import React, {useMemo} from 'react';
import type {StyleProp, TextStyle} from 'react-native';
import {View} from 'react-native';
import {useOnyx} from 'react-native-onyx';
import Button from '@components/Button';
import ButtonWithDropdownMenu from '@components/ButtonWithDropdownMenu';
import type {DropdownOption} from '@components/ButtonWithDropdownMenu/types';
import Header from '@components/Header';
import type HeaderWithBackButtonProps from '@components/HeaderWithBackButton/types';
import Icon from '@components/Icon';
import * as Expensicons from '@components/Icon/Expensicons';
import * as Illustrations from '@components/Icon/Illustrations';
import {usePersonalDetails} from '@components/OnyxProvider';
import type {ReportActionListItemType, ReportListItemType, TransactionListItemType} from '@components/SelectionList/types';
import Text from '@components/Text';
import useActiveWorkspace from '@hooks/useActiveWorkspace';
import useLocalize from '@hooks/useLocalize';
import useNetwork from '@hooks/useNetwork';
import useResponsiveLayout from '@hooks/useResponsiveLayout';
import useTheme from '@hooks/useTheme';
import useThemeStyles from '@hooks/useThemeStyles';
import * as SearchActions from '@libs/actions/Search';
import Navigation from '@libs/Navigation/Navigation';
import {getAllTaxRates} from '@libs/PolicyUtils';
import * as SearchUtils from '@libs/SearchUtils';
import SearchSelectedNarrow from '@pages/Search/SearchSelectedNarrow';
import variables from '@styles/variables';
import CONST from '@src/CONST';
import type {TranslationPaths} from '@src/languages/types';
import ONYXKEYS from '@src/ONYXKEYS';
import ROUTES from '@src/ROUTES';
import type {SearchDataTypes, SearchReport} from '@src/types/onyx/SearchResults';
import type DeepValueOf from '@src/types/utils/DeepValueOf';
import type IconAsset from '@src/types/utils/IconAsset';
import {useSearchContext} from './SearchContext';
import type {SearchQueryJSON} from './types';

type HeaderWrapperProps = Pick<HeaderWithBackButtonProps, 'title' | 'subtitle' | 'icon' | 'children'> & {
    subtitleStyles?: StyleProp<TextStyle>;
};

function HeaderWrapper({icon, title, subtitle, children, subtitleStyles = {}}: HeaderWrapperProps) {
    const styles = useThemeStyles();

    // If the icon is present, the header bar should be taller and use different font.
    const isCentralPaneSettings = !!icon;

    const middleContent = useMemo(() => {
        return (
            <Header
                title={
                    <Text
                        style={[styles.mutedTextLabel, styles.pre]}
                        numberOfLines={1}
                    >
                        {title}
                    </Text>
                }
                subtitle={
                    <Text
                        numberOfLines={2}
                        style={[styles.textLarge, subtitleStyles]}
                    >
                        {subtitle}
                    </Text>
                }
            />
        );
    }, [styles.mutedTextLabel, styles.pre, styles.textLarge, subtitle, subtitleStyles, title]);

    return (
        <View
            dataSet={{dragArea: false}}
            style={[styles.headerBar, isCentralPaneSettings && styles.headerBarDesktopHeight]}
        >
            <View style={[styles.dFlex, styles.flexRow, styles.alignItemsCenter, styles.flexGrow1, styles.justifyContentBetween, styles.overflowHidden]}>
                {icon && (
                    <Icon
                        src={icon}
                        width={variables.iconHeader}
                        height={variables.iconHeader}
                        additionalStyles={[styles.mr2]}
                    />
                )}

                {middleContent}
                <View style={[styles.reportOptions, styles.flexRow, styles.pr5, styles.alignItemsCenter, styles.gap4]}>{children}</View>
            </View>
        </View>
    );
}

type SearchPageHeaderProps = {
    queryJSON: SearchQueryJSON;
    hash: number;
    onSelectDeleteOption?: (itemsToDelete: string[]) => void;
    setOfflineModalOpen?: () => void;
    setDownloadErrorModalOpen?: () => void;
    data?: TransactionListItemType[] | ReportListItemType[] | ReportActionListItemType[];
};

type SearchHeaderOptionValue = DeepValueOf<typeof CONST.SEARCH.BULK_ACTION_TYPES> | undefined;

type HeaderContent = {
    icon: IconAsset;
    titleText: TranslationPaths;
};

function getHeaderContent(type: SearchDataTypes): HeaderContent {
    switch (type) {
        case CONST.SEARCH.DATA_TYPES.INVOICE:
            return {icon: Illustrations.EnvelopeReceipt, titleText: 'workspace.common.invoices'};
        case CONST.SEARCH.DATA_TYPES.TRIP:
            return {icon: Illustrations.Luggage, titleText: 'travel.trips'};
        case CONST.SEARCH.DATA_TYPES.CHAT:
            return {icon: Illustrations.CommentBubblesBlue, titleText: 'common.chats'};
        case CONST.SEARCH.DATA_TYPES.EXPENSE:
        default:
            return {icon: Illustrations.MoneyReceipts, titleText: 'common.expenses'};
    }
}

function SearchPageHeader({queryJSON, hash, onSelectDeleteOption, setOfflineModalOpen, setDownloadErrorModalOpen, data}: SearchPageHeaderProps) {
    const {translate} = useLocalize();
    const theme = useTheme();
    const styles = useThemeStyles();
    const {isOffline} = useNetwork();
    const {activeWorkspaceID} = useActiveWorkspace();
    const {shouldUseNarrowLayout} = useResponsiveLayout();
    const {selectedTransactions} = useSearchContext();
    const [selectionMode] = useOnyx(ONYXKEYS.MOBILE_SELECTION_MODE);
    const personalDetails = usePersonalDetails();
    const [reports] = useOnyx(ONYXKEYS.COLLECTION.REPORT);
    const taxRates = getAllTaxRates();
    const [cardList = {}] = useOnyx(ONYXKEYS.CARD_LIST);

    const selectedTransactionsKeys = Object.keys(selectedTransactions ?? {});

    const selectedReports: Array<SearchReport['reportID']> = useMemo(
        () =>
            (data ?? [])
                .filter(
                    (item) =>
                        !SearchUtils.isTransactionListItemType(item) &&
                        !SearchUtils.isReportActionListItemType(item) &&
                        item.reportID &&
                        item.transactions.every((transaction: {keyForList: string | number}) => selectedTransactions[transaction.keyForList]?.isSelected),
                )
                .map((item) => item.reportID),
        [data, selectedTransactions],
    );
    const {status, type} = queryJSON;

    const isCannedQuery = SearchUtils.isCannedSearchQuery(queryJSON);

    const headerSubtitle = isCannedQuery ? translate(getHeaderContent(type).titleText) : SearchUtils.getSearchHeaderTitle(queryJSON, personalDetails, cardList, reports, taxRates);
    const headerTitle = isCannedQuery ? '' : translate('search.filtersHeader');
    const headerIcon = isCannedQuery ? getHeaderContent(type).icon : Illustrations.Filters;

    const subtitleStyles = isCannedQuery ? styles.textHeadlineH2 : {};

    const headerButtonsOptions = useMemo(() => {
        if (selectedTransactionsKeys.length === 0) {
            return [];
        }

        const options: Array<DropdownOption<SearchHeaderOptionValue>> = [];

        options.push({
            icon: Expensicons.Download,
            text: translate('common.download'),
            value: CONST.SEARCH.BULK_ACTION_TYPES.EXPORT,
            shouldCloseModalOnSelect: true,
            onSelected: () => {
                if (isOffline) {
                    setOfflineModalOpen?.();
                    return;
                }

                const reportIDList = (selectedReports?.filter((report) => !!report) as string[]) ?? [];
                SearchActions.exportSearchItemsToCSV(
                    {query: status, jsonQuery: JSON.stringify(queryJSON), reportIDList, transactionIDList: selectedTransactionsKeys, policyIDs: [activeWorkspaceID ?? '']},
                    () => {
                        setDownloadErrorModalOpen?.();
                    },
                );
            },
        });

        const shouldShowHoldOption = !isOffline && selectedTransactionsKeys.every((id) => selectedTransactions[id].canHold);

        if (shouldShowHoldOption) {
            options.push({
                icon: Expensicons.Stopwatch,
                text: translate('search.bulkActions.hold'),
                value: CONST.SEARCH.BULK_ACTION_TYPES.HOLD,
                shouldCloseModalOnSelect: true,
                onSelected: () => {
                    if (isOffline) {
                        setOfflineModalOpen?.();
                        return;
                    }

                    Navigation.navigate(ROUTES.TRANSACTION_HOLD_REASON_RHP);
                },
            });
        }

        const shouldShowUnholdOption = !isOffline && selectedTransactionsKeys.every((id) => selectedTransactions[id].canUnhold);

        if (shouldShowUnholdOption) {
            options.push({
                icon: Expensicons.Stopwatch,
                text: translate('search.bulkActions.unhold'),
                value: CONST.SEARCH.BULK_ACTION_TYPES.UNHOLD,
                shouldCloseModalOnSelect: true,
                onSelected: () => {
                    if (isOffline) {
                        setOfflineModalOpen?.();
                        return;
                    }

                    SearchActions.unholdMoneyRequestOnSearch(hash, selectedTransactionsKeys);
                },
            });
        }

        const shouldShowDeleteOption = !isOffline && selectedTransactionsKeys.every((id) => selectedTransactions[id].canDelete);

        if (shouldShowDeleteOption) {
            options.push({
                icon: Expensicons.Trashcan,
                text: translate('search.bulkActions.delete'),
                value: CONST.SEARCH.BULK_ACTION_TYPES.DELETE,
                shouldCloseModalOnSelect: true,
                onSelected: () => {
                    if (isOffline) {
                        setOfflineModalOpen?.();
                        return;
                    }

                    onSelectDeleteOption?.(selectedTransactionsKeys);
                },
            });
        }

        if (options.length === 0) {
            const emptyOptionStyle = {
                interactive: false,
                iconFill: theme.icon,
                iconHeight: variables.iconSizeLarge,
                iconWidth: variables.iconSizeLarge,
                numberOfLinesTitle: 2,
                titleStyle: {...styles.colorMuted, ...styles.fontWeightNormal, ...styles.textWrap},
            };

            options.push({
                icon: Expensicons.Exclamation,
                text: translate('search.bulkActions.noOptionsAvailable'),
                value: undefined,
                ...emptyOptionStyle,
            });
        }

        return options;
    }, [
        queryJSON,
        status,
        selectedTransactionsKeys,
        selectedTransactions,
        translate,
        onSelectDeleteOption,
        hash,
        theme.icon,
        styles.colorMuted,
        styles.fontWeightNormal,
        isOffline,
        setOfflineModalOpen,
        setDownloadErrorModalOpen,
        activeWorkspaceID,
        selectedReports,
        styles.textWrap,
    ]);

    if (shouldUseNarrowLayout) {
        if (selectionMode?.isEnabled) {
            return (
                <SearchSelectedNarrow
                    options={headerButtonsOptions}
                    itemsLength={selectedTransactionsKeys.length}
                />
            );
        }
        return null;
    }

    const onPress = () => {
        const values = SearchUtils.getFiltersFormValues(queryJSON);
        SearchActions.updateAdvancedFilters(values);
        Navigation.navigate(ROUTES.SEARCH_ADVANCED_FILTERS);
    };

    return (
        <HeaderWrapper
            title={headerTitle}
            subtitle={headerSubtitle}
            icon={headerIcon}
            subtitleStyles={subtitleStyles}
        >
            {headerButtonsOptions.length > 0 ? (
                <ButtonWithDropdownMenu
                    onPress={() => null}
                    shouldAlwaysShowDropdownMenu
                    pressOnEnter
                    buttonSize={CONST.DROPDOWN_BUTTON_SIZE.MEDIUM}
                    customText={translate('workspace.common.selected', {selectedNumber: selectedTransactionsKeys.length})}
                    options={headerButtonsOptions}
                    isSplitButton={false}
                    shouldUseStyleUtilityForAnchorPosition
                />
            ) : (
                <Button
                    text={translate('search.filtersHeader')}
                    icon={Expensicons.Filters}
                    onPress={onPress}
                    medium
                />
            )}
<<<<<<< HEAD
            <Button
                text={translate('search.filtersHeader')}
                icon={Expensicons.Filters}
                onPress={() => Navigation.navigate(ROUTES.SEARCH_ADVANCED_FILTERS)}
            />
=======
>>>>>>> 7748eff7
        </HeaderWrapper>
    );
}

SearchPageHeader.displayName = 'SearchPageHeader';

export type {SearchHeaderOptionValue};
export default SearchPageHeader;<|MERGE_RESOLUTION|>--- conflicted
+++ resolved
@@ -326,14 +326,6 @@
                     medium
                 />
             )}
-<<<<<<< HEAD
-            <Button
-                text={translate('search.filtersHeader')}
-                icon={Expensicons.Filters}
-                onPress={() => Navigation.navigate(ROUTES.SEARCH_ADVANCED_FILTERS)}
-            />
-=======
->>>>>>> 7748eff7
         </HeaderWrapper>
     );
 }
