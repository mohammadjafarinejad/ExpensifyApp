import React, {useCallback, useMemo, useRef} from 'react';
import {View} from 'react-native';
// eslint-disable-next-line no-restricted-imports
import type {ScrollView as RNScrollView} from 'react-native';
import {useOnyx} from 'react-native-onyx';
import Button from '@components/Button';
import ButtonWithDropdownMenu from '@components/ButtonWithDropdownMenu';
import type {DropdownOption} from '@components/ButtonWithDropdownMenu/types';
import * as Expensicons from '@components/Icon/Expensicons';
import {usePersonalDetails} from '@components/OnyxProvider';
import ScrollView from '@components/ScrollView';
import type {DateSelectPopupValue} from '@components/Search/FilterDropdowns/DateSelectPopup';
import DateSelectPopup from '@components/Search/FilterDropdowns/DateSelectPopup';
import type {PopoverComponentProps} from '@components/Search/FilterDropdowns/DropdownButton';
import DropdownButton from '@components/Search/FilterDropdowns/DropdownButton';
import type {MultiSelectItem} from '@components/Search/FilterDropdowns/MultiSelectPopup';
import MultiSelectPopup from '@components/Search/FilterDropdowns/MultiSelectPopup';
import SingleSelectPopup from '@components/Search/FilterDropdowns/SingleSelectPopup';
import UserSelectPopup from '@components/Search/FilterDropdowns/UserSelectPopup';
import {useSearchContext} from '@components/Search/SearchContext';
import type {SearchQueryJSON, SingularSearchStatus} from '@components/Search/types';
import SearchFiltersSkeleton from '@components/Skeletons/SearchFiltersSkeleton';
import useEnvironment from '@hooks/useEnvironment';
import useLocalize from '@hooks/useLocalize';
import useNetwork from '@hooks/useNetwork';
import useResponsiveLayout from '@hooks/useResponsiveLayout';
import useTheme from '@hooks/useTheme';
import useThemeStyles from '@hooks/useThemeStyles';
import {close} from '@libs/actions/Modal';
import {updateAdvancedFilters} from '@libs/actions/Search';
import {mergeCardListWithWorkspaceFeeds} from '@libs/CardUtils';
import DateUtils from '@libs/DateUtils';
import Navigation from '@libs/Navigation/Navigation';
import {getAllTaxRates} from '@libs/PolicyUtils';
import {buildFilterFormValuesFromQuery, buildQueryStringFromFilterFormValues, buildSearchQueryJSON, buildSearchQueryString, isFilterSupported} from '@libs/SearchQueryUtils';
import {getFeedOptions, getGroupByOptions, getStatusOptions, getTypeOptions} from '@libs/SearchUIUtils';
import CONST from '@src/CONST';
import ONYXKEYS from '@src/ONYXKEYS';
import ROUTES from '@src/ROUTES';
import type {SearchAdvancedFiltersForm} from '@src/types/form';
import FILTER_KEYS from '@src/types/form/SearchAdvancedFiltersForm';
import type {SearchHeaderOptionValue} from './SearchPageHeader';

type SearchFiltersBarProps = {
    queryJSON: SearchQueryJSON;
    headerButtonsOptions: Array<DropdownOption<SearchHeaderOptionValue>>;
};

function SearchFiltersBar({queryJSON, headerButtonsOptions}: SearchFiltersBarProps) {
    const scrollRef = useRef<RNScrollView>(null);

    // type, groupBy and status values are not guaranteed to respect the ts type as they come from user input
    const {hash, type: unsafeType, groupBy: unsafeGroupBy, status: unsafeStatus, flatFilters} = queryJSON;

    const theme = useTheme();
    const styles = useThemeStyles();
    const {translate} = useLocalize();
    const {isDevelopment} = useEnvironment();

    const {isOffline} = useNetwork();
    const personalDetails = usePersonalDetails();
    const {shouldUseNarrowLayout} = useResponsiveLayout();
    const {selectedTransactions, setExportMode, isExportMode, shouldShowExportModeOption, shouldShowFiltersBarLoading} = useSearchContext();

    const [email] = useOnyx(ONYXKEYS.SESSION, {canBeMissing: true, selector: (onyxSession) => onyxSession?.email});
    const [userCardList] = useOnyx(ONYXKEYS.CARD_LIST, {canBeMissing: true});
    const [reports] = useOnyx(ONYXKEYS.COLLECTION.REPORT, {canBeMissing: false});
    const [allPolicies] = useOnyx(ONYXKEYS.COLLECTION.POLICY, {canBeMissing: true});
    const [currencyList = {}] = useOnyx(ONYXKEYS.CURRENCY_LIST, {canBeMissing: true});
    const [policyTagsLists] = useOnyx(ONYXKEYS.COLLECTION.POLICY_TAGS, {canBeMissing: true});
    const [policyCategories] = useOnyx(ONYXKEYS.COLLECTION.POLICY_CATEGORIES, {canBeMissing: true});
    const [workspaceCardFeeds] = useOnyx(ONYXKEYS.COLLECTION.WORKSPACE_CARDS_LIST, {canBeMissing: true});
    const [selectionMode] = useOnyx(ONYXKEYS.MOBILE_SELECTION_MODE, {canBeMissing: true});
<<<<<<< HEAD
    const [currentSearchResults] = useOnyx(`${ONYXKEYS.COLLECTION.SNAPSHOT}${hash}`, {canBeMissing: true});
    const [allFeeds] = useOnyx(ONYXKEYS.COLLECTION.SHARED_NVP_PRIVATE_DOMAIN_MEMBER, {canBeMissing: true});
=======
    const [searchResultsErrors] = useOnyx(`${ONYXKEYS.COLLECTION.SNAPSHOT}${hash}`, {canBeMissing: true, selector: (data) => data?.errors});
>>>>>>> d8016cee

    const taxRates = getAllTaxRates();
    const allCards = useMemo(() => mergeCardListWithWorkspaceFeeds(workspaceCardFeeds ?? CONST.EMPTY_OBJECT, userCardList), [userCardList, workspaceCardFeeds]);
    const selectedTransactionsKeys = useMemo(() => Object.keys(selectedTransactions ?? {}), [selectedTransactions]);

    const hasErrors = Object.keys(searchResultsErrors ?? {}).length > 0 && !isOffline;
    const shouldShowSelectedDropdown = headerButtonsOptions.length > 0 && (!shouldUseNarrowLayout || (!!selectionMode && selectionMode.isEnabled));

    const [typeOptions, type] = useMemo(() => {
        const options = getTypeOptions(allPolicies, email);
        const value = options.find((option) => option.value === unsafeType) ?? null;
        return [options, value];
    }, [allPolicies, email, unsafeType]);

    const [groupByOptions, groupBy] = useMemo(() => {
        const options = getGroupByOptions();
        const value = options.find((option) => option.value === unsafeGroupBy) ?? null;
        return [options, value];
    }, [unsafeGroupBy]);

    const [feedOptions, feed] = useMemo(() => {
        const feedFilterValue = flatFilters
            .find((filter) => filter.key === CONST.SEARCH.SYNTAX_FILTER_KEYS.FEED)
            ?.filters.find((filter) => filter.operator === CONST.SEARCH.SYNTAX_OPERATORS.EQUAL_TO)?.value;
        const options = getFeedOptions(allFeeds, allCards);
        const value = options.find((option) => option.value === feedFilterValue) ?? null;
        return [options, value];
    }, [flatFilters, allFeeds, allCards]);

    const [statusOptions, status] = useMemo(() => {
        const options = type ? getStatusOptions(type.value, groupBy?.value) : [];
        const value = [
            Array.isArray(unsafeStatus) ? options.filter((option) => unsafeStatus.includes(option.value)) : (options.find((option) => option.value === unsafeStatus) ?? []),
        ].flat();
        return [options, value];
    }, [unsafeStatus, type, groupBy]);

    const filterFormValues = useMemo(() => {
        return buildFilterFormValuesFromQuery(queryJSON, policyCategories, policyTagsLists, currencyList, personalDetails, allCards, reports, taxRates);
    }, [allCards, currencyList, personalDetails, policyCategories, policyTagsLists, queryJSON, reports, taxRates]);

    const updateFilterForm = useCallback(
        (values: Partial<SearchAdvancedFiltersForm>) => {
            const updatedFilterFormValues: Partial<SearchAdvancedFiltersForm> = {
                ...filterFormValues,
                ...values,
            };

            // If the type has changed, reset the status so we dont have an invalid status selected
            if (updatedFilterFormValues.type !== filterFormValues.type) {
                updatedFilterFormValues.status = CONST.SEARCH.STATUS.EXPENSE.ALL;
            }

            const filterString = buildQueryStringFromFilterFormValues(updatedFilterFormValues);
            const searchQueryJSON = buildSearchQueryJSON(filterString);
            const queryString = buildSearchQueryString(searchQueryJSON);

            close(() => {
                Navigation.setParams({q: queryString});
            });
        },
        [filterFormValues],
    );

    const openAdvancedFilters = useCallback(() => {
        updateAdvancedFilters(filterFormValues);
        Navigation.navigate(ROUTES.SEARCH_ADVANCED_FILTERS);
    }, [filterFormValues]);

    const typeComponent = useCallback(
        ({closeOverlay}: PopoverComponentProps) => {
            return (
                <SingleSelectPopup
                    label={translate('common.type')}
                    value={type}
                    items={typeOptions}
                    closeOverlay={closeOverlay}
                    onChange={(item) => updateFilterForm({type: item?.value ?? CONST.SEARCH.DATA_TYPES.EXPENSE})}
                />
            );
        },
        [translate, typeOptions, type, updateFilterForm],
    );

    const groupByComponent = useCallback(
        ({closeOverlay}: PopoverComponentProps) => {
            return (
                <SingleSelectPopup
                    label={translate('search.groupBy')}
                    items={groupByOptions}
                    value={groupBy}
                    closeOverlay={closeOverlay}
                    onChange={(item) => updateFilterForm({groupBy: item?.value})}
                />
            );
        },
        [translate, groupByOptions, groupBy, updateFilterForm],
    );

    const feedComponent = useCallback(
        ({closeOverlay}: PopoverComponentProps) => {
            return (
                <SingleSelectPopup
                    label={translate('search.filters.feed')}
                    items={feedOptions}
                    value={feed}
                    closeOverlay={closeOverlay}
                    onChange={(item) => updateFilterForm({feed: item ? [item.value] : undefined})}
                />
            );
        },
        [translate, feedOptions, feed, updateFilterForm],
    );

    const statusComponent = useCallback(
        ({closeOverlay}: PopoverComponentProps) => {
            const onChange = (selectedItems: Array<MultiSelectItem<SingularSearchStatus>>) => {
                const newStatus = selectedItems.length ? selectedItems.map((i) => i.value) : CONST.SEARCH.STATUS.EXPENSE.ALL;
                updateFilterForm({status: newStatus});
            };

            return (
                <MultiSelectPopup
                    label={translate('common.status')}
                    items={statusOptions}
                    value={status}
                    closeOverlay={closeOverlay}
                    onChange={onChange}
                />
            );
        },
        [statusOptions, status, translate, updateFilterForm],
    );

    const datePickerComponent = useCallback(
        ({closeOverlay}: PopoverComponentProps) => {
            const value: DateSelectPopupValue = {
                [CONST.SEARCH.DATE_MODIFIERS.AFTER]: filterFormValues.dateAfter ?? null,
                [CONST.SEARCH.DATE_MODIFIERS.BEFORE]: filterFormValues.dateBefore ?? null,
                [CONST.SEARCH.DATE_MODIFIERS.ON]: filterFormValues.dateOn ?? null,
            };

            const onChange = (selectedDates: DateSelectPopupValue) => {
                const dateFormValues = {
                    dateAfter: selectedDates[CONST.SEARCH.DATE_MODIFIERS.AFTER] ?? undefined,
                    dateBefore: selectedDates[CONST.SEARCH.DATE_MODIFIERS.BEFORE] ?? undefined,
                    dateOn: selectedDates[CONST.SEARCH.DATE_MODIFIERS.ON] ?? undefined,
                };

                updateFilterForm(dateFormValues);
            };

            return (
                <DateSelectPopup
                    closeOverlay={closeOverlay}
                    value={value}
                    onChange={onChange}
                />
            );
        },
        [filterFormValues.dateAfter, filterFormValues.dateBefore, filterFormValues.dateOn, updateFilterForm],
    );

    const userPickerComponent = useCallback(
        ({closeOverlay}: PopoverComponentProps) => {
            const value = filterFormValues.from ?? [];

            return (
                <UserSelectPopup
                    value={value}
                    closeOverlay={closeOverlay}
                    onChange={(selectedUsers) => updateFilterForm({from: selectedUsers})}
                />
            );
        },
        [filterFormValues.from, updateFilterForm],
    );

    /**
     * Builds the list of all filter chips to be displayed in the
     * filter bar
     */
    const filters = useMemo(() => {
        const dateValue = [
            filterFormValues.dateAfter ? `${translate('common.after')} ${DateUtils.formatToReadableString(filterFormValues.dateAfter)}` : null,
            filterFormValues.dateBefore ? `${translate('common.before')} ${DateUtils.formatToReadableString(filterFormValues.dateBefore)}` : null,
            filterFormValues.dateOn ? `${translate('common.on')} ${DateUtils.formatToReadableString(filterFormValues.dateOn)}` : null,
        ].filter(Boolean) as string[];
        const fromValue = filterFormValues.from?.map((accountID) => personalDetails?.[accountID]?.displayName ?? accountID) ?? [];

        // s77rt remove DEV lock
        const shouldDisplayGroupByFilter = isDevelopment;
        // s77rt remove DEV lock
        const shouldDisplayFeedFilter = isDevelopment && feedOptions.length > 1;

        const filterList = [
            {
                label: translate('common.type'),
                PopoverComponent: typeComponent,
                value: type?.text ?? null,
                filterKey: FILTER_KEYS.TYPE,
            },
            ...(shouldDisplayGroupByFilter
                ? [
                      {
                          label: translate('search.groupBy'),
                          PopoverComponent: groupByComponent,
                          value: groupBy?.text ?? null,
                          filterKey: FILTER_KEYS.GROUP_BY,
                      },
                  ]
                : []),
            ...(shouldDisplayFeedFilter
                ? [
                      {
                          label: translate('search.filters.feed'),
                          PopoverComponent: feedComponent,
                          value: feed?.text ?? null,
                          filterKey: FILTER_KEYS.FEED,
                      },
                  ]
                : []),
            {
                label: translate('common.status'),
                PopoverComponent: statusComponent,
                value: status.map((option) => translate(option.translation)),
                filterKey: FILTER_KEYS.STATUS,
            },
            {
                label: translate('common.date'),
                PopoverComponent: datePickerComponent,
                value: dateValue,
                filterKey: FILTER_KEYS.DATE_ON,
            },
            {
                label: translate('common.from'),
                PopoverComponent: userPickerComponent,
                value: fromValue,
                filterKey: FILTER_KEYS.FROM,
            },
        ].filter((filterItem) => isFilterSupported(filterItem.filterKey, type?.value ?? CONST.SEARCH.DATA_TYPES.EXPENSE));

        return filterList;
    }, [
        type,
        groupBy,
        filterFormValues.dateAfter,
        filterFormValues.dateBefore,
        filterFormValues.dateOn,
        filterFormValues.from,
        translate,
        typeComponent,
        groupByComponent,
        statusComponent,
        datePickerComponent,
        userPickerComponent,
        status,
        personalDetails,
        isDevelopment,
        feed,
        feedComponent,
        feedOptions.length,
    ]);

    if (hasErrors) {
        return null;
    }

    if (shouldShowFiltersBarLoading) {
        return <SearchFiltersSkeleton shouldAnimate />;
    }

    const selectionButtonText = isExportMode ? translate('search.exportAll.allMatchingItemsSelected') : translate('workspace.common.selected', {count: selectedTransactionsKeys.length});

    return (
        <View style={[shouldShowSelectedDropdown && styles.ph5, styles.mb2, styles.searchFiltersBarContainer]}>
            {shouldShowSelectedDropdown ? (
                <View style={[styles.flexRow, styles.gap3]}>
                    <ButtonWithDropdownMenu
                        onPress={() => null}
                        shouldAlwaysShowDropdownMenu
                        buttonSize={CONST.DROPDOWN_BUTTON_SIZE.SMALL}
                        customText={selectionButtonText}
                        options={headerButtonsOptions}
                        isSplitButton={false}
                        anchorAlignment={{
                            horizontal: CONST.MODAL.ANCHOR_ORIGIN_HORIZONTAL.LEFT,
                            vertical: CONST.MODAL.ANCHOR_ORIGIN_VERTICAL.TOP,
                        }}
                        popoverHorizontalOffsetType={CONST.MODAL.ANCHOR_ORIGIN_HORIZONTAL.LEFT}
                    />
                    {!isExportMode && shouldShowExportModeOption && (
                        <Button
                            link
                            small
                            shouldUseDefaultHover={false}
                            innerStyles={styles.p0}
                            onPress={() => setExportMode(true)}
                            text={translate('search.exportAll.selectAllMatchingItems')}
                        />
                    )}
                </View>
            ) : (
                <ScrollView
                    horizontal
                    keyboardShouldPersistTaps="always"
                    style={[styles.flexRow, styles.overflowScroll, styles.flexGrow0]}
                    contentContainerStyle={[styles.flexRow, styles.flexGrow0, styles.gap2, styles.ph5]}
                    ref={scrollRef}
                    showsHorizontalScrollIndicator={false}
                >
                    {filters.map((filter) => (
                        <DropdownButton
                            key={filter.label}
                            label={filter.label}
                            value={filter.value}
                            PopoverComponent={filter.PopoverComponent}
                        />
                    ))}

                    <Button
                        link
                        small
                        shouldUseDefaultHover={false}
                        text={translate('search.filtersHeader')}
                        iconFill={theme.link}
                        iconHoverFill={theme.linkHover}
                        icon={Expensicons.Filter}
                        textStyles={[styles.textMicroBold]}
                        onPress={openAdvancedFilters}
                    />
                </ScrollView>
            )}
        </View>
    );
}

SearchFiltersBar.displayName = 'SearchFiltersBar';

export default SearchFiltersBar;<|MERGE_RESOLUTION|>--- conflicted
+++ resolved
@@ -71,12 +71,8 @@
     const [policyCategories] = useOnyx(ONYXKEYS.COLLECTION.POLICY_CATEGORIES, {canBeMissing: true});
     const [workspaceCardFeeds] = useOnyx(ONYXKEYS.COLLECTION.WORKSPACE_CARDS_LIST, {canBeMissing: true});
     const [selectionMode] = useOnyx(ONYXKEYS.MOBILE_SELECTION_MODE, {canBeMissing: true});
-<<<<<<< HEAD
-    const [currentSearchResults] = useOnyx(`${ONYXKEYS.COLLECTION.SNAPSHOT}${hash}`, {canBeMissing: true});
     const [allFeeds] = useOnyx(ONYXKEYS.COLLECTION.SHARED_NVP_PRIVATE_DOMAIN_MEMBER, {canBeMissing: true});
-=======
     const [searchResultsErrors] = useOnyx(`${ONYXKEYS.COLLECTION.SNAPSHOT}${hash}`, {canBeMissing: true, selector: (data) => data?.errors});
->>>>>>> d8016cee
 
     const taxRates = getAllTaxRates();
     const allCards = useMemo(() => mergeCardListWithWorkspaceFeeds(workspaceCardFeeds ?? CONST.EMPTY_OBJECT, userCardList), [userCardList, workspaceCardFeeds]);
