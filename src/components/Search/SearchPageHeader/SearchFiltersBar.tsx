import React, {useCallback, useMemo, useRef} from 'react';
import {View} from 'react-native';
// eslint-disable-next-line no-restricted-imports
import type {ScrollView as RNScrollView} from 'react-native';
import {useOnyx} from 'react-native-onyx';
import Button from '@components/Button';
import ButtonWithDropdownMenu from '@components/ButtonWithDropdownMenu';
import type {DropdownOption} from '@components/ButtonWithDropdownMenu/types';
import * as Expensicons from '@components/Icon/Expensicons';
import {usePersonalDetails} from '@components/OnyxProvider';
import ScrollView from '@components/ScrollView';
import type {DateSelectPopupValue} from '@components/Search/FilterDropdowns/DateSelectPopup';
import DateSelectPopup from '@components/Search/FilterDropdowns/DateSelectPopup';
import type {PopoverComponentProps} from '@components/Search/FilterDropdowns/DropdownButton';
import DropdownButton from '@components/Search/FilterDropdowns/DropdownButton';
import type {MultiSelectItem} from '@components/Search/FilterDropdowns/MultiSelectPopup';
import MultiSelectPopup from '@components/Search/FilterDropdowns/MultiSelectPopup';
import SingleSelectPopup from '@components/Search/FilterDropdowns/SingleSelectPopup';
import UserSelectPopup from '@components/Search/FilterDropdowns/UserSelectPopup';
import {useSearchContext} from '@components/Search/SearchContext';
import type {SearchQueryJSON, SingularSearchStatus} from '@components/Search/types';
import SearchFiltersSkeleton from '@components/Skeletons/SearchFiltersSkeleton';
import useEnvironment from '@hooks/useEnvironment';
import useLocalize from '@hooks/useLocalize';
import useNetwork from '@hooks/useNetwork';
import useResponsiveLayout from '@hooks/useResponsiveLayout';
import useTheme from '@hooks/useTheme';
import useThemeStyles from '@hooks/useThemeStyles';
import {updateAdvancedFilters} from '@libs/actions/Search';
import {mergeCardListWithWorkspaceFeeds} from '@libs/CardUtils';
import DateUtils from '@libs/DateUtils';
import Navigation from '@libs/Navigation/Navigation';
import {getAllTaxRates} from '@libs/PolicyUtils';
import {buildFilterFormValuesFromQuery, buildQueryStringFromFilterFormValues, buildSearchQueryJSON, buildSearchQueryString, isFilterSupported} from '@libs/SearchQueryUtils';
import {getGroupByOptions, getStatusOptions, getTypeOptions} from '@libs/SearchUIUtils';
import CONST from '@src/CONST';
import ONYXKEYS from '@src/ONYXKEYS';
import ROUTES from '@src/ROUTES';
import type {SearchAdvancedFiltersForm} from '@src/types/form';
import type {SearchHeaderOptionValue} from './SearchPageHeader';

type SearchFiltersBarProps = {
    queryJSON: SearchQueryJSON;
    headerButtonsOptions: Array<DropdownOption<SearchHeaderOptionValue>>;
};

function SearchFiltersBar({queryJSON, headerButtonsOptions}: SearchFiltersBarProps) {
    const {hash, type, groupBy, status} = queryJSON;
    const scrollRef = useRef<RNScrollView>(null);

    const theme = useTheme();
    const styles = useThemeStyles();
    const {translate} = useLocalize();
    const {isDevelopment} = useEnvironment();

    const {isOffline} = useNetwork();
    const personalDetails = usePersonalDetails();
    const {shouldUseNarrowLayout} = useResponsiveLayout();
    const {selectedTransactions, setExportMode, isExportMode, shouldShowExportModeOption, shouldShowFiltersBarLoading} = useSearchContext();

    const [session] = useOnyx(ONYXKEYS.SESSION, {canBeMissing: true});
    const [userCardList] = useOnyx(ONYXKEYS.CARD_LIST, {canBeMissing: true});
    const [reports] = useOnyx(ONYXKEYS.COLLECTION.REPORT, {canBeMissing: false});
    const [allPolicies] = useOnyx(ONYXKEYS.COLLECTION.POLICY, {canBeMissing: true});
    const [currencyList = {}] = useOnyx(ONYXKEYS.CURRENCY_LIST, {canBeMissing: true});
    const [policyTagsLists] = useOnyx(ONYXKEYS.COLLECTION.POLICY_TAGS, {canBeMissing: true});
    const [policyCategories] = useOnyx(ONYXKEYS.COLLECTION.POLICY_CATEGORIES, {canBeMissing: true});
    const [workspaceCardFeeds] = useOnyx(ONYXKEYS.COLLECTION.WORKSPACE_CARDS_LIST, {canBeMissing: true});
    const [selectionMode] = useOnyx(ONYXKEYS.MOBILE_SELECTION_MODE, {canBeMissing: true});
    const [currentSearchResults] = useOnyx(`${ONYXKEYS.COLLECTION.SNAPSHOT}${hash}`, {canBeMissing: true});

    const taxRates = getAllTaxRates();
    const allCards = useMemo(() => mergeCardListWithWorkspaceFeeds(workspaceCardFeeds ?? CONST.EMPTY_OBJECT, userCardList), [userCardList, workspaceCardFeeds]);
    const selectedTransactionsKeys = useMemo(() => Object.keys(selectedTransactions ?? {}), [selectedTransactions]);

    const hasErrors = Object.keys(currentSearchResults?.errors ?? {}).length > 0 && !isOffline;
    const shouldShowSelectedDropdown = headerButtonsOptions.length > 0 && (!shouldUseNarrowLayout || (!!selectionMode && selectionMode.isEnabled));

    const typeOptions = useMemo(() => getTypeOptions(allPolicies, session?.email), [allPolicies, session?.email]);

    const filterFormValues = useMemo(() => {
        return buildFilterFormValuesFromQuery(queryJSON, policyCategories, policyTagsLists, currencyList, personalDetails, allCards, reports, taxRates);
    }, [allCards, currencyList, personalDetails, policyCategories, policyTagsLists, queryJSON, reports, taxRates]);

    const updateFilterForm = useCallback(
        (values: Partial<SearchAdvancedFiltersForm>) => {
            const updatedFilterFormValues: Partial<SearchAdvancedFiltersForm> = {
                ...filterFormValues,
                ...values,
            };

            // If the type has changed, reset the status so we dont have an invalid status selected
            if (updatedFilterFormValues.type !== filterFormValues.type) {
                updatedFilterFormValues.status = CONST.SEARCH.STATUS.EXPENSE.ALL;
            }

            const filterString = buildQueryStringFromFilterFormValues(updatedFilterFormValues);
            const searchQueryJSON = buildSearchQueryJSON(filterString);
            const queryString = buildSearchQueryString(searchQueryJSON);

            Navigation.setParams({q: queryString});
        },
        [filterFormValues],
    );

    const openAdvancedFilters = useCallback(() => {
        updateAdvancedFilters(filterFormValues);
        Navigation.navigate(ROUTES.SEARCH_ADVANCED_FILTERS);
    }, [filterFormValues]);

    const typeComponent = useCallback(
        ({closeOverlay}: PopoverComponentProps) => {
            const value = typeOptions.find((option) => option.value === type) ?? null;

            return (
                <SingleSelectPopup
                    label={translate('common.type')}
                    value={value}
                    items={typeOptions}
                    closeOverlay={closeOverlay}
                    onChange={(item) => updateFilterForm({type: item?.value ?? CONST.SEARCH.DATA_TYPES.EXPENSE})}
                />
            );
        },
        [translate, type, typeOptions, updateFilterForm],
    );

    const groupByComponent = useCallback(
        ({closeOverlay}: PopoverComponentProps) => {
            const items = getGroupByOptions();
            const value = items.find((option) => option.value === groupBy) ?? null;

            return (
                <SingleSelectPopup
                    label={translate('search.groupBy')}
                    items={items}
                    value={value}
                    closeOverlay={closeOverlay}
                    onChange={(item) => updateFilterForm({groupBy: item?.value})}
                />
            );
        },
        [translate, groupBy, updateFilterForm],
    );

    const statusComponent = useCallback(
        ({closeOverlay}: PopoverComponentProps) => {
            const items = getStatusOptions(type, groupBy);
            const selected = Array.isArray(status) ? items.filter((option) => status.includes(option.value)) : (items.find((option) => option.value === status) ?? []);
            const value = [selected].flat();

            const onChange = (selectedItems: Array<MultiSelectItem<SingularSearchStatus>>) => {
<<<<<<< HEAD
                const newStatus = selectedItems.length ? selectedItems.map((i) => i.value) : '';
                const query = buildSearchQueryString({...queryJSON, status: newStatus});
                Navigation.setParams({q: query});
=======
                const newStatus = selectedItems.length ? selectedItems.map((i) => i.value) : CONST.SEARCH.STATUS.EXPENSE.ALL;
                updateFilterForm({status: newStatus});
>>>>>>> 014edee4
            };

            return (
                <MultiSelectPopup
                    label={translate('common.status')}
                    items={items}
                    value={value}
                    closeOverlay={closeOverlay}
                    onChange={onChange}
                />
            );
        },
        [groupBy, status, translate, type, updateFilterForm],
    );

    const datePickerComponent = useCallback(
        ({closeOverlay}: PopoverComponentProps) => {
            const value: DateSelectPopupValue = {
                [CONST.SEARCH.DATE_MODIFIERS.AFTER]: filterFormValues.dateAfter ?? null,
                [CONST.SEARCH.DATE_MODIFIERS.BEFORE]: filterFormValues.dateBefore ?? null,
                [CONST.SEARCH.DATE_MODIFIERS.ON]: filterFormValues.dateOn ?? null,
            };

            const onChange = (selectedDates: DateSelectPopupValue) => {
                const dateFormValues = {
                    dateAfter: selectedDates[CONST.SEARCH.DATE_MODIFIERS.AFTER] ?? undefined,
                    dateBefore: selectedDates[CONST.SEARCH.DATE_MODIFIERS.BEFORE] ?? undefined,
                    dateOn: selectedDates[CONST.SEARCH.DATE_MODIFIERS.ON] ?? undefined,
                };

                updateFilterForm(dateFormValues);
            };

            return (
                <DateSelectPopup
                    closeOverlay={closeOverlay}
                    value={value}
                    onChange={onChange}
                />
            );
        },
        [filterFormValues.dateAfter, filterFormValues.dateBefore, filterFormValues.dateOn, updateFilterForm],
    );

    const userPickerComponent = useCallback(
        ({closeOverlay}: PopoverComponentProps) => {
            const value = filterFormValues.from ?? [];

            return (
                <UserSelectPopup
                    value={value}
                    closeOverlay={closeOverlay}
                    onChange={(selectedUsers) => updateFilterForm({from: selectedUsers})}
                />
            );
        },
        [filterFormValues.from, updateFilterForm],
    );

    /**
     * Builds the list of all filter chips to be displayed in the
     * filter bar
     */
    const filters = useMemo(() => {
        const statusValue = getStatusOptions(type, groupBy).filter((option) => status.includes(option.value));
        const dateValue = [
            filterFormValues.dateAfter ? `${translate('common.after')} ${DateUtils.formatToReadableString(filterFormValues.dateAfter)}` : null,
            filterFormValues.dateBefore ? `${translate('common.before')} ${DateUtils.formatToReadableString(filterFormValues.dateBefore)}` : null,
            filterFormValues.dateOn ? `${translate('common.on')} ${DateUtils.formatToReadableString(filterFormValues.dateOn)}` : null,
        ].filter(Boolean) as string[];
        const fromValue = filterFormValues.from?.map((accountID) => personalDetails?.[accountID]?.displayName ?? accountID) ?? [];

        const filterList = [
            {
                label: translate('common.type'),
                PopoverComponent: typeComponent,
                value: translate(`common.${type}`),
                keyForList: CONST.SEARCH.SYNTAX_FILTER_KEYS.TYPE,
            },
            // s77rt remove DEV lock
            ...(isDevelopment
                ? [
                      {
                          label: translate('search.groupBy'),
                          PopoverComponent: groupByComponent,
                          value: groupBy ? translate(`search.filters.groupBy.${groupBy}`) : null,
                          keyForList: CONST.SEARCH.SYNTAX_ROOT_KEYS.GROUP_BY,
                      },
                  ]
                : []),
            {
                label: translate('common.status'),
                PopoverComponent: statusComponent,
                value: statusValue.map((option) => translate(option.translation)),
                keyForList: CONST.SEARCH.SYNTAX_FILTER_KEYS.STATUS,
            },
            {
                label: translate('common.date'),
                PopoverComponent: datePickerComponent,
                value: dateValue,
                keyForList: CONST.SEARCH.SYNTAX_FILTER_KEYS.DATE,
            },
            {
                label: translate('common.from'),
                PopoverComponent: userPickerComponent,
                value: fromValue,
                keyForList: CONST.SEARCH.SYNTAX_FILTER_KEYS.FROM,
            },
        ].filter((filterItem) => isFilterSupported(filterItem.keyForList, type));

        return filterList;
    }, [
        type,
        groupBy,
        filterFormValues.dateAfter,
        filterFormValues.dateBefore,
        filterFormValues.dateOn,
        filterFormValues.from,
        translate,
        typeComponent,
        groupByComponent,
        statusComponent,
        datePickerComponent,
        userPickerComponent,
        status,
        personalDetails,
        isDevelopment,
    ]);

    if (hasErrors) {
        return null;
    }

    if (shouldShowFiltersBarLoading) {
        return <SearchFiltersSkeleton shouldAnimate />;
    }

    const selectionButtonText = isExportMode ? translate('search.exportAll.allMatchingItemsSelected') : translate('workspace.common.selected', {count: selectedTransactionsKeys.length});

    return (
        <View style={[shouldShowSelectedDropdown && styles.ph5, styles.mb2, styles.searchFiltersBarContainer]}>
            {shouldShowSelectedDropdown ? (
                <View style={[styles.flexRow, styles.gap3]}>
                    <ButtonWithDropdownMenu
                        onPress={() => null}
                        shouldAlwaysShowDropdownMenu
                        buttonSize={CONST.DROPDOWN_BUTTON_SIZE.SMALL}
                        customText={selectionButtonText}
                        options={headerButtonsOptions}
                        isSplitButton={false}
                        anchorAlignment={{
                            horizontal: CONST.MODAL.ANCHOR_ORIGIN_HORIZONTAL.LEFT,
                            vertical: CONST.MODAL.ANCHOR_ORIGIN_VERTICAL.TOP,
                        }}
                        popoverHorizontalOffsetType={CONST.MODAL.ANCHOR_ORIGIN_HORIZONTAL.LEFT}
                    />
                    {!isExportMode && shouldShowExportModeOption && (
                        <Button
                            link
                            small
                            shouldUseDefaultHover={false}
                            innerStyles={styles.p0}
                            onPress={() => setExportMode(true)}
                            text={translate('search.exportAll.selectAllMatchingItems')}
                        />
                    )}
                </View>
            ) : (
                <ScrollView
                    horizontal
                    keyboardShouldPersistTaps="always"
                    style={[styles.flexRow, styles.overflowScroll, styles.flexGrow0]}
                    contentContainerStyle={[styles.flexRow, styles.flexGrow0, styles.gap2, styles.ph5]}
                    ref={scrollRef}
                    showsHorizontalScrollIndicator={false}
                >
                    {filters.map((filter) => (
                        <DropdownButton
                            key={filter.label}
                            label={filter.label}
                            value={filter.value}
                            PopoverComponent={filter.PopoverComponent}
                        />
                    ))}

                    <Button
                        link
                        small
                        shouldUseDefaultHover={false}
                        text={translate('search.filtersHeader')}
                        iconFill={theme.link}
                        iconHoverFill={theme.linkHover}
                        icon={Expensicons.Filter}
                        textStyles={[styles.textMicroBold]}
                        onPress={openAdvancedFilters}
                    />
                </ScrollView>
            )}
        </View>
    );
}

SearchFiltersBar.displayName = 'SearchFiltersBar';

export default SearchFiltersBar;<|MERGE_RESOLUTION|>--- conflicted
+++ resolved
@@ -150,14 +150,8 @@
             const value = [selected].flat();
 
             const onChange = (selectedItems: Array<MultiSelectItem<SingularSearchStatus>>) => {
-<<<<<<< HEAD
                 const newStatus = selectedItems.length ? selectedItems.map((i) => i.value) : '';
-                const query = buildSearchQueryString({...queryJSON, status: newStatus});
-                Navigation.setParams({q: query});
-=======
-                const newStatus = selectedItems.length ? selectedItems.map((i) => i.value) : CONST.SEARCH.STATUS.EXPENSE.ALL;
                 updateFilterForm({status: newStatus});
->>>>>>> 014edee4
             };
 
             return (
