--- conflicted
+++ resolved
@@ -1,10 +1,6 @@
 import {emailSelector} from '@selectors/Session';
-<<<<<<< HEAD
 import React, {useCallback, useContext, useEffect, useMemo, useRef} from 'react';
-=======
 import {searchResultsErrorSelector} from '@selectors/Snapshot';
-import React, {useCallback, useEffect, useMemo, useRef} from 'react';
->>>>>>> fa5e06d9
 import type {ReactNode} from 'react';
 import {View} from 'react-native';
 // eslint-disable-next-line no-restricted-imports
@@ -116,13 +112,10 @@
     const [policyCategories] = useOnyx(ONYXKEYS.COLLECTION.POLICY_CATEGORIES, {canBeMissing: true});
     const [workspaceCardFeeds] = useOnyx(ONYXKEYS.COLLECTION.WORKSPACE_CARDS_LIST, {canBeMissing: true});
     const [allFeeds] = useOnyx(ONYXKEYS.COLLECTION.SHARED_NVP_PRIVATE_DOMAIN_MEMBER, {canBeMissing: true});
-<<<<<<< HEAD
     const [searchResultsErrors] = useOnyx(`${ONYXKEYS.COLLECTION.SNAPSHOT}${hash}`, {canBeMissing: true, selector: (data) => data?.errors});
     const {isAccountLocked, showLockedAccountModal} = useContext(LockedAccountContext);
-=======
     const [searchResultsErrors] = useOnyx(`${ONYXKEYS.COLLECTION.SNAPSHOT}${hash}`, {canBeMissing: true, selector: searchResultsErrorSelector});
 
->>>>>>> fa5e06d9
     const taxRates = getAllTaxRates();
     const allCards = useMemo(() => mergeCardListWithWorkspaceFeeds(workspaceCardFeeds ?? CONST.EMPTY_OBJECT, userCardList), [userCardList, workspaceCardFeeds]);
     const selectedTransactionsKeys = useMemo(() => Object.keys(selectedTransactions ?? {}), [selectedTransactions]);
