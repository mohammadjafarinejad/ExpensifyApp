import React, {useCallback, useMemo, useRef} from 'react';
import {View} from 'react-native';
// eslint-disable-next-line no-restricted-imports
import type {ScrollView as RNScrollView} from 'react-native';
import Button from '@components/Button';
import ButtonWithDropdownMenu from '@components/ButtonWithDropdownMenu';
import type {DropdownOption} from '@components/ButtonWithDropdownMenu/types';
import * as Expensicons from '@components/Icon/Expensicons';
import {usePersonalDetails} from '@components/OnyxListItemProvider';
import ScrollView from '@components/ScrollView';
import DateSelectPopup from '@components/Search/FilterDropdowns/DateSelectPopup';
import type {PopoverComponentProps} from '@components/Search/FilterDropdowns/DropdownButton';
import DropdownButton from '@components/Search/FilterDropdowns/DropdownButton';
import type {MultiSelectItem} from '@components/Search/FilterDropdowns/MultiSelectPopup';
import MultiSelectPopup from '@components/Search/FilterDropdowns/MultiSelectPopup';
import SingleSelectPopup from '@components/Search/FilterDropdowns/SingleSelectPopup';
import UserSelectPopup from '@components/Search/FilterDropdowns/UserSelectPopup';
import {useSearchContext} from '@components/Search/SearchContext';
import type {SearchDateValues} from '@components/Search/SearchDatePresetFilterBase';
<<<<<<< HEAD
import type {SearchGroupBy, SearchQueryJSON, SingularSearchStatus} from '@components/Search/types';
=======
import type {SearchDateFilterKeys, SearchQueryJSON, SingularSearchStatus} from '@components/Search/types';
>>>>>>> e2e2e3bf
import SearchFiltersSkeleton from '@components/Skeletons/SearchFiltersSkeleton';
import useEnvironment from '@hooks/useEnvironment';
import useLocalize from '@hooks/useLocalize';
import useNetwork from '@hooks/useNetwork';
import useOnyx from '@hooks/useOnyx';
import useResponsiveLayout from '@hooks/useResponsiveLayout';
import useTheme from '@hooks/useTheme';
import useThemeStyles from '@hooks/useThemeStyles';
import {close} from '@libs/actions/Modal';
import {updateAdvancedFilters} from '@libs/actions/Search';
import {mergeCardListWithWorkspaceFeeds} from '@libs/CardUtils';
import DateUtils from '@libs/DateUtils';
import Navigation from '@libs/Navigation/Navigation';
import {getAllTaxRates} from '@libs/PolicyUtils';
import {
    buildFilterFormValuesFromQuery,
    buildQueryStringFromFilterFormValues,
    buildSearchQueryJSON,
    buildSearchQueryString,
    isFilterSupported,
    isSearchDatePreset,
} from '@libs/SearchQueryUtils';
import {getDatePresets, getFeedOptions, getGroupByOptions, getStatusOptions, getTypeOptions, getWithdrawalTypeOptions} from '@libs/SearchUIUtils';
import CONST from '@src/CONST';
import type {TranslationPaths} from '@src/languages/types';
import ONYXKEYS from '@src/ONYXKEYS';
import ROUTES from '@src/ROUTES';
import type {SearchAdvancedFiltersForm} from '@src/types/form';
import FILTER_KEYS from '@src/types/form/SearchAdvancedFiltersForm';
import type {CurrencyList} from '@src/types/onyx';
import {getEmptyObject} from '@src/types/utils/EmptyObject';
import type {SearchHeaderOptionValue} from './SearchPageHeader';

type SearchFiltersBarProps = {
    queryJSON: SearchQueryJSON;
    headerButtonsOptions: Array<DropdownOption<SearchHeaderOptionValue>>;
    isMobileSelectionModeEnabled: boolean;
};

function SearchFiltersBar({queryJSON, headerButtonsOptions, isMobileSelectionModeEnabled}: SearchFiltersBarProps) {
    const scrollRef = useRef<RNScrollView>(null);

    // type, groupBy and status values are not guaranteed to respect the ts type as they come from user input
    const {hash, type: unsafeType, groupBy: unsafeGroupBy, status: unsafeStatus, flatFilters} = queryJSON;

    const theme = useTheme();
    const styles = useThemeStyles();
    const {translate} = useLocalize();
    const {isDevelopment} = useEnvironment();

    const {isOffline} = useNetwork();
    const personalDetails = usePersonalDetails();
    const {shouldUseNarrowLayout} = useResponsiveLayout();
    const {selectedTransactions, selectAllMatchingItems, areAllMatchingItemsSelected, showSelectAllMatchingItems, shouldShowFiltersBarLoading} = useSearchContext();

    const [email] = useOnyx(ONYXKEYS.SESSION, {canBeMissing: true, selector: (onyxSession) => onyxSession?.email});
    const [userCardList] = useOnyx(ONYXKEYS.CARD_LIST, {canBeMissing: true});
    const [reports] = useOnyx(ONYXKEYS.COLLECTION.REPORT, {canBeMissing: false});
    const [allPolicies] = useOnyx(ONYXKEYS.COLLECTION.POLICY, {canBeMissing: true});
    const [currencyList = getEmptyObject<CurrencyList>()] = useOnyx(ONYXKEYS.CURRENCY_LIST, {canBeMissing: true});
    const [policyTagsLists] = useOnyx(ONYXKEYS.COLLECTION.POLICY_TAGS, {canBeMissing: true});
    const [policyCategories] = useOnyx(ONYXKEYS.COLLECTION.POLICY_CATEGORIES, {canBeMissing: true});
    const [workspaceCardFeeds] = useOnyx(ONYXKEYS.COLLECTION.WORKSPACE_CARDS_LIST, {canBeMissing: true});
    const [allFeeds] = useOnyx(ONYXKEYS.COLLECTION.SHARED_NVP_PRIVATE_DOMAIN_MEMBER, {canBeMissing: true});
    const [searchResultsErrors] = useOnyx(`${ONYXKEYS.COLLECTION.SNAPSHOT}${hash}`, {canBeMissing: true, selector: (data) => data?.errors});

    const taxRates = getAllTaxRates();
    const allCards = useMemo(() => mergeCardListWithWorkspaceFeeds(workspaceCardFeeds ?? CONST.EMPTY_OBJECT, userCardList), [userCardList, workspaceCardFeeds]);
    const selectedTransactionsKeys = useMemo(() => Object.keys(selectedTransactions ?? {}), [selectedTransactions]);

    const hasErrors = Object.keys(searchResultsErrors ?? {}).length > 0 && !isOffline;
    const shouldShowSelectedDropdown = headerButtonsOptions.length > 0 && (!shouldUseNarrowLayout || isMobileSelectionModeEnabled);

    const [typeOptions, type] = useMemo(() => {
        const options = getTypeOptions(allPolicies, email);
        const value = options.find((option) => option.value === unsafeType) ?? null;
        return [options, value];
    }, [allPolicies, email, unsafeType]);

    const [groupByOptions, groupBy] = useMemo(() => {
        const options = getGroupByOptions();
        const value = options.find((option) => option.value === unsafeGroupBy) ?? null;
        return [options, value];
    }, [unsafeGroupBy]);

    const [feedOptions, feed] = useMemo(() => {
        const feedFilterValues = flatFilters.find((filter) => filter.key === CONST.SEARCH.SYNTAX_FILTER_KEYS.FEED)?.filters?.map((filter) => filter.value);
        const options = getFeedOptions(allFeeds, allCards);
        const value = feedFilterValues ? options.filter((option) => feedFilterValues.includes(option.value)) : [];
        return [options, value];
    }, [flatFilters, allFeeds, allCards]);

    const [statusOptions, status] = useMemo(() => {
        const options = type ? getStatusOptions(type.value, groupBy?.value) : [];
        const value = [
            Array.isArray(unsafeStatus) ? options.filter((option) => unsafeStatus.includes(option.value)) : (options.find((option) => option.value === unsafeStatus) ?? []),
        ].flat();
        return [options, value];
    }, [unsafeStatus, type, groupBy]);

    const filterFormValues = useMemo(() => {
        return buildFilterFormValuesFromQuery(queryJSON, policyCategories, policyTagsLists, currencyList, personalDetails, allCards, reports, taxRates);
    }, [allCards, currencyList, personalDetails, policyCategories, policyTagsLists, queryJSON, reports, taxRates]);

    const [date, displayDate] = useMemo(() => {
        const value: SearchDateValues = {
            [CONST.SEARCH.DATE_MODIFIERS.ON]: filterFormValues.dateOn,
            [CONST.SEARCH.DATE_MODIFIERS.AFTER]: filterFormValues.dateAfter,
            [CONST.SEARCH.DATE_MODIFIERS.BEFORE]: filterFormValues.dateBefore,
        };

        const displayText: string[] = [];
        if (value.On) {
            displayText.push(isSearchDatePreset(value.On) ? translate(`search.filters.date.presets.${value.On}`) : `${translate('common.on')} ${DateUtils.formatToReadableString(value.On)}`);
        }
        if (value.After) {
            displayText.push(`${translate('common.after')} ${DateUtils.formatToReadableString(value.After)}`);
        }
        if (value.Before) {
            displayText.push(`${translate('common.before')} ${DateUtils.formatToReadableString(value.Before)}`);
        }

        return [value, displayText];
    }, [filterFormValues.dateOn, filterFormValues.dateAfter, filterFormValues.dateBefore, translate]);

    const createDateDisplayValue = useCallback(
        (filterValues: {on?: string; after?: string; before?: string}): [SearchDateValues, string[]] => {
            const value: SearchDateValues = {
                [CONST.SEARCH.DATE_MODIFIERS.ON]: filterValues.on,
                [CONST.SEARCH.DATE_MODIFIERS.AFTER]: filterValues.after,
                [CONST.SEARCH.DATE_MODIFIERS.BEFORE]: filterValues.before,
            };

            const displayText: string[] = [];
            if (value.On) {
                displayText.push(
                    isSearchDatePreset(value.On) ? translate(`search.filters.date.presets.${value.On}`) : `${translate('common.on')} ${DateUtils.formatToReadableString(value.On)}`,
                );
            }
            if (value.After) {
                displayText.push(`${translate('common.after')} ${DateUtils.formatToReadableString(value.After)}`);
            }
            if (value.Before) {
                displayText.push(`${translate('common.before')} ${DateUtils.formatToReadableString(value.Before)}`);
            }

<<<<<<< HEAD
    const [withdrawalTypeOptions, withdrawalType] = useMemo(() => {
        const options = getWithdrawalTypeOptions(translate);
        const value = options.find((option) => option.value === filterFormValues.withdrawalType) ?? null;
        return [options, value];
    }, [translate, filterFormValues.withdrawalType]);

    const [withdrawn, displayWithdrawn] = useMemo(() => {
        const value: SearchDateValues = {
            [CONST.SEARCH.DATE_MODIFIERS.ON]: filterFormValues.withdrawnOn,
            [CONST.SEARCH.DATE_MODIFIERS.AFTER]: filterFormValues.withdrawnAfter,
            [CONST.SEARCH.DATE_MODIFIERS.BEFORE]: filterFormValues.withdrawnBefore,
        };
=======
            return [value, displayText];
        },
        [translate],
    );
>>>>>>> e2e2e3bf

    const [posted, displayPosted] = useMemo(
        () =>
            createDateDisplayValue({
                on: filterFormValues.postedOn,
                after: filterFormValues.postedAfter,
                before: filterFormValues.postedBefore,
            }),
        [filterFormValues.postedOn, filterFormValues.postedAfter, filterFormValues.postedBefore, createDateDisplayValue],
    );

    const [withdrawn, displayWithdrawn] = useMemo(
        () =>
            createDateDisplayValue({
                on: filterFormValues.withdrawnOn,
                after: filterFormValues.withdrawnAfter,
                before: filterFormValues.withdrawnBefore,
            }),
        [filterFormValues.withdrawnOn, filterFormValues.withdrawnAfter, filterFormValues.withdrawnBefore, createDateDisplayValue],
    );

    const updateFilterForm = useCallback(
        (values: Partial<SearchAdvancedFiltersForm>) => {
            const updatedFilterFormValues: Partial<SearchAdvancedFiltersForm> = {
                ...filterFormValues,
                ...values,
            };

            // If the type has changed, reset the status so we dont have an invalid status selected
            if (updatedFilterFormValues.type !== filterFormValues.type) {
                updatedFilterFormValues.status = CONST.SEARCH.STATUS.EXPENSE.ALL;
            }

            const filterString = buildQueryStringFromFilterFormValues(updatedFilterFormValues);
            const searchQueryJSON = buildSearchQueryJSON(filterString);
            const queryString = buildSearchQueryString(searchQueryJSON);

            close(() => {
                Navigation.setParams({q: queryString});
            });
        },
        [filterFormValues],
    );

    const openAdvancedFilters = useCallback(() => {
        updateAdvancedFilters(filterFormValues);
        Navigation.navigate(ROUTES.SEARCH_ADVANCED_FILTERS);
    }, [filterFormValues]);

    const typeComponent = useCallback(
        ({closeOverlay}: PopoverComponentProps) => {
            return (
                <SingleSelectPopup
                    label={translate('common.type')}
                    value={type}
                    items={typeOptions}
                    closeOverlay={closeOverlay}
                    onChange={(item) => updateFilterForm({type: item?.value ?? CONST.SEARCH.DATA_TYPES.EXPENSE})}
                />
            );
        },
        [translate, typeOptions, type, updateFilterForm],
    );

    const groupByComponent = useCallback(
        ({closeOverlay}: PopoverComponentProps) => {
            return (
                <SingleSelectPopup
                    label={translate('search.groupBy')}
                    items={groupByOptions}
                    value={groupBy}
                    closeOverlay={closeOverlay}
                    onChange={(item) => updateFilterForm({groupBy: item?.value})}
                />
            );
        },
        [translate, groupByOptions, groupBy, updateFilterForm],
    );

    const feedComponent = useCallback(
        ({closeOverlay}: PopoverComponentProps) => {
            return (
                <MultiSelectPopup
                    label={translate('search.filters.feed')}
                    items={feedOptions}
                    value={feed}
                    closeOverlay={closeOverlay}
                    onChange={(items) => updateFilterForm({feed: items.map((item) => item.value)})}
                />
            );
        },
        [translate, feedOptions, feed, updateFilterForm],
    );

    const createDatePickerComponent = useCallback(
        (filterKey: SearchDateFilterKeys, value: SearchDateValues, translationKey: TranslationPaths) => {
            return ({closeOverlay}: PopoverComponentProps) => {
                const onChange = (selectedDates: SearchDateValues) => {
                    const dateFormValues = {
                        [`${filterKey}On`]: selectedDates[CONST.SEARCH.DATE_MODIFIERS.ON],
                        [`${filterKey}After`]: selectedDates[CONST.SEARCH.DATE_MODIFIERS.AFTER],
                        [`${filterKey}Before`]: selectedDates[CONST.SEARCH.DATE_MODIFIERS.BEFORE],
                    };

                    updateFilterForm(dateFormValues);
                };

                return (
                    <DateSelectPopup
                        label={translate(translationKey)}
                        value={value}
                        onChange={onChange}
                        closeOverlay={closeOverlay}
                        presets={getDatePresets(filterKey, true)}
                    />
                );
            };
        },
        [translate, updateFilterForm],
    );

<<<<<<< HEAD
    const withdrawalTypeComponent = useCallback(
        ({closeOverlay}: PopoverComponentProps) => {
            return (
                <SingleSelectPopup
                    label={translate('search.withdrawalType')}
                    items={withdrawalTypeOptions}
                    value={withdrawalType}
                    closeOverlay={closeOverlay}
                    onChange={(item) => updateFilterForm({withdrawalType: item?.value})}
                />
            );
        },
        [translate, withdrawalTypeOptions, withdrawalType, updateFilterForm],
    );

    const withdrawnPickerComponent = useCallback(
        ({closeOverlay}: PopoverComponentProps) => {
            const onChange = (selectedDates: SearchDateValues) => {
                const dateFormValues = {
                    withdrawnOn: selectedDates[CONST.SEARCH.DATE_MODIFIERS.ON],
                    withdrawnAfter: selectedDates[CONST.SEARCH.DATE_MODIFIERS.AFTER],
                    withdrawnBefore: selectedDates[CONST.SEARCH.DATE_MODIFIERS.BEFORE],
                };

                updateFilterForm(dateFormValues);
            };
=======
    const postedPickerComponent = useMemo(() => createDatePickerComponent(CONST.SEARCH.SYNTAX_FILTER_KEYS.POSTED, posted, 'search.filters.posted'), [createDatePickerComponent, posted]);
>>>>>>> e2e2e3bf

    const withdrawnPickerComponent = useMemo(
        () => createDatePickerComponent(CONST.SEARCH.SYNTAX_FILTER_KEYS.WITHDRAWN, withdrawn, 'search.filters.withdrawn'),
        [createDatePickerComponent, withdrawn],
    );

    const statusComponent = useCallback(
        ({closeOverlay}: PopoverComponentProps) => {
            const onChange = (selectedItems: Array<MultiSelectItem<SingularSearchStatus>>) => {
                const newStatus = selectedItems.length ? selectedItems.map((i) => i.value) : CONST.SEARCH.STATUS.EXPENSE.ALL;
                updateFilterForm({status: newStatus});
            };

            return (
                <MultiSelectPopup
                    label={translate('common.status')}
                    items={statusOptions}
                    value={status}
                    closeOverlay={closeOverlay}
                    onChange={onChange}
                />
            );
        },
        [statusOptions, status, translate, updateFilterForm],
    );

    const datePickerComponent = useCallback(
        ({closeOverlay}: PopoverComponentProps) => {
            const onChange = (selectedDates: SearchDateValues) => {
                const dateFormValues = {
                    dateOn: selectedDates[CONST.SEARCH.DATE_MODIFIERS.ON],
                    dateAfter: selectedDates[CONST.SEARCH.DATE_MODIFIERS.AFTER],
                    dateBefore: selectedDates[CONST.SEARCH.DATE_MODIFIERS.BEFORE],
                };

                updateFilterForm(dateFormValues);
            };

            return (
                <DateSelectPopup
                    label={translate('common.date')}
                    value={date}
                    onChange={onChange}
                    closeOverlay={closeOverlay}
                />
            );
        },
        [date, translate, updateFilterForm],
    );

    const userPickerComponent = useCallback(
        ({closeOverlay}: PopoverComponentProps) => {
            const value = filterFormValues.from ?? [];

            return (
                <UserSelectPopup
                    value={value}
                    closeOverlay={closeOverlay}
                    onChange={(selectedUsers) => updateFilterForm({from: selectedUsers})}
                />
            );
        },
        [filterFormValues.from, updateFilterForm],
    );

    /**
     * Builds the list of all filter chips to be displayed in the
     * filter bar
     */
    const filters = useMemo(() => {
        const fromValue = filterFormValues.from?.map((accountID) => personalDetails?.[accountID]?.displayName ?? accountID) ?? [];

        // s77rt remove DEV lock
        const shouldDisplayGroupByFilter = isDevelopment;
        const shouldDisplayFeedFilter = feedOptions.length > 1 && !!filterFormValues.feed;
        const shouldDisplayPostedFilter = !!filterFormValues.feed && (!!filterFormValues.postedOn || !!filterFormValues.postedAfter || !!filterFormValues.postedBefore);
        // s77rt remove DEV lock + use const after adding withdrawalID to GROUP_BY
        const shouldDisplayWithdrawalTypeFilter = isDevelopment && groupBy?.value === ('withdrawalID' as SearchGroupBy) && !!filterFormValues.withdrawalType;
        const shouldDisplayWithdrawnFilter = !!filterFormValues.withdrawnOn || !!filterFormValues.withdrawnAfter || !!filterFormValues.withdrawnBefore;

        const filterList = [
            {
                label: translate('common.type'),
                PopoverComponent: typeComponent,
                value: type?.text ?? null,
                filterKey: FILTER_KEYS.TYPE,
            },
            ...(shouldDisplayGroupByFilter
                ? [
                      {
                          label: translate('search.groupBy'),
                          PopoverComponent: groupByComponent,
                          value: groupBy?.text ?? null,
                          filterKey: FILTER_KEYS.GROUP_BY,
                      },
                  ]
                : []),
            ...(shouldDisplayFeedFilter
                ? [
                      {
                          label: translate('search.filters.feed'),
                          PopoverComponent: feedComponent,
                          value: feed.map((option) => option.text),
                          filterKey: FILTER_KEYS.FEED,
                      },
                  ]
                : []),
            ...(shouldDisplayPostedFilter
                ? [
                      {
                          label: translate('search.filters.posted'),
                          PopoverComponent: postedPickerComponent,
                          value: displayPosted,
                          filterKey: FILTER_KEYS.POSTED_ON,
                      },
                  ]
                : []),
            ...(shouldDisplayWithdrawalTypeFilter
                ? [
                      {
                          label: translate('search.withdrawalType'),
                          PopoverComponent: withdrawalTypeComponent,
                          value: withdrawalType?.text ?? null,
                          filterKey: FILTER_KEYS.WITHDRAWAL_TYPE,
                      },
                  ]
                : []),
            ...(shouldDisplayWithdrawnFilter
                ? [
                      {
                          label: translate('search.filters.withdrawn'),
                          PopoverComponent: withdrawnPickerComponent,
                          value: displayWithdrawn,
                          filterKey: FILTER_KEYS.WITHDRAWN_ON,
                      },
                  ]
                : []),
            {
                label: translate('common.status'),
                PopoverComponent: statusComponent,
                value: status.map((option) => option.text),
                filterKey: FILTER_KEYS.STATUS,
            },
            {
                label: translate('common.date'),
                PopoverComponent: datePickerComponent,
                value: displayDate,
                filterKey: FILTER_KEYS.DATE_ON,
            },
            {
                label: translate('common.from'),
                PopoverComponent: userPickerComponent,
                value: fromValue,
                filterKey: FILTER_KEYS.FROM,
            },
        ].filter((filterItem) => isFilterSupported(filterItem.filterKey, type?.value ?? CONST.SEARCH.DATA_TYPES.EXPENSE));

        return filterList;
    }, [
        type,
        groupBy,
        withdrawalType,
        displayDate,
        displayPosted,
        displayWithdrawn,
        filterFormValues.from,
        filterFormValues.feed,
        filterFormValues.postedOn,
        filterFormValues.postedAfter,
        filterFormValues.postedBefore,
        filterFormValues.withdrawnOn,
        filterFormValues.withdrawnAfter,
        filterFormValues.withdrawnBefore,
        translate,
        typeComponent,
        groupByComponent,
        statusComponent,
        datePickerComponent,
        userPickerComponent,
        postedPickerComponent,
        withdrawalTypeComponent,
        withdrawnPickerComponent,
        status,
        personalDetails,
        isDevelopment,
        feed,
        feedComponent,
        feedOptions.length,
    ]);

    if (hasErrors) {
        return null;
    }

    if (shouldShowFiltersBarLoading) {
        return <SearchFiltersSkeleton shouldAnimate />;
    }

    const selectionButtonText = areAllMatchingItemsSelected
        ? translate('search.exportAll.allMatchingItemsSelected')
        : translate('workspace.common.selected', {count: selectedTransactionsKeys.length});

    return (
        <View style={[shouldShowSelectedDropdown && styles.ph5, styles.mb2, styles.searchFiltersBarContainer]}>
            {shouldShowSelectedDropdown ? (
                <View style={[styles.flexRow, styles.gap3]}>
                    <ButtonWithDropdownMenu
                        onPress={() => null}
                        shouldAlwaysShowDropdownMenu
                        buttonSize={CONST.DROPDOWN_BUTTON_SIZE.SMALL}
                        customText={selectionButtonText}
                        options={headerButtonsOptions}
                        isSplitButton={false}
                        anchorAlignment={{
                            horizontal: CONST.MODAL.ANCHOR_ORIGIN_HORIZONTAL.LEFT,
                            vertical: CONST.MODAL.ANCHOR_ORIGIN_VERTICAL.TOP,
                        }}
                        popoverHorizontalOffsetType={CONST.MODAL.ANCHOR_ORIGIN_HORIZONTAL.LEFT}
                    />
                    {!areAllMatchingItemsSelected && showSelectAllMatchingItems && (
                        <Button
                            link
                            small
                            shouldUseDefaultHover={false}
                            innerStyles={styles.p0}
                            onPress={() => selectAllMatchingItems(true)}
                            text={translate('search.exportAll.selectAllMatchingItems')}
                        />
                    )}
                </View>
            ) : (
                <ScrollView
                    horizontal
                    keyboardShouldPersistTaps="always"
                    style={[styles.flexRow, styles.overflowScroll, styles.flexGrow0]}
                    contentContainerStyle={[styles.flexRow, styles.flexGrow0, styles.gap2, styles.ph5]}
                    ref={scrollRef}
                    showsHorizontalScrollIndicator={false}
                >
                    {filters.map((filter) => (
                        <DropdownButton
                            key={filter.label}
                            label={filter.label}
                            value={filter.value}
                            PopoverComponent={filter.PopoverComponent}
                        />
                    ))}

                    <Button
                        link
                        small
                        shouldUseDefaultHover={false}
                        text={translate('search.filtersHeader')}
                        iconFill={theme.link}
                        iconHoverFill={theme.linkHover}
                        icon={Expensicons.Filter}
                        textStyles={[styles.textMicroBold]}
                        onPress={openAdvancedFilters}
                    />
                </ScrollView>
            )}
        </View>
    );
}

SearchFiltersBar.displayName = 'SearchFiltersBar';

export default SearchFiltersBar;<|MERGE_RESOLUTION|>--- conflicted
+++ resolved
@@ -17,11 +17,7 @@
 import UserSelectPopup from '@components/Search/FilterDropdowns/UserSelectPopup';
 import {useSearchContext} from '@components/Search/SearchContext';
 import type {SearchDateValues} from '@components/Search/SearchDatePresetFilterBase';
-<<<<<<< HEAD
-import type {SearchGroupBy, SearchQueryJSON, SingularSearchStatus} from '@components/Search/types';
-=======
-import type {SearchDateFilterKeys, SearchQueryJSON, SingularSearchStatus} from '@components/Search/types';
->>>>>>> e2e2e3bf
+import type {SearchDateFilterKeys, SearchGroupBy, SearchQueryJSON, SingularSearchStatus} from '@components/Search/types';
 import SearchFiltersSkeleton from '@components/Skeletons/SearchFiltersSkeleton';
 import useEnvironment from '@hooks/useEnvironment';
 import useLocalize from '@hooks/useLocalize';
@@ -168,25 +164,10 @@
                 displayText.push(`${translate('common.before')} ${DateUtils.formatToReadableString(value.Before)}`);
             }
 
-<<<<<<< HEAD
-    const [withdrawalTypeOptions, withdrawalType] = useMemo(() => {
-        const options = getWithdrawalTypeOptions(translate);
-        const value = options.find((option) => option.value === filterFormValues.withdrawalType) ?? null;
-        return [options, value];
-    }, [translate, filterFormValues.withdrawalType]);
-
-    const [withdrawn, displayWithdrawn] = useMemo(() => {
-        const value: SearchDateValues = {
-            [CONST.SEARCH.DATE_MODIFIERS.ON]: filterFormValues.withdrawnOn,
-            [CONST.SEARCH.DATE_MODIFIERS.AFTER]: filterFormValues.withdrawnAfter,
-            [CONST.SEARCH.DATE_MODIFIERS.BEFORE]: filterFormValues.withdrawnBefore,
-        };
-=======
             return [value, displayText];
         },
         [translate],
     );
->>>>>>> e2e2e3bf
 
     const [posted, displayPosted] = useMemo(
         () =>
@@ -207,6 +188,12 @@
             }),
         [filterFormValues.withdrawnOn, filterFormValues.withdrawnAfter, filterFormValues.withdrawnBefore, createDateDisplayValue],
     );
+
+    const [withdrawalTypeOptions, withdrawalType] = useMemo(() => {
+        const options = getWithdrawalTypeOptions(translate);
+        const value = options.find((option) => option.value === filterFormValues.withdrawalType) ?? null;
+        return [options, value];
+    }, [translate, filterFormValues.withdrawalType]);
 
     const updateFilterForm = useCallback(
         (values: Partial<SearchAdvancedFiltersForm>) => {
@@ -308,7 +295,13 @@
         [translate, updateFilterForm],
     );
 
-<<<<<<< HEAD
+    const postedPickerComponent = useMemo(() => createDatePickerComponent(CONST.SEARCH.SYNTAX_FILTER_KEYS.POSTED, posted, 'search.filters.posted'), [createDatePickerComponent, posted]);
+
+    const withdrawnPickerComponent = useMemo(
+        () => createDatePickerComponent(CONST.SEARCH.SYNTAX_FILTER_KEYS.WITHDRAWN, withdrawn, 'search.filters.withdrawn'),
+        [createDatePickerComponent, withdrawn],
+    );
+
     const withdrawalTypeComponent = useCallback(
         ({closeOverlay}: PopoverComponentProps) => {
             return (
@@ -322,26 +315,6 @@
             );
         },
         [translate, withdrawalTypeOptions, withdrawalType, updateFilterForm],
-    );
-
-    const withdrawnPickerComponent = useCallback(
-        ({closeOverlay}: PopoverComponentProps) => {
-            const onChange = (selectedDates: SearchDateValues) => {
-                const dateFormValues = {
-                    withdrawnOn: selectedDates[CONST.SEARCH.DATE_MODIFIERS.ON],
-                    withdrawnAfter: selectedDates[CONST.SEARCH.DATE_MODIFIERS.AFTER],
-                    withdrawnBefore: selectedDates[CONST.SEARCH.DATE_MODIFIERS.BEFORE],
-                };
-
-                updateFilterForm(dateFormValues);
-            };
-=======
-    const postedPickerComponent = useMemo(() => createDatePickerComponent(CONST.SEARCH.SYNTAX_FILTER_KEYS.POSTED, posted, 'search.filters.posted'), [createDatePickerComponent, posted]);
->>>>>>> e2e2e3bf
-
-    const withdrawnPickerComponent = useMemo(
-        () => createDatePickerComponent(CONST.SEARCH.SYNTAX_FILTER_KEYS.WITHDRAWN, withdrawn, 'search.filters.withdrawn'),
-        [createDatePickerComponent, withdrawn],
     );
 
     const statusComponent = useCallback(
