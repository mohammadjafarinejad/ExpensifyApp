--- conflicted
+++ resolved
@@ -75,7 +75,7 @@
 
     const theme = useTheme();
     const styles = useThemeStyles();
-    const {translate, localeCompare} = useLocalize();
+    const {translate} = useLocalize();
 
     const {isOffline} = useNetwork();
     const personalDetails = usePersonalDetails();
@@ -217,11 +217,6 @@
         const value = options.find((option) => option.value === filterFormValues.withdrawalType) ?? null;
         return [options, value];
     }, [translate, filterFormValues.withdrawalType]);
-<<<<<<< HEAD
-    const {accountID} = useCurrentUserPersonalDetails();
-    const activeAdminPolicies = getActiveAdminWorkspaces(allPolicies, accountID.toString()).sort((a, b) => localeCompare(a.name || '', b.name || ''));
-=======
->>>>>>> 76ebba0a
 
     const updateFilterForm = useCallback(
         (values: Partial<SearchAdvancedFiltersForm>) => {
