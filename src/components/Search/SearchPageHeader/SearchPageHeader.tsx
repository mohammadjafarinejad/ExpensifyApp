import React from 'react';
import {View} from 'react-native';
import type {DropdownOption} from '@components/ButtonWithDropdownMenu/types';
import {useSearchContext} from '@components/Search/SearchContext';
import type {SearchQueryJSON} from '@components/Search/types';
import useOnyx from '@hooks/useOnyx';
import useResponsiveLayout from '@hooks/useResponsiveLayout';
import SearchSelectedNarrow from '@pages/Search/SearchSelectedNarrow';
import type CONST from '@src/CONST';
import ONYXKEYS from '@src/ONYXKEYS';
import type DeepValueOf from '@src/types/utils/DeepValueOf';
import SearchPageHeaderInput from './SearchPageHeaderInput';

type SearchPageHeaderProps = {
    queryJSON: SearchQueryJSON;
    searchRouterListVisible?: boolean;
    hideSearchRouterList?: () => void;
    onSearchRouterFocus?: () => void;
    headerButtonsOptions: Array<DropdownOption<SearchHeaderOptionValue>>;
    handleSearch: (value: string) => void;
};

type SearchHeaderOptionValue = DeepValueOf<typeof CONST.SEARCH.BULK_ACTION_TYPES> | undefined;

function SearchPageHeader({queryJSON, searchRouterListVisible, hideSearchRouterList, onSearchRouterFocus, headerButtonsOptions, handleSearch}: SearchPageHeaderProps) {
    const {shouldUseNarrowLayout} = useResponsiveLayout();
    const {selectedTransactions} = useSearchContext();
    const [selectionMode] = useOnyx(ONYXKEYS.MOBILE_SELECTION_MODE, {canBeMissing: true});

    const selectedTransactionsKeys = Object.keys(selectedTransactions ?? {});

<<<<<<< HEAD
    if (shouldUseNarrowLayout && !!selectionMode && headerButtonsOptions.length > 0) {
=======
    if (shouldUseNarrowLayout && selectionMode?.isEnabled) {
>>>>>>> f660f731
        return (
            <View>
                <SearchSelectedNarrow
                    options={headerButtonsOptions}
                    itemsLength={selectedTransactionsKeys.length}
                />
            </View>
        );
    }

    return (
        <SearchPageHeaderInput
            searchRouterListVisible={searchRouterListVisible}
            onSearchRouterFocus={onSearchRouterFocus}
            queryJSON={queryJSON}
            hideSearchRouterList={hideSearchRouterList}
            handleSearch={handleSearch}
        />
    );
}

SearchPageHeader.displayName = 'SearchPageHeader';

export type {SearchHeaderOptionValue};
export default SearchPageHeader;<|MERGE_RESOLUTION|>--- conflicted
+++ resolved
@@ -29,11 +29,7 @@
 
     const selectedTransactionsKeys = Object.keys(selectedTransactions ?? {});
 
-<<<<<<< HEAD
-    if (shouldUseNarrowLayout && !!selectionMode && headerButtonsOptions.length > 0) {
-=======
-    if (shouldUseNarrowLayout && selectionMode?.isEnabled) {
->>>>>>> f660f731
+    if (shouldUseNarrowLayout && !!selectionMode) {
         return (
             <View>
                 <SearchSelectedNarrow
