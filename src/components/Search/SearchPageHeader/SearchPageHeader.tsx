import React from 'react';
import {View} from 'react-native';
import {useOnyx} from 'react-native-onyx';
import type {DropdownOption} from '@components/ButtonWithDropdownMenu/types';
import {useSearchContext} from '@components/Search/SearchContext';
import type {SearchQueryJSON} from '@components/Search/types';
import useResponsiveLayout from '@hooks/useResponsiveLayout';
import SearchSelectedNarrow from '@pages/Search/SearchSelectedNarrow';
import type CONST from '@src/CONST';
import ONYXKEYS from '@src/ONYXKEYS';
import type DeepValueOf from '@src/types/utils/DeepValueOf';
import SearchPageHeaderInput from './SearchPageHeaderInput';

type SearchPageHeaderProps = {
    queryJSON: SearchQueryJSON;
    searchRouterListVisible?: boolean;
    hideSearchRouterList?: () => void;
    onSearchRouterFocus?: () => void;
    headerButtonsOptions: Array<DropdownOption<SearchHeaderOptionValue>>;
    handleSearch: (value: string) => void;
};

type SearchHeaderOptionValue = DeepValueOf<typeof CONST.SEARCH.BULK_ACTION_TYPES> | undefined;

function SearchPageHeader({queryJSON, searchRouterListVisible, hideSearchRouterList, onSearchRouterFocus, headerButtonsOptions, handleSearch}: SearchPageHeaderProps) {
    const {shouldUseNarrowLayout} = useResponsiveLayout();
    const {selectedTransactions} = useSearchContext();
    const [selectionMode] = useOnyx(ONYXKEYS.MOBILE_SELECTION_MODE, {canBeMissing: true});

    const selectedTransactionsKeys = Object.keys(selectedTransactions ?? {});

<<<<<<< HEAD
    if (shouldUseNarrowLayout && !!selectionMode) {
=======
    if (shouldUseNarrowLayout && selectionMode?.isEnabled && headerButtonsOptions.length > 0) {
>>>>>>> ba687b4a
        return (
            <View>
                <SearchSelectedNarrow
                    options={headerButtonsOptions}
                    itemsLength={selectedTransactionsKeys.length}
                />
            </View>
        );
    }

    return (
        <SearchPageHeaderInput
            searchRouterListVisible={searchRouterListVisible}
            onSearchRouterFocus={onSearchRouterFocus}
            queryJSON={queryJSON}
            hideSearchRouterList={hideSearchRouterList}
            handleSearch={handleSearch}
        />
    );
}

SearchPageHeader.displayName = 'SearchPageHeader';

export type {SearchHeaderOptionValue};
export default SearchPageHeader;<|MERGE_RESOLUTION|>--- conflicted
+++ resolved
@@ -29,11 +29,7 @@
 
     const selectedTransactionsKeys = Object.keys(selectedTransactions ?? {});
 
-<<<<<<< HEAD
-    if (shouldUseNarrowLayout && !!selectionMode) {
-=======
-    if (shouldUseNarrowLayout && selectionMode?.isEnabled && headerButtonsOptions.length > 0) {
->>>>>>> ba687b4a
+    if (shouldUseNarrowLayout && !!selectionMode && headerButtonsOptions.length > 0) {
         return (
             <View>
                 <SearchSelectedNarrow
