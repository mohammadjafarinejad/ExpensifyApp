import React, {useMemo, useRef} from 'react';
import {View} from 'react-native';
// eslint-disable-next-line no-restricted-imports
import type {ScrollView as RNScrollView, ViewStyle} from 'react-native';
import {useOnyx} from 'react-native-onyx';
import Button from '@components/Button';
import ButtonWithDropdownMenu from '@components/ButtonWithDropdownMenu';
import type {DropdownOption} from '@components/ButtonWithDropdownMenu/types';
import * as Expensicons from '@components/Icon/Expensicons';
import ScrollView from '@components/ScrollView';
import {useSearchContext} from '@components/Search/SearchContext';
import type {ChatSearchStatus, ExpenseSearchStatus, InvoiceSearchStatus, SearchQueryJSON, TaskSearchStatus, TripSearchStatus} from '@components/Search/types';
import SearchStatusSkeleton from '@components/Skeletons/SearchStatusSkeleton';
import useLocalize from '@hooks/useLocalize';
import useNetwork from '@hooks/useNetwork';
import useResponsiveLayout from '@hooks/useResponsiveLayout';
import useSingleExecution from '@hooks/useSingleExecution';
import useStyleUtils from '@hooks/useStyleUtils';
import useTheme from '@hooks/useTheme';
import useThemeStyles from '@hooks/useThemeStyles';
import Navigation from '@libs/Navigation/Navigation';
import {buildSearchQueryString} from '@libs/SearchQueryUtils';
import CONST from '@src/CONST';
import type {TranslationPaths} from '@src/languages/types';
import ONYXKEYS from '@src/ONYXKEYS';
import type {SearchDataTypes} from '@src/types/onyx/SearchResults';
import type IconAsset from '@src/types/utils/IconAsset';
import type {SearchHeaderOptionValue} from './SearchPageHeader';

type SearchStatusBarProps = {
    queryJSON: SearchQueryJSON;
    onStatusChange?: () => void;
    headerButtonsOptions: Array<DropdownOption<SearchHeaderOptionValue>>;
};

const expenseOptions: Array<{status: ExpenseSearchStatus; type: SearchDataTypes; icon: IconAsset; text: TranslationPaths}> = [
    {
        type: CONST.SEARCH.DATA_TYPES.EXPENSE,
        status: CONST.SEARCH.STATUS.EXPENSE.ALL,
        icon: Expensicons.All,
        text: 'common.all',
    },
    {
        type: CONST.SEARCH.DATA_TYPES.EXPENSE,
        status: CONST.SEARCH.STATUS.EXPENSE.UNREPORTED,
        icon: Expensicons.DocumentSlash,
        text: 'common.unreported',
    },
    {
        type: CONST.SEARCH.DATA_TYPES.EXPENSE,
        status: CONST.SEARCH.STATUS.EXPENSE.DRAFTS,
        icon: Expensicons.Pencil,
        text: 'common.drafts',
    },
    {
        type: CONST.SEARCH.DATA_TYPES.EXPENSE,
        status: CONST.SEARCH.STATUS.EXPENSE.OUTSTANDING,
        icon: Expensicons.Hourglass,
        text: 'common.outstanding',
    },
    {
        type: CONST.SEARCH.DATA_TYPES.EXPENSE,
        status: CONST.SEARCH.STATUS.EXPENSE.APPROVED,
        icon: Expensicons.ThumbsUp,
        text: 'iou.approved',
    },
    {
        type: CONST.SEARCH.DATA_TYPES.EXPENSE,
        status: CONST.SEARCH.STATUS.EXPENSE.DONE,
        icon: Expensicons.Checkbox,
        text: 'iou.done',
    },
    {
        type: CONST.SEARCH.DATA_TYPES.EXPENSE,
        status: CONST.SEARCH.STATUS.EXPENSE.PAID,
        icon: Expensicons.Checkmark,
        text: 'iou.settledExpensify',
    },
];

const invoiceOptions: Array<{type: SearchDataTypes; status: InvoiceSearchStatus; icon: IconAsset; text: TranslationPaths}> = [
    {
        type: CONST.SEARCH.DATA_TYPES.INVOICE,
        status: CONST.SEARCH.STATUS.INVOICE.ALL,
        icon: Expensicons.All,
        text: 'common.all',
    },
    {
        type: CONST.SEARCH.DATA_TYPES.INVOICE,
        status: CONST.SEARCH.STATUS.INVOICE.OUTSTANDING,
        icon: Expensicons.Hourglass,
        text: 'common.outstanding',
    },
    {
        type: CONST.SEARCH.DATA_TYPES.INVOICE,
        status: CONST.SEARCH.STATUS.INVOICE.PAID,
        icon: Expensicons.Checkmark,
        text: 'iou.settledExpensify',
    },
];

const tripOptions: Array<{type: SearchDataTypes; status: TripSearchStatus; icon: IconAsset; text: TranslationPaths}> = [
    {
        type: CONST.SEARCH.DATA_TYPES.TRIP,
        status: CONST.SEARCH.STATUS.TRIP.ALL,
        icon: Expensicons.All,
        text: 'common.all',
    },
    {
        type: CONST.SEARCH.DATA_TYPES.TRIP,
        status: CONST.SEARCH.STATUS.TRIP.CURRENT,
        icon: Expensicons.Calendar,
        text: 'search.filters.current',
    },
    {
        type: CONST.SEARCH.DATA_TYPES.TRIP,
        status: CONST.SEARCH.STATUS.TRIP.PAST,
        icon: Expensicons.History,
        text: 'search.filters.past',
    },
];

const chatOptions: Array<{type: SearchDataTypes; status: ChatSearchStatus; icon: IconAsset; text: TranslationPaths}> = [
    {
        type: CONST.SEARCH.DATA_TYPES.CHAT,
        status: CONST.SEARCH.STATUS.CHAT.ALL,
        icon: Expensicons.All,
        text: 'common.all',
    },
    {
        type: CONST.SEARCH.DATA_TYPES.CHAT,
        status: CONST.SEARCH.STATUS.CHAT.UNREAD,
        icon: Expensicons.ChatBubbleUnread,
        text: 'common.unread',
    },
    {
        type: CONST.SEARCH.DATA_TYPES.CHAT,
        status: CONST.SEARCH.STATUS.CHAT.SENT,
        icon: Expensicons.Send,
        text: 'common.sent',
    },
    {
        type: CONST.SEARCH.DATA_TYPES.CHAT,
        status: CONST.SEARCH.STATUS.CHAT.ATTACHMENTS,
        icon: Expensicons.Paperclip,
        text: 'common.attachments',
    },
    {
        type: CONST.SEARCH.DATA_TYPES.CHAT,
        status: CONST.SEARCH.STATUS.CHAT.LINKS,
        icon: Expensicons.Link,
        text: 'common.links',
    },
    {
        type: CONST.SEARCH.DATA_TYPES.CHAT,
        status: CONST.SEARCH.STATUS.CHAT.PINNED,
        icon: Expensicons.Pin,
        text: 'search.filters.pinned',
    },
];

const taskOptions: Array<{type: SearchDataTypes; status: TaskSearchStatus; icon: IconAsset; text: TranslationPaths}> = [
    {
        type: CONST.SEARCH.DATA_TYPES.TASK,
        status: CONST.SEARCH.STATUS.TASK.ALL,
        icon: Expensicons.All,
        text: 'common.all',
    },
    {
        type: CONST.SEARCH.DATA_TYPES.TASK,
        status: CONST.SEARCH.STATUS.TASK.OUTSTANDING,
        icon: Expensicons.Hourglass,
        text: 'common.outstanding',
    },
    {
        type: CONST.SEARCH.DATA_TYPES.TASK,
        status: CONST.SEARCH.STATUS.TASK.COMPLETED,
        icon: Expensicons.Checkbox,
        text: 'search.filters.completed',
    },
];

function getOptions(type: SearchDataTypes) {
    switch (type) {
        case CONST.SEARCH.DATA_TYPES.INVOICE:
            return invoiceOptions;
        case CONST.SEARCH.DATA_TYPES.TRIP:
            return tripOptions;
        case CONST.SEARCH.DATA_TYPES.CHAT:
            return chatOptions;
        case CONST.SEARCH.DATA_TYPES.TASK:
            return taskOptions;
        case CONST.SEARCH.DATA_TYPES.EXPENSE:
        default:
            return expenseOptions;
    }
}

function SearchStatusBar({queryJSON, onStatusChange, headerButtonsOptions}: SearchStatusBarProps) {
    const {singleExecution} = useSingleExecution();
    const styles = useThemeStyles();
    const StyleUtils = useStyleUtils();
    const theme = useTheme();
    const {translate} = useLocalize();
    const {shouldUseNarrowLayout} = useResponsiveLayout();
<<<<<<< HEAD
    const {selectedTransactions} = useSearchContext();
    const [selectionMode] = useOnyx(ONYXKEYS.MOBILE_SELECTION_MODE, {canBeMissing: false});
=======
    const {selectedTransactions, setExportMode, isExportMode, shouldShowExportModeOption} = useSearchContext();
    const [selectionMode] = useOnyx(ONYXKEYS.MOBILE_SELECTION_MODE, {canBeMissing: true});
>>>>>>> ade34b42
    const options = getOptions(queryJSON.type);
    const scrollRef = useRef<RNScrollView>(null);
    const isScrolledRef = useRef(false);
    const {shouldShowStatusBarLoading} = useSearchContext();
    const {hash} = queryJSON;
<<<<<<< HEAD
    const [currentSearchResults] = useOnyx(`${ONYXKEYS.COLLECTION.SNAPSHOT}${hash}`, {canBeMissing: true});
=======
    const [currentSearchResults] = useOnyx(`${ONYXKEYS.COLLECTION.SNAPSHOT}${hash}`, {canBeMissing: false});
>>>>>>> ade34b42
    const {isOffline} = useNetwork();

    const selectedTransactionsKeys = useMemo(() => Object.keys(selectedTransactions ?? {}), [selectedTransactions]);
    const shouldShowSelectedDropdown = headerButtonsOptions.length > 0 && (!shouldUseNarrowLayout || (!!selectionMode && selectionMode.isEnabled));

    const hasErrors = Object.keys(currentSearchResults?.errors ?? {}).length > 0 && !isOffline;

    if (hasErrors) {
        return null;
    }

    if (shouldShowStatusBarLoading) {
        return <SearchStatusSkeleton shouldAnimate />;
    }

    const selectionButtonText = isExportMode ? translate('search.exportAll.allMatchingItemsSelected') : translate('workspace.common.selected', {count: selectedTransactionsKeys.length});

    return (
        <View style={[shouldShowSelectedDropdown && styles.ph5, styles.mb2, styles.searchStatusBarContainer]}>
            {shouldShowSelectedDropdown ? (
                <View style={styles.flexRow}>
                    <ButtonWithDropdownMenu
                        onPress={() => null}
                        shouldAlwaysShowDropdownMenu
                        buttonSize={CONST.DROPDOWN_BUTTON_SIZE.MEDIUM}
                        customText={selectionButtonText}
                        options={headerButtonsOptions}
                        isSplitButton={false}
                        anchorAlignment={{
                            horizontal: CONST.MODAL.ANCHOR_ORIGIN_HORIZONTAL.LEFT,
                            vertical: CONST.MODAL.ANCHOR_ORIGIN_VERTICAL.TOP,
                        }}
                        popoverHorizontalOffsetType={CONST.MODAL.ANCHOR_ORIGIN_HORIZONTAL.LEFT}
                    />
                    {!isExportMode && shouldShowExportModeOption && (
                        <View style={[styles.button, styles.bgTransparent]}>
                            <Button
                                link
                                shouldUseDefaultHover={false}
                                innerStyles={[styles.p0, StyleUtils.getResetStyle<ViewStyle>(['height', 'minHeight'])]}
                                onPress={() => setExportMode(true)}
                                text={translate('search.exportAll.selectAllMatchingItems')}
                            />
                        </View>
                    )}
                </View>
            ) : (
                <ScrollView
                    style={[styles.flexRow, styles.overflowScroll, styles.flexGrow0]}
                    ref={scrollRef}
                    horizontal
                    showsHorizontalScrollIndicator={false}
                >
                    {options.map((item, index) => {
                        const onPress = singleExecution(() => {
                            onStatusChange?.();
                            const query = buildSearchQueryString({...queryJSON, status: item.status});
                            Navigation.setParams({q: query});
                        });
                        const isActive = Array.isArray(queryJSON.status) ? queryJSON.status.includes(item.status) : queryJSON.status === item.status;
                        const isFirstItem = index === 0;
                        const isLastItem = index === options.length - 1;

                        return (
                            <Button
                                key={item.status}
                                onLayout={(e) => {
                                    if (!isActive || isScrolledRef.current || !('left' in e.nativeEvent.layout)) {
                                        return;
                                    }
                                    isScrolledRef.current = true;
                                    scrollRef.current?.scrollTo({x: (e.nativeEvent.layout.left as number) - styles.pl5.paddingLeft});
                                }}
                                text={translate(item.text)}
                                onPress={onPress}
                                icon={item.icon}
                                iconFill={isActive ? theme.success : undefined}
                                iconHoverFill={theme.success}
                                innerStyles={!isActive && styles.bgTransparent}
                                hoverStyles={StyleUtils.getBackgroundColorStyle(!isActive ? theme.highlightBG : theme.border)}
                                textStyles={!isActive && StyleUtils.getTextColorStyle(theme.textSupporting)}
                                textHoverStyles={StyleUtils.getTextColorStyle(theme.text)}
                                // We add padding to the first and last items so that they align with the header and table but can overflow outside the screen when scrolled.
                                style={[isFirstItem && styles.pl5, isLastItem && styles.pr5]}
                            />
                        );
                    })}
                </ScrollView>
            )}
        </View>
    );
}

SearchStatusBar.displayName = 'SearchStatusBar';

export default SearchStatusBar;<|MERGE_RESOLUTION|>--- conflicted
+++ resolved
@@ -203,23 +203,14 @@
     const theme = useTheme();
     const {translate} = useLocalize();
     const {shouldUseNarrowLayout} = useResponsiveLayout();
-<<<<<<< HEAD
-    const {selectedTransactions} = useSearchContext();
-    const [selectionMode] = useOnyx(ONYXKEYS.MOBILE_SELECTION_MODE, {canBeMissing: false});
-=======
     const {selectedTransactions, setExportMode, isExportMode, shouldShowExportModeOption} = useSearchContext();
     const [selectionMode] = useOnyx(ONYXKEYS.MOBILE_SELECTION_MODE, {canBeMissing: true});
->>>>>>> ade34b42
     const options = getOptions(queryJSON.type);
     const scrollRef = useRef<RNScrollView>(null);
     const isScrolledRef = useRef(false);
     const {shouldShowStatusBarLoading} = useSearchContext();
     const {hash} = queryJSON;
-<<<<<<< HEAD
-    const [currentSearchResults] = useOnyx(`${ONYXKEYS.COLLECTION.SNAPSHOT}${hash}`, {canBeMissing: true});
-=======
     const [currentSearchResults] = useOnyx(`${ONYXKEYS.COLLECTION.SNAPSHOT}${hash}`, {canBeMissing: false});
->>>>>>> ade34b42
     const {isOffline} = useNetwork();
 
     const selectedTransactionsKeys = useMemo(() => Object.keys(selectedTransactions ?? {}), [selectedTransactions]);
