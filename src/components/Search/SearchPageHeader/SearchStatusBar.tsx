--- conflicted
+++ resolved
@@ -219,24 +219,14 @@
     const theme = useTheme();
     const {translate} = useLocalize();
     const {shouldUseNarrowLayout} = useResponsiveLayout();
-<<<<<<< HEAD
-    const {selectedTransactions} = useSearchContext();
+    const {selectedTransactions, setExportMode, isExportMode, shouldShowExportModeOption} = useSearchContext();
     const [selectionMode] = useOnyx(ONYXKEYS.MOBILE_SELECTION_MODE, {canBeMissing: true});
     const options = getOptions(queryJSON.type, queryJSON.groupBy);
-=======
-    const {selectedTransactions, setExportMode, isExportMode, shouldShowExportModeOption} = useSearchContext();
-    const [selectionMode] = useOnyx(ONYXKEYS.MOBILE_SELECTION_MODE, {canBeMissing: true});
-    const options = getOptions(queryJSON.type);
->>>>>>> 10a0df11
     const scrollRef = useRef<RNScrollView>(null);
     const isScrolledRef = useRef(false);
     const {shouldShowStatusBarLoading} = useSearchContext();
     const {hash} = queryJSON;
-<<<<<<< HEAD
-    const [currentSearchResults] = useOnyx(`${ONYXKEYS.COLLECTION.SNAPSHOT}${hash}`, {canBeMissing: true});
-=======
     const [currentSearchResults] = useOnyx(`${ONYXKEYS.COLLECTION.SNAPSHOT}${hash}`, {canBeMissing: false});
->>>>>>> 10a0df11
     const {isOffline} = useNetwork();
 
     const selectedTransactionsKeys = useMemo(() => Object.keys(selectedTransactions ?? {}), [selectedTransactions]);
