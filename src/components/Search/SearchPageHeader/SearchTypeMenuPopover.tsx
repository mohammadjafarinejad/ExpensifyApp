--- conflicted
+++ resolved
@@ -20,8 +20,8 @@
 import {mergeCardListWithWorkspaceFeeds} from '@libs/CardUtils';
 import Navigation from '@libs/Navigation/Navigation';
 import {getAllTaxRates} from '@libs/PolicyUtils';
-import {buildSearchQueryJSON, buildUserReadableQueryString, isCannedSearchQuery} from '@libs/SearchQueryUtils';
-import {createBaseSavedSearchMenuItem, createTypeMenuItems, getOverflowMenu as getOverflowMenuUtil} from '@libs/SearchUIUtils';
+import {buildSearchQueryJSON, buildUserReadableQueryString} from '@libs/SearchQueryUtils';
+import {createBaseSavedSearchMenuItem, createTypeMenuSections, getOverflowMenu as getOverflowMenuUtil} from '@libs/SearchUIUtils';
 import variables from '@styles/variables';
 import * as Expensicons from '@src/components/Icon/Expensicons';
 import CONST from '@src/CONST';
@@ -43,28 +43,24 @@
 function SearchTypeMenuPopover({queryJSON}: SearchTypeMenuNarrowProps) {
     const theme = useTheme();
     const styles = useThemeStyles();
-<<<<<<< HEAD
-    const {isPopoverVisible, delayPopoverMenuFirstRender, openMenu, closeMenu, allMenuItems, DeleteConfirmModal, windowHeight} = useSearchTypeMenu(queryJSON);
-=======
     const {singleExecution} = useSingleExecution();
     const {windowHeight} = useWindowDimensions();
     const {translate} = useLocalize();
-    const {hash, groupBy} = queryJSON;
+    const {hash} = queryJSON;
     const {showDeleteModal, DeleteConfirmModal} = useDeleteSavedSearch();
     const [allPolicies] = useOnyx(ONYXKEYS.COLLECTION.POLICY, {canBeMissing: true});
-    const [session] = useOnyx(ONYXKEYS.SESSION, {canBeMissing: false});
     const personalDetails = usePersonalDetails();
     const [reports = {}] = useOnyx(ONYXKEYS.COLLECTION.REPORT, {canBeMissing: true});
+    const [session] = useOnyx(ONYXKEYS.SESSION, {canBeMissing: false});
     const taxRates = getAllTaxRates();
     const [userCardList] = useOnyx(ONYXKEYS.CARD_LIST, {canBeMissing: true});
     const [workspaceCardFeeds] = useOnyx(ONYXKEYS.COLLECTION.WORKSPACE_CARDS_LIST, {canBeMissing: true});
     const allCards = useMemo(() => mergeCardListWithWorkspaceFeeds(workspaceCardFeeds ?? CONST.EMPTY_OBJECT, userCardList), [userCardList, workspaceCardFeeds]);
     const {unmodifiedPaddings} = useSafeAreaPaddings();
-    const shouldGroupByReports = groupBy === CONST.SEARCH.GROUP_BY.REPORTS;
+
     const cardFeedNamesWithType = useMemo(() => {
         return getCardFeedNamesWithType({workspaceCardFeeds, translate});
     }, [translate, workspaceCardFeeds]);
->>>>>>> dc9a3d6c
 
     const [isPopoverVisible, setIsPopoverVisible] = useState(false);
     const buttonRef = useRef<HTMLDivElement>(null);
@@ -81,10 +77,15 @@
         }, 100);
     }, []);
 
-    const typeMenuItems = useMemo(() => createTypeMenuItems(allPolicies, session?.email), [allPolicies, session?.email]);
-    const isCannedQuery = isCannedSearchQuery(queryJSON);
-    const title = searchName ?? (isCannedQuery ? undefined : buildUserReadableQueryString(queryJSON, personalDetails, reports, taxRates, allCards, cardFeedNamesWithType, allPolicies));
-    const activeItemIndex = isCannedQuery ? typeMenuItems.findIndex((item) => item.type === queryJSON.type) : -1;
+    const typeMenuSections = useMemo(() => createTypeMenuSections(session), [session]);
+
+    const activeItemIndex = useMemo(() => {
+        const flattenedMenuItems = typeMenuSections.map((section) => section.menuItems).flat();
+        return flattenedMenuItems.findIndex((item) => {
+            const searchQueryJSON = buildSearchQueryJSON(item.getSearchQuery());
+            return searchQueryJSON?.hash === hash;
+        });
+    }, [hash, typeMenuSections]);
 
     const getOverflowMenu = useCallback(
         (itemName: string, itemHash: number, itemQuery: string) => getOverflowMenuUtil(itemName, itemHash, itemQuery, showDeleteModal, true, closeMenu),
@@ -137,53 +138,43 @@
         return Object.entries(savedSearches).map(([key, item], index) => createSavedSearchMenuItem(item, key, index));
     }, [createSavedSearchMenuItem, savedSearches]);
 
-    const currentSavedSearch = savedSearchItems.find((item) => Number(item.hash) === hash);
-
     const popoverMenuItems = useMemo(() => {
-        const items = typeMenuItems.map((item, index) => {
-            let isSelected = false;
-            if (!title) {
-                if (shouldGroupByReports) {
-                    isSelected = item.translationPath === 'common.expenseReports';
-                } else {
-                    isSelected = index === activeItemIndex;
-                }
-            }
-
-            return {
-                text: translate(item.translationPath),
-                onSelected: singleExecution(() => {
-                    clearAllFilters();
-                    Navigation.navigate(item.getRoute());
-                }),
-                isSelected,
-                icon: item.icon,
-                iconFill: isSelected ? theme.iconSuccessFill : theme.icon,
-                iconRight: Expensicons.Checkmark,
-                shouldShowRightIcon: isSelected,
-                success: isSelected,
-                containerStyle: isSelected ? [{backgroundColor: theme.border}] : undefined,
-                shouldCallAfterModalHide: true,
-            };
-        });
-
-        if (title && !currentSavedSearch) {
-            items.push({
-                text: title,
-                onSelected: closeMenu,
-                isSelected: !currentSavedSearch,
-                icon: Expensicons.Filters,
-                iconFill: theme.iconSuccessFill,
-                success: true,
-                containerStyle: undefined,
-                iconRight: Expensicons.Checkmark,
-                shouldShowRightIcon: false,
-                shouldCallAfterModalHide: true,
-            });
-        }
-
-        return items;
-    }, [typeMenuItems, title, currentSavedSearch, activeItemIndex, translate, singleExecution, theme.iconSuccessFill, theme.icon, theme.border, closeMenu, shouldGroupByReports]);
+        return typeMenuSections
+            .map((section, sectionIndex) => {
+                const sectionItems: PopoverMenuItem[] = [
+                    {
+                        text: translate(section.translationPath),
+                        style: [styles.textSupporting],
+                        disabled: true,
+                    },
+                ];
+
+                section.menuItems.forEach((item, itemIndex) => {
+                    const previousItemCount = typeMenuSections.slice(0, sectionIndex).reduce((acc, sec) => acc + sec.menuItems.length, 0);
+                    const flattenedIndex = previousItemCount + itemIndex;
+                    const isSelected = flattenedIndex === activeItemIndex;
+
+                    sectionItems.push({
+                        text: translate(item.translationPath),
+                        isSelected,
+                        icon: item.icon,
+                        iconFill: isSelected ? theme.iconSuccessFill : theme.icon,
+                        iconRight: Expensicons.Checkmark,
+                        shouldShowRightIcon: isSelected,
+                        success: isSelected,
+                        containerStyle: isSelected ? [{backgroundColor: theme.border}] : undefined,
+                        shouldCallAfterModalHide: true,
+                        onSelected: singleExecution(() => {
+                            clearAllFilters();
+                            Navigation.navigate(ROUTES.SEARCH_ROOT.getRoute({query: item.getSearchQuery()}));
+                        }),
+                    });
+                });
+
+                return sectionItems;
+            })
+            .flat();
+    }, [typeMenuSections, translate, styles.textSupporting, singleExecution, theme.iconSuccessFill, theme.icon, theme.border, activeItemIndex]);
 
     const allMenuItems = useMemo(() => {
         const items = [];
