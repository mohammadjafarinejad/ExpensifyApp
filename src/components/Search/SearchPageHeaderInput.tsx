import {useIsFocused} from '@react-navigation/native';
import React, {useCallback, useEffect, useMemo, useRef, useState} from 'react';
import {View} from 'react-native';
import {useOnyx} from 'react-native-onyx';
import Header from '@components/Header';
import Icon from '@components/Icon';
import * as Expensicons from '@components/Icon/Expensicons';
import * as Illustrations from '@components/Icon/Illustrations';
import {usePersonalDetails} from '@components/OnyxProvider';
import type {AnimatedTextInputRef} from '@components/RNTextInput';
import {isSearchQueryItem} from '@components/SelectionList/Search/SearchQueryListItem';
import type {SearchQueryItem} from '@components/SelectionList/Search/SearchQueryListItem';
import type {SelectionListHandle} from '@components/SelectionList/types';
import Text from '@components/Text';
import useLocalize from '@hooks/useLocalize';
import useThemeStyles from '@hooks/useThemeStyles';
import {navigateToAndOpenReport} from '@libs/actions/Report';
import {clearAllFilters} from '@libs/actions/Search';
import {mergeCardListWithWorkspaceFeeds} from '@libs/CardUtils';
import Navigation from '@libs/Navigation/Navigation';
import {getAllTaxRates} from '@libs/PolicyUtils';
import type {OptionData} from '@libs/ReportUtils';
import {getAutocompleteQueryWithComma, getQueryWithoutAutocompletedPart} from '@libs/SearchAutocompleteUtils';
import {buildUserReadableQueryString, getQueryWithUpdatedValues, isCannedSearchQuery, sanitizeSearchValue} from '@libs/SearchQueryUtils';
import variables from '@styles/variables';
import CONST from '@src/CONST';
import type {TranslationPaths} from '@src/languages/types';
import ONYXKEYS from '@src/ONYXKEYS';
import ROUTES from '@src/ROUTES';
import type {SearchDataTypes} from '@src/types/onyx/SearchResults';
import type IconAsset from '@src/types/utils/IconAsset';
import SearchAutocompleteList from './SearchAutocompleteList';
import SearchInputSelectionWrapper from './SearchInputSelectionWrapper';
import {buildSubstitutionsMap} from './SearchRouter/buildSubstitutionsMap';
import {getQueryWithSubstitutions} from './SearchRouter/getQueryWithSubstitutions';
import type {SubstitutionMap} from './SearchRouter/getQueryWithSubstitutions';
import {getUpdatedSubstitutionsMap} from './SearchRouter/getUpdatedSubstitutionsMap';
import SearchButton from './SearchRouter/SearchButton';
import {useSearchRouterContext} from './SearchRouter/SearchRouterContext';
import type {SearchQueryJSON, SearchQueryString} from './types';

// When counting absolute positioning, we need to account for borders
const BORDER_WIDTH = 1;

type SearchPageHeaderInputProps = {
    queryJSON: SearchQueryJSON;
    children: React.ReactNode;
};

type HeaderContent = {
    icon: IconAsset;
    titleText: TranslationPaths;
};

function getHeaderContent(type: SearchDataTypes): HeaderContent {
    switch (type) {
        case CONST.SEARCH.DATA_TYPES.INVOICE:
            return {icon: Illustrations.EnvelopeReceipt, titleText: 'workspace.common.invoices'};
        case CONST.SEARCH.DATA_TYPES.TRIP:
            return {icon: Illustrations.Luggage, titleText: 'travel.trips'};
        case CONST.SEARCH.DATA_TYPES.CHAT:
            return {icon: Illustrations.CommentBubblesBlue, titleText: 'common.chats'};
        case CONST.SEARCH.DATA_TYPES.EXPENSE:
        default:
            return {icon: Illustrations.MoneyReceipts, titleText: 'common.expenses'};
    }
}

function SearchPageHeaderInput({queryJSON, children}: SearchPageHeaderInputProps) {
    const {translate} = useLocalize();
    const styles = useThemeStyles();
    const personalDetails = usePersonalDetails();
    const [reports] = useOnyx(ONYXKEYS.COLLECTION.REPORT);
    const taxRates = useMemo(() => getAllTaxRates(), []);
    const [userCardList = {}] = useOnyx(ONYXKEYS.CARD_LIST);
    const [workspaceCardFeeds = {}] = useOnyx(ONYXKEYS.COLLECTION.WORKSPACE_CARDS_LIST);
    const allCards = useMemo(() => mergeCardListWithWorkspaceFeeds(workspaceCardFeeds, userCardList), [userCardList, workspaceCardFeeds]);

    const {type, inputQuery: originalInputQuery} = queryJSON;
    const isCannedQuery = isCannedSearchQuery(queryJSON);
    const queryText = buildUserReadableQueryString(queryJSON, personalDetails, reports, taxRates, allCards);
    const headerText = isCannedQuery ? translate(getHeaderContent(type).titleText) : '';

    // The actual input text that the user sees
    const [textInputValue, setTextInputValue] = useState(queryText);
    // The input text that was last used for autocomplete; needed for the SearchAutocompleteList when browsing list via arrow keys
    const [autocompleteQueryValue, setAutocompleteQueryValue] = useState(queryText);
    const [selection, setSelection] = useState({start: textInputValue.length, end: textInputValue.length});

    const [autocompleteSubstitutions, setAutocompleteSubstitutions] = useState<SubstitutionMap>({});
    const [isAutocompleteListVisible, setIsAutocompleteListVisible] = useState(false);
    const listRef = useRef<SelectionListHandle>(null);
    const textInputRef = useRef<AnimatedTextInputRef>(null);
    const isFocused = useIsFocused();
    const {registerSearchPageInput, unregisterSearchPageInput} = useSearchRouterContext();

    // If query is non-canned that means Search Input is displayed, so we need to register its ref in the context.
    useEffect(() => {
        if (!isFocused) {
            return;
        }

        if (!isCannedQuery && textInputRef.current) {
            registerSearchPageInput(textInputRef.current);
        } else {
            unregisterSearchPageInput();
        }
    }, [isCannedQuery, isFocused, registerSearchPageInput, unregisterSearchPageInput]);

    useEffect(() => {
        setTextInputValue(queryText);
    }, [queryText]);

    useEffect(() => {
        const substitutionsMap = buildSubstitutionsMap(originalInputQuery, personalDetails, reports, taxRates, allCards);
        setAutocompleteSubstitutions(substitutionsMap);
    }, [allCards, originalInputQuery, personalDetails, reports, taxRates]);

    const onSearchQueryChange = useCallback(
        (userQuery: string) => {
            const updatedUserQuery = getAutocompleteQueryWithComma(textInputValue, userQuery);
            setTextInputValue(updatedUserQuery);
            setAutocompleteQueryValue(updatedUserQuery);

            const updatedSubstitutionsMap = getUpdatedSubstitutionsMap(userQuery, autocompleteSubstitutions);
            setAutocompleteSubstitutions(updatedSubstitutionsMap);

            if (updatedUserQuery || textInputValue.length > 0) {
                listRef.current?.updateAndScrollToFocusedIndex(0);
            } else {
                listRef.current?.updateAndScrollToFocusedIndex(-1);
            }
        },
        [autocompleteSubstitutions, setTextInputValue, textInputValue],
    );

    const submitSearch = useCallback(
        (queryString: SearchQueryString) => {
            const queryWithSubstitutions = getQueryWithSubstitutions(queryString, autocompleteSubstitutions);
            const updatedQuery = getQueryWithUpdatedValues(queryWithSubstitutions, queryJSON.policyID);
            if (!updatedQuery) {
                return;
            }

            Navigation.navigate(ROUTES.SEARCH_CENTRAL_PANE.getRoute({query: updatedQuery}));

            if (updatedQuery !== originalInputQuery) {
                clearAllFilters();
                setTextInputValue('');
                setAutocompleteQueryValue('');
                setIsAutocompleteListVisible(false);
            }
        },
        [autocompleteSubstitutions, originalInputQuery, queryJSON.policyID],
    );

    const onListItemPress = useCallback(
        (item: OptionData | SearchQueryItem) => {
            if (isSearchQueryItem(item)) {
                if (!item.searchQuery) {
                    return;
                }

                if (item.searchItemType === CONST.SEARCH.SEARCH_ROUTER_ITEM_TYPE.AUTOCOMPLETE_SUGGESTION && textInputValue) {
<<<<<<< HEAD
                    const trimmedUserSearchQuery = SearchAutocompleteUtils.getQueryWithoutAutocompletedPart(textInputValue);
                    const newSearchQuery = `${trimmedUserSearchQuery}${SearchQueryUtils.sanitizeSearchValue(item.searchQuery)}\u00A0`;
                    onSearchQueryChange(newSearchQuery);
                    setSelection({start: newSearchQuery.length, end: newSearchQuery.length});
=======
                    const trimmedUserSearchQuery = getQueryWithoutAutocompletedPart(textInputValue);
                    onSearchQueryChange(`${trimmedUserSearchQuery}${sanitizeSearchValue(item.searchQuery)} `);
>>>>>>> 12f48471

                    if (item.mapKey && item.autocompleteID) {
                        const substitutions = {...autocompleteSubstitutions, [item.mapKey]: item.autocompleteID};

                        setAutocompleteSubstitutions(substitutions);
                    }
                } else if (item.searchItemType === CONST.SEARCH.SEARCH_ROUTER_ITEM_TYPE.SEARCH) {
                    submitSearch(item.searchQuery);
                }
            } else if (item?.reportID) {
                Navigation.navigate(ROUTES.REPORT_WITH_ID.getRoute(item?.reportID));
            } else if ('login' in item) {
                navigateToAndOpenReport(item.login ? [item.login] : [], false);
            }
        },
        [autocompleteSubstitutions, onSearchQueryChange, submitSearch, textInputValue],
    );

    const updateAutocompleteSubstitutions = useCallback(
        (item: SearchQueryItem) => {
            if (!item.autocompleteID || !item.mapKey) {
                return;
            }

            const substitutions = {...autocompleteSubstitutions, [item.mapKey]: item.autocompleteID};
            setAutocompleteSubstitutions(substitutions);
        },
        [autocompleteSubstitutions],
    );

    const setTextAndUpdateSelection = useCallback(
        (text: string) => {
            setTextInputValue(text);
            setSelection({start: text.length, end: text.length});
        },
        [setSelection, setTextInputValue],
    );

    if (isCannedQuery) {
        const headerIcon = getHeaderContent(type).icon;

        return (
            <View
                dataSet={{dragArea: false}}
                style={[styles.headerBar, isCannedQuery && styles.headerBarDesktopHeight]}
            >
                <View style={[styles.dFlex, styles.flexRow, styles.alignItemsCenter, styles.flexGrow1, styles.justifyContentBetween, styles.overflowHidden]}>
                    <Icon
                        src={headerIcon}
                        width={variables.iconHeader}
                        height={variables.iconHeader}
                        additionalStyles={[styles.mr2]}
                    />
                    <Header subtitle={<Text style={[styles.textLarge, styles.textHeadlineH2]}>{headerText}</Text>} />
                    <View style={[styles.reportOptions, styles.flexRow, styles.pr5, styles.alignItemsCenter, styles.gap2]}>
                        {children}
                        <SearchButton />
                    </View>
                </View>
            </View>
        );
    }

    const hideAutocompleteList = () => setIsAutocompleteListVisible(false);
    const showAutocompleteList = () => {
        listRef.current?.updateAndScrollToFocusedIndex(0);
        setIsAutocompleteListVisible(true);
    };

    const searchQueryItem = textInputValue
        ? {
              text: textInputValue,
              singleIcon: Expensicons.MagnifyingGlass,
              searchQuery: textInputValue,
              itemStyle: styles.activeComponentBG,
              keyForList: 'findItem',
              searchItemType: CONST.SEARCH.SEARCH_ROUTER_ITEM_TYPE.SEARCH,
          }
        : undefined;

    // we need `- BORDER_WIDTH` to achieve the effect that the input will not "jump"
    const popoverHorizontalPosition = 12 - BORDER_WIDTH;
    const autocompleteInputStyle = isAutocompleteListVisible
        ? [
              styles.border,
              styles.borderRadiusComponentLarge,
              styles.pAbsolute,
              styles.pt2,
              {top: 8 - BORDER_WIDTH, left: popoverHorizontalPosition, right: popoverHorizontalPosition},
              {boxShadow: variables.popoverMenuShadow},
          ]
        : [styles.pt4];
    const inputWrapperActiveStyle = isAutocompleteListVisible ? styles.ph2 : null;

    return (
        <View
            dataSet={{dragArea: false}}
            style={[styles.searchResultsHeaderBar, isAutocompleteListVisible && styles.ph3]}
        >
            <View style={[styles.appBG, ...autocompleteInputStyle]}>
                <SearchInputSelectionWrapper
                    value={textInputValue}
                    onSearchQueryChange={onSearchQueryChange}
                    isFullWidth
                    onSubmit={() => {
                        submitSearch(textInputValue);
                    }}
                    autoFocus={false}
                    onFocus={showAutocompleteList}
                    onBlur={hideAutocompleteList}
                    wrapperStyle={[styles.searchRouterInputResults, styles.br2]}
                    wrapperFocusedStyle={styles.searchRouterInputResultsFocused}
                    outerWrapperStyle={[inputWrapperActiveStyle, styles.pb2]}
                    rightComponent={children}
                    autocompleteListRef={listRef}
                    ref={textInputRef}
                    selection={selection}
                />
                <View style={[styles.mh85vh, !isAutocompleteListVisible && styles.dNone]}>
                    <SearchAutocompleteList
                        autocompleteQueryValue={autocompleteQueryValue}
                        searchQueryItem={searchQueryItem}
                        onListItemPress={onListItemPress}
                        setTextQuery={setTextAndUpdateSelection}
                        updateAutocompleteSubstitutions={updateAutocompleteSubstitutions}
                        ref={listRef}
                    />
                </View>
            </View>
        </View>
    );
}

SearchPageHeaderInput.displayName = 'SearchPageHeaderInput';

export default SearchPageHeaderInput;<|MERGE_RESOLUTION|>--- conflicted
+++ resolved
@@ -162,15 +162,10 @@
                 }
 
                 if (item.searchItemType === CONST.SEARCH.SEARCH_ROUTER_ITEM_TYPE.AUTOCOMPLETE_SUGGESTION && textInputValue) {
-<<<<<<< HEAD
-                    const trimmedUserSearchQuery = SearchAutocompleteUtils.getQueryWithoutAutocompletedPart(textInputValue);
-                    const newSearchQuery = `${trimmedUserSearchQuery}${SearchQueryUtils.sanitizeSearchValue(item.searchQuery)}\u00A0`;
+                    const trimmedUserSearchQuery = getQueryWithoutAutocompletedPart(textInputValue);
+                    const newSearchQuery = `${trimmedUserSearchQuery}${sanitizeSearchValue(item.searchQuery)}\u00A0`;
                     onSearchQueryChange(newSearchQuery);
                     setSelection({start: newSearchQuery.length, end: newSearchQuery.length});
-=======
-                    const trimmedUserSearchQuery = getQueryWithoutAutocompletedPart(textInputValue);
-                    onSearchQueryChange(`${trimmedUserSearchQuery}${sanitizeSearchValue(item.searchQuery)} `);
->>>>>>> 12f48471
 
                     if (item.mapKey && item.autocompleteID) {
                         const substitutions = {...autocompleteSubstitutions, [item.mapKey]: item.autocompleteID};
