import React, {useRef} from 'react';
import type {StyleProp, View, ViewStyle} from 'react-native';
import Icon from '@components/Icon';
import * as Expensicons from '@components/Icon/Expensicons';
import {PressableWithoutFeedback} from '@components/Pressable';
import Tooltip from '@components/Tooltip';
import useLocalize from '@hooks/useLocalize';
import useTheme from '@hooks/useTheme';
import useThemeStyles from '@hooks/useThemeStyles';
import Performance from '@libs/Performance';
import * as Session from '@userActions/Session';
import Timing from '@userActions/Timing';
import CONST from '@src/CONST';
import {useSearchRouterContext} from './SearchRouterContext';

type SearchButtonProps = {
    style?: StyleProp<ViewStyle>;
};

function SearchButton({style}: SearchButtonProps) {
    const styles = useThemeStyles();
    const theme = useTheme();
    const {translate} = useLocalize();
    const {openSearchRouter} = useSearchRouterContext();
    const pressableRef = useRef<View>(null);

    return (
        <Tooltip text={translate('common.search')}>
            <PressableWithoutFeedback
<<<<<<< HEAD
                testID="searchButton"
=======
                ref={pressableRef}
                nativeID="searchButton"
>>>>>>> f69d05b3
                accessibilityLabel={translate('common.search')}
                style={[styles.flexRow, styles.touchableButtonImage, style]}
                // eslint-disable-next-line react-compiler/react-compiler
                onPress={Session.checkIfActionIsAllowed(() => {
                    pressableRef?.current?.blur();

                    Timing.start(CONST.TIMING.OPEN_SEARCH);
                    Performance.markStart(CONST.TIMING.OPEN_SEARCH);

                    openSearchRouter();
                })}
            >
                <Icon
                    src={Expensicons.MagnifyingGlass}
                    fill={theme.icon}
                />
            </PressableWithoutFeedback>
        </Tooltip>
    );
}

SearchButton.displayName = 'SearchButton';

export default SearchButton;<|MERGE_RESOLUTION|>--- conflicted
+++ resolved
@@ -27,12 +27,8 @@
     return (
         <Tooltip text={translate('common.search')}>
             <PressableWithoutFeedback
-<<<<<<< HEAD
+                ref={pressableRef}
                 testID="searchButton"
-=======
-                ref={pressableRef}
-                nativeID="searchButton"
->>>>>>> f69d05b3
                 accessibilityLabel={translate('common.search')}
                 style={[styles.flexRow, styles.touchableButtonImage, style]}
                 // eslint-disable-next-line react-compiler/react-compiler
