--- conflicted
+++ resolved
@@ -65,44 +65,6 @@
         return state?.routes.at(-1)?.params?.reportID;
     });
 
-<<<<<<< HEAD
-    const {activeWorkspaceID} = useActiveWorkspace();
-    const policy = usePolicy(activeWorkspaceID);
-    const typeAutocompleteList = Object.values(CONST.SEARCH.DATA_TYPES);
-    const statusAutocompleteList = Object.values({...CONST.SEARCH.STATUS.TRIP, ...CONST.SEARCH.STATUS.INVOICE, ...CONST.SEARCH.STATUS.CHAT, ...CONST.SEARCH.STATUS.TRIP});
-    const expenseTypes = Object.values(CONST.SEARCH.TRANSACTION_TYPE);
-    const allTaxRates = getAllTaxRates();
-    const taxAutocompleteList = useMemo(() => getAutocompleteTaxList(allTaxRates, policy), [policy, allTaxRates]);
-    const [cardList = {}] = useOnyx(ONYXKEYS.CARD_LIST);
-    const cardAutocompleteList = Object.values(cardList ?? {}).map((card) => card.bank);
-    const personalDetailsForParticipants = usePersonalDetails();
-    const participantsAutocompleteList = Object.values(personalDetailsForParticipants)
-        .filter((details) => details && details?.login)
-        // eslint-disable-next-line @typescript-eslint/non-nullable-type-assertion-style
-        .map((details) => details?.login as string);
-
-    const [allPolicyCategories] = useOnyx(ONYXKEYS.COLLECTION.POLICY_CATEGORIES);
-    const [allRecentCategories] = useOnyx(ONYXKEYS.COLLECTION.POLICY_RECENTLY_USED_CATEGORIES);
-    const categoryAutocompleteList = useMemo(() => {
-        return getAutocompleteCategories(allPolicyCategories, activeWorkspaceID);
-    }, [activeWorkspaceID, allPolicyCategories]);
-    const recentCategoriesAutocompleteList = useMemo(() => {
-        return getAutocompleteRecentCategories(allRecentCategories, activeWorkspaceID);
-    }, [activeWorkspaceID, allRecentCategories]);
-
-    const [currencyList] = useOnyx(ONYXKEYS.CURRENCY_LIST);
-    const currencyAutocompleteList = Object.keys(currencyList ?? {});
-    const [recentCurrencyAutocompleteList] = useOnyx(ONYXKEYS.RECENTLY_USED_CURRENCIES);
-
-    const [allPoliciesTags] = useOnyx(ONYXKEYS.COLLECTION.POLICY_TAGS);
-    const [allRecentTags] = useOnyx(ONYXKEYS.COLLECTION.POLICY_RECENTLY_USED_TAGS);
-    const tagAutocompleteList = useMemo(() => {
-        return getAutocompleteTags(allPoliciesTags, activeWorkspaceID);
-    }, [activeWorkspaceID, allPoliciesTags]);
-    const recentTagsAutocompleteList = getAutocompleteRecentTags(allRecentTags, activeWorkspaceID);
-
-=======
->>>>>>> cd3f30f7
     const sortedRecentSearches = useMemo(() => {
         return Object.values(recentSearches ?? {}).sort((a, b) => b.timestamp.localeCompare(a.timestamp));
     }, [recentSearches]);
