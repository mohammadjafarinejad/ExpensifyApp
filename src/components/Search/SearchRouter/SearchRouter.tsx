import {useNavigationState} from '@react-navigation/native';
import React, {useCallback, useEffect, useMemo, useRef, useState} from 'react';
import {View} from 'react-native';
import type {TextInputProps} from 'react-native';
import {useOnyx} from 'react-native-onyx';
import type {ValueOf} from 'type-fest';
import HeaderWithBackButton from '@components/HeaderWithBackButton';
import * as Expensicons from '@components/Icon/Expensicons';
import {useOptionsList} from '@components/OptionListContextProvider';
import type {AnimatedTextInputRef} from '@components/RNTextInput';
import type {SearchQueryString} from '@components/Search/types';
import {isSearchQueryItem} from '@components/SelectionList/Search/SearchQueryListItem';
import type {SearchQueryItem} from '@components/SelectionList/Search/SearchQueryListItem';
import type {SelectionListHandle} from '@components/SelectionList/types';
import useActiveWorkspace from '@hooks/useActiveWorkspace';
import useDebouncedState from '@hooks/useDebouncedState';
import useKeyboardShortcut from '@hooks/useKeyboardShortcut';
import useLocalize from '@hooks/useLocalize';
import useResponsiveLayout from '@hooks/useResponsiveLayout';
import useThemeStyles from '@hooks/useThemeStyles';
<<<<<<< HEAD
import * as CardUtils from '@libs/CardUtils';
import FastSearch from '@libs/FastSearch';
=======
import * as InputUtils from '@libs/InputUtils';
>>>>>>> b766c8f5
import * as OptionsListUtils from '@libs/OptionsListUtils';
import type {SearchOption} from '@libs/OptionsListUtils';
import type {OptionData} from '@libs/ReportUtils';
import * as SearchAutocompleteUtils from '@libs/SearchAutocompleteUtils';
import * as SearchQueryUtils from '@libs/SearchQueryUtils';
import Navigation from '@navigation/Navigation';
import variables from '@styles/variables';
import * as ReportUserActions from '@userActions/Report';
import CONST from '@src/CONST';
import ONYXKEYS from '@src/ONYXKEYS';
import ROUTES from '@src/ROUTES';
import type Report from '@src/types/onyx/Report';
import isLoadingOnyxValue from '@src/types/utils/isLoadingOnyxValue';
import {getQueryWithSubstitutions} from './getQueryWithSubstitutions';
import type {SubstitutionMap} from './getQueryWithSubstitutions';
import {getUpdatedSubstitutionsMap} from './getUpdatedSubstitutionsMap';
import SearchRouterInput from './SearchRouterInput';
import SearchRouterList from './SearchRouterList';

function getContextualSearchAutocompleteKey(item: SearchQueryItem) {
    if (item.roomType === CONST.SEARCH.DATA_TYPES.INVOICE) {
        return `${CONST.SEARCH.SYNTAX_FILTER_KEYS.TO}:${item.searchQuery}`;
    }
    if (item.roomType === CONST.SEARCH.DATA_TYPES.CHAT) {
        return `${CONST.SEARCH.SYNTAX_FILTER_KEYS.IN}:${item.searchQuery}`;
    }
}

function getContextualSearchQuery(item: SearchQueryItem) {
    const baseQuery = `${CONST.SEARCH.SYNTAX_ROOT_KEYS.TYPE}:${item.roomType}`;
    let additionalQuery = '';

    switch (item.roomType) {
        case CONST.SEARCH.DATA_TYPES.EXPENSE:
        case CONST.SEARCH.DATA_TYPES.INVOICE:
            additionalQuery += ` ${CONST.SEARCH.SYNTAX_ROOT_KEYS.POLICY_ID}:${item.policyID}`;
            if (item.roomType === CONST.SEARCH.DATA_TYPES.INVOICE && item.autocompleteID) {
                additionalQuery += ` ${CONST.SEARCH.SYNTAX_FILTER_KEYS.TO}:${SearchQueryUtils.sanitizeSearchValue(item.searchQuery ?? '')}`;
            }
            break;
        case CONST.SEARCH.DATA_TYPES.CHAT:
        default:
            additionalQuery = ` ${CONST.SEARCH.SYNTAX_FILTER_KEYS.IN}:${SearchQueryUtils.sanitizeSearchValue(item.searchQuery ?? '')}`;
            break;
    }
    return baseQuery + additionalQuery;
}

type SearchRouterProps = {
    onRouterClose: () => void;
    shouldHideInputCaret?: TextInputProps['caretHidden'];
};

function SearchRouter({onRouterClose, shouldHideInputCaret}: SearchRouterProps) {
    const {translate} = useLocalize();
    const styles = useThemeStyles();
    const [betas] = useOnyx(ONYXKEYS.BETAS);
    const [, recentSearchesMetadata] = useOnyx(ONYXKEYS.RECENT_SEARCHES);
    const [isSearchingForReports] = useOnyx(ONYXKEYS.IS_SEARCHING_FOR_REPORTS, {initWithStoredValues: false});
    const {activeWorkspaceID} = useActiveWorkspace();

    const {shouldUseNarrowLayout} = useResponsiveLayout();
    const listRef = useRef<SelectionListHandle>(null);

    // The actual input text that the user sees
    const [textInputValue, , setTextInputValue] = useDebouncedState('', 500);
    // The input text that was last used for autocomplete; needed for the SearchRouterList when browsing list via arrow keys
    const [autocompleteQueryValue, setAutocompleteQueryValue] = useState(textInputValue);
    const [autocompleteSubstitutions, setAutocompleteSubstitutions] = useState<SubstitutionMap>({});
    const textInputRef = useRef<AnimatedTextInputRef>(null);

    const contextualReportID = useNavigationState<Record<string, {reportID: string}>, string | undefined>((state) => {
        return state?.routes.at(-1)?.params?.reportID;
    });

    const {options, areOptionsInitialized} = useOptionsList();
    const searchOptions = useMemo(() => {
        if (!areOptionsInitialized) {
            return {recentReports: [], personalDetails: [], userToInvite: null, currentUserOption: null};
        }
        return OptionsListUtils.getSearchOptions(options, betas ?? []);
    }, [areOptionsInitialized, betas, options]);

<<<<<<< HEAD
    /**
     * Builds a suffix tree and returns a function to search in it.
     */
    const findInSearchTree = useMemo(() => {
        const fastSearch = FastSearch.createFastSearch([
            {
                data: searchOptions.personalDetails,
                toSearchableString: (option) => {
                    const displayName = option.participantsList?.[0]?.displayName ?? '';
                    return [option.login ?? '', option.login !== displayName ? displayName : ''].join();
                },
            },
            {
                data: searchOptions.recentReports,
                toSearchableString: (option) => {
                    const searchStringForTree = [option.text ?? '', option.login ?? ''];

                    if (option.isThread) {
                        if (option.alternateText) {
                            searchStringForTree.push(option.alternateText);
                        }
                    } else if (!!option.isChatRoom || !!option.isPolicyExpenseChat) {
                        if (option.subtitle) {
                            searchStringForTree.push(option.subtitle);
                        }
                    }

                    return searchStringForTree.join();
                },
            },
        ]);
        function search(searchInput: string) {
            const [personalDetails, recentReports] = fastSearch.search(searchInput);

            return {
                personalDetails,
                recentReports,
            };
        }

        return search;
    }, [searchOptions.personalDetails, searchOptions.recentReports]);

    const filteredOptions = useMemo(() => {
        if (debouncedInputValue.trim() === '') {
            return {
                recentReports: [],
                personalDetails: [],
                userToInvite: null,
            };
        }

        Timing.start(CONST.TIMING.SEARCH_FILTER_OPTIONS);
        const newOptions = findInSearchTree(debouncedInputValue);
        Timing.end(CONST.TIMING.SEARCH_FILTER_OPTIONS);

        // See OptionListUtils.filterOptions#sortByReportTypeInSearch:
        const noneReportPersonalDetails = OptionsListUtils.filteredPersonalDetailsOfRecentReports(newOptions.recentReports, newOptions.personalDetails);
        const recentReportsWithPersonalDetails = newOptions.recentReports.concat(noneReportPersonalDetails);
        const sortedReports = OptionsListUtils.orderOptions(recentReportsWithPersonalDetails, debouncedInputValue, {
            preferChatroomsOverThreads: true,
        });

        const userToInvite = OptionsListUtils.pickUserToInvite({
            canInviteUser: true,
            recentReports: sortedReports,
            personalDetails: [],
            searchValue: debouncedInputValue,
            optionsToExclude: [{login: CONST.EMAIL.NOTIFICATIONS}],
        });

        return {
            recentReports: sortedReports,
            personalDetails: [],
            userToInvite,
        };
    }, [debouncedInputValue, findInSearchTree]);
=======
    const reportForContextualSearch = contextualReportID ? searchOptions.recentReports?.find((option) => option.reportID === contextualReportID) : undefined;

    const additionalSections = [];

    if (reportForContextualSearch && !textInputValue) {
        const reportQueryValue = reportForContextualSearch.text ?? reportForContextualSearch.alternateText ?? reportForContextualSearch.reportID;
>>>>>>> b766c8f5

        let roomType: ValueOf<typeof CONST.SEARCH.DATA_TYPES> = CONST.SEARCH.DATA_TYPES.CHAT;
        let autocompleteID = reportForContextualSearch.reportID;
        if (reportForContextualSearch.isInvoiceRoom) {
            roomType = CONST.SEARCH.DATA_TYPES.INVOICE;
            const report = reportForContextualSearch as SearchOption<Report>;
            if (report.item && report.item?.invoiceReceiver && report.item.invoiceReceiver?.type === CONST.REPORT.INVOICE_RECEIVER_TYPE.INDIVIDUAL) {
                autocompleteID = report.item.invoiceReceiver.accountID.toString();
            } else {
                autocompleteID = '';
            }
        }
        if (reportForContextualSearch.isPolicyExpenseChat) {
            roomType = CONST.SEARCH.DATA_TYPES.EXPENSE;
            autocompleteID = reportForContextualSearch.policyID ?? '';
        }

        additionalSections.push({
            data: [
                {
                    text: `${translate('search.searchIn')} ${reportForContextualSearch.text ?? reportForContextualSearch.alternateText}`,
                    singleIcon: Expensicons.MagnifyingGlass,
                    searchQuery: reportQueryValue,
                    autocompleteID,
                    itemStyle: styles.activeComponentBG,
                    keyForList: 'contextualSearch',
                    searchItemType: CONST.SEARCH.SEARCH_ROUTER_ITEM_TYPE.CONTEXTUAL_SUGGESTION,
                    roomType,
                    policyID: reportForContextualSearch.policyID,
                },
            ],
        });
    }

    const searchQueryItem = textInputValue
        ? {
              text: textInputValue,
              singleIcon: Expensicons.MagnifyingGlass,
              searchQuery: textInputValue,
              itemStyle: styles.activeComponentBG,
              keyForList: 'findItem',
              searchItemType: CONST.SEARCH.SEARCH_ROUTER_ITEM_TYPE.SEARCH,
          }
        : undefined;

    const shouldScrollRef = useRef(false);
    // Trigger scrollToRight when input value changes and shouldScroll is true
    useEffect(() => {
        if (!textInputRef.current || !shouldScrollRef.current) {
            return;
        }

        InputUtils.scrollToRight(textInputRef.current);
        shouldScrollRef.current = false;
    }, []);

    const onSearchQueryChange = useCallback(
        (userQuery: string, autoScrollToRight = false) => {
            if (autoScrollToRight) {
                shouldScrollRef.current = true;
            }
            const updatedUserQuery = SearchAutocompleteUtils.getAutocompleteQueryWithComma(textInputValue, userQuery);
            setTextInputValue(updatedUserQuery);
            setAutocompleteQueryValue(updatedUserQuery);

            const updatedSubstitutionsMap = getUpdatedSubstitutionsMap(userQuery, autocompleteSubstitutions);
            setAutocompleteSubstitutions(updatedSubstitutionsMap);

            if (updatedUserQuery || textInputValue.length > 0) {
                listRef.current?.updateAndScrollToFocusedIndex(0);
            } else {
                listRef.current?.updateAndScrollToFocusedIndex(-1);
            }
        },
        [autocompleteSubstitutions, setTextInputValue, textInputValue],
    );

    const submitSearch = useCallback(
        (queryString: SearchQueryString) => {
            const queryWithSubstitutions = getQueryWithSubstitutions(queryString, autocompleteSubstitutions);
            const updatedQuery = SearchQueryUtils.getQueryWithUpdatedValues(queryWithSubstitutions, activeWorkspaceID);
            if (!updatedQuery) {
                return;
            }

            onRouterClose();
            Navigation.navigate(ROUTES.SEARCH_CENTRAL_PANE.getRoute({query: updatedQuery}));

            setTextInputValue('');
            setAutocompleteQueryValue('');
        },
        [autocompleteSubstitutions, onRouterClose, setTextInputValue, activeWorkspaceID],
    );

    const onListItemPress = useCallback(
        (item: OptionData | SearchQueryItem) => {
            if (isSearchQueryItem(item)) {
                if (!item.searchQuery) {
                    return;
                }

                if (item.searchItemType === CONST.SEARCH.SEARCH_ROUTER_ITEM_TYPE.CONTEXTUAL_SUGGESTION) {
                    const searchQuery = getContextualSearchQuery(item);
                    onSearchQueryChange(`${searchQuery} `, true);

                    const autocompleteKey = getContextualSearchAutocompleteKey(item);
                    if (autocompleteKey && item.autocompleteID) {
                        const substitutions = {...autocompleteSubstitutions, [autocompleteKey]: item.autocompleteID};

                        setAutocompleteSubstitutions(substitutions);
                    }
                } else if (item.searchItemType === CONST.SEARCH.SEARCH_ROUTER_ITEM_TYPE.AUTOCOMPLETE_SUGGESTION && textInputValue) {
                    const trimmedUserSearchQuery = SearchAutocompleteUtils.getQueryWithoutAutocompletedPart(textInputValue);
                    onSearchQueryChange(`${trimmedUserSearchQuery}${SearchQueryUtils.sanitizeSearchValue(item.searchQuery)} `);

                    if (item.text && item.autocompleteID) {
                        const substitutions = {...autocompleteSubstitutions, [item.text]: item.autocompleteID};

                        setAutocompleteSubstitutions(substitutions);
                    }
                    // needed for android mWeb
                    textInputRef.current?.focus();
                } else {
                    submitSearch(item.searchQuery);
                }
            } else {
                onRouterClose();

                if (item?.reportID) {
                    Navigation.navigate(ROUTES.REPORT_WITH_ID.getRoute(item?.reportID));
                } else if ('login' in item) {
                    ReportUserActions.navigateToAndOpenReport(item.login ? [item.login] : [], false);
                }
            }
        },
        [autocompleteSubstitutions, onRouterClose, onSearchQueryChange, submitSearch, textInputValue],
    );

    const updateAutocompleteSubstitutions = useCallback(
        (item: SearchQueryItem) => {
            if (!item.autocompleteID || !item.text) {
                return;
            }

            const substitutions = {...autocompleteSubstitutions, [item.text]: item.autocompleteID};
            setAutocompleteSubstitutions(substitutions);
        },
        [autocompleteSubstitutions],
    );

    useKeyboardShortcut(CONST.KEYBOARD_SHORTCUTS.ESCAPE, () => {
        onRouterClose();
    });

    const modalWidth = shouldUseNarrowLayout ? styles.w100 : {width: variables.searchRouterPopoverWidth};
    const isRecentSearchesDataLoaded = !isLoadingOnyxValue(recentSearchesMetadata);

    return (
        <View
            style={[styles.flex1, modalWidth, styles.h100, !shouldUseNarrowLayout && styles.mh85vh]}
            testID={SearchRouter.displayName}
        >
            {shouldUseNarrowLayout && (
                <HeaderWithBackButton
                    title={translate('common.search')}
                    onBackButtonPress={() => onRouterClose()}
                />
            )}
            {isRecentSearchesDataLoaded && (
                <>
                    <SearchRouterInput
                        value={textInputValue}
                        isFullWidth={shouldUseNarrowLayout}
                        onSearchQueryChange={onSearchQueryChange}
                        onSubmit={() => {
                            submitSearch(textInputValue);
                        }}
                        caretHidden={shouldHideInputCaret}
                        routerListRef={listRef}
                        shouldShowOfflineMessage
                        wrapperStyle={[styles.border, styles.alignItemsCenter]}
                        outerWrapperStyle={[shouldUseNarrowLayout ? styles.mv3 : styles.mv2, shouldUseNarrowLayout ? styles.mh5 : styles.mh2]}
                        wrapperFocusedStyle={[styles.borderColorFocus]}
                        isSearchingForReports={isSearchingForReports}
                        ref={textInputRef}
                    />
                    <SearchRouterList
                        autocompleteQueryValue={autocompleteQueryValue || textInputValue}
                        searchQueryItem={searchQueryItem}
                        additionalSections={additionalSections}
                        onListItemPress={onListItemPress}
                        setTextQuery={setTextInputValue}
                        updateAutocompleteSubstitutions={updateAutocompleteSubstitutions}
                        ref={listRef}
                    />
                </>
            )}
        </View>
    );
}

SearchRouter.displayName = 'SearchRouter';

export default SearchRouter;<|MERGE_RESOLUTION|>--- conflicted
+++ resolved
@@ -18,12 +18,7 @@
 import useLocalize from '@hooks/useLocalize';
 import useResponsiveLayout from '@hooks/useResponsiveLayout';
 import useThemeStyles from '@hooks/useThemeStyles';
-<<<<<<< HEAD
-import * as CardUtils from '@libs/CardUtils';
-import FastSearch from '@libs/FastSearch';
-=======
 import * as InputUtils from '@libs/InputUtils';
->>>>>>> b766c8f5
 import * as OptionsListUtils from '@libs/OptionsListUtils';
 import type {SearchOption} from '@libs/OptionsListUtils';
 import type {OptionData} from '@libs/ReportUtils';
@@ -107,92 +102,12 @@
         return OptionsListUtils.getSearchOptions(options, betas ?? []);
     }, [areOptionsInitialized, betas, options]);
 
-<<<<<<< HEAD
-    /**
-     * Builds a suffix tree and returns a function to search in it.
-     */
-    const findInSearchTree = useMemo(() => {
-        const fastSearch = FastSearch.createFastSearch([
-            {
-                data: searchOptions.personalDetails,
-                toSearchableString: (option) => {
-                    const displayName = option.participantsList?.[0]?.displayName ?? '';
-                    return [option.login ?? '', option.login !== displayName ? displayName : ''].join();
-                },
-            },
-            {
-                data: searchOptions.recentReports,
-                toSearchableString: (option) => {
-                    const searchStringForTree = [option.text ?? '', option.login ?? ''];
-
-                    if (option.isThread) {
-                        if (option.alternateText) {
-                            searchStringForTree.push(option.alternateText);
-                        }
-                    } else if (!!option.isChatRoom || !!option.isPolicyExpenseChat) {
-                        if (option.subtitle) {
-                            searchStringForTree.push(option.subtitle);
-                        }
-                    }
-
-                    return searchStringForTree.join();
-                },
-            },
-        ]);
-        function search(searchInput: string) {
-            const [personalDetails, recentReports] = fastSearch.search(searchInput);
-
-            return {
-                personalDetails,
-                recentReports,
-            };
-        }
-
-        return search;
-    }, [searchOptions.personalDetails, searchOptions.recentReports]);
-
-    const filteredOptions = useMemo(() => {
-        if (debouncedInputValue.trim() === '') {
-            return {
-                recentReports: [],
-                personalDetails: [],
-                userToInvite: null,
-            };
-        }
-
-        Timing.start(CONST.TIMING.SEARCH_FILTER_OPTIONS);
-        const newOptions = findInSearchTree(debouncedInputValue);
-        Timing.end(CONST.TIMING.SEARCH_FILTER_OPTIONS);
-
-        // See OptionListUtils.filterOptions#sortByReportTypeInSearch:
-        const noneReportPersonalDetails = OptionsListUtils.filteredPersonalDetailsOfRecentReports(newOptions.recentReports, newOptions.personalDetails);
-        const recentReportsWithPersonalDetails = newOptions.recentReports.concat(noneReportPersonalDetails);
-        const sortedReports = OptionsListUtils.orderOptions(recentReportsWithPersonalDetails, debouncedInputValue, {
-            preferChatroomsOverThreads: true,
-        });
-
-        const userToInvite = OptionsListUtils.pickUserToInvite({
-            canInviteUser: true,
-            recentReports: sortedReports,
-            personalDetails: [],
-            searchValue: debouncedInputValue,
-            optionsToExclude: [{login: CONST.EMAIL.NOTIFICATIONS}],
-        });
-
-        return {
-            recentReports: sortedReports,
-            personalDetails: [],
-            userToInvite,
-        };
-    }, [debouncedInputValue, findInSearchTree]);
-=======
     const reportForContextualSearch = contextualReportID ? searchOptions.recentReports?.find((option) => option.reportID === contextualReportID) : undefined;
 
     const additionalSections = [];
 
     if (reportForContextualSearch && !textInputValue) {
         const reportQueryValue = reportForContextualSearch.text ?? reportForContextualSearch.alternateText ?? reportForContextualSearch.reportID;
->>>>>>> b766c8f5
 
         let roomType: ValueOf<typeof CONST.SEARCH.DATA_TYPES> = CONST.SEARCH.DATA_TYPES.CHAT;
         let autocompleteID = reportForContextualSearch.reportID;
