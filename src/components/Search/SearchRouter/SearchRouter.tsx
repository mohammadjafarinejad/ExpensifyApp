--- conflicted
+++ resolved
@@ -341,36 +341,11 @@
                     onBackButtonPress={() => onRouterClose()}
                 />
             )}
-<<<<<<< HEAD
-            <SearchRouterInput
-                value={textInputValue}
-                ref={searchRouterInputRef}
-                isFullWidth={shouldUseNarrowLayout}
-                onSearchQueryChange={onSearchQueryChange}
-                onSubmit={() => {
-                    submitSearch(textInputValue);
-                }}
-                caretHidden={shouldHideInputCaret}
-                routerListRef={listRef}
-                shouldShowOfflineMessage
-                wrapperStyle={[styles.border, styles.alignItemsCenter]}
-                outerWrapperStyle={[shouldUseNarrowLayout ? styles.mv3 : styles.mv2, shouldUseNarrowLayout ? styles.mh5 : styles.mh2]}
-                wrapperFocusedStyle={[styles.borderColorFocus]}
-                isSearchingForReports={isSearchingForReports}
-            />
-            <SearchRouterList
-                autocompleteQueryValue={autocompleteQueryValue}
-                searchQueryItem={searchQueryItem}
-                additionalSections={sections}
-                onListItemPress={onListItemPress}
-                onListItemFocus={onListItemFocus}
-                ref={listRef}
-            />
-=======
             {(isDataLoaded || !!debouncedInputValue) && (
                 <>
                     <SearchRouterInput
                         value={textInputValue}
+                        ref={searchRouterInputRef}
                         isFullWidth={shouldUseNarrowLayout}
                         onSearchQueryChange={onSearchQueryChange}
                         onSubmit={() => {
@@ -395,7 +370,6 @@
                     />
                 </>
             )}
->>>>>>> 03639a9a
         </View>
     );
 }
