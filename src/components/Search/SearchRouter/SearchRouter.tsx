import {findFocusedRoute, useFocusEffect, useNavigationState} from '@react-navigation/native';
import {deepEqual} from 'fast-equals';
import React, {forwardRef, useCallback, useEffect, useMemo, useRef, useState} from 'react';
import type {TextInputProps} from 'react-native';
import {InteractionManager, Keyboard, View} from 'react-native';
import type {ValueOf} from 'type-fest';
import HeaderWithBackButton from '@components/HeaderWithBackButton';
import * as Expensicons from '@components/Icon/Expensicons';
import {usePersonalDetails} from '@components/OnyxListItemProvider';
import {useOptionsList} from '@components/OptionListContextProvider';
import OptionsListSkeletonView from '@components/OptionsListSkeletonView';
import type {AnimatedTextInputRef} from '@components/RNTextInput';
import type {GetAdditionalSectionsCallback} from '@components/Search/SearchAutocompleteList';
import SearchAutocompleteList from '@components/Search/SearchAutocompleteList';
import SearchInputSelectionWrapper from '@components/Search/SearchInputSelectionWrapper';
import type {SearchFilterKey, SearchQueryString} from '@components/Search/types';
import type {SearchQueryItem} from '@components/SelectionList/Search/SearchQueryListItem';
import {isSearchQueryItem} from '@components/SelectionList/Search/SearchQueryListItem';
import type {SelectionListHandle} from '@components/SelectionList/types';
import useDebouncedState from '@hooks/useDebouncedState';
import useKeyboardShortcut from '@hooks/useKeyboardShortcut';
import useLocalize from '@hooks/useLocalize';
import useOnyx from '@hooks/useOnyx';
import useResponsiveLayout from '@hooks/useResponsiveLayout';
import useThemeStyles from '@hooks/useThemeStyles';
import {mergeCardListWithWorkspaceFeeds} from '@libs/CardUtils';
import {scrollToRight} from '@libs/InputUtils';
import Log from '@libs/Log';
import backHistory from '@libs/Navigation/helpers/backHistory';
import type {SearchOption} from '@libs/OptionsListUtils';
import type {OptionData} from '@libs/ReportUtils';
import {getAutocompleteQueryWithComma, getQueryWithoutAutocompletedPart} from '@libs/SearchAutocompleteUtils';
import {getQueryWithUpdatedValues, sanitizeSearchValue} from '@libs/SearchQueryUtils';
import StringUtils from '@libs/StringUtils';
import Navigation from '@navigation/Navigation';
import type {ReportsSplitNavigatorParamList} from '@navigation/types';
import variables from '@styles/variables';
import {navigateToAndOpenReport, searchInServer} from '@userActions/Report';
import CONST, {CONTINUATION_DETECTION_SEARCH_FILTER_KEYS} from '@src/CONST';
import ONYXKEYS from '@src/ONYXKEYS';
import ROUTES from '@src/ROUTES';
import SCREENS from '@src/SCREENS';
import type Report from '@src/types/onyx/Report';
import isLoadingOnyxValue from '@src/types/utils/isLoadingOnyxValue';
import type {SubstitutionMap} from './getQueryWithSubstitutions';
import {getQueryWithSubstitutions} from './getQueryWithSubstitutions';
import {getUpdatedSubstitutionsMap} from './getUpdatedSubstitutionsMap';

function getContextualSearchAutocompleteKey(item: SearchQueryItem) {
    if (item.roomType === CONST.SEARCH.DATA_TYPES.INVOICE) {
        return `${CONST.SEARCH.SYNTAX_FILTER_KEYS.TO}:${item.searchQuery}`;
    }
    if (item.roomType === CONST.SEARCH.DATA_TYPES.CHAT) {
        return `${CONST.SEARCH.SYNTAX_FILTER_KEYS.IN}:${item.searchQuery}`;
    }
}

function getContextualSearchQuery(item: SearchQueryItem) {
    const baseQuery = `${CONST.SEARCH.SEARCH_USER_FRIENDLY_KEYS.TYPE}:${item.roomType}`;
    let additionalQuery = '';

    switch (item.roomType) {
        case CONST.SEARCH.DATA_TYPES.EXPENSE:
        case CONST.SEARCH.DATA_TYPES.INVOICE:
            additionalQuery += ` ${CONST.SEARCH.SEARCH_USER_FRIENDLY_KEYS.POLICY_ID}:${item.policyID}`;
            if (item.roomType === CONST.SEARCH.DATA_TYPES.INVOICE && item.autocompleteID) {
                additionalQuery += ` ${CONST.SEARCH.SEARCH_USER_FRIENDLY_KEYS.TO}:${sanitizeSearchValue(item.searchQuery ?? '')}`;
            }
            break;
        case CONST.SEARCH.DATA_TYPES.CHAT:
        default:
            additionalQuery = ` ${CONST.SEARCH.SEARCH_USER_FRIENDLY_KEYS.IN}:${sanitizeSearchValue(item.searchQuery ?? '')}`;
            break;
    }
    return baseQuery + additionalQuery;
}

type SearchRouterProps = {
    onRouterClose: () => void;
    shouldHideInputCaret?: TextInputProps['caretHidden'];
    isSearchRouterDisplayed?: boolean;
};

function SearchRouter({onRouterClose, shouldHideInputCaret, isSearchRouterDisplayed}: SearchRouterProps, ref: React.Ref<View>) {
    const {translate} = useLocalize();
    const styles = useThemeStyles();
    const [, recentSearchesMetadata] = useOnyx(ONYXKEYS.RECENT_SEARCHES, {canBeMissing: true});
    const {areOptionsInitialized} = useOptionsList();
    const [isSearchingForReports] = useOnyx(ONYXKEYS.IS_SEARCHING_FOR_REPORTS, {initWithStoredValues: false, canBeMissing: true});
    const isRecentSearchesDataLoaded = !isLoadingOnyxValue(recentSearchesMetadata);
    const shouldShowList = isRecentSearchesDataLoaded && areOptionsInitialized;
    const personalDetails = usePersonalDetails();
    const [reports] = useOnyx(ONYXKEYS.COLLECTION.REPORT, {canBeMissing: true});
    const [workspaceCardFeeds] = useOnyx(ONYXKEYS.COLLECTION.WORKSPACE_CARDS_LIST, {canBeMissing: true});
    const [userCardList] = useOnyx(ONYXKEYS.CARD_LIST, {canBeMissing: true});
    const allCards = useMemo(() => mergeCardListWithWorkspaceFeeds(workspaceCardFeeds ?? CONST.EMPTY_OBJECT, userCardList), [userCardList, workspaceCardFeeds]);
    const [allFeeds] = useOnyx(ONYXKEYS.COLLECTION.SHARED_NVP_PRIVATE_DOMAIN_MEMBER, {canBeMissing: true});
    const {shouldUseNarrowLayout} = useResponsiveLayout();
    const listRef = useRef<SelectionListHandle>(null);

    // The actual input text that the user sees
    const [textInputValue, , setTextInputValue] = useDebouncedState('', 500);
    // The input text that was last used for autocomplete; needed for the SearchAutocompleteList when browsing list via arrow keys
    const [autocompleteQueryValue, setAutocompleteQueryValue] = useState(textInputValue);
    const [selection, setSelection] = useState({start: textInputValue.length, end: textInputValue.length});
    const [autocompleteSubstitutions, setAutocompleteSubstitutions] = useState<SubstitutionMap>({});
    const textInputRef = useRef<AnimatedTextInputRef>(null);

    const contextualReportID = useNavigationState<Record<string, {reportID: string}>, string | undefined>((state) => {
        const focusedRoute = findFocusedRoute(state);
        if (focusedRoute?.name === SCREENS.REPORT) {
            // We're guaranteed that the type of params is of SCREENS.REPORT
            return (focusedRoute.params as ReportsSplitNavigatorParamList[typeof SCREENS.REPORT]).reportID;
        }
    });

    const getAdditionalSections: GetAdditionalSectionsCallback = useCallback(
        ({recentReports}) => {
            if (!contextualReportID) {
                return undefined;
            }

            // We will only show the contextual search suggestion if the user has not typed anything
            if (textInputValue) {
                return undefined;
            }

            if (!isSearchRouterDisplayed) {
                return undefined;
            }

            const reportForContextualSearch = recentReports.find((option) => option.reportID === contextualReportID);
            if (!reportForContextualSearch) {
                return undefined;
            }

            const reportQueryValue = reportForContextualSearch.text ?? reportForContextualSearch.alternateText ?? reportForContextualSearch.reportID;

            let roomType: ValueOf<typeof CONST.SEARCH.DATA_TYPES> = CONST.SEARCH.DATA_TYPES.CHAT;
            let autocompleteID: string | undefined = reportForContextualSearch.reportID;

            if (reportForContextualSearch.isInvoiceRoom) {
                roomType = CONST.SEARCH.DATA_TYPES.INVOICE;
                const report = reportForContextualSearch as SearchOption<Report>;
                if (report.item && report.item?.invoiceReceiver && report.item.invoiceReceiver?.type === CONST.REPORT.INVOICE_RECEIVER_TYPE.INDIVIDUAL) {
                    autocompleteID = report.item.invoiceReceiver.accountID.toString();
                } else {
                    autocompleteID = '';
                }
            }
            if (reportForContextualSearch.isPolicyExpenseChat) {
                roomType = CONST.SEARCH.DATA_TYPES.EXPENSE;
                if (reportForContextualSearch.policyID) {
                    autocompleteID = reportForContextualSearch.policyID;
                } else {
                    autocompleteID = '';
                }
            }

            return [
                {
                    data: [
                        {
                            text: StringUtils.lineBreaksToSpaces(`${translate('search.searchIn')} ${reportForContextualSearch.text ?? reportForContextualSearch.alternateText}`),
                            singleIcon: Expensicons.MagnifyingGlass,
                            searchQuery: reportQueryValue,
                            autocompleteID,
                            itemStyle: styles.activeComponentBG,
                            keyForList: 'contextualSearch',
                            searchItemType: CONST.SEARCH.SEARCH_ROUTER_ITEM_TYPE.CONTEXTUAL_SUGGESTION,
                            roomType,
                            policyID: reportForContextualSearch.policyID,
                        },
                    ],
                },
            ];
        },
        [contextualReportID, styles.activeComponentBG, textInputValue, translate, isSearchRouterDisplayed],
    );

    const searchQueryItem = textInputValue
        ? {
              text: textInputValue,
              singleIcon: Expensicons.MagnifyingGlass,
              searchQuery: textInputValue,
              itemStyle: styles.activeComponentBG,
              keyForList: 'findItem',
              searchItemType: CONST.SEARCH.SEARCH_ROUTER_ITEM_TYPE.SEARCH,
          }
        : undefined;

    const shouldScrollRef = useRef(false);
    // Trigger scrollToRight when input value changes and shouldScroll is true
    useEffect(() => {
        if (!textInputRef.current || !shouldScrollRef.current) {
            return;
        }

        scrollToRight(textInputRef.current);
        shouldScrollRef.current = false;
    }, [textInputValue]);

    const onSearchQueryChange = useCallback(
        (userQuery: string, autoScrollToRight = false) => {
            const actionId = `search_query_${Date.now()}_${Math.random().toString(36).substring(2, 9)}`;
            const startTime = Date.now();

            Log.info('[CMD_K_DEBUG] Search query change started', false, {
                actionId,
                inputLength: userQuery.length,
                previousInputLength: textInputValue.length,
                autoScrollToRight,
                timestamp: startTime,
            });

            try {
                if (autoScrollToRight) {
                    shouldScrollRef.current = true;
                }
                const singleLineUserQuery = StringUtils.lineBreaksToSpaces(userQuery, true);
                const updatedUserQuery = getAutocompleteQueryWithComma(textInputValue, singleLineUserQuery);
                setTextInputValue(updatedUserQuery);
                setAutocompleteQueryValue(updatedUserQuery);

                const updatedSubstitutionsMap = getUpdatedSubstitutionsMap(singleLineUserQuery, autocompleteSubstitutions);
                if (!deepEqual(autocompleteSubstitutions, updatedSubstitutionsMap)) {
                    setAutocompleteSubstitutions(updatedSubstitutionsMap);
                }

                if (updatedUserQuery || textInputValue.length > 0) {
                    listRef.current?.updateAndScrollToFocusedIndex(0);
                } else {
                    listRef.current?.updateAndScrollToFocusedIndex(-1);
                }

                const endTime = Date.now();
                Log.info('[CMD_K_DEBUG] Search query change completed', false, {
                    actionId,
                    duration: endTime - startTime,
                    finalInputLength: updatedUserQuery.length,
                    substitutionsUpdated: !deepEqual(autocompleteSubstitutions, updatedSubstitutionsMap),
                    timestamp: endTime,
                });
            } catch (error) {
                const endTime = Date.now();
                Log.alert('[CMD_K_FREEZE] Search query change failed', {
                    actionId,
                    error: String(error),
                    duration: endTime - startTime,
                    inputLength: userQuery.length,
                    timestamp: endTime,
                });
                throw error;
            }
        },
        [autocompleteSubstitutions, setTextInputValue, textInputValue],
    );

    const submitSearch = useCallback(
        (queryString: SearchQueryString) => {
            const queryWithSubstitutions = getQueryWithSubstitutions(queryString, autocompleteSubstitutions);
            const updatedQuery = getQueryWithUpdatedValues(queryWithSubstitutions);
            if (!updatedQuery) {
                return;
            }

            backHistory(() => {
                onRouterClose();
                Navigation.navigate(ROUTES.SEARCH_ROOT.getRoute({query: updatedQuery}));
            });

            setTextInputValue('');
            setAutocompleteQueryValue('');
        },
        [autocompleteSubstitutions, onRouterClose, setTextInputValue],
    );

    const setTextAndUpdateSelection = useCallback(
        (text: string) => {
            setTextInputValue(text);
            shouldScrollRef.current = true;
            setSelection({start: text.length, end: text.length});
        },
        [setSelection, setTextInputValue],
    );

    const onListItemPress = useCallback(
        (item: OptionData | SearchQueryItem) => {
            const actionId = `list_item_press_${Date.now()}_${Math.random().toString(36).substring(2, 9)}`;
            const startTime = Date.now();

            Log.info('[CMD_K_DEBUG] List item press started', false, {
                actionId,
                itemType: isSearchQueryItem(item) ? 'SearchQueryItem' : 'OptionData',
                searchItemType: isSearchQueryItem(item) ? item.searchItemType : undefined,
                hasSearchQuery: isSearchQueryItem(item) ? !!item.searchQuery : undefined,
                hasReportID: 'reportID' in item ? !!item.reportID : undefined,
                hasLogin: 'login' in item ? !!item.login : undefined,
                timestamp: startTime,
            });

            const setFocusAndScrollToRight = () => {
                try {
                    InteractionManager.runAfterInteractions(() => {
                        if (!textInputRef.current) {
                            Log.info('[CMD_K_DEBUG] Focus skipped - no text input ref', false, {
                                actionId,
                                timestamp: Date.now(),
                            });
                            return;
                        }
                        textInputRef.current.focus();
                        scrollToRight(textInputRef.current);
                    });
                } catch (error) {
                    Log.alert('[CMD_K_FREEZE] Focus and scroll failed', {
                        actionId,
                        error: String(error),
                        timestamp: Date.now(),
                    });
                }
            };

            try {
                if (isSearchQueryItem(item)) {
                    if (!item.searchQuery) {
                        Log.info('[CMD_K_DEBUG] List item press skipped - no search query', false, {
                            actionId,
                            itemType: 'SearchQueryItem',
                            timestamp: Date.now(),
                        });
                        return;
                    }

                    if (item.searchItemType === CONST.SEARCH.SEARCH_ROUTER_ITEM_TYPE.CONTEXTUAL_SUGGESTION) {
                        const searchQuery = getContextualSearchQuery(item);
                        const newSearchQuery = `${searchQuery}\u00A0`;
                        onSearchQueryChange(newSearchQuery, true);
                        setSelection({start: newSearchQuery.length, end: newSearchQuery.length});

                        const autocompleteKey = getContextualSearchAutocompleteKey(item);
                        if (autocompleteKey && item.autocompleteID) {
                            const substitutions = {...autocompleteSubstitutions, [autocompleteKey]: item.autocompleteID};
                            setAutocompleteSubstitutions(substitutions);
                        }
                        setFocusAndScrollToRight();

                        const endTime = Date.now();
                        Log.info('[CMD_K_DEBUG] Contextual suggestion handled', false, {
                            actionId,
                            duration: endTime - startTime,
                            newQueryLength: newSearchQuery.length,
                            hasSubstitutions: !!(autocompleteKey && item.autocompleteID),
                            timestamp: endTime,
                        });
                    } else if (item.searchItemType === CONST.SEARCH.SEARCH_ROUTER_ITEM_TYPE.AUTOCOMPLETE_SUGGESTION && textInputValue) {
                        const fieldKey = item.mapKey?.includes(':') ? item.mapKey.split(':').at(0) : item.mapKey;
                        const isNameField = fieldKey && CONTINUATION_DETECTION_SEARCH_FILTER_KEYS.includes(fieldKey as SearchFilterKey);

                        let trimmedUserSearchQuery;
                        if (isNameField && fieldKey) {
                            const fieldPattern = `${fieldKey}:`;
                            const keyIndex = textInputValue.toLowerCase().lastIndexOf(fieldPattern.toLowerCase());

                            if (keyIndex !== -1) {
                                trimmedUserSearchQuery = textInputValue.substring(0, keyIndex + fieldPattern.length);
                            } else {
                                trimmedUserSearchQuery = getQueryWithoutAutocompletedPart(textInputValue);
                            }
                        } else {
                            const keyIndex = fieldKey ? textInputValue.toLowerCase().lastIndexOf(`${fieldKey}:`) : -1;
                            trimmedUserSearchQuery =
                                keyIndex !== -1 && fieldKey ? textInputValue.substring(0, keyIndex + fieldKey.length + 1) : getQueryWithoutAutocompletedPart(textInputValue);
                        }

                        const newSearchQuery = `${trimmedUserSearchQuery}${sanitizeSearchValue(item.searchQuery)}\u00A0`;
                        onSearchQueryChange(newSearchQuery, true);
                        setSelection({start: newSearchQuery.length, end: newSearchQuery.length});

                        if (item.mapKey && item.autocompleteID) {
                            const substitutions = {...autocompleteSubstitutions, [item.mapKey]: item.autocompleteID};
                            setAutocompleteSubstitutions(substitutions);
                        }
                        setFocusAndScrollToRight();

                        const endTime = Date.now();
                        Log.info('[CMD_K_DEBUG] Autocomplete suggestion handled', false, {
                            actionId,
                            duration: endTime - startTime,
                            trimmedQueryLength: trimmedUserSearchQuery.length,
                            newQueryLength: newSearchQuery.length,
                            hasMapKey: !!(item.mapKey && item.autocompleteID),
                            timestamp: endTime,
                        });
                    } else {
                        submitSearch(item.searchQuery);

                        const endTime = Date.now();
                        Log.info('[CMD_K_DEBUG] Search submitted', false, {
                            actionId,
                            duration: endTime - startTime,
                            searchQuery: item.searchQuery,
                            timestamp: endTime,
                        });
                    }
                } else {
                    backHistory(() => {
                        if (item?.reportID) {
                            Navigation.navigate(ROUTES.REPORT_WITH_ID.getRoute(item.reportID));
                        } else if ('login' in item) {
                            navigateToAndOpenReport(item.login ? [item.login] : [], false);
                        }
                    });
                    onRouterClose();

                    const endTime = Date.now();
                    Log.info('[CMD_K_DEBUG] Navigation item handled', false, {
                        actionId,
                        duration: endTime - startTime,
                        reportID: item?.reportID,
                        hasLogin: 'login' in item ? !!item.login : false,
                        timestamp: endTime,
                    });
                }
            } catch (error) {
                const endTime = Date.now();
                Log.alert('[CMD_K_FREEZE] List item press failed', {
                    actionId,
                    error: String(error),
                    duration: endTime - startTime,
                    itemType: isSearchQueryItem(item) ? 'SearchQueryItem' : 'OptionData',
                    searchItemType: isSearchQueryItem(item) ? item.searchItemType : undefined,
                    timestamp: endTime,
                });
                throw error;
            }
        },
        [autocompleteSubstitutions, onRouterClose, onSearchQueryChange, submitSearch, textInputValue],
    );

    const updateAutocompleteSubstitutions = useCallback(
        (item: SearchQueryItem) => {
            if (!item.autocompleteID || !item.mapKey) {
                return;
            }

            const substitutions = {...autocompleteSubstitutions, [item.mapKey]: item.autocompleteID};
            setAutocompleteSubstitutions(substitutions);
        },
        [autocompleteSubstitutions],
    );

    useKeyboardShortcut(CONST.KEYBOARD_SHORTCUTS.ESCAPE, () => {
        onRouterClose();
    });

    const modalWidth = shouldUseNarrowLayout ? styles.w100 : {width: variables.searchRouterPopoverWidth};

    const focusTimeoutRef = useRef<NodeJS.Timeout | null>(null);
    /** We added a delay to focus on text input to allow navigation/modal animations to get completed, see issue https://github.com/Expensify/App/issues/65855 for more details */
    useFocusEffect(
        useCallback(() => {
            focusTimeoutRef.current = setTimeout(() => {
                if (!textInputRef.current) {
                    return;
                }
                textInputRef?.current?.focus();
            }, CONST.ANIMATED_TRANSITION);

            return () => focusTimeoutRef.current && clearTimeout(focusTimeoutRef.current);
        }, []),
    );

    return (
        <View
            style={[styles.flex1, modalWidth, styles.h100, !shouldUseNarrowLayout && styles.mh85vh]}
            testID={SearchRouter.displayName}
            ref={ref}
            onStartShouldSetResponder={() => true}
            onResponderRelease={Keyboard.dismiss}
        >
            {shouldUseNarrowLayout && (
                <HeaderWithBackButton
                    title={translate('common.search')}
                    onBackButtonPress={() => onRouterClose()}
                    shouldDisplayHelpButton={false}
                />
            )}
<<<<<<< HEAD
            <SearchInputSelectionWrapper
                value={textInputValue}
                isFullWidth={shouldUseNarrowLayout}
                onSearchQueryChange={onSearchQueryChange}
                onSubmit={() => {
                    const focusedOption = listRef.current?.getFocusedOption();

                    if (!focusedOption) {
                        submitSearch(textInputValue);
                        return;
                    }

                    onListItemPress(focusedOption);
                }}
                caretHidden={shouldHideInputCaret}
                autocompleteListRef={listRef}
                shouldShowOfflineMessage
                wrapperStyle={{...styles.border, ...styles.alignItemsCenter}}
                outerWrapperStyle={[shouldUseNarrowLayout ? styles.mv3 : styles.mv2, shouldUseNarrowLayout ? styles.mh5 : styles.mh2]}
                wrapperFocusedStyle={styles.borderColorFocus}
                isSearchingForReports={isSearchingForReports}
                selection={selection}
                substitutionMap={autocompleteSubstitutions}
                ref={textInputRef}
            />
            {shouldShowList && (
                <SearchAutocompleteList
                    autocompleteQueryValue={autocompleteQueryValue || textInputValue}
                    handleSearch={searchInServer}
                    searchQueryItem={searchQueryItem}
                    getAdditionalSections={getAdditionalSections}
                    onListItemPress={onListItemPress}
                    setTextQuery={setTextAndUpdateSelection}
                    updateAutocompleteSubstitutions={updateAutocompleteSubstitutions}
                    onHighlightFirstItem={() => listRef.current?.updateAndScrollToFocusedIndex(1)}
                    ref={listRef}
                    textInputRef={textInputRef}
                    personalDetails={personalDetails}
                    reports={reports}
                    allFeeds={allFeeds}
                    allCards={allCards}
                />
            )}
            {!shouldShowList && (
                <OptionsListSkeletonView
                    fixedNumItems={4}
                    shouldStyleAsTable
                    speed={CONST.TIMING.SKELETON_ANIMATION_SPEED}
                />
=======
            {isRecentSearchesDataLoaded && (
                <>
                    <SearchInputSelectionWrapper
                        value={textInputValue}
                        isFullWidth={shouldUseNarrowLayout}
                        onSearchQueryChange={onSearchQueryChange}
                        onSubmit={() => {
                            const focusedOption = listRef.current?.getFocusedOption();

                            if (!focusedOption) {
                                submitSearch(textInputValue);
                                return;
                            }

                            onListItemPress(focusedOption);
                        }}
                        caretHidden={shouldHideInputCaret}
                        autocompleteListRef={listRef}
                        shouldShowOfflineMessage
                        wrapperStyle={{...styles.border, ...styles.alignItemsCenter}}
                        outerWrapperStyle={[shouldUseNarrowLayout ? styles.mv3 : styles.mv2, shouldUseNarrowLayout ? styles.mh5 : styles.mh2]}
                        wrapperFocusedStyle={styles.borderColorFocus}
                        isSearchingForReports={isSearchingForReports}
                        selection={selection}
                        substitutionMap={autocompleteSubstitutions}
                        ref={textInputRef}
                        autoFocus={false}
                    />
                    <SearchAutocompleteList
                        autocompleteQueryValue={autocompleteQueryValue || textInputValue}
                        handleSearch={searchInServer}
                        searchQueryItem={searchQueryItem}
                        getAdditionalSections={getAdditionalSections}
                        onListItemPress={onListItemPress}
                        setTextQuery={setTextAndUpdateSelection}
                        updateAutocompleteSubstitutions={updateAutocompleteSubstitutions}
                        onHighlightFirstItem={() => listRef.current?.updateAndScrollToFocusedIndex(1)}
                        ref={listRef}
                        textInputRef={textInputRef}
                        personalDetails={personalDetails}
                        reports={reports}
                        allFeeds={allFeeds}
                        allCards={allCards}
                    />
                </>
>>>>>>> 4268a2dc
            )}
        </View>
    );
}

SearchRouter.displayName = 'SearchRouter';

export default forwardRef(SearchRouter);<|MERGE_RESOLUTION|>--- conflicted
+++ resolved
@@ -486,7 +486,6 @@
                     shouldDisplayHelpButton={false}
                 />
             )}
-<<<<<<< HEAD
             <SearchInputSelectionWrapper
                 value={textInputValue}
                 isFullWidth={shouldUseNarrowLayout}
@@ -511,6 +510,7 @@
                 selection={selection}
                 substitutionMap={autocompleteSubstitutions}
                 ref={textInputRef}
+                autoFocus={false}
             />
             {shouldShowList && (
                 <SearchAutocompleteList
@@ -536,53 +536,6 @@
                     shouldStyleAsTable
                     speed={CONST.TIMING.SKELETON_ANIMATION_SPEED}
                 />
-=======
-            {isRecentSearchesDataLoaded && (
-                <>
-                    <SearchInputSelectionWrapper
-                        value={textInputValue}
-                        isFullWidth={shouldUseNarrowLayout}
-                        onSearchQueryChange={onSearchQueryChange}
-                        onSubmit={() => {
-                            const focusedOption = listRef.current?.getFocusedOption();
-
-                            if (!focusedOption) {
-                                submitSearch(textInputValue);
-                                return;
-                            }
-
-                            onListItemPress(focusedOption);
-                        }}
-                        caretHidden={shouldHideInputCaret}
-                        autocompleteListRef={listRef}
-                        shouldShowOfflineMessage
-                        wrapperStyle={{...styles.border, ...styles.alignItemsCenter}}
-                        outerWrapperStyle={[shouldUseNarrowLayout ? styles.mv3 : styles.mv2, shouldUseNarrowLayout ? styles.mh5 : styles.mh2]}
-                        wrapperFocusedStyle={styles.borderColorFocus}
-                        isSearchingForReports={isSearchingForReports}
-                        selection={selection}
-                        substitutionMap={autocompleteSubstitutions}
-                        ref={textInputRef}
-                        autoFocus={false}
-                    />
-                    <SearchAutocompleteList
-                        autocompleteQueryValue={autocompleteQueryValue || textInputValue}
-                        handleSearch={searchInServer}
-                        searchQueryItem={searchQueryItem}
-                        getAdditionalSections={getAdditionalSections}
-                        onListItemPress={onListItemPress}
-                        setTextQuery={setTextAndUpdateSelection}
-                        updateAutocompleteSubstitutions={updateAutocompleteSubstitutions}
-                        onHighlightFirstItem={() => listRef.current?.updateAndScrollToFocusedIndex(1)}
-                        ref={listRef}
-                        textInputRef={textInputRef}
-                        personalDetails={personalDetails}
-                        reports={reports}
-                        allFeeds={allFeeds}
-                        allCards={allCards}
-                    />
-                </>
->>>>>>> 4268a2dc
             )}
         </View>
     );
