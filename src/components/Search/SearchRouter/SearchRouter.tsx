--- conflicted
+++ resolved
@@ -71,13 +71,8 @@
             break;
         case CONST.SEARCH.DATA_TYPES.INVOICE:
             additionalQuery += ` ${CONST.SEARCH.SEARCH_USER_FRIENDLY_KEYS.POLICY_ID}:${item.policyID}`;
-<<<<<<< HEAD
-            if (item.roomType === CONST.SEARCH.DATA_TYPES.INVOICE && item.autocompleteID && item.searchQuery) {
-                additionalQuery += ` ${CONST.SEARCH.SEARCH_USER_FRIENDLY_KEYS.TO}:${sanitizeSearchValue(item.searchQuery)}`;
-=======
             if (item.autocompleteID) {
                 additionalQuery += ` ${CONST.SEARCH.SEARCH_USER_FRIENDLY_KEYS.TO}:${sanitizeSearchValue(item.searchQuery ?? '')}`;
->>>>>>> 14b9c29d
             }
             break;
         case CONST.SEARCH.DATA_TYPES.CHAT:
