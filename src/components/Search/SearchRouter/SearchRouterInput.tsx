--- conflicted
+++ resolved
@@ -57,17 +57,18 @@
     isSearchingForReports?: boolean;
 } & Pick<TextInputProps, 'caretHidden' | 'autoFocus'>;
 
-<<<<<<< HEAD
 function SearchRouterInput(
     {
         value,
-        updateSearch,
+        onSearchQueryChange,
         onSubmit = () => {},
         routerListRef,
         isFullWidth,
         disabled = false,
         shouldShowOfflineMessage = false,
         autoFocus = true,
+        onFocus,
+        onBlur,
         caretHidden = false,
         wrapperStyle,
         wrapperFocusedStyle,
@@ -77,26 +78,6 @@
     }: SearchRouterInputProps,
     ref: ForwardedRef<BaseTextInputRef>,
 ) {
-=======
-function SearchRouterInput({
-    value,
-    onSearchQueryChange,
-    onSubmit = () => {},
-    routerListRef,
-    isFullWidth,
-    disabled = false,
-    shouldShowOfflineMessage = false,
-    autoFocus = true,
-    onFocus,
-    onBlur,
-    caretHidden = false,
-    wrapperStyle,
-    wrapperFocusedStyle,
-    outerWrapperStyle,
-    rightComponent,
-    isSearchingForReports,
-}: SearchRouterInputProps) {
->>>>>>> f222bfe7
     const styles = useThemeStyles();
     const {translate} = useLocalize();
     const [isFocused, setIsFocused] = useState<boolean>(false);
