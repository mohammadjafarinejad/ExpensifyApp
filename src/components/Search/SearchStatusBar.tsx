--- conflicted
+++ resolved
@@ -16,22 +16,14 @@
 import type {TranslationPaths} from '@src/languages/types';
 import type {SearchDataTypes} from '@src/types/onyx/SearchResults';
 import type IconAsset from '@src/types/utils/IconAsset';
-<<<<<<< HEAD
+import {useSearchContext} from './SearchContext';
 import type {ChatSearchStatus, ExpenseSearchStatus, InvoiceSearchStatus, SearchStatus, TripSearchStatus} from './types';
-=======
-import {useSearchContext} from './SearchContext';
-import type {ChatSearchStatus, ExpenseSearchStatus, InvoiceSearchStatus, SearchQueryString, SearchStatus, TripSearchStatus} from './types';
->>>>>>> decf5154
 
 type SearchStatusBarProps = {
     type: SearchDataTypes;
     status: SearchStatus;
-<<<<<<< HEAD
     policyID: string | undefined;
-    resetOffset: () => void;
-=======
     onStatusChange?: () => void;
->>>>>>> decf5154
 };
 
 const expenseOptions: Array<{status: ExpenseSearchStatus; type: SearchDataTypes; icon: IconAsset; text: TranslationPaths}> = [
@@ -162,11 +154,7 @@
     }
 }
 
-<<<<<<< HEAD
-function SearchStatusBar({type, status, policyID, resetOffset}: SearchStatusBarProps) {
-=======
-function SearchStatusBar({type, status, onStatusChange}: SearchStatusBarProps) {
->>>>>>> decf5154
+function SearchStatusBar({type, status, policyID, onStatusChange}: SearchStatusBarProps) {
     const {singleExecution} = useSingleExecution();
     const styles = useThemeStyles();
     const StyleUtils = useStyleUtils();
@@ -190,14 +178,9 @@
         >
             {options.map((item, index) => {
                 const onPress = singleExecution(() => {
-<<<<<<< HEAD
-                    resetOffset();
+                    onStatusChange?.();
                     const query = SearchUtils.buildCannedSearchQuery({type: item.type, status: item.status, policyID});
                     Navigation.setParams({q: query});
-=======
-                    onStatusChange?.();
-                    Navigation.setParams({q: item.query});
->>>>>>> decf5154
                 });
                 const isActive = status === item.status;
                 const isFirstItem = index === 0;
