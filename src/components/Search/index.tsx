import {findFocusedRoute, useFocusEffect, useIsFocused, useNavigation} from '@react-navigation/native';
import {accountIDSelector} from '@selectors/Session';
import React, {useCallback, useContext, useEffect, useMemo, useRef, useState} from 'react';
import type {NativeScrollEvent, NativeSyntheticEvent, StyleProp, ViewStyle} from 'react-native';
import {View} from 'react-native';
import type {OnyxEntry} from 'react-native-onyx';
import Animated, {FadeIn, FadeOut, useAnimatedStyle, useSharedValue, withTiming} from 'react-native-reanimated';
import FullPageErrorView from '@components/BlockingViews/FullPageErrorView';
import FullPageOfflineBlockingView from '@components/BlockingViews/FullPageOfflineBlockingView';
import SearchTableHeader, {getExpenseHeaders} from '@components/SelectionListWithSections/SearchTableHeader';
import type {ReportActionListItemType, SearchListItem, SelectionListHandle, TransactionGroupListItemType, TransactionListItemType} from '@components/SelectionListWithSections/types';
import SearchRowSkeleton from '@components/Skeletons/SearchRowSkeleton';
import {WideRHPContext} from '@components/WideRHPContextProvider';
import useArchivedReportsIdSet from '@hooks/useArchivedReportsIdSet';
import useCardFeedsForDisplay from '@hooks/useCardFeedsForDisplay';
import useLocalize from '@hooks/useLocalize';
import useNetwork from '@hooks/useNetwork';
import useOnyx from '@hooks/useOnyx';
import usePrevious from '@hooks/usePrevious';
import useResponsiveLayout from '@hooks/useResponsiveLayout';
import useSearchHighlightAndScroll from '@hooks/useSearchHighlightAndScroll';
import useSearchShouldCalculateTotals from '@hooks/useSearchShouldCalculateTotals';
import useThemeStyles from '@hooks/useThemeStyles';
import {turnOffMobileSelectionMode, turnOnMobileSelectionMode} from '@libs/actions/MobileSelectionMode';
import {openSearch, setOptimisticDataForTransactionThreadPreview} from '@libs/actions/Search';
import type {TransactionPreviewData} from '@libs/actions/Search';
import Timing from '@libs/actions/Timing';
import {canUseTouchScreen} from '@libs/DeviceCapabilities';
import Log from '@libs/Log';
import isSearchTopmostFullScreenRoute from '@libs/Navigation/helpers/isSearchTopmostFullScreenRoute';
import type {PlatformStackNavigationProp} from '@libs/Navigation/PlatformStackNavigation/types';
import Performance from '@libs/Performance';
import {getIOUActionForTransactionID} from '@libs/ReportActionsUtils';
import {canEditFieldOfMoneyRequest, selectFilteredReportActions} from '@libs/ReportUtils';
import {buildCannedSearchQuery, buildSearchQueryJSON, buildSearchQueryString} from '@libs/SearchQueryUtils';
import {
    createAndOpenSearchTransactionThread,
    getColumnsToShow,
    getListItem,
    getSections,
    getSortedSections,
    getSuggestedSearches,
    getWideAmountIndicators,
    isReportActionListItemType,
    isSearchDataLoaded,
    isSearchResultsEmpty as isSearchResultsEmptyUtil,
    isTaskListItemType,
    isTransactionCardGroupListItemType,
    isTransactionGroupListItemType,
    isTransactionListItemType,
    isTransactionMemberGroupListItemType,
    isTransactionWithdrawalIDGroupListItemType,
    shouldShowEmptyState,
    shouldShowYear as shouldShowYearUtil,
} from '@libs/SearchUIUtils';
import {isOnHold, isTransactionPendingDelete, shouldShowViolation} from '@libs/TransactionUtils';
import Navigation, {navigationRef} from '@navigation/Navigation';
import type {SearchFullscreenNavigatorParamList} from '@navigation/types';
import EmptySearchView from '@pages/Search/EmptySearchView';
import CONST from '@src/CONST';
import NAVIGATORS from '@src/NAVIGATORS';
import ONYXKEYS from '@src/ONYXKEYS';
import ROUTES from '@src/ROUTES';
import SCREENS from '@src/SCREENS';
import type {OutstandingReportsByPolicyIDDerivedValue, ReportAction} from '@src/types/onyx';
import type Policy from '@src/types/onyx/Policy';
import type Report from '@src/types/onyx/Report';
import type SearchResults from '@src/types/onyx/SearchResults';
import type {SearchTransaction} from '@src/types/onyx/SearchResults';
import type {TransactionViolation} from '@src/types/onyx/TransactionViolation';
import {isEmptyObject} from '@src/types/utils/EmptyObject';
import arraysEqual from '@src/utils/arraysEqual';
import {useSearchContext} from './SearchContext';
import SearchList from './SearchList';
import {SearchScopeProvider} from './SearchScopeProvider';
import type {SearchColumnType, SearchParams, SearchQueryJSON, SelectedTransactionInfo, SelectedTransactions, SortOrder} from './types';

type SearchProps = {
    queryJSON: SearchQueryJSON;
    onSearchListScroll?: (event: NativeSyntheticEvent<NativeScrollEvent>) => void;
    contentContainerStyle?: StyleProp<ViewStyle>;
    searchResults?: SearchResults;
    handleSearch: (value: SearchParams) => void;
    onSortPressedCallback?: () => void;
    isMobileSelectionModeEnabled: boolean;
};

const expenseHeaders = getExpenseHeaders();

function mapTransactionItemToSelectedEntry(
    item: TransactionListItemType,
    reportActions: ReportAction[],
    outstandingReportsByPolicyID?: OutstandingReportsByPolicyIDDerivedValue,
): [string, SelectedTransactionInfo] {
    return [
        item.keyForList,
        {
            isSelected: true,
            canDelete: item.canDelete,
            canHold: item.canHold,
            isHeld: isOnHold(item),
            canUnhold: item.canUnhold,
            canChangeReport: canEditFieldOfMoneyRequest(
                getIOUActionForTransactionID(reportActions, item.transactionID),
                CONST.EDIT_REQUEST_FIELD.REPORT,
                undefined,
                undefined,
                outstandingReportsByPolicyID,
                true,
            ),
            action: item.action,
            reportID: item.reportID,
            policyID: item.policyID,
            amount: item.modifiedAmount ?? item.amount,
            convertedAmount: item.convertedAmount,
            isFromOneTransactionReport: item.isFromOneTransactionReport,
            convertedCurrency: item.convertedCurrency,
            currency: item.currency,
        },
    ];
}

function mapToTransactionItemWithAdditionalInfo(
    item: TransactionListItemType,
    selectedTransactions: SelectedTransactions,
    canSelectMultiple: boolean,
    shouldAnimateInHighlight: boolean,
    hash?: number,
) {
    return {...item, shouldAnimateInHighlight, isSelected: selectedTransactions[item.keyForList]?.isSelected && canSelectMultiple, hash};
}

function mapToItemWithAdditionalInfo(item: SearchListItem, selectedTransactions: SelectedTransactions, canSelectMultiple: boolean, shouldAnimateInHighlight: boolean, hash?: number) {
    if (isTaskListItemType(item)) {
        return {
            ...item,
            shouldAnimateInHighlight,
            hash,
        };
    }

    if (isReportActionListItemType(item)) {
        return {
            ...item,
            shouldAnimateInHighlight,
            hash,
        };
    }

    return isTransactionListItemType(item)
        ? mapToTransactionItemWithAdditionalInfo(item, selectedTransactions, canSelectMultiple, shouldAnimateInHighlight, hash)
        : {
              ...item,
              shouldAnimateInHighlight,
              transactions: item.transactions?.map((transaction) =>
                  mapToTransactionItemWithAdditionalInfo(transaction, selectedTransactions, canSelectMultiple, shouldAnimateInHighlight, hash),
              ),
              isSelected:
                  item?.transactions?.length > 0 &&
                  item.transactions?.filter((t) => !isTransactionPendingDelete(t)).every((transaction) => selectedTransactions[transaction.keyForList]?.isSelected && canSelectMultiple),
              hash,
          };
}

function prepareTransactionsList(
    item: TransactionListItemType,
    selectedTransactions: SelectedTransactions,
    reportActions: ReportAction[],
    outstandingReportsByPolicyID?: OutstandingReportsByPolicyIDDerivedValue,
) {
    if (selectedTransactions[item.keyForList]?.isSelected) {
        const {[item.keyForList]: omittedTransaction, ...transactions} = selectedTransactions;

        return transactions;
    }

    return {
        ...selectedTransactions,
        [item.keyForList]: {
            isSelected: true,
            canDelete: item.canDelete,
            canHold: item.canHold,
            isHeld: isOnHold(item),
            canUnhold: item.canUnhold,
            canChangeReport: canEditFieldOfMoneyRequest(
                getIOUActionForTransactionID(reportActions, item.transactionID),
                CONST.EDIT_REQUEST_FIELD.REPORT,
                undefined,
                undefined,
                outstandingReportsByPolicyID,
                true,
            ),
            action: item.action,
            reportID: item.reportID,
            policyID: item.policyID,
            amount: Math.abs(item.modifiedAmount || item.amount),
            convertedAmount: item.convertedAmount,
            convertedCurrency: item.convertedCurrency,
            currency: item.currency,
            isFromOneTransactionReport: item.isFromOneTransactionReport,
        },
    };
}

function Search({queryJSON, searchResults, onSearchListScroll, contentContainerStyle, handleSearch, isMobileSelectionModeEnabled, onSortPressedCallback}: SearchProps) {
    const {type, status, sortBy, sortOrder, hash, similarSearchHash, groupBy} = queryJSON;
    const {isOffline} = useNetwork();
    const prevIsOffline = usePrevious(isOffline);
    const {shouldUseNarrowLayout} = useResponsiveLayout();
    const styles = useThemeStyles();
    // We need to use isSmallScreenWidth instead of shouldUseNarrowLayout for enabling the selection mode on small screens only
    // eslint-disable-next-line rulesdir/prefer-shouldUseNarrowLayout-instead-of-isSmallScreenWidth
    const {isSmallScreenWidth, isLargeScreenWidth} = useResponsiveLayout();
    const navigation = useNavigation<PlatformStackNavigationProp<SearchFullscreenNavigatorParamList>>();
    const isFocused = useIsFocused();
    const {markReportIDAsExpense} = useContext(WideRHPContext);
    const {
        setCurrentSearchHashAndKey,
        setCurrentSearchQueryJSON,
        setSelectedTransactions,
        selectedTransactions,
        clearSelectedTransactions,
        shouldTurnOffSelectionMode,
        setShouldShowFiltersBarLoading,
        lastSearchType,
        shouldShowSelectAllMatchingItems,
        areAllMatchingItemsSelected,
        selectAllMatchingItems,
        shouldResetSearchQuery,
        setShouldResetSearchQuery,
    } = useSearchContext();
    const [offset, setOffset] = useState(0);

    const [transactions] = useOnyx(ONYXKEYS.COLLECTION.TRANSACTION, {canBeMissing: true});
    const previousTransactions = usePrevious(transactions);
    const [reportActions] = useOnyx(ONYXKEYS.COLLECTION.REPORT_ACTIONS, {canBeMissing: true});
    const [outstandingReportsByPolicyID] = useOnyx(ONYXKEYS.DERIVED.OUTSTANDING_REPORTS_BY_POLICY_ID, {canBeMissing: true});
    const [violations] = useOnyx(ONYXKEYS.COLLECTION.TRANSACTION_VIOLATIONS, {canBeMissing: true});

    // Filter violations based on user visibility
    const filteredViolations = useMemo(() => {
        if (!violations || !searchResults?.data) {
            return violations;
        }

        const filtered: Record<string, TransactionViolation[]> = {};

        const transactionKeys = Object.keys(searchResults.data).filter((key) => key.startsWith(ONYXKEYS.COLLECTION.TRANSACTION));

        for (const key of transactionKeys) {
            const transaction = searchResults.data[key as keyof typeof searchResults.data] as SearchTransaction;
            if (!transaction || typeof transaction !== 'object' || !('transactionID' in transaction) || !('reportID' in transaction)) {
                continue;
            }

            const report = searchResults.data[`${ONYXKEYS.COLLECTION.REPORT}${transaction.reportID}`];
            const policy = searchResults.data[`${ONYXKEYS.COLLECTION.POLICY}${report?.policyID}`];

            if (report && policy) {
                const transactionViolations = violations[`${ONYXKEYS.COLLECTION.TRANSACTION_VIOLATIONS}${transaction.transactionID}`];
                if (transactionViolations) {
                    const filteredTransactionViolations = transactionViolations.filter((violation) =>
                        shouldShowViolation(report as OnyxEntry<Report>, policy as OnyxEntry<Policy>, violation.name),
                    );

                    if (filteredTransactionViolations.length > 0) {
                        filtered[`${ONYXKEYS.COLLECTION.TRANSACTION_VIOLATIONS}${transaction.transactionID}`] = filteredTransactionViolations;
                    }
                }
            }
        }

        return filtered;
    }, [violations, searchResults]);

    const archivedReportsIdSet = useArchivedReportsIdSet();

    const [exportReportActions] = useOnyx(ONYXKEYS.COLLECTION.REPORT_ACTIONS, {
        canEvict: false,
        canBeMissing: true,
        selector: selectFilteredReportActions,
    });

    const {defaultCardFeed} = useCardFeedsForDisplay();
    const [accountID] = useOnyx(ONYXKEYS.SESSION, {canBeMissing: false, selector: accountIDSelector});
    const suggestedSearches = useMemo(() => getSuggestedSearches(accountID, defaultCardFeed?.id), [defaultCardFeed?.id, accountID]);

    const searchKey = useMemo(() => Object.values(suggestedSearches).find((search) => search.similarSearchHash === similarSearchHash)?.key, [suggestedSearches, similarSearchHash]);

    const shouldCalculateTotals = useSearchShouldCalculateTotals(searchKey, similarSearchHash, offset === 0);

    const previousReportActions = usePrevious(reportActions);
    const reportActionsArray = useMemo(
        () =>
            Object.values(reportActions ?? {})
                .filter((reportAction) => !!reportAction)
                .flatMap((filteredReportActions) => Object.values(filteredReportActions ?? {})),
        [reportActions],
    );
    const {translate, localeCompare, formatPhoneNumber} = useLocalize();
    const searchListRef = useRef<SelectionListHandle | null>(null);

    const clearTransactionsAndSetHashAndKey = useCallback(() => {
        clearSelectedTransactions(hash);
        setCurrentSearchHashAndKey(hash, searchKey);
        setCurrentSearchQueryJSON(queryJSON);
    }, [hash, searchKey, clearSelectedTransactions, setCurrentSearchHashAndKey, setCurrentSearchQueryJSON, queryJSON]);

    useFocusEffect(clearTransactionsAndSetHashAndKey);

    useEffect(() => {
        clearTransactionsAndSetHashAndKey();

        // Trigger once on mount (e.g., on page reload), when RHP is open and screen is not focused
        // eslint-disable-next-line react-compiler/react-compiler, react-hooks/exhaustive-deps
    }, []);

    const isSearchResultsEmpty = !searchResults?.data || isSearchResultsEmptyUtil(searchResults, groupBy);

    useEffect(() => {
        if (!isFocused) {
            return;
        }

        const selectedKeys = Object.keys(selectedTransactions).filter((transactionKey) => selectedTransactions[transactionKey]);
        if (selectedKeys.length === 0 && isMobileSelectionModeEnabled && shouldTurnOffSelectionMode) {
            turnOffMobileSelectionMode();
        }

        // We don't want to run the effect on isFocused change as we only need it to early return when it is false.
        // eslint-disable-next-line react-compiler/react-compiler
        // eslint-disable-next-line react-hooks/exhaustive-deps
    }, [selectedTransactions, isMobileSelectionModeEnabled, shouldTurnOffSelectionMode]);

    useEffect(() => {
        if (!isFocused) {
            return;
        }

        const selectedKeys = Object.keys(selectedTransactions).filter((transactionKey) => selectedTransactions[transactionKey]);
        if (!isSmallScreenWidth) {
            if (selectedKeys.length === 0 && isMobileSelectionModeEnabled) {
                turnOffMobileSelectionMode();
            }
            return;
        }
        if (selectedKeys.length > 0 && !isMobileSelectionModeEnabled && !isSearchResultsEmpty) {
            turnOnMobileSelectionMode();
        }
        // eslint-disable-next-line react-compiler/react-compiler
        // eslint-disable-next-line react-hooks/exhaustive-deps
    }, [isSmallScreenWidth, selectedTransactions, isMobileSelectionModeEnabled]);

    useEffect(() => {
        openSearch();
    }, []);

    const {newSearchResultKey, handleSelectionListScroll, newTransactions} = useSearchHighlightAndScroll({
        searchResults,
        transactions,
        previousTransactions,
        queryJSON,
        searchKey,
        offset,
        shouldCalculateTotals,
        reportActions,
        previousReportActions,
    });

    // There's a race condition in Onyx which makes it return data from the previous Search, so in addition to checking that the data is loaded
    // we also need to check that the searchResults matches the type and status of the current search
    const isDataLoaded = isSearchDataLoaded(searchResults, queryJSON);

    const shouldShowLoadingState = !isOffline && (!isDataLoaded || (!!searchResults?.search.isLoading && Array.isArray(searchResults?.data) && searchResults?.data.length === 0));
    const shouldShowLoadingMoreItems = !shouldShowLoadingState && searchResults?.search?.isLoading && searchResults?.search?.offset > 0;
    const prevIsSearchResultEmpty = usePrevious(isSearchResultsEmpty);

    const [allReportNameValuePairs] = useOnyx(ONYXKEYS.COLLECTION.REPORT_NAME_VALUE_PAIRS, {canBeMissing: true});

    const [data, dataLength] = useMemo(() => {
        if (searchResults === undefined || !isDataLoaded) {
            return [[], 0];
        }

        // Group-by option cannot be used for chats or tasks
        const isChat = type === CONST.SEARCH.DATA_TYPES.CHAT;
        const isTask = type === CONST.SEARCH.DATA_TYPES.TASK;
        if (groupBy && (isChat || isTask)) {
            return [[], 0];
        }

<<<<<<< HEAD
        // Merging live REPORT_NAME_VALUE_PAIRS into search data to get latest archived status for both online and offline
        const mergedSearchData = {
            ...searchResults.data,
            ...allReportNameValuePairs,
        };

        const data1 = getSections(type, mergedSearchData, accountID, formatPhoneNumber, validGroupBy, exportReportActions, searchKey, archivedReportsIdSet, queryJSON);
=======
        const data1 = getSections(type, searchResults.data, accountID, formatPhoneNumber, groupBy, exportReportActions, searchKey, archivedReportsIdSet, queryJSON);
>>>>>>> 1c26e359
        return [data1, data1.length];
    }, [searchKey, exportReportActions, groupBy, isDataLoaded, searchResults, type, archivedReportsIdSet, formatPhoneNumber, accountID, queryJSON]);

    useEffect(() => {
        /** We only want to display the skeleton for the status filters the first time we load them for a specific data type */
        setShouldShowFiltersBarLoading(shouldShowLoadingState && lastSearchType !== type);
    }, [lastSearchType, setShouldShowFiltersBarLoading, shouldShowLoadingState, type]);

    useEffect(() => {
        const focusedRoute = findFocusedRoute(navigationRef.getRootState());
        const isMigratedModalDisplayed = focusedRoute?.name === NAVIGATORS.MIGRATED_USER_MODAL_NAVIGATOR || focusedRoute?.name === SCREENS.MIGRATED_USER_WELCOME_MODAL.ROOT;

        const comingBackOnlineWithNoResults = prevIsOffline && !isOffline && searchResults === undefined;
        if (!comingBackOnlineWithNoResults && ((!isFocused && !isMigratedModalDisplayed) || isOffline)) {
            return;
        }

        handleSearch({queryJSON, searchKey, offset, shouldCalculateTotals, prevReportsLength: dataLength});

        // We don't need to run the effect on change of isFocused.
        // eslint-disable-next-line react-compiler/react-compiler
        // eslint-disable-next-line react-hooks/exhaustive-deps
    }, [handleSearch, isOffline, offset, queryJSON, searchKey, shouldCalculateTotals]);

    // When new data load, selectedTransactions is updated in next effect. We use this flag to whether selection is updated
    const isRefreshingSelection = useRef(false);

    useEffect(() => {
        if (!isFocused) {
            return;
        }

        if (type === CONST.SEARCH.DATA_TYPES.CHAT) {
            return;
        }
        const newTransactionList: SelectedTransactions = {};
        if (groupBy) {
            data.forEach((transactionGroup) => {
                if (!Object.hasOwn(transactionGroup, 'transactions') || !('transactions' in transactionGroup)) {
                    return;
                }
                transactionGroup.transactions.forEach((transaction) => {
                    if (!Object.keys(selectedTransactions).includes(transaction.transactionID) && !areAllMatchingItemsSelected) {
                        return;
                    }
                    newTransactionList[transaction.transactionID] = {
                        action: transaction.action,
                        canHold: transaction.canHold,
                        isHeld: isOnHold(transaction),
                        canUnhold: transaction.canUnhold,
                        canChangeReport: canEditFieldOfMoneyRequest(
                            getIOUActionForTransactionID(reportActionsArray, transaction.transactionID),
                            CONST.EDIT_REQUEST_FIELD.REPORT,
                            undefined,
                            undefined,
                            outstandingReportsByPolicyID,
                            true,
                        ),
                        // eslint-disable-next-line @typescript-eslint/prefer-nullish-coalescing
                        isSelected: areAllMatchingItemsSelected || selectedTransactions[transaction.transactionID].isSelected,
                        canDelete: transaction.canDelete,
                        reportID: transaction.reportID,
                        policyID: transaction.policyID,
                        amount: transaction.modifiedAmount ?? transaction.amount,
                        convertedAmount: transaction.convertedAmount,
                        convertedCurrency: transaction.convertedCurrency,
                        currency: transaction.currency,
                    };
                });
            });
        } else {
            data.forEach((transaction) => {
                if (!Object.hasOwn(transaction, 'transactionID') || !('transactionID' in transaction)) {
                    return;
                }
                if (!Object.keys(selectedTransactions).includes(transaction.transactionID) && !areAllMatchingItemsSelected) {
                    return;
                }
                newTransactionList[transaction.transactionID] = {
                    action: transaction.action,
                    canHold: transaction.canHold,
                    isHeld: isOnHold(transaction),
                    canUnhold: transaction.canUnhold,
                    canChangeReport: canEditFieldOfMoneyRequest(
                        getIOUActionForTransactionID(reportActionsArray, transaction.transactionID),
                        CONST.EDIT_REQUEST_FIELD.REPORT,
                        undefined,
                        undefined,
                        outstandingReportsByPolicyID,
                        true,
                    ),
                    // eslint-disable-next-line @typescript-eslint/prefer-nullish-coalescing
                    isSelected: areAllMatchingItemsSelected || selectedTransactions[transaction.transactionID].isSelected,
                    canDelete: transaction.canDelete,
                    reportID: transaction.reportID,
                    policyID: transaction.policyID,
                    amount: transaction.modifiedAmount ?? transaction.amount,
                    convertedAmount: transaction.convertedAmount,
                    convertedCurrency: transaction.convertedCurrency,
                    currency: transaction.currency,
                };
            });
        }
        if (isEmptyObject(newTransactionList)) {
            return;
        }

        setSelectedTransactions(newTransactionList, data);

        isRefreshingSelection.current = true;
        // eslint-disable-next-line react-compiler/react-compiler, react-hooks/exhaustive-deps
    }, [data, setSelectedTransactions, areAllMatchingItemsSelected, isFocused, outstandingReportsByPolicyID]);

    useEffect(() => {
        if (!isSearchResultsEmpty || prevIsSearchResultEmpty) {
            return;
        }
        turnOffMobileSelectionMode();
    }, [isSearchResultsEmpty, prevIsSearchResultEmpty]);

    useEffect(
        () => () => {
            if (isSearchTopmostFullScreenRoute()) {
                return;
            }
            clearSelectedTransactions();
            turnOffMobileSelectionMode();
        },
        [isFocused, clearSelectedTransactions],
    );

    // When selectedTransactions is updated, we confirm that selection is refreshed
    useEffect(() => {
        isRefreshingSelection.current = false;
    }, [selectedTransactions]);

    useEffect(() => {
        if (!isFocused) {
            return;
        }

        if (!data.length || isRefreshingSelection.current) {
            return;
        }
        const areItemsGrouped = !!groupBy;
        const flattenedItems = areItemsGrouped ? (data as TransactionGroupListItemType[]).flatMap((item) => item.transactions) : data;
        const areAllItemsSelected = flattenedItems.length === Object.keys(selectedTransactions).length;

        // If the user has selected all the expenses in their view but there are more expenses matched by the search
        // give them the option to select all matching expenses
        shouldShowSelectAllMatchingItems(!!(areAllItemsSelected && searchResults?.search?.hasMoreResults));
        if (!areAllItemsSelected) {
            selectAllMatchingItems(false);
        }
    }, [isFocused, data, searchResults?.search?.hasMoreResults, selectedTransactions, selectAllMatchingItems, shouldShowSelectAllMatchingItems, groupBy]);

    const toggleTransaction = useCallback(
        (item: SearchListItem, itemTransactions?: TransactionListItemType[]) => {
            if (isReportActionListItemType(item)) {
                return;
            }
            if (isTaskListItemType(item)) {
                return;
            }
            if (isTransactionListItemType(item)) {
                if (!item.keyForList) {
                    return;
                }
                if (isTransactionPendingDelete(item)) {
                    return;
                }
                setSelectedTransactions(prepareTransactionsList(item, selectedTransactions, reportActionsArray, outstandingReportsByPolicyID), data);
                return;
            }

            const currentTransactions = itemTransactions ?? item.transactions;
            if (currentTransactions.some((transaction) => selectedTransactions[transaction.keyForList]?.isSelected)) {
                const reducedSelectedTransactions: SelectedTransactions = {...selectedTransactions};

                currentTransactions.forEach((transaction) => {
                    delete reducedSelectedTransactions[transaction.keyForList];
                });

                setSelectedTransactions(reducedSelectedTransactions, data);
                return;
            }

            setSelectedTransactions(
                {
                    ...selectedTransactions,
                    ...Object.fromEntries(
                        currentTransactions
                            .filter((t) => !isTransactionPendingDelete(t))
                            .map((transactionItem) => mapTransactionItemToSelectedEntry(transactionItem, reportActionsArray, outstandingReportsByPolicyID)),
                    ),
                },
                data,
            );
        },
        [data, reportActionsArray, selectedTransactions, outstandingReportsByPolicyID, setSelectedTransactions],
    );

    const onSelectRow = useCallback(
        (item: SearchListItem, transactionPreviewData?: TransactionPreviewData) => {
            if (isMobileSelectionModeEnabled) {
                toggleTransaction(item);
                return;
            }

            const isTransactionItem = isTransactionListItemType(item);
            const backTo = Navigation.getActiveRoute();

            // If we're trying to open a transaction without a transaction thread, let's create the thread and navigate the user
            if (isTransactionItem && item.transactionThreadReportID === CONST.REPORT.UNREPORTED_REPORT_ID) {
                const iouReportAction = getIOUActionForTransactionID(reportActionsArray, item.transactionID);
                createAndOpenSearchTransactionThread(item, iouReportAction, hash, backTo);
                return;
            }

            if (isTransactionMemberGroupListItemType(item)) {
                const newFlatFilters = queryJSON.flatFilters.filter((filter) => filter.key !== CONST.SEARCH.SYNTAX_FILTER_KEYS.FROM);
                newFlatFilters.push({key: CONST.SEARCH.SYNTAX_FILTER_KEYS.FROM, filters: [{operator: CONST.SEARCH.SYNTAX_OPERATORS.EQUAL_TO, value: item.accountID}]});
                const newQueryJSON: SearchQueryJSON = {...queryJSON, groupBy: undefined, flatFilters: newFlatFilters};
                const newQuery = buildSearchQueryString(newQueryJSON);
                const newQueryJSONWithHash = buildSearchQueryJSON(newQuery);
                if (!newQueryJSONWithHash) {
                    return;
                }
                handleSearch({queryJSON: newQueryJSONWithHash, searchKey, offset: 0, shouldCalculateTotals: false});
                return;
            }

            if (isTransactionCardGroupListItemType(item)) {
                const newFlatFilters = queryJSON.flatFilters.filter((filter) => filter.key !== CONST.SEARCH.SYNTAX_FILTER_KEYS.CARD_ID);
                newFlatFilters.push({key: CONST.SEARCH.SYNTAX_FILTER_KEYS.CARD_ID, filters: [{operator: CONST.SEARCH.SYNTAX_OPERATORS.EQUAL_TO, value: item.cardID}]});
                const newQueryJSON: SearchQueryJSON = {...queryJSON, groupBy: undefined, flatFilters: newFlatFilters};
                const newQuery = buildSearchQueryString(newQueryJSON);
                const newQueryJSONWithHash = buildSearchQueryJSON(newQuery);
                if (!newQueryJSONWithHash) {
                    return;
                }
                handleSearch({queryJSON: newQueryJSONWithHash, searchKey, offset: 0, shouldCalculateTotals: false});
                return;
            }

            if (isTransactionWithdrawalIDGroupListItemType(item)) {
                const newFlatFilters = queryJSON.flatFilters.filter((filter) => filter.key !== CONST.SEARCH.SYNTAX_FILTER_KEYS.WITHDRAWAL_ID);
                newFlatFilters.push({key: CONST.SEARCH.SYNTAX_FILTER_KEYS.WITHDRAWAL_ID, filters: [{operator: CONST.SEARCH.SYNTAX_OPERATORS.EQUAL_TO, value: item.entryID}]});
                const newQueryJSON: SearchQueryJSON = {...queryJSON, groupBy: undefined, flatFilters: newFlatFilters};
                const newQuery = buildSearchQueryString(newQueryJSON);
                const newQueryJSONWithHash = buildSearchQueryJSON(newQuery);
                if (!newQueryJSONWithHash) {
                    return;
                }
                handleSearch({queryJSON: newQueryJSONWithHash, searchKey, offset: 0, shouldCalculateTotals: false});
                return;
            }

            const isFromSelfDM = item.reportID === CONST.REPORT.UNREPORTED_REPORT_ID;
            const isTask = type === CONST.SEARCH.DATA_TYPES.TASK;

            const reportID =
                isTransactionItem && (!item.isFromOneTransactionReport || isFromSelfDM) && item.transactionThreadReportID !== CONST.REPORT.UNREPORTED_REPORT_ID
                    ? item.transactionThreadReportID
                    : item.reportID;

            if (!reportID) {
                return;
            }

            Performance.markStart(CONST.TIMING.OPEN_REPORT_SEARCH);
            Timing.start(CONST.TIMING.OPEN_REPORT_SEARCH);

            if (isTransactionGroupListItemType(item)) {
                const firstTransaction = item.transactions.at(0);
                if (item.isOneTransactionReport && firstTransaction && transactionPreviewData) {
                    setOptimisticDataForTransactionThreadPreview(firstTransaction, transactionPreviewData);
                }
                requestAnimationFrame(() => Navigation.navigate(ROUTES.SEARCH_MONEY_REQUEST_REPORT.getRoute({reportID, backTo})));
                return;
            }

            if (isReportActionListItemType(item)) {
                const reportActionID = item.reportActionID;
                Navigation.navigate(ROUTES.SEARCH_REPORT.getRoute({reportID, reportActionID, backTo}));
                return;
            }

            const isInvoice = item?.report?.type === CONST.REPORT.TYPE.INVOICE;

            if (!isTask && !isInvoice) {
                markReportIDAsExpense(reportID);
            }

            if (isTransactionItem && transactionPreviewData) {
                setOptimisticDataForTransactionThreadPreview(item, transactionPreviewData);
            }

            requestAnimationFrame(() => Navigation.navigate(ROUTES.SEARCH_REPORT.getRoute({reportID, backTo})));
        },
        [isMobileSelectionModeEnabled, type, toggleTransaction, reportActionsArray, hash, queryJSON, handleSearch, searchKey, markReportIDAsExpense],
    );

    const currentColumns = useMemo(() => {
        if (!searchResults?.data) {
            return [];
        }
        const columns = getColumnsToShow(accountID, searchResults?.data, false, searchResults?.search?.type === CONST.SEARCH.DATA_TYPES.TASK);

        return (Object.keys(columns) as SearchColumnType[]).filter((col) => columns[col]);
    }, [accountID, searchResults?.data, searchResults?.search?.type]);

    const opacity = useSharedValue(1);
    const animatedStyle = useAnimatedStyle(() => ({
        opacity: opacity.get(),
    }));

    const previousColumns = usePrevious(currentColumns);
    const [columnsToShow, setColumnsToShow] = useState<SearchColumnType[]>([]);

    // If columns have changed, trigger an animation before settings columnsToShow to prevent
    // new columns appearing before the fade out animation happens
    useEffect(() => {
        if ((previousColumns && currentColumns && arraysEqual(previousColumns, currentColumns)) || offset === 0 || isSmallScreenWidth) {
            setColumnsToShow(currentColumns);
            return;
        }

        opacity.set(
            withTiming(0, {duration: CONST.SEARCH.ANIMATION.FADE_DURATION}, () => {
                setColumnsToShow(currentColumns);
                opacity.set(withTiming(1, {duration: CONST.SEARCH.ANIMATION.FADE_DURATION}));
            }),
        );
    }, [previousColumns, currentColumns, setColumnsToShow, opacity, offset, isSmallScreenWidth]);

    const isChat = type === CONST.SEARCH.DATA_TYPES.CHAT;
    const isTask = type === CONST.SEARCH.DATA_TYPES.TASK;
    const canSelectMultiple = !isChat && !isTask && (!isSmallScreenWidth || isMobileSelectionModeEnabled) && groupBy !== CONST.SEARCH.GROUP_BY.WITHDRAWAL_ID;
    const ListItem = getListItem(type, status, groupBy);

    const sortedSelectedData = useMemo(
        () =>
            getSortedSections(type, status, data, localeCompare, sortBy, sortOrder, groupBy).map((item) => {
                const baseKey = isChat
                    ? `${ONYXKEYS.COLLECTION.REPORT_ACTIONS}${(item as ReportActionListItemType).reportActionID}`
                    : `${ONYXKEYS.COLLECTION.TRANSACTION}${(item as TransactionListItemType).transactionID}`;

                // Check if the base key matches the newSearchResultKey (TransactionListItemType)
                const isBaseKeyMatch = baseKey === newSearchResultKey;

                // Check if any transaction within the transactions array (TransactionGroupListItemType) matches the newSearchResultKey
                const isAnyTransactionMatch =
                    !isChat &&
                    (item as TransactionGroupListItemType)?.transactions?.some((transaction) => {
                        const transactionKey = `${ONYXKEYS.COLLECTION.TRANSACTION}${transaction.transactionID}`;
                        return transactionKey === newSearchResultKey;
                    });

                // Determine if either the base key or any transaction key matches
                const shouldAnimateInHighlight = isBaseKeyMatch || isAnyTransactionMatch;

                return mapToItemWithAdditionalInfo(item, selectedTransactions, canSelectMultiple, shouldAnimateInHighlight, hash);
            }),
        [type, status, data, sortBy, sortOrder, groupBy, isChat, newSearchResultKey, selectedTransactions, canSelectMultiple, localeCompare, hash],
    );

    const hasErrors = Object.keys(searchResults?.errors ?? {}).length > 0 && !isOffline;

    useEffect(() => {
        const currentRoute = Navigation.getActiveRouteWithoutParams();
        if (hasErrors && (currentRoute === '/' || (shouldResetSearchQuery && currentRoute === '/search'))) {
            // Use requestAnimationFrame to safely update navigation params without overriding the current route
            requestAnimationFrame(() => {
                Navigation.setParams({q: buildCannedSearchQuery()});
            });
            if (shouldResetSearchQuery) {
                setShouldResetSearchQuery(false);
            }
        }
    }, [hasErrors, queryJSON, searchResults, shouldResetSearchQuery, setShouldResetSearchQuery]);

    const fetchMoreResults = useCallback(() => {
        // eslint-disable-next-line @typescript-eslint/prefer-nullish-coalescing
        if (!isFocused || !searchResults?.search?.hasMoreResults || shouldShowLoadingState || shouldShowLoadingMoreItems || offset > data.length - CONST.SEARCH.RESULTS_PAGE_SIZE) {
            return;
        }

        setOffset((prev) => prev + CONST.SEARCH.RESULTS_PAGE_SIZE);
    }, [isFocused, searchResults?.search?.hasMoreResults, shouldShowLoadingMoreItems, shouldShowLoadingState, offset, data.length]);

    const toggleAllTransactions = useCallback(() => {
        const areItemsGrouped = !!groupBy;
        const totalSelected = Object.keys(selectedTransactions).length;

        if (totalSelected > 0) {
            clearSelectedTransactions();
            return;
        }

        if (areItemsGrouped) {
            setSelectedTransactions(
                Object.fromEntries(
                    (data as TransactionGroupListItemType[]).flatMap((item) =>
                        item.transactions
                            .filter((t) => !isTransactionPendingDelete(t))
                            .map((transactionItem) => mapTransactionItemToSelectedEntry(transactionItem, reportActionsArray, outstandingReportsByPolicyID)),
                    ),
                ),
                data,
            );

            return;
        }

        setSelectedTransactions(
            Object.fromEntries(
                (data as TransactionListItemType[])
                    .filter((t) => !isTransactionPendingDelete(t))
                    .map((transactionItem) => mapTransactionItemToSelectedEntry(transactionItem, reportActionsArray, outstandingReportsByPolicyID)),
            ),
            data,
        );
    }, [clearSelectedTransactions, data, groupBy, reportActionsArray, selectedTransactions, setSelectedTransactions, outstandingReportsByPolicyID]);

    const onLayout = useCallback(() => handleSelectionListScroll(sortedSelectedData, searchListRef.current), [handleSelectionListScroll, sortedSelectedData]);

    const areAllOptionalColumnsHidden = useMemo(() => {
        const canBeMissingColumns = expenseHeaders.filter((header) => header.canBeMissing).map((header) => header.columnName);
        return canBeMissingColumns.every((column) => !columnsToShow.includes(column));
    }, [columnsToShow]);

    if (shouldShowLoadingState) {
        return (
            <Animated.View
                entering={FadeIn.duration(CONST.SEARCH.ANIMATION.FADE_DURATION)}
                exiting={FadeOut.duration(CONST.SEARCH.ANIMATION.FADE_DURATION)}
                style={[styles.flex1]}
            >
                <SearchRowSkeleton
                    shouldAnimate
                    containerStyle={shouldUseNarrowLayout ? styles.searchListContentContainerStyles : styles.mt3}
                />
            </Animated.View>
        );
    }

    if (searchResults === undefined) {
        Log.alert('[Search] Undefined search type');
        return <FullPageOfflineBlockingView>{null}</FullPageOfflineBlockingView>;
    }

    if (hasErrors) {
        return (
            <View style={[shouldUseNarrowLayout ? styles.searchListContentContainerStyles : styles.mt3, styles.flex1]}>
                <FullPageErrorView
                    shouldShow
                    subtitleStyle={styles.textSupporting}
                    title={translate('errorPage.title', {isBreakLine: shouldUseNarrowLayout})}
                    subtitle={translate('errorPage.subtitle')}
                />
            </View>
        );
    }

    const visibleDataLength = data.filter((item) => item.pendingAction !== CONST.RED_BRICK_ROAD_PENDING_ACTION.DELETE || isOffline).length;
    if (shouldShowEmptyState(isDataLoaded, visibleDataLength, searchResults?.search?.type)) {
        return (
            <View style={[shouldUseNarrowLayout ? styles.searchListContentContainerStyles : styles.mt3, styles.flex1]}>
                <EmptySearchView
                    similarSearchHash={similarSearchHash}
                    type={type}
                    groupBy={groupBy}
                    hasResults={searchResults?.search?.hasResults}
                />
            </View>
        );
    }

    const onSortPress = (column: SearchColumnType, order: SortOrder) => {
        const newQuery = buildSearchQueryString({...queryJSON, sortBy: column, sortOrder: order});
        onSortPressedCallback?.();
        navigation.setParams({q: newQuery});
    };

    const shouldShowYear = shouldShowYearUtil(searchResults?.data);
    const {shouldShowAmountInWideColumn, shouldShowTaxAmountInWideColumn} = getWideAmountIndicators(searchResults?.data);
    const shouldShowSorting = !groupBy;
    const shouldShowTableHeader = isLargeScreenWidth && !isChat && !groupBy;
    const tableHeaderVisible = (canSelectMultiple || shouldShowTableHeader) && (!groupBy || groupBy === CONST.SEARCH.GROUP_BY.REPORTS);

    return (
        <SearchScopeProvider>
            <Animated.View style={[styles.flex1, animatedStyle]}>
                <SearchList
                    ref={searchListRef}
                    data={sortedSelectedData}
                    ListItem={ListItem}
                    onSelectRow={onSelectRow}
                    onCheckboxPress={toggleTransaction}
                    onAllCheckboxPress={toggleAllTransactions}
                    canSelectMultiple={canSelectMultiple}
                    shouldPreventLongPressRow={isChat || isTask}
                    isFocused={isFocused}
                    SearchTableHeader={
                        !shouldShowTableHeader ? undefined : (
                            <SearchTableHeader
                                canSelectMultiple={canSelectMultiple}
                                columns={columnsToShow}
                                type={searchResults?.search.type}
                                onSortPress={onSortPress}
                                sortOrder={sortOrder}
                                sortBy={sortBy}
                                shouldShowYear={shouldShowYear}
                                isAmountColumnWide={shouldShowAmountInWideColumn}
                                isTaxAmountColumnWide={shouldShowTaxAmountInWideColumn}
                                shouldShowSorting={shouldShowSorting}
                                areAllOptionalColumnsHidden={areAllOptionalColumnsHidden}
                                groupBy={groupBy}
                            />
                        )
                    }
                    contentContainerStyle={[styles.pb3, contentContainerStyle]}
                    containerStyle={[styles.pv0, !tableHeaderVisible && !isSmallScreenWidth && styles.pt3]}
                    shouldPreventDefaultFocusOnSelectRow={!canUseTouchScreen()}
                    onScroll={onSearchListScroll}
                    onEndReachedThreshold={0.75}
                    onEndReached={fetchMoreResults}
                    ListFooterComponent={
                        shouldShowLoadingMoreItems ? (
                            <SearchRowSkeleton
                                shouldAnimate
                                fixedNumItems={5}
                            />
                        ) : undefined
                    }
                    queryJSON={queryJSON}
                    columns={columnsToShow}
                    areAllOptionalColumnsHidden={areAllOptionalColumnsHidden}
                    violations={filteredViolations}
                    onLayout={onLayout}
                    isMobileSelectionModeEnabled={isMobileSelectionModeEnabled}
                    shouldAnimate={type === CONST.SEARCH.DATA_TYPES.EXPENSE}
                    newTransactions={newTransactions}
                />
            </Animated.View>
        </SearchScopeProvider>
    );
}

Search.displayName = 'Search';

export type {SearchProps};
export default Search;<|MERGE_RESOLUTION|>--- conflicted
+++ resolved
@@ -389,17 +389,13 @@
             return [[], 0];
         }
 
-<<<<<<< HEAD
         // Merging live REPORT_NAME_VALUE_PAIRS into search data to get latest archived status for both online and offline
         const mergedSearchData = {
             ...searchResults.data,
             ...allReportNameValuePairs,
         };
 
-        const data1 = getSections(type, mergedSearchData, accountID, formatPhoneNumber, validGroupBy, exportReportActions, searchKey, archivedReportsIdSet, queryJSON);
-=======
-        const data1 = getSections(type, searchResults.data, accountID, formatPhoneNumber, groupBy, exportReportActions, searchKey, archivedReportsIdSet, queryJSON);
->>>>>>> 1c26e359
+        const data1 = getSections(type, mergedSearchData, accountID, formatPhoneNumber, groupBy, exportReportActions, searchKey, archivedReportsIdSet, queryJSON);
         return [data1, data1.length];
     }, [searchKey, exportReportActions, groupBy, isDataLoaded, searchResults, type, archivedReportsIdSet, formatPhoneNumber, accountID, queryJSON]);
 
