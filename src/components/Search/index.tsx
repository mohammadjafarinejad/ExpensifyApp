import {findFocusedRoute, useFocusEffect, useIsFocused, useNavigation} from '@react-navigation/native';
import React, {useCallback, useEffect, useMemo, useRef, useState} from 'react';
<<<<<<< HEAD
import type {NativeScrollEvent, NativeSyntheticEvent, StyleProp, ViewStyle, ViewToken} from 'react-native';
=======
import type {NativeScrollEvent, NativeSyntheticEvent} from 'react-native';
>>>>>>> 19befda7
import {View} from 'react-native';
import Animated, {FadeIn, FadeOut, useAnimatedStyle, useSharedValue, withTiming} from 'react-native-reanimated';
import FullPageErrorView from '@components/BlockingViews/FullPageErrorView';
import FullPageOfflineBlockingView from '@components/BlockingViews/FullPageOfflineBlockingView';
import SearchTableHeader, {expenseHeaders} from '@components/SelectionList/SearchTableHeader';
import type {ReportActionListItemType, SearchListItem, SelectionListHandle, TransactionGroupListItemType, TransactionListItemType} from '@components/SelectionList/types';
import SearchRowSkeleton from '@components/Skeletons/SearchRowSkeleton';
import useCardFeedsForDisplay from '@hooks/useCardFeedsForDisplay';
import useLocalize from '@hooks/useLocalize';
import useNetwork from '@hooks/useNetwork';
import useOnyx from '@hooks/useOnyx';
import usePrevious from '@hooks/usePrevious';
import useResponsiveLayout from '@hooks/useResponsiveLayout';
import useSearchHighlightAndScroll from '@hooks/useSearchHighlightAndScroll';
import useThemeStyles from '@hooks/useThemeStyles';
import {turnOffMobileSelectionMode, turnOnMobileSelectionMode} from '@libs/actions/MobileSelectionMode';
import {openSearch, updateSearchResultsWithTransactionThreadReportID} from '@libs/actions/Search';
import Timing from '@libs/actions/Timing';
import {canUseTouchScreen} from '@libs/DeviceCapabilities';
import Log from '@libs/Log';
import isSearchTopmostFullScreenRoute from '@libs/Navigation/helpers/isSearchTopmostFullScreenRoute';
import type {PlatformStackNavigationProp} from '@libs/Navigation/PlatformStackNavigation/types';
import Performance from '@libs/Performance';
import {getIOUActionForTransactionID, isExportIntegrationAction, isIntegrationMessageAction} from '@libs/ReportActionsUtils';
import {canEditFieldOfMoneyRequest, generateReportID, isArchivedReport} from '@libs/ReportUtils';
import {buildCannedSearchQuery, buildSearchQueryString} from '@libs/SearchQueryUtils';
import {
    getColumnsToShow,
    getListItem,
    getSections,
    getSortedSections,
    getSuggestedSearches,
    getWideAmountIndicators,
    isReportActionListItemType,
    isSearchDataLoaded,
    isSearchResultsEmpty as isSearchResultsEmptyUtil,
    isTaskListItemType,
    isTransactionCardGroupListItemType,
    isTransactionGroupListItemType,
    isTransactionListItemType,
    isTransactionMemberGroupListItemType,
    isTransactionWithdrawalIDGroupListItemType,
    shouldShowEmptyState,
    shouldShowYear as shouldShowYearUtil,
} from '@libs/SearchUIUtils';
import type {ArchivedReportsIDSet, SearchKey} from '@libs/SearchUIUtils';
import {isOnHold, isTransactionPendingDelete} from '@libs/TransactionUtils';
import Navigation, {navigationRef} from '@navigation/Navigation';
import type {SearchFullscreenNavigatorParamList} from '@navigation/types';
import EmptySearchView from '@pages/Search/EmptySearchView';
import CONST from '@src/CONST';
import NAVIGATORS from '@src/NAVIGATORS';
import ONYXKEYS from '@src/ONYXKEYS';
import ROUTES from '@src/ROUTES';
import SCREENS from '@src/SCREENS';
import type {OutstandingReportsByPolicyIDDerivedValue, ReportAction} from '@src/types/onyx';
import type SearchResults from '@src/types/onyx/SearchResults';
import {isEmptyObject} from '@src/types/utils/EmptyObject';
import arraysEqual from '@src/utils/arraysEqual';
import {useSearchContext} from './SearchContext';
import SearchList from './SearchList';
import SearchScopeProvider from './SearchScopeProvider';
import type {SearchColumnType, SearchParams, SearchQueryJSON, SelectedTransactionInfo, SelectedTransactions, SortOrder} from './types';

type SearchProps = {
    queryJSON: SearchQueryJSON;
    onSearchListScroll?: (event: NativeSyntheticEvent<NativeScrollEvent>) => void;
    contentContainerStyle?: StyleProp<ViewStyle>;
    searchResults?: SearchResults;
    handleSearch: (value: SearchParams) => void;
    isMobileSelectionModeEnabled: boolean;
};

function mapTransactionItemToSelectedEntry(
    item: TransactionListItemType,
    reportActions: ReportAction[],
    outstandingReportsByPolicyID?: OutstandingReportsByPolicyIDDerivedValue,
): [string, SelectedTransactionInfo] {
    return [
        item.keyForList,
        {
            isSelected: true,
            canDelete: item.canDelete,
            canHold: item.canHold,
            isHeld: isOnHold(item),
            canUnhold: item.canUnhold,
            canChangeReport: canEditFieldOfMoneyRequest(
                getIOUActionForTransactionID(reportActions, item.transactionID),
                CONST.EDIT_REQUEST_FIELD.REPORT,
                undefined,
                undefined,
                outstandingReportsByPolicyID,
            ),
            action: item.action,
            reportID: item.reportID,
            policyID: item.policyID,
            amount: item.modifiedAmount ?? item.amount,
        },
    ];
}

function mapToTransactionItemWithAdditionalInfo(item: TransactionListItemType, selectedTransactions: SelectedTransactions, canSelectMultiple: boolean, shouldAnimateInHighlight: boolean) {
    return {...item, shouldAnimateInHighlight, isSelected: selectedTransactions[item.keyForList]?.isSelected && canSelectMultiple};
}

function mapToItemWithAdditionalInfo(item: SearchListItem, selectedTransactions: SelectedTransactions, canSelectMultiple: boolean, shouldAnimateInHighlight: boolean) {
    if (isTaskListItemType(item)) {
        return {
            ...item,
            shouldAnimateInHighlight,
        };
    }

    if (isReportActionListItemType(item)) {
        return {
            ...item,
            shouldAnimateInHighlight,
        };
    }

    return isTransactionListItemType(item)
        ? mapToTransactionItemWithAdditionalInfo(item, selectedTransactions, canSelectMultiple, shouldAnimateInHighlight)
        : {
              ...item,
              shouldAnimateInHighlight,
              transactions: item.transactions?.map((transaction) => mapToTransactionItemWithAdditionalInfo(transaction, selectedTransactions, canSelectMultiple, shouldAnimateInHighlight)),
              isSelected:
                  item?.transactions?.length > 0 &&
                  item.transactions?.filter((t) => !isTransactionPendingDelete(t)).every((transaction) => selectedTransactions[transaction.keyForList]?.isSelected && canSelectMultiple),
          };
}

function prepareTransactionsList(
    item: TransactionListItemType,
    selectedTransactions: SelectedTransactions,
    reportActions: ReportAction[],
    outstandingReportsByPolicyID?: OutstandingReportsByPolicyIDDerivedValue,
) {
    if (selectedTransactions[item.keyForList]?.isSelected) {
        const {[item.keyForList]: omittedTransaction, ...transactions} = selectedTransactions;

        return transactions;
    }

    return {
        ...selectedTransactions,
        [item.keyForList]: {
            isSelected: true,
            canDelete: item.canDelete,
            canHold: item.canHold,
            isHeld: isOnHold(item),
            canUnhold: item.canUnhold,
            canChangeReport: canEditFieldOfMoneyRequest(
                getIOUActionForTransactionID(reportActions, item.transactionID),
                CONST.EDIT_REQUEST_FIELD.REPORT,
                undefined,
                undefined,
                outstandingReportsByPolicyID,
            ),
            action: item.action,
            reportID: item.reportID,
            policyID: item.policyID,
            amount: Math.abs(item.modifiedAmount || item.amount),
        },
    };
}

function Search({queryJSON, searchResults, onSearchListScroll, contentContainerStyle, handleSearch, isMobileSelectionModeEnabled}: SearchProps) {
    const {isOffline} = useNetwork();
    const {shouldUseNarrowLayout} = useResponsiveLayout();
    const styles = useThemeStyles();
    // We need to use isSmallScreenWidth instead of shouldUseNarrowLayout for enabling the selection mode on small screens only
    // eslint-disable-next-line rulesdir/prefer-shouldUseNarrowLayout-instead-of-isSmallScreenWidth
    const {isSmallScreenWidth, isLargeScreenWidth} = useResponsiveLayout();
    const navigation = useNavigation<PlatformStackNavigationProp<SearchFullscreenNavigatorParamList>>();
    const isFocused = useIsFocused();
    const {
        setCurrentSearchHashAndKey,
        setSelectedTransactions,
        selectedTransactions,
        clearSelectedTransactions,
        shouldTurnOffSelectionMode,
        setShouldShowFiltersBarLoading,
        lastSearchType,
        shouldShowSelectAllMatchingItems,
        areAllMatchingItemsSelected,
        selectAllMatchingItems,
        shouldResetSearchQuery,
        setShouldResetSearchQuery,
    } = useSearchContext();
    const [offset, setOffset] = useState(0);

    const [transactions] = useOnyx(ONYXKEYS.COLLECTION.TRANSACTION, {canBeMissing: true});
    const previousTransactions = usePrevious(transactions);
    const [reportActions] = useOnyx(ONYXKEYS.COLLECTION.REPORT_ACTIONS, {canBeMissing: true});
    const [outstandingReportsByPolicyID] = useOnyx(ONYXKEYS.DERIVED.OUTSTANDING_REPORTS_BY_POLICY_ID, {canBeMissing: true});

    const [archivedReportsIdSet = new Set<string>()] = useOnyx(ONYXKEYS.COLLECTION.REPORT_NAME_VALUE_PAIRS, {
        canBeMissing: true,
        selector: (all): ArchivedReportsIDSet => {
            const ids = new Set<string>();
            if (!all) {
                return ids;
            }

            const prefixLength = ONYXKEYS.COLLECTION.REPORT_NAME_VALUE_PAIRS.length;
            for (const [key, value] of Object.entries(all)) {
                if (isArchivedReport(value)) {
                    const reportID = key.slice(prefixLength);
                    ids.add(reportID);
                }
            }
            return ids;
        },
    });

    // Create a selector for only the reportActions needed to determine if a report has been exported or not, grouped by report
    const [exportReportActions] = useOnyx(ONYXKEYS.COLLECTION.REPORT_ACTIONS, {
        canEvict: false,
        canBeMissing: true,
        selector: (allReportActions) => {
            return Object.fromEntries(
                Object.entries(allReportActions ?? {}).map(([reportID, reportActionsGroup]) => {
                    const filteredReportActions = Object.values(reportActionsGroup ?? {}).filter((action) => isExportIntegrationAction(action) || isIntegrationMessageAction(action));
                    return [reportID, filteredReportActions];
                }),
            );
        },
    });
    const {defaultCardFeed} = useCardFeedsForDisplay();
    const [accountID] = useOnyx(ONYXKEYS.SESSION, {canBeMissing: false, selector: (s) => s?.accountID});
    const suggestedSearches = useMemo(() => getSuggestedSearches(defaultCardFeed?.id, accountID), [defaultCardFeed?.id, accountID]);

    const {type, status, sortBy, sortOrder, hash, similarSearchHash, groupBy} = queryJSON;
    const searchKey = useMemo(() => Object.values(suggestedSearches).find((search) => search.similarSearchHash === similarSearchHash)?.key, [suggestedSearches, similarSearchHash]);

    const shouldCalculateTotals = useMemo(() => {
        if (offset !== 0) {
            return false;
        }
        if (!searchKey) {
            return false;
        }

        const eligibleSearchKeys: Partial<SearchKey[]> = [
            CONST.SEARCH.SEARCH_KEYS.STATEMENTS,
            CONST.SEARCH.SEARCH_KEYS.UNAPPROVED_CASH,
            CONST.SEARCH.SEARCH_KEYS.UNAPPROVED_CARD,
            CONST.SEARCH.SEARCH_KEYS.RECONCILIATION,
        ];
        return eligibleSearchKeys.includes(searchKey);
    }, [offset, searchKey]);

    const previousReportActions = usePrevious(reportActions);
    const reportActionsArray = useMemo(
        () =>
            Object.values(reportActions ?? {})
                .filter((reportAction) => !!reportAction)
                .flatMap((filteredReportActions) => Object.values(filteredReportActions ?? {})),
        [reportActions],
    );
    const {translate, localeCompare, formatPhoneNumber} = useLocalize();
    const searchListRef = useRef<SelectionListHandle | null>(null);

    const clearTransactionsAndSetHashAndKey = useCallback(() => {
        clearSelectedTransactions(hash);
        setCurrentSearchHashAndKey(hash, searchKey);
    }, [hash, searchKey, clearSelectedTransactions, setCurrentSearchHashAndKey]);

    useFocusEffect(clearTransactionsAndSetHashAndKey);

    useEffect(() => {
        clearTransactionsAndSetHashAndKey();

        // Trigger once on mount (e.g., on page reload), when RHP is open and screen is not focused
        // eslint-disable-next-line react-compiler/react-compiler, react-hooks/exhaustive-deps
    }, []);

    const isSearchResultsEmpty = !searchResults?.data || isSearchResultsEmptyUtil(searchResults);

    useEffect(() => {
        if (!isFocused) {
            return;
        }

        const selectedKeys = Object.keys(selectedTransactions).filter((transactionKey) => selectedTransactions[transactionKey]);
        if (selectedKeys.length === 0 && isMobileSelectionModeEnabled && shouldTurnOffSelectionMode) {
            turnOffMobileSelectionMode();
        }

        // We don't want to run the effect on isFocused change as we only need it to early return when it is false.
        // eslint-disable-next-line react-compiler/react-compiler
        // eslint-disable-next-line react-hooks/exhaustive-deps
    }, [selectedTransactions, isMobileSelectionModeEnabled, shouldTurnOffSelectionMode]);

    useEffect(() => {
        if (!isFocused) {
            return;
        }

        const selectedKeys = Object.keys(selectedTransactions).filter((transactionKey) => selectedTransactions[transactionKey]);
        if (!isSmallScreenWidth) {
            if (selectedKeys.length === 0 && isMobileSelectionModeEnabled) {
                turnOffMobileSelectionMode();
            }
            return;
        }
        if (selectedKeys.length > 0 && !isMobileSelectionModeEnabled && !isSearchResultsEmpty) {
            turnOnMobileSelectionMode();
        }
        // eslint-disable-next-line react-compiler/react-compiler
        // eslint-disable-next-line react-hooks/exhaustive-deps
    }, [isSmallScreenWidth, selectedTransactions, isMobileSelectionModeEnabled]);

    useEffect(() => {
        const focusedRoute = findFocusedRoute(navigationRef.getRootState());
        const isMigratedModalDisplayed = focusedRoute?.name === NAVIGATORS.MIGRATED_USER_MODAL_NAVIGATOR || focusedRoute?.name === SCREENS.MIGRATED_USER_WELCOME_MODAL.ROOT;

        if ((!isFocused && !isMigratedModalDisplayed) || isOffline) {
            return;
        }

        handleSearch({queryJSON, searchKey, offset, shouldCalculateTotals});
        // We don't need to run the effect on change of isFocused.
        // eslint-disable-next-line react-compiler/react-compiler
        // eslint-disable-next-line react-hooks/exhaustive-deps
    }, [handleSearch, isOffline, offset, queryJSON, searchKey, shouldCalculateTotals]);

    useEffect(() => {
        openSearch();
    }, []);

    const {newSearchResultKey, handleSelectionListScroll} = useSearchHighlightAndScroll({
        searchResults,
        transactions,
        previousTransactions,
        queryJSON,
        searchKey,
        offset,
        shouldCalculateTotals,
        reportActions,
        previousReportActions,
    });

    // There's a race condition in Onyx which makes it return data from the previous Search, so in addition to checking that the data is loaded
    // we also need to check that the searchResults matches the type and status of the current search
    const isDataLoaded = isSearchDataLoaded(searchResults, queryJSON);

    const shouldShowLoadingState = !isOffline && (!isDataLoaded || (!!searchResults?.search.isLoading && Array.isArray(searchResults?.data) && searchResults?.data.length === 0));
    const shouldShowLoadingMoreItems = !shouldShowLoadingState && searchResults?.search?.isLoading && searchResults?.search?.offset > 0;
    const prevIsSearchResultEmpty = usePrevious(isSearchResultsEmpty);

    const data = useMemo(() => {
        if (searchResults === undefined || !isDataLoaded) {
            return [];
        }

        // Group-by option cannot be used for chats or tasks
        const isChat = type === CONST.SEARCH.DATA_TYPES.CHAT;
        const isTask = type === CONST.SEARCH.DATA_TYPES.TASK;
        if (groupBy && (isChat || isTask)) {
            return [];
        }

        return getSections(type, searchResults.data, accountID, formatPhoneNumber, groupBy, exportReportActions, searchKey, archivedReportsIdSet);
    }, [searchKey, exportReportActions, groupBy, isDataLoaded, searchResults, type, archivedReportsIdSet, formatPhoneNumber, accountID]);

    useEffect(() => {
        /** We only want to display the skeleton for the status filters the first time we load them for a specific data type */
        setShouldShowFiltersBarLoading(shouldShowLoadingState && lastSearchType !== type);
    }, [lastSearchType, setShouldShowFiltersBarLoading, shouldShowLoadingState, type]);

    // When new data load, selectedTransactions is updated in next effect. We use this flag to whether selection is updated
    const isRefreshingSelection = useRef(false);

    useEffect(() => {
        if (!isFocused) {
            return;
        }

        if (type === CONST.SEARCH.DATA_TYPES.CHAT) {
            return;
        }
        const newTransactionList: SelectedTransactions = {};
        if (groupBy) {
            data.forEach((transactionGroup) => {
                if (!Object.hasOwn(transactionGroup, 'transactions') || !('transactions' in transactionGroup)) {
                    return;
                }
                transactionGroup.transactions.forEach((transaction) => {
                    if (!Object.keys(selectedTransactions).includes(transaction.transactionID) && !areAllMatchingItemsSelected) {
                        return;
                    }
                    newTransactionList[transaction.transactionID] = {
                        action: transaction.action,
                        canHold: transaction.canHold,
                        isHeld: isOnHold(transaction),
                        canUnhold: transaction.canUnhold,
                        canChangeReport: canEditFieldOfMoneyRequest(
                            getIOUActionForTransactionID(reportActionsArray, transaction.transactionID),
                            CONST.EDIT_REQUEST_FIELD.REPORT,
                            undefined,
                            undefined,
                            outstandingReportsByPolicyID,
                        ),
                        // eslint-disable-next-line @typescript-eslint/prefer-nullish-coalescing
                        isSelected: areAllMatchingItemsSelected || selectedTransactions[transaction.transactionID].isSelected,
                        canDelete: transaction.canDelete,
                        reportID: transaction.reportID,
                        policyID: transaction.policyID,
                        amount: transaction.modifiedAmount ?? transaction.amount,
                    };
                });
            });
        } else {
            data.forEach((transaction) => {
                if (!Object.hasOwn(transaction, 'transactionID') || !('transactionID' in transaction)) {
                    return;
                }
                if (!Object.keys(selectedTransactions).includes(transaction.transactionID) && !areAllMatchingItemsSelected) {
                    return;
                }
                newTransactionList[transaction.transactionID] = {
                    action: transaction.action,
                    canHold: transaction.canHold,
                    isHeld: isOnHold(transaction),
                    canUnhold: transaction.canUnhold,
                    canChangeReport: canEditFieldOfMoneyRequest(
                        getIOUActionForTransactionID(reportActionsArray, transaction.transactionID),
                        CONST.EDIT_REQUEST_FIELD.REPORT,
                        undefined,
                        undefined,
                        outstandingReportsByPolicyID,
                    ),
                    // eslint-disable-next-line @typescript-eslint/prefer-nullish-coalescing
                    isSelected: areAllMatchingItemsSelected || selectedTransactions[transaction.transactionID].isSelected,
                    canDelete: transaction.canDelete,
                    reportID: transaction.reportID,
                    policyID: transaction.policyID,
                    amount: transaction.modifiedAmount ?? transaction.amount,
                };
            });
        }
        if (isEmptyObject(newTransactionList)) {
            return;
        }

        setSelectedTransactions(newTransactionList, data);

        isRefreshingSelection.current = true;
        // eslint-disable-next-line react-compiler/react-compiler, react-hooks/exhaustive-deps
    }, [data, setSelectedTransactions, areAllMatchingItemsSelected, isFocused, outstandingReportsByPolicyID]);

    useEffect(() => {
        if (!isSearchResultsEmpty || prevIsSearchResultEmpty) {
            return;
        }
        turnOffMobileSelectionMode();
    }, [isSearchResultsEmpty, prevIsSearchResultEmpty]);

    useEffect(
        () => () => {
            if (isSearchTopmostFullScreenRoute()) {
                return;
            }
            clearSelectedTransactions();
            turnOffMobileSelectionMode();
        },
        [isFocused, clearSelectedTransactions],
    );

    // When selectedTransactions is updated, we confirm that selection is refreshed
    useEffect(() => {
        isRefreshingSelection.current = false;
    }, [selectedTransactions]);

    useEffect(() => {
        if (!isFocused) {
            return;
        }

        if (!data.length || isRefreshingSelection.current) {
            return;
        }
        const areItemsGrouped = !!groupBy;
        const flattenedItems = areItemsGrouped ? (data as TransactionGroupListItemType[]).flatMap((item) => item.transactions) : data;
        const areAllItemsSelected = flattenedItems.length === Object.keys(selectedTransactions).length;

        // If the user has selected all the expenses in their view but there are more expenses matched by the search
        // give them the option to select all matching expenses
        shouldShowSelectAllMatchingItems(!!(areAllItemsSelected && searchResults?.search?.hasMoreResults));
        if (!areAllItemsSelected) {
            selectAllMatchingItems(false);
        }
    }, [isFocused, data, searchResults?.search?.hasMoreResults, selectedTransactions, selectAllMatchingItems, shouldShowSelectAllMatchingItems, groupBy]);

    const toggleTransaction = useCallback(
        (item: SearchListItem) => {
            if (isReportActionListItemType(item)) {
                return;
            }
            if (isTaskListItemType(item)) {
                return;
            }
            if (isTransactionListItemType(item)) {
                if (!item.keyForList) {
                    return;
                }
                if (isTransactionPendingDelete(item)) {
                    return;
                }
                setSelectedTransactions(prepareTransactionsList(item, selectedTransactions, reportActionsArray, outstandingReportsByPolicyID), data);
                return;
            }

            if (item.transactions.some((transaction) => selectedTransactions[transaction.keyForList]?.isSelected)) {
                const reducedSelectedTransactions: SelectedTransactions = {...selectedTransactions};

                item.transactions.forEach((transaction) => {
                    delete reducedSelectedTransactions[transaction.keyForList];
                });

                setSelectedTransactions(reducedSelectedTransactions, data);
                return;
            }

            setSelectedTransactions(
                {
                    ...selectedTransactions,
                    ...Object.fromEntries(
                        item.transactions
                            .filter((t) => !isTransactionPendingDelete(t))
                            .map((transactionItem) => mapTransactionItemToSelectedEntry(transactionItem, reportActionsArray, outstandingReportsByPolicyID)),
                    ),
                },
                data,
            );
        },
        [data, reportActionsArray, selectedTransactions, outstandingReportsByPolicyID, setSelectedTransactions],
    );

    const openReport = useCallback(
        (item: SearchListItem) => {
            if (isMobileSelectionModeEnabled) {
                toggleTransaction(item);
                return;
            }

            if (isTransactionMemberGroupListItemType(item)) {
                const newFlatFilters = queryJSON.flatFilters.filter((filter) => filter.key !== CONST.SEARCH.SYNTAX_FILTER_KEYS.FROM);
                newFlatFilters.push({key: CONST.SEARCH.SYNTAX_FILTER_KEYS.FROM, filters: [{operator: CONST.SEARCH.SYNTAX_OPERATORS.EQUAL_TO, value: item.accountID}]});
                const newQueryJSON: SearchQueryJSON = {...queryJSON, groupBy: undefined, flatFilters: newFlatFilters};
                const newQuery = buildSearchQueryString(newQueryJSON);
                Navigation.navigate(ROUTES.SEARCH_ROOT.getRoute({query: newQuery}));
                return;
            }

            if (isTransactionCardGroupListItemType(item)) {
                const newFlatFilters = queryJSON.flatFilters.filter((filter) => filter.key !== CONST.SEARCH.SYNTAX_FILTER_KEYS.CARD_ID);
                newFlatFilters.push({key: CONST.SEARCH.SYNTAX_FILTER_KEYS.CARD_ID, filters: [{operator: CONST.SEARCH.SYNTAX_OPERATORS.EQUAL_TO, value: item.cardID}]});
                const newQueryJSON: SearchQueryJSON = {...queryJSON, groupBy: undefined, flatFilters: newFlatFilters};
                const newQuery = buildSearchQueryString(newQueryJSON);
                Navigation.navigate(ROUTES.SEARCH_ROOT.getRoute({query: newQuery}));
                return;
            }

            if (isTransactionWithdrawalIDGroupListItemType(item)) {
                return;
            }

            const isFromSelfDM = item.reportID === CONST.REPORT.UNREPORTED_REPORT_ID;
            const isTransactionItem = isTransactionListItemType(item);

            const reportID =
                isTransactionItem && (!item.isFromOneTransactionReport || isFromSelfDM) && item.transactionThreadReportID !== CONST.REPORT.UNREPORTED_REPORT_ID
                    ? item.transactionThreadReportID
                    : item.reportID;

            if (!reportID) {
                return;
            }

            Performance.markStart(CONST.TIMING.OPEN_REPORT_SEARCH);
            Timing.start(CONST.TIMING.OPEN_REPORT_SEARCH);

            const backTo = Navigation.getActiveRoute();

            if (isTransactionGroupListItemType(item)) {
                Navigation.navigate(ROUTES.SEARCH_MONEY_REQUEST_REPORT.getRoute({reportID, backTo}));
                return;
            }

            // If we're trying to open a legacy transaction without a transaction thread, let's create the thread and navigate the user
            if (isTransactionItem && reportID === CONST.REPORT.UNREPORTED_REPORT_ID) {
                const generatedReportID = generateReportID();
                updateSearchResultsWithTransactionThreadReportID(hash, item.transactionID, generatedReportID);
                Navigation.navigate(
                    ROUTES.SEARCH_REPORT.getRoute({
                        reportID: generatedReportID,
                        backTo,
                        moneyRequestReportActionID: item.moneyRequestReportActionID,
                        transactionID: item.transactionID,
                    }),
                );
                return;
            }

            if (isReportActionListItemType(item)) {
                const reportActionID = item.reportActionID;
                Navigation.navigate(ROUTES.SEARCH_REPORT.getRoute({reportID, reportActionID, backTo}));
                return;
            }

            Navigation.navigate(ROUTES.SEARCH_REPORT.getRoute({reportID, backTo}));
        },
        [hash, isMobileSelectionModeEnabled, toggleTransaction, queryJSON],
    );

    const currentColumns = useMemo(() => {
        if (!searchResults?.data) {
            return [];
        }
        const columns = getColumnsToShow(accountID, searchResults?.data, false, searchResults?.search.type === CONST.SEARCH.DATA_TYPES.TASK);

        return (Object.keys(columns) as SearchColumnType[]).filter((col) => columns[col]);
    }, [accountID, searchResults?.data, searchResults?.search.type]);

    const opacity = useSharedValue(1);
    const animatedStyle = useAnimatedStyle(() => ({
        opacity: opacity.get(),
    }));

    const previousColumns = usePrevious(currentColumns);
    const [columnsToShow, setColumnsToShow] = useState<SearchColumnType[]>([]);

    // If columns have changed, trigger an animation before settings columnsToShow to prevent
    // new columns appearing before the fade out animation happens
    useEffect(() => {
        if ((previousColumns && currentColumns && arraysEqual(previousColumns, currentColumns)) || offset === 0 || isSmallScreenWidth) {
            setColumnsToShow(currentColumns);
            return;
        }

        opacity.set(
            withTiming(0, {duration: CONST.SEARCH.ANIMATION.FADE_DURATION}, () => {
                setColumnsToShow(currentColumns);
                opacity.set(withTiming(1, {duration: CONST.SEARCH.ANIMATION.FADE_DURATION}));
            }),
        );
    }, [previousColumns, currentColumns, setColumnsToShow, opacity, offset, isSmallScreenWidth]);

    const isChat = type === CONST.SEARCH.DATA_TYPES.CHAT;
    const isTask = type === CONST.SEARCH.DATA_TYPES.TASK;
    const canSelectMultiple =
        !isChat &&
        !isTask &&
        (!isSmallScreenWidth || isMobileSelectionModeEnabled) &&
        groupBy !== CONST.SEARCH.GROUP_BY.FROM &&
        groupBy !== CONST.SEARCH.GROUP_BY.CARD &&
        groupBy !== CONST.SEARCH.GROUP_BY.WITHDRAWAL_ID;
    const ListItem = getListItem(type, status, groupBy);
    const sortedSelectedData = useMemo(
        () =>
            getSortedSections(type, status, data, localeCompare, sortBy, sortOrder, groupBy).map((item) => {
                const baseKey = isChat
                    ? `${ONYXKEYS.COLLECTION.REPORT_ACTIONS}${(item as ReportActionListItemType).reportActionID}`
                    : `${ONYXKEYS.COLLECTION.TRANSACTION}${(item as TransactionListItemType).transactionID}`;

                // Check if the base key matches the newSearchResultKey (TransactionListItemType)
                const isBaseKeyMatch = baseKey === newSearchResultKey;

                // Check if any transaction within the transactions array (TransactionGroupListItemType) matches the newSearchResultKey
                const isAnyTransactionMatch =
                    !isChat &&
                    (item as TransactionGroupListItemType)?.transactions?.some((transaction) => {
                        const transactionKey = `${ONYXKEYS.COLLECTION.TRANSACTION}${transaction.transactionID}`;
                        return transactionKey === newSearchResultKey;
                    });

                // Determine if either the base key or any transaction key matches
                const shouldAnimateInHighlight = isBaseKeyMatch || isAnyTransactionMatch;

                return mapToItemWithAdditionalInfo(item, selectedTransactions, canSelectMultiple, shouldAnimateInHighlight);
            }),
        [type, status, data, sortBy, sortOrder, groupBy, isChat, newSearchResultKey, selectedTransactions, canSelectMultiple, localeCompare],
    );

    const hasErrors = Object.keys(searchResults?.errors ?? {}).length > 0 && !isOffline;

    useEffect(() => {
        const currentRoute = Navigation.getActiveRouteWithoutParams();
        if (hasErrors && (currentRoute === '/' || (shouldResetSearchQuery && currentRoute === '/search'))) {
            // Use requestAnimationFrame to safely update navigation params without overriding the current route
            requestAnimationFrame(() => {
                Navigation.setParams({q: buildCannedSearchQuery()});
            });
            if (shouldResetSearchQuery) {
                setShouldResetSearchQuery(false);
            }
        }
    }, [hasErrors, queryJSON, searchResults, shouldResetSearchQuery, setShouldResetSearchQuery]);

    const fetchMoreResults = useCallback(() => {
        // eslint-disable-next-line @typescript-eslint/prefer-nullish-coalescing
        if (!isFocused || !searchResults?.search?.hasMoreResults || shouldShowLoadingState || shouldShowLoadingMoreItems || offset > data.length - CONST.SEARCH.RESULTS_PAGE_SIZE) {
            return;
        }

        setOffset((prev) => prev + CONST.SEARCH.RESULTS_PAGE_SIZE);
    }, [isFocused, searchResults?.search?.hasMoreResults, shouldShowLoadingMoreItems, shouldShowLoadingState, offset, data.length]);

    const toggleAllTransactions = useCallback(() => {
        const areItemsGrouped = !!groupBy;
        const totalSelected = Object.keys(selectedTransactions).length;

        if (totalSelected > 0) {
            clearSelectedTransactions();
            return;
        }

        if (areItemsGrouped) {
            setSelectedTransactions(
                Object.fromEntries(
                    (data as TransactionGroupListItemType[]).flatMap((item) =>
                        item.transactions
                            .filter((t) => !isTransactionPendingDelete(t))
                            .map((transactionItem) => mapTransactionItemToSelectedEntry(transactionItem, reportActionsArray, outstandingReportsByPolicyID)),
                    ),
                ),
                data,
            );

            return;
        }

        setSelectedTransactions(
            Object.fromEntries(
                (data as TransactionListItemType[])
                    .filter((t) => !isTransactionPendingDelete(t))
                    .map((transactionItem) => mapTransactionItemToSelectedEntry(transactionItem, reportActionsArray, outstandingReportsByPolicyID)),
            ),
            data,
        );
    }, [clearSelectedTransactions, data, groupBy, reportActionsArray, selectedTransactions, setSelectedTransactions, outstandingReportsByPolicyID]);

    const onLayout = useCallback(() => handleSelectionListScroll(sortedSelectedData, searchListRef.current), [handleSelectionListScroll, sortedSelectedData]);

    const areAllOptionalColumnsHidden = useMemo(() => {
        const canBeMissingColumns = expenseHeaders.filter((header) => header.canBeMissing).map((header) => header.columnName);
        return canBeMissingColumns.every((column) => !columnsToShow.includes(column));
    }, [columnsToShow]);

    if (shouldShowLoadingState) {
        return (
            <Animated.View
                entering={FadeIn.duration(CONST.SEARCH.ANIMATION.FADE_DURATION)}
                exiting={FadeOut.duration(CONST.SEARCH.ANIMATION.FADE_DURATION)}
                style={[styles.flex1]}
            >
                <SearchRowSkeleton
                    shouldAnimate
                    containerStyle={shouldUseNarrowLayout ? styles.searchListContentContainerStyles : styles.mt3}
                />
            </Animated.View>
        );
    }

    if (searchResults === undefined) {
        Log.alert('[Search] Undefined search type');
        return <FullPageOfflineBlockingView>{null}</FullPageOfflineBlockingView>;
    }

    if (hasErrors) {
        return (
            <View style={[shouldUseNarrowLayout ? styles.searchListContentContainerStyles : styles.mt3, styles.flex1]}>
                <FullPageErrorView
                    shouldShow
                    subtitleStyle={styles.textSupporting}
                    title={translate('errorPage.title', {isBreakLine: shouldUseNarrowLayout})}
                    subtitle={translate('errorPage.subtitle')}
                />
            </View>
        );
    }

    const visibleDataLength = data.filter((item) => item.pendingAction !== CONST.RED_BRICK_ROAD_PENDING_ACTION.DELETE || isOffline).length;
    if (shouldShowEmptyState(isDataLoaded, visibleDataLength, searchResults.search.type)) {
        return (
            <View style={[shouldUseNarrowLayout ? styles.searchListContentContainerStyles : styles.mt3, styles.flex1]}>
                <EmptySearchView
                    similarSearchHash={similarSearchHash}
                    type={type}
                    groupBy={groupBy}
                    hasResults={searchResults.search.hasResults}
                />
            </View>
        );
    }

    const onSortPress = (column: SearchColumnType, order: SortOrder) => {
        const newQuery = buildSearchQueryString({...queryJSON, sortBy: column, sortOrder: order});
        navigation.setParams({q: newQuery});
    };

    const shouldShowYear = shouldShowYearUtil(searchResults?.data);
    const {shouldShowAmountInWideColumn, shouldShowTaxAmountInWideColumn} = getWideAmountIndicators(searchResults?.data);
    const shouldShowSorting = !groupBy;
    const shouldShowTableHeader = isLargeScreenWidth && !isChat;

    return (
        <SearchScopeProvider isOnSearch>
<<<<<<< HEAD
            <SearchList
                ref={searchListRef}
                data={sortedSelectedData}
                ListItem={ListItem}
                onSelectRow={openReport}
                onCheckboxPress={toggleTransaction}
                onAllCheckboxPress={toggleAllTransactions}
                canSelectMultiple={canSelectMultiple}
                shouldPreventLongPressRow={isChat || isTask}
                isFocused={isFocused}
                SearchTableHeader={
                    !shouldShowTableHeader ? undefined : (
                        <SearchTableHeader
                            canSelectMultiple={canSelectMultiple}
                            data={searchResults?.data}
                            metadata={searchResults?.search}
                            onSortPress={onSortPress}
                            sortOrder={sortOrder}
                            sortBy={sortBy}
                            shouldShowYear={shouldShowYear}
                            isAmountColumnWide={shouldShowAmountInWideColumn}
                            isTaxAmountColumnWide={shouldShowTaxAmountInWideColumn}
                            shouldShowSorting={shouldShowSorting}
                            groupBy={groupBy}
                        />
                    )
                }
                contentContainerStyle={[styles.pb3, contentContainerStyle]}
                containerStyle={[styles.pv0, type === CONST.SEARCH.DATA_TYPES.CHAT && !isSmallScreenWidth && styles.pt3]}
                shouldPreventDefaultFocusOnSelectRow={!canUseTouchScreen()}
                onScroll={onSearchListScroll}
                onEndReachedThreshold={0.75}
                onEndReached={fetchMoreResults}
                ListFooterComponent={
                    shouldShowLoadingMoreItems ? (
                        <SearchRowSkeleton
                            shouldAnimate
                            fixedNumItems={5}
                        />
                    ) : undefined
                }
                queryJSON={queryJSON}
                onViewableItemsChanged={onViewableItemsChanged}
                onLayout={onLayout}
                isMobileSelectionModeEnabled={isMobileSelectionModeEnabled}
                shouldAnimate={type === CONST.SEARCH.DATA_TYPES.EXPENSE}
            />
=======
            <Animated.View style={[styles.flex1, animatedStyle]}>
                <SearchList
                    ref={searchListRef}
                    data={sortedSelectedData}
                    ListItem={ListItem}
                    onSelectRow={openReport}
                    onCheckboxPress={toggleTransaction}
                    onAllCheckboxPress={toggleAllTransactions}
                    canSelectMultiple={canSelectMultiple}
                    shouldPreventLongPressRow={isChat || isTask}
                    isFocused={isFocused}
                    SearchTableHeader={
                        !shouldShowTableHeader ? undefined : (
                            <SearchTableHeader
                                canSelectMultiple={canSelectMultiple}
                                columns={columnsToShow}
                                metadata={searchResults?.search}
                                onSortPress={onSortPress}
                                sortOrder={sortOrder}
                                sortBy={sortBy}
                                shouldShowYear={shouldShowYear}
                                isAmountColumnWide={shouldShowAmountInWideColumn}
                                isTaxAmountColumnWide={shouldShowTaxAmountInWideColumn}
                                shouldShowSorting={shouldShowSorting}
                                groupBy={groupBy}
                                areAllOptionalColumnsHidden={areAllOptionalColumnsHidden}
                            />
                        )
                    }
                    contentContainerStyle={{...contentContainerStyle, ...styles.pb3}}
                    containerStyle={[styles.pv0, type === CONST.SEARCH.DATA_TYPES.CHAT && !isSmallScreenWidth && styles.pt3]}
                    shouldPreventDefaultFocusOnSelectRow={!canUseTouchScreen()}
                    onScroll={onSearchListScroll}
                    onEndReachedThreshold={0.75}
                    onEndReached={fetchMoreResults}
                    ListFooterComponent={
                        shouldShowLoadingMoreItems ? (
                            <SearchRowSkeleton
                                shouldAnimate
                                fixedNumItems={5}
                            />
                        ) : undefined
                    }
                    queryJSON={queryJSON}
                    columns={columnsToShow}
                    areAllOptionalColumnsHidden={areAllOptionalColumnsHidden}
                    onLayout={onLayout}
                    isMobileSelectionModeEnabled={isMobileSelectionModeEnabled}
                    shouldAnimate={type === CONST.SEARCH.DATA_TYPES.EXPENSE}
                />
            </Animated.View>
>>>>>>> 19befda7
        </SearchScopeProvider>
    );
}

Search.displayName = 'Search';

export type {SearchProps};
export default Search;<|MERGE_RESOLUTION|>--- conflicted
+++ resolved
@@ -1,10 +1,6 @@
 import {findFocusedRoute, useFocusEffect, useIsFocused, useNavigation} from '@react-navigation/native';
 import React, {useCallback, useEffect, useMemo, useRef, useState} from 'react';
-<<<<<<< HEAD
-import type {NativeScrollEvent, NativeSyntheticEvent, StyleProp, ViewStyle, ViewToken} from 'react-native';
-=======
-import type {NativeScrollEvent, NativeSyntheticEvent} from 'react-native';
->>>>>>> 19befda7
+import type {NativeScrollEvent, NativeSyntheticEvent, StyleProp, ViewStyle} from 'react-native';
 import {View} from 'react-native';
 import Animated, {FadeIn, FadeOut, useAnimatedStyle, useSharedValue, withTiming} from 'react-native-reanimated';
 import FullPageErrorView from '@components/BlockingViews/FullPageErrorView';
@@ -816,55 +812,6 @@
 
     return (
         <SearchScopeProvider isOnSearch>
-<<<<<<< HEAD
-            <SearchList
-                ref={searchListRef}
-                data={sortedSelectedData}
-                ListItem={ListItem}
-                onSelectRow={openReport}
-                onCheckboxPress={toggleTransaction}
-                onAllCheckboxPress={toggleAllTransactions}
-                canSelectMultiple={canSelectMultiple}
-                shouldPreventLongPressRow={isChat || isTask}
-                isFocused={isFocused}
-                SearchTableHeader={
-                    !shouldShowTableHeader ? undefined : (
-                        <SearchTableHeader
-                            canSelectMultiple={canSelectMultiple}
-                            data={searchResults?.data}
-                            metadata={searchResults?.search}
-                            onSortPress={onSortPress}
-                            sortOrder={sortOrder}
-                            sortBy={sortBy}
-                            shouldShowYear={shouldShowYear}
-                            isAmountColumnWide={shouldShowAmountInWideColumn}
-                            isTaxAmountColumnWide={shouldShowTaxAmountInWideColumn}
-                            shouldShowSorting={shouldShowSorting}
-                            groupBy={groupBy}
-                        />
-                    )
-                }
-                contentContainerStyle={[styles.pb3, contentContainerStyle]}
-                containerStyle={[styles.pv0, type === CONST.SEARCH.DATA_TYPES.CHAT && !isSmallScreenWidth && styles.pt3]}
-                shouldPreventDefaultFocusOnSelectRow={!canUseTouchScreen()}
-                onScroll={onSearchListScroll}
-                onEndReachedThreshold={0.75}
-                onEndReached={fetchMoreResults}
-                ListFooterComponent={
-                    shouldShowLoadingMoreItems ? (
-                        <SearchRowSkeleton
-                            shouldAnimate
-                            fixedNumItems={5}
-                        />
-                    ) : undefined
-                }
-                queryJSON={queryJSON}
-                onViewableItemsChanged={onViewableItemsChanged}
-                onLayout={onLayout}
-                isMobileSelectionModeEnabled={isMobileSelectionModeEnabled}
-                shouldAnimate={type === CONST.SEARCH.DATA_TYPES.EXPENSE}
-            />
-=======
             <Animated.View style={[styles.flex1, animatedStyle]}>
                 <SearchList
                     ref={searchListRef}
@@ -894,7 +841,7 @@
                             />
                         )
                     }
-                    contentContainerStyle={{...contentContainerStyle, ...styles.pb3}}
+                    contentContainerStyle={[styles.pb3, contentContainerStyle]}
                     containerStyle={[styles.pv0, type === CONST.SEARCH.DATA_TYPES.CHAT && !isSmallScreenWidth && styles.pt3]}
                     shouldPreventDefaultFocusOnSelectRow={!canUseTouchScreen()}
                     onScroll={onSearchListScroll}
@@ -916,7 +863,6 @@
                     shouldAnimate={type === CONST.SEARCH.DATA_TYPES.EXPENSE}
                 />
             </Animated.View>
->>>>>>> 19befda7
         </SearchScopeProvider>
     );
 }
