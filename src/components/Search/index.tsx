import {useIsFocused, useNavigation} from '@react-navigation/native';
import React, {useCallback, useEffect, useMemo, useRef, useState} from 'react';
import type {NativeScrollEvent, NativeSyntheticEvent, StyleProp, ViewStyle, ViewToken} from 'react-native';
import {View} from 'react-native';
import {useOnyx} from 'react-native-onyx';
import FullPageErrorView from '@components/BlockingViews/FullPageErrorView';
import FullPageOfflineBlockingView from '@components/BlockingViews/FullPageOfflineBlockingView';
import SearchTableHeader from '@components/SelectionList/SearchTableHeader';
import type {ReportActionListItemType, ReportListItemType, SearchListItem, TransactionListItemType} from '@components/SelectionList/types';
import SearchRowSkeleton from '@components/Skeletons/SearchRowSkeleton';
import useLocalize from '@hooks/useLocalize';
import useMobileSelectionMode from '@hooks/useMobileSelectionMode';
import useNetwork from '@hooks/useNetwork';
import usePermissions from '@hooks/usePermissions';
import usePrevious from '@hooks/usePrevious';
import useResponsiveLayout from '@hooks/useResponsiveLayout';
import useSearchHighlightAndScroll from '@hooks/useSearchHighlightAndScroll';
import useThemeStyles from '@hooks/useThemeStyles';
import {turnOffMobileSelectionMode, turnOnMobileSelectionMode} from '@libs/actions/MobileSelectionMode';
import {search, updateSearchResultsWithTransactionThreadReportID} from '@libs/actions/Search';
import {canUseTouchScreen} from '@libs/DeviceCapabilities';
import Log from '@libs/Log';
import isSearchTopmostFullScreenRoute from '@libs/Navigation/helpers/isSearchTopmostFullScreenRoute';
import type {PlatformStackNavigationProp} from '@libs/Navigation/PlatformStackNavigation/types';
import {generateReportID} from '@libs/ReportUtils';
import {buildSearchQueryString} from '@libs/SearchQueryUtils';
import {
    getListItem,
    getSections,
    getSortedSections,
    isReportActionListItemType,
    isReportListItemType,
    isSearchDataLoaded,
    isSearchResultsEmpty as isSearchResultsEmptyUtil,
    isTaskListItemType,
    isTransactionListItemType,
    shouldShowEmptyState,
    shouldShowYear as shouldShowYearUtil,
} from '@libs/SearchUIUtils';
import {isOnHold} from '@libs/TransactionUtils';
import Navigation from '@navigation/Navigation';
import type {SearchFullscreenNavigatorParamList} from '@navigation/types';
import EmptySearchView from '@pages/Search/EmptySearchView';
import CONST from '@src/CONST';
import ONYXKEYS from '@src/ONYXKEYS';
import ROUTES from '@src/ROUTES';
import type SearchResults from '@src/types/onyx/SearchResults';
import {useSearchContext} from './SearchContext';
import SearchList from './SearchList';
import SearchScopeProvider from './SearchScopeProvider';
import type {SearchColumnType, SearchQueryJSON, SelectedTransactionInfo, SelectedTransactions, SortOrder} from './types';

type SearchProps = {
    queryJSON: SearchQueryJSON;
    onSearchListScroll?: (event: NativeSyntheticEvent<NativeScrollEvent>) => void;
    contentContainerStyle?: StyleProp<ViewStyle>;
    currentSearchResults?: SearchResults;
    lastNonEmptySearchResults?: SearchResults;
};

function mapTransactionItemToSelectedEntry(item: TransactionListItemType): [string, SelectedTransactionInfo] {
    return [
        item.keyForList,
        {
            isSelected: true,
            canDelete: item.canDelete,
            canHold: item.canHold,
            isHeld: isOnHold(item),
            canUnhold: item.canUnhold,
            action: item.action,
            reportID: item.reportID,
            policyID: item.policyID,
            amount: item.modifiedAmount ?? item.amount,
        },
    ];
}

function mapToTransactionItemWithSelectionInfo(item: TransactionListItemType, selectedTransactions: SelectedTransactions, canSelectMultiple: boolean, shouldAnimateInHighlight: boolean) {
    return {...item, shouldAnimateInHighlight, isSelected: selectedTransactions[item.keyForList]?.isSelected && canSelectMultiple};
}

function mapToItemWithSelectionInfo(item: SearchListItem, selectedTransactions: SelectedTransactions, canSelectMultiple: boolean, shouldAnimateInHighlight: boolean) {
    if (isTaskListItemType(item)) {
        return {
            ...item,
            shouldAnimateInHighlight,
        };
    }

    if (isReportActionListItemType(item)) {
        return {
            ...item,
            shouldAnimateInHighlight,
        };
    }

    return isTransactionListItemType(item)
        ? mapToTransactionItemWithSelectionInfo(item, selectedTransactions, canSelectMultiple, shouldAnimateInHighlight)
        : {
              ...item,
              shouldAnimateInHighlight,
              transactions: item.transactions?.map((transaction) => mapToTransactionItemWithSelectionInfo(transaction, selectedTransactions, canSelectMultiple, shouldAnimateInHighlight)),
              isSelected: item.transactions.length > 0 && item.transactions?.every((transaction) => selectedTransactions[transaction.keyForList]?.isSelected && canSelectMultiple),
          };
}

function prepareTransactionsList(item: TransactionListItemType, selectedTransactions: SelectedTransactions) {
    if (selectedTransactions[item.keyForList]?.isSelected) {
        const {[item.keyForList]: omittedTransaction, ...transactions} = selectedTransactions;

        return transactions;
    }

    return {
        ...selectedTransactions,
        [item.keyForList]: {
            isSelected: true,
            canDelete: item.canDelete,
            canHold: item.canHold,
            isHeld: isOnHold(item),
            canUnhold: item.canUnhold,
            action: item.action,
            reportID: item.reportID,
            policyID: item.policyID,
            amount: Math.abs(item.modifiedAmount || item.amount),
        },
    };
}

function Search({queryJSON, currentSearchResults, lastNonEmptySearchResults, onSearchListScroll, contentContainerStyle}: SearchProps) {
    const {isOffline} = useNetwork();
    const {shouldUseNarrowLayout} = useResponsiveLayout();
    const styles = useThemeStyles();
    // We need to use isSmallScreenWidth instead of shouldUseNarrowLayout for enabling the selection mode on small screens only
    // eslint-disable-next-line rulesdir/prefer-shouldUseNarrowLayout-instead-of-isSmallScreenWidth
    const {isSmallScreenWidth, isLargeScreenWidth} = useResponsiveLayout();
    const navigation = useNavigation<PlatformStackNavigationProp<SearchFullscreenNavigatorParamList>>();
    const isFocused = useIsFocused();
    const {
        setCurrentSearchHash,
        setSelectedTransactions,
        selectedTransactions,
        clearSelectedTransactions,
        shouldTurnOffSelectionMode,
        setShouldShowStatusBarLoading,
        lastSearchType,
        setShouldShowExportModeOption,
        isExportMode,
        setExportMode,
    } = useSearchContext();
    const {selectionMode} = useMobileSelectionMode();
    const [offset, setOffset] = useState(0);

    const {type, status, sortBy, sortOrder, hash, groupBy} = queryJSON;

    const [transactions] = useOnyx(ONYXKEYS.COLLECTION.TRANSACTION, {canBeMissing: true});
    const previousTransactions = usePrevious(transactions);
    const [reportActions] = useOnyx(ONYXKEYS.COLLECTION.REPORT_ACTIONS, {canBeMissing: true});
    const previousReportActions = usePrevious(reportActions);
    const {translate} = useLocalize();
    const shouldGroupByReports = groupBy === CONST.SEARCH.GROUP_BY.REPORTS;

    const {canUseTableReportView} = usePermissions();

    useEffect(() => {
        clearSelectedTransactions(hash);
        setCurrentSearchHash(hash);
    }, [hash, clearSelectedTransactions, setCurrentSearchHash]);

    const searchResults = currentSearchResults?.data ? currentSearchResults : lastNonEmptySearchResults;
    const isSearchResultsEmpty = !searchResults?.data || isSearchResultsEmptyUtil(searchResults);

    useEffect(() => {
        const selectedKeys = Object.keys(selectedTransactions).filter((key) => selectedTransactions[key]);
        if (selectedKeys.length === 0 && selectionMode?.isEnabled && shouldTurnOffSelectionMode) {
            turnOffMobileSelectionMode();
        }
    }, [selectedTransactions, selectionMode?.isEnabled, shouldTurnOffSelectionMode]);

    useEffect(() => {
        const selectedKeys = Object.keys(selectedTransactions).filter((key) => selectedTransactions[key]);
        if (!isSmallScreenWidth) {
            if (selectedKeys.length === 0) {
                turnOffMobileSelectionMode();
            }
            return;
        }
        if (selectedKeys.length > 0 && !selectionMode?.isEnabled && !isSearchResultsEmpty) {
            turnOnMobileSelectionMode();
        }

        // We don't need to run the effect on change of isSearchResultsEmpty.
        // eslint-disable-next-line react-compiler/react-compiler
        // eslint-disable-next-line react-hooks/exhaustive-deps
    }, [isSmallScreenWidth, selectedTransactions, selectionMode?.isEnabled]);

    useEffect(() => {
        if (isOffline) {
            return;
        }

        search({queryJSON, offset});
    }, [isOffline, offset, queryJSON]);

    const {newSearchResultKey, handleSelectionListScroll} = useSearchHighlightAndScroll({
        searchResults,
        transactions,
        previousTransactions,
        queryJSON,
        offset,
        reportActions,
        previousReportActions,
    });

    // There's a race condition in Onyx which makes it return data from the previous Search, so in addition to checking that the data is loaded
    // we also need to check that the searchResults matches the type and status of the current search
    const isDataLoaded = isSearchDataLoaded(currentSearchResults, lastNonEmptySearchResults, queryJSON);

    const shouldShowLoadingState = !isOffline && !isDataLoaded;
    const shouldShowLoadingMoreItems = !shouldShowLoadingState && searchResults?.search?.isLoading && searchResults?.search?.offset > 0;
    const prevIsSearchResultEmpty = usePrevious(isSearchResultsEmpty);

    const data = useMemo(() => {
        if (searchResults === undefined) {
            return [];
        }
        return getSections(type, status, searchResults.data, searchResults.search, shouldGroupByReports);
    }, [searchResults, type, status, shouldGroupByReports]);

    useEffect(() => {
        /** We only want to display the skeleton for the status filters the first time we load them for a specific data type */
        setShouldShowStatusBarLoading(shouldShowLoadingState && lastSearchType !== type);
    }, [lastSearchType, setShouldShowStatusBarLoading, shouldShowLoadingState, type]);

    // When new data load, selectedTransactions is updated in next effect. We use this flag to whether selection is updated
    const isRefreshingSelection = useRef(false);

    useEffect(() => {
        if (type === CONST.SEARCH.DATA_TYPES.CHAT) {
            return;
        }
        const newTransactionList: SelectedTransactions = {};
        if (!shouldGroupByReports) {
            data.forEach((transaction) => {
                if (!Object.hasOwn(transaction, 'transactionID') || !('transactionID' in transaction)) {
                    return;
                }
                if (!Object.keys(selectedTransactions).includes(transaction.transactionID) && !isExportMode) {
                    return;
                }
                newTransactionList[transaction.transactionID] = {
                    action: transaction.action,
                    canHold: transaction.canHold,
                    isHeld: isOnHold(transaction),
                    canUnhold: transaction.canUnhold,
                    // eslint-disable-next-line @typescript-eslint/prefer-nullish-coalescing
                    isSelected: isExportMode || selectedTransactions[transaction.transactionID].isSelected,
                    canDelete: transaction.canDelete,
                    reportID: transaction.reportID,
                    policyID: transaction.policyID,
                    amount: transaction.modifiedAmount ?? transaction.amount,
                };
            });
        } else {
            data.forEach((report) => {
                if (!Object.hasOwn(report, 'transactions') || !('transactions' in report)) {
                    return;
                }
                report.transactions.forEach((transaction) => {
                    if (!Object.keys(selectedTransactions).includes(transaction.transactionID) && !isExportMode) {
                        return;
                    }
                    newTransactionList[transaction.transactionID] = {
                        action: transaction.action,
                        canHold: transaction.canHold,
                        isHeld: isOnHold(transaction),
                        canUnhold: transaction.canUnhold,
                        // eslint-disable-next-line @typescript-eslint/prefer-nullish-coalescing
                        isSelected: isExportMode || selectedTransactions[transaction.transactionID].isSelected,
                        canDelete: transaction.canDelete,
                        reportID: transaction.reportID,
                        policyID: transaction.policyID,
                        amount: transaction.modifiedAmount ?? transaction.amount,
                    };
                });
            });
        }
        setSelectedTransactions(newTransactionList, data);

        isRefreshingSelection.current = true;
        // eslint-disable-next-line react-compiler/react-compiler, react-hooks/exhaustive-deps
    }, [data, setSelectedTransactions, isExportMode]);

    useEffect(() => {
        if (!isSearchResultsEmpty || prevIsSearchResultEmpty) {
            return;
        }
        turnOffMobileSelectionMode();
    }, [isSearchResultsEmpty, prevIsSearchResultEmpty]);

    useEffect(
        () => () => {
            if (isSearchTopmostFullScreenRoute()) {
                return;
            }
            clearSelectedTransactions();
            turnOffMobileSelectionMode();
        },
        [isFocused, clearSelectedTransactions],
    );

    // When selectedTransactions is updated, we confirm that selection is refreshed
    useEffect(() => {
        isRefreshingSelection.current = false;
    }, [selectedTransactions]);

    useEffect(() => {
        if (!data.length || isRefreshingSelection.current || !isFocused) {
            return;
        }
        const areItemsOfReportType = shouldGroupByReports;
        const flattenedItems = areItemsOfReportType ? (data as ReportListItemType[]).flatMap((item) => item.transactions) : data;
        const isAllSelected = flattenedItems.length === Object.keys(selectedTransactions).length;

        setShouldShowExportModeOption(!!(isAllSelected && searchResults?.search?.hasMoreResults));
        if (!isAllSelected) {
            setExportMode(false);
        }
    }, [isFocused, data, searchResults?.search?.hasMoreResults, selectedTransactions, setExportMode, setShouldShowExportModeOption, shouldGroupByReports]);

    const openReport = useCallback(
<<<<<<< HEAD
        (item: TransactionListItemType | ReportListItemType | ReportActionListItemType, isOpenedAsReport?: boolean) => {
            const isFromSelfDM = item.reportID === CONST.REPORT.UNREPORTED_REPORT_ID;
=======
        (item: SearchListItem, isOpenedAsReport?: boolean) => {
            const isFromSelfDM = item.reportID === CONST.REPORT.UNREPORTED_REPORTID;
>>>>>>> 2d3950ef
            const isTransactionItem = isTransactionListItemType(item);

            let reportID =
                isTransactionItem && (!item.isFromOneTransactionReport || isFromSelfDM) && item.transactionThreadReportID !== CONST.REPORT.UNREPORTED_REPORT_ID
                    ? item.transactionThreadReportID
                    : item.reportID;

            if (!reportID) {
                return;
            }

            const backTo = Navigation.getActiveRoute();
            const shouldHandleTransactionAsReport = isReportListItemType(item) || (isTransactionItem && isOpenedAsReport);

            if (canUseTableReportView && shouldHandleTransactionAsReport) {
                Navigation.navigate(ROUTES.SEARCH_MONEY_REQUEST_REPORT.getRoute({reportID, backTo}));
                return;
            }

            // If we're trying to open a legacy transaction without a transaction thread, let's create the thread and navigate the user
            if (isTransactionItem && reportID === CONST.REPORT.UNREPORTED_REPORT_ID) {
                reportID = generateReportID();
                updateSearchResultsWithTransactionThreadReportID(hash, item.transactionID, reportID);
                Navigation.navigate(
                    ROUTES.SEARCH_REPORT.getRoute({
                        reportID,
                        backTo,
                        moneyRequestReportActionID: item.moneyRequestReportActionID,
                        transactionID: item.transactionID,
                    }),
                );
                return;
            }

            if (isReportActionListItemType(item)) {
                const reportActionID = item.reportActionID;
                Navigation.navigate(ROUTES.SEARCH_REPORT.getRoute({reportID, reportActionID, backTo}));
                return;
            }

            Navigation.navigate(ROUTES.SEARCH_REPORT.getRoute({reportID, backTo}));
        },
        [canUseTableReportView, hash],
    );

    const onViewableItemsChanged = useCallback(
        ({viewableItems}: {viewableItems: ViewToken[]}) => {
            const isFirstItemVisible = viewableItems.at(0)?.index === 1;
            // If the user is still loading the search results, or if they are scrolling down, don't refresh the search results
            if (shouldShowLoadingState || !isFirstItemVisible) {
                return;
            }

            // This line makes sure the app refreshes the search results when the user scrolls to the top.
            // The backend sends items in parts based on the offset, with a limit on the number of items sent (pagination).
            // As a result, it skips some items, for example, if the offset is 100, it sends the next items without the first ones.
            // Therefore, when the user scrolls to the top, we need to refresh the search results.
            setOffset(0);
        },
        [shouldShowLoadingState],
    );

    if (shouldShowLoadingState) {
        return (
            <SearchRowSkeleton
                shouldAnimate
                containerStyle={shouldUseNarrowLayout && styles.searchListContentContainerStyles}
            />
        );
    }

    if (searchResults === undefined) {
        Log.alert('[Search] Undefined search type');
        return <FullPageOfflineBlockingView>{null}</FullPageOfflineBlockingView>;
    }

    const ListItem = getListItem(type, status, shouldGroupByReports);
    const sortedData = getSortedSections(type, status, data, sortBy, sortOrder, shouldGroupByReports);

    const isChat = type === CONST.SEARCH.DATA_TYPES.CHAT;
    const isTask = type === CONST.SEARCH.DATA_TYPES.TASK;
    const canSelectMultiple = !isChat && !isTask && isLargeScreenWidth;

    const sortedSelectedData = sortedData.map((item) => {
        const baseKey = isChat
            ? `${ONYXKEYS.COLLECTION.REPORT_ACTIONS}${(item as ReportActionListItemType).reportActionID}`
            : `${ONYXKEYS.COLLECTION.TRANSACTION}${(item as TransactionListItemType).transactionID}`;
        // Check if the base key matches the newSearchResultKey (TransactionListItemType)
        const isBaseKeyMatch = baseKey === newSearchResultKey;
        // Check if any transaction within the transactions array (ReportListItemType) matches the newSearchResultKey
        const isAnyTransactionMatch =
            !isChat &&
            (item as ReportListItemType)?.transactions?.some((transaction) => {
                const transactionKey = `${ONYXKEYS.COLLECTION.TRANSACTION}${transaction.transactionID}`;
                return transactionKey === newSearchResultKey;
            });
        // Determine if either the base key or any transaction key matches
        const shouldAnimateInHighlight = isBaseKeyMatch || isAnyTransactionMatch;

        return mapToItemWithSelectionInfo(item, selectedTransactions, canSelectMultiple, shouldAnimateInHighlight);
    });

    const hasErrors = Object.keys(searchResults?.errors ?? {}).length > 0 && !isOffline;

    if (hasErrors) {
        return (
            <View style={[shouldUseNarrowLayout ? styles.searchListContentContainerStyles : styles.mt3, styles.flex1]}>
                <FullPageErrorView
                    shouldShow
                    subtitleStyle={styles.textSupporting}
                    title={translate('errorPage.title', {isBreakLine: !!shouldUseNarrowLayout})}
                    subtitle={translate('errorPage.subtitle')}
                />
            </View>
        );
    }

    if (shouldShowEmptyState(isDataLoaded, data.length, searchResults.search.type)) {
        return (
            <View style={[shouldUseNarrowLayout ? styles.searchListContentContainerStyles : styles.mt3, styles.flex1]}>
                <EmptySearchView
                    type={type}
                    hasResults={searchResults.search.hasResults}
                />
            </View>
        );
    }

    const toggleTransaction = (item: SearchListItem) => {
        if (isReportActionListItemType(item)) {
            return;
        }
        if (isTaskListItemType(item)) {
            return;
        }
        if (isTransactionListItemType(item)) {
            if (!item.keyForList) {
                return;
            }

            setSelectedTransactions(prepareTransactionsList(item, selectedTransactions), data);
            return;
        }

        if (item.transactions.some((transaction) => selectedTransactions[transaction.keyForList]?.isSelected)) {
            const reducedSelectedTransactions: SelectedTransactions = {...selectedTransactions};

            item.transactions.forEach((transaction) => {
                delete reducedSelectedTransactions[transaction.keyForList];
            });

            setSelectedTransactions(reducedSelectedTransactions, data);
            return;
        }

        setSelectedTransactions(
            {
                ...selectedTransactions,
                ...Object.fromEntries(item.transactions.map(mapTransactionItemToSelectedEntry)),
            },
            data,
        );
    };

    const fetchMoreResults = () => {
        if (!searchResults?.search?.hasMoreResults || shouldShowLoadingState || shouldShowLoadingMoreItems) {
            return;
        }
        setOffset(offset + CONST.SEARCH.RESULTS_PAGE_SIZE);
    };

    const toggleAllTransactions = () => {
        const areItemsOfReportType = shouldGroupByReports;
        const totalSelected = Object.keys(selectedTransactions).length;

        if (totalSelected > 0) {
            clearSelectedTransactions();
            return;
        }

        if (areItemsOfReportType) {
            setSelectedTransactions(Object.fromEntries((data as ReportListItemType[]).flatMap((item) => item.transactions.map(mapTransactionItemToSelectedEntry))), data);

            return;
        }

        setSelectedTransactions(Object.fromEntries((data as TransactionListItemType[]).map(mapTransactionItemToSelectedEntry)), data);
    };

    const onSortPress = (column: SearchColumnType, order: SortOrder) => {
        const newQuery = buildSearchQueryString({...queryJSON, sortBy: column, sortOrder: order});
        navigation.setParams({q: newQuery});
    };

    const shouldShowYear = shouldShowYearUtil(searchResults?.data);
    const shouldShowSorting = !Array.isArray(status) && !shouldGroupByReports;
    const shouldShowTableHeader = isLargeScreenWidth && !isChat;

    return (
        <SearchScopeProvider isOnSearch>
            <SearchList
                ref={handleSelectionListScroll(sortedSelectedData)}
                data={sortedSelectedData}
                ListItem={ListItem}
                onSelectRow={openReport}
                onCheckboxPress={toggleTransaction}
                onAllCheckboxPress={toggleAllTransactions}
                canSelectMultiple={canSelectMultiple}
                shouldPreventLongPressRow={isChat}
                SearchTableHeader={
                    !shouldShowTableHeader ? undefined : (
                        <SearchTableHeader
                            canSelectMultiple={canSelectMultiple}
                            data={searchResults?.data}
                            metadata={searchResults?.search}
                            onSortPress={onSortPress}
                            sortOrder={sortOrder}
                            sortBy={sortBy}
                            shouldShowYear={shouldShowYear}
                            shouldShowSorting={shouldShowSorting}
                        />
                    )
                }
                contentContainerStyle={[contentContainerStyle, styles.pb3]}
                containerStyle={[styles.pv0, type === CONST.SEARCH.DATA_TYPES.CHAT && !isSmallScreenWidth && styles.pt3]}
                shouldPreventDefaultFocusOnSelectRow={!canUseTouchScreen()}
                shouldGroupByReports={shouldGroupByReports}
                onScroll={onSearchListScroll}
                onEndReachedThreshold={0.75}
                onEndReached={fetchMoreResults}
                ListFooterComponent={
                    shouldShowLoadingMoreItems ? (
                        <SearchRowSkeleton
                            shouldAnimate
                            fixedNumItems={5}
                        />
                    ) : undefined
                }
                queryJSONHash={hash}
                onViewableItemsChanged={onViewableItemsChanged}
            />
        </SearchScopeProvider>
    );
}

Search.displayName = 'Search';

export type {SearchProps};
export default Search;<|MERGE_RESOLUTION|>--- conflicted
+++ resolved
@@ -329,13 +329,8 @@
     }, [isFocused, data, searchResults?.search?.hasMoreResults, selectedTransactions, setExportMode, setShouldShowExportModeOption, shouldGroupByReports]);
 
     const openReport = useCallback(
-<<<<<<< HEAD
-        (item: TransactionListItemType | ReportListItemType | ReportActionListItemType, isOpenedAsReport?: boolean) => {
+        (item: SearchListItem, isOpenedAsReport?: boolean) => {
             const isFromSelfDM = item.reportID === CONST.REPORT.UNREPORTED_REPORT_ID;
-=======
-        (item: SearchListItem, isOpenedAsReport?: boolean) => {
-            const isFromSelfDM = item.reportID === CONST.REPORT.UNREPORTED_REPORTID;
->>>>>>> 2d3950ef
             const isTransactionItem = isTransactionListItemType(item);
 
             let reportID =
