import {useIsFocused, useNavigation} from '@react-navigation/native';
import React, {useCallback, useEffect, useMemo, useState} from 'react';
import {View} from 'react-native';
import type {NativeScrollEvent, NativeSyntheticEvent, StyleProp, ViewStyle, ViewToken} from 'react-native';
import {useOnyx} from 'react-native-onyx';
import FullPageErrorView from '@components/BlockingViews/FullPageErrorView';
import FullPageOfflineBlockingView from '@components/BlockingViews/FullPageOfflineBlockingView';
import SearchTableHeader from '@components/SelectionList/SearchTableHeader';
import type {ReportActionListItemType, ReportListItemType, TransactionListItemType} from '@components/SelectionList/types';
import SearchRowSkeleton from '@components/Skeletons/SearchRowSkeleton';
import useLocalize from '@hooks/useLocalize';
import useMobileSelectionMode from '@hooks/useMobileSelectionMode';
import useNetwork from '@hooks/useNetwork';
import usePermissions from '@hooks/usePermissions';
import usePrevious from '@hooks/usePrevious';
import useResponsiveLayout from '@hooks/useResponsiveLayout';
import useSearchHighlightAndScroll from '@hooks/useSearchHighlightAndScroll';
import useThemeStyles from '@hooks/useThemeStyles';
import {turnOffMobileSelectionMode, turnOnMobileSelectionMode} from '@libs/actions/MobileSelectionMode';
import {search, updateSearchResultsWithTransactionThreadReportID} from '@libs/actions/Search';
import {canUseTouchScreen} from '@libs/DeviceCapabilities';
import Log from '@libs/Log';
import isSearchTopmostFullScreenRoute from '@libs/Navigation/helpers/isSearchTopmostFullScreenRoute';
import type {PlatformStackNavigationProp} from '@libs/Navigation/PlatformStackNavigation/types';
import {generateReportID} from '@libs/ReportUtils';
import {buildSearchQueryString} from '@libs/SearchQueryUtils';
import {
    getListItem,
    getSections,
    getSortedSections,
    isReportActionListItemType,
    isReportListItemType,
    isSearchResultsEmpty as isSearchResultsEmptyUtil,
    isTransactionListItemType,
    shouldShowEmptyState,
    shouldShowYear as shouldShowYearUtil,
} from '@libs/SearchUIUtils';
import {isOnHold} from '@libs/TransactionUtils';
import Navigation from '@navigation/Navigation';
import type {SearchFullscreenNavigatorParamList} from '@navigation/types';
import EmptySearchView from '@pages/Search/EmptySearchView';
import CONST from '@src/CONST';
import ONYXKEYS from '@src/ONYXKEYS';
import ROUTES from '@src/ROUTES';
import type SearchResults from '@src/types/onyx/SearchResults';
import {useSearchContext} from './SearchContext';
import SearchList from './SearchList';
import SearchScopeProvider from './SearchScopeProvider';
import type {SearchColumnType, SearchQueryJSON, SelectedTransactionInfo, SelectedTransactions, SortOrder} from './types';

type SearchProps = {
    queryJSON: SearchQueryJSON;
    onSearchListScroll?: (event: NativeSyntheticEvent<NativeScrollEvent>) => void;
    contentContainerStyle?: StyleProp<ViewStyle>;
    currentSearchResults?: SearchResults;
    lastNonEmptySearchResults?: SearchResults;
};

function mapTransactionItemToSelectedEntry(item: TransactionListItemType): [string, SelectedTransactionInfo] {
    return [
        item.keyForList,
        {
            isSelected: true,
            canDelete: item.canDelete,
            canHold: item.canHold,
            isHeld: isOnHold(item),
            canUnhold: item.canUnhold,
            action: item.action,
            reportID: item.reportID,
            policyID: item.policyID,
            amount: item.modifiedAmount ?? item.amount,
        },
    ];
}

function mapToTransactionItemWithSelectionInfo(item: TransactionListItemType, selectedTransactions: SelectedTransactions, canSelectMultiple: boolean, shouldAnimateInHighlight: boolean) {
    return {...item, shouldAnimateInHighlight, isSelected: selectedTransactions[item.keyForList]?.isSelected && canSelectMultiple};
}

function mapToItemWithSelectionInfo(
    item: TransactionListItemType | ReportListItemType | ReportActionListItemType,
    selectedTransactions: SelectedTransactions,
    canSelectMultiple: boolean,
    shouldAnimateInHighlight: boolean,
) {
    if (isReportActionListItemType(item)) {
        return {
            ...item,
            shouldAnimateInHighlight,
        };
    }

    return isTransactionListItemType(item)
        ? mapToTransactionItemWithSelectionInfo(item, selectedTransactions, canSelectMultiple, shouldAnimateInHighlight)
        : {
              ...item,
              shouldAnimateInHighlight,
              transactions: item.transactions?.map((transaction) => mapToTransactionItemWithSelectionInfo(transaction, selectedTransactions, canSelectMultiple, shouldAnimateInHighlight)),
              isSelected: item.transactions.length > 0 && item.transactions?.every((transaction) => selectedTransactions[transaction.keyForList]?.isSelected && canSelectMultiple),
          };
}

function prepareTransactionsList(item: TransactionListItemType, selectedTransactions: SelectedTransactions) {
    if (selectedTransactions[item.keyForList]?.isSelected) {
        const {[item.keyForList]: omittedTransaction, ...transactions} = selectedTransactions;

        return transactions;
    }

    return {
        ...selectedTransactions,
        [item.keyForList]: {
            isSelected: true,
            canDelete: item.canDelete,
            canHold: item.canHold,
            isHeld: isOnHold(item),
            canUnhold: item.canUnhold,
            action: item.action,
            reportID: item.reportID,
            policyID: item.policyID,
            amount: Math.abs(item.modifiedAmount || item.amount),
        },
    };
}

function Search({queryJSON, currentSearchResults, lastNonEmptySearchResults, onSearchListScroll, contentContainerStyle}: SearchProps) {
    const {isOffline} = useNetwork();
    const {shouldUseNarrowLayout} = useResponsiveLayout();
    const styles = useThemeStyles();
    // We need to use isSmallScreenWidth instead of shouldUseNarrowLayout for enabling the selection mode on small screens only
    // eslint-disable-next-line rulesdir/prefer-shouldUseNarrowLayout-instead-of-isSmallScreenWidth
    const {isSmallScreenWidth, isLargeScreenWidth} = useResponsiveLayout();
    const navigation = useNavigation<PlatformStackNavigationProp<SearchFullscreenNavigatorParamList>>();
    const isFocused = useIsFocused();
    const {setCurrentSearchHash, setSelectedTransactions, selectedTransactions, clearSelectedTransactions, shouldTurnOffSelectionMode, setShouldShowStatusBarLoading, lastSearchType} =
        useSearchContext();
    const {selectionMode} = useMobileSelectionMode();
    const [offset, setOffset] = useState(0);

    const {type, status, sortBy, sortOrder, hash, groupBy} = queryJSON;

    const [transactions] = useOnyx(ONYXKEYS.COLLECTION.TRANSACTION);
    const previousTransactions = usePrevious(transactions);
    const [reportActions] = useOnyx(ONYXKEYS.COLLECTION.REPORT_ACTIONS);
    const previousReportActions = usePrevious(reportActions);
    const {translate} = useLocalize();
    const shouldGroupByReports = groupBy === CONST.SEARCH.GROUP_BY.REPORTS;

    const {canUseTableReportView} = usePermissions();
    const canSelectMultiple = isSmallScreenWidth ? !!selectionMode?.isEnabled : true;

    useEffect(() => {
        clearSelectedTransactions(hash);
        setCurrentSearchHash(hash);
    }, [hash, clearSelectedTransactions, setCurrentSearchHash]);

    const searchResults = currentSearchResults?.data ? currentSearchResults : lastNonEmptySearchResults;
    const isSearchResultsEmpty = !searchResults?.data || isSearchResultsEmptyUtil(searchResults);

    useEffect(() => {
        const selectedKeys = Object.keys(selectedTransactions).filter((key) => selectedTransactions[key]);
        if (selectedKeys.length === 0 && selectionMode?.isEnabled && shouldTurnOffSelectionMode) {
            turnOffMobileSelectionMode();
        }
    }, [selectedTransactions, selectionMode?.isEnabled, shouldTurnOffSelectionMode]);

    useEffect(() => {
        const selectedKeys = Object.keys(selectedTransactions).filter((key) => selectedTransactions[key]);
        if (!isSmallScreenWidth) {
            if (selectedKeys.length === 0) {
                turnOffMobileSelectionMode();
            }
            return;
        }
        if (selectedKeys.length > 0 && !selectionMode?.isEnabled && !isSearchResultsEmpty) {
            turnOnMobileSelectionMode();
        }

        // We don't need to run the effect on change of isSearchResultsEmpty.
        // eslint-disable-next-line react-compiler/react-compiler
        // eslint-disable-next-line react-hooks/exhaustive-deps
    }, [isSmallScreenWidth, selectedTransactions, selectionMode?.isEnabled]);

    useEffect(() => {
        if (isOffline) {
            return;
        }

        search({queryJSON, offset});
    }, [isOffline, offset, queryJSON]);

    const {newSearchResultKey, handleSelectionListScroll} = useSearchHighlightAndScroll({
        searchResults,
        transactions,
        previousTransactions,
        queryJSON,
        offset,
        reportActions,
        previousReportActions,
    });

    // There's a race condition in Onyx which makes it return data from the previous Search, so in addition to checking that the data is loaded
    // we also need to check that the searchResults matches the type and status of the current search
    const isDataLoaded =
        searchResults?.data !== undefined && searchResults?.search?.type === type && Array.isArray(status)
            ? searchResults?.search?.status === status.join(',')
            : searchResults?.search?.status === status;

    const shouldShowLoadingState = !isOffline && !isDataLoaded;
    const shouldShowLoadingMoreItems = !shouldShowLoadingState && searchResults?.search?.isLoading && searchResults?.search?.offset > 0;
    const prevIsSearchResultEmpty = usePrevious(isSearchResultsEmpty);

    const data = useMemo(() => {
        if (searchResults === undefined) {
            return [];
        }
        return getSections(type, status, searchResults.data, searchResults.search, shouldGroupByReports);
    }, [searchResults, type, status, shouldGroupByReports]);

    useEffect(() => {
        /** We only want to display the skeleton for the status filters the first time we load them for a specific data type */
        setShouldShowStatusBarLoading(shouldShowLoadingState && lastSearchType !== type);
    }, [lastSearchType, setShouldShowStatusBarLoading, shouldShowLoadingState, type]);

    useEffect(() => {
        if (type === CONST.SEARCH.DATA_TYPES.CHAT) {
            return;
        }
        const newTransactionList: SelectedTransactions = {};
        if (!shouldGroupByReports) {
            data.forEach((transaction) => {
                if (!Object.hasOwn(transaction, 'transactionID') || !('transactionID' in transaction)) {
                    return;
                }
                if (!Object.keys(selectedTransactions).includes(transaction.transactionID)) {
                    return;
                }
                newTransactionList[transaction.transactionID] = {
                    action: transaction.action,
                    canHold: transaction.canHold,
                    isHeld: isOnHold(transaction),
                    canUnhold: transaction.canUnhold,
                    isSelected: selectedTransactions[transaction.transactionID].isSelected,
                    canDelete: transaction.canDelete,
                    reportID: transaction.reportID,
                    policyID: transaction.policyID,
                    amount: transaction.modifiedAmount ?? transaction.amount,
                };
            });
        } else {
            data.forEach((report) => {
                if (!Object.hasOwn(report, 'transactions') || !('transactions' in report)) {
                    return;
                }
                report.transactions.forEach((transaction) => {
                    if (!Object.keys(selectedTransactions).includes(transaction.transactionID)) {
                        return;
                    }
                    newTransactionList[transaction.transactionID] = {
                        action: transaction.action,
                        canHold: transaction.canHold,
                        isHeld: isOnHold(transaction),
                        canUnhold: transaction.canUnhold,
                        isSelected: selectedTransactions[transaction.transactionID].isSelected,
                        canDelete: transaction.canDelete,
                        reportID: transaction.reportID,
                        policyID: transaction.policyID,
                        amount: transaction.modifiedAmount ?? transaction.amount,
                    };
                });
            });
        }
        setSelectedTransactions(newTransactionList, data);
        // eslint-disable-next-line react-compiler/react-compiler, react-hooks/exhaustive-deps
    }, [data, setSelectedTransactions]);

    useEffect(() => {
        if (!isSearchResultsEmpty || prevIsSearchResultEmpty) {
            return;
        }
        turnOffMobileSelectionMode();
    }, [isSearchResultsEmpty, prevIsSearchResultEmpty]);

    useEffect(
        () => () => {
            if (isSearchTopmostFullScreenRoute()) {
                return;
            }
            clearSelectedTransactions();
            turnOffMobileSelectionMode();
        },
        [isFocused, clearSelectedTransactions],
    );

    const openReport = useCallback(
        (item: TransactionListItemType | ReportListItemType | ReportActionListItemType, isOpenedAsReport?: boolean) => {
            const isFromSelfDM = item.reportID === CONST.REPORT.UNREPORTED_REPORTID;
            const isTransactionItem = isTransactionListItemType(item);

            let reportID = isTransactionItem && (!item.isFromOneTransactionReport || isFromSelfDM) ? item.transactionThreadReportID : item.reportID;

            if (!reportID) {
                return;
            }

            const backTo = Navigation.getActiveRoute();
            const shouldHandleTransactionAsReport = isReportListItemType(item) || (isTransactionItem && isOpenedAsReport);

            if (canUseTableReportView && shouldHandleTransactionAsReport) {
                Navigation.navigate(ROUTES.SEARCH_MONEY_REQUEST_REPORT.getRoute({reportID, backTo}));
                return;
            }

            // If we're trying to open a legacy transaction without a transaction thread, let's create the thread and navigate the user
            if (isTransactionItem && reportID === '0' && item.moneyRequestReportActionID) {
                reportID = generateReportID();
                updateSearchResultsWithTransactionThreadReportID(hash, item.transactionID, reportID);
                Navigation.navigate(
                    ROUTES.SEARCH_REPORT.getRoute({
                        reportID,
                        backTo,
                        moneyRequestReportActionID: item.moneyRequestReportActionID,
                        transactionID: item.transactionID,
                    }),
                );
                return;
            }

            if (isReportActionListItemType(item)) {
                const reportActionID = item.reportActionID;
                Navigation.navigate(ROUTES.SEARCH_REPORT.getRoute({reportID, reportActionID, backTo}));
                return;
            }

            Navigation.navigate(ROUTES.SEARCH_REPORT.getRoute({reportID, backTo}));
        },
        [canUseTableReportView, hash],
    );

    const onViewableItemsChanged = useCallback(
        ({viewableItems}: {viewableItems: ViewToken[]}) => {
            const isFirstItemVisible = viewableItems.at(0)?.index === 1;
            // If the user is still loading the search results, or if they are scrolling down, don't refresh the search results
            if (shouldShowLoadingState || !isFirstItemVisible) {
                return;
            }

            // This line makes sure the app refreshes the search results when the user scrolls to the top.
            // The backend sends items in parts based on the offset, with a limit on the number of items sent (pagination).
            // As a result, it skips some items, for example, if the offset is 100, it sends the next items without the first ones.
            // Therefore, when the user scrolls to the top, we need to refresh the search results.
            setOffset(0);
        },
        [shouldShowLoadingState],
    );

    if (shouldShowLoadingState) {
        return (
            <SearchRowSkeleton
                shouldAnimate
                containerStyle={shouldUseNarrowLayout && styles.searchListContentContainerStyles}
            />
        );
    }

    if (searchResults === undefined) {
        Log.alert('[Search] Undefined search type');
        return <FullPageOfflineBlockingView>{null}</FullPageOfflineBlockingView>;
    }

    const ListItem = getListItem(type, status, shouldGroupByReports);
    const sortedData = getSortedSections(type, status, data, sortBy, sortOrder, shouldGroupByReports);
    const isChat = type === CONST.SEARCH.DATA_TYPES.CHAT;
    const sortedSelectedData = sortedData.map((item) => {
        const baseKey = isChat
            ? `${ONYXKEYS.COLLECTION.REPORT_ACTIONS}${(item as ReportActionListItemType).reportActionID}`
            : `${ONYXKEYS.COLLECTION.TRANSACTION}${(item as TransactionListItemType).transactionID}`;
        // Check if the base key matches the newSearchResultKey (TransactionListItemType)
        const isBaseKeyMatch = baseKey === newSearchResultKey;
        // Check if any transaction within the transactions array (ReportListItemType) matches the newSearchResultKey
        const isAnyTransactionMatch =
            !isChat &&
            (item as ReportListItemType)?.transactions?.some((transaction) => {
                const transactionKey = `${ONYXKEYS.COLLECTION.TRANSACTION}${transaction.transactionID}`;
                return transactionKey === newSearchResultKey;
            });
        // Determine if either the base key or any transaction key matches
        const shouldAnimateInHighlight = isBaseKeyMatch || isAnyTransactionMatch;

        return mapToItemWithSelectionInfo(item, selectedTransactions, canSelectMultiple, shouldAnimateInHighlight);
    });

    const hasErrors = Object.keys(searchResults?.errors ?? {}).length > 0 && !isOffline;

    if (hasErrors) {
        return (
            <View style={[shouldUseNarrowLayout ? styles.searchListContentContainerStyles : styles.mt3, styles.flex1]}>
                <FullPageErrorView
                    shouldShow
                    subtitleStyle={styles.textSupporting}
                    title={translate('errorPage.title', {isBreakline: !!shouldUseNarrowLayout})}
                    subtitle={translate('errorPage.subtitle')}
                />
            </View>
        );
    }

    if (shouldShowEmptyState(isDataLoaded, data.length, searchResults.search.type) && isFocused) {
        return (
            <View style={[shouldUseNarrowLayout ? styles.searchListContentContainerStyles : styles.mt3, styles.flex1]}>
                <EmptySearchView
                    type={type}
                    hasResults={searchResults.search.hasResults}
                />
            </View>
        );
    }

    const toggleTransaction = (item: TransactionListItemType | ReportListItemType | ReportActionListItemType) => {
        if (isReportActionListItemType(item)) {
            return;
        }
        if (isTransactionListItemType(item)) {
            if (!item.keyForList) {
                return;
            }

            setSelectedTransactions(prepareTransactionsList(item, selectedTransactions), data);
            return;
        }

        if (item.transactions.some((transaction) => selectedTransactions[transaction.keyForList]?.isSelected)) {
            const reducedSelectedTransactions: SelectedTransactions = {...selectedTransactions};

            item.transactions.forEach((transaction) => {
                delete reducedSelectedTransactions[transaction.keyForList];
            });

            setSelectedTransactions(reducedSelectedTransactions, data);
            return;
        }

        setSelectedTransactions(
            {
                ...selectedTransactions,
                ...Object.fromEntries(item.transactions.map(mapTransactionItemToSelectedEntry)),
            },
            data,
        );
    };

    const fetchMoreResults = () => {
        if (!searchResults?.search?.hasMoreResults || shouldShowLoadingState || shouldShowLoadingMoreItems) {
            return;
        }
        setOffset(offset + CONST.SEARCH.RESULTS_PAGE_SIZE);
    };

    const toggleAllTransactions = () => {
        const areItemsOfReportType = shouldGroupByReports;
        const totalSelected = Object.keys(selectedTransactions).length;

        if (totalSelected > 0) {
            clearSelectedTransactions();
            return;
        }

        if (areItemsOfReportType) {
            setSelectedTransactions(Object.fromEntries((data as ReportListItemType[]).flatMap((item) => item.transactions.map(mapTransactionItemToSelectedEntry))), data);

            return;
        }

        setSelectedTransactions(Object.fromEntries((data as TransactionListItemType[]).map(mapTransactionItemToSelectedEntry)), data);
    };

    const onSortPress = (column: SearchColumnType, order: SortOrder) => {
        const newQuery = buildSearchQueryString({...queryJSON, sortBy: column, sortOrder: order});
        navigation.setParams({q: newQuery});
    };

    const shouldShowYear = shouldShowYearUtil(searchResults?.data);
    const shouldShowSorting = !Array.isArray(status) && !shouldGroupByReports;

    return (
<<<<<<< HEAD
        <SearchList
            ref={handleSelectionListScroll(sortedSelectedData)}
            data={sortedSelectedData}
            ListItem={ListItem}
            onSelectRow={openReport}
            onCheckboxPress={toggleTransaction}
            onAllCheckboxPress={toggleAllTransactions}
            canSelectMultiple={type !== CONST.SEARCH.DATA_TYPES.CHAT && canSelectMultiple}
            shouldPreventLongPressRow={isChat}
            SearchTableHeader={
                !isLargeScreenWidth ? undefined : (
                    <SearchTableHeader
                        data={searchResults?.data}
                        metadata={searchResults?.search}
                        onSortPress={onSortPress}
                        sortOrder={sortOrder}
                        sortBy={sortBy}
                        shouldShowYear={shouldShowYear}
                        shouldShowSorting={shouldShowSorting}
                    />
                )
            }
            contentContainerStyle={[contentContainerStyle, styles.pb3]}
            containerStyle={[styles.pv0, type === CONST.SEARCH.DATA_TYPES.CHAT && !isSmallScreenWidth && styles.pt3]}
            shouldPreventDefaultFocusOnSelectRow={!canUseTouchScreen()}
            shouldGroupByReports={shouldGroupByReports}
            onScroll={onSearchListScroll}
            onEndReachedThreshold={0.75}
            onEndReached={fetchMoreResults}
            ListFooterComponent={
                shouldShowLoadingMoreItems ? (
                    <SearchRowSkeleton
                        shouldAnimate
                        fixedNumItems={5}
                    />
                ) : undefined
            }
            queryJSONHash={hash}
            onViewableItemsChanged={onViewableItemsChanged}
        />
=======
        <SearchScopeProvider isOnSearch>
            <SearchList
                ref={handleSelectionListScroll(sortedSelectedData)}
                data={sortedSelectedData}
                ListItem={ListItem}
                onSelectRow={openReport}
                onCheckboxPress={toggleTransaction}
                onAllCheckboxPress={toggleAllTransactions}
                canSelectMultiple={type !== CONST.SEARCH.DATA_TYPES.CHAT && canSelectMultiple}
                shouldPreventLongPressRow={isChat}
                SearchTableHeader={
                    !isLargeScreenWidth ? undefined : (
                        <SearchTableHeader
                            data={searchResults?.data}
                            metadata={searchResults?.search}
                            onSortPress={onSortPress}
                            sortOrder={sortOrder}
                            sortBy={sortBy}
                            shouldShowYear={shouldShowYear}
                            shouldShowSorting={shouldShowSorting}
                        />
                    )
                }
                contentContainerStyle={[contentContainerStyle, styles.pb3]}
                containerStyle={[styles.pv0, type === CONST.SEARCH.DATA_TYPES.CHAT && !isSmallScreenWidth && styles.pt3]}
                shouldPreventDefaultFocusOnSelectRow={!canUseTouchScreen()}
                onScroll={onSearchListScroll}
                onEndReachedThreshold={0.75}
                onEndReached={fetchMoreResults}
                ListFooterComponent={
                    shouldShowLoadingMoreItems ? (
                        <SearchRowSkeleton
                            shouldAnimate
                            fixedNumItems={5}
                        />
                    ) : undefined
                }
                queryJSONHash={hash}
                onViewableItemsChanged={onViewableItemsChanged}
            />
        </SearchScopeProvider>
>>>>>>> 5f4e0912
    );
}

Search.displayName = 'Search';

export type {SearchProps};
export default Search;<|MERGE_RESOLUTION|>--- conflicted
+++ resolved
@@ -1,7 +1,7 @@
 import {useIsFocused, useNavigation} from '@react-navigation/native';
 import React, {useCallback, useEffect, useMemo, useState} from 'react';
+import type {NativeScrollEvent, NativeSyntheticEvent, StyleProp, ViewStyle, ViewToken} from 'react-native';
 import {View} from 'react-native';
-import type {NativeScrollEvent, NativeSyntheticEvent, StyleProp, ViewStyle, ViewToken} from 'react-native';
 import {useOnyx} from 'react-native-onyx';
 import FullPageErrorView from '@components/BlockingViews/FullPageErrorView';
 import FullPageOfflineBlockingView from '@components/BlockingViews/FullPageOfflineBlockingView';
@@ -483,48 +483,6 @@
     const shouldShowSorting = !Array.isArray(status) && !shouldGroupByReports;
 
     return (
-<<<<<<< HEAD
-        <SearchList
-            ref={handleSelectionListScroll(sortedSelectedData)}
-            data={sortedSelectedData}
-            ListItem={ListItem}
-            onSelectRow={openReport}
-            onCheckboxPress={toggleTransaction}
-            onAllCheckboxPress={toggleAllTransactions}
-            canSelectMultiple={type !== CONST.SEARCH.DATA_TYPES.CHAT && canSelectMultiple}
-            shouldPreventLongPressRow={isChat}
-            SearchTableHeader={
-                !isLargeScreenWidth ? undefined : (
-                    <SearchTableHeader
-                        data={searchResults?.data}
-                        metadata={searchResults?.search}
-                        onSortPress={onSortPress}
-                        sortOrder={sortOrder}
-                        sortBy={sortBy}
-                        shouldShowYear={shouldShowYear}
-                        shouldShowSorting={shouldShowSorting}
-                    />
-                )
-            }
-            contentContainerStyle={[contentContainerStyle, styles.pb3]}
-            containerStyle={[styles.pv0, type === CONST.SEARCH.DATA_TYPES.CHAT && !isSmallScreenWidth && styles.pt3]}
-            shouldPreventDefaultFocusOnSelectRow={!canUseTouchScreen()}
-            shouldGroupByReports={shouldGroupByReports}
-            onScroll={onSearchListScroll}
-            onEndReachedThreshold={0.75}
-            onEndReached={fetchMoreResults}
-            ListFooterComponent={
-                shouldShowLoadingMoreItems ? (
-                    <SearchRowSkeleton
-                        shouldAnimate
-                        fixedNumItems={5}
-                    />
-                ) : undefined
-            }
-            queryJSONHash={hash}
-            onViewableItemsChanged={onViewableItemsChanged}
-        />
-=======
         <SearchScopeProvider isOnSearch>
             <SearchList
                 ref={handleSelectionListScroll(sortedSelectedData)}
@@ -551,6 +509,7 @@
                 contentContainerStyle={[contentContainerStyle, styles.pb3]}
                 containerStyle={[styles.pv0, type === CONST.SEARCH.DATA_TYPES.CHAT && !isSmallScreenWidth && styles.pt3]}
                 shouldPreventDefaultFocusOnSelectRow={!canUseTouchScreen()}
+                shouldGroupByReports={shouldGroupByReports}
                 onScroll={onSearchListScroll}
                 onEndReachedThreshold={0.75}
                 onEndReached={fetchMoreResults}
@@ -566,7 +525,6 @@
                 onViewableItemsChanged={onViewableItemsChanged}
             />
         </SearchScopeProvider>
->>>>>>> 5f4e0912
     );
 }
 
