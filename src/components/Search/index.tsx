--- conflicted
+++ resolved
@@ -294,13 +294,9 @@
     const openReport = useCallback(
         (item: TransactionListItemType | ReportListItemType | ReportActionListItemType, isOpenedAsReport?: boolean) => {
             const isFromSelfDM = item.reportID === CONST.REPORT.UNREPORTED_REPORTID;
-<<<<<<< HEAD
-            const reportID = isTransactionListItemType(item) && (!item.isFromOneTransactionReport || isFromSelfDM) ? item.transactionThreadReportID : item.reportID;
-=======
             const isTransactionItem = isTransactionListItemType(item);
 
             let reportID = isTransactionItem && (!item.isFromOneTransactionReport || isFromSelfDM) ? item.transactionThreadReportID : item.reportID;
->>>>>>> 689e60c4
 
             if (!reportID) {
                 return;
