import {useIsFocused, useNavigation} from '@react-navigation/native';
import React, {useCallback, useEffect, useMemo, useRef, useState} from 'react';
import type {NativeScrollEvent, NativeSyntheticEvent, StyleProp, ViewStyle, ViewToken} from 'react-native';
import {InteractionManager, View} from 'react-native';
import {useOnyx} from 'react-native-onyx';
import Animated, {Easing, useAnimatedStyle, useSharedValue, withTiming} from 'react-native-reanimated';
import FullPageErrorView from '@components/BlockingViews/FullPageErrorView';
import FullPageOfflineBlockingView from '@components/BlockingViews/FullPageOfflineBlockingView';
import SearchTableHeader from '@components/SelectionList/SearchTableHeader';
import type {ReportActionListItemType, ReportListItemType, SearchListItem, SelectionListHandle, TransactionListItemType} from '@components/SelectionList/types';
import SearchRowSkeleton from '@components/Skeletons/SearchRowSkeleton';
import useLocalize from '@hooks/useLocalize';
import useMobileSelectionMode from '@hooks/useMobileSelectionMode';
import useNetwork from '@hooks/useNetwork';
import usePrevious from '@hooks/usePrevious';
import useResponsiveLayout from '@hooks/useResponsiveLayout';
import useSearchHighlightAndScroll from '@hooks/useSearchHighlightAndScroll';
import useThemeStyles from '@hooks/useThemeStyles';
import {turnOffMobileSelectionMode, turnOnMobileSelectionMode} from '@libs/actions/MobileSelectionMode';
import {openSearch, updateSearchResultsWithTransactionThreadReportID} from '@libs/actions/Search';
import {canUseTouchScreen} from '@libs/DeviceCapabilities';
import Log from '@libs/Log';
import isSearchTopmostFullScreenRoute from '@libs/Navigation/helpers/isSearchTopmostFullScreenRoute';
import type {PlatformStackNavigationProp} from '@libs/Navigation/PlatformStackNavigation/types';
import {shallowCompare} from '@libs/ObjectUtils';
import {getIOUActionForTransactionID} from '@libs/ReportActionsUtils';
import {canEditFieldOfMoneyRequest, generateReportID} from '@libs/ReportUtils';
import {buildSearchQueryString} from '@libs/SearchQueryUtils';
import {
    getListItem,
    getSections,
    getSortedSections,
    getWideAmountIndicators,
    isReportActionListItemType,
    isReportListItemType,
    isSearchDataLoaded,
    isSearchResultsEmpty as isSearchResultsEmptyUtil,
    isTaskListItemType,
    isTransactionListItemType,
    shouldShowEmptyState,
    shouldShowYear as shouldShowYearUtil,
} from '@libs/SearchUIUtils';
import {isOnHold, isTransactionPendingDelete} from '@libs/TransactionUtils';
import Navigation from '@navigation/Navigation';
import type {SearchFullscreenNavigatorParamList} from '@navigation/types';
import EmptySearchView from '@pages/Search/EmptySearchView';
import CONST from '@src/CONST';
import ONYXKEYS from '@src/ONYXKEYS';
import ROUTES from '@src/ROUTES';
import type {ReportAction} from '@src/types/onyx';
import type SearchResults from '@src/types/onyx/SearchResults';
import {useSearchContext} from './SearchContext';
import SearchList from './SearchList';
import SearchScopeProvider from './SearchScopeProvider';
import type {SearchColumnType, SearchParams, SearchQueryJSON, SelectedTransactionInfo, SelectedTransactions, SortOrder} from './types';

type SearchProps = {
    queryJSON: SearchQueryJSON;
    onSearchListScroll?: (event: NativeSyntheticEvent<NativeScrollEvent>) => void;
    contentContainerStyle?: StyleProp<ViewStyle>;
    currentSearchResults?: SearchResults;
    lastNonEmptySearchResults?: SearchResults;
    handleSearch: (value: SearchParams) => void;
};

function mapTransactionItemToSelectedEntry(item: TransactionListItemType, reportActions: ReportAction[]): [string, SelectedTransactionInfo] {
    return [
        item.keyForList,
        {
            isSelected: true,
            canDelete: item.canDelete,
            canHold: item.canHold,
            isHeld: isOnHold(item),
            canUnhold: item.canUnhold,
            canChangeReport: canEditFieldOfMoneyRequest(getIOUActionForTransactionID(reportActions, item.transactionID), CONST.EDIT_REQUEST_FIELD.REPORT),
            action: item.action,
            reportID: item.reportID,
            policyID: item.policyID,
            amount: item.modifiedAmount ?? item.amount,
        },
    ];
}

function mapToTransactionItemWithAdditionalInfo(item: TransactionListItemType, selectedTransactions: SelectedTransactions, canSelectMultiple: boolean, shouldAnimateInHighlight: boolean) {
    return {...item, shouldAnimateInHighlight, isSelected: selectedTransactions[item.keyForList]?.isSelected && canSelectMultiple};
}

function mapToItemWithAdditionalInfo(item: SearchListItem, selectedTransactions: SelectedTransactions, canSelectMultiple: boolean, shouldAnimateInHighlight: boolean) {
    if (isTaskListItemType(item)) {
        return {
            ...item,
            shouldAnimateInHighlight,
        };
    }

    if (isReportActionListItemType(item)) {
        return {
            ...item,
            shouldAnimateInHighlight,
        };
    }

    return isTransactionListItemType(item)
        ? mapToTransactionItemWithAdditionalInfo(item, selectedTransactions, canSelectMultiple, shouldAnimateInHighlight)
        : {
              ...item,
              shouldAnimateInHighlight,
              transactions: item.transactions?.map((transaction) => mapToTransactionItemWithAdditionalInfo(transaction, selectedTransactions, canSelectMultiple, shouldAnimateInHighlight)),
              isSelected:
                  item?.transactions?.length > 0 &&
                  item.transactions?.filter((t) => !isTransactionPendingDelete(t)).every((transaction) => selectedTransactions[transaction.keyForList]?.isSelected && canSelectMultiple),
          };
}

function prepareTransactionsList(item: TransactionListItemType, selectedTransactions: SelectedTransactions, reportActions: ReportAction[]) {
    if (selectedTransactions[item.keyForList]?.isSelected) {
        const {[item.keyForList]: omittedTransaction, ...transactions} = selectedTransactions;

        return transactions;
    }

    return {
        ...selectedTransactions,
        [item.keyForList]: {
            isSelected: true,
            canDelete: item.canDelete,
            canHold: item.canHold,
            isHeld: isOnHold(item),
            canUnhold: item.canUnhold,
            canChangeReport: canEditFieldOfMoneyRequest(getIOUActionForTransactionID(reportActions, item.transactionID), CONST.EDIT_REQUEST_FIELD.REPORT),
            action: item.action,
            reportID: item.reportID,
            policyID: item.policyID,
            amount: Math.abs(item.modifiedAmount || item.amount),
        },
    };
}

function Search({queryJSON, currentSearchResults, lastNonEmptySearchResults, onSearchListScroll, contentContainerStyle, handleSearch}: SearchProps) {
    const {isOffline} = useNetwork();
    const {shouldUseNarrowLayout} = useResponsiveLayout();
    const styles = useThemeStyles();
    // We need to use isSmallScreenWidth instead of shouldUseNarrowLayout for enabling the selection mode on small screens only
    // eslint-disable-next-line rulesdir/prefer-shouldUseNarrowLayout-instead-of-isSmallScreenWidth
    const {isSmallScreenWidth, isLargeScreenWidth} = useResponsiveLayout();
    const navigation = useNavigation<PlatformStackNavigationProp<SearchFullscreenNavigatorParamList>>();
    const isFocused = useIsFocused();
    const {
        setCurrentSearchHash,
        setSelectedTransactions,
        selectedTransactions,
        clearSelectedTransactions,
        shouldTurnOffSelectionMode,
        setShouldShowFiltersBarLoading,
        lastSearchType,
        setShouldShowExportModeOption,
        isExportMode,
        setExportMode,
    } = useSearchContext();
    const {selectionMode} = useMobileSelectionMode();
    const [offset, setOffset] = useState(0);

    const {type, status, sortBy, sortOrder, hash, groupBy} = queryJSON;

    const [transactions] = useOnyx(ONYXKEYS.COLLECTION.TRANSACTION, {canBeMissing: true});
    const previousTransactions = usePrevious(transactions);
    const [reportActions] = useOnyx(ONYXKEYS.COLLECTION.REPORT_ACTIONS, {canBeMissing: true});
    const previousReportActions = usePrevious(reportActions);
    const reportActionsArray = useMemo(
        () =>
            Object.values(reportActions ?? {})
                .filter((reportAction) => !!reportAction)
                .flatMap((filteredReportActions) => Object.values(filteredReportActions ?? {})),
        [reportActions],
    );
    const {translate} = useLocalize();
    const searchListRef = useRef<SelectionListHandle | null>(null);

    const shouldGroupByReports = groupBy === CONST.SEARCH.GROUP_BY.REPORTS;

    useEffect(() => {
        if (!isFocused) {
            return;
        }
        clearSelectedTransactions(hash);
        setCurrentSearchHash(hash);
    }, [hash, clearSelectedTransactions, setCurrentSearchHash, isFocused]);

    const searchResults = currentSearchResults?.data ? currentSearchResults : lastNonEmptySearchResults;
    const isSearchResultsEmpty = !searchResults?.data || isSearchResultsEmptyUtil(searchResults);

    useEffect(() => {
        if (!isFocused) {
            return;
        }

        const selectedKeys = Object.keys(selectedTransactions).filter((key) => selectedTransactions[key]);
        if (selectedKeys.length === 0 && selectionMode?.isEnabled && shouldTurnOffSelectionMode) {
            turnOffMobileSelectionMode();
        }

        // We don't want to run the effect on isFocused change as we only need it to early return when it is false.
        // eslint-disable-next-line react-compiler/react-compiler
        // eslint-disable-next-line react-hooks/exhaustive-deps
    }, [selectedTransactions, selectionMode?.isEnabled, shouldTurnOffSelectionMode]);

    useEffect(() => {
        const selectedKeys = Object.keys(selectedTransactions).filter((key) => selectedTransactions[key]);
        if (!isSmallScreenWidth) {
            if (selectedKeys.length === 0) {
                turnOffMobileSelectionMode();
            }
            return;
        }
        if (selectedKeys.length > 0 && !selectionMode?.isEnabled && !isSearchResultsEmpty) {
            turnOnMobileSelectionMode();
        }

        // We don't need to run the effect on change of isSearchResultsEmpty.
        // eslint-disable-next-line react-compiler/react-compiler
        // eslint-disable-next-line react-hooks/exhaustive-deps
    }, [isSmallScreenWidth, selectedTransactions, selectionMode?.isEnabled]);

<<<<<<< HEAD
=======
    useEffect(() => {
        if (isOffline || !isFocused) {
            return;
        }
        handleSearch({queryJSON, offset});
    }, [handleSearch, isOffline, offset, queryJSON, isFocused]);

    useEffect(() => {
        openSearch();
    }, []);

>>>>>>> bc12ce01
    const {newSearchResultKey, handleSelectionListScroll} = useSearchHighlightAndScroll({
        searchResults,
        transactions,
        previousTransactions,
        queryJSON,
        offset,
        reportActions,
        previousReportActions,
    });

    // There's a race condition in Onyx which makes it return data from the previous Search, so in addition to checking that the data is loaded
    // we also need to check that the searchResults matches the type and status of the current search
    const isDataLoaded = isSearchDataLoaded(currentSearchResults, lastNonEmptySearchResults, queryJSON);

    const shouldShowLoadingState = !isOffline && (!isDataLoaded || (!!searchResults?.search.isLoading && Array.isArray(searchResults?.data) && searchResults?.data.length === 0));
    const shouldShowLoadingMoreItems = !shouldShowLoadingState && searchResults?.search?.isLoading && searchResults?.search?.offset > 0;
    const prevIsSearchResultEmpty = usePrevious(isSearchResultsEmpty);

    const data = useMemo(() => {
        if (searchResults === undefined || !isDataLoaded) {
            return [];
        }
        return getSections(type, status, searchResults.data, searchResults.search, shouldGroupByReports);
    }, [searchResults, isDataLoaded, type, status, shouldGroupByReports]);

    const previousQuery = usePrevious(queryJSON);
    useEffect(() => {
        if (isOffline) {
            return;
        }

        // If we already loaded initial transactions and we scroll back to the top again, don't reload them
        if (data?.length && shallowCompare(previousQuery, queryJSON) && offset === 0) {
            return;
        }

        handleSearch({queryJSON, offset});
    }, [handleSearch, isOffline, offset, queryJSON, data?.length, previousQuery]);

    useEffect(() => {
        /** We only want to display the skeleton for the status filters the first time we load them for a specific data type */
        setShouldShowFiltersBarLoading(shouldShowLoadingState && lastSearchType !== type);
    }, [lastSearchType, setShouldShowFiltersBarLoading, shouldShowLoadingState, type]);

    // When new data load, selectedTransactions is updated in next effect. We use this flag to whether selection is updated
    const isRefreshingSelection = useRef(false);

    useEffect(() => {
        if (type === CONST.SEARCH.DATA_TYPES.CHAT) {
            return;
        }
        const newTransactionList: SelectedTransactions = {};
        if (!shouldGroupByReports) {
            data.forEach((transaction) => {
                if (!Object.hasOwn(transaction, 'transactionID') || !('transactionID' in transaction)) {
                    return;
                }
                if (!Object.keys(selectedTransactions).includes(transaction.transactionID) && !isExportMode) {
                    return;
                }
                newTransactionList[transaction.transactionID] = {
                    action: transaction.action,
                    canHold: transaction.canHold,
                    isHeld: isOnHold(transaction),
                    canUnhold: transaction.canUnhold,
                    canChangeReport: canEditFieldOfMoneyRequest(getIOUActionForTransactionID(reportActionsArray, transaction.transactionID), CONST.EDIT_REQUEST_FIELD.REPORT),
                    // eslint-disable-next-line @typescript-eslint/prefer-nullish-coalescing
                    isSelected: isExportMode || selectedTransactions[transaction.transactionID].isSelected,
                    canDelete: transaction.canDelete,
                    reportID: transaction.reportID,
                    policyID: transaction.policyID,
                    amount: transaction.modifiedAmount ?? transaction.amount,
                };
            });
        } else {
            data.forEach((report) => {
                if (!Object.hasOwn(report, 'transactions') || !('transactions' in report)) {
                    return;
                }
                report.transactions.forEach((transaction) => {
                    if (!Object.keys(selectedTransactions).includes(transaction.transactionID) && !isExportMode) {
                        return;
                    }
                    newTransactionList[transaction.transactionID] = {
                        action: transaction.action,
                        canHold: transaction.canHold,
                        isHeld: isOnHold(transaction),
                        canUnhold: transaction.canUnhold,
                        canChangeReport: canEditFieldOfMoneyRequest(getIOUActionForTransactionID(reportActionsArray, transaction.transactionID), CONST.EDIT_REQUEST_FIELD.REPORT),
                        // eslint-disable-next-line @typescript-eslint/prefer-nullish-coalescing
                        isSelected: isExportMode || selectedTransactions[transaction.transactionID].isSelected,
                        canDelete: transaction.canDelete,
                        reportID: transaction.reportID,
                        policyID: transaction.policyID,
                        amount: transaction.modifiedAmount ?? transaction.amount,
                    };
                });
            });
        }
        setSelectedTransactions(newTransactionList, data);

        isRefreshingSelection.current = true;
        // eslint-disable-next-line react-compiler/react-compiler, react-hooks/exhaustive-deps
    }, [data, setSelectedTransactions, isExportMode]);

    useEffect(() => {
        if (!isSearchResultsEmpty || prevIsSearchResultEmpty) {
            return;
        }
        turnOffMobileSelectionMode();
    }, [isSearchResultsEmpty, prevIsSearchResultEmpty]);

    useEffect(
        () => () => {
            if (isSearchTopmostFullScreenRoute()) {
                return;
            }
            clearSelectedTransactions();
            turnOffMobileSelectionMode();
        },
        [isFocused, clearSelectedTransactions],
    );

    // When selectedTransactions is updated, we confirm that selection is refreshed
    useEffect(() => {
        isRefreshingSelection.current = false;
    }, [selectedTransactions]);

    useEffect(() => {
        if (!data.length || isRefreshingSelection.current || !isFocused) {
            return;
        }
        const areItemsOfReportType = shouldGroupByReports;
        const flattenedItems = areItemsOfReportType ? (data as ReportListItemType[]).flatMap((item) => item.transactions) : data;
        const isAllSelected = flattenedItems.length === Object.keys(selectedTransactions).length;

        setShouldShowExportModeOption(!!(isAllSelected && searchResults?.search?.hasMoreResults));
        if (!isAllSelected) {
            setExportMode(false);
        }
    }, [isFocused, data, searchResults?.search?.hasMoreResults, selectedTransactions, setExportMode, setShouldShowExportModeOption, shouldGroupByReports]);

    // Add animation values - start visible for proper fade out
    const fadeOpacity = useSharedValue(1);
    const [isInitialMount, setIsInitialMount] = useState(true);
    const hashRef = useRef(hash);

    const fadeAnimatedStyle = useAnimatedStyle(() => ({
        opacity: fadeOpacity.get(),
    }));

    // Handle initial mount fade in
    useEffect(() => {
        if (!isInitialMount) {
            return;
        }

        // Start invisible on mount
        fadeOpacity.set(0);

        // Then fade in after interactions
        InteractionManager.runAfterInteractions(() => {
            fadeOpacity.set(
                withTiming(1, {
                    duration: 200,
                    easing: Easing.inOut(Easing.ease),
                }),
            );
        });

        setIsInitialMount(false);
        hashRef.current = hash;
    }, [fadeOpacity, isInitialMount, hash]);

    // Handle fade out/in when filters change (hash changes)
    useEffect(() => {
        // Skip if this is initial mount
        if (isInitialMount) {
            return;
        }

        // Check if hash actually changed
        if (hashRef.current !== hash) {
            // Hash changed - filters changed, start fade out
            fadeOpacity.set(
                withTiming(0, {
                    duration: 3000,
                    easing: Easing.inOut(Easing.ease),
                }),
            );

            // Update hash ref
            hashRef.current = hash;
        }
    }, [hash, isInitialMount, fadeOpacity]);

    // Handle fade in when new data is loaded after filter change
    useEffect(() => {
        // Skip if this is initial mount
        if (isInitialMount) {
            return;
        }

        // If data is loaded and we're not showing loading state, fade in
        if (isDataLoaded && !shouldShowLoadingState) {
            InteractionManager.runAfterInteractions(() => {
                fadeOpacity.set(
                    withTiming(1, {
                        duration: 200,
                        easing: Easing.inOut(Easing.ease),
                    }),
                );
            });
        }
    }, [isDataLoaded, shouldShowLoadingState, isInitialMount, fadeOpacity]);

    const toggleTransaction = useCallback(
        (item: SearchListItem) => {
            if (isReportActionListItemType(item)) {
                return;
            }
            if (isTaskListItemType(item)) {
                return;
            }
            if (isTransactionListItemType(item)) {
                if (!item.keyForList) {
                    return;
                }
                if (isTransactionPendingDelete(item)) {
                    return;
                }
                setSelectedTransactions(prepareTransactionsList(item, selectedTransactions, reportActionsArray), data);
                return;
            }

            if (item.transactions.some((transaction) => selectedTransactions[transaction.keyForList]?.isSelected)) {
                const reducedSelectedTransactions: SelectedTransactions = {...selectedTransactions};

                item.transactions.forEach((transaction) => {
                    delete reducedSelectedTransactions[transaction.keyForList];
                });

                setSelectedTransactions(reducedSelectedTransactions, data);
                return;
            }

            setSelectedTransactions(
                {
                    ...selectedTransactions,
                    ...Object.fromEntries(
                        item.transactions.filter((t) => !isTransactionPendingDelete(t)).map((transactionItem) => mapTransactionItemToSelectedEntry(transactionItem, reportActionsArray)),
                    ),
                },
                data,
            );
        },
        [data, reportActionsArray, selectedTransactions, setSelectedTransactions],
    );

    const openReport = useCallback(
        (item: SearchListItem) => {
            if (selectionMode?.isEnabled) {
                toggleTransaction(item);
                return;
            }

            const isFromSelfDM = item.reportID === CONST.REPORT.UNREPORTED_REPORT_ID;
            const isTransactionItem = isTransactionListItemType(item);

            const reportID =
                isTransactionItem && (!item.isFromOneTransactionReport || isFromSelfDM) && item.transactionThreadReportID !== CONST.REPORT.UNREPORTED_REPORT_ID
                    ? item.transactionThreadReportID
                    : item.reportID;

            if (!reportID) {
                return;
            }

            const backTo = Navigation.getActiveRoute();

            if (isReportListItemType(item)) {
                Navigation.navigate(ROUTES.SEARCH_MONEY_REQUEST_REPORT.getRoute({reportID, backTo}));
                return;
            }

            // If we're trying to open a legacy transaction without a transaction thread, let's create the thread and navigate the user
            if (isTransactionItem && reportID === CONST.REPORT.UNREPORTED_REPORT_ID) {
                const generatedReportID = generateReportID();
                updateSearchResultsWithTransactionThreadReportID(hash, item.transactionID, generatedReportID);
                Navigation.navigate(
                    ROUTES.SEARCH_REPORT.getRoute({
                        reportID: generatedReportID,
                        backTo,
                        moneyRequestReportActionID: item.moneyRequestReportActionID,
                        transactionID: item.transactionID,
                    }),
                );
                return;
            }

            if (isReportActionListItemType(item)) {
                const reportActionID = item.reportActionID;
                Navigation.navigate(ROUTES.SEARCH_REPORT.getRoute({reportID, reportActionID, backTo}));
                return;
            }

            Navigation.navigate(ROUTES.SEARCH_REPORT.getRoute({reportID, backTo}));
        },
        [hash, selectionMode?.isEnabled, toggleTransaction],
    );

    const onViewableItemsChanged = useCallback(
        ({viewableItems}: {viewableItems: ViewToken[]}) => {
            const isFirstItemVisible = viewableItems.at(0)?.index === 1;
            // If the user is still loading the search results, or if they are scrolling down, don't refresh the search results
            if (shouldShowLoadingState || !isFirstItemVisible) {
                return;
            }

            // This line makes sure the app refreshes the search results when the user scrolls to the top.
            // The backend sends items in parts based on the offset, with a limit on the number of items sent (pagination).
            // As a result, it skips some items, for example, if the offset is 100, it sends the next items without the first ones.
            // Therefore, when the user scrolls to the top, we need to refresh the search results.
            setOffset(0);
        },
        [shouldShowLoadingState],
    );

    const previousColumns = usePrevious(searchResults?.search.columnsToShow);
    const currentColumns = useMemo(() => searchResults?.search.columnsToShow, [searchResults?.search.columnsToShow]);
    useEffect(() => {
        if (previousColumns && !shallowCompare(previousColumns, currentColumns)) {
            // todo trigger animation
        }
    }, [previousColumns, currentColumns]);

    if (shouldShowLoadingState) {
        return (
            <SearchRowSkeleton
                shouldAnimate
                containerStyle={shouldUseNarrowLayout && styles.searchListContentContainerStyles}
            />
        );
    }

    if (searchResults === undefined) {
        Log.alert('[Search] Undefined search type');
        return <FullPageOfflineBlockingView>{null}</FullPageOfflineBlockingView>;
    }

    const ListItem = getListItem(type, status, shouldGroupByReports);
    const sortedData = getSortedSections(type, status, data, sortBy, sortOrder, shouldGroupByReports);

    const isChat = type === CONST.SEARCH.DATA_TYPES.CHAT;
    const isTask = type === CONST.SEARCH.DATA_TYPES.TASK;
    const canSelectMultiple = !isChat && !isTask && (!isSmallScreenWidth || selectionMode?.isEnabled === true);

    const sortedSelectedData = sortedData.map((item) => {
        const baseKey = isChat
            ? `${ONYXKEYS.COLLECTION.REPORT_ACTIONS}${(item as ReportActionListItemType).reportActionID}`
            : `${ONYXKEYS.COLLECTION.TRANSACTION}${(item as TransactionListItemType).transactionID}`;
        // Check if the base key matches the newSearchResultKey (TransactionListItemType)
        const isBaseKeyMatch = baseKey === newSearchResultKey;
        // Check if any transaction within the transactions array (ReportListItemType) matches the newSearchResultKey
        const isAnyTransactionMatch =
            !isChat &&
            (item as ReportListItemType)?.transactions?.some((transaction) => {
                const transactionKey = `${ONYXKEYS.COLLECTION.TRANSACTION}${transaction.transactionID}`;
                return transactionKey === newSearchResultKey;
            });
        // Determine if either the base key or any transaction key matches
        const shouldAnimateInHighlight = isBaseKeyMatch || isAnyTransactionMatch;

        return mapToItemWithAdditionalInfo(item, selectedTransactions, canSelectMultiple, shouldAnimateInHighlight);
    });

    const hasErrors = Object.keys(searchResults?.errors ?? {}).length > 0 && !isOffline;

    if (hasErrors) {
        return (
            <View style={[shouldUseNarrowLayout ? styles.searchListContentContainerStyles : styles.mt3, styles.flex1]}>
                <FullPageErrorView
                    shouldShow
                    subtitleStyle={styles.textSupporting}
                    title={translate('errorPage.title', {isBreakLine: shouldUseNarrowLayout})}
                    subtitle={translate('errorPage.subtitle')}
                />
            </View>
        );
    }

    const visibleDataLength = data.filter((item) => item.pendingAction !== CONST.RED_BRICK_ROAD_PENDING_ACTION.DELETE || isOffline).length;
    if (shouldShowEmptyState(isDataLoaded, visibleDataLength, searchResults.search.type)) {
        return (
            <Animated.View style={[shouldUseNarrowLayout ? styles.searchListContentContainerStyles : styles.mt3, styles.flex1, fadeAnimatedStyle]}>
                <EmptySearchView
                    hash={hash}
                    type={type}
                    groupBy={groupBy}
                    hasResults={searchResults.search.hasResults}
                />
            </Animated.View>
        );
    }

    const fetchMoreResults = () => {
        if (!searchResults?.search?.hasMoreResults || shouldShowLoadingState || shouldShowLoadingMoreItems) {
            return;
        }
        setOffset(offset + CONST.SEARCH.RESULTS_PAGE_SIZE);
    };

    const toggleAllTransactions = () => {
        const areItemsOfReportType = shouldGroupByReports;
        const totalSelected = Object.keys(selectedTransactions).length;

        if (totalSelected > 0) {
            clearSelectedTransactions();
            return;
        }

        if (areItemsOfReportType) {
            setSelectedTransactions(
                Object.fromEntries(
                    (data as ReportListItemType[]).flatMap((item) =>
                        item.transactions.filter((t) => !isTransactionPendingDelete(t)).map((transactionItem) => mapTransactionItemToSelectedEntry(transactionItem, reportActionsArray)),
                    ),
                ),
                data,
            );

            return;
        }

        setSelectedTransactions(
            Object.fromEntries(
                (data as TransactionListItemType[])
                    .filter((t) => !isTransactionPendingDelete(t))
                    .map((transactionItem) => mapTransactionItemToSelectedEntry(transactionItem, reportActionsArray)),
            ),
            data,
        );
    };

    const onSortPress = (column: SearchColumnType, order: SortOrder) => {
        const newQuery = buildSearchQueryString({...queryJSON, sortBy: column, sortOrder: order});
        navigation.setParams({q: newQuery});
    };

    const shouldShowYear = shouldShowYearUtil(searchResults?.data);
    const {shouldShowAmountInWideColumn, shouldShowTaxAmountInWideColumn} = getWideAmountIndicators(searchResults?.data);
    const shouldShowSorting = !Array.isArray(status) && !shouldGroupByReports;
    const shouldShowTableHeader = isLargeScreenWidth && !isChat;

    return (
<<<<<<< HEAD
        <Animated.View style={[styles.flex1, fadeAnimatedStyle]}>
            <SearchScopeProvider isOnSearch>
                <SearchList
                    ref={searchListRef}
                    data={sortedSelectedData}
                    ListItem={ListItem}
                    onSelectRow={openReport}
                    onCheckboxPress={toggleTransaction}
                    onAllCheckboxPress={toggleAllTransactions}
                    canSelectMultiple={canSelectMultiple}
                    shouldPreventLongPressRow={isChat || isTask}
                    SearchTableHeader={
                        !shouldShowTableHeader ? undefined : (
                            <SearchTableHeader
                                canSelectMultiple={canSelectMultiple}
                                data={searchResults?.data}
                                metadata={searchResults?.search}
                                onSortPress={onSortPress}
                                sortOrder={sortOrder}
                                sortBy={sortBy}
                                shouldShowYear={shouldShowYear}
                                shouldShowSorting={shouldShowSorting}
                            />
                        )
                    }
                    contentContainerStyle={[contentContainerStyle, styles.pb3]}
                    containerStyle={[styles.pv0, type === CONST.SEARCH.DATA_TYPES.CHAT && !isSmallScreenWidth && styles.pt3]}
                    shouldPreventDefaultFocusOnSelectRow={!canUseTouchScreen()}
                    shouldGroupByReports={shouldGroupByReports}
                    onScroll={onSearchListScroll}
                    onEndReachedThreshold={0.75}
                    onEndReached={fetchMoreResults}
                    ListFooterComponent={
                        shouldShowLoadingMoreItems ? (
                            <SearchRowSkeleton
                                shouldAnimate
                                fixedNumItems={5}
                            />
                        ) : undefined
                    }
                    queryJSONHash={hash}
                    onViewableItemsChanged={onViewableItemsChanged}
                    onLayout={() => handleSelectionListScroll(sortedSelectedData, searchListRef.current)}
                />
            </SearchScopeProvider>
        </Animated.View>
=======
        <SearchScopeProvider isOnSearch>
            <SearchList
                ref={searchListRef}
                data={sortedSelectedData}
                ListItem={ListItem}
                onSelectRow={openReport}
                onCheckboxPress={toggleTransaction}
                onAllCheckboxPress={toggleAllTransactions}
                canSelectMultiple={canSelectMultiple}
                shouldPreventLongPressRow={isChat || isTask}
                SearchTableHeader={
                    !shouldShowTableHeader ? undefined : (
                        <SearchTableHeader
                            canSelectMultiple={canSelectMultiple}
                            data={searchResults?.data}
                            metadata={searchResults?.search}
                            onSortPress={onSortPress}
                            sortOrder={sortOrder}
                            sortBy={sortBy}
                            shouldShowYear={shouldShowYear}
                            isAmountColumnWide={shouldShowAmountInWideColumn}
                            isTaxAmountColumnWide={shouldShowTaxAmountInWideColumn}
                            shouldShowSorting={shouldShowSorting}
                        />
                    )
                }
                contentContainerStyle={[contentContainerStyle, styles.pb3]}
                containerStyle={[styles.pv0, type === CONST.SEARCH.DATA_TYPES.CHAT && !isSmallScreenWidth && styles.pt3]}
                shouldPreventDefaultFocusOnSelectRow={!canUseTouchScreen()}
                shouldGroupByReports={shouldGroupByReports}
                onScroll={onSearchListScroll}
                onEndReachedThreshold={0.75}
                onEndReached={fetchMoreResults}
                ListFooterComponent={
                    shouldShowLoadingMoreItems ? (
                        <SearchRowSkeleton
                            shouldAnimate
                            fixedNumItems={5}
                        />
                    ) : undefined
                }
                queryJSONHash={hash}
                onViewableItemsChanged={onViewableItemsChanged}
                onLayout={() => handleSelectionListScroll(sortedSelectedData, searchListRef.current)}
            />
        </SearchScopeProvider>
>>>>>>> bc12ce01
    );
}

Search.displayName = 'Search';

export type {SearchProps};
export default Search;<|MERGE_RESOLUTION|>--- conflicted
+++ resolved
@@ -221,8 +221,6 @@
         // eslint-disable-next-line react-hooks/exhaustive-deps
     }, [isSmallScreenWidth, selectedTransactions, selectionMode?.isEnabled]);
 
-<<<<<<< HEAD
-=======
     useEffect(() => {
         if (isOffline || !isFocused) {
             return;
@@ -234,7 +232,6 @@
         openSearch();
     }, []);
 
->>>>>>> bc12ce01
     const {newSearchResultKey, handleSelectionListScroll} = useSearchHighlightAndScroll({
         searchResults,
         transactions,
@@ -690,7 +687,6 @@
     const shouldShowTableHeader = isLargeScreenWidth && !isChat;
 
     return (
-<<<<<<< HEAD
         <Animated.View style={[styles.flex1, fadeAnimatedStyle]}>
             <SearchScopeProvider isOnSearch>
                 <SearchList
@@ -712,6 +708,8 @@
                                 sortOrder={sortOrder}
                                 sortBy={sortBy}
                                 shouldShowYear={shouldShowYear}
+                                isAmountColumnWide={shouldShowAmountInWideColumn}
+                                isTaxAmountColumnWide={shouldShowTaxAmountInWideColumn}
                                 shouldShowSorting={shouldShowSorting}
                             />
                         )
@@ -737,54 +735,6 @@
                 />
             </SearchScopeProvider>
         </Animated.View>
-=======
-        <SearchScopeProvider isOnSearch>
-            <SearchList
-                ref={searchListRef}
-                data={sortedSelectedData}
-                ListItem={ListItem}
-                onSelectRow={openReport}
-                onCheckboxPress={toggleTransaction}
-                onAllCheckboxPress={toggleAllTransactions}
-                canSelectMultiple={canSelectMultiple}
-                shouldPreventLongPressRow={isChat || isTask}
-                SearchTableHeader={
-                    !shouldShowTableHeader ? undefined : (
-                        <SearchTableHeader
-                            canSelectMultiple={canSelectMultiple}
-                            data={searchResults?.data}
-                            metadata={searchResults?.search}
-                            onSortPress={onSortPress}
-                            sortOrder={sortOrder}
-                            sortBy={sortBy}
-                            shouldShowYear={shouldShowYear}
-                            isAmountColumnWide={shouldShowAmountInWideColumn}
-                            isTaxAmountColumnWide={shouldShowTaxAmountInWideColumn}
-                            shouldShowSorting={shouldShowSorting}
-                        />
-                    )
-                }
-                contentContainerStyle={[contentContainerStyle, styles.pb3]}
-                containerStyle={[styles.pv0, type === CONST.SEARCH.DATA_TYPES.CHAT && !isSmallScreenWidth && styles.pt3]}
-                shouldPreventDefaultFocusOnSelectRow={!canUseTouchScreen()}
-                shouldGroupByReports={shouldGroupByReports}
-                onScroll={onSearchListScroll}
-                onEndReachedThreshold={0.75}
-                onEndReached={fetchMoreResults}
-                ListFooterComponent={
-                    shouldShowLoadingMoreItems ? (
-                        <SearchRowSkeleton
-                            shouldAnimate
-                            fixedNumItems={5}
-                        />
-                    ) : undefined
-                }
-                queryJSONHash={hash}
-                onViewableItemsChanged={onViewableItemsChanged}
-                onLayout={() => handleSelectionListScroll(sortedSelectedData, searchListRef.current)}
-            />
-        </SearchScopeProvider>
->>>>>>> bc12ce01
     );
 }
 
