--- conflicted
+++ resolved
@@ -97,14 +97,17 @@
     const navigation = useNavigation<StackNavigationProp<AuthScreensParamList>>();
     const isFocused = useIsFocused();
     const lastSearchResultsRef = useRef<OnyxEntry<SearchResults>>();
-<<<<<<< HEAD
-    const {setCurrentSearchHash, setSelectedTransactions, selectedTransactions, clearSelectedTransactions, shouldTurnOffSelectionMode, setShouldShowStatusBarLoading} = useSearchContext();
+    const {
+        setCurrentSearchHash,
+        setSelectedTransactions,
+        selectedTransactions,
+        clearSelectedTransactions,
+        shouldTurnOffSelectionMode,
+        setShouldShowStatusBarLoading,
+        lastSearchType,
+        setLastSearchType,
+    } = useSearchContext();
     const {selectionMode} = useMobileSelectionMode();
-=======
-    const {setCurrentSearchHash, setSelectedTransactions, selectedTransactions, clearSelectedTransactions, setShouldShowStatusBarLoading, lastSearchType, setLastSearchType} =
-        useSearchContext();
-    const {selectionMode} = useMobileSelectionMode(false);
->>>>>>> 12233119
     const [offset, setOffset] = useState(0);
 
     const {type, status, sortBy, sortOrder, hash} = queryJSON;
