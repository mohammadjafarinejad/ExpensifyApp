--- conflicted
+++ resolved
@@ -468,37 +468,7 @@
                     />
                 )
             }
-<<<<<<< HEAD
-            isSelected={(item) =>
-                (status !== CONST.SEARCH.STATUS.EXPENSE.ALL || shouldGroupByReports) && isReportListItemType(item)
-                    ? item.transactions.some((transaction) => selectedTransactions[transaction.keyForList]?.isSelected)
-                    : !!item.isSelected
-            }
-            onScroll={onSearchListScroll}
-            onContentSizeChange={onContentSizeChange}
-            canSelectMultiple={type !== CONST.SEARCH.DATA_TYPES.CHAT && canSelectMultiple}
-            customListHeaderHeight={searchHeaderHeight}
-            // To enhance the smoothness of scrolling and minimize the risk of encountering blank spaces during scrolling,
-            // we have configured a larger windowSize and a longer delay between batch renders.
-            // The windowSize determines the number of items rendered before and after the currently visible items.
-            // A larger windowSize helps pre-render more items, reducing the likelihood of blank spaces appearing.
-            // The updateCellsBatchingPeriod sets the delay (in milliseconds) between rendering batches of cells.
-            // A longer delay allows the UI to handle rendering in smaller increments, which can improve performance and smoothness.
-            // For more information, refer to the React Native documentation:
-            // https://reactnative.dev/docs/0.73/optimizing-flatlist-configuration#windowsize
-            // https://reactnative.dev/docs/0.73/optimizing-flatlist-configuration#updatecellsbatchingperiod
-            windowSize={111}
-            updateCellsBatchingPeriod={200}
-            ListItem={ListItem}
-            onSelectRow={openReport}
-            getItemHeight={getItemHeightMemoized}
-            shouldSingleExecuteRowSelect
-            shouldPreventDefaultFocusOnSelectRow={!canUseTouchScreen()}
-            shouldPreventDefault={false}
-            listHeaderWrapperStyle={styles.listTableHeader}
-=======
             contentContainerStyle={[contentContainerStyle, styles.pb3]}
->>>>>>> 21af3537
             containerStyle={[styles.pv0, type === CONST.SEARCH.DATA_TYPES.CHAT && !isSmallScreenWidth && styles.pt3]}
             shouldPreventDefaultFocusOnSelectRow={!canUseTouchScreen()}
             onScroll={onSearchListScroll}
