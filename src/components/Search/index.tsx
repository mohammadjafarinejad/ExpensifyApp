import {findFocusedRoute, useFocusEffect, useIsFocused, useNavigation} from '@react-navigation/native';
import type {ContentStyle} from '@shopify/flash-list';
import React, {useCallback, useEffect, useMemo, useRef, useState} from 'react';
import type {NativeScrollEvent, NativeSyntheticEvent} from 'react-native';
import {View} from 'react-native';
import Animated, {FadeIn, FadeOut, useAnimatedStyle, useSharedValue, withTiming} from 'react-native-reanimated';
import FullPageErrorView from '@components/BlockingViews/FullPageErrorView';
import FullPageOfflineBlockingView from '@components/BlockingViews/FullPageOfflineBlockingView';
import SearchTableHeader from '@components/SelectionList/SearchTableHeader';
import type {ReportActionListItemType, SearchListItem, SelectionListHandle, TransactionGroupListItemType, TransactionListItemType} from '@components/SelectionList/types';
import SearchRowSkeleton from '@components/Skeletons/SearchRowSkeleton';
import useCardFeedsForDisplay from '@hooks/useCardFeedsForDisplay';
import useLocalize from '@hooks/useLocalize';
import useNetwork from '@hooks/useNetwork';
import useOnyx from '@hooks/useOnyx';
import usePrevious from '@hooks/usePrevious';
import useResponsiveLayout from '@hooks/useResponsiveLayout';
import useSearchHighlightAndScroll from '@hooks/useSearchHighlightAndScroll';
import useThemeStyles from '@hooks/useThemeStyles';
import {turnOffMobileSelectionMode, turnOnMobileSelectionMode} from '@libs/actions/MobileSelectionMode';
import {openSearch, updateSearchResultsWithTransactionThreadReportID} from '@libs/actions/Search';
import Timing from '@libs/actions/Timing';
import {canUseTouchScreen} from '@libs/DeviceCapabilities';
import Log from '@libs/Log';
import isSearchTopmostFullScreenRoute from '@libs/Navigation/helpers/isSearchTopmostFullScreenRoute';
import type {PlatformStackNavigationProp} from '@libs/Navigation/PlatformStackNavigation/types';
import Performance from '@libs/Performance';
import {getIOUActionForTransactionID, isExportIntegrationAction, isIntegrationMessageAction} from '@libs/ReportActionsUtils';
import {canEditFieldOfMoneyRequest, generateReportID, isArchivedReport} from '@libs/ReportUtils';
import {buildCannedSearchQuery, buildSearchQueryString} from '@libs/SearchQueryUtils';
import {
    getColumnsToShow,
    getListItem,
    getSections,
    getSortedSections,
    getSuggestedSearches,
    getWideAmountIndicators,
    isReportActionListItemType,
    isSearchDataLoaded,
    isSearchResultsEmpty as isSearchResultsEmptyUtil,
    isTaskListItemType,
    isTransactionGroupListItemType,
    isTransactionListItemType,
    shouldShowEmptyState,
    shouldShowYear as shouldShowYearUtil,
} from '@libs/SearchUIUtils';
import type {ArchivedReportsIDSet, SearchKey} from '@libs/SearchUIUtils';
import {isOnHold, isTransactionPendingDelete} from '@libs/TransactionUtils';
import Navigation, {navigationRef} from '@navigation/Navigation';
import type {SearchFullscreenNavigatorParamList} from '@navigation/types';
import EmptySearchView from '@pages/Search/EmptySearchView';
import CONST from '@src/CONST';
import NAVIGATORS from '@src/NAVIGATORS';
import ONYXKEYS from '@src/ONYXKEYS';
import ROUTES from '@src/ROUTES';
import SCREENS from '@src/SCREENS';
import type {ReportAction} from '@src/types/onyx';
import type SearchResults from '@src/types/onyx/SearchResults';
import {isEmptyObject} from '@src/types/utils/EmptyObject';
import arraysEqual from '@src/utils/arraysEqual';
import {useSearchContext} from './SearchContext';
import SearchList from './SearchList';
import SearchScopeProvider from './SearchScopeProvider';
import type {SearchColumnType, SearchParams, SearchQueryJSON, SelectedTransactionInfo, SelectedTransactions, SortOrder} from './types';

type SearchProps = {
    queryJSON: SearchQueryJSON;
    onSearchListScroll?: (event: NativeSyntheticEvent<NativeScrollEvent>) => void;
    contentContainerStyle?: ContentStyle;
    searchResults?: SearchResults;
    handleSearch: (value: SearchParams) => void;
    isMobileSelectionModeEnabled: boolean;
};

function mapTransactionItemToSelectedEntry(item: TransactionListItemType, reportActions: ReportAction[]): [string, SelectedTransactionInfo] {
    return [
        item.keyForList,
        {
            isSelected: true,
            canDelete: item.canDelete,
            canHold: item.canHold,
            isHeld: isOnHold(item),
            canUnhold: item.canUnhold,
            canChangeReport: canEditFieldOfMoneyRequest(getIOUActionForTransactionID(reportActions, item.transactionID), CONST.EDIT_REQUEST_FIELD.REPORT),
            action: item.action,
            reportID: item.reportID,
            policyID: item.policyID,
            amount: item.modifiedAmount ?? item.amount,
        },
    ];
}

function mapToTransactionItemWithAdditionalInfo(item: TransactionListItemType, selectedTransactions: SelectedTransactions, canSelectMultiple: boolean, shouldAnimateInHighlight: boolean) {
    return {...item, shouldAnimateInHighlight, isSelected: selectedTransactions[item.keyForList]?.isSelected && canSelectMultiple};
}

function mapToItemWithAdditionalInfo(item: SearchListItem, selectedTransactions: SelectedTransactions, canSelectMultiple: boolean, shouldAnimateInHighlight: boolean) {
    if (isTaskListItemType(item)) {
        return {
            ...item,
            shouldAnimateInHighlight,
        };
    }

    if (isReportActionListItemType(item)) {
        return {
            ...item,
            shouldAnimateInHighlight,
        };
    }

    return isTransactionListItemType(item)
        ? mapToTransactionItemWithAdditionalInfo(item, selectedTransactions, canSelectMultiple, shouldAnimateInHighlight)
        : {
              ...item,
              shouldAnimateInHighlight,
              transactions: item.transactions?.map((transaction) => mapToTransactionItemWithAdditionalInfo(transaction, selectedTransactions, canSelectMultiple, shouldAnimateInHighlight)),
              isSelected:
                  item?.transactions?.length > 0 &&
                  item.transactions?.filter((t) => !isTransactionPendingDelete(t)).every((transaction) => selectedTransactions[transaction.keyForList]?.isSelected && canSelectMultiple),
          };
}

function prepareTransactionsList(item: TransactionListItemType, selectedTransactions: SelectedTransactions, reportActions: ReportAction[]) {
    if (selectedTransactions[item.keyForList]?.isSelected) {
        const {[item.keyForList]: omittedTransaction, ...transactions} = selectedTransactions;

        return transactions;
    }

    return {
        ...selectedTransactions,
        [item.keyForList]: {
            isSelected: true,
            canDelete: item.canDelete,
            canHold: item.canHold,
            isHeld: isOnHold(item),
            canUnhold: item.canUnhold,
            canChangeReport: canEditFieldOfMoneyRequest(getIOUActionForTransactionID(reportActions, item.transactionID), CONST.EDIT_REQUEST_FIELD.REPORT),
            action: item.action,
            reportID: item.reportID,
            policyID: item.policyID,
            amount: Math.abs(item.modifiedAmount || item.amount),
        },
    };
}

function Search({queryJSON, searchResults, onSearchListScroll, contentContainerStyle, handleSearch, isMobileSelectionModeEnabled}: SearchProps) {
    const {isOffline} = useNetwork();
    const {shouldUseNarrowLayout} = useResponsiveLayout();
    const styles = useThemeStyles();
    // We need to use isSmallScreenWidth instead of shouldUseNarrowLayout for enabling the selection mode on small screens only
    // eslint-disable-next-line rulesdir/prefer-shouldUseNarrowLayout-instead-of-isSmallScreenWidth
    const {isSmallScreenWidth, isLargeScreenWidth} = useResponsiveLayout();
    const navigation = useNavigation<PlatformStackNavigationProp<SearchFullscreenNavigatorParamList>>();
    const isFocused = useIsFocused();
    const {
        setCurrentSearchHashAndKey,
        setSelectedTransactions,
        selectedTransactions,
        clearSelectedTransactions,
        shouldTurnOffSelectionMode,
        setShouldShowFiltersBarLoading,
        lastSearchType,
        setShouldShowExportModeOption,
        isExportMode,
        setExportMode,
    } = useSearchContext();
    const [offset, setOffset] = useState(0);

    const [transactions] = useOnyx(ONYXKEYS.COLLECTION.TRANSACTION, {canBeMissing: true});
    const previousTransactions = usePrevious(transactions);
    const [reportActions] = useOnyx(ONYXKEYS.COLLECTION.REPORT_ACTIONS, {canBeMissing: true});

    const [archivedReportsIdSet = new Set<string>()] = useOnyx(ONYXKEYS.COLLECTION.REPORT_NAME_VALUE_PAIRS, {
        canBeMissing: true,
        selector: (all): ArchivedReportsIDSet => {
            const ids = new Set<string>();
            if (!all) {
                return ids;
            }

            const prefixLength = ONYXKEYS.COLLECTION.REPORT_NAME_VALUE_PAIRS.length;
            for (const [key, value] of Object.entries(all)) {
                if (isArchivedReport(value)) {
                    const reportID = key.slice(prefixLength);
                    ids.add(reportID);
                }
            }
            return ids;
        },
    });

    // Create a selector for only the reportActions needed to determine if a report has been exported or not, grouped by report
    const [exportReportActions] = useOnyx(ONYXKEYS.COLLECTION.REPORT_ACTIONS, {
        canEvict: false,
        canBeMissing: true,
        selector: (allReportActions) => {
            return Object.fromEntries(
                Object.entries(allReportActions ?? {}).map(([reportID, reportActionsGroup]) => {
                    const filteredReportActions = Object.values(reportActionsGroup ?? {}).filter((action) => isExportIntegrationAction(action) || isIntegrationMessageAction(action));
                    return [reportID, filteredReportActions];
                }),
            );
        },
    });
    const {defaultCardFeed} = useCardFeedsForDisplay();
    const [accountID] = useOnyx(ONYXKEYS.SESSION, {canBeMissing: false, selector: (s) => s?.accountID});
    const suggestedSearches = useMemo(() => getSuggestedSearches(defaultCardFeed?.id, accountID), [defaultCardFeed?.id, accountID]);

    const {type, status, sortBy, sortOrder, hash, groupBy} = queryJSON;
    const searchKey = useMemo(() => Object.values(suggestedSearches).find((search) => search.hash === hash)?.key, [suggestedSearches, hash]);

    const shouldCalculateTotals = useMemo(() => {
        if (offset !== 0) {
            return false;
        }
        if (!searchKey) {
            return false;
        }
        const eligibleSearchKeys: Partial<SearchKey[]> = [CONST.SEARCH.SEARCH_KEYS.STATEMENTS, CONST.SEARCH.SEARCH_KEYS.UNAPPROVED_CASH, CONST.SEARCH.SEARCH_KEYS.UNAPPROVED_CARD];
        return eligibleSearchKeys.includes(searchKey);
    }, [offset, searchKey]);

    const previousReportActions = usePrevious(reportActions);
    const reportActionsArray = useMemo(
        () =>
            Object.values(reportActions ?? {})
                .filter((reportAction) => !!reportAction)
                .flatMap((filteredReportActions) => Object.values(filteredReportActions ?? {})),
        [reportActions],
    );
<<<<<<< HEAD
    const {translate, formatPhoneNumber} = useLocalize();
=======
    const {translate, localeCompare} = useLocalize();
>>>>>>> 3c1d3c53
    const searchListRef = useRef<SelectionListHandle | null>(null);

    const clearTransactionsAndSetHashAndKey = useCallback(() => {
        clearSelectedTransactions(hash);
        setCurrentSearchHashAndKey(hash, searchKey);
    }, [hash, searchKey, clearSelectedTransactions, setCurrentSearchHashAndKey]);

    useFocusEffect(clearTransactionsAndSetHashAndKey);

    useEffect(() => {
        clearTransactionsAndSetHashAndKey();

        // Trigger once on mount (e.g., on page reload), when RHP is open and screen is not focused
        // eslint-disable-next-line react-compiler/react-compiler, react-hooks/exhaustive-deps
    }, []);

    const isSearchResultsEmpty = !searchResults?.data || isSearchResultsEmptyUtil(searchResults);

    useEffect(() => {
        if (!isFocused) {
            return;
        }

        const selectedKeys = Object.keys(selectedTransactions).filter((transactionKey) => selectedTransactions[transactionKey]);
        if (selectedKeys.length === 0 && isMobileSelectionModeEnabled && shouldTurnOffSelectionMode) {
            turnOffMobileSelectionMode();
        }

        // We don't want to run the effect on isFocused change as we only need it to early return when it is false.
        // eslint-disable-next-line react-compiler/react-compiler
        // eslint-disable-next-line react-hooks/exhaustive-deps
    }, [selectedTransactions, isMobileSelectionModeEnabled, shouldTurnOffSelectionMode]);

    useEffect(() => {
        if (!isFocused) {
            return;
        }

        const selectedKeys = Object.keys(selectedTransactions).filter((transactionKey) => selectedTransactions[transactionKey]);
        if (!isSmallScreenWidth) {
            if (selectedKeys.length === 0 && isMobileSelectionModeEnabled) {
                turnOffMobileSelectionMode();
            }
            return;
        }
        if (selectedKeys.length > 0 && !isMobileSelectionModeEnabled && !isSearchResultsEmpty) {
            turnOnMobileSelectionMode();
        }
        // eslint-disable-next-line react-compiler/react-compiler
        // eslint-disable-next-line react-hooks/exhaustive-deps
    }, [isSmallScreenWidth, selectedTransactions, isMobileSelectionModeEnabled]);

    useEffect(() => {
        const focusedRoute = findFocusedRoute(navigationRef.getRootState());
        const isMigratedModalDisplayed = focusedRoute?.name === NAVIGATORS.MIGRATED_USER_MODAL_NAVIGATOR || focusedRoute?.name === SCREENS.MIGRATED_USER_WELCOME_MODAL.ROOT;

        if ((!isFocused && !isMigratedModalDisplayed) || isOffline) {
            return;
        }

        handleSearch({queryJSON, searchKey, offset, shouldCalculateTotals});
        // We don't need to run the effect on change of isFocused.
        // eslint-disable-next-line react-compiler/react-compiler
        // eslint-disable-next-line react-hooks/exhaustive-deps
    }, [handleSearch, isOffline, offset, queryJSON, searchKey, shouldCalculateTotals]);

    useEffect(() => {
        openSearch();
    }, []);

    const {newSearchResultKey, handleSelectionListScroll} = useSearchHighlightAndScroll({
        searchResults,
        transactions,
        previousTransactions,
        queryJSON,
        searchKey,
        offset,
        shouldCalculateTotals,
        reportActions,
        previousReportActions,
    });

    // There's a race condition in Onyx which makes it return data from the previous Search, so in addition to checking that the data is loaded
    // we also need to check that the searchResults matches the type and status of the current search
    const isDataLoaded = isSearchDataLoaded(searchResults, queryJSON);

    const shouldShowLoadingState = !isOffline && (!isDataLoaded || (!!searchResults?.search.isLoading && Array.isArray(searchResults?.data) && searchResults?.data.length === 0));
    const shouldShowLoadingMoreItems = !shouldShowLoadingState && searchResults?.search?.isLoading && searchResults?.search?.offset > 0;
    const prevIsSearchResultEmpty = usePrevious(isSearchResultsEmpty);

    const data = useMemo(() => {
        if (searchResults === undefined || !isDataLoaded) {
            return [];
        }

        // Group-by option cannot be used for chats or tasks
        const isChat = type === CONST.SEARCH.DATA_TYPES.CHAT;
        const isTask = type === CONST.SEARCH.DATA_TYPES.TASK;
        if (groupBy && (isChat || isTask)) {
            return [];
        }
<<<<<<< HEAD

        return getSections(type, searchResults.data, searchResults.search, formatPhoneNumber, groupBy, exportReportActions, currentSearchKey);
    }, [currentSearchKey, exportReportActions, groupBy, isDataLoaded, searchResults, type, formatPhoneNumber]);
=======
        return getSections(type, searchResults.data, searchResults.search, groupBy, exportReportActions, searchKey, archivedReportsIdSet);
    }, [searchKey, exportReportActions, groupBy, isDataLoaded, searchResults, type, archivedReportsIdSet]);
>>>>>>> 3c1d3c53

    useEffect(() => {
        /** We only want to display the skeleton for the status filters the first time we load them for a specific data type */
        setShouldShowFiltersBarLoading(shouldShowLoadingState && lastSearchType !== type);
    }, [lastSearchType, setShouldShowFiltersBarLoading, shouldShowLoadingState, type]);

    // When new data load, selectedTransactions is updated in next effect. We use this flag to whether selection is updated
    const isRefreshingSelection = useRef(false);

    useEffect(() => {
        if (!isFocused) {
            return;
        }

        if (type === CONST.SEARCH.DATA_TYPES.CHAT) {
            return;
        }
        const newTransactionList: SelectedTransactions = {};
        if (groupBy) {
            data.forEach((transactionGroup) => {
                if (!Object.hasOwn(transactionGroup, 'transactions') || !('transactions' in transactionGroup)) {
                    return;
                }
                transactionGroup.transactions.forEach((transaction) => {
                    if (!Object.keys(selectedTransactions).includes(transaction.transactionID) && !isExportMode) {
                        return;
                    }
                    newTransactionList[transaction.transactionID] = {
                        action: transaction.action,
                        canHold: transaction.canHold,
                        isHeld: isOnHold(transaction),
                        canUnhold: transaction.canUnhold,
                        canChangeReport: canEditFieldOfMoneyRequest(getIOUActionForTransactionID(reportActionsArray, transaction.transactionID), CONST.EDIT_REQUEST_FIELD.REPORT),
                        // eslint-disable-next-line @typescript-eslint/prefer-nullish-coalescing
                        isSelected: isExportMode || selectedTransactions[transaction.transactionID].isSelected,
                        canDelete: transaction.canDelete,
                        reportID: transaction.reportID,
                        policyID: transaction.policyID,
                        amount: transaction.modifiedAmount ?? transaction.amount,
                    };
                });
            });
        } else {
            data.forEach((transaction) => {
                if (!Object.hasOwn(transaction, 'transactionID') || !('transactionID' in transaction)) {
                    return;
                }
                if (!Object.keys(selectedTransactions).includes(transaction.transactionID) && !isExportMode) {
                    return;
                }
                newTransactionList[transaction.transactionID] = {
                    action: transaction.action,
                    canHold: transaction.canHold,
                    isHeld: isOnHold(transaction),
                    canUnhold: transaction.canUnhold,
                    canChangeReport: canEditFieldOfMoneyRequest(getIOUActionForTransactionID(reportActionsArray, transaction.transactionID), CONST.EDIT_REQUEST_FIELD.REPORT),
                    // eslint-disable-next-line @typescript-eslint/prefer-nullish-coalescing
                    isSelected: isExportMode || selectedTransactions[transaction.transactionID].isSelected,
                    canDelete: transaction.canDelete,
                    reportID: transaction.reportID,
                    policyID: transaction.policyID,
                    amount: transaction.modifiedAmount ?? transaction.amount,
                };
            });
        }
        if (isEmptyObject(newTransactionList)) {
            return;
        }

        setSelectedTransactions(newTransactionList, data);

        isRefreshingSelection.current = true;
        // eslint-disable-next-line react-compiler/react-compiler, react-hooks/exhaustive-deps
    }, [data, setSelectedTransactions, isExportMode, isFocused]);

    useEffect(() => {
        if (!isSearchResultsEmpty || prevIsSearchResultEmpty) {
            return;
        }
        turnOffMobileSelectionMode();
    }, [isSearchResultsEmpty, prevIsSearchResultEmpty]);

    useEffect(
        () => () => {
            if (isSearchTopmostFullScreenRoute()) {
                return;
            }
            clearSelectedTransactions();
            turnOffMobileSelectionMode();
        },
        [isFocused, clearSelectedTransactions],
    );

    // When selectedTransactions is updated, we confirm that selection is refreshed
    useEffect(() => {
        isRefreshingSelection.current = false;
    }, [selectedTransactions]);

    useEffect(() => {
        if (!isFocused) {
            return;
        }

        if (!data.length || isRefreshingSelection.current) {
            return;
        }
        const areItemsGrouped = !!groupBy;
        const flattenedItems = areItemsGrouped ? (data as TransactionGroupListItemType[]).flatMap((item) => item.transactions) : data;
        const isAllSelected = flattenedItems.length === Object.keys(selectedTransactions).length;

        setShouldShowExportModeOption(!!(isAllSelected && searchResults?.search?.hasMoreResults));
        if (!isAllSelected) {
            setExportMode(false);
        }
    }, [isFocused, data, searchResults?.search?.hasMoreResults, selectedTransactions, setExportMode, setShouldShowExportModeOption, groupBy]);

    const toggleTransaction = useCallback(
        (item: SearchListItem) => {
            if (isReportActionListItemType(item)) {
                return;
            }
            if (isTaskListItemType(item)) {
                return;
            }
            if (isTransactionListItemType(item)) {
                if (!item.keyForList) {
                    return;
                }
                if (isTransactionPendingDelete(item)) {
                    return;
                }
                setSelectedTransactions(prepareTransactionsList(item, selectedTransactions, reportActionsArray), data);
                return;
            }

            if (item.transactions.some((transaction) => selectedTransactions[transaction.keyForList]?.isSelected)) {
                const reducedSelectedTransactions: SelectedTransactions = {...selectedTransactions};

                item.transactions.forEach((transaction) => {
                    delete reducedSelectedTransactions[transaction.keyForList];
                });

                setSelectedTransactions(reducedSelectedTransactions, data);
                return;
            }

            setSelectedTransactions(
                {
                    ...selectedTransactions,
                    ...Object.fromEntries(
                        item.transactions.filter((t) => !isTransactionPendingDelete(t)).map((transactionItem) => mapTransactionItemToSelectedEntry(transactionItem, reportActionsArray)),
                    ),
                },
                data,
            );
        },
        [data, reportActionsArray, selectedTransactions, setSelectedTransactions],
    );

    const openReport = useCallback(
        (item: SearchListItem) => {
            if (isMobileSelectionModeEnabled) {
                toggleTransaction(item);
                return;
            }

            const isFromSelfDM = item.reportID === CONST.REPORT.UNREPORTED_REPORT_ID;
            const isTransactionItem = isTransactionListItemType(item);

            const reportID =
                isTransactionItem && (!item.isFromOneTransactionReport || isFromSelfDM) && item.transactionThreadReportID !== CONST.REPORT.UNREPORTED_REPORT_ID
                    ? item.transactionThreadReportID
                    : item.reportID;

            if (!reportID) {
                return;
            }

            Performance.markStart(CONST.TIMING.OPEN_REPORT_SEARCH);
            Timing.start(CONST.TIMING.OPEN_REPORT_SEARCH);

            const backTo = Navigation.getActiveRoute();

            if (isTransactionGroupListItemType(item)) {
                Navigation.navigate(ROUTES.SEARCH_MONEY_REQUEST_REPORT.getRoute({reportID, backTo}));
                return;
            }

            // If we're trying to open a legacy transaction without a transaction thread, let's create the thread and navigate the user
            if (isTransactionItem && reportID === CONST.REPORT.UNREPORTED_REPORT_ID) {
                const generatedReportID = generateReportID();
                updateSearchResultsWithTransactionThreadReportID(hash, item.transactionID, generatedReportID);
                Navigation.navigate(
                    ROUTES.SEARCH_REPORT.getRoute({
                        reportID: generatedReportID,
                        backTo,
                        moneyRequestReportActionID: item.moneyRequestReportActionID,
                        transactionID: item.transactionID,
                    }),
                );
                return;
            }

            if (isReportActionListItemType(item)) {
                const reportActionID = item.reportActionID;
                Navigation.navigate(ROUTES.SEARCH_REPORT.getRoute({reportID, reportActionID, backTo}));
                return;
            }

            Navigation.navigate(ROUTES.SEARCH_REPORT.getRoute({reportID, backTo}));
        },
        [hash, isMobileSelectionModeEnabled, toggleTransaction],
    );

    const currentColumns = useMemo(() => {
        if (!searchResults?.data) {
            return [];
        }
        const columns = getColumnsToShow(searchResults?.data);

        return (Object.keys(columns) as SearchColumnType[]).filter((col) => columns[col]);
    }, [searchResults?.data]);

    // Custom animation for fade effect
    const opacity = useSharedValue(1);
    const animatedStyle = useAnimatedStyle(() => ({
        opacity: opacity.get(),
    }));

    const previousColumns = usePrevious(currentColumns);
    const [columnsToShow, setColumnsToShow] = useState<SearchColumnType[]>([]);

    // If columns have changed, trigger an animation before settings columnsToShow to prevent
    // new columns appearing before the fade out animation happens
    useEffect(() => {
        if ((previousColumns && currentColumns && arraysEqual(previousColumns, currentColumns)) || offset === 0 || isSmallScreenWidth) {
            setColumnsToShow(currentColumns);
            return;
        }

        opacity.set(
            withTiming(0, {duration: CONST.SEARCH.ANIMATION.FADE_DURATION}, () => {
                setColumnsToShow(currentColumns);
                opacity.set(withTiming(1, {duration: CONST.SEARCH.ANIMATION.FADE_DURATION}));
            }),
        );
    }, [previousColumns, currentColumns, setColumnsToShow, opacity, offset, isSmallScreenWidth]);

    const isChat = type === CONST.SEARCH.DATA_TYPES.CHAT;
    const isTask = type === CONST.SEARCH.DATA_TYPES.TASK;
    const canSelectMultiple = !isChat && !isTask && (!isSmallScreenWidth || isMobileSelectionModeEnabled);
    const ListItem = getListItem(type, status, groupBy);
    const sortedSelectedData = useMemo(
        () =>
            getSortedSections(type, status, data, localeCompare, sortBy, sortOrder, groupBy).map((item) => {
                const baseKey = isChat
                    ? `${ONYXKEYS.COLLECTION.REPORT_ACTIONS}${(item as ReportActionListItemType).reportActionID}`
                    : `${ONYXKEYS.COLLECTION.TRANSACTION}${(item as TransactionListItemType).transactionID}`;

                // Check if the base key matches the newSearchResultKey (TransactionListItemType)
                const isBaseKeyMatch = baseKey === newSearchResultKey;

                // Check if any transaction within the transactions array (TransactionGroupListItemType) matches the newSearchResultKey
                const isAnyTransactionMatch =
                    !isChat &&
                    (item as TransactionGroupListItemType)?.transactions?.some((transaction) => {
                        const transactionKey = `${ONYXKEYS.COLLECTION.TRANSACTION}${transaction.transactionID}`;
                        return transactionKey === newSearchResultKey;
                    });

                // Determine if either the base key or any transaction key matches
                const shouldAnimateInHighlight = isBaseKeyMatch || isAnyTransactionMatch;

                return mapToItemWithAdditionalInfo(item, selectedTransactions, canSelectMultiple, shouldAnimateInHighlight);
            }),
        [type, status, data, sortBy, sortOrder, groupBy, isChat, newSearchResultKey, selectedTransactions, canSelectMultiple, localeCompare],
    );

    const hasErrors = Object.keys(searchResults?.errors ?? {}).length > 0 && !isOffline;

    useEffect(() => {
        const currentRoute = Navigation.getActiveRouteWithoutParams();

        if ((hasErrors || !searchResults) && currentRoute === '/') {
            // Use requestAnimationFrame to safely update navigation params without overriding the current route
            requestAnimationFrame(() => {
                Navigation.setParams({q: buildCannedSearchQuery()});
            });
        }
    }, [hasErrors, queryJSON, searchResults]);

    const fetchMoreResults = useCallback(() => {
        if (!isFocused || !searchResults?.search?.hasMoreResults || shouldShowLoadingState || shouldShowLoadingMoreItems) {
            return;
        }
        setOffset(offset + CONST.SEARCH.RESULTS_PAGE_SIZE);
    }, [isFocused, offset, searchResults?.search?.hasMoreResults, shouldShowLoadingMoreItems, shouldShowLoadingState]);

    const toggleAllTransactions = useCallback(() => {
        const areItemsGrouped = !!groupBy;
        const totalSelected = Object.keys(selectedTransactions).length;

        if (totalSelected > 0) {
            clearSelectedTransactions();
            return;
        }

        if (areItemsGrouped) {
            setSelectedTransactions(
                Object.fromEntries(
                    (data as TransactionGroupListItemType[]).flatMap((item) =>
                        item.transactions.filter((t) => !isTransactionPendingDelete(t)).map((transactionItem) => mapTransactionItemToSelectedEntry(transactionItem, reportActionsArray)),
                    ),
                ),
                data,
            );

            return;
        }

        setSelectedTransactions(
            Object.fromEntries(
                (data as TransactionListItemType[])
                    .filter((t) => !isTransactionPendingDelete(t))
                    .map((transactionItem) => mapTransactionItemToSelectedEntry(transactionItem, reportActionsArray)),
            ),
            data,
        );
    }, [clearSelectedTransactions, data, groupBy, reportActionsArray, selectedTransactions, setSelectedTransactions]);

    const onLayoutWithScrollRestore = useCallback(() => {
        handleSelectionListScroll(sortedSelectedData, searchListRef.current);
        // Restore scroll position after layout if needed
        // Removed scroll position restoration logic
    }, [handleSelectionListScroll, sortedSelectedData]);

    if (shouldShowLoadingState) {
        return (
            <Animated.View
                entering={FadeIn.duration(CONST.SEARCH.ANIMATION.FADE_DURATION)}
                exiting={FadeOut.duration(CONST.SEARCH.ANIMATION.FADE_DURATION)}
                style={[styles.flex1]}
            >
                <SearchRowSkeleton
                    shouldAnimate
                    containerStyle={shouldUseNarrowLayout && styles.searchListContentContainerStyles}
                />
            </Animated.View>
        );
    }

    if (searchResults === undefined) {
        Log.alert('[Search] Undefined search type');
        return <FullPageOfflineBlockingView>{null}</FullPageOfflineBlockingView>;
    }

    if (hasErrors) {
        return (
            <View style={[shouldUseNarrowLayout ? styles.searchListContentContainerStyles : styles.mt3, styles.flex1]}>
                <FullPageErrorView
                    shouldShow
                    subtitleStyle={styles.textSupporting}
                    title={translate('errorPage.title', {isBreakLine: shouldUseNarrowLayout})}
                    subtitle={translate('errorPage.subtitle')}
                />
            </View>
        );
    }

    const visibleDataLength = data.filter((item) => item.pendingAction !== CONST.RED_BRICK_ROAD_PENDING_ACTION.DELETE || isOffline).length;
    if (shouldShowEmptyState(isDataLoaded, visibleDataLength, searchResults.search.type)) {
        return (
            <View style={[shouldUseNarrowLayout ? styles.searchListContentContainerStyles : styles.mt3, styles.flex1]}>
                <EmptySearchView
                    hash={hash}
                    type={type}
                    groupBy={groupBy}
                    hasResults={searchResults.search.hasResults}
                />
            </View>
        );
    }

    const onSortPress = (column: SearchColumnType, order: SortOrder) => {
        const newQuery = buildSearchQueryString({...queryJSON, sortBy: column, sortOrder: order});
        navigation.setParams({q: newQuery});
    };

    const shouldShowYear = shouldShowYearUtil(searchResults?.data);
    const {shouldShowAmountInWideColumn, shouldShowTaxAmountInWideColumn} = getWideAmountIndicators(searchResults?.data);
    const shouldShowSorting = !groupBy;
    const shouldShowTableHeader = isLargeScreenWidth && !isChat;

    return (
        <SearchScopeProvider isOnSearch>
            <Animated.View
                entering={FadeIn.duration(CONST.SEARCH.ANIMATION.FADE_DURATION)}
                exiting={FadeOut.duration(CONST.SEARCH.ANIMATION.FADE_DURATION)}
                style={[styles.flex1, animatedStyle]}
            >
                <SearchList
                    ref={searchListRef}
                    data={sortedSelectedData}
                    ListItem={ListItem}
                    onSelectRow={openReport}
                    onCheckboxPress={toggleTransaction}
                    onAllCheckboxPress={toggleAllTransactions}
                    canSelectMultiple={canSelectMultiple}
                    shouldPreventLongPressRow={isChat || isTask}
                    SearchTableHeader={
                        !shouldShowTableHeader ? undefined : (
                            <SearchTableHeader
                                canSelectMultiple={canSelectMultiple}
                                metadata={searchResults?.search}
                                onSortPress={onSortPress}
                                sortOrder={sortOrder}
                                sortBy={sortBy}
                                shouldShowYear={shouldShowYear}
                                isAmountColumnWide={shouldShowAmountInWideColumn}
                                isTaxAmountColumnWide={shouldShowTaxAmountInWideColumn}
                                shouldShowSorting={shouldShowSorting}
                                columns={columnsToShow}
                            />
                        )
                    }
                    contentContainerStyle={{...contentContainerStyle, ...styles.pb3}}
                    containerStyle={[styles.pv0, type === CONST.SEARCH.DATA_TYPES.CHAT && !isSmallScreenWidth && styles.pt3]}
                    shouldPreventDefaultFocusOnSelectRow={!canUseTouchScreen()}
                    onScroll={onSearchListScroll}
                    onEndReachedThreshold={0.75}
                    onEndReached={fetchMoreResults}
                    ListFooterComponent={
                        shouldShowLoadingMoreItems ? (
                            <SearchRowSkeleton
                                shouldAnimate
                                fixedNumItems={5}
                            />
                        ) : undefined
                    }
                    queryJSON={queryJSON}
                    columns={columnsToShow}
                    onLayout={onLayoutWithScrollRestore}
                    isMobileSelectionModeEnabled={isMobileSelectionModeEnabled}
                />
            </Animated.View>
        </SearchScopeProvider>
    );
}

Search.displayName = 'Search';

export type {SearchProps};
export default Search;<|MERGE_RESOLUTION|>--- conflicted
+++ resolved
@@ -230,11 +230,7 @@
                 .flatMap((filteredReportActions) => Object.values(filteredReportActions ?? {})),
         [reportActions],
     );
-<<<<<<< HEAD
-    const {translate, formatPhoneNumber} = useLocalize();
-=======
-    const {translate, localeCompare} = useLocalize();
->>>>>>> 3c1d3c53
+    const {translate, localeCompare, formatPhoneNumber} = useLocalize();
     const searchListRef = useRef<SelectionListHandle | null>(null);
 
     const clearTransactionsAndSetHashAndKey = useCallback(() => {
@@ -336,14 +332,9 @@
         if (groupBy && (isChat || isTask)) {
             return [];
         }
-<<<<<<< HEAD
-
-        return getSections(type, searchResults.data, searchResults.search, formatPhoneNumber, groupBy, exportReportActions, currentSearchKey);
-    }, [currentSearchKey, exportReportActions, groupBy, isDataLoaded, searchResults, type, formatPhoneNumber]);
-=======
-        return getSections(type, searchResults.data, searchResults.search, groupBy, exportReportActions, searchKey, archivedReportsIdSet);
-    }, [searchKey, exportReportActions, groupBy, isDataLoaded, searchResults, type, archivedReportsIdSet]);
->>>>>>> 3c1d3c53
+    
+        return getSections(type, searchResults.data, searchResults.search, formatPhoneNumber, groupBy, exportReportActions, searchKey, archivedReportsIdSet);
+    }, [searchKey, exportReportActions, groupBy, isDataLoaded, searchResults, type, archivedReportsIdSet, formatPhoneNumber]);
 
     useEffect(() => {
         /** We only want to display the skeleton for the status filters the first time we load them for a specific data type */
