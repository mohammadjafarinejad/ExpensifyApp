--- conflicted
+++ resolved
@@ -58,14 +58,9 @@
 type SearchProps = {
     queryJSON: SearchQueryJSON;
     onSearchListScroll?: (event: NativeSyntheticEvent<NativeScrollEvent>) => void;
-<<<<<<< HEAD
     contentContainerStyle?: ContentStyle;
-    currentSearchResults?: SearchResults;
-    lastNonEmptySearchResults?: SearchResults;
-=======
-    contentContainerStyle?: StyleProp<ViewStyle>;
+    // contentContainerStyle?: StyleProp<ViewStyle>; // TODO: remove this
     searchResults?: SearchResults;
->>>>>>> 630d3637
     handleSearch: (value: SearchParams) => void;
     isMobileSelectionModeEnabled: boolean;
 };
@@ -527,7 +522,7 @@
     const hasErrors = Object.keys(searchResults?.errors ?? {}).length > 0 && !isOffline;
 
     const fetchMoreResults = useCallback(() => {
-        if (!searchResults?.search?.hasMoreResults || shouldShowLoadingState || shouldShowLoadingMoreItems) {
+        if (!isFocused || !searchResults?.search?.hasMoreResults || shouldShowLoadingState || shouldShowLoadingMoreItems) {
             return;
         }
         setOffset(offset + CONST.SEARCH.RESULTS_PAGE_SIZE);
@@ -608,48 +603,6 @@
         );
     }
 
-<<<<<<< HEAD
-    const fetchMoreResults = () => {
-        if (!isFocused || !searchResults?.search?.hasMoreResults || shouldShowLoadingState || shouldShowLoadingMoreItems) {
-            return;
-        }
-        setOffset(offset + CONST.SEARCH.RESULTS_PAGE_SIZE);
-    };
-
-    const toggleAllTransactions = () => {
-        const areItemsGrouped = !!groupBy;
-        const totalSelected = Object.keys(selectedTransactions).length;
-
-        if (totalSelected > 0) {
-            clearSelectedTransactions();
-            return;
-        }
-
-        if (areItemsGrouped) {
-            setSelectedTransactions(
-                Object.fromEntries(
-                    (data as TransactionGroupListItemType[]).flatMap((item) =>
-                        item.transactions.filter((t) => !isTransactionPendingDelete(t)).map((transactionItem) => mapTransactionItemToSelectedEntry(transactionItem, reportActionsArray)),
-                    ),
-                ),
-                data,
-            );
-
-            return;
-        }
-
-        setSelectedTransactions(
-            Object.fromEntries(
-                (data as TransactionListItemType[])
-                    .filter((t) => !isTransactionPendingDelete(t))
-                    .map((transactionItem) => mapTransactionItemToSelectedEntry(transactionItem, reportActionsArray)),
-            ),
-            data,
-        );
-    };
-
-=======
->>>>>>> 630d3637
     const onSortPress = (column: SearchColumnType, order: SortOrder) => {
         const newQuery = buildSearchQueryString({...queryJSON, sortBy: column, sortOrder: order});
         navigation.setParams({q: newQuery});
