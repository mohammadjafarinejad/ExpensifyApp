import {findFocusedRoute, useFocusEffect, useIsFocused, useNavigation} from '@react-navigation/native';
import type {ContentStyle} from '@shopify/flash-list';
import React, {useCallback, useEffect, useMemo, useRef, useState} from 'react';
import type {NativeScrollEvent, NativeSyntheticEvent} from 'react-native';
import {View} from 'react-native';
import Animated, {FadeIn, FadeOut, useAnimatedStyle, useSharedValue, withTiming} from 'react-native-reanimated';
import FullPageErrorView from '@components/BlockingViews/FullPageErrorView';
import FullPageOfflineBlockingView from '@components/BlockingViews/FullPageOfflineBlockingView';
import SearchTableHeader from '@components/SelectionList/SearchTableHeader';
import type {ReportActionListItemType, SearchListItem, SelectionListHandle, TransactionGroupListItemType, TransactionListItemType} from '@components/SelectionList/types';
import SearchRowSkeleton from '@components/Skeletons/SearchRowSkeleton';
import useCardFeedsForDisplay from '@hooks/useCardFeedsForDisplay';
import useLocalize from '@hooks/useLocalize';
import useNetwork from '@hooks/useNetwork';
import useOnyx from '@hooks/useOnyx';
import usePrevious from '@hooks/usePrevious';
import useResponsiveLayout from '@hooks/useResponsiveLayout';
import useSearchHighlightAndScroll from '@hooks/useSearchHighlightAndScroll';
import useThemeStyles from '@hooks/useThemeStyles';
import {turnOffMobileSelectionMode, turnOnMobileSelectionMode} from '@libs/actions/MobileSelectionMode';
import {openSearch, updateSearchResultsWithTransactionThreadReportID} from '@libs/actions/Search';
import Timing from '@libs/actions/Timing';
import {canUseTouchScreen} from '@libs/DeviceCapabilities';
import Log from '@libs/Log';
import isSearchTopmostFullScreenRoute from '@libs/Navigation/helpers/isSearchTopmostFullScreenRoute';
import type {PlatformStackNavigationProp} from '@libs/Navigation/PlatformStackNavigation/types';
import Performance from '@libs/Performance';
import {getIOUActionForTransactionID, getOriginalMessage, getReportAction, isExportIntegrationAction, isIntegrationMessageAction, isMoneyRequestAction} from '@libs/ReportActionsUtils';
import {canEditFieldOfMoneyRequest, generateReportID} from '@libs/ReportUtils';
import {buildCannedSearchQuery, buildSearchQueryString} from '@libs/SearchQueryUtils';
import {
    getColumnsToShow,
    getListItem,
    getSections,
    getSortedSections,
    getSuggestedSearches,
    getWideAmountIndicators,
    isReportActionListItemType,
    isSearchDataLoaded,
    isSearchResultsEmpty as isSearchResultsEmptyUtil,
    isTaskListItemType,
    isTransactionGroupListItemType,
    isTransactionListItemType,
    shouldShowEmptyState,
    shouldShowYear as shouldShowYearUtil,
} from '@libs/SearchUIUtils';
import type {SearchKey} from '@libs/SearchUIUtils';
import {isOnHold, isTransactionPendingDelete} from '@libs/TransactionUtils';
import Navigation, {navigationRef} from '@navigation/Navigation';
import type {SearchFullscreenNavigatorParamList} from '@navigation/types';
import EmptySearchView from '@pages/Search/EmptySearchView';
import CONST from '@src/CONST';
import NAVIGATORS from '@src/NAVIGATORS';
import ONYXKEYS from '@src/ONYXKEYS';
import ROUTES from '@src/ROUTES';
import SCREENS from '@src/SCREENS';
import type {ReportAction} from '@src/types/onyx';
import type SearchResults from '@src/types/onyx/SearchResults';
import {isEmptyObject} from '@src/types/utils/EmptyObject';
import arraysEqual from '@src/utils/arraysEqual';
import {useSearchContext} from './SearchContext';
import SearchList from './SearchList';
import SearchScopeProvider from './SearchScopeProvider';
import type {SearchColumnType, SearchParams, SearchQueryJSON, SelectedTransactionInfo, SelectedTransactions, SortOrder} from './types';

type SearchProps = {
    queryJSON: SearchQueryJSON;
    onSearchListScroll?: (event: NativeSyntheticEvent<NativeScrollEvent>) => void;
    contentContainerStyle?: ContentStyle;
    searchResults?: SearchResults;
    handleSearch: (value: SearchParams) => void;
    isMobileSelectionModeEnabled: boolean;
};

function mapTransactionItemToSelectedEntry(item: TransactionListItemType, reportActions: ReportAction[]): [string, SelectedTransactionInfo] {
    return [
        item.keyForList,
        {
            isSelected: true,
            canDelete: item.canDelete,
            canHold: item.canHold,
            isHeld: isOnHold(item),
            canUnhold: item.canUnhold,
            canChangeReport: canEditFieldOfMoneyRequest(getIOUActionForTransactionID(reportActions, item.transactionID), CONST.EDIT_REQUEST_FIELD.REPORT),
            action: item.action,
            reportID: item.reportID,
            policyID: item.policyID,
            amount: item.modifiedAmount ?? item.amount,
        },
    ];
}

function mapToTransactionItemWithAdditionalInfo(item: TransactionListItemType, selectedTransactions: SelectedTransactions, canSelectMultiple: boolean, shouldAnimateInHighlight: boolean) {
    return {...item, shouldAnimateInHighlight, isSelected: selectedTransactions[item.keyForList]?.isSelected && canSelectMultiple};
}

function mapToItemWithAdditionalInfo(item: SearchListItem, selectedTransactions: SelectedTransactions, canSelectMultiple: boolean, shouldAnimateInHighlight: boolean) {
    if (isTaskListItemType(item)) {
        return {
            ...item,
            shouldAnimateInHighlight,
        };
    }

    if (isReportActionListItemType(item)) {
        return {
            ...item,
            shouldAnimateInHighlight,
        };
    }

    return isTransactionListItemType(item)
        ? mapToTransactionItemWithAdditionalInfo(item, selectedTransactions, canSelectMultiple, shouldAnimateInHighlight)
        : {
              ...item,
              shouldAnimateInHighlight,
              transactions: item.transactions?.map((transaction) => mapToTransactionItemWithAdditionalInfo(transaction, selectedTransactions, canSelectMultiple, shouldAnimateInHighlight)),
              isSelected:
                  item?.transactions?.length > 0 &&
                  item.transactions?.filter((t) => !isTransactionPendingDelete(t)).every((transaction) => selectedTransactions[transaction.keyForList]?.isSelected && canSelectMultiple),
          };
}

function prepareTransactionsList(item: TransactionListItemType, selectedTransactions: SelectedTransactions, reportActions: ReportAction[]) {
    if (selectedTransactions[item.keyForList]?.isSelected) {
        const {[item.keyForList]: omittedTransaction, ...transactions} = selectedTransactions;

        return transactions;
    }

    return {
        ...selectedTransactions,
        [item.keyForList]: {
            isSelected: true,
            canDelete: item.canDelete,
            canHold: item.canHold,
            isHeld: isOnHold(item),
            canUnhold: item.canUnhold,
            canChangeReport: canEditFieldOfMoneyRequest(getIOUActionForTransactionID(reportActions, item.transactionID), CONST.EDIT_REQUEST_FIELD.REPORT),
            action: item.action,
            reportID: item.reportID,
            policyID: item.policyID,
            amount: Math.abs(item.modifiedAmount || item.amount),
        },
    };
}

function Search({queryJSON, searchResults, onSearchListScroll, contentContainerStyle, handleSearch, isMobileSelectionModeEnabled}: SearchProps) {
    const {isOffline} = useNetwork();
    const {shouldUseNarrowLayout} = useResponsiveLayout();
    const styles = useThemeStyles();
    // We need to use isSmallScreenWidth instead of shouldUseNarrowLayout for enabling the selection mode on small screens only
    // eslint-disable-next-line rulesdir/prefer-shouldUseNarrowLayout-instead-of-isSmallScreenWidth
    const {isSmallScreenWidth, isLargeScreenWidth} = useResponsiveLayout();
    const navigation = useNavigation<PlatformStackNavigationProp<SearchFullscreenNavigatorParamList>>();
    const isFocused = useIsFocused();
    const {
        setCurrentSearchHashAndKey,
        setSelectedTransactions,
        selectedTransactions,
        clearSelectedTransactions,
        shouldTurnOffSelectionMode,
        setShouldShowFiltersBarLoading,
        lastSearchType,
        setShouldShowExportModeOption,
        isExportMode,
        setExportMode,
    } = useSearchContext();
    const [offset, setOffset] = useState(0);

    const [transactions] = useOnyx(ONYXKEYS.COLLECTION.TRANSACTION, {canBeMissing: true});
    const previousTransactions = usePrevious(transactions);
    const [reportActions] = useOnyx(ONYXKEYS.COLLECTION.REPORT_ACTIONS, {canBeMissing: true});
    // Create a selector for only the reportActions needed to determine if a report has been exported or not, grouped by report
    const [exportReportActions] = useOnyx(ONYXKEYS.COLLECTION.REPORT_ACTIONS, {
        canEvict: false,
        canBeMissing: true,
        selector: (allReportActions) => {
            return Object.fromEntries(
                Object.entries(allReportActions ?? {}).map(([reportID, reportActionsGroup]) => {
                    const filteredReportActions = Object.values(reportActionsGroup ?? {}).filter((action) => isExportIntegrationAction(action) || isIntegrationMessageAction(action));
                    return [reportID, filteredReportActions];
                }),
            );
        },
    });
    const {defaultCardFeed} = useCardFeedsForDisplay();
    const [accountID] = useOnyx(ONYXKEYS.SESSION, {canBeMissing: false, selector: (s) => s?.accountID});
    const suggestedSearches = useMemo(() => getSuggestedSearches(defaultCardFeed?.id, accountID), [defaultCardFeed?.id, accountID]);

    const {type, status, sortBy, sortOrder, hash, groupBy} = queryJSON;
    const searchKey = useMemo(() => Object.values(suggestedSearches).find((search) => search.hash === hash)?.key, [suggestedSearches, hash]);

    const shouldCalculateTotals = useMemo(() => {
        if (offset !== 0) {
            return false;
        }
        if (!searchKey) {
            return false;
        }
        const eligibleSearchKeys: Partial<SearchKey[]> = [CONST.SEARCH.SEARCH_KEYS.STATEMENTS, CONST.SEARCH.SEARCH_KEYS.UNAPPROVED_CASH, CONST.SEARCH.SEARCH_KEYS.UNAPPROVED_CARD];
        return eligibleSearchKeys.includes(searchKey);
    }, [offset, searchKey]);

    const previousReportActions = usePrevious(reportActions);
    const reportActionsArray = useMemo(
        () =>
            Object.values(reportActions ?? {})
                .filter((reportAction) => !!reportAction)
                .flatMap((filteredReportActions) => Object.values(filteredReportActions ?? {})),
        [reportActions],
    );
    const {translate, localeCompare} = useLocalize();
    const searchListRef = useRef<SelectionListHandle | null>(null);

    useFocusEffect(
        useCallback(() => {
            clearSelectedTransactions(hash);
            setCurrentSearchHashAndKey(hash, searchKey);
        }, [hash, searchKey, clearSelectedTransactions, setCurrentSearchHashAndKey]),
    );

    const isSearchResultsEmpty = !searchResults?.data || isSearchResultsEmptyUtil(searchResults);

    useEffect(() => {
        if (!isFocused) {
            return;
        }

        const selectedKeys = Object.keys(selectedTransactions).filter((transactionKey) => selectedTransactions[transactionKey]);
        if (selectedKeys.length === 0 && isMobileSelectionModeEnabled && shouldTurnOffSelectionMode) {
            turnOffMobileSelectionMode();
        }

        // We don't want to run the effect on isFocused change as we only need it to early return when it is false.
        // eslint-disable-next-line react-compiler/react-compiler
        // eslint-disable-next-line react-hooks/exhaustive-deps
    }, [selectedTransactions, isMobileSelectionModeEnabled, shouldTurnOffSelectionMode]);

    useEffect(() => {
        if (!isFocused) {
            return;
        }

        const selectedKeys = Object.keys(selectedTransactions).filter((transactionKey) => selectedTransactions[transactionKey]);
        if (!isSmallScreenWidth) {
            if (selectedKeys.length === 0 && isMobileSelectionModeEnabled) {
                turnOffMobileSelectionMode();
            }
            return;
        }
        if (selectedKeys.length > 0 && !isMobileSelectionModeEnabled && !isSearchResultsEmpty) {
            turnOnMobileSelectionMode();
        }
        // eslint-disable-next-line react-compiler/react-compiler
        // eslint-disable-next-line react-hooks/exhaustive-deps
    }, [isSmallScreenWidth, selectedTransactions, isMobileSelectionModeEnabled]);

    useEffect(() => {
        const focusedRoute = findFocusedRoute(navigationRef.getRootState());
        const isMigratedModalDisplayed = focusedRoute?.name === NAVIGATORS.MIGRATED_USER_MODAL_NAVIGATOR || focusedRoute?.name === SCREENS.MIGRATED_USER_WELCOME_MODAL.ROOT;

        if ((!isFocused && !isMigratedModalDisplayed) || isOffline) {
            return;
        }

<<<<<<< HEAD
        const results = searchResults ? getSections(type, searchResults.data, searchResults.search, groupBy).map((element) => element?.reportID ?? CONST.REPORT.DEFAULT_REPORT_ID) : [];
        handleSearch({queryJSON, offset, prevReports: results});
=======
        handleSearch({queryJSON, searchKey, offset, shouldCalculateTotals});
>>>>>>> 60677bcb
        // We don't need to run the effect on change of isFocused.
        // eslint-disable-next-line react-compiler/react-compiler
        // eslint-disable-next-line react-hooks/exhaustive-deps
    }, [handleSearch, isOffline, offset, queryJSON, searchKey, shouldCalculateTotals]);

    useEffect(() => {
        openSearch();
    }, []);

    const {newSearchResultKey, handleSelectionListScroll} = useSearchHighlightAndScroll({
        searchResults,
        transactions,
        previousTransactions,
        queryJSON,
        searchKey,
        offset,
        shouldCalculateTotals,
        reportActions,
        previousReportActions,
    });

    // There's a race condition in Onyx which makes it return data from the previous Search, so in addition to checking that the data is loaded
    // we also need to check that the searchResults matches the type and status of the current search
    const isDataLoaded = isSearchDataLoaded(searchResults, queryJSON);

    const shouldShowLoadingState = !isOffline && (!isDataLoaded || (!!searchResults?.search.isLoading && Array.isArray(searchResults?.data) && searchResults?.data.length === 0));
    const shouldShowLoadingMoreItems = !shouldShowLoadingState && searchResults?.search?.isLoading && searchResults?.search?.offset > 0;
    const prevIsSearchResultEmpty = usePrevious(isSearchResultsEmpty);

    const data = useMemo(() => {
        if (searchResults === undefined || !isDataLoaded) {
            return [];
        }

        // Group-by option cannot be used for chats or tasks
        const isChat = type === CONST.SEARCH.DATA_TYPES.CHAT;
        const isTask = type === CONST.SEARCH.DATA_TYPES.TASK;
        if (groupBy && (isChat || isTask)) {
            return [];
        }

        return getSections(type, searchResults.data, searchResults.search, groupBy, exportReportActions, searchKey);
    }, [searchKey, exportReportActions, groupBy, isDataLoaded, searchResults, type]);

    useEffect(() => {
        /** We only want to display the skeleton for the status filters the first time we load them for a specific data type */
        setShouldShowFiltersBarLoading(shouldShowLoadingState && lastSearchType !== type);
    }, [lastSearchType, setShouldShowFiltersBarLoading, shouldShowLoadingState, type]);

    // When new data load, selectedTransactions is updated in next effect. We use this flag to whether selection is updated
    const isRefreshingSelection = useRef(false);

    useEffect(() => {
        if (!isFocused) {
            return;
        }

        if (type === CONST.SEARCH.DATA_TYPES.CHAT) {
            return;
        }
        const newTransactionList: SelectedTransactions = {};
        if (groupBy) {
            data.forEach((transactionGroup) => {
                if (!Object.hasOwn(transactionGroup, 'transactions') || !('transactions' in transactionGroup)) {
                    return;
                }
                transactionGroup.transactions.forEach((transaction) => {
                    if (!Object.keys(selectedTransactions).includes(transaction.transactionID) && !isExportMode) {
                        return;
                    }
                    newTransactionList[transaction.transactionID] = {
                        action: transaction.action,
                        canHold: transaction.canHold,
                        isHeld: isOnHold(transaction),
                        canUnhold: transaction.canUnhold,
                        canChangeReport: canEditFieldOfMoneyRequest(getIOUActionForTransactionID(reportActionsArray, transaction.transactionID), CONST.EDIT_REQUEST_FIELD.REPORT),
                        // eslint-disable-next-line @typescript-eslint/prefer-nullish-coalescing
                        isSelected: isExportMode || selectedTransactions[transaction.transactionID].isSelected,
                        canDelete: transaction.canDelete,
                        reportID: transaction.reportID,
                        policyID: transaction.policyID,
                        amount: transaction.modifiedAmount ?? transaction.amount,
                    };
                });
            });
        } else {
            data.forEach((transaction) => {
                if (!Object.hasOwn(transaction, 'transactionID') || !('transactionID' in transaction)) {
                    return;
                }
                if (!Object.keys(selectedTransactions).includes(transaction.transactionID) && !isExportMode) {
                    return;
                }
                newTransactionList[transaction.transactionID] = {
                    action: transaction.action,
                    canHold: transaction.canHold,
                    isHeld: isOnHold(transaction),
                    canUnhold: transaction.canUnhold,
                    canChangeReport: canEditFieldOfMoneyRequest(getIOUActionForTransactionID(reportActionsArray, transaction.transactionID), CONST.EDIT_REQUEST_FIELD.REPORT),
                    // eslint-disable-next-line @typescript-eslint/prefer-nullish-coalescing
                    isSelected: isExportMode || selectedTransactions[transaction.transactionID].isSelected,
                    canDelete: transaction.canDelete,
                    reportID: transaction.reportID,
                    policyID: transaction.policyID,
                    amount: transaction.modifiedAmount ?? transaction.amount,
                };
            });
        }
        if (isEmptyObject(newTransactionList)) {
            return;
        }

        setSelectedTransactions(newTransactionList, data);

        isRefreshingSelection.current = true;
        // eslint-disable-next-line react-compiler/react-compiler, react-hooks/exhaustive-deps
    }, [data, setSelectedTransactions, isExportMode, isFocused]);

    useEffect(() => {
        if (!isSearchResultsEmpty || prevIsSearchResultEmpty) {
            return;
        }
        turnOffMobileSelectionMode();
    }, [isSearchResultsEmpty, prevIsSearchResultEmpty]);

    useEffect(
        () => () => {
            if (isSearchTopmostFullScreenRoute()) {
                return;
            }
            clearSelectedTransactions();
            turnOffMobileSelectionMode();
        },
        [isFocused, clearSelectedTransactions],
    );

    // When selectedTransactions is updated, we confirm that selection is refreshed
    useEffect(() => {
        isRefreshingSelection.current = false;
    }, [selectedTransactions]);

    useEffect(() => {
        if (!isFocused) {
            return;
        }

        if (!data.length || isRefreshingSelection.current) {
            return;
        }
        const areItemsGrouped = !!groupBy;
        const flattenedItems = areItemsGrouped ? (data as TransactionGroupListItemType[]).flatMap((item) => item.transactions) : data;
        const isAllSelected = flattenedItems.length === Object.keys(selectedTransactions).length;

        setShouldShowExportModeOption(!!(isAllSelected && searchResults?.search?.hasMoreResults));
        if (!isAllSelected) {
            setExportMode(false);
        }
    }, [isFocused, data, searchResults?.search?.hasMoreResults, selectedTransactions, setExportMode, setShouldShowExportModeOption, groupBy]);

    const toggleTransaction = useCallback(
        (item: SearchListItem) => {
            if (isReportActionListItemType(item)) {
                return;
            }
            if (isTaskListItemType(item)) {
                return;
            }
            if (isTransactionListItemType(item)) {
                if (!item.keyForList) {
                    return;
                }
                if (isTransactionPendingDelete(item)) {
                    return;
                }
                setSelectedTransactions(prepareTransactionsList(item, selectedTransactions, reportActionsArray), data);
                return;
            }

            if (item.transactions.some((transaction) => selectedTransactions[transaction.keyForList]?.isSelected)) {
                const reducedSelectedTransactions: SelectedTransactions = {...selectedTransactions};

                item.transactions.forEach((transaction) => {
                    delete reducedSelectedTransactions[transaction.keyForList];
                });

                setSelectedTransactions(reducedSelectedTransactions, data);
                return;
            }

            setSelectedTransactions(
                {
                    ...selectedTransactions,
                    ...Object.fromEntries(
                        item.transactions.filter((t) => !isTransactionPendingDelete(t)).map((transactionItem) => mapTransactionItemToSelectedEntry(transactionItem, reportActionsArray)),
                    ),
                },
                data,
            );
        },
        [data, reportActionsArray, selectedTransactions, setSelectedTransactions],
    );

    const openReport = useCallback(
        (item: SearchListItem) => {
            if (isMobileSelectionModeEnabled) {
                toggleTransaction(item);
                return;
            }

            const isFromSelfDM = item.reportID === CONST.REPORT.UNREPORTED_REPORT_ID;
            const isTransactionItem = isTransactionListItemType(item);
            const backTo = Navigation.getActiveRoute();

            // If we're trying to open a legacy transaction without a transaction thread, let's create the thread and navigate the user
            if (isTransactionItem && item.transactionThreadReportID === CONST.REPORT.UNREPORTED_REPORT_ID) {
                const transactionThreadReportID = generateReportID();
                const reportAction = getReportAction(item.reportID, item.moneyRequestReportActionID);
                const iouReportID = isMoneyRequestAction(reportAction) ? getOriginalMessage(reportAction)?.IOUReportID : undefined;

                updateSearchResultsWithTransactionThreadReportID(hash, item.transactionID, transactionThreadReportID);
                Navigation.navigate(
                    ROUTES.SEARCH_REPORT.getRoute({
                        reportID: transactionThreadReportID,
                        backTo,
                        moneyRequestReportActionID: item.moneyRequestReportActionID,
                        transactionID: item.transactionID,
                        iouReportID,
                    }),
                );
                return;
            }

            const reportID =
                isTransactionItem && (!item.isFromOneTransactionReport || isFromSelfDM) && item.transactionThreadReportID !== CONST.REPORT.UNREPORTED_REPORT_ID
                    ? item.transactionThreadReportID
                    : item.reportID;

            if (!reportID) {
                return;
            }

            Performance.markStart(CONST.TIMING.OPEN_REPORT_SEARCH);
            Timing.start(CONST.TIMING.OPEN_REPORT_SEARCH);

            if (isTransactionGroupListItemType(item)) {
                Navigation.navigate(ROUTES.SEARCH_MONEY_REQUEST_REPORT.getRoute({reportID, backTo}));
                return;
            }

            if (isReportActionListItemType(item)) {
                const reportActionID = item.reportActionID;
                Navigation.navigate(ROUTES.SEARCH_REPORT.getRoute({reportID, reportActionID, backTo}));
                return;
            }

            Navigation.navigate(ROUTES.SEARCH_REPORT.getRoute({reportID, backTo}));
        },
        [hash, isMobileSelectionModeEnabled, toggleTransaction],
    );

    const currentColumns = useMemo(() => {
        if (!searchResults?.data) {
            return [];
        }
        const columns = getColumnsToShow(searchResults?.data);

        return (Object.keys(columns) as SearchColumnType[]).filter((col) => columns[col]);
    }, [searchResults?.data]);

    // Custom animation for fade effect
    const opacity = useSharedValue(1);
    const animatedStyle = useAnimatedStyle(() => ({
        opacity: opacity.get(),
    }));

    const previousColumns = usePrevious(currentColumns);
    const [columnsToShow, setColumnsToShow] = useState<SearchColumnType[]>([]);

    // If columns have changed, trigger an animation before settings columnsToShow to prevent
    // new columns appearing before the fade out animation happens
    useEffect(() => {
        if ((previousColumns && currentColumns && arraysEqual(previousColumns, currentColumns)) || offset === 0 || isSmallScreenWidth) {
            setColumnsToShow(currentColumns);
            return;
        }

        opacity.set(
            withTiming(0, {duration: CONST.SEARCH.ANIMATION.FADE_DURATION}, () => {
                setColumnsToShow(currentColumns);
                opacity.set(withTiming(1, {duration: CONST.SEARCH.ANIMATION.FADE_DURATION}));
            }),
        );
    }, [previousColumns, currentColumns, setColumnsToShow, opacity, offset, isSmallScreenWidth]);

    const isChat = type === CONST.SEARCH.DATA_TYPES.CHAT;
    const isTask = type === CONST.SEARCH.DATA_TYPES.TASK;
    const canSelectMultiple = !isChat && !isTask && (!isSmallScreenWidth || isMobileSelectionModeEnabled);
    const ListItem = getListItem(type, status, groupBy);
    const sortedSelectedData = useMemo(
        () =>
            getSortedSections(type, status, data, localeCompare, sortBy, sortOrder, groupBy).map((item) => {
                const baseKey = isChat
                    ? `${ONYXKEYS.COLLECTION.REPORT_ACTIONS}${(item as ReportActionListItemType).reportActionID}`
                    : `${ONYXKEYS.COLLECTION.TRANSACTION}${(item as TransactionListItemType).transactionID}`;

                // Check if the base key matches the newSearchResultKey (TransactionListItemType)
                const isBaseKeyMatch = baseKey === newSearchResultKey;

                // Check if any transaction within the transactions array (TransactionGroupListItemType) matches the newSearchResultKey
                const isAnyTransactionMatch =
                    !isChat &&
                    (item as TransactionGroupListItemType)?.transactions?.some((transaction) => {
                        const transactionKey = `${ONYXKEYS.COLLECTION.TRANSACTION}${transaction.transactionID}`;
                        return transactionKey === newSearchResultKey;
                    });

                // Determine if either the base key or any transaction key matches
                const shouldAnimateInHighlight = isBaseKeyMatch || isAnyTransactionMatch;

                return mapToItemWithAdditionalInfo(item, selectedTransactions, canSelectMultiple, shouldAnimateInHighlight);
            }),
        [type, status, data, sortBy, sortOrder, groupBy, isChat, newSearchResultKey, selectedTransactions, canSelectMultiple, localeCompare],
    );

    const hasErrors = Object.keys(searchResults?.errors ?? {}).length > 0 && !isOffline;

    useEffect(() => {
        const currentRoute = Navigation.getActiveRouteWithoutParams();

        if ((hasErrors || !searchResults) && currentRoute === '/') {
            // Use requestAnimationFrame to safely update navigation params without overriding the current route
            requestAnimationFrame(() => {
                Navigation.setParams({q: buildCannedSearchQuery()});
            });
        }
    }, [hasErrors, queryJSON, searchResults]);

    const fetchMoreResults = useCallback(() => {
        if (!isFocused || !searchResults?.search?.hasMoreResults || shouldShowLoadingState || shouldShowLoadingMoreItems) {
            return;
        }
        setOffset(offset + CONST.SEARCH.RESULTS_PAGE_SIZE);
    }, [isFocused, offset, searchResults?.search?.hasMoreResults, shouldShowLoadingMoreItems, shouldShowLoadingState]);

    const toggleAllTransactions = useCallback(() => {
        const areItemsGrouped = !!groupBy;
        const totalSelected = Object.keys(selectedTransactions).length;

        if (totalSelected > 0) {
            clearSelectedTransactions();
            return;
        }

        if (areItemsGrouped) {
            setSelectedTransactions(
                Object.fromEntries(
                    (data as TransactionGroupListItemType[]).flatMap((item) =>
                        item.transactions.filter((t) => !isTransactionPendingDelete(t)).map((transactionItem) => mapTransactionItemToSelectedEntry(transactionItem, reportActionsArray)),
                    ),
                ),
                data,
            );

            return;
        }

        setSelectedTransactions(
            Object.fromEntries(
                (data as TransactionListItemType[])
                    .filter((t) => !isTransactionPendingDelete(t))
                    .map((transactionItem) => mapTransactionItemToSelectedEntry(transactionItem, reportActionsArray)),
            ),
            data,
        );
    }, [clearSelectedTransactions, data, groupBy, reportActionsArray, selectedTransactions, setSelectedTransactions]);

    const onLayoutWithScrollRestore = useCallback(() => {
        handleSelectionListScroll(sortedSelectedData, searchListRef.current);
        // Restore scroll position after layout if needed
        // Removed scroll position restoration logic
    }, [handleSelectionListScroll, sortedSelectedData]);

    if (shouldShowLoadingState) {
        return (
            <Animated.View
                entering={FadeIn.duration(CONST.SEARCH.ANIMATION.FADE_DURATION)}
                exiting={FadeOut.duration(CONST.SEARCH.ANIMATION.FADE_DURATION)}
                style={[styles.flex1]}
            >
                <SearchRowSkeleton
                    shouldAnimate
                    containerStyle={shouldUseNarrowLayout && styles.searchListContentContainerStyles}
                />
            </Animated.View>
        );
    }

    if (searchResults === undefined) {
        Log.alert('[Search] Undefined search type');
        return <FullPageOfflineBlockingView>{null}</FullPageOfflineBlockingView>;
    }

    if (hasErrors) {
        return (
            <View style={[shouldUseNarrowLayout ? styles.searchListContentContainerStyles : styles.mt3, styles.flex1]}>
                <FullPageErrorView
                    shouldShow
                    subtitleStyle={styles.textSupporting}
                    title={translate('errorPage.title', {isBreakLine: shouldUseNarrowLayout})}
                    subtitle={translate('errorPage.subtitle')}
                />
            </View>
        );
    }

    const visibleDataLength = data.filter((item) => item.pendingAction !== CONST.RED_BRICK_ROAD_PENDING_ACTION.DELETE || isOffline).length;
    if (shouldShowEmptyState(isDataLoaded, visibleDataLength, searchResults.search.type)) {
        return (
            <View style={[shouldUseNarrowLayout ? styles.searchListContentContainerStyles : styles.mt3, styles.flex1]}>
                <EmptySearchView
                    hash={hash}
                    type={type}
                    groupBy={groupBy}
                    hasResults={searchResults.search.hasResults}
                />
            </View>
        );
    }

    const onSortPress = (column: SearchColumnType, order: SortOrder) => {
        const newQuery = buildSearchQueryString({...queryJSON, sortBy: column, sortOrder: order});
        navigation.setParams({q: newQuery});
    };

    const shouldShowYear = shouldShowYearUtil(searchResults?.data);
    const {shouldShowAmountInWideColumn, shouldShowTaxAmountInWideColumn} = getWideAmountIndicators(searchResults?.data);
    const shouldShowSorting = !Array.isArray(status) && !groupBy;
    const shouldShowTableHeader = isLargeScreenWidth && !isChat;

    return (
        <SearchScopeProvider isOnSearch>
            <Animated.View
                entering={FadeIn.duration(CONST.SEARCH.ANIMATION.FADE_DURATION)}
                exiting={FadeOut.duration(CONST.SEARCH.ANIMATION.FADE_DURATION)}
                style={[styles.flex1, animatedStyle]}
            >
                <SearchList
                    ref={searchListRef}
                    data={sortedSelectedData}
                    ListItem={ListItem}
                    onSelectRow={openReport}
                    onCheckboxPress={toggleTransaction}
                    onAllCheckboxPress={toggleAllTransactions}
                    canSelectMultiple={canSelectMultiple}
                    shouldPreventLongPressRow={isChat || isTask}
                    SearchTableHeader={
                        !shouldShowTableHeader ? undefined : (
                            <SearchTableHeader
                                canSelectMultiple={canSelectMultiple}
                                metadata={searchResults?.search}
                                onSortPress={onSortPress}
                                sortOrder={sortOrder}
                                sortBy={sortBy}
                                shouldShowYear={shouldShowYear}
                                isAmountColumnWide={shouldShowAmountInWideColumn}
                                isTaxAmountColumnWide={shouldShowTaxAmountInWideColumn}
                                shouldShowSorting={shouldShowSorting}
                                columns={columnsToShow}
                            />
                        )
                    }
                    contentContainerStyle={{...contentContainerStyle, ...styles.pb3}}
                    containerStyle={[styles.pv0, type === CONST.SEARCH.DATA_TYPES.CHAT && !isSmallScreenWidth && styles.pt3]}
                    shouldPreventDefaultFocusOnSelectRow={!canUseTouchScreen()}
                    onScroll={onSearchListScroll}
                    onEndReachedThreshold={0.75}
                    onEndReached={fetchMoreResults}
                    ListFooterComponent={
                        shouldShowLoadingMoreItems ? (
                            <SearchRowSkeleton
                                shouldAnimate
                                fixedNumItems={5}
                            />
                        ) : undefined
                    }
                    queryJSON={queryJSON}
                    columns={columnsToShow}
                    onLayout={onLayoutWithScrollRestore}
                    isMobileSelectionModeEnabled={isMobileSelectionModeEnabled}
                />
            </Animated.View>
        </SearchScopeProvider>
    );
}

Search.displayName = 'Search';

export type {SearchProps};
export default Search;<|MERGE_RESOLUTION|>--- conflicted
+++ resolved
@@ -264,12 +264,8 @@
             return;
         }
 
-<<<<<<< HEAD
         const results = searchResults ? getSections(type, searchResults.data, searchResults.search, groupBy).map((element) => element?.reportID ?? CONST.REPORT.DEFAULT_REPORT_ID) : [];
-        handleSearch({queryJSON, offset, prevReports: results});
-=======
-        handleSearch({queryJSON, searchKey, offset, shouldCalculateTotals});
->>>>>>> 60677bcb
+        handleSearch({queryJSON, searchKey, offset, shouldCalculateTotals, prevReports: results});
         // We don't need to run the effect on change of isFocused.
         // eslint-disable-next-line react-compiler/react-compiler
         // eslint-disable-next-line react-hooks/exhaustive-deps
