import {findFocusedRoute, useFocusEffect, useIsFocused, useNavigation} from '@react-navigation/native';
import type {ContentStyle} from '@shopify/flash-list';
import React, {useCallback, useEffect, useMemo, useRef, useState} from 'react';
import type {NativeScrollEvent, NativeSyntheticEvent, ViewToken} from 'react-native';
import {View} from 'react-native';
import FullPageErrorView from '@components/BlockingViews/FullPageErrorView';
import FullPageOfflineBlockingView from '@components/BlockingViews/FullPageOfflineBlockingView';
import SearchTableHeader from '@components/SelectionList/SearchTableHeader';
import type {ReportActionListItemType, SearchListItem, SelectionListHandle, TransactionGroupListItemType, TransactionListItemType} from '@components/SelectionList/types';
import SearchRowSkeleton from '@components/Skeletons/SearchRowSkeleton';
import useCardFeedsForDisplay from '@hooks/useCardFeedsForDisplay';
import useLocalize from '@hooks/useLocalize';
import useNetwork from '@hooks/useNetwork';
import useOnyx from '@hooks/useOnyx';
import usePrevious from '@hooks/usePrevious';
import useResponsiveLayout from '@hooks/useResponsiveLayout';
import useSearchHighlightAndScroll from '@hooks/useSearchHighlightAndScroll';
import useThemeStyles from '@hooks/useThemeStyles';
import {turnOffMobileSelectionMode, turnOnMobileSelectionMode} from '@libs/actions/MobileSelectionMode';
import {openSearch, updateSearchResultsWithTransactionThreadReportID} from '@libs/actions/Search';
import Timing from '@libs/actions/Timing';
import {canUseTouchScreen} from '@libs/DeviceCapabilities';
import Log from '@libs/Log';
import isSearchTopmostFullScreenRoute from '@libs/Navigation/helpers/isSearchTopmostFullScreenRoute';
import type {PlatformStackNavigationProp} from '@libs/Navigation/PlatformStackNavigation/types';
import Performance from '@libs/Performance';
import {getIOUActionForTransactionID, isExportIntegrationAction, isIntegrationMessageAction} from '@libs/ReportActionsUtils';
import {canEditFieldOfMoneyRequest, generateReportID, isArchivedReport} from '@libs/ReportUtils';
import {buildSearchQueryString} from '@libs/SearchQueryUtils';
import {
    getListItem,
    getSections,
    getSortedSections,
    getSuggestedSearches,
    getWideAmountIndicators,
    isReportActionListItemType,
    isSearchDataLoaded,
    isSearchResultsEmpty as isSearchResultsEmptyUtil,
    isTaskListItemType,
    isTransactionGroupListItemType,
    isTransactionListItemType,
    shouldShowEmptyState,
    shouldShowYear as shouldShowYearUtil,
} from '@libs/SearchUIUtils';
<<<<<<< HEAD
import type {SearchKey} from '@libs/SearchUIUtils';
=======
import type {ArchivedReportsIDSet} from '@libs/SearchUIUtils';
>>>>>>> 4b22ec27
import {isOnHold, isTransactionPendingDelete} from '@libs/TransactionUtils';
import Navigation, {navigationRef} from '@navigation/Navigation';
import type {SearchFullscreenNavigatorParamList} from '@navigation/types';
import EmptySearchView from '@pages/Search/EmptySearchView';
import CONST from '@src/CONST';
import NAVIGATORS from '@src/NAVIGATORS';
import ONYXKEYS from '@src/ONYXKEYS';
import ROUTES from '@src/ROUTES';
import SCREENS from '@src/SCREENS';
import type {ReportAction} from '@src/types/onyx';
import type SearchResults from '@src/types/onyx/SearchResults';
import {isEmptyObject} from '@src/types/utils/EmptyObject';
import {useSearchContext} from './SearchContext';
import SearchList from './SearchList';
import SearchScopeProvider from './SearchScopeProvider';
import type {SearchColumnType, SearchParams, SearchQueryJSON, SelectedTransactionInfo, SelectedTransactions, SortOrder} from './types';

type SearchProps = {
    queryJSON: SearchQueryJSON;
    onSearchListScroll?: (event: NativeSyntheticEvent<NativeScrollEvent>) => void;
    contentContainerStyle?: ContentStyle;
    searchResults?: SearchResults;
    handleSearch: (value: SearchParams) => void;
    isMobileSelectionModeEnabled: boolean;
};

function mapTransactionItemToSelectedEntry(item: TransactionListItemType, reportActions: ReportAction[]): [string, SelectedTransactionInfo] {
    return [
        item.keyForList,
        {
            isSelected: true,
            canDelete: item.canDelete,
            canHold: item.canHold,
            isHeld: isOnHold(item),
            canUnhold: item.canUnhold,
            canChangeReport: canEditFieldOfMoneyRequest(getIOUActionForTransactionID(reportActions, item.transactionID), CONST.EDIT_REQUEST_FIELD.REPORT),
            action: item.action,
            reportID: item.reportID,
            policyID: item.policyID,
            amount: item.modifiedAmount ?? item.amount,
        },
    ];
}

function mapToTransactionItemWithAdditionalInfo(item: TransactionListItemType, selectedTransactions: SelectedTransactions, canSelectMultiple: boolean, shouldAnimateInHighlight: boolean) {
    return {...item, shouldAnimateInHighlight, isSelected: selectedTransactions[item.keyForList]?.isSelected && canSelectMultiple};
}

function mapToItemWithAdditionalInfo(item: SearchListItem, selectedTransactions: SelectedTransactions, canSelectMultiple: boolean, shouldAnimateInHighlight: boolean) {
    if (isTaskListItemType(item)) {
        return {
            ...item,
            shouldAnimateInHighlight,
        };
    }

    if (isReportActionListItemType(item)) {
        return {
            ...item,
            shouldAnimateInHighlight,
        };
    }

    return isTransactionListItemType(item)
        ? mapToTransactionItemWithAdditionalInfo(item, selectedTransactions, canSelectMultiple, shouldAnimateInHighlight)
        : {
              ...item,
              shouldAnimateInHighlight,
              transactions: item.transactions?.map((transaction) => mapToTransactionItemWithAdditionalInfo(transaction, selectedTransactions, canSelectMultiple, shouldAnimateInHighlight)),
              isSelected:
                  item?.transactions?.length > 0 &&
                  item.transactions?.filter((t) => !isTransactionPendingDelete(t)).every((transaction) => selectedTransactions[transaction.keyForList]?.isSelected && canSelectMultiple),
          };
}

function prepareTransactionsList(item: TransactionListItemType, selectedTransactions: SelectedTransactions, reportActions: ReportAction[]) {
    if (selectedTransactions[item.keyForList]?.isSelected) {
        const {[item.keyForList]: omittedTransaction, ...transactions} = selectedTransactions;

        return transactions;
    }

    return {
        ...selectedTransactions,
        [item.keyForList]: {
            isSelected: true,
            canDelete: item.canDelete,
            canHold: item.canHold,
            isHeld: isOnHold(item),
            canUnhold: item.canUnhold,
            canChangeReport: canEditFieldOfMoneyRequest(getIOUActionForTransactionID(reportActions, item.transactionID), CONST.EDIT_REQUEST_FIELD.REPORT),
            action: item.action,
            reportID: item.reportID,
            policyID: item.policyID,
            amount: Math.abs(item.modifiedAmount || item.amount),
        },
    };
}

function Search({queryJSON, searchResults, onSearchListScroll, contentContainerStyle, handleSearch, isMobileSelectionModeEnabled}: SearchProps) {
    const {isOffline} = useNetwork();
    const {shouldUseNarrowLayout} = useResponsiveLayout();
    const styles = useThemeStyles();
    // We need to use isSmallScreenWidth instead of shouldUseNarrowLayout for enabling the selection mode on small screens only
    // eslint-disable-next-line rulesdir/prefer-shouldUseNarrowLayout-instead-of-isSmallScreenWidth
    const {isSmallScreenWidth, isLargeScreenWidth} = useResponsiveLayout();
    const navigation = useNavigation<PlatformStackNavigationProp<SearchFullscreenNavigatorParamList>>();
    const isFocused = useIsFocused();
    const {
        setCurrentSearchHashAndKey,
        setSelectedTransactions,
        selectedTransactions,
        clearSelectedTransactions,
        shouldTurnOffSelectionMode,
        setShouldShowFiltersBarLoading,
        lastSearchType,
        shouldShowSelectAllMatchingItems,
        areAllMatchingItemsSelected,
        selectAllMatchingItems,
    } = useSearchContext();
    const [offset, setOffset] = useState(0);

    const [transactions] = useOnyx(ONYXKEYS.COLLECTION.TRANSACTION, {canBeMissing: true});
    const previousTransactions = usePrevious(transactions);
    const [reportActions] = useOnyx(ONYXKEYS.COLLECTION.REPORT_ACTIONS, {canBeMissing: true});

    const [archivedReportsIdSet = new Set<string>()] = useOnyx(ONYXKEYS.COLLECTION.REPORT_NAME_VALUE_PAIRS, {
        canBeMissing: true,
        selector: (all): ArchivedReportsIDSet => {
            const ids = new Set<string>();
            if (!all) {
                return ids;
            }

            const prefixLength = ONYXKEYS.COLLECTION.REPORT_NAME_VALUE_PAIRS.length;
            for (const [key, value] of Object.entries(all)) {
                if (isArchivedReport(value)) {
                    const reportID = key.slice(prefixLength);
                    ids.add(reportID);
                }
            }
            return ids;
        },
    });

    // Create a selector for only the reportActions needed to determine if a report has been exported or not, grouped by report
    const [exportReportActions] = useOnyx(ONYXKEYS.COLLECTION.REPORT_ACTIONS, {
        canEvict: false,
        canBeMissing: true,
        selector: (allReportActions) => {
            return Object.fromEntries(
                Object.entries(allReportActions ?? {}).map(([reportID, reportActionsGroup]) => {
                    const filteredReportActions = Object.values(reportActionsGroup ?? {}).filter((action) => isExportIntegrationAction(action) || isIntegrationMessageAction(action));
                    return [reportID, filteredReportActions];
                }),
            );
        },
    });
    const {defaultCardFeed} = useCardFeedsForDisplay();
    const [accountID] = useOnyx(ONYXKEYS.SESSION, {canBeMissing: false, selector: (s) => s?.accountID});
    const suggestedSearches = useMemo(() => getSuggestedSearches(defaultCardFeed?.id, accountID), [defaultCardFeed?.id, accountID]);

    const {type, status, sortBy, sortOrder, hash, groupBy} = queryJSON;
    const searchKey = useMemo(() => Object.values(suggestedSearches).find((search) => search.hash === hash)?.key, [suggestedSearches, hash]);

    const shouldCalculateTotals = useMemo(() => {
        if (offset !== 0) {
            return false;
        }
<<<<<<< HEAD
        if (!searchKey) {
            return false;
        }
        const eligibleSearchKeys: Partial<SearchKey[]> = [CONST.SEARCH.SEARCH_KEYS.STATEMENTS, CONST.SEARCH.SEARCH_KEYS.UNAPPROVED_CASH, CONST.SEARCH.SEARCH_KEYS.UNAPPROVED_COMPANY_CARDS];
        return eligibleSearchKeys.includes(searchKey);
    }, [offset, searchKey]);
=======
        if (queryJSON.type !== CONST.SEARCH.DATA_TYPES.EXPENSE) {
            return false;
        }

        let hasFeedFilter = false;
        let hasPostedFilter = false;
        let isReimbursable = false;

        queryJSON.flatFilters.forEach((filter) => {
            if (filter.key === CONST.SEARCH.SYNTAX_FILTER_KEYS.FEED) {
                hasFeedFilter = true;
            } else if (filter.key === CONST.SEARCH.SYNTAX_FILTER_KEYS.POSTED) {
                hasPostedFilter = true;
            } else if (filter.key === CONST.SEARCH.SYNTAX_FILTER_KEYS.REIMBURSABLE && filter.filters.at(0)?.value === CONST.SEARCH.BOOLEAN.YES) {
                isReimbursable = true;
            }
        });

        /**
         * The total should be calculated for all accounting queries (statements, unapprovedCash and unapprovedCard)
         * We can't use `searchKey` directly because we want to also match similar queries e.g. the statements suggested search query with a custom feed should be matched too.
         */
        const isStatementsLikeQuery = queryJSON.flatFilters.length === 2 && hasFeedFilter && hasPostedFilter;
        const isUnapprovedCashLikeQuery =
            queryJSON.flatFilters.length === 1 &&
            isReimbursable &&
            queryJSON.status[0] === CONST.SEARCH.STATUS.EXPENSE.DRAFTS &&
            queryJSON.status[1] === CONST.SEARCH.STATUS.EXPENSE.OUTSTANDING;
        const isUnapprovedCardLikeQuery =
            queryJSON.flatFilters.length === 1 &&
            hasFeedFilter &&
            queryJSON.status[0] === CONST.SEARCH.STATUS.EXPENSE.DRAFTS &&
            queryJSON.status[1] === CONST.SEARCH.STATUS.EXPENSE.OUTSTANDING;

        return isStatementsLikeQuery || isUnapprovedCashLikeQuery || isUnapprovedCardLikeQuery;
    }, [offset, queryJSON.flatFilters, queryJSON.type, queryJSON.status]);
>>>>>>> 4b22ec27

    const previousReportActions = usePrevious(reportActions);
    const reportActionsArray = useMemo(
        () =>
            Object.values(reportActions ?? {})
                .filter((reportAction) => !!reportAction)
                .flatMap((filteredReportActions) => Object.values(filteredReportActions ?? {})),
        [reportActions],
    );
    const {translate, localeCompare, formatPhoneNumber} = useLocalize();
    const searchListRef = useRef<SelectionListHandle | null>(null);

<<<<<<< HEAD
    useFocusEffect(
        useCallback(() => {
            clearSelectedTransactions(hash);
            setCurrentSearchHashAndKey(hash, searchKey);
        }, [hash, searchKey, clearSelectedTransactions, setCurrentSearchHashAndKey]),
    );
=======
    const clearTransactionsAndSetHashAndKey = useCallback(() => {
        clearSelectedTransactions(hash);
        setCurrentSearchHashAndKey(hash, searchKey);
    }, [hash, searchKey, clearSelectedTransactions, setCurrentSearchHashAndKey]);

    useFocusEffect(clearTransactionsAndSetHashAndKey);

    useEffect(() => {
        clearTransactionsAndSetHashAndKey();

        // Trigger once on mount (e.g., on page reload), when RHP is open and screen is not focused
        // eslint-disable-next-line react-compiler/react-compiler, react-hooks/exhaustive-deps
    }, []);
>>>>>>> 4b22ec27

    const isSearchResultsEmpty = !searchResults?.data || isSearchResultsEmptyUtil(searchResults);

    useEffect(() => {
        if (!isFocused) {
            return;
        }

        const selectedKeys = Object.keys(selectedTransactions).filter((transactionKey) => selectedTransactions[transactionKey]);
        if (selectedKeys.length === 0 && isMobileSelectionModeEnabled && shouldTurnOffSelectionMode) {
            turnOffMobileSelectionMode();
        }

        // We don't want to run the effect on isFocused change as we only need it to early return when it is false.
        // eslint-disable-next-line react-compiler/react-compiler
        // eslint-disable-next-line react-hooks/exhaustive-deps
    }, [selectedTransactions, isMobileSelectionModeEnabled, shouldTurnOffSelectionMode]);

    useEffect(() => {
        if (!isFocused) {
            return;
        }

        const selectedKeys = Object.keys(selectedTransactions).filter((transactionKey) => selectedTransactions[transactionKey]);
        if (!isSmallScreenWidth) {
            if (selectedKeys.length === 0 && isMobileSelectionModeEnabled) {
                turnOffMobileSelectionMode();
            }
            return;
        }
        if (selectedKeys.length > 0 && !isMobileSelectionModeEnabled && !isSearchResultsEmpty) {
            turnOnMobileSelectionMode();
        }
        // eslint-disable-next-line react-compiler/react-compiler
        // eslint-disable-next-line react-hooks/exhaustive-deps
    }, [isSmallScreenWidth, selectedTransactions, isMobileSelectionModeEnabled]);

    useEffect(() => {
        const focusedRoute = findFocusedRoute(navigationRef.getRootState());
        const isMigratedModalDisplayed = focusedRoute?.name === NAVIGATORS.MIGRATED_USER_MODAL_NAVIGATOR || focusedRoute?.name === SCREENS.MIGRATED_USER_WELCOME_MODAL.ROOT;

        if ((!isFocused && !isMigratedModalDisplayed) || isOffline) {
            return;
        }

        handleSearch({queryJSON, searchKey, offset, shouldCalculateTotals});
        // We don't need to run the effect on change of isFocused.
        // eslint-disable-next-line react-compiler/react-compiler
        // eslint-disable-next-line react-hooks/exhaustive-deps
    }, [handleSearch, isOffline, offset, queryJSON, searchKey, shouldCalculateTotals]);

    useEffect(() => {
        openSearch();
    }, []);

    const {newSearchResultKey, handleSelectionListScroll} = useSearchHighlightAndScroll({
        searchResults,
        transactions,
        previousTransactions,
        queryJSON,
        searchKey,
        offset,
        shouldCalculateTotals,
        reportActions,
        previousReportActions,
    });

    // There's a race condition in Onyx which makes it return data from the previous Search, so in addition to checking that the data is loaded
    // we also need to check that the searchResults matches the type and status of the current search
    const isDataLoaded = isSearchDataLoaded(searchResults, queryJSON);

    const shouldShowLoadingState = !isOffline && (!isDataLoaded || (!!searchResults?.search.isLoading && Array.isArray(searchResults?.data) && searchResults?.data.length === 0));
    const shouldShowLoadingMoreItems = !shouldShowLoadingState && searchResults?.search?.isLoading && searchResults?.search?.offset > 0;
    const prevIsSearchResultEmpty = usePrevious(isSearchResultsEmpty);

    const data = useMemo(() => {
        if (searchResults === undefined || !isDataLoaded) {
            return [];
        }

        // Group-by option cannot be used for chats or tasks
        const isChat = type === CONST.SEARCH.DATA_TYPES.CHAT;
        const isTask = type === CONST.SEARCH.DATA_TYPES.TASK;
        if (groupBy && (isChat || isTask)) {
            return [];
        }

<<<<<<< HEAD
        return getSections(type, searchResults.data, searchResults.search, groupBy, exportReportActions, searchKey);
    }, [searchKey, exportReportActions, groupBy, isDataLoaded, searchResults, type]);
=======
        return getSections(type, searchResults.data, searchResults.search, accountID, formatPhoneNumber, groupBy, exportReportActions, searchKey, archivedReportsIdSet);
    }, [searchKey, exportReportActions, groupBy, isDataLoaded, searchResults, type, archivedReportsIdSet, formatPhoneNumber, accountID]);
>>>>>>> 4b22ec27

    useEffect(() => {
        /** We only want to display the skeleton for the status filters the first time we load them for a specific data type */
        setShouldShowFiltersBarLoading(shouldShowLoadingState && lastSearchType !== type);
    }, [lastSearchType, setShouldShowFiltersBarLoading, shouldShowLoadingState, type]);

    // When new data load, selectedTransactions is updated in next effect. We use this flag to whether selection is updated
    const isRefreshingSelection = useRef(false);

    useEffect(() => {
        if (!isFocused) {
            return;
        }

        if (type === CONST.SEARCH.DATA_TYPES.CHAT) {
            return;
        }
        const newTransactionList: SelectedTransactions = {};
        if (groupBy) {
            data.forEach((transactionGroup) => {
                if (!Object.hasOwn(transactionGroup, 'transactions') || !('transactions' in transactionGroup)) {
                    return;
                }
                transactionGroup.transactions.forEach((transaction) => {
                    if (!Object.keys(selectedTransactions).includes(transaction.transactionID) && !areAllMatchingItemsSelected) {
                        return;
                    }
                    newTransactionList[transaction.transactionID] = {
                        action: transaction.action,
                        canHold: transaction.canHold,
                        isHeld: isOnHold(transaction),
                        canUnhold: transaction.canUnhold,
                        canChangeReport: canEditFieldOfMoneyRequest(getIOUActionForTransactionID(reportActionsArray, transaction.transactionID), CONST.EDIT_REQUEST_FIELD.REPORT),
                        // eslint-disable-next-line @typescript-eslint/prefer-nullish-coalescing
                        isSelected: areAllMatchingItemsSelected || selectedTransactions[transaction.transactionID].isSelected,
                        canDelete: transaction.canDelete,
                        reportID: transaction.reportID,
                        policyID: transaction.policyID,
                        amount: transaction.modifiedAmount ?? transaction.amount,
                    };
                });
            });
        } else {
            data.forEach((transaction) => {
                if (!Object.hasOwn(transaction, 'transactionID') || !('transactionID' in transaction)) {
                    return;
                }
                if (!Object.keys(selectedTransactions).includes(transaction.transactionID) && !areAllMatchingItemsSelected) {
                    return;
                }
                newTransactionList[transaction.transactionID] = {
                    action: transaction.action,
                    canHold: transaction.canHold,
                    isHeld: isOnHold(transaction),
                    canUnhold: transaction.canUnhold,
                    canChangeReport: canEditFieldOfMoneyRequest(getIOUActionForTransactionID(reportActionsArray, transaction.transactionID), CONST.EDIT_REQUEST_FIELD.REPORT),
                    // eslint-disable-next-line @typescript-eslint/prefer-nullish-coalescing
                    isSelected: areAllMatchingItemsSelected || selectedTransactions[transaction.transactionID].isSelected,
                    canDelete: transaction.canDelete,
                    reportID: transaction.reportID,
                    policyID: transaction.policyID,
                    amount: transaction.modifiedAmount ?? transaction.amount,
                };
            });
        }
        if (isEmptyObject(newTransactionList)) {
            return;
        }

        setSelectedTransactions(newTransactionList, data);

        isRefreshingSelection.current = true;
        // eslint-disable-next-line react-compiler/react-compiler, react-hooks/exhaustive-deps
    }, [data, setSelectedTransactions, areAllMatchingItemsSelected, isFocused]);

    useEffect(() => {
        if (!isSearchResultsEmpty || prevIsSearchResultEmpty) {
            return;
        }
        turnOffMobileSelectionMode();
    }, [isSearchResultsEmpty, prevIsSearchResultEmpty]);

    useEffect(
        () => () => {
            if (isSearchTopmostFullScreenRoute()) {
                return;
            }
            clearSelectedTransactions();
            turnOffMobileSelectionMode();
        },
        [isFocused, clearSelectedTransactions],
    );

    // When selectedTransactions is updated, we confirm that selection is refreshed
    useEffect(() => {
        isRefreshingSelection.current = false;
    }, [selectedTransactions]);

    useEffect(() => {
        if (!isFocused) {
            return;
        }

        if (!data.length || isRefreshingSelection.current) {
            return;
        }
        const areItemsGrouped = !!groupBy;
        const flattenedItems = areItemsGrouped ? (data as TransactionGroupListItemType[]).flatMap((item) => item.transactions) : data;
        const areAllItemsSelected = flattenedItems.length === Object.keys(selectedTransactions).length;

        // If the user has selected all the expenses in their view but there are more expenses matched by the search
        // give them the option to select all matching expenses
        shouldShowSelectAllMatchingItems(!!(areAllItemsSelected && searchResults?.search?.hasMoreResults));
        if (!areAllItemsSelected) {
            selectAllMatchingItems(false);
        }
    }, [isFocused, data, searchResults?.search?.hasMoreResults, selectedTransactions, selectAllMatchingItems, shouldShowSelectAllMatchingItems, groupBy]);

    const toggleTransaction = useCallback(
        (item: SearchListItem) => {
            if (isReportActionListItemType(item)) {
                return;
            }
            if (isTaskListItemType(item)) {
                return;
            }
            if (isTransactionListItemType(item)) {
                if (!item.keyForList) {
                    return;
                }
                if (isTransactionPendingDelete(item)) {
                    return;
                }
                setSelectedTransactions(prepareTransactionsList(item, selectedTransactions, reportActionsArray), data);
                return;
            }

            if (item.transactions.some((transaction) => selectedTransactions[transaction.keyForList]?.isSelected)) {
                const reducedSelectedTransactions: SelectedTransactions = {...selectedTransactions};

                item.transactions.forEach((transaction) => {
                    delete reducedSelectedTransactions[transaction.keyForList];
                });

                setSelectedTransactions(reducedSelectedTransactions, data);
                return;
            }

            setSelectedTransactions(
                {
                    ...selectedTransactions,
                    ...Object.fromEntries(
                        item.transactions.filter((t) => !isTransactionPendingDelete(t)).map((transactionItem) => mapTransactionItemToSelectedEntry(transactionItem, reportActionsArray)),
                    ),
                },
                data,
            );
        },
        [data, reportActionsArray, selectedTransactions, setSelectedTransactions],
    );

    const openReport = useCallback(
        (item: SearchListItem) => {
            if (isMobileSelectionModeEnabled) {
                toggleTransaction(item);
                return;
            }

            const isFromSelfDM = item.reportID === CONST.REPORT.UNREPORTED_REPORT_ID;
            const isTransactionItem = isTransactionListItemType(item);

            const reportID =
                isTransactionItem && (!item.isFromOneTransactionReport || isFromSelfDM) && item.transactionThreadReportID !== CONST.REPORT.UNREPORTED_REPORT_ID
                    ? item.transactionThreadReportID
                    : item.reportID;

            if (!reportID) {
                return;
            }

            Performance.markStart(CONST.TIMING.OPEN_REPORT_SEARCH);
            Timing.start(CONST.TIMING.OPEN_REPORT_SEARCH);

            const backTo = Navigation.getActiveRoute();

            if (isTransactionGroupListItemType(item)) {
                Navigation.navigate(ROUTES.SEARCH_MONEY_REQUEST_REPORT.getRoute({reportID, backTo}));
                return;
            }

            // If we're trying to open a legacy transaction without a transaction thread, let's create the thread and navigate the user
            if (isTransactionItem && reportID === CONST.REPORT.UNREPORTED_REPORT_ID) {
                const generatedReportID = generateReportID();
                updateSearchResultsWithTransactionThreadReportID(hash, item.transactionID, generatedReportID);
                Navigation.navigate(
                    ROUTES.SEARCH_REPORT.getRoute({
                        reportID: generatedReportID,
                        backTo,
                        moneyRequestReportActionID: item.moneyRequestReportActionID,
                        transactionID: item.transactionID,
                    }),
                );
                return;
            }

            if (isReportActionListItemType(item)) {
                const reportActionID = item.reportActionID;
                Navigation.navigate(ROUTES.SEARCH_REPORT.getRoute({reportID, reportActionID, backTo}));
                return;
            }

            Navigation.navigate(ROUTES.SEARCH_REPORT.getRoute({reportID, backTo}));
        },
        [hash, isMobileSelectionModeEnabled, toggleTransaction],
    );

    const onViewableItemsChanged = useCallback(
        ({viewableItems}: {viewableItems: ViewToken[]}) => {
            if (!isFocused) {
                return;
            }

            const isFirstItemVisible = viewableItems.at(0)?.index === 1;
            // If the user is still loading the search results, or if they are scrolling down, don't refresh the search results
            if (shouldShowLoadingState || !isFirstItemVisible) {
                return;
            }

            // This line makes sure the app refreshes the search results when the user scrolls to the top.
            // The backend sends items in parts based on the offset, with a limit on the number of items sent (pagination).
            // As a result, it skips some items, for example, if the offset is 100, it sends the next items without the first ones.
            // Therefore, when the user scrolls to the top, we need to refresh the search results.
            setOffset(0);
        },
        [shouldShowLoadingState, isFocused],
    );

    const isChat = type === CONST.SEARCH.DATA_TYPES.CHAT;
    const isTask = type === CONST.SEARCH.DATA_TYPES.TASK;
    const canSelectMultiple = !isChat && !isTask && (!isSmallScreenWidth || isMobileSelectionModeEnabled);
    const ListItem = getListItem(type, status, groupBy);
    const sortedSelectedData = useMemo(
        () =>
            getSortedSections(type, status, data, localeCompare, sortBy, sortOrder, groupBy).map((item) => {
                const baseKey = isChat
                    ? `${ONYXKEYS.COLLECTION.REPORT_ACTIONS}${(item as ReportActionListItemType).reportActionID}`
                    : `${ONYXKEYS.COLLECTION.TRANSACTION}${(item as TransactionListItemType).transactionID}`;

                // Check if the base key matches the newSearchResultKey (TransactionListItemType)
                const isBaseKeyMatch = baseKey === newSearchResultKey;

                // Check if any transaction within the transactions array (TransactionGroupListItemType) matches the newSearchResultKey
                const isAnyTransactionMatch =
                    !isChat &&
                    (item as TransactionGroupListItemType)?.transactions?.some((transaction) => {
                        const transactionKey = `${ONYXKEYS.COLLECTION.TRANSACTION}${transaction.transactionID}`;
                        return transactionKey === newSearchResultKey;
                    });

                // Determine if either the base key or any transaction key matches
                const shouldAnimateInHighlight = isBaseKeyMatch || isAnyTransactionMatch;

                return mapToItemWithAdditionalInfo(item, selectedTransactions, canSelectMultiple, shouldAnimateInHighlight);
            }),
        [type, status, data, sortBy, sortOrder, groupBy, isChat, newSearchResultKey, selectedTransactions, canSelectMultiple, localeCompare],
    );

    const hasErrors = Object.keys(searchResults?.errors ?? {}).length > 0 && !isOffline;

    const fetchMoreResults = useCallback(() => {
        if (!isFocused || !searchResults?.search?.hasMoreResults || shouldShowLoadingState || shouldShowLoadingMoreItems) {
            return;
        }
        setOffset(offset + CONST.SEARCH.RESULTS_PAGE_SIZE);
    }, [isFocused, offset, searchResults?.search?.hasMoreResults, shouldShowLoadingMoreItems, shouldShowLoadingState]);

    const toggleAllTransactions = useCallback(() => {
        const areItemsGrouped = !!groupBy;
        const totalSelected = Object.keys(selectedTransactions).length;

        if (totalSelected > 0) {
            clearSelectedTransactions();
            return;
        }

        if (areItemsGrouped) {
            setSelectedTransactions(
                Object.fromEntries(
                    (data as TransactionGroupListItemType[]).flatMap((item) =>
                        item.transactions.filter((t) => !isTransactionPendingDelete(t)).map((transactionItem) => mapTransactionItemToSelectedEntry(transactionItem, reportActionsArray)),
                    ),
                ),
                data,
            );

            return;
        }

        setSelectedTransactions(
            Object.fromEntries(
                (data as TransactionListItemType[])
                    .filter((t) => !isTransactionPendingDelete(t))
                    .map((transactionItem) => mapTransactionItemToSelectedEntry(transactionItem, reportActionsArray)),
            ),
            data,
        );
    }, [clearSelectedTransactions, data, groupBy, reportActionsArray, selectedTransactions, setSelectedTransactions]);

    const onLayout = useCallback(() => handleSelectionListScroll(sortedSelectedData, searchListRef.current), [handleSelectionListScroll, sortedSelectedData]);

    if (shouldShowLoadingState) {
        return (
            <SearchRowSkeleton
                shouldAnimate
                containerStyle={shouldUseNarrowLayout && styles.searchListContentContainerStyles}
            />
        );
    }

    if (searchResults === undefined) {
        Log.alert('[Search] Undefined search type');
        return <FullPageOfflineBlockingView>{null}</FullPageOfflineBlockingView>;
    }

    if (hasErrors) {
        return (
            <View style={[shouldUseNarrowLayout ? styles.searchListContentContainerStyles : styles.mt3, styles.flex1]}>
                <FullPageErrorView
                    shouldShow
                    subtitleStyle={styles.textSupporting}
                    title={translate('errorPage.title', {isBreakLine: shouldUseNarrowLayout})}
                    subtitle={translate('errorPage.subtitle')}
                />
            </View>
        );
    }

    const visibleDataLength = data.filter((item) => item.pendingAction !== CONST.RED_BRICK_ROAD_PENDING_ACTION.DELETE || isOffline).length;
    if (shouldShowEmptyState(isDataLoaded, visibleDataLength, searchResults.search.type)) {
        return (
            <View style={[shouldUseNarrowLayout ? styles.searchListContentContainerStyles : styles.mt3, styles.flex1]}>
                <EmptySearchView
                    hash={hash}
                    type={type}
                    groupBy={groupBy}
                    hasResults={searchResults.search.hasResults}
                />
            </View>
        );
    }

    const onSortPress = (column: SearchColumnType, order: SortOrder) => {
        const newQuery = buildSearchQueryString({...queryJSON, sortBy: column, sortOrder: order});
        navigation.setParams({q: newQuery});
    };

    const shouldShowYear = shouldShowYearUtil(searchResults?.data);
    const {shouldShowAmountInWideColumn, shouldShowTaxAmountInWideColumn} = getWideAmountIndicators(searchResults?.data);
    const shouldShowSorting = !groupBy;
    const shouldShowTableHeader = isLargeScreenWidth && !isChat;

    return (
        <SearchScopeProvider isOnSearch>
            <SearchList
                ref={searchListRef}
                data={sortedSelectedData}
                ListItem={ListItem}
                onSelectRow={openReport}
                onCheckboxPress={toggleTransaction}
                onAllCheckboxPress={toggleAllTransactions}
                canSelectMultiple={canSelectMultiple}
                shouldPreventLongPressRow={isChat || isTask}
                SearchTableHeader={
                    !shouldShowTableHeader ? undefined : (
                        <SearchTableHeader
                            canSelectMultiple={canSelectMultiple}
                            data={searchResults?.data}
                            metadata={searchResults?.search}
                            onSortPress={onSortPress}
                            sortOrder={sortOrder}
                            sortBy={sortBy}
                            shouldShowYear={shouldShowYear}
                            isAmountColumnWide={shouldShowAmountInWideColumn}
                            isTaxAmountColumnWide={shouldShowTaxAmountInWideColumn}
                            shouldShowSorting={shouldShowSorting}
                        />
                    )
                }
                contentContainerStyle={{...contentContainerStyle, ...styles.pb3}}
                containerStyle={[styles.pv0, type === CONST.SEARCH.DATA_TYPES.CHAT && !isSmallScreenWidth && styles.pt3]}
                shouldPreventDefaultFocusOnSelectRow={!canUseTouchScreen()}
                onScroll={onSearchListScroll}
                onEndReachedThreshold={0.75}
                onEndReached={fetchMoreResults}
                ListFooterComponent={
                    shouldShowLoadingMoreItems ? (
                        <SearchRowSkeleton
                            shouldAnimate
                            fixedNumItems={5}
                        />
                    ) : undefined
                }
                queryJSON={queryJSON}
                onViewableItemsChanged={onViewableItemsChanged}
                onLayout={onLayout}
                isMobileSelectionModeEnabled={isMobileSelectionModeEnabled}
            />
        </SearchScopeProvider>
    );
}

Search.displayName = 'Search';

export type {SearchProps};
export default Search;<|MERGE_RESOLUTION|>--- conflicted
+++ resolved
@@ -42,11 +42,7 @@
     shouldShowEmptyState,
     shouldShowYear as shouldShowYearUtil,
 } from '@libs/SearchUIUtils';
-<<<<<<< HEAD
-import type {SearchKey} from '@libs/SearchUIUtils';
-=======
 import type {ArchivedReportsIDSet} from '@libs/SearchUIUtils';
->>>>>>> 4b22ec27
 import {isOnHold, isTransactionPendingDelete} from '@libs/TransactionUtils';
 import Navigation, {navigationRef} from '@navigation/Navigation';
 import type {SearchFullscreenNavigatorParamList} from '@navigation/types';
@@ -216,14 +212,6 @@
         if (offset !== 0) {
             return false;
         }
-<<<<<<< HEAD
-        if (!searchKey) {
-            return false;
-        }
-        const eligibleSearchKeys: Partial<SearchKey[]> = [CONST.SEARCH.SEARCH_KEYS.STATEMENTS, CONST.SEARCH.SEARCH_KEYS.UNAPPROVED_CASH, CONST.SEARCH.SEARCH_KEYS.UNAPPROVED_COMPANY_CARDS];
-        return eligibleSearchKeys.includes(searchKey);
-    }, [offset, searchKey]);
-=======
         if (queryJSON.type !== CONST.SEARCH.DATA_TYPES.EXPENSE) {
             return false;
         }
@@ -260,7 +248,6 @@
 
         return isStatementsLikeQuery || isUnapprovedCashLikeQuery || isUnapprovedCardLikeQuery;
     }, [offset, queryJSON.flatFilters, queryJSON.type, queryJSON.status]);
->>>>>>> 4b22ec27
 
     const previousReportActions = usePrevious(reportActions);
     const reportActionsArray = useMemo(
@@ -273,14 +260,6 @@
     const {translate, localeCompare, formatPhoneNumber} = useLocalize();
     const searchListRef = useRef<SelectionListHandle | null>(null);
 
-<<<<<<< HEAD
-    useFocusEffect(
-        useCallback(() => {
-            clearSelectedTransactions(hash);
-            setCurrentSearchHashAndKey(hash, searchKey);
-        }, [hash, searchKey, clearSelectedTransactions, setCurrentSearchHashAndKey]),
-    );
-=======
     const clearTransactionsAndSetHashAndKey = useCallback(() => {
         clearSelectedTransactions(hash);
         setCurrentSearchHashAndKey(hash, searchKey);
@@ -294,7 +273,6 @@
         // Trigger once on mount (e.g., on page reload), when RHP is open and screen is not focused
         // eslint-disable-next-line react-compiler/react-compiler, react-hooks/exhaustive-deps
     }, []);
->>>>>>> 4b22ec27
 
     const isSearchResultsEmpty = !searchResults?.data || isSearchResultsEmptyUtil(searchResults);
 
@@ -382,13 +360,8 @@
             return [];
         }
 
-<<<<<<< HEAD
-        return getSections(type, searchResults.data, searchResults.search, groupBy, exportReportActions, searchKey);
-    }, [searchKey, exportReportActions, groupBy, isDataLoaded, searchResults, type]);
-=======
         return getSections(type, searchResults.data, searchResults.search, accountID, formatPhoneNumber, groupBy, exportReportActions, searchKey, archivedReportsIdSet);
     }, [searchKey, exportReportActions, groupBy, isDataLoaded, searchResults, type, archivedReportsIdSet, formatPhoneNumber, accountID]);
->>>>>>> 4b22ec27
 
     useEffect(() => {
         /** We only want to display the skeleton for the status filters the first time we load them for a specific data type */
