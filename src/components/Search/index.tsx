import {useIsFocused, useNavigation} from '@react-navigation/native';
import type {ContentStyle} from '@shopify/flash-list';
import React, {useCallback, useEffect, useMemo, useRef, useState} from 'react';
import type {NativeScrollEvent, NativeSyntheticEvent, ViewToken} from 'react-native';
import {View} from 'react-native';
import {useOnyx} from 'react-native-onyx';
import FullPageErrorView from '@components/BlockingViews/FullPageErrorView';
import FullPageOfflineBlockingView from '@components/BlockingViews/FullPageOfflineBlockingView';
import SearchTableHeader from '@components/SelectionList/SearchTableHeader';
import type {ReportActionListItemType, SearchListItem, SelectionListHandle, TransactionGroupListItemType, TransactionListItemType} from '@components/SelectionList/types';
import SearchRowSkeleton from '@components/Skeletons/SearchRowSkeleton';
import useLocalize from '@hooks/useLocalize';
import useMobileSelectionMode from '@hooks/useMobileSelectionMode';
import useNetwork from '@hooks/useNetwork';
import usePrevious from '@hooks/usePrevious';
import useResponsiveLayout from '@hooks/useResponsiveLayout';
import useSearchHighlightAndScroll from '@hooks/useSearchHighlightAndScroll';
import useThemeStyles from '@hooks/useThemeStyles';
import {turnOffMobileSelectionMode, turnOnMobileSelectionMode} from '@libs/actions/MobileSelectionMode';
import {openSearch, updateSearchResultsWithTransactionThreadReportID} from '@libs/actions/Search';
import {canUseTouchScreen} from '@libs/DeviceCapabilities';
import Log from '@libs/Log';
import isSearchTopmostFullScreenRoute from '@libs/Navigation/helpers/isSearchTopmostFullScreenRoute';
import type {PlatformStackNavigationProp} from '@libs/Navigation/PlatformStackNavigation/types';
import {getIOUActionForTransactionID} from '@libs/ReportActionsUtils';
import {canEditFieldOfMoneyRequest, generateReportID} from '@libs/ReportUtils';
import {buildSearchQueryString} from '@libs/SearchQueryUtils';
import {
    getListItem,
    getSections,
    getSortedSections,
    getWideAmountIndicators,
    isReportActionListItemType,
    isSearchDataLoaded,
    isSearchResultsEmpty as isSearchResultsEmptyUtil,
    isTaskListItemType,
    isTransactionGroupListItemType,
    isTransactionListItemType,
    shouldShowEmptyState,
    shouldShowYear as shouldShowYearUtil,
} from '@libs/SearchUIUtils';
import {isOnHold, isTransactionPendingDelete} from '@libs/TransactionUtils';
import Navigation from '@navigation/Navigation';
import type {SearchFullscreenNavigatorParamList} from '@navigation/types';
import EmptySearchView from '@pages/Search/EmptySearchView';
import CONST from '@src/CONST';
import ONYXKEYS from '@src/ONYXKEYS';
import ROUTES from '@src/ROUTES';
import type {ReportAction} from '@src/types/onyx';
import type SearchResults from '@src/types/onyx/SearchResults';
import {useSearchContext} from './SearchContext';
import SearchList from './SearchList';
import SearchScopeProvider from './SearchScopeProvider';
import type {SearchColumnType, SearchParams, SearchQueryJSON, SelectedTransactionInfo, SelectedTransactions, SortOrder} from './types';

type SearchProps = {
    queryJSON: SearchQueryJSON;
    onSearchListScroll?: (event: NativeSyntheticEvent<NativeScrollEvent>) => void;
    contentContainerStyle?: ContentStyle;
    currentSearchResults?: SearchResults;
    lastNonEmptySearchResults?: SearchResults;
    handleSearch: (value: SearchParams) => void;
};

function mapTransactionItemToSelectedEntry(item: TransactionListItemType, reportActions: ReportAction[]): [string, SelectedTransactionInfo] {
    return [
        item.keyForList,
        {
            isSelected: true,
            canDelete: item.canDelete,
            canHold: item.canHold,
            isHeld: isOnHold(item),
            canUnhold: item.canUnhold,
            canChangeReport: canEditFieldOfMoneyRequest(getIOUActionForTransactionID(reportActions, item.transactionID), CONST.EDIT_REQUEST_FIELD.REPORT),
            action: item.action,
            reportID: item.reportID,
            policyID: item.policyID,
            amount: item.modifiedAmount ?? item.amount,
        },
    ];
}

function mapToTransactionItemWithAdditionalInfo(item: TransactionListItemType, selectedTransactions: SelectedTransactions, canSelectMultiple: boolean, shouldAnimateInHighlight: boolean) {
    return {...item, shouldAnimateInHighlight, isSelected: selectedTransactions[item.keyForList]?.isSelected && canSelectMultiple};
}

function mapToItemWithAdditionalInfo(item: SearchListItem, selectedTransactions: SelectedTransactions, canSelectMultiple: boolean, shouldAnimateInHighlight: boolean) {
    if (isTaskListItemType(item)) {
        return {
            ...item,
            shouldAnimateInHighlight,
        };
    }

    if (isReportActionListItemType(item)) {
        return {
            ...item,
            shouldAnimateInHighlight,
        };
    }

    return isTransactionListItemType(item)
        ? mapToTransactionItemWithAdditionalInfo(item, selectedTransactions, canSelectMultiple, shouldAnimateInHighlight)
        : {
              ...item,
              shouldAnimateInHighlight,
              transactions: item.transactions?.map((transaction) => mapToTransactionItemWithAdditionalInfo(transaction, selectedTransactions, canSelectMultiple, shouldAnimateInHighlight)),
              isSelected:
                  item?.transactions?.length > 0 &&
                  item.transactions?.filter((t) => !isTransactionPendingDelete(t)).every((transaction) => selectedTransactions[transaction.keyForList]?.isSelected && canSelectMultiple),
          };
}

function prepareTransactionsList(item: TransactionListItemType, selectedTransactions: SelectedTransactions, reportActions: ReportAction[]) {
    if (selectedTransactions[item.keyForList]?.isSelected) {
        const {[item.keyForList]: omittedTransaction, ...transactions} = selectedTransactions;

        return transactions;
    }

    return {
        ...selectedTransactions,
        [item.keyForList]: {
            isSelected: true,
            canDelete: item.canDelete,
            canHold: item.canHold,
            isHeld: isOnHold(item),
            canUnhold: item.canUnhold,
            canChangeReport: canEditFieldOfMoneyRequest(getIOUActionForTransactionID(reportActions, item.transactionID), CONST.EDIT_REQUEST_FIELD.REPORT),
            action: item.action,
            reportID: item.reportID,
            policyID: item.policyID,
            amount: Math.abs(item.modifiedAmount || item.amount),
        },
    };
}

function Search({queryJSON, currentSearchResults, lastNonEmptySearchResults, onSearchListScroll, contentContainerStyle, handleSearch}: SearchProps) {
    const {isOffline} = useNetwork();
    const {shouldUseNarrowLayout} = useResponsiveLayout();
    const styles = useThemeStyles();
    // We need to use isSmallScreenWidth instead of shouldUseNarrowLayout for enabling the selection mode on small screens only
    // eslint-disable-next-line rulesdir/prefer-shouldUseNarrowLayout-instead-of-isSmallScreenWidth
    const {isSmallScreenWidth, isLargeScreenWidth} = useResponsiveLayout();
    const navigation = useNavigation<PlatformStackNavigationProp<SearchFullscreenNavigatorParamList>>();
    const isFocused = useIsFocused();
    const {
        setCurrentSearchHash,
        setSelectedTransactions,
        selectedTransactions,
        clearSelectedTransactions,
        shouldTurnOffSelectionMode,
        setShouldShowFiltersBarLoading,
        lastSearchType,
        setShouldShowExportModeOption,
        isExportMode,
        setExportMode,
    } = useSearchContext();
    const {selectionMode} = useMobileSelectionMode();
    const [offset, setOffset] = useState(0);

    const {type, status, sortBy, sortOrder, hash, groupBy} = queryJSON;

    const [transactions] = useOnyx(ONYXKEYS.COLLECTION.TRANSACTION, {canBeMissing: true});
    const previousTransactions = usePrevious(transactions);
    const [reportActions] = useOnyx(ONYXKEYS.COLLECTION.REPORT_ACTIONS, {canBeMissing: true});
    const previousReportActions = usePrevious(reportActions);
    const reportActionsArray = useMemo(
        () =>
            Object.values(reportActions ?? {})
                .filter((reportAction) => !!reportAction)
                .flatMap((filteredReportActions) => Object.values(filteredReportActions ?? {})),
        [reportActions],
    );
    const {translate} = useLocalize();
    const searchListRef = useRef<SelectionListHandle | null>(null);

    useEffect(() => {
        clearSelectedTransactions(hash);
        setCurrentSearchHash(hash);
    }, [hash, clearSelectedTransactions, setCurrentSearchHash]);

    const searchResults = currentSearchResults?.data ? currentSearchResults : lastNonEmptySearchResults;
    const isSearchResultsEmpty = !searchResults?.data || isSearchResultsEmptyUtil(searchResults);

    useEffect(() => {
        if (!isFocused) {
            return;
        }

        const selectedKeys = Object.keys(selectedTransactions).filter((key) => selectedTransactions[key]);
        if (selectedKeys.length === 0 && selectionMode?.isEnabled && shouldTurnOffSelectionMode) {
            turnOffMobileSelectionMode();
        }

        // We don't want to run the effect on isFocused change as we only need it to early return when it is false.
        // eslint-disable-next-line react-compiler/react-compiler
        // eslint-disable-next-line react-hooks/exhaustive-deps
    }, [selectedTransactions, selectionMode?.isEnabled, shouldTurnOffSelectionMode]);

    useEffect(() => {
        const selectedKeys = Object.keys(selectedTransactions).filter((key) => selectedTransactions[key]);
        if (!isSmallScreenWidth) {
            if (selectedKeys.length === 0) {
                turnOffMobileSelectionMode();
            }
            return;
        }
        if (selectedKeys.length > 0 && !selectionMode?.isEnabled && !isSearchResultsEmpty) {
            turnOnMobileSelectionMode();
        }

        // We don't need to run the effect on change of isSearchResultsEmpty.
        // eslint-disable-next-line react-compiler/react-compiler
        // eslint-disable-next-line react-hooks/exhaustive-deps
    }, [isSmallScreenWidth, selectedTransactions, selectionMode?.isEnabled]);

    useEffect(() => {
        if (isOffline) {
            return;
        }

        handleSearch({queryJSON, offset});
    }, [handleSearch, isOffline, offset, queryJSON]);

    useEffect(() => {
        openSearch();
    }, []);

    const {newSearchResultKey, handleSelectionListScroll} = useSearchHighlightAndScroll({
        searchResults,
        transactions,
        previousTransactions,
        queryJSON,
        offset,
        reportActions,
        previousReportActions,
    });

    // There's a race condition in Onyx which makes it return data from the previous Search, so in addition to checking that the data is loaded
    // we also need to check that the searchResults matches the type and status of the current search
    const isDataLoaded = isSearchDataLoaded(currentSearchResults, lastNonEmptySearchResults, queryJSON);

    const shouldShowLoadingState = !isOffline && (!isDataLoaded || (!!searchResults?.search.isLoading && Array.isArray(searchResults?.data) && searchResults?.data.length === 0));
    const shouldShowLoadingMoreItems = !shouldShowLoadingState && searchResults?.search?.isLoading && searchResults?.search?.offset > 0;
    const prevIsSearchResultEmpty = usePrevious(isSearchResultsEmpty);

    const data = useMemo(() => {
        if (searchResults === undefined || !isDataLoaded) {
            return [];
        }
        return getSections(type, status, searchResults.data, searchResults.search, groupBy);
    }, [searchResults, isDataLoaded, type, status, groupBy]);

    useEffect(() => {
        /** We only want to display the skeleton for the status filters the first time we load them for a specific data type */
        setShouldShowFiltersBarLoading(shouldShowLoadingState && lastSearchType !== type);
    }, [lastSearchType, setShouldShowFiltersBarLoading, shouldShowLoadingState, type]);

    // When new data load, selectedTransactions is updated in next effect. We use this flag to whether selection is updated
    const isRefreshingSelection = useRef(false);

    useEffect(() => {
        if (type === CONST.SEARCH.DATA_TYPES.CHAT) {
            return;
        }
        const newTransactionList: SelectedTransactions = {};
        if (groupBy) {
            data.forEach((transactionGroup) => {
                if (!Object.hasOwn(transactionGroup, 'transactions') || !('transactions' in transactionGroup)) {
                    return;
                }
                transactionGroup.transactions.forEach((transaction) => {
                    if (!Object.keys(selectedTransactions).includes(transaction.transactionID) && !isExportMode) {
                        return;
                    }
                    newTransactionList[transaction.transactionID] = {
                        action: transaction.action,
                        canHold: transaction.canHold,
                        isHeld: isOnHold(transaction),
                        canUnhold: transaction.canUnhold,
                        canChangeReport: canEditFieldOfMoneyRequest(getIOUActionForTransactionID(reportActionsArray, transaction.transactionID), CONST.EDIT_REQUEST_FIELD.REPORT),
                        // eslint-disable-next-line @typescript-eslint/prefer-nullish-coalescing
                        isSelected: isExportMode || selectedTransactions[transaction.transactionID].isSelected,
                        canDelete: transaction.canDelete,
                        reportID: transaction.reportID,
                        policyID: transaction.policyID,
                        amount: transaction.modifiedAmount ?? transaction.amount,
                    };
                });
            });
        } else {
            data.forEach((transaction) => {
                if (!Object.hasOwn(transaction, 'transactionID') || !('transactionID' in transaction)) {
                    return;
                }
                if (!Object.keys(selectedTransactions).includes(transaction.transactionID) && !isExportMode) {
                    return;
                }
                newTransactionList[transaction.transactionID] = {
                    action: transaction.action,
                    canHold: transaction.canHold,
                    isHeld: isOnHold(transaction),
                    canUnhold: transaction.canUnhold,
                    canChangeReport: canEditFieldOfMoneyRequest(getIOUActionForTransactionID(reportActionsArray, transaction.transactionID), CONST.EDIT_REQUEST_FIELD.REPORT),
                    // eslint-disable-next-line @typescript-eslint/prefer-nullish-coalescing
                    isSelected: isExportMode || selectedTransactions[transaction.transactionID].isSelected,
                    canDelete: transaction.canDelete,
                    reportID: transaction.reportID,
                    policyID: transaction.policyID,
                    amount: transaction.modifiedAmount ?? transaction.amount,
                };
            });
        }
        setSelectedTransactions(newTransactionList, data);

        isRefreshingSelection.current = true;
        // eslint-disable-next-line react-compiler/react-compiler, react-hooks/exhaustive-deps
    }, [data, setSelectedTransactions, isExportMode]);

    useEffect(() => {
        if (!isSearchResultsEmpty || prevIsSearchResultEmpty) {
            return;
        }
        turnOffMobileSelectionMode();
    }, [isSearchResultsEmpty, prevIsSearchResultEmpty]);

    useEffect(
        () => () => {
            if (isSearchTopmostFullScreenRoute()) {
                return;
            }
            clearSelectedTransactions();
            turnOffMobileSelectionMode();
        },
        [isFocused, clearSelectedTransactions],
    );

    // When selectedTransactions is updated, we confirm that selection is refreshed
    useEffect(() => {
        isRefreshingSelection.current = false;
    }, [selectedTransactions]);

    useEffect(() => {
        if (!data.length || isRefreshingSelection.current || !isFocused) {
            return;
        }
        const areItemsGrouped = !!groupBy;
        const flattenedItems = areItemsGrouped ? (data as TransactionGroupListItemType[]).flatMap((item) => item.transactions) : data;
        const isAllSelected = flattenedItems.length === Object.keys(selectedTransactions).length;

        setShouldShowExportModeOption(!!(isAllSelected && searchResults?.search?.hasMoreResults));
        if (!isAllSelected) {
            setExportMode(false);
        }
    }, [isFocused, data, searchResults?.search?.hasMoreResults, selectedTransactions, setExportMode, setShouldShowExportModeOption, groupBy]);

    const toggleTransaction = useCallback(
        (item: SearchListItem) => {
            if (isReportActionListItemType(item)) {
                return;
            }
            if (isTaskListItemType(item)) {
                return;
            }
            if (isTransactionListItemType(item)) {
                if (!item.keyForList) {
                    return;
                }
                if (isTransactionPendingDelete(item)) {
                    return;
                }
                setSelectedTransactions(prepareTransactionsList(item, selectedTransactions, reportActionsArray), data);
                return;
            }

            if (item.transactions.some((transaction) => selectedTransactions[transaction.keyForList]?.isSelected)) {
                const reducedSelectedTransactions: SelectedTransactions = {...selectedTransactions};

                item.transactions.forEach((transaction) => {
                    delete reducedSelectedTransactions[transaction.keyForList];
                });

                setSelectedTransactions(reducedSelectedTransactions, data);
                return;
            }

            setSelectedTransactions(
                {
                    ...selectedTransactions,
                    ...Object.fromEntries(
                        item.transactions.filter((t) => !isTransactionPendingDelete(t)).map((transactionItem) => mapTransactionItemToSelectedEntry(transactionItem, reportActionsArray)),
                    ),
                },
                data,
            );
        },
        [data, reportActionsArray, selectedTransactions, setSelectedTransactions],
    );

    const openReport = useCallback(
        (item: SearchListItem) => {
            if (selectionMode?.isEnabled) {
                toggleTransaction(item);
                return;
            }

            const isFromSelfDM = item.reportID === CONST.REPORT.UNREPORTED_REPORT_ID;
            const isTransactionItem = isTransactionListItemType(item);

            const reportID =
                isTransactionItem && (!item.isFromOneTransactionReport || isFromSelfDM) && item.transactionThreadReportID !== CONST.REPORT.UNREPORTED_REPORT_ID
                    ? item.transactionThreadReportID
                    : item.reportID;

            if (!reportID) {
                return;
            }

            const backTo = Navigation.getActiveRoute();

            if (isTransactionGroupListItemType(item)) {
                Navigation.navigate(ROUTES.SEARCH_MONEY_REQUEST_REPORT.getRoute({reportID, backTo}));
                return;
            }

            // If we're trying to open a legacy transaction without a transaction thread, let's create the thread and navigate the user
            if (isTransactionItem && reportID === CONST.REPORT.UNREPORTED_REPORT_ID) {
                const generatedReportID = generateReportID();
                updateSearchResultsWithTransactionThreadReportID(hash, item.transactionID, generatedReportID);
                Navigation.navigate(
                    ROUTES.SEARCH_REPORT.getRoute({
                        reportID: generatedReportID,
                        backTo,
                        moneyRequestReportActionID: item.moneyRequestReportActionID,
                        transactionID: item.transactionID,
                    }),
                );
                return;
            }

            if (isReportActionListItemType(item)) {
                const reportActionID = item.reportActionID;
                Navigation.navigate(ROUTES.SEARCH_REPORT.getRoute({reportID, reportActionID, backTo}));
                return;
            }

            Navigation.navigate(ROUTES.SEARCH_REPORT.getRoute({reportID, backTo}));
        },
        [hash, selectionMode?.isEnabled, toggleTransaction],
    );

    const onViewableItemsChanged = useCallback(
        ({viewableItems}: {viewableItems: ViewToken[]}) => {
            const isFirstItemVisible = viewableItems.at(0)?.index === 1;
            // If the user is still loading the search results, or if they are scrolling down, don't refresh the search results
            if (shouldShowLoadingState || !isFirstItemVisible) {
                return;
            }

            // This line makes sure the app refreshes the search results when the user scrolls to the top.
            // The backend sends items in parts based on the offset, with a limit on the number of items sent (pagination).
            // As a result, it skips some items, for example, if the offset is 100, it sends the next items without the first ones.
            // Therefore, when the user scrolls to the top, we need to refresh the search results.
            setOffset(0);
        },
        [shouldShowLoadingState],
    );

    if (shouldShowLoadingState) {
        return (
            <SearchRowSkeleton
                shouldAnimate
                containerStyle={shouldUseNarrowLayout && styles.searchListContentContainerStyles}
            />
        );
    }

    if (searchResults === undefined) {
        Log.alert('[Search] Undefined search type');
        return <FullPageOfflineBlockingView>{null}</FullPageOfflineBlockingView>;
    }

    const ListItem = getListItem(type, status, groupBy);
    const sortedData = getSortedSections(type, status, data, sortBy, sortOrder, groupBy);

    const isChat = type === CONST.SEARCH.DATA_TYPES.CHAT;
    const isTask = type === CONST.SEARCH.DATA_TYPES.TASK;
    const canSelectMultiple = !isChat && !isTask && (!isSmallScreenWidth || selectionMode?.isEnabled === true);

    const sortedSelectedData = sortedData.map((item) => {
        const baseKey = isChat
            ? `${ONYXKEYS.COLLECTION.REPORT_ACTIONS}${(item as ReportActionListItemType).reportActionID}`
            : `${ONYXKEYS.COLLECTION.TRANSACTION}${(item as TransactionListItemType).transactionID}`;
        // Check if the base key matches the newSearchResultKey (TransactionListItemType)
        const isBaseKeyMatch = baseKey === newSearchResultKey;
        // Check if any transaction within the transactions array (TransactionGroupListItemType) matches the newSearchResultKey
        const isAnyTransactionMatch =
            !isChat &&
            (item as TransactionGroupListItemType)?.transactions?.some((transaction) => {
                const transactionKey = `${ONYXKEYS.COLLECTION.TRANSACTION}${transaction.transactionID}`;
                return transactionKey === newSearchResultKey;
            });
        // Determine if either the base key or any transaction key matches
        const shouldAnimateInHighlight = isBaseKeyMatch || isAnyTransactionMatch;

        return mapToItemWithAdditionalInfo(item, selectedTransactions, canSelectMultiple, shouldAnimateInHighlight);
    });

    const hasErrors = Object.keys(searchResults?.errors ?? {}).length > 0 && !isOffline;

    if (hasErrors) {
        return (
            <View style={[shouldUseNarrowLayout ? styles.searchListContentContainerStyles : styles.mt3, styles.flex1]}>
                <FullPageErrorView
                    shouldShow
                    subtitleStyle={styles.textSupporting}
                    title={translate('errorPage.title', {isBreakLine: shouldUseNarrowLayout})}
                    subtitle={translate('errorPage.subtitle')}
                />
            </View>
        );
    }

    const visibleDataLength = data.filter((item) => item.pendingAction !== CONST.RED_BRICK_ROAD_PENDING_ACTION.DELETE || isOffline).length;
    if (shouldShowEmptyState(isDataLoaded, visibleDataLength, searchResults.search.type)) {
        return (
            <View style={[shouldUseNarrowLayout ? styles.searchListContentContainerStyles : styles.mt3, styles.flex1]}>
                <EmptySearchView
                    hash={hash}
                    type={type}
                    groupBy={groupBy}
                    hasResults={searchResults.search.hasResults}
                />
            </View>
        );
    }

    const fetchMoreResults = () => {
        if (!searchResults?.search?.hasMoreResults || shouldShowLoadingState || shouldShowLoadingMoreItems) {
            return;
        }
        setOffset(offset + CONST.SEARCH.RESULTS_PAGE_SIZE);
    };

    const toggleAllTransactions = () => {
        const areItemsGrouped = !!groupBy;
        const totalSelected = Object.keys(selectedTransactions).length;

        if (totalSelected > 0) {
            clearSelectedTransactions();
            return;
        }

        if (areItemsGrouped) {
            setSelectedTransactions(
                Object.fromEntries(
                    (data as TransactionGroupListItemType[]).flatMap((item) =>
                        item.transactions.filter((t) => !isTransactionPendingDelete(t)).map((transactionItem) => mapTransactionItemToSelectedEntry(transactionItem, reportActionsArray)),
                    ),
                ),
                data,
            );

            return;
        }

        setSelectedTransactions(
            Object.fromEntries(
                (data as TransactionListItemType[])
                    .filter((t) => !isTransactionPendingDelete(t))
                    .map((transactionItem) => mapTransactionItemToSelectedEntry(transactionItem, reportActionsArray)),
            ),
            data,
        );
    };

    const onSortPress = (column: SearchColumnType, order: SortOrder) => {
        const newQuery = buildSearchQueryString({...queryJSON, sortBy: column, sortOrder: order});
        navigation.setParams({q: newQuery});
    };

    const shouldShowYear = shouldShowYearUtil(searchResults?.data);
    const {shouldShowAmountInWideColumn, shouldShowTaxAmountInWideColumn} = getWideAmountIndicators(searchResults?.data);
    const shouldShowSorting = !Array.isArray(status) && !groupBy;
    const shouldShowTableHeader = isLargeScreenWidth && !isChat;

    return (
        <SearchScopeProvider isOnSearch>
            <SearchList
                ref={searchListRef}
                data={sortedSelectedData}
                ListItem={ListItem}
                onSelectRow={openReport}
                onCheckboxPress={toggleTransaction}
                onAllCheckboxPress={toggleAllTransactions}
                canSelectMultiple={canSelectMultiple}
                shouldPreventLongPressRow={isChat || isTask}
                SearchTableHeader={
                    !shouldShowTableHeader ? undefined : (
                        <SearchTableHeader
                            canSelectMultiple={canSelectMultiple}
                            data={searchResults?.data}
                            metadata={searchResults?.search}
                            onSortPress={onSortPress}
                            sortOrder={sortOrder}
                            sortBy={sortBy}
                            shouldShowYear={shouldShowYear}
                            isAmountColumnWide={shouldShowAmountInWideColumn}
                            isTaxAmountColumnWide={shouldShowTaxAmountInWideColumn}
                            shouldShowSorting={shouldShowSorting}
                        />
                    )
                }
                contentContainerStyle={{...contentContainerStyle, ...styles.pb3}}
                containerStyle={[styles.pv0, type === CONST.SEARCH.DATA_TYPES.CHAT && !isSmallScreenWidth && styles.pt3]}
                shouldPreventDefaultFocusOnSelectRow={!canUseTouchScreen()}
                onScroll={onSearchListScroll}
                onEndReachedThreshold={0.75}
                onEndReached={fetchMoreResults}
                ListFooterComponent={
                    shouldShowLoadingMoreItems ? (
                        <SearchRowSkeleton
                            shouldAnimate
                            fixedNumItems={5}
                        />
                    ) : undefined
                }
<<<<<<< HEAD
                queryJSONHash={hash}
                queryJSONType={type}
=======
                queryJSON={queryJSON}
>>>>>>> ba687b4a
                onViewableItemsChanged={onViewableItemsChanged}
                onLayout={() => handleSelectionListScroll(sortedSelectedData, searchListRef.current)}
            />
        </SearchScopeProvider>
    );
}

Search.displayName = 'Search';

export type {SearchProps};
export default Search;<|MERGE_RESOLUTION|>--- conflicted
+++ resolved
@@ -626,12 +626,7 @@
                         />
                     ) : undefined
                 }
-<<<<<<< HEAD
-                queryJSONHash={hash}
-                queryJSONType={type}
-=======
                 queryJSON={queryJSON}
->>>>>>> ba687b4a
                 onViewableItemsChanged={onViewableItemsChanged}
                 onLayout={() => handleSelectionListScroll(sortedSelectedData, searchListRef.current)}
             />
