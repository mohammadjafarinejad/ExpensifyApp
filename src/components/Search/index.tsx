--- conflicted
+++ resolved
@@ -239,14 +239,10 @@
             return;
         }
 
-<<<<<<< HEAD
         const results = searchResults ? getSections(type, status, searchResults.data, searchResults.search, groupBy).map((element) => element?.reportID ?? '') : [];
 
         handleSearch({queryJSON, offset, prevReports: results});
-=======
-        handleSearch({queryJSON, offset});
         // We don't need to run the effect on change of isFocused.
->>>>>>> 458da0d5
         // eslint-disable-next-line react-compiler/react-compiler
         // eslint-disable-next-line react-hooks/exhaustive-deps
     }, [handleSearch, isOffline, offset, queryJSON]);
