--- conflicted
+++ resolved
@@ -33,11 +33,8 @@
 
 type SearchProps = {
     queryJSON: SearchQueryJSON;
-<<<<<<< HEAD
     onSearchListScroll?: (event: NativeSyntheticEvent<NativeScrollEvent>) => void;
     contentContainerStyle?: StyleProp<ViewStyle>;
-=======
->>>>>>> ec8a5d97
 };
 
 const transactionItemMobileHeight = 100;
@@ -74,11 +71,7 @@
     return {...selectedTransactions, [item.keyForList]: {isSelected: true, canDelete: item.canDelete, canHold: item.canHold, canUnhold: item.canUnhold, action: item.action}};
 }
 
-<<<<<<< HEAD
 function Search({queryJSON, onSearchListScroll, contentContainerStyle}: SearchProps) {
-=======
-function Search({queryJSON}: SearchProps) {
->>>>>>> ec8a5d97
     const {isOffline} = useNetwork();
     const styles = useThemeStyles();
     const {isLargeScreenWidth, isSmallScreenWidth} = useWindowDimensions();
@@ -178,29 +171,7 @@
     }, [isSearchResultsEmpty, prevIsSearchResultEmpty]);
 
     if (shouldShowLoadingState) {
-<<<<<<< HEAD
         return <SearchRowSkeleton shouldAnimate />;
-=======
-        return (
-            <>
-                <SearchPageHeader
-                    queryJSON={queryJSON}
-                    hash={hash}
-                />
-
-                {/* We only want to display the skeleton for the status filters the first time we load them for a specific data type */}
-                {searchResults?.search?.type === type ? (
-                    <SearchStatusBar
-                        type={type}
-                        status={status}
-                    />
-                ) : (
-                    <SearchStatusSkeleton shouldAnimate />
-                )}
-                <SearchRowSkeleton shouldAnimate />
-            </>
-        );
->>>>>>> ec8a5d97
     }
 
     if (searchResults === undefined) {
@@ -216,23 +187,7 @@
     const shouldShowEmptyState = !isDataLoaded || data.length === 0;
 
     if (shouldShowEmptyState) {
-<<<<<<< HEAD
         return <EmptySearchView type={type} />;
-=======
-        return (
-            <>
-                <SearchPageHeader
-                    queryJSON={queryJSON}
-                    hash={hash}
-                />
-                <SearchStatusBar
-                    type={type}
-                    status={status}
-                />
-                <EmptySearchView type={type} />
-            </>
-        );
->>>>>>> ec8a5d97
     }
 
     const toggleTransaction = (item: TransactionListItemType | ReportListItemType) => {
@@ -316,7 +271,6 @@
     const shouldShowSorting = sortableSearchStatuses.includes(status);
 
     return (
-<<<<<<< HEAD
         <SelectionListWithModal<ReportListItemType | TransactionListItemType>
             sections={[{data: sortedSelectedData, isDisabled: false}]}
             turnOnSelectionModeOnLongPress
@@ -371,102 +325,6 @@
             scrollEventThrottle={16}
             contentContainerStyle={contentContainerStyle}
         />
-=======
-        <>
-            <SearchPageHeader
-                queryJSON={queryJSON}
-                hash={hash}
-                onSelectDeleteOption={handleOnSelectDeleteOption}
-                data={data}
-                setOfflineModalOpen={() => setOfflineModalVisible(true)}
-                setDownloadErrorModalOpen={() => setDownloadErrorModalVisible(true)}
-            />
-            <SearchStatusBar
-                type={type}
-                status={status}
-            />
-            <SelectionListWithModal<ReportListItemType | TransactionListItemType>
-                sections={[{data: sortedSelectedData, isDisabled: false}]}
-                turnOnSelectionModeOnLongPress
-                onTurnOnSelectionMode={(item) => item && toggleTransaction(item)}
-                onCheckboxPress={toggleTransaction}
-                onSelectAll={toggleAllTransactions}
-                customListHeader={
-                    !isLargeScreenWidth ? null : (
-                        <SearchTableHeader
-                            data={searchResults?.data}
-                            metadata={searchResults?.search}
-                            onSortPress={onSortPress}
-                            sortOrder={sortOrder}
-                            sortBy={sortBy}
-                            shouldShowYear={shouldShowYear}
-                            shouldShowSorting={shouldShowSorting}
-                        />
-                    )
-                }
-                canSelectMultiple={canSelectMultiple}
-                customListHeaderHeight={searchHeaderHeight}
-                // To enhance the smoothness of scrolling and minimize the risk of encountering blank spaces during scrolling,
-                // we have configured a larger windowSize and a longer delay between batch renders.
-                // The windowSize determines the number of items rendered before and after the currently visible items.
-                // A larger windowSize helps pre-render more items, reducing the likelihood of blank spaces appearing.
-                // The updateCellsBatchingPeriod sets the delay (in milliseconds) between rendering batches of cells.
-                // A longer delay allows the UI to handle rendering in smaller increments, which can improve performance and smoothness.
-                // For more information, refer to the React Native documentation:
-                // https://reactnative.dev/docs/0.73/optimizing-flatlist-configuration#windowsize
-                // https://reactnative.dev/docs/0.73/optimizing-flatlist-configuration#updatecellsbatchingperiod
-                windowSize={111}
-                updateCellsBatchingPeriod={200}
-                ListItem={ListItem}
-                onSelectRow={openReport}
-                getItemHeight={getItemHeightMemoized}
-                shouldSingleExecuteRowSelect
-                shouldPreventDefaultFocusOnSelectRow={!DeviceCapabilities.canUseTouchScreen()}
-                listHeaderWrapperStyle={[styles.ph8, styles.pv3, styles.pb5]}
-                containerStyle={[styles.pv0]}
-                showScrollIndicator={false}
-                onEndReachedThreshold={0.75}
-                onEndReached={fetchMoreResults}
-                listFooterContent={
-                    shouldShowLoadingMoreItems ? (
-                        <SearchRowSkeleton
-                            shouldAnimate
-                            fixedNumItems={5}
-                        />
-                    ) : undefined
-                }
-            />
-            <ConfirmModal
-                isVisible={deleteExpensesConfirmModalVisible}
-                onConfirm={handleDeleteExpenses}
-                onCancel={handleOnCancelConfirmModal}
-                onModalHide={() => setSelectedTransactionsToDelete([])}
-                title={translate('iou.deleteExpense', {count: selectedTransactionsToDelete.length})}
-                prompt={translate('iou.deleteConfirmation', {count: selectedTransactionsToDelete.length})}
-                confirmText={translate('common.delete')}
-                cancelText={translate('common.cancel')}
-                danger
-            />
-            <DecisionModal
-                title={translate('common.youAppearToBeOffline')}
-                prompt={translate('common.offlinePrompt')}
-                isSmallScreenWidth={isSmallScreenWidth}
-                onSecondOptionSubmit={() => setOfflineModalVisible(false)}
-                secondOptionText={translate('common.buttonConfirm')}
-                isVisible={offlineModalVisible}
-                onClose={() => setOfflineModalVisible(false)}
-            />
-            <DecisionModal
-                title={translate('common.downloadFailedTitle')}
-                prompt={translate('common.downloadFailedDescription')}
-                isSmallScreenWidth={isSmallScreenWidth}
-                onSecondOptionSubmit={() => setDownloadErrorModalVisible(false)}
-                secondOptionText={translate('common.buttonConfirm')}
-                isVisible={downloadErrorModalVisible}
-                onClose={() => setDownloadErrorModalVisible(false)}
-            />
-        </>
->>>>>>> ec8a5d97
     );
 }
 
