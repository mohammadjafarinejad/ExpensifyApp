--- conflicted
+++ resolved
@@ -239,37 +239,10 @@
         if (!searchKey) {
             return false;
         }
-<<<<<<< HEAD
-
-        let hasFeedFilter = false;
-        let hasPostedFilter = false;
-        let isReimbursable = false;
-
-        queryJSON.flatFilters.forEach((filter) => {
-            if (filter.key === CONST.SEARCH.SYNTAX_FILTER_KEYS.FEED) {
-                hasFeedFilter = true;
-            } else if (filter.key === CONST.SEARCH.SYNTAX_FILTER_KEYS.POSTED) {
-                hasPostedFilter = true;
-            } else if (filter.key === CONST.SEARCH.SYNTAX_FILTER_KEYS.REIMBURSABLE && filter.filters.at(0)?.value === CONST.SEARCH.BOOLEAN.YES) {
-                isReimbursable = true;
-            }
-        });
-
-        /**
-         * The total should be calculated for all accounting queries (statements, unapprovedCash and unapprovedCard)
-         * We can't use `searchKey` directly because we want to also match similar queries e.g. the statements suggested search query with a custom feed should be matched too.
-         */
-        const isStatementsLikeQuery = hasFeedFilter && hasPostedFilter;
-        const isUnapprovedCashLikeQuery = isReimbursable && queryJSON.status[0] === CONST.SEARCH.STATUS.EXPENSE.DRAFTS && queryJSON.status[1] === CONST.SEARCH.STATUS.EXPENSE.OUTSTANDING;
-        const isUnapprovedCardLikeQuery = hasFeedFilter && queryJSON.status[0] === CONST.SEARCH.STATUS.EXPENSE.DRAFTS && queryJSON.status[1] === CONST.SEARCH.STATUS.EXPENSE.OUTSTANDING;
-
-        return isStatementsLikeQuery || isUnapprovedCashLikeQuery || isUnapprovedCardLikeQuery;
-    }, [offset, queryJSON.flatFilters, queryJSON.type, queryJSON.status]);
-=======
+
         const eligibleSearchKeys: Partial<SearchKey[]> = [CONST.SEARCH.SEARCH_KEYS.STATEMENTS, CONST.SEARCH.SEARCH_KEYS.UNAPPROVED_CASH, CONST.SEARCH.SEARCH_KEYS.UNAPPROVED_CARD];
         return eligibleSearchKeys.includes(searchKey);
     }, [offset, searchKey]);
->>>>>>> 0ca1c057
 
     const previousReportActions = usePrevious(reportActions);
     const reportActionsArray = useMemo(
