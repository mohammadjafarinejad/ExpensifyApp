import {findFocusedRoute, useFocusEffect, useIsFocused, useNavigation} from '@react-navigation/native';
import React, {useCallback, useContext, useEffect, useMemo, useRef, useState} from 'react';
import type {NativeScrollEvent, NativeSyntheticEvent, StyleProp, ViewStyle} from 'react-native';
import {View} from 'react-native';
import type {OnyxEntry} from 'react-native-onyx';
import Animated, {FadeIn, FadeOut, useAnimatedStyle, useSharedValue, withTiming} from 'react-native-reanimated';
import FullPageErrorView from '@components/BlockingViews/FullPageErrorView';
import FullPageOfflineBlockingView from '@components/BlockingViews/FullPageOfflineBlockingView';
import SearchTableHeader, {getExpenseHeaders} from '@components/SelectionListWithSections/SearchTableHeader';
import type {ReportActionListItemType, SearchListItem, SelectionListHandle, TransactionGroupListItemType, TransactionListItemType} from '@components/SelectionListWithSections/types';
import SearchRowSkeleton from '@components/Skeletons/SearchRowSkeleton';
import {WideRHPContext} from '@components/WideRHPContextProvider';
import useArchivedReportsIdSet from '@hooks/useArchivedReportsIdSet';
import useCardFeedsForDisplay from '@hooks/useCardFeedsForDisplay';
import useCurrentUserPersonalDetails from '@hooks/useCurrentUserPersonalDetails';
import useLocalize from '@hooks/useLocalize';
import useNetwork from '@hooks/useNetwork';
import useOnyx from '@hooks/useOnyx';
import usePrevious from '@hooks/usePrevious';
import useResponsiveLayout from '@hooks/useResponsiveLayout';
import useSearchHighlightAndScroll from '@hooks/useSearchHighlightAndScroll';
import useSearchShouldCalculateTotals from '@hooks/useSearchShouldCalculateTotals';
import useThemeStyles from '@hooks/useThemeStyles';
import {turnOffMobileSelectionMode, turnOnMobileSelectionMode} from '@libs/actions/MobileSelectionMode';
import {openSearch, setOptimisticDataForTransactionThreadPreview} from '@libs/actions/Search';
import type {TransactionPreviewData} from '@libs/actions/Search';
import Timing from '@libs/actions/Timing';
import {canUseTouchScreen} from '@libs/DeviceCapabilities';
import Log from '@libs/Log';
import isSearchTopmostFullScreenRoute from '@libs/Navigation/helpers/isSearchTopmostFullScreenRoute';
import type {PlatformStackNavigationProp} from '@libs/Navigation/PlatformStackNavigation/types';
import Performance from '@libs/Performance';
import {getIOUActionForTransactionID} from '@libs/ReportActionsUtils';
import {canEditFieldOfMoneyRequest, selectFilteredReportActions} from '@libs/ReportUtils';
import {buildCannedSearchQuery, buildSearchQueryJSON, buildSearchQueryString} from '@libs/SearchQueryUtils';
import {
    createAndOpenSearchTransactionThread,
    getColumnsToShow,
    getListItem,
    getSections,
    getSortedSections,
    getSuggestedSearches,
    getWideAmountIndicators,
    isReportActionListItemType,
    isSearchDataLoaded,
    isSearchResultsEmpty as isSearchResultsEmptyUtil,
    isTaskListItemType,
    isTransactionCardGroupListItemType,
    isTransactionGroupListItemType,
    isTransactionListItemType,
    isTransactionMemberGroupListItemType,
    isTransactionWithdrawalIDGroupListItemType,
    shouldShowEmptyState,
    shouldShowYear as shouldShowYearUtil,
} from '@libs/SearchUIUtils';
import {isOnHold, isTransactionPendingDelete, shouldShowViolation} from '@libs/TransactionUtils';
import Navigation, {navigationRef} from '@navigation/Navigation';
import type {SearchFullscreenNavigatorParamList} from '@navigation/types';
import EmptySearchView from '@pages/Search/EmptySearchView';
import CONST from '@src/CONST';
import NAVIGATORS from '@src/NAVIGATORS';
import ONYXKEYS from '@src/ONYXKEYS';
import ROUTES from '@src/ROUTES';
import SCREENS from '@src/SCREENS';
import type {OutstandingReportsByPolicyIDDerivedValue, ReportAction} from '@src/types/onyx';
import type Policy from '@src/types/onyx/Policy';
import type Report from '@src/types/onyx/Report';
import type SearchResults from '@src/types/onyx/SearchResults';
import type {SearchTransaction} from '@src/types/onyx/SearchResults';
import type {TransactionViolation} from '@src/types/onyx/TransactionViolation';
import {isEmptyObject} from '@src/types/utils/EmptyObject';
import arraysEqual from '@src/utils/arraysEqual';
import {useSearchContext} from './SearchContext';
import SearchList from './SearchList';
import {SearchScopeProvider} from './SearchScopeProvider';
import type {SearchColumnType, SearchParams, SearchQueryJSON, SelectedTransactionInfo, SelectedTransactions, SortOrder} from './types';

type SearchProps = {
    queryJSON: SearchQueryJSON;
    onSearchListScroll?: (event: NativeSyntheticEvent<NativeScrollEvent>) => void;
    contentContainerStyle?: StyleProp<ViewStyle>;
    searchResults?: SearchResults;
    handleSearch: (value: SearchParams) => void;
    onSortPressedCallback?: () => void;
    isMobileSelectionModeEnabled: boolean;
};

const expenseHeaders = getExpenseHeaders();

function mapTransactionItemToSelectedEntry(
    item: TransactionListItemType,
    reportActions: ReportAction[],
    outstandingReportsByPolicyID?: OutstandingReportsByPolicyIDDerivedValue,
): [string, SelectedTransactionInfo] {
    return [
        item.keyForList,
        {
            isSelected: true,
            canDelete: item.canDelete,
            canHold: item.canHold,
            isHeld: isOnHold(item),
            canUnhold: item.canUnhold,
            canChangeReport: canEditFieldOfMoneyRequest(
                getIOUActionForTransactionID(reportActions, item.transactionID),
                CONST.EDIT_REQUEST_FIELD.REPORT,
                undefined,
                undefined,
                outstandingReportsByPolicyID,
                true,
            ),
            action: item.action,
            reportID: item.reportID,
            policyID: item.policyID,
            amount: item.modifiedAmount ?? item.amount,
            convertedAmount: item.convertedAmount,
            isFromOneTransactionReport: item.isFromOneTransactionReport,
            convertedCurrency: item.convertedCurrency,
            currency: item.currency,
        },
    ];
}

function mapToTransactionItemWithAdditionalInfo(
    item: TransactionListItemType,
    selectedTransactions: SelectedTransactions,
    canSelectMultiple: boolean,
    shouldAnimateInHighlight: boolean,
    hash?: number,
) {
    return {...item, shouldAnimateInHighlight, isSelected: selectedTransactions[item.keyForList]?.isSelected && canSelectMultiple, hash};
}

function mapToItemWithAdditionalInfo(item: SearchListItem, selectedTransactions: SelectedTransactions, canSelectMultiple: boolean, shouldAnimateInHighlight: boolean, hash?: number) {
    if (isTaskListItemType(item)) {
        return {
            ...item,
            shouldAnimateInHighlight,
            hash,
        };
    }

    if (isReportActionListItemType(item)) {
        return {
            ...item,
            shouldAnimateInHighlight,
            hash,
        };
    }

    return isTransactionListItemType(item)
        ? mapToTransactionItemWithAdditionalInfo(item, selectedTransactions, canSelectMultiple, shouldAnimateInHighlight, hash)
        : {
              ...item,
              shouldAnimateInHighlight,
              transactions: item.transactions?.map((transaction) =>
                  mapToTransactionItemWithAdditionalInfo(transaction, selectedTransactions, canSelectMultiple, shouldAnimateInHighlight, hash),
              ),
              isSelected:
                  item?.transactions?.length > 0 &&
                  item.transactions?.filter((t) => !isTransactionPendingDelete(t)).every((transaction) => selectedTransactions[transaction.keyForList]?.isSelected && canSelectMultiple),
              hash,
          };
}

function prepareTransactionsList(
    item: TransactionListItemType,
    selectedTransactions: SelectedTransactions,
    reportActions: ReportAction[],
    outstandingReportsByPolicyID?: OutstandingReportsByPolicyIDDerivedValue,
) {
    if (selectedTransactions[item.keyForList]?.isSelected) {
        const {[item.keyForList]: omittedTransaction, ...transactions} = selectedTransactions;

        return transactions;
    }

    return {
        ...selectedTransactions,
        [item.keyForList]: {
            isSelected: true,
            canDelete: item.canDelete,
            canHold: item.canHold,
            isHeld: isOnHold(item),
            canUnhold: item.canUnhold,
            canChangeReport: canEditFieldOfMoneyRequest(
                getIOUActionForTransactionID(reportActions, item.transactionID),
                CONST.EDIT_REQUEST_FIELD.REPORT,
                undefined,
                undefined,
                outstandingReportsByPolicyID,
                true,
            ),
            action: item.action,
            reportID: item.reportID,
            policyID: item.policyID,
            amount: Math.abs(item.modifiedAmount || item.amount),
            convertedAmount: item.convertedAmount,
            convertedCurrency: item.convertedCurrency,
            currency: item.currency,
            isFromOneTransactionReport: item.isFromOneTransactionReport,
        },
    };
}

function Search({queryJSON, searchResults, onSearchListScroll, contentContainerStyle, handleSearch, isMobileSelectionModeEnabled, onSortPressedCallback}: SearchProps) {
    const {type, status, sortBy, sortOrder, hash, similarSearchHash, groupBy} = queryJSON;
    const {isOffline} = useNetwork();
    const prevIsOffline = usePrevious(isOffline);
    const {shouldUseNarrowLayout} = useResponsiveLayout();
    const styles = useThemeStyles();
    // We need to use isSmallScreenWidth instead of shouldUseNarrowLayout for enabling the selection mode on small screens only
    // eslint-disable-next-line rulesdir/prefer-shouldUseNarrowLayout-instead-of-isSmallScreenWidth
    const {isSmallScreenWidth, isLargeScreenWidth} = useResponsiveLayout();
    const navigation = useNavigation<PlatformStackNavigationProp<SearchFullscreenNavigatorParamList>>();
    const isFocused = useIsFocused();
    const {markReportIDAsExpense} = useContext(WideRHPContext);
    const {
        setCurrentSearchHashAndKey,
        setCurrentSearchQueryJSON,
        setSelectedTransactions,
        selectedTransactions,
        clearSelectedTransactions,
        shouldTurnOffSelectionMode,
        setShouldShowFiltersBarLoading,
        lastSearchType,
        shouldShowSelectAllMatchingItems,
        areAllMatchingItemsSelected,
        selectAllMatchingItems,
        shouldResetSearchQuery,
        setShouldResetSearchQuery,
    } = useSearchContext();
    const [offset, setOffset] = useState(0);

    const [transactions] = useOnyx(ONYXKEYS.COLLECTION.TRANSACTION, {canBeMissing: true});
    const previousTransactions = usePrevious(transactions);
    const [reportActions] = useOnyx(ONYXKEYS.COLLECTION.REPORT_ACTIONS, {canBeMissing: true});
    const [outstandingReportsByPolicyID] = useOnyx(ONYXKEYS.DERIVED.OUTSTANDING_REPORTS_BY_POLICY_ID, {canBeMissing: true});
    const [violations] = useOnyx(ONYXKEYS.COLLECTION.TRANSACTION_VIOLATIONS, {canBeMissing: true});
    const {accountID, email} = useCurrentUserPersonalDetails();

    // Filter violations based on user visibility
    const filteredViolations = useMemo(() => {
        if (!violations || !searchResults?.data) {
            return violations;
        }

        const filtered: Record<string, TransactionViolation[]> = {};

        const transactionKeys = Object.keys(searchResults.data).filter((key) => key.startsWith(ONYXKEYS.COLLECTION.TRANSACTION));

        for (const key of transactionKeys) {
            const transaction = searchResults.data[key as keyof typeof searchResults.data] as SearchTransaction;
            if (!transaction || typeof transaction !== 'object' || !('transactionID' in transaction) || !('reportID' in transaction)) {
                continue;
            }

            const report = searchResults.data[`${ONYXKEYS.COLLECTION.REPORT}${transaction.reportID}`];
            const policy = searchResults.data[`${ONYXKEYS.COLLECTION.POLICY}${report?.policyID}`];

            if (report && policy) {
                const transactionViolations = violations[`${ONYXKEYS.COLLECTION.TRANSACTION_VIOLATIONS}${transaction.transactionID}`];
                if (transactionViolations) {
                    const filteredTransactionViolations = transactionViolations.filter((violation) =>
                        shouldShowViolation(report as OnyxEntry<Report>, policy as OnyxEntry<Policy>, violation.name, email ?? ''),
                    );

                    if (filteredTransactionViolations.length > 0) {
                        filtered[`${ONYXKEYS.COLLECTION.TRANSACTION_VIOLATIONS}${transaction.transactionID}`] = filteredTransactionViolations;
                    }
                }
            }
        }

        return filtered;
    }, [violations, searchResults, email]);

    const archivedReportsIdSet = useArchivedReportsIdSet();

    const [exportReportActions] = useOnyx(ONYXKEYS.COLLECTION.REPORT_ACTIONS, {
        canEvict: false,
        canBeMissing: true,
        selector: selectFilteredReportActions,
    });

    const {defaultCardFeed} = useCardFeedsForDisplay();
    const suggestedSearches = useMemo(() => getSuggestedSearches(accountID, defaultCardFeed?.id), [defaultCardFeed?.id, accountID]);

    const searchKey = useMemo(() => Object.values(suggestedSearches).find((search) => search.similarSearchHash === similarSearchHash)?.key, [suggestedSearches, similarSearchHash]);

    const shouldCalculateTotals = useSearchShouldCalculateTotals(searchKey, similarSearchHash, offset === 0);

    const previousReportActions = usePrevious(reportActions);
    const reportActionsArray = useMemo(
        () =>
            Object.values(reportActions ?? {})
                .filter((reportAction) => !!reportAction)
                .flatMap((filteredReportActions) => Object.values(filteredReportActions ?? {})),
        [reportActions],
    );
    const {translate, localeCompare, formatPhoneNumber} = useLocalize();
    const searchListRef = useRef<SelectionListHandle | null>(null);

    const clearTransactionsAndSetHashAndKey = useCallback(() => {
        clearSelectedTransactions(hash);
        setCurrentSearchHashAndKey(hash, searchKey);
        setCurrentSearchQueryJSON(queryJSON);
    }, [hash, searchKey, clearSelectedTransactions, setCurrentSearchHashAndKey, setCurrentSearchQueryJSON, queryJSON]);

    useFocusEffect(clearTransactionsAndSetHashAndKey);

    useEffect(() => {
        clearTransactionsAndSetHashAndKey();

        // Trigger once on mount (e.g., on page reload), when RHP is open and screen is not focused
        // eslint-disable-next-line react-compiler/react-compiler, react-hooks/exhaustive-deps
    }, []);

    const isSearchResultsEmpty = !searchResults?.data || isSearchResultsEmptyUtil(searchResults, groupBy);

    useEffect(() => {
        if (!isFocused) {
            return;
        }

        const selectedKeys = Object.keys(selectedTransactions).filter((transactionKey) => selectedTransactions[transactionKey]);
        if (selectedKeys.length === 0 && isMobileSelectionModeEnabled && shouldTurnOffSelectionMode) {
            turnOffMobileSelectionMode();
        }

        // We don't want to run the effect on isFocused change as we only need it to early return when it is false.
        // eslint-disable-next-line react-compiler/react-compiler
        // eslint-disable-next-line react-hooks/exhaustive-deps
    }, [selectedTransactions, isMobileSelectionModeEnabled, shouldTurnOffSelectionMode]);

    useEffect(() => {
        if (!isFocused) {
            return;
        }

        const selectedKeys = Object.keys(selectedTransactions).filter((transactionKey) => selectedTransactions[transactionKey]);
        if (!isSmallScreenWidth) {
            if (selectedKeys.length === 0 && isMobileSelectionModeEnabled) {
                turnOffMobileSelectionMode();
            }
            return;
        }
        if (selectedKeys.length > 0 && !isMobileSelectionModeEnabled && !isSearchResultsEmpty) {
            turnOnMobileSelectionMode();
        }
        // eslint-disable-next-line react-compiler/react-compiler
        // eslint-disable-next-line react-hooks/exhaustive-deps
    }, [isSmallScreenWidth, selectedTransactions, isMobileSelectionModeEnabled]);

    useEffect(() => {
        openSearch();
    }, []);

    const {newSearchResultKey, handleSelectionListScroll, newTransactions} = useSearchHighlightAndScroll({
        searchResults,
        transactions,
        previousTransactions,
        queryJSON,
        searchKey,
        offset,
        shouldCalculateTotals,
        reportActions,
        previousReportActions,
    });

    // There's a race condition in Onyx which makes it return data from the previous Search, so in addition to checking that the data is loaded
    // we also need to check that the searchResults matches the type and status of the current search
    const isDataLoaded = isSearchDataLoaded(searchResults, queryJSON);

    const shouldShowLoadingState = !isOffline && (!isDataLoaded || (!!searchResults?.search.isLoading && Array.isArray(searchResults?.data) && searchResults?.data.length === 0));
    const shouldShowLoadingMoreItems = !shouldShowLoadingState && searchResults?.search?.isLoading && searchResults?.search?.offset > 0;
    const prevIsSearchResultEmpty = usePrevious(isSearchResultsEmpty);

    const [data, dataLength] = useMemo(() => {
        if (searchResults === undefined || !isDataLoaded) {
            return [[], 0];
        }

        // Group-by option cannot be used for chats or tasks
        const isChat = type === CONST.SEARCH.DATA_TYPES.CHAT;
        const isTask = type === CONST.SEARCH.DATA_TYPES.TASK;
        if (groupBy && (isChat || isTask)) {
            return [[], 0];
        }

<<<<<<< HEAD
        const data1 = getSections(type, searchResults.data, accountID, email ?? '', formatPhoneNumber, validGroupBy, exportReportActions, searchKey, archivedReportsIdSet, queryJSON);
        return [data1, data1.length];
    }, [searchKey, exportReportActions, validGroupBy, isDataLoaded, searchResults, type, archivedReportsIdSet, formatPhoneNumber, accountID, queryJSON, email]);
=======
        const data1 = getSections(type, searchResults.data, accountID, formatPhoneNumber, groupBy, exportReportActions, searchKey, archivedReportsIdSet, queryJSON);
        return [data1, data1.length];
    }, [searchKey, exportReportActions, groupBy, isDataLoaded, searchResults, type, archivedReportsIdSet, formatPhoneNumber, accountID, queryJSON]);
>>>>>>> f9ee4f0a

    useEffect(() => {
        /** We only want to display the skeleton for the status filters the first time we load them for a specific data type */
        setShouldShowFiltersBarLoading(shouldShowLoadingState && lastSearchType !== type);
    }, [lastSearchType, setShouldShowFiltersBarLoading, shouldShowLoadingState, type]);

    useEffect(() => {
        const focusedRoute = findFocusedRoute(navigationRef.getRootState());
        const isMigratedModalDisplayed = focusedRoute?.name === NAVIGATORS.MIGRATED_USER_MODAL_NAVIGATOR || focusedRoute?.name === SCREENS.MIGRATED_USER_WELCOME_MODAL.ROOT;

        const comingBackOnlineWithNoResults = prevIsOffline && !isOffline && searchResults === undefined;
        if (!comingBackOnlineWithNoResults && ((!isFocused && !isMigratedModalDisplayed) || isOffline)) {
            return;
        }

        handleSearch({queryJSON, searchKey, offset, shouldCalculateTotals, prevReportsLength: dataLength});

        // We don't need to run the effect on change of isFocused.
        // eslint-disable-next-line react-compiler/react-compiler
        // eslint-disable-next-line react-hooks/exhaustive-deps
    }, [handleSearch, isOffline, offset, queryJSON, searchKey, shouldCalculateTotals]);

    // When new data load, selectedTransactions is updated in next effect. We use this flag to whether selection is updated
    const isRefreshingSelection = useRef(false);

    useEffect(() => {
        if (!isFocused) {
            return;
        }

        if (type === CONST.SEARCH.DATA_TYPES.CHAT) {
            return;
        }
        const newTransactionList: SelectedTransactions = {};
        if (groupBy) {
            data.forEach((transactionGroup) => {
                if (!Object.hasOwn(transactionGroup, 'transactions') || !('transactions' in transactionGroup)) {
                    return;
                }
                transactionGroup.transactions.forEach((transaction) => {
                    if (!Object.keys(selectedTransactions).includes(transaction.transactionID) && !areAllMatchingItemsSelected) {
                        return;
                    }
                    newTransactionList[transaction.transactionID] = {
                        action: transaction.action,
                        canHold: transaction.canHold,
                        isHeld: isOnHold(transaction),
                        canUnhold: transaction.canUnhold,
                        canChangeReport: canEditFieldOfMoneyRequest(
                            getIOUActionForTransactionID(reportActionsArray, transaction.transactionID),
                            CONST.EDIT_REQUEST_FIELD.REPORT,
                            undefined,
                            undefined,
                            outstandingReportsByPolicyID,
                            true,
                        ),
                        // eslint-disable-next-line @typescript-eslint/prefer-nullish-coalescing
                        isSelected: areAllMatchingItemsSelected || selectedTransactions[transaction.transactionID].isSelected,
                        canDelete: transaction.canDelete,
                        reportID: transaction.reportID,
                        policyID: transaction.policyID,
                        amount: transaction.modifiedAmount ?? transaction.amount,
                        convertedAmount: transaction.convertedAmount,
                        convertedCurrency: transaction.convertedCurrency,
                        currency: transaction.currency,
                    };
                });
            });
        } else {
            data.forEach((transaction) => {
                if (!Object.hasOwn(transaction, 'transactionID') || !('transactionID' in transaction)) {
                    return;
                }
                if (!Object.keys(selectedTransactions).includes(transaction.transactionID) && !areAllMatchingItemsSelected) {
                    return;
                }
                newTransactionList[transaction.transactionID] = {
                    action: transaction.action,
                    canHold: transaction.canHold,
                    isHeld: isOnHold(transaction),
                    canUnhold: transaction.canUnhold,
                    canChangeReport: canEditFieldOfMoneyRequest(
                        getIOUActionForTransactionID(reportActionsArray, transaction.transactionID),
                        CONST.EDIT_REQUEST_FIELD.REPORT,
                        undefined,
                        undefined,
                        outstandingReportsByPolicyID,
                        true,
                    ),
                    // eslint-disable-next-line @typescript-eslint/prefer-nullish-coalescing
                    isSelected: areAllMatchingItemsSelected || selectedTransactions[transaction.transactionID].isSelected,
                    canDelete: transaction.canDelete,
                    reportID: transaction.reportID,
                    policyID: transaction.policyID,
                    amount: transaction.modifiedAmount ?? transaction.amount,
                    convertedAmount: transaction.convertedAmount,
                    convertedCurrency: transaction.convertedCurrency,
                    currency: transaction.currency,
                };
            });
        }
        if (isEmptyObject(newTransactionList)) {
            return;
        }

        setSelectedTransactions(newTransactionList, data);

        isRefreshingSelection.current = true;
        // eslint-disable-next-line react-compiler/react-compiler, react-hooks/exhaustive-deps
    }, [data, setSelectedTransactions, areAllMatchingItemsSelected, isFocused, outstandingReportsByPolicyID]);

    useEffect(() => {
        if (!isSearchResultsEmpty || prevIsSearchResultEmpty) {
            return;
        }
        turnOffMobileSelectionMode();
    }, [isSearchResultsEmpty, prevIsSearchResultEmpty]);

    useEffect(
        () => () => {
            if (isSearchTopmostFullScreenRoute()) {
                return;
            }
            clearSelectedTransactions();
            turnOffMobileSelectionMode();
        },
        [isFocused, clearSelectedTransactions],
    );

    // When selectedTransactions is updated, we confirm that selection is refreshed
    useEffect(() => {
        isRefreshingSelection.current = false;
    }, [selectedTransactions]);

    useEffect(() => {
        if (!isFocused) {
            return;
        }

        if (!data.length || isRefreshingSelection.current) {
            return;
        }
        const areItemsGrouped = !!groupBy;
        const flattenedItems = areItemsGrouped ? (data as TransactionGroupListItemType[]).flatMap((item) => item.transactions) : data;
        const areAllItemsSelected = flattenedItems.length === Object.keys(selectedTransactions).length;

        // If the user has selected all the expenses in their view but there are more expenses matched by the search
        // give them the option to select all matching expenses
        shouldShowSelectAllMatchingItems(!!(areAllItemsSelected && searchResults?.search?.hasMoreResults));
        if (!areAllItemsSelected) {
            selectAllMatchingItems(false);
        }
    }, [isFocused, data, searchResults?.search?.hasMoreResults, selectedTransactions, selectAllMatchingItems, shouldShowSelectAllMatchingItems, groupBy]);

    const toggleTransaction = useCallback(
        (item: SearchListItem, itemTransactions?: TransactionListItemType[]) => {
            if (isReportActionListItemType(item)) {
                return;
            }
            if (isTaskListItemType(item)) {
                return;
            }
            if (isTransactionListItemType(item)) {
                if (!item.keyForList) {
                    return;
                }
                if (isTransactionPendingDelete(item)) {
                    return;
                }
                setSelectedTransactions(prepareTransactionsList(item, selectedTransactions, reportActionsArray, outstandingReportsByPolicyID), data);
                return;
            }

            const currentTransactions = itemTransactions ?? item.transactions;
            if (currentTransactions.some((transaction) => selectedTransactions[transaction.keyForList]?.isSelected)) {
                const reducedSelectedTransactions: SelectedTransactions = {...selectedTransactions};

                currentTransactions.forEach((transaction) => {
                    delete reducedSelectedTransactions[transaction.keyForList];
                });

                setSelectedTransactions(reducedSelectedTransactions, data);
                return;
            }

            setSelectedTransactions(
                {
                    ...selectedTransactions,
                    ...Object.fromEntries(
                        currentTransactions
                            .filter((t) => !isTransactionPendingDelete(t))
                            .map((transactionItem) => mapTransactionItemToSelectedEntry(transactionItem, reportActionsArray, outstandingReportsByPolicyID)),
                    ),
                },
                data,
            );
        },
        [data, reportActionsArray, selectedTransactions, outstandingReportsByPolicyID, setSelectedTransactions],
    );

    const onSelectRow = useCallback(
        (item: SearchListItem, transactionPreviewData?: TransactionPreviewData) => {
            if (isMobileSelectionModeEnabled) {
                toggleTransaction(item);
                return;
            }

            const isTransactionItem = isTransactionListItemType(item);
            const backTo = Navigation.getActiveRoute();

            // If we're trying to open a transaction without a transaction thread, let's create the thread and navigate the user
            if (isTransactionItem && item.transactionThreadReportID === CONST.REPORT.UNREPORTED_REPORT_ID) {
                const iouReportAction = getIOUActionForTransactionID(reportActionsArray, item.transactionID);
                createAndOpenSearchTransactionThread(item, iouReportAction, hash, backTo);
                return;
            }

            if (isTransactionMemberGroupListItemType(item)) {
                const newFlatFilters = queryJSON.flatFilters.filter((filter) => filter.key !== CONST.SEARCH.SYNTAX_FILTER_KEYS.FROM);
                newFlatFilters.push({key: CONST.SEARCH.SYNTAX_FILTER_KEYS.FROM, filters: [{operator: CONST.SEARCH.SYNTAX_OPERATORS.EQUAL_TO, value: item.accountID}]});
                const newQueryJSON: SearchQueryJSON = {...queryJSON, groupBy: undefined, flatFilters: newFlatFilters};
                const newQuery = buildSearchQueryString(newQueryJSON);
                const newQueryJSONWithHash = buildSearchQueryJSON(newQuery);
                if (!newQueryJSONWithHash) {
                    return;
                }
                handleSearch({queryJSON: newQueryJSONWithHash, searchKey, offset: 0, shouldCalculateTotals: false});
                return;
            }

            if (isTransactionCardGroupListItemType(item)) {
                const newFlatFilters = queryJSON.flatFilters.filter((filter) => filter.key !== CONST.SEARCH.SYNTAX_FILTER_KEYS.CARD_ID);
                newFlatFilters.push({key: CONST.SEARCH.SYNTAX_FILTER_KEYS.CARD_ID, filters: [{operator: CONST.SEARCH.SYNTAX_OPERATORS.EQUAL_TO, value: item.cardID}]});
                const newQueryJSON: SearchQueryJSON = {...queryJSON, groupBy: undefined, flatFilters: newFlatFilters};
                const newQuery = buildSearchQueryString(newQueryJSON);
                const newQueryJSONWithHash = buildSearchQueryJSON(newQuery);
                if (!newQueryJSONWithHash) {
                    return;
                }
                handleSearch({queryJSON: newQueryJSONWithHash, searchKey, offset: 0, shouldCalculateTotals: false});
                return;
            }

            if (isTransactionWithdrawalIDGroupListItemType(item)) {
                const newFlatFilters = queryJSON.flatFilters.filter((filter) => filter.key !== CONST.SEARCH.SYNTAX_FILTER_KEYS.WITHDRAWAL_ID);
                newFlatFilters.push({key: CONST.SEARCH.SYNTAX_FILTER_KEYS.WITHDRAWAL_ID, filters: [{operator: CONST.SEARCH.SYNTAX_OPERATORS.EQUAL_TO, value: item.entryID}]});
                const newQueryJSON: SearchQueryJSON = {...queryJSON, groupBy: undefined, flatFilters: newFlatFilters};
                const newQuery = buildSearchQueryString(newQueryJSON);
                const newQueryJSONWithHash = buildSearchQueryJSON(newQuery);
                if (!newQueryJSONWithHash) {
                    return;
                }
                handleSearch({queryJSON: newQueryJSONWithHash, searchKey, offset: 0, shouldCalculateTotals: false});
                return;
            }

            const isFromSelfDM = item.reportID === CONST.REPORT.UNREPORTED_REPORT_ID;
            const isTask = type === CONST.SEARCH.DATA_TYPES.TASK;

            const reportID =
                isTransactionItem && (!item.isFromOneTransactionReport || isFromSelfDM) && item.transactionThreadReportID !== CONST.REPORT.UNREPORTED_REPORT_ID
                    ? item.transactionThreadReportID
                    : item.reportID;

            if (!reportID) {
                return;
            }

            Performance.markStart(CONST.TIMING.OPEN_REPORT_SEARCH);
            Timing.start(CONST.TIMING.OPEN_REPORT_SEARCH);

            if (isTransactionGroupListItemType(item)) {
                const firstTransaction = item.transactions.at(0);
                if (item.isOneTransactionReport && firstTransaction && transactionPreviewData) {
                    setOptimisticDataForTransactionThreadPreview(firstTransaction, transactionPreviewData);
                }
                requestAnimationFrame(() => Navigation.navigate(ROUTES.SEARCH_MONEY_REQUEST_REPORT.getRoute({reportID, backTo})));
                return;
            }

            if (isReportActionListItemType(item)) {
                const reportActionID = item.reportActionID;
                Navigation.navigate(ROUTES.SEARCH_REPORT.getRoute({reportID, reportActionID, backTo}));
                return;
            }

            const isInvoice = item?.report?.type === CONST.REPORT.TYPE.INVOICE;

            if (!isTask && !isInvoice) {
                markReportIDAsExpense(reportID);
            }

            if (isTransactionItem && transactionPreviewData) {
                setOptimisticDataForTransactionThreadPreview(item, transactionPreviewData);
            }

            requestAnimationFrame(() => Navigation.navigate(ROUTES.SEARCH_REPORT.getRoute({reportID, backTo})));
        },
        [isMobileSelectionModeEnabled, type, toggleTransaction, reportActionsArray, hash, queryJSON, handleSearch, searchKey, markReportIDAsExpense],
    );

    const currentColumns = useMemo(() => {
        if (!searchResults?.data) {
            return [];
        }
        const columns = getColumnsToShow(accountID, searchResults?.data, false, searchResults?.search?.type === CONST.SEARCH.DATA_TYPES.TASK);

        return (Object.keys(columns) as SearchColumnType[]).filter((col) => columns[col]);
    }, [accountID, searchResults?.data, searchResults?.search?.type]);

    const opacity = useSharedValue(1);
    const animatedStyle = useAnimatedStyle(() => ({
        opacity: opacity.get(),
    }));

    const previousColumns = usePrevious(currentColumns);
    const [columnsToShow, setColumnsToShow] = useState<SearchColumnType[]>([]);

    // If columns have changed, trigger an animation before settings columnsToShow to prevent
    // new columns appearing before the fade out animation happens
    useEffect(() => {
        if ((previousColumns && currentColumns && arraysEqual(previousColumns, currentColumns)) || offset === 0 || isSmallScreenWidth) {
            setColumnsToShow(currentColumns);
            return;
        }

        opacity.set(
            withTiming(0, {duration: CONST.SEARCH.ANIMATION.FADE_DURATION}, () => {
                setColumnsToShow(currentColumns);
                opacity.set(withTiming(1, {duration: CONST.SEARCH.ANIMATION.FADE_DURATION}));
            }),
        );
    }, [previousColumns, currentColumns, setColumnsToShow, opacity, offset, isSmallScreenWidth]);

    const isChat = type === CONST.SEARCH.DATA_TYPES.CHAT;
    const isTask = type === CONST.SEARCH.DATA_TYPES.TASK;
    const canSelectMultiple = !isChat && !isTask && (!isSmallScreenWidth || isMobileSelectionModeEnabled) && groupBy !== CONST.SEARCH.GROUP_BY.WITHDRAWAL_ID;
    const ListItem = getListItem(type, status, groupBy);

    const sortedSelectedData = useMemo(
        () =>
            getSortedSections(type, status, data, localeCompare, sortBy, sortOrder, groupBy).map((item) => {
                const baseKey = isChat
                    ? `${ONYXKEYS.COLLECTION.REPORT_ACTIONS}${(item as ReportActionListItemType).reportActionID}`
                    : `${ONYXKEYS.COLLECTION.TRANSACTION}${(item as TransactionListItemType).transactionID}`;

                // Check if the base key matches the newSearchResultKey (TransactionListItemType)
                const isBaseKeyMatch = baseKey === newSearchResultKey;

                // Check if any transaction within the transactions array (TransactionGroupListItemType) matches the newSearchResultKey
                const isAnyTransactionMatch =
                    !isChat &&
                    (item as TransactionGroupListItemType)?.transactions?.some((transaction) => {
                        const transactionKey = `${ONYXKEYS.COLLECTION.TRANSACTION}${transaction.transactionID}`;
                        return transactionKey === newSearchResultKey;
                    });

                // Determine if either the base key or any transaction key matches
                const shouldAnimateInHighlight = isBaseKeyMatch || isAnyTransactionMatch;

                return mapToItemWithAdditionalInfo(item, selectedTransactions, canSelectMultiple, shouldAnimateInHighlight, hash);
            }),
        [type, status, data, sortBy, sortOrder, groupBy, isChat, newSearchResultKey, selectedTransactions, canSelectMultiple, localeCompare, hash],
    );

    const hasErrors = Object.keys(searchResults?.errors ?? {}).length > 0 && !isOffline;

    useEffect(() => {
        const currentRoute = Navigation.getActiveRouteWithoutParams();
        if (hasErrors && (currentRoute === '/' || (shouldResetSearchQuery && currentRoute === '/search'))) {
            // Use requestAnimationFrame to safely update navigation params without overriding the current route
            requestAnimationFrame(() => {
                Navigation.setParams({q: buildCannedSearchQuery()});
            });
            if (shouldResetSearchQuery) {
                setShouldResetSearchQuery(false);
            }
        }
    }, [hasErrors, queryJSON, searchResults, shouldResetSearchQuery, setShouldResetSearchQuery]);

    const fetchMoreResults = useCallback(() => {
        // eslint-disable-next-line @typescript-eslint/prefer-nullish-coalescing
        if (!isFocused || !searchResults?.search?.hasMoreResults || shouldShowLoadingState || shouldShowLoadingMoreItems || offset > data.length - CONST.SEARCH.RESULTS_PAGE_SIZE) {
            return;
        }

        setOffset((prev) => prev + CONST.SEARCH.RESULTS_PAGE_SIZE);
    }, [isFocused, searchResults?.search?.hasMoreResults, shouldShowLoadingMoreItems, shouldShowLoadingState, offset, data.length]);

    const toggleAllTransactions = useCallback(() => {
        const areItemsGrouped = !!groupBy;
        const totalSelected = Object.keys(selectedTransactions).length;

        if (totalSelected > 0) {
            clearSelectedTransactions();
            return;
        }

        if (areItemsGrouped) {
            setSelectedTransactions(
                Object.fromEntries(
                    (data as TransactionGroupListItemType[]).flatMap((item) =>
                        item.transactions
                            .filter((t) => !isTransactionPendingDelete(t))
                            .map((transactionItem) => mapTransactionItemToSelectedEntry(transactionItem, reportActionsArray, outstandingReportsByPolicyID)),
                    ),
                ),
                data,
            );

            return;
        }

        setSelectedTransactions(
            Object.fromEntries(
                (data as TransactionListItemType[])
                    .filter((t) => !isTransactionPendingDelete(t))
                    .map((transactionItem) => mapTransactionItemToSelectedEntry(transactionItem, reportActionsArray, outstandingReportsByPolicyID)),
            ),
            data,
        );
    }, [clearSelectedTransactions, data, groupBy, reportActionsArray, selectedTransactions, setSelectedTransactions, outstandingReportsByPolicyID]);

    const onLayout = useCallback(() => handleSelectionListScroll(sortedSelectedData, searchListRef.current), [handleSelectionListScroll, sortedSelectedData]);

    const areAllOptionalColumnsHidden = useMemo(() => {
        const canBeMissingColumns = expenseHeaders.filter((header) => header.canBeMissing).map((header) => header.columnName);
        return canBeMissingColumns.every((column) => !columnsToShow.includes(column));
    }, [columnsToShow]);

    if (shouldShowLoadingState) {
        return (
            <Animated.View
                entering={FadeIn.duration(CONST.SEARCH.ANIMATION.FADE_DURATION)}
                exiting={FadeOut.duration(CONST.SEARCH.ANIMATION.FADE_DURATION)}
                style={[styles.flex1]}
            >
                <SearchRowSkeleton
                    shouldAnimate
                    containerStyle={shouldUseNarrowLayout ? styles.searchListContentContainerStyles : styles.mt3}
                />
            </Animated.View>
        );
    }

    if (searchResults === undefined) {
        Log.alert('[Search] Undefined search type');
        return <FullPageOfflineBlockingView>{null}</FullPageOfflineBlockingView>;
    }

    if (hasErrors) {
        return (
            <View style={[shouldUseNarrowLayout ? styles.searchListContentContainerStyles : styles.mt3, styles.flex1]}>
                <FullPageErrorView
                    shouldShow
                    subtitleStyle={styles.textSupporting}
                    title={translate('errorPage.title', {isBreakLine: shouldUseNarrowLayout})}
                    subtitle={translate('errorPage.subtitle')}
                />
            </View>
        );
    }

    const visibleDataLength = data.filter((item) => item.pendingAction !== CONST.RED_BRICK_ROAD_PENDING_ACTION.DELETE || isOffline).length;
    if (shouldShowEmptyState(isDataLoaded, visibleDataLength, searchResults?.search?.type)) {
        return (
            <View style={[shouldUseNarrowLayout ? styles.searchListContentContainerStyles : styles.mt3, styles.flex1]}>
                <EmptySearchView
                    similarSearchHash={similarSearchHash}
                    type={type}
                    groupBy={groupBy}
                    hasResults={searchResults?.search?.hasResults}
                />
            </View>
        );
    }

    const onSortPress = (column: SearchColumnType, order: SortOrder) => {
        const newQuery = buildSearchQueryString({...queryJSON, sortBy: column, sortOrder: order});
        onSortPressedCallback?.();
        navigation.setParams({q: newQuery});
    };

    const shouldShowYear = shouldShowYearUtil(searchResults?.data);
    const {shouldShowAmountInWideColumn, shouldShowTaxAmountInWideColumn} = getWideAmountIndicators(searchResults?.data);
    const shouldShowSorting = !groupBy;
    const shouldShowTableHeader = isLargeScreenWidth && !isChat && !groupBy;
    const tableHeaderVisible = (canSelectMultiple || shouldShowTableHeader) && (!groupBy || groupBy === CONST.SEARCH.GROUP_BY.REPORTS);

    return (
        <SearchScopeProvider>
            <Animated.View style={[styles.flex1, animatedStyle]}>
                <SearchList
                    ref={searchListRef}
                    data={sortedSelectedData}
                    ListItem={ListItem}
                    onSelectRow={onSelectRow}
                    onCheckboxPress={toggleTransaction}
                    onAllCheckboxPress={toggleAllTransactions}
                    canSelectMultiple={canSelectMultiple}
                    shouldPreventLongPressRow={isChat || isTask}
                    isFocused={isFocused}
                    SearchTableHeader={
                        !shouldShowTableHeader ? undefined : (
                            <SearchTableHeader
                                canSelectMultiple={canSelectMultiple}
                                columns={columnsToShow}
                                type={searchResults?.search.type}
                                onSortPress={onSortPress}
                                sortOrder={sortOrder}
                                sortBy={sortBy}
                                shouldShowYear={shouldShowYear}
                                isAmountColumnWide={shouldShowAmountInWideColumn}
                                isTaxAmountColumnWide={shouldShowTaxAmountInWideColumn}
                                shouldShowSorting={shouldShowSorting}
                                areAllOptionalColumnsHidden={areAllOptionalColumnsHidden}
                                groupBy={groupBy}
                            />
                        )
                    }
                    contentContainerStyle={[styles.pb3, contentContainerStyle]}
                    containerStyle={[styles.pv0, !tableHeaderVisible && !isSmallScreenWidth && styles.pt3]}
                    shouldPreventDefaultFocusOnSelectRow={!canUseTouchScreen()}
                    onScroll={onSearchListScroll}
                    onEndReachedThreshold={0.75}
                    onEndReached={fetchMoreResults}
                    ListFooterComponent={
                        shouldShowLoadingMoreItems ? (
                            <SearchRowSkeleton
                                shouldAnimate
                                fixedNumItems={5}
                            />
                        ) : undefined
                    }
                    queryJSON={queryJSON}
                    columns={columnsToShow}
                    areAllOptionalColumnsHidden={areAllOptionalColumnsHidden}
                    violations={filteredViolations}
                    onLayout={onLayout}
                    isMobileSelectionModeEnabled={isMobileSelectionModeEnabled}
                    shouldAnimate={type === CONST.SEARCH.DATA_TYPES.EXPENSE}
                    newTransactions={newTransactions}
                />
            </Animated.View>
        </SearchScopeProvider>
    );
}

Search.displayName = 'Search';

export type {SearchProps};
export default Search;<|MERGE_RESOLUTION|>--- conflicted
+++ resolved
@@ -387,15 +387,9 @@
             return [[], 0];
         }
 
-<<<<<<< HEAD
-        const data1 = getSections(type, searchResults.data, accountID, email ?? '', formatPhoneNumber, validGroupBy, exportReportActions, searchKey, archivedReportsIdSet, queryJSON);
+        const data1 = getSections(type, searchResults.data, accountID, email ?? '', formatPhoneNumber, groupBy, exportReportActions, searchKey, archivedReportsIdSet, queryJSON);
         return [data1, data1.length];
-    }, [searchKey, exportReportActions, validGroupBy, isDataLoaded, searchResults, type, archivedReportsIdSet, formatPhoneNumber, accountID, queryJSON, email]);
-=======
-        const data1 = getSections(type, searchResults.data, accountID, formatPhoneNumber, groupBy, exportReportActions, searchKey, archivedReportsIdSet, queryJSON);
-        return [data1, data1.length];
-    }, [searchKey, exportReportActions, groupBy, isDataLoaded, searchResults, type, archivedReportsIdSet, formatPhoneNumber, accountID, queryJSON]);
->>>>>>> f9ee4f0a
+    }, [searchKey, exportReportActions, groupBy, isDataLoaded, searchResults, type, archivedReportsIdSet, formatPhoneNumber, accountID, queryJSON, email]);
 
     useEffect(() => {
         /** We only want to display the skeleton for the status filters the first time we load them for a specific data type */
