--- conflicted
+++ resolved
@@ -432,16 +432,11 @@
             return;
         }
 
-<<<<<<< HEAD
-=======
-        const backTo = Navigation.getActiveRoute();
-
         if (canUseTableReportView && isReportListItemType(item)) {
             Navigation.navigate(ROUTES.SEARCH_MONEY_REQUEST_REPORT.getRoute({reportID, backTo}));
             return;
         }
 
->>>>>>> 4fe6c49c
         if (isReportActionListItemType(item)) {
             const reportActionID = item.reportActionID;
             Navigation.navigate(ROUTES.SEARCH_REPORT.getRoute({reportID, reportActionID, backTo}));
