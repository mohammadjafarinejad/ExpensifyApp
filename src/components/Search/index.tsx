--- conflicted
+++ resolved
@@ -813,7 +813,6 @@
             ),
             data,
         );
-<<<<<<< HEAD
     }, [
         clearSelectedTransactions,
         data,
@@ -823,11 +822,7 @@
         setSelectedTransactions,
         outstandingReportsByPolicyID,
         isExpenseReportType,
-        isUserWorkspaceMember,
     ]);
-=======
-    }, [clearSelectedTransactions, data, groupBy, reportActionsArray, selectedTransactions, setSelectedTransactions, outstandingReportsByPolicyID]);
->>>>>>> ca084c93
 
     const onLayout = useCallback(() => handleSelectionListScroll(sortedSelectedData, searchListRef.current), [handleSelectionListScroll, sortedSelectedData]);
 
