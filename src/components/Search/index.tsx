--- conflicted
+++ resolved
@@ -284,14 +284,8 @@
         if (groupBy && (isChat || isTask)) {
             return [];
         }
-
-<<<<<<< HEAD
-        return getSections(type, searchResults.data, searchResults.search, groupBy, exportReportActions, searchKey, reportNameValuePairs);
-    }, [searchKey, exportReportActions, groupBy, isDataLoaded, searchResults, type, reportNameValuePairs]);
-=======
-        return getSections(type, searchResults.data, searchResults.search, groupBy, exportReportActions, currentSearchKey);
-    }, [currentSearchKey, exportReportActions, groupBy, isDataLoaded, searchResults, type]);
->>>>>>> 381ae7c5
+        return getSections(type, searchResults.data, searchResults.search, groupBy, exportReportActions, currentSearchKey, reportNameValuePairs);
+    }, [currentSearchKey, exportReportActions, groupBy, isDataLoaded, searchResults, type, reportNameValuePairs]);
 
     useEffect(() => {
         /** We only want to display the skeleton for the status filters the first time we load them for a specific data type */
