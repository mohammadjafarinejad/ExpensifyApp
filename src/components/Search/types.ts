import type {ValueOf} from 'type-fest';
import type {ReportActionListItemType, ReportListItemType, TaskListItemType, TransactionListItemType} from '@components/SelectionList/types';
import type CONST from '@src/CONST';
import type {SearchDataTypes} from '@src/types/onyx/SearchResults';

/** Model of the selected transaction */
type SelectedTransactionInfo = {
    /** Whether the transaction is selected */
    isSelected: boolean;

    /** If the transaction can be deleted */
    canDelete: boolean;

    /** If the transaction can be put on hold */
    canHold: boolean;

    /** If the transaction can be moved to other report */
    canChangeReport: boolean;

    /** Whether the transaction is currently held */
    isHeld: boolean;

    /** If the transaction can be removed from hold */
    canUnhold: boolean;

    /** The action that can be performed for the transaction */
    action: ValueOf<typeof CONST.SEARCH.ACTION_TYPES>;

    /** The reportID of the transaction */
    reportID: string;

    /** The policyID tied to the report the transaction is reported on */
    policyID: string;

    /** The transaction amount */
    amount: number;
};

/** Model of selected transactions */
type SelectedTransactions = Record<string, SelectedTransactionInfo>;

/** Model of selected reports */
type SelectedReports = {
    reportID: string;
    policyID: string | undefined;
    action: ValueOf<typeof CONST.SEARCH.ACTION_TYPES>;
    total: number;
};

/** Model of payment data used by Search bulk actions */
type PaymentData = {
    reportID: string;
    amount: number;
    paymentType: ValueOf<typeof CONST.IOU.PAYMENT_TYPE>;
};

type SortOrder = ValueOf<typeof CONST.SEARCH.SORT_ORDER>;
type SearchColumnType = ValueOf<typeof CONST.SEARCH.TABLE_COLUMNS>;
type ExpenseSearchStatus = ValueOf<typeof CONST.SEARCH.STATUS.EXPENSE>;
type InvoiceSearchStatus = ValueOf<typeof CONST.SEARCH.STATUS.INVOICE>;
type TripSearchStatus = ValueOf<typeof CONST.SEARCH.STATUS.TRIP>;
type ChatSearchStatus = ValueOf<typeof CONST.SEARCH.STATUS.CHAT>;
type TaskSearchStatus = ValueOf<typeof CONST.SEARCH.STATUS.TASK>;
type SingularSearchStatus = ExpenseSearchStatus | InvoiceSearchStatus | TripSearchStatus | ChatSearchStatus | TaskSearchStatus;
type SearchStatus = SingularSearchStatus | SingularSearchStatus[];
type SearchGroupBy = ValueOf<typeof CONST.SEARCH.GROUP_BY>;
type TableColumnSize = ValueOf<typeof CONST.SEARCH.TABLE_COLUMN_SIZES>;

type SearchContextData = {
    currentSearchHash: number;
    selectedTransactions: SelectedTransactions;
    selectedTransactionIDs: string[];
    selectedReports: SelectedReports[];
    isOnSearch: boolean;
    shouldTurnOffSelectionMode: boolean;
<<<<<<< HEAD
};

type SearchContext = SearchContextData & {
    setCurrentSearchHash: (hash: number) => void;
    /** If you want to set `selectedTransactionIDs`, pass an array as the first argument, object/record otherwise */
    setSelectedTransactions: {
        (selectedTransactionIDs: string[], unused?: undefined): void;
        (selectedTransactions: SelectedTransactions, data: TransactionListItemType[] | ReportListItemType[] | ReportActionListItemType[] | TaskListItemType[]): void;
    };
    /** If you want to clear `selectedTransactionIDs`, pass `true` as the first argument */
    clearSelectedTransactions: {
        (hash?: number, shouldTurnOffSelectionMode?: boolean): void;
        (clearIDs: true, unused?: undefined): void;
    };
    shouldShowStatusBarLoading: boolean;
    setShouldShowStatusBarLoading: (shouldShow: boolean) => void;
=======
    shouldShowFiltersBarLoading: boolean;
    setShouldShowFiltersBarLoading: (shouldShow: boolean) => void;
>>>>>>> e6e28de9
    setLastSearchType: (type: string | undefined) => void;
    lastSearchType: string | undefined;
    shouldShowExportModeOption: boolean;
    setShouldShowExportModeOption: (shouldShow: boolean) => void;
    isExportMode: boolean;
    setExportMode: (on: boolean) => void;
};

type ASTNode = {
    operator: ValueOf<typeof CONST.SEARCH.SYNTAX_OPERATORS>;
    left: ValueOf<typeof CONST.SEARCH.SYNTAX_FILTER_KEYS> | ASTNode;
    right: string | ASTNode | string[];
};

type QueryFilter = {
    operator: ValueOf<typeof CONST.SEARCH.SYNTAX_OPERATORS>;
    value: string | number;
};

type SearchBooleanFilterKeys = typeof CONST.SEARCH.SYNTAX_FILTER_KEYS.BILLABLE | typeof CONST.SEARCH.SYNTAX_FILTER_KEYS.REIMBURSABLE;

type SearchDateFilterKeys =
    | typeof CONST.SEARCH.SYNTAX_FILTER_KEYS.DATE
    | typeof CONST.SEARCH.SYNTAX_FILTER_KEYS.SUBMITTED
    | typeof CONST.SEARCH.SYNTAX_FILTER_KEYS.APPROVED
    | typeof CONST.SEARCH.SYNTAX_FILTER_KEYS.PAID
    | typeof CONST.SEARCH.SYNTAX_FILTER_KEYS.EXPORTED
    | typeof CONST.SEARCH.SYNTAX_FILTER_KEYS.POSTED;

type SearchFilterKey =
    | ValueOf<typeof CONST.SEARCH.SYNTAX_FILTER_KEYS>
    | typeof CONST.SEARCH.SYNTAX_ROOT_KEYS.TYPE
    | typeof CONST.SEARCH.SYNTAX_ROOT_KEYS.STATUS
    | typeof CONST.SEARCH.SYNTAX_FILTER_KEYS.POLICY_ID
    | typeof CONST.SEARCH.SYNTAX_ROOT_KEYS.GROUP_BY;

type UserFriendlyKey = ValueOf<typeof CONST.SEARCH.SEARCH_USER_FRIENDLY_KEYS>;

type QueryFilters = Array<{
    key: SearchFilterKey;
    filters: QueryFilter[];
}>;

type SearchQueryString = string;

type SearchQueryAST = {
    type: SearchDataTypes;
    status: SearchStatus;
    sortBy: SearchColumnType;
    sortOrder: SortOrder;
    groupBy?: SearchGroupBy;
    filters: ASTNode;
    policyID?: string;
};

type SearchQueryJSON = {
    inputQuery: SearchQueryString;
    hash: number;
    /** Hash used for putting queries in recent searches list. It ignores sortOrder and sortBy, because we want to treat queries differing only in sort params as the same query */
    recentSearchHash: number;
    flatFilters: QueryFilters;
} & SearchQueryAST;

type SearchAutocompleteResult = {
    autocomplete: SearchAutocompleteQueryRange | null;
    ranges: SearchAutocompleteQueryRange[];
};

type SearchAutocompleteQueryRange = {
    key: SearchFilterKey;
    length: number;
    start: number;
    value: string;
};

type SearchParams = {
    queryJSON: SearchQueryJSON;
    offset: number;
};

export type {
    SelectedTransactionInfo,
    SelectedTransactions,
    SearchColumnType,
    SearchBooleanFilterKeys,
    SearchDateFilterKeys,
    SearchStatus,
    SearchQueryJSON,
    SearchQueryString,
    SortOrder,
    SearchContext,
    SearchContextData,
    ASTNode,
    QueryFilter,
    QueryFilters,
    SearchFilterKey,
    UserFriendlyKey,
    ExpenseSearchStatus,
    InvoiceSearchStatus,
    TripSearchStatus,
    ChatSearchStatus,
    TaskSearchStatus,
    SearchAutocompleteResult,
    PaymentData,
    SearchAutocompleteQueryRange,
    SearchParams,
    TableColumnSize,
    SearchGroupBy,
    SingularSearchStatus,
};<|MERGE_RESOLUTION|>--- conflicted
+++ resolved
@@ -73,7 +73,6 @@
     selectedReports: SelectedReports[];
     isOnSearch: boolean;
     shouldTurnOffSelectionMode: boolean;
-<<<<<<< HEAD
 };
 
 type SearchContext = SearchContextData & {
@@ -88,12 +87,8 @@
         (hash?: number, shouldTurnOffSelectionMode?: boolean): void;
         (clearIDs: true, unused?: undefined): void;
     };
-    shouldShowStatusBarLoading: boolean;
-    setShouldShowStatusBarLoading: (shouldShow: boolean) => void;
-=======
     shouldShowFiltersBarLoading: boolean;
     setShouldShowFiltersBarLoading: (shouldShow: boolean) => void;
->>>>>>> e6e28de9
     setLastSearchType: (type: string | undefined) => void;
     lastSearchType: string | undefined;
     shouldShowExportModeOption: boolean;
