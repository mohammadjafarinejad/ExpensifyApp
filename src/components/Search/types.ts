--- conflicted
+++ resolved
@@ -44,13 +44,11 @@
     /** The currency that the converted amount is in */
     convertedCurrency: string;
 
-<<<<<<< HEAD
     /** The transaction currency */
     currency: string;
-=======
+    
     /** Whether it is the only expense of the parent expense report */
     isFromOneTransactionReport?: boolean;
->>>>>>> 05467be3
 };
 
 /** Model of selected transactions */
