import type {ValueOf} from 'type-fest';
import type {ReportActionListItemType, TaskListItemType, TransactionGroupListItemType, TransactionListItemType} from '@components/SelectionList/types';
import type {SearchKey} from '@libs/SearchUIUtils';
import type CONST from '@src/CONST';
import type {SearchDataTypes} from '@src/types/onyx/SearchResults';

/** Model of the selected transaction */
type SelectedTransactionInfo = {
    /** Whether the transaction is selected */
    isSelected: boolean;

    /** If the transaction can be deleted */
    canDelete: boolean;

    /** If the transaction can be put on hold */
    canHold: boolean;

    /** If the transaction can be moved to other report */
    canChangeReport: boolean;

    /** Whether the transaction is currently held */
    isHeld: boolean;

    /** If the transaction can be removed from hold */
    canUnhold: boolean;

    /** The action that can be performed for the transaction */
    action: ValueOf<typeof CONST.SEARCH.ACTION_TYPES>;

    /** The reportID of the transaction */
    reportID: string;

    /** The policyID tied to the report the transaction is reported on */
    policyID: string;

    /** The transaction amount */
    amount: number;
};

/** Model of selected transactions */
type SelectedTransactions = Record<string, SelectedTransactionInfo>;

/** Model of selected reports */
type SelectedReports = {
    reportID: string;
    policyID: string | undefined;
    action: ValueOf<typeof CONST.SEARCH.ACTION_TYPES>;
    total: number;
};

/** Model of payment data used by Search bulk actions */
type PaymentData = {
    reportID: string;
    amount: number;
    paymentType: ValueOf<typeof CONST.IOU.PAYMENT_TYPE>;
};

type SortOrder = ValueOf<typeof CONST.SEARCH.SORT_ORDER>;
type SearchColumnType = ValueOf<typeof CONST.SEARCH.TABLE_COLUMNS>;
type ExpenseSearchStatus = ValueOf<typeof CONST.SEARCH.STATUS.EXPENSE>;
type InvoiceSearchStatus = ValueOf<typeof CONST.SEARCH.STATUS.INVOICE>;
type TripSearchStatus = ValueOf<typeof CONST.SEARCH.STATUS.TRIP>;
type ChatSearchStatus = ValueOf<typeof CONST.SEARCH.STATUS.CHAT>;
type TaskSearchStatus = ValueOf<typeof CONST.SEARCH.STATUS.TASK>;
type SingularSearchStatus = ExpenseSearchStatus | InvoiceSearchStatus | TripSearchStatus | ChatSearchStatus | TaskSearchStatus;
type SearchStatus = SingularSearchStatus | SingularSearchStatus[];
type SearchGroupBy = ValueOf<typeof CONST.SEARCH.GROUP_BY>;
type TableColumnSize = ValueOf<typeof CONST.SEARCH.TABLE_COLUMN_SIZES>;
type SearchDatePreset = ValueOf<typeof CONST.SEARCH.DATE_PRESETS>;

type SearchContextData = {
    currentSearchHash: number;
    currentSearchKey: SearchKey | undefined;
    selectedTransactions: SelectedTransactions;
    selectedTransactionIDs: string[];
    selectedReports: SelectedReports[];
    isOnSearch: boolean;
    shouldTurnOffSelectionMode: boolean;
};

type SearchContext = SearchContextData & {
    setCurrentSearchHashAndKey: (hash: number, key: SearchKey | undefined) => void;
    /** If you want to set `selectedTransactionIDs`, pass an array as the first argument, object/record otherwise */
    setSelectedTransactions: {
        (selectedTransactionIDs: string[], unused?: undefined): void;
        (selectedTransactions: SelectedTransactions, data: TransactionListItemType[] | TransactionGroupListItemType[] | ReportActionListItemType[] | TaskListItemType[]): void;
    };
    /** If you want to clear `selectedTransactionIDs`, pass `true` as the first argument */
    clearSelectedTransactions: {
        (hash?: number, shouldTurnOffSelectionMode?: boolean): void;
        (clearIDs: true, unused?: undefined): void;
    };
    removeTransaction: (transactionID: string | undefined) => void;
    shouldShowFiltersBarLoading: boolean;
    setShouldShowFiltersBarLoading: (shouldShow: boolean) => void;
    setLastSearchType: (type: string | undefined) => void;
    lastSearchType: string | undefined;
    shouldShowExportModeOption: boolean;
    setShouldShowExportModeOption: (shouldShow: boolean) => void;
    isExportMode: boolean;
    setExportMode: (on: boolean) => void;
};

type ASTNode = {
    operator: ValueOf<typeof CONST.SEARCH.SYNTAX_OPERATORS>;
    left: ValueOf<typeof CONST.SEARCH.SYNTAX_FILTER_KEYS> | ASTNode;
    right: string | ASTNode | string[];
};

type QueryFilter = {
    operator: ValueOf<typeof CONST.SEARCH.SYNTAX_OPERATORS>;
    value: string | number;
};

type SearchBooleanFilterKeys = typeof CONST.SEARCH.SYNTAX_FILTER_KEYS.BILLABLE | typeof CONST.SEARCH.SYNTAX_FILTER_KEYS.REIMBURSABLE;

type SearchDateFilterKeys =
    | typeof CONST.SEARCH.SYNTAX_FILTER_KEYS.DATE
    | typeof CONST.SEARCH.SYNTAX_FILTER_KEYS.SUBMITTED
    | typeof CONST.SEARCH.SYNTAX_FILTER_KEYS.APPROVED
    | typeof CONST.SEARCH.SYNTAX_FILTER_KEYS.PAID
    | typeof CONST.SEARCH.SYNTAX_FILTER_KEYS.EXPORTED
    | typeof CONST.SEARCH.SYNTAX_FILTER_KEYS.POSTED;

type SearchFilterKey =
    | ValueOf<typeof CONST.SEARCH.SYNTAX_FILTER_KEYS>
    | typeof CONST.SEARCH.SYNTAX_ROOT_KEYS.TYPE
    | typeof CONST.SEARCH.SYNTAX_ROOT_KEYS.STATUS
    | typeof CONST.SEARCH.SYNTAX_ROOT_KEYS.GROUP_BY;

type UserFriendlyKey = ValueOf<typeof CONST.SEARCH.SEARCH_USER_FRIENDLY_KEYS>;

type QueryFilters = Array<{
    key: SearchFilterKey;
    filters: QueryFilter[];
}>;

type SearchQueryString = string;

type SearchQueryAST = {
    type: SearchDataTypes;
    status: SearchStatus;
    sortBy: SearchColumnType;
    sortOrder: SortOrder;
    groupBy?: SearchGroupBy;
    filters: ASTNode;
    policyID?: string[];
};

type SearchQueryJSON = {
    inputQuery: SearchQueryString;
    hash: number;
    /** Hash used for putting queries in recent searches list. It ignores sortOrder and sortBy, because we want to treat queries differing only in sort params as the same query */
    recentSearchHash: number;
    flatFilters: QueryFilters;
} & SearchQueryAST;

type SearchAutocompleteResult = {
    autocomplete: SearchAutocompleteQueryRange | null;
    ranges: SearchAutocompleteQueryRange[];
};

type SearchAutocompleteQueryRange = {
    key: SearchFilterKey;
    length: number;
    start: number;
    value: string;
};

type SearchParams = {
    queryJSON: SearchQueryJSON;
    searchKey: SearchKey | undefined;
    offset: number;
<<<<<<< HEAD
    prevReports?: string[];
=======
    shouldCalculateTotals: boolean;
>>>>>>> 60677bcb
};

export type {
    SelectedTransactionInfo,
    SelectedTransactions,
    SearchColumnType,
    SearchBooleanFilterKeys,
    SearchDateFilterKeys,
    SearchStatus,
    SearchQueryJSON,
    SearchQueryString,
    SortOrder,
    SearchContext,
    SearchContextData,
    ASTNode,
    QueryFilter,
    QueryFilters,
    SearchFilterKey,
    UserFriendlyKey,
    ExpenseSearchStatus,
    InvoiceSearchStatus,
    TripSearchStatus,
    ChatSearchStatus,
    TaskSearchStatus,
    SearchAutocompleteResult,
    PaymentData,
    SearchAutocompleteQueryRange,
    SearchParams,
    TableColumnSize,
    SearchGroupBy,
    SingularSearchStatus,
    SearchDatePreset,
};<|MERGE_RESOLUTION|>--- conflicted
+++ resolved
@@ -171,11 +171,8 @@
     queryJSON: SearchQueryJSON;
     searchKey: SearchKey | undefined;
     offset: number;
-<<<<<<< HEAD
     prevReports?: string[];
-=======
     shouldCalculateTotals: boolean;
->>>>>>> 60677bcb
 };
 
 export type {
