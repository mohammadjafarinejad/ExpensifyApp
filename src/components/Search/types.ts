import type {ValueOf} from 'type-fest';
import type {ReportActionListItemType, TaskListItemType, TransactionGroupListItemType, TransactionListItemType} from '@components/SelectionList/types';
import type {SearchKey} from '@libs/SearchUIUtils';
import type CONST from '@src/CONST';
import type {SearchDataTypes} from '@src/types/onyx/SearchResults';

/** Model of the selected transaction */
type SelectedTransactionInfo = {
    /** Whether the transaction is selected */
    isSelected: boolean;

    /** If the transaction can be deleted */
    canDelete: boolean;

    /** If the transaction can be put on hold */
    canHold: boolean;

    /** If the transaction can be moved to other report */
    canChangeReport: boolean;

    /** Whether the transaction is currently held */
    isHeld: boolean;

    /** If the transaction can be removed from hold */
    canUnhold: boolean;

    /** The action that can be performed for the transaction */
    action: ValueOf<typeof CONST.SEARCH.ACTION_TYPES>;

    /** The reportID of the transaction */
    reportID: string;

    /** The policyID tied to the report the transaction is reported on */
    policyID: string;

    /** The transaction amount */
    amount: number;
};

/** Model of selected transactions */
type SelectedTransactions = Record<string, SelectedTransactionInfo>;

/** Model of selected reports */
type SelectedReports = {
    reportID: string;
    policyID: string | undefined;
    action: ValueOf<typeof CONST.SEARCH.ACTION_TYPES>;
    allActions: Array<ValueOf<typeof CONST.SEARCH.ACTION_TYPES>>;
    total: number;
};

/** Model of payment data used by Search bulk actions */
type PaymentData = {
    reportID: string;
    amount: number;
    paymentType: ValueOf<typeof CONST.IOU.PAYMENT_TYPE>;
};

type SortOrder = ValueOf<typeof CONST.SEARCH.SORT_ORDER>;
type SearchColumnType = ValueOf<typeof CONST.SEARCH.TABLE_COLUMNS>;
type ExpenseSearchStatus = ValueOf<typeof CONST.SEARCH.STATUS.EXPENSE>;
type InvoiceSearchStatus = ValueOf<typeof CONST.SEARCH.STATUS.INVOICE>;
type TripSearchStatus = ValueOf<typeof CONST.SEARCH.STATUS.TRIP>;
type ChatSearchStatus = ValueOf<typeof CONST.SEARCH.STATUS.CHAT>;
type TaskSearchStatus = ValueOf<typeof CONST.SEARCH.STATUS.TASK>;
type SingularSearchStatus = ExpenseSearchStatus | InvoiceSearchStatus | TripSearchStatus | ChatSearchStatus | TaskSearchStatus;
type SearchStatus = SingularSearchStatus | SingularSearchStatus[];
type SearchGroupBy = ValueOf<typeof CONST.SEARCH.GROUP_BY>;
type TableColumnSize = ValueOf<typeof CONST.SEARCH.TABLE_COLUMN_SIZES>;
type SearchDatePreset = ValueOf<typeof CONST.SEARCH.DATE_PRESETS>;
type SearchWithdrawalType = ValueOf<typeof CONST.SEARCH.WITHDRAWAL_TYPE>;
type SearchAction = ValueOf<typeof CONST.SEARCH.ACTION_FILTERS>;

type SearchContextData = {
    currentSearchHash: number;
    currentSearchKey: SearchKey | undefined;
    currentSearchQueryJSON: SearchQueryJSON | undefined;
    selectedTransactions: SelectedTransactions;
    selectedTransactionIDs: string[];
    selectedReports: SelectedReports[];
    isOnSearch: boolean;
    shouldTurnOffSelectionMode: boolean;
    shouldResetSearchQuery: boolean;
};

type SearchContext = SearchContextData & {
    setCurrentSearchHashAndKey: (hash: number, key: SearchKey | undefined) => void;
    setCurrentSearchQueryJSON: (searchQueryJSON: SearchQueryJSON | undefined) => void;
    /** If you want to set `selectedTransactionIDs`, pass an array as the first argument, object/record otherwise */
    setSelectedTransactions: {
        (selectedTransactionIDs: string[], unused?: undefined): void;
        (selectedTransactions: SelectedTransactions, data: TransactionListItemType[] | TransactionGroupListItemType[] | ReportActionListItemType[] | TaskListItemType[]): void;
    };
    /** If you want to clear `selectedTransactionIDs`, pass `true` as the first argument */
    clearSelectedTransactions: {
        (hash?: number, shouldTurnOffSelectionMode?: boolean): void;
        (clearIDs: true, unused?: undefined): void;
    };
    removeTransaction: (transactionID: string | undefined) => void;
    shouldShowFiltersBarLoading: boolean;
    setShouldShowFiltersBarLoading: (shouldShow: boolean) => void;
    setLastSearchType: (type: string | undefined) => void;
    lastSearchType: string | undefined;
    showSelectAllMatchingItems: boolean;
    shouldShowSelectAllMatchingItems: (shouldShow: boolean) => void;
    areAllMatchingItemsSelected: boolean;
    selectAllMatchingItems: (on: boolean) => void;
    setShouldResetSearchQuery: (shouldReset: boolean) => void;
};

type ASTNode = {
    operator: ValueOf<typeof CONST.SEARCH.SYNTAX_OPERATORS>;
    left: ValueOf<typeof CONST.SEARCH.SYNTAX_FILTER_KEYS> | ASTNode;
    right: string | ASTNode | string[];
};

type QueryFilter = {
    operator: ValueOf<typeof CONST.SEARCH.SYNTAX_OPERATORS>;
    value: string | number;
};

type SearchBooleanFilterKeys = typeof CONST.SEARCH.SYNTAX_FILTER_KEYS.BILLABLE | typeof CONST.SEARCH.SYNTAX_FILTER_KEYS.REIMBURSABLE;

type SearchDateFilterKeys =
    | typeof CONST.SEARCH.SYNTAX_FILTER_KEYS.DATE
    | typeof CONST.SEARCH.SYNTAX_FILTER_KEYS.SUBMITTED
    | typeof CONST.SEARCH.SYNTAX_FILTER_KEYS.APPROVED
    | typeof CONST.SEARCH.SYNTAX_FILTER_KEYS.PAID
    | typeof CONST.SEARCH.SYNTAX_FILTER_KEYS.EXPORTED
    | typeof CONST.SEARCH.SYNTAX_FILTER_KEYS.POSTED
    | typeof CONST.SEARCH.SYNTAX_FILTER_KEYS.WITHDRAWN;

type SearchAmountFilterKeys = typeof CONST.SEARCH.SYNTAX_FILTER_KEYS.AMOUNT | typeof CONST.SEARCH.SYNTAX_FILTER_KEYS.TOTAL | typeof CONST.SEARCH.SYNTAX_FILTER_KEYS.PURCHASE_AMOUNT;

type SearchCurrencyFilterKeys =
    | typeof CONST.SEARCH.SYNTAX_FILTER_KEYS.CURRENCY
    | typeof CONST.SEARCH.SYNTAX_FILTER_KEYS.PURCHASE_CURRENCY
    | typeof CONST.SEARCH.SYNTAX_FILTER_KEYS.GROUP_CURRENCY;

type SearchFilterKey =
    | ValueOf<typeof CONST.SEARCH.SYNTAX_FILTER_KEYS>
    | typeof CONST.SEARCH.SYNTAX_ROOT_KEYS.TYPE
    | typeof CONST.SEARCH.SYNTAX_ROOT_KEYS.STATUS
    | typeof CONST.SEARCH.SYNTAX_ROOT_KEYS.GROUP_BY;

type UserFriendlyKey = ValueOf<typeof CONST.SEARCH.SEARCH_USER_FRIENDLY_KEYS>;
type UserFriendlyValue = ValueOf<typeof CONST.SEARCH.SEARCH_USER_FRIENDLY_VALUES_MAP>;

type QueryFilters = Array<{
    key: SearchFilterKey;
    filters: QueryFilter[];
}>;

type SearchQueryString = string;

type SearchQueryAST = {
    type: SearchDataTypes;
    status: SearchStatus;
    sortBy: SearchColumnType;
    sortOrder: SortOrder;
    groupBy?: SearchGroupBy;
    filters: ASTNode;
    policyID?: string[];
};

type SearchQueryJSON = {
    inputQuery: SearchQueryString;
    hash: number;
    /** Hash used for putting queries in recent searches list. It ignores sortOrder and sortBy, because we want to treat queries differing only in sort params as the same query */
    recentSearchHash: number;
    /** Use similarSearchHash to test if two searchers are similar i.e. have same filters but not necessary same values */
    similarSearchHash: number;
    flatFilters: QueryFilters;
} & SearchQueryAST;

type SearchAutocompleteResult = {
    autocomplete: SearchAutocompleteQueryRange | null;
    ranges: SearchAutocompleteQueryRange[];
};

type SearchAutocompleteQueryRange = {
    key: SearchFilterKey;
    length: number;
    start: number;
    value: string;
};

type SearchParams = {
    queryJSON: SearchQueryJSON;
    searchKey: SearchKey | undefined;
    offset: number;
    shouldCalculateTotals: boolean;
};

export type {
    SelectedTransactionInfo,
    SelectedTransactions,
    SearchColumnType,
    SearchBooleanFilterKeys,
    SearchDateFilterKeys,
    SearchAmountFilterKeys,
    SearchStatus,
    SearchQueryJSON,
    SearchQueryString,
    SortOrder,
    SearchContext,
    SearchContextData,
    ASTNode,
    QueryFilter,
    QueryFilters,
    SearchFilterKey,
    UserFriendlyKey,
    ExpenseSearchStatus,
    InvoiceSearchStatus,
    TripSearchStatus,
    ChatSearchStatus,
    TaskSearchStatus,
    SearchAutocompleteResult,
    PaymentData,
    SearchAutocompleteQueryRange,
    SearchParams,
    TableColumnSize,
    SearchGroupBy,
    SingularSearchStatus,
    SearchDatePreset,
    SearchWithdrawalType,
<<<<<<< HEAD
    SearchAction,
=======
    SearchCurrencyFilterKeys,
>>>>>>> 38bfabd0
    UserFriendlyValue,
};<|MERGE_RESOLUTION|>--- conflicted
+++ resolved
@@ -224,10 +224,7 @@
     SingularSearchStatus,
     SearchDatePreset,
     SearchWithdrawalType,
-<<<<<<< HEAD
     SearchAction,
-=======
     SearchCurrencyFilterKeys,
->>>>>>> 38bfabd0
     UserFriendlyValue,
 };