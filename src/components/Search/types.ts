import type {ValueOf} from 'react-native-gesture-handler/lib/typescript/typeUtils';
import type {ReportActionListItemType, ReportListItemType, TransactionListItemType} from '@components/SelectionList/types';
import type CONST from '@src/CONST';
import type {SearchDataTypes, SearchReport} from '@src/types/onyx/SearchResults';

/** Model of the selected transaction */
type SelectedTransactionInfo = {
    /** Whether the transaction is selected */
    isSelected: boolean;

    /** If the transaction can be deleted */
    canDelete: boolean;

    /** If the transaction can be put on hold */
    canHold: boolean;

    /** If the transaction can be removed from hold */
    canUnhold: boolean;

    /** The action that can be performed for the transaction */
    action: string;
};

/** Model of selected results */
type SelectedTransactions = Record<string, SelectedTransactionInfo>;

type SortOrder = ValueOf<typeof CONST.SEARCH.SORT_ORDER>;
type SearchColumnType = ValueOf<typeof CONST.SEARCH.TABLE_COLUMNS>;
type ExpenseSearchStatus = ValueOf<typeof CONST.SEARCH.STATUS.EXPENSE>;
type InvoiceSearchStatus = ValueOf<typeof CONST.SEARCH.STATUS.INVOICE>;
type TripSearchStatus = ValueOf<typeof CONST.SEARCH.STATUS.TRIP>;
type ChatSearchStatus = ValueOf<typeof CONST.SEARCH.STATUS.CHAT>;
type SearchStatus = ExpenseSearchStatus | InvoiceSearchStatus | TripSearchStatus | ChatSearchStatus;

type SearchContext = {
    currentSearchHash: number;
    selectedTransactions: SelectedTransactions;
    selectedReports: Array<SearchReport['reportID']>;
    setCurrentSearchHash: (hash: number) => void;
<<<<<<< HEAD
    setSelectedTransactions: (selectedTransactions: SelectedTransactions) => void;
    clearSelectedTransactions: (hash?: number, shouldTurnOffSelectionMode?: boolean) => void;
    shouldTurnOffSelectionMode: boolean;
=======
    setSelectedTransactions: (selectedTransactions: SelectedTransactions, data: TransactionListItemType[] | ReportListItemType[] | ReportActionListItemType[]) => void;
    clearSelectedTransactions: (hash?: number) => void;
    shouldShowStatusBarLoading: boolean;
    setShouldShowStatusBarLoading: (shouldShow: boolean) => void;
>>>>>>> 526845be
};

type ASTNode = {
    operator: ValueOf<typeof CONST.SEARCH.SYNTAX_OPERATORS>;
    left: ValueOf<typeof CONST.SEARCH.SYNTAX_FILTER_KEYS> | ASTNode;
    right: string | ASTNode | string[];
};

type QueryFilter = {
    operator: ValueOf<typeof CONST.SEARCH.SYNTAX_OPERATORS>;
    value: string | number;
};

type AdvancedFiltersKeys = ValueOf<typeof CONST.SEARCH.SYNTAX_FILTER_KEYS>;

type QueryFilters = {
    [K in AdvancedFiltersKeys]?: QueryFilter[];
};

type SearchQueryString = string;

type SearchQueryAST = {
    type: SearchDataTypes;
    status: SearchStatus;
    sortBy: SearchColumnType;
    sortOrder: SortOrder;
    filters: ASTNode;
    policyID?: string;
};

type SearchQueryJSON = {
    inputQuery: SearchQueryString;
    hash: number;
    flatFilters: QueryFilters;
} & SearchQueryAST;

export type {
    SelectedTransactionInfo,
    SelectedTransactions,
    SearchColumnType,
    SearchStatus,
    SearchQueryAST,
    SearchQueryJSON,
    SearchQueryString,
    SortOrder,
    SearchContext,
    ASTNode,
    QueryFilter,
    QueryFilters,
    AdvancedFiltersKeys,
    ExpenseSearchStatus,
    InvoiceSearchStatus,
    TripSearchStatus,
    ChatSearchStatus,
};<|MERGE_RESOLUTION|>--- conflicted
+++ resolved
@@ -37,16 +37,11 @@
     selectedTransactions: SelectedTransactions;
     selectedReports: Array<SearchReport['reportID']>;
     setCurrentSearchHash: (hash: number) => void;
-<<<<<<< HEAD
-    setSelectedTransactions: (selectedTransactions: SelectedTransactions) => void;
+    setSelectedTransactions: (selectedTransactions: SelectedTransactions, data: TransactionListItemType[] | ReportListItemType[] | ReportActionListItemType[]) => void;
     clearSelectedTransactions: (hash?: number, shouldTurnOffSelectionMode?: boolean) => void;
     shouldTurnOffSelectionMode: boolean;
-=======
-    setSelectedTransactions: (selectedTransactions: SelectedTransactions, data: TransactionListItemType[] | ReportListItemType[] | ReportActionListItemType[]) => void;
-    clearSelectedTransactions: (hash?: number) => void;
     shouldShowStatusBarLoading: boolean;
     setShouldShowStatusBarLoading: (shouldShow: boolean) => void;
->>>>>>> 526845be
 };
 
 type ASTNode = {
