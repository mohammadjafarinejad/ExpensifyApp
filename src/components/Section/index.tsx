import React from 'react';
import type {StyleProp, ViewStyle} from 'react-native';
import {View} from 'react-native';
import type {ValueOf} from 'type-fest';
import Lottie from '@components/Lottie';
import type DotLottieAnimation from '@components/LottieAnimations/types';
import type {MenuItemWithLink} from '@components/MenuItemList';
import MenuItemList from '@components/MenuItemList';
import Text from '@components/Text';
import useTheme from '@hooks/useTheme';
import useThemeStyles from '@hooks/useThemeStyles';
import useWindowDimensions from '@hooks/useWindowDimensions';
import type ChildrenProps from '@src/types/utils/ChildrenProps';
import type IconAsset from '@src/types/utils/IconAsset';
import IconSection from './IconSection';

const CARD_LAYOUT = {
    ICON_ON_TOP: 'iconOnTop',
    ICON_ON_RIGHT: 'iconOnRight',
} as const;

type SectionProps = ChildrenProps & {
    /** An array of props that are passed to individual MenuItem components */
    menuItems?: MenuItemWithLink[];

    /** The text to display in the title of the section */
    title: string;

    /** The text to display in the subtitle of the section */
    subtitle?: string;

    /** The icon to display along with the title */
    icon?: IconAsset;

    /** Card layout that affects icon positioning, margins, sizes */
    cardLayout?: ValueOf<typeof CARD_LAYOUT>;

    /** Whether the subtitle should have a muted style */
    subtitleMuted?: boolean;

    /** Customize the Section container */
    containerStyles?: StyleProp<ViewStyle>;

    /** Customize the Section container */
    titleStyles?: StyleProp<ViewStyle>;

    /** Customize the Section container */
    subtitleStyles?: StyleProp<ViewStyle>;

    /** Customize the Section container */
    childrenStyles?: StyleProp<ViewStyle>;

    /** Customize the Icon container */
    iconContainerStyles?: StyleProp<ViewStyle>;

    /** Whether the section is in the central pane of the layout */
    isCentralPane?: boolean;

    /** The illustration to display in the header. Can be a JSON object representing a Lottie animation. */
    illustration?: DotLottieAnimation;

    /** The background color to apply in the upper half of the screen. */
    illustrationBackgroundColor?: string;

    /** Styles to apply to illustration component */
    illustrationStyle?: StyleProp<ViewStyle>;
};

function Section({
    children,
    childrenStyles,
    containerStyles,
    icon,
    cardLayout = CARD_LAYOUT.ICON_ON_RIGHT,
    iconContainerStyles,
    menuItems,
    subtitle,
    subtitleStyles,
    subtitleMuted = false,
    title,
    titleStyles,
    isCentralPane = false,
    illustration,
    illustrationBackgroundColor,
    illustrationStyle,
}: SectionProps) {
    const styles = useThemeStyles();
    const theme = useTheme();
    const {isSmallScreenWidth} = useWindowDimensions();
<<<<<<< HEAD

    return (
        <>
            <View style={[styles.pageWrapper, styles.cardSectionContainer, containerStyles, illustration && styles.cardSectionIllustrationContainer]}>
=======

    const illustrationContainerStyle: StyleProp<ViewStyle> = {backgroundColor: illustrationBackgroundColor ?? theme.appBG};

    return (
        <>
            <View style={[styles.pageWrapper, styles.cardSectionContainer, containerStyles, illustration && styles.p0]}>
>>>>>>> feac02c7
                {cardLayout === CARD_LAYOUT.ICON_ON_TOP && (
                    <IconSection
                        icon={icon}
                        iconContainerStyles={[iconContainerStyles, styles.alignSelfStart, styles.mb3]}
                    />
                )}
<<<<<<< HEAD
                {illustration && (
                    <View style={[styles.w100, styles.dFlex, styles.alignItemsCenter, styles.justifyContentCenter, {backgroundColor: illustrationBackgroundColor ?? theme.appBG}]}>
                        <View style={[styles.cardSectionIllustration, illustrationStyle]}>
                            <Lottie
                                source={illustration}
=======
                {!!illustration && (
                    <View style={[styles.w100, styles.dFlex, styles.alignItemsCenter, styles.justifyContentCenter, illustrationContainerStyle]}>
                        <View style={[styles.cardSectionIllustration, illustrationStyle]}>
                            <Lottie
                                source={illustration}
                                style={styles.h100}
>>>>>>> feac02c7
                                autoPlay
                                loop
                            />
                        </View>
                    </View>
                )}
                <View style={isCentralPane && (isSmallScreenWidth ? styles.p5 : styles.p8)}>
                    <View style={[styles.flexRow, styles.alignItemsCenter, styles.w100, cardLayout === CARD_LAYOUT.ICON_ON_TOP && styles.mh1, titleStyles]}>
                        <View style={[styles.flexShrink1]}>
                            <Text style={[styles.textHeadline, styles.cardSectionTitle]}>{title}</Text>
                        </View>
                        {cardLayout === CARD_LAYOUT.ICON_ON_RIGHT && (
                            <IconSection
                                icon={icon}
                                iconContainerStyles={iconContainerStyles}
                            />
                        )}
                    </View>

                    {!!subtitle && (
                        <View style={[styles.flexRow, styles.alignItemsCenter, styles.w100, cardLayout === CARD_LAYOUT.ICON_ON_TOP ? [styles.mt1, styles.mh1] : styles.mt4, subtitleStyles]}>
                            <Text style={[styles.textNormal, subtitleMuted && styles.colorMuted]}>{subtitle}</Text>
                        </View>
                    )}

                    <View style={[styles.w100, childrenStyles]}>{children}</View>

                    <View style={[styles.w100]}>{!!menuItems && <MenuItemList menuItems={menuItems} />}</View>
                </View>
            </View>
        </>
    );
}
Section.displayName = 'Section';

export {CARD_LAYOUT};
export default Section;<|MERGE_RESOLUTION|>--- conflicted
+++ resolved
@@ -87,39 +87,24 @@
     const styles = useThemeStyles();
     const theme = useTheme();
     const {isSmallScreenWidth} = useWindowDimensions();
-<<<<<<< HEAD
-
-    return (
-        <>
-            <View style={[styles.pageWrapper, styles.cardSectionContainer, containerStyles, illustration && styles.cardSectionIllustrationContainer]}>
-=======
 
     const illustrationContainerStyle: StyleProp<ViewStyle> = {backgroundColor: illustrationBackgroundColor ?? theme.appBG};
 
     return (
         <>
             <View style={[styles.pageWrapper, styles.cardSectionContainer, containerStyles, illustration && styles.p0]}>
->>>>>>> feac02c7
                 {cardLayout === CARD_LAYOUT.ICON_ON_TOP && (
                     <IconSection
                         icon={icon}
                         iconContainerStyles={[iconContainerStyles, styles.alignSelfStart, styles.mb3]}
                     />
                 )}
-<<<<<<< HEAD
-                {illustration && (
-                    <View style={[styles.w100, styles.dFlex, styles.alignItemsCenter, styles.justifyContentCenter, {backgroundColor: illustrationBackgroundColor ?? theme.appBG}]}>
-                        <View style={[styles.cardSectionIllustration, illustrationStyle]}>
-                            <Lottie
-                                source={illustration}
-=======
                 {!!illustration && (
                     <View style={[styles.w100, styles.dFlex, styles.alignItemsCenter, styles.justifyContentCenter, illustrationContainerStyle]}>
                         <View style={[styles.cardSectionIllustration, illustrationStyle]}>
                             <Lottie
                                 source={illustration}
                                 style={styles.h100}
->>>>>>> feac02c7
                                 autoPlay
                                 loop
                             />
