--- conflicted
+++ resolved
@@ -83,11 +83,7 @@
                             // eslint-disable-next-line @typescript-eslint/prefer-nullish-coalescing
                             disabled={isDisabled || item.isDisabledCheckbox}
                             onPress={handleCheckboxPress}
-<<<<<<< HEAD
-                            style={[styles.cursorUnset, StyleUtils.getCheckboxPressableStyle(), styles.mr3]}
-=======
-                            style={[styles.cursorUnset, StyleUtils.getCheckboxPressableStyle(), item.isDisabledCheckbox && styles.cursorDisabled]}
->>>>>>> 0cb701c3
+                            style={[styles.cursorUnset, StyleUtils.getCheckboxPressableStyle(), item.isDisabledCheckbox && styles.cursorDisabled, styles.mr3]}
                         >
                             <View style={selectMultipleStyle}>
                                 {item.isSelected && (
