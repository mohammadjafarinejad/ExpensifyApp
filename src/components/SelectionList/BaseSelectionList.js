import React, {useCallback, useMemo, useRef, useState} from 'react';
import {View} from 'react-native';
import _ from 'underscore';
import lodashGet from 'lodash/get';
import {useFocusEffect, useIsFocused} from '@react-navigation/native';
import SectionList from '../SectionList';
import Text from '../Text';
import styles from '../../styles/styles';
import TextInput from '../TextInput';
import CONST from '../../CONST';
import variables from '../../styles/variables';
import {propTypes as selectionListPropTypes} from './selectionListPropTypes';
import useKeyboardShortcut from '../../hooks/useKeyboardShortcut';
import SafeAreaConsumer from '../SafeAreaConsumer';
import withKeyboardState, {keyboardStatePropTypes} from '../withKeyboardState';
import Checkbox from '../Checkbox';
import PressableWithFeedback from '../Pressable/PressableWithFeedback';
import FixedFooter from '../FixedFooter';
import Button from '../Button';
import useLocalize from '../../hooks/useLocalize';
import Log from '../../libs/Log';
import OptionsListSkeletonView from '../OptionsListSkeletonView';
import useActiveElement from '../../hooks/useActiveElement';
import BaseListItem from './BaseListItem';
import themeColors from '../../styles/themes/default';
import ArrowKeyFocusManager from '../ArrowKeyFocusManager';

const propTypes = {
    ...keyboardStatePropTypes,
    ...selectionListPropTypes,
};

function BaseSelectionList({
    sections,
    canSelectMultiple = false,
    onSelectRow,
    onSelectAll,
    onDismissError,
    textInputLabel = '',
    textInputPlaceholder = '',
    textInputValue = '',
    textInputMaxLength,
    keyboardType = CONST.KEYBOARD_TYPE.DEFAULT,
    onChangeText,
    initiallyFocusedOptionKey = '',
    onScroll,
    onScrollBeginDrag,
    headerMessage = '',
    confirmButtonText = '',
    onConfirm,
    footerContent,
    showScrollIndicator = false,
    showLoadingPlaceholder = false,
    showConfirmButton = false,
    shouldFocusOnSelectRow = false,
    isKeyboardShown = false,
<<<<<<< HEAD
    inputRef = null,
=======
    disableKeyboardShortcuts = false,
    children,
>>>>>>> 3e36d126
}) {
    const {translate} = useLocalize();
    const firstLayoutRef = useRef(true);
    const listRef = useRef(null);
    const textInputRef = useRef(null);
    const focusTimeoutRef = useRef(null);
    const shouldShowTextInput = Boolean(textInputLabel);
    const shouldShowSelectAll = Boolean(onSelectAll);
    const activeElement = useActiveElement();
    const isFocused = useIsFocused();
    /**
     * Iterates through the sections and items inside each section, and builds 3 arrays along the way:
     * - `allOptions`: Contains all the items in the list, flattened, regardless of section
     * - `disabledOptionsIndexes`: Contains the indexes of all the disabled items in the list, to be used by the ArrowKeyFocusManager
     * - `itemLayouts`: Contains the layout information for each item, header and footer in the list,
     * so we can calculate the position of any given item when scrolling programmatically
     *
     * @return {{itemLayouts: [{offset: number, length: number}], disabledOptionsIndexes: *[], allOptions: *[]}}
     */
    const flattenedSections = useMemo(() => {
        const allOptions = [];

        const disabledOptionsIndexes = [];
        let disabledIndex = 0;

        let offset = 0;
        const itemLayouts = [{length: 0, offset}];

        const selectedOptions = [];

        _.each(sections, (section, sectionIndex) => {
            const sectionHeaderHeight = variables.optionsListSectionHeaderHeight;
            itemLayouts.push({length: sectionHeaderHeight, offset});
            offset += sectionHeaderHeight;

            _.each(section.data, (item, optionIndex) => {
                // Add item to the general flattened array
                allOptions.push({
                    ...item,
                    sectionIndex,
                    index: optionIndex,
                });

                // If disabled, add to the disabled indexes array
                if (section.isDisabled || item.isDisabled) {
                    disabledOptionsIndexes.push(disabledIndex);
                }
                disabledIndex += 1;

                // Account for the height of the item in getItemLayout
                const fullItemHeight = variables.optionRowHeight;
                itemLayouts.push({length: fullItemHeight, offset});
                offset += fullItemHeight;

                if (item.isSelected) {
                    selectedOptions.push(item);
                }
            });

            // We're not rendering any section footer, but we need to push to the array
            // because React Native accounts for it in getItemLayout
            itemLayouts.push({length: 0, offset});
        });

        // We're not rendering the list footer, but we need to push to the array
        // because React Native accounts for it in getItemLayout
        itemLayouts.push({length: 0, offset});

        if (selectedOptions.length > 1 && !canSelectMultiple) {
            Log.alert(
                'Dev error: SelectionList - multiple items are selected but prop `canSelectMultiple` is false. Please enable `canSelectMultiple` or make your list have only 1 item with `isSelected: true`.',
            );
        }

        return {
            allOptions,
            selectedOptions,
            disabledOptionsIndexes,
            itemLayouts,
            allSelected: selectedOptions.length > 0 && selectedOptions.length === allOptions.length - disabledOptionsIndexes.length,
        };
    }, [canSelectMultiple, sections]);

    // If `initiallyFocusedOptionKey` is not passed, we fall back to `-1`, to avoid showing the highlight on the first member
    const [focusedIndex, setFocusedIndex] = useState(() => _.findIndex(flattenedSections.allOptions, (option) => option.keyForList === initiallyFocusedOptionKey));

    // Disable `Enter` shortcut if the active element is a button or checkbox
    const disableEnterShortcut = activeElement && [CONST.ACCESSIBILITY_ROLE.BUTTON, CONST.ACCESSIBILITY_ROLE.CHECKBOX].includes(activeElement.role);

    /**
     * Scrolls to the desired item index in the section list
     *
     * @param {Number} index - the index of the item to scroll to
     * @param {Boolean} animated - whether to animate the scroll
     */
    const scrollToIndex = useCallback((index, animated = true) => {
        const item = flattenedSections.allOptions[index];

        if (!listRef.current || !item) {
            return;
        }

        const itemIndex = item.index;
        const sectionIndex = item.sectionIndex;

        // Note: react-native's SectionList automatically strips out any empty sections.
        // So we need to reduce the sectionIndex to remove any empty sections in front of the one we're trying to scroll to.
        // Otherwise, it will cause an index-out-of-bounds error and crash the app.
        let adjustedSectionIndex = sectionIndex;
        for (let i = 0; i < sectionIndex; i++) {
            if (_.isEmpty(lodashGet(sections, `[${i}].data`))) {
                adjustedSectionIndex--;
            }
        }

        listRef.current.scrollToLocation({sectionIndex: adjustedSectionIndex, itemIndex, animated, viewOffset: variables.contentHeaderHeight});

        // If we don't disable dependencies here, we would need to make sure that the `sections` prop is stable in every usage of this component.
        // eslint-disable-next-line react-hooks/exhaustive-deps
    }, []);

    /**
     * Logic to run when a row is selected, either with click/press or keyboard hotkeys.
     *
     * @param {Object} item - the list item
     * @param {Boolean} shouldUnfocusRow - flag to decide if we should unfocus all rows. True when selecting a row with click or press (not keyboard)
     */
    const selectRow = (item, shouldUnfocusRow = false) => {
        // In single-selection lists we don't care about updating the focused index, because the list is closed after selecting an item
        if (canSelectMultiple) {
            if (sections.length > 1) {
                // If the list has only 1 section (e.g. Workspace Members list), we do nothing.
                // If the list has multiple sections (e.g. Workspace Invite list), and `shouldUnfocusRow` is false,
                // we focus the first one after all the selected (selected items are always at the top).
                const selectedOptionsCount = item.isSelected ? flattenedSections.selectedOptions.length - 1 : flattenedSections.selectedOptions.length + 1;

                if (!shouldUnfocusRow) {
                    setFocusedIndex(selectedOptionsCount);
                }

                if (!item.isSelected) {
                    // If we're selecting an item, scroll to it's position at the top, so we can see it
                    scrollToIndex(Math.max(selectedOptionsCount - 1, 0), true);
                }
            }

            if (shouldUnfocusRow) {
                // Unfocus all rows when selecting row with click/press
                setFocusedIndex(-1);
            }
        }

        onSelectRow(item);

        if (shouldShowTextInput && shouldFocusOnSelectRow && textInputRef.current) {
            textInputRef.current.focus();
        }
    };

    const selectAllRow = () => {
        onSelectAll();
        if (shouldShowTextInput && shouldFocusOnSelectRow && textInputRef.current) {
            textInputRef.current.focus();
        }
    };

    const selectFocusedOption = () => {
        const focusedOption = flattenedSections.allOptions[focusedIndex];

        if (!focusedOption || focusedOption.isDisabled) {
            return;
        }

        selectRow(focusedOption);
    };

    /**
     * This function is used to compute the layout of any given item in our list.
     * We need to implement it so that we can programmatically scroll to items outside the virtual render window of the SectionList.
     *
     * @param {Array} data - This is the same as the data we pass into the component
     * @param {Number} flatDataArrayIndex - This index is provided by React Native, and refers to a flat array with data from all the sections. This flat array has some quirks:
     *
     *     1. It ALWAYS includes a list header and a list footer, even if we don't provide/render those.
     *     2. Each section includes a header, even if we don't provide/render one.
     *
     *     For example, given a list with two sections, two items in each section, no header, no footer, and no section headers, the flat array might look something like this:
     *
     *     [{header}, {sectionHeader}, {item}, {item}, {sectionHeader}, {item}, {item}, {footer}]
     *
     * @returns {Object}
     */
    const getItemLayout = (data, flatDataArrayIndex) => {
        const targetItem = flattenedSections.itemLayouts[flatDataArrayIndex];

        if (!targetItem) {
            return {
                length: 0,
                offset: 0,
                index: flatDataArrayIndex,
            };
        }

        return {
            length: targetItem.length,
            offset: targetItem.offset,
            index: flatDataArrayIndex,
        };
    };

    const renderSectionHeader = ({section}) => {
        if (!section.title || _.isEmpty(section.data)) {
            return null;
        }

        return (
            // Note: The `optionsListSectionHeader` style provides an explicit height to section headers.
            // We do this so that we can reference the height in `getItemLayout` –
            // we need to know the heights of all list items up-front in order to synchronously compute the layout of any given list item.
            // So be aware that if you adjust the content of the section header (for example, change the font size), you may need to adjust this explicit height as well.
            <View style={[styles.optionsListSectionHeader, styles.justifyContentCenter]}>
                <Text style={[styles.ph5, styles.textLabelSupporting]}>{section.title}</Text>
            </View>
        );
    };

    const renderItem = ({item, index, section}) => {
        const normalizedIndex = index + lodashGet(section, 'indexOffset', 0);
        const isDisabled = section.isDisabled || item.isDisabled;
        const isItemFocused = !isDisabled && focusedIndex === normalizedIndex;
        // We only create tooltips for the first 10 users or so since some reports have hundreds of users, causing performance to degrade.
        const showTooltip = normalizedIndex < 10;

        return (
            <BaseListItem
                item={item}
                isFocused={isItemFocused}
                isDisabled={isDisabled}
                showTooltip={showTooltip}
                canSelectMultiple={canSelectMultiple}
                onSelectRow={() => selectRow(item, true)}
                onDismissError={onDismissError}
            />
        );
    };

    const scrollToFocusedIndexOnFirstRender = useCallback(() => {
        if (!firstLayoutRef.current) {
            return;
        }
        scrollToIndex(focusedIndex, false);
        firstLayoutRef.current = false;
    }, [focusedIndex, scrollToIndex]);

    const updateAndScrollToFocusedIndex = useCallback(
        (newFocusedIndex) => {
            setFocusedIndex(newFocusedIndex);
            scrollToIndex(newFocusedIndex, true);
        },
        [scrollToIndex],
    );

    /** Focuses the text input when the component comes into focus and after any navigation animations finish. */
    useFocusEffect(
        useCallback(() => {
            if (shouldShowTextInput) {
                focusTimeoutRef.current = setTimeout(() => textInputRef.current.focus(), CONST.ANIMATED_TRANSITION);
            }
            return () => {
                if (!focusTimeoutRef.current) {
                    return;
                }
                clearTimeout(focusTimeoutRef.current);
            };
        }, [shouldShowTextInput]),
    );

    /** Selects row when pressing Enter */
    useKeyboardShortcut(CONST.KEYBOARD_SHORTCUTS.ENTER, selectFocusedOption, {
        captureOnInputs: true,
        shouldBubble: () => !flattenedSections.allOptions[focusedIndex],
        isActive: !disableKeyboardShortcuts && !disableEnterShortcut && isFocused,
    });

    /** Calls confirm action when pressing CTRL (CMD) + Enter */
    useKeyboardShortcut(CONST.KEYBOARD_SHORTCUTS.CTRL_ENTER, onConfirm, {
        captureOnInputs: true,
        shouldBubble: () => !flattenedSections.allOptions[focusedIndex],
        isActive: !disableKeyboardShortcuts && Boolean(onConfirm) && isFocused,
    });

    return (
        <ArrowKeyFocusManager
            disabledIndexes={flattenedSections.disabledOptionsIndexes}
            focusedIndex={focusedIndex}
            maxIndex={flattenedSections.allOptions.length - 1}
            onFocusedIndexChanged={updateAndScrollToFocusedIndex}
        >
            <SafeAreaConsumer>
                {({safeAreaPaddingBottomStyle}) => (
                    <View style={[styles.flex1, !isKeyboardShown && safeAreaPaddingBottomStyle]}>
                        {shouldShowTextInput && (
                            <View style={[styles.ph5, styles.pb3]}>
                                <TextInput
                                    ref={(el) => {
                                        if (inputRef) {
                                            // eslint-disable-next-line no-param-reassign
                                            inputRef.current = el;
                                        }
                                        textInputRef.current = el;
                                    }}
                                    label={textInputLabel}
                                    accessibilityLabel={textInputLabel}
                                    accessibilityRole={CONST.ACCESSIBILITY_ROLE.TEXT}
                                    value={textInputValue}
                                    placeholder={textInputPlaceholder}
                                    maxLength={textInputMaxLength}
                                    onChangeText={onChangeText}
                                    keyboardType={keyboardType}
                                    selectTextOnFocus
                                    spellCheck={false}
                                    onSubmitEditing={selectFocusedOption}
                                />
                            </View>
                        )}
                        {Boolean(headerMessage) && (
                            <View style={[styles.ph5, styles.pb5]}>
                                <Text style={[styles.textLabel, styles.colorMuted]}>{headerMessage}</Text>
                            </View>
                        )}
                        {flattenedSections.allOptions.length === 0 && showLoadingPlaceholder ? (
                            <OptionsListSkeletonView shouldAnimate />
                        ) : (
                            <>
                                {!headerMessage && canSelectMultiple && shouldShowSelectAll && (
                                    <PressableWithFeedback
                                        style={[styles.peopleRow, styles.userSelectNone, styles.ph5, styles.pb3]}
                                        onPress={selectAllRow}
                                        accessibilityLabel={translate('workspace.people.selectAll')}
                                        accessibilityRole={CONST.ACCESSIBILITY_ROLE.BUTTON}
                                        accessibilityState={{checked: flattenedSections.allSelected}}
                                        disabled={flattenedSections.allOptions.length === flattenedSections.disabledOptionsIndexes.length}
                                        dataSet={{[CONST.SELECTION_SCRAPER_HIDDEN_ELEMENT]: true}}
                                    >
                                        <Checkbox
                                            accessibilityLabel={translate('workspace.people.selectAll')}
                                            isChecked={flattenedSections.allSelected}
                                            onPress={selectAllRow}
                                            disabled={flattenedSections.allOptions.length === flattenedSections.disabledOptionsIndexes.length}
                                        />
                                        <View style={[styles.flex1]}>
                                            <Text style={[styles.textStrong, styles.ph3]}>{translate('workspace.people.selectAll')}</Text>
                                        </View>
                                    </PressableWithFeedback>
                                )}
                                <SectionList
                                    ref={listRef}
                                    sections={sections}
                                    stickySectionHeadersEnabled={false}
                                    renderSectionHeader={renderSectionHeader}
                                    renderItem={renderItem}
                                    getItemLayout={getItemLayout}
                                    onScroll={onScroll}
                                    onScrollBeginDrag={onScrollBeginDrag}
                                    keyExtractor={(item) => item.keyForList}
                                    extraData={focusedIndex}
                                    indicatorStyle={themeColors.selectionListIndicatorColor}
                                    keyboardShouldPersistTaps="always"
                                    showsVerticalScrollIndicator={showScrollIndicator}
                                    initialNumToRender={12}
                                    maxToRenderPerBatch={5}
                                    windowSize={5}
                                    viewabilityConfig={{viewAreaCoveragePercentThreshold: 95}}
                                    testID="selection-list"
                                    style={[styles.flexGrow0]}
                                    onLayout={scrollToFocusedIndexOnFirstRender}
                                />
                                {children}
                            </>
                        )}
                        {showConfirmButton && (
                            <FixedFooter style={[styles.mtAuto]}>
                                <Button
                                    success
                                    style={[styles.w100]}
                                    text={confirmButtonText || translate('common.confirm')}
                                    onPress={onConfirm}
                                    pressOnEnter
                                    enterKeyEventListenerPriority={1}
                                />
                            </FixedFooter>
                        )}
                        {Boolean(footerContent) && <FixedFooter style={[styles.mtAuto]}>{footerContent}</FixedFooter>}
                    </View>
                )}
            </SafeAreaConsumer>
        </ArrowKeyFocusManager>
    );
}

BaseSelectionList.displayName = 'BaseSelectionList';
BaseSelectionList.propTypes = propTypes;

export default withKeyboardState(BaseSelectionList);<|MERGE_RESOLUTION|>--- conflicted
+++ resolved
@@ -54,12 +54,9 @@
     showConfirmButton = false,
     shouldFocusOnSelectRow = false,
     isKeyboardShown = false,
-<<<<<<< HEAD
     inputRef = null,
-=======
     disableKeyboardShortcuts = false,
     children,
->>>>>>> 3e36d126
 }) {
     const {translate} = useLocalize();
     const firstLayoutRef = useRef(true);
