import {useFocusEffect, useIsFocused} from '@react-navigation/native';
import lodashGet from 'lodash/get';
import React, {useCallback, useEffect, useMemo, useRef, useState} from 'react';
import {View} from 'react-native';
import _ from 'underscore';
import ArrowKeyFocusManager from '@components/ArrowKeyFocusManager';
import Button from '@components/Button';
import Checkbox from '@components/Checkbox';
import FixedFooter from '@components/FixedFooter';
import OptionsListSkeletonView from '@components/OptionsListSkeletonView';
import PressableWithFeedback from '@components/Pressable/PressableWithFeedback';
import SafeAreaConsumer from '@components/SafeAreaConsumer';
import SectionList from '@components/SectionList';
import Text from '@components/Text';
import TextInput from '@components/TextInput';
import withKeyboardState, {keyboardStatePropTypes} from '@components/withKeyboardState';
import useActiveElement from '@hooks/useActiveElement';
import useKeyboardShortcut from '@hooks/useKeyboardShortcut';
import useLocalize from '@hooks/useLocalize';
import Log from '@libs/Log';
import styles from '@styles/styles';
import themeColors from '@styles/themes/default';
import variables from '@styles/variables';
import CONST from '@src/CONST';
import BaseListItem from './BaseListItem';
import {propTypes as selectionListPropTypes} from './selectionListPropTypes';

const propTypes = {
    ...keyboardStatePropTypes,
    ...selectionListPropTypes,
};

function BaseSelectionList({
    sections,
    canSelectMultiple = false,
    onSelectRow,
    onSelectAll,
    onDismissError,
    textInputLabel = '',
    textInputPlaceholder = '',
    textInputValue = '',
    textInputMaxLength,
    inputMode = CONST.INPUT_MODE.TEXT,
    onChangeText,
    initiallyFocusedOptionKey = '',
    onScroll,
    onScrollBeginDrag,
    headerMessage = '',
    confirmButtonText = '',
    onConfirm,
    headerContent,
    footerContent,
    showScrollIndicator = false,
    showLoadingPlaceholder = false,
    showConfirmButton = false,
    shouldPreventDefaultFocusOnSelectRow = false,
    isKeyboardShown = false,
    inputRef = null,
    disableKeyboardShortcuts = false,
    children,
    shouldStopPropagation = false,
}) {
    const {translate} = useLocalize();
    const firstLayoutRef = useRef(true);
    const listRef = useRef(null);
    const textInputRef = useRef(null);
    const focusTimeoutRef = useRef(null);
    const shouldShowTextInput = Boolean(textInputLabel);
    const shouldShowSelectAll = Boolean(onSelectAll);
    const activeElement = useActiveElement();
    const isFocused = useIsFocused();
    /**
     * Iterates through the sections and items inside each section, and builds 3 arrays along the way:
     * - `allOptions`: Contains all the items in the list, flattened, regardless of section
     * - `disabledOptionsIndexes`: Contains the indexes of all the disabled items in the list, to be used by the ArrowKeyFocusManager
     * - `itemLayouts`: Contains the layout information for each item, header and footer in the list,
     * so we can calculate the position of any given item when scrolling programmatically
     *
     * @return {{itemLayouts: [{offset: number, length: number}], disabledOptionsIndexes: *[], allOptions: *[]}}
     */
    const flattenedSections = useMemo(() => {
        const allOptions = [];

        const disabledOptionsIndexes = [];
        let disabledIndex = 0;

        let offset = 0;
        const itemLayouts = [{length: 0, offset}];

        const selectedOptions = [];

        _.each(sections, (section, sectionIndex) => {
            const sectionHeaderHeight = variables.optionsListSectionHeaderHeight;
            itemLayouts.push({length: sectionHeaderHeight, offset});
            offset += sectionHeaderHeight;

            _.each(section.data, (item, optionIndex) => {
                // Add item to the general flattened array
                allOptions.push({
                    ...item,
                    sectionIndex,
                    index: optionIndex,
                });

                // If disabled, add to the disabled indexes array
                if (section.isDisabled || item.isDisabled) {
                    disabledOptionsIndexes.push(disabledIndex);
                }
                disabledIndex += 1;

                // Account for the height of the item in getItemLayout
                const fullItemHeight = variables.optionRowHeight;
                itemLayouts.push({length: fullItemHeight, offset});
                offset += fullItemHeight;

                if (item.isSelected) {
                    selectedOptions.push(item);
                }
            });

            // We're not rendering any section footer, but we need to push to the array
            // because React Native accounts for it in getItemLayout
            itemLayouts.push({length: 0, offset});
        });

        // We're not rendering the list footer, but we need to push to the array
        // because React Native accounts for it in getItemLayout
        itemLayouts.push({length: 0, offset});

        if (selectedOptions.length > 1 && !canSelectMultiple) {
            Log.alert(
                'Dev error: SelectionList - multiple items are selected but prop `canSelectMultiple` is false. Please enable `canSelectMultiple` or make your list have only 1 item with `isSelected: true`.',
            );
        }

        return {
            allOptions,
            selectedOptions,
            disabledOptionsIndexes,
            itemLayouts,
            allSelected: selectedOptions.length > 0 && selectedOptions.length === allOptions.length - disabledOptionsIndexes.length,
        };
    }, [canSelectMultiple, sections]);

    // If `initiallyFocusedOptionKey` is not passed, we fall back to `-1`, to avoid showing the highlight on the first member
    const [focusedIndex, setFocusedIndex] = useState(() => _.findIndex(flattenedSections.allOptions, (option) => option.keyForList === initiallyFocusedOptionKey));

    // Disable `Enter` shortcut if the active element is a button or checkbox
    const disableEnterShortcut = activeElement && [CONST.ACCESSIBILITY_ROLE.BUTTON, CONST.ACCESSIBILITY_ROLE.CHECKBOX].includes(activeElement.role);

    /**
     * Scrolls to the desired item index in the section list
     *
     * @param {Number} index - the index of the item to scroll to
     * @param {Boolean} animated - whether to animate the scroll
     */
    const scrollToIndex = useCallback(
        (index, animated = true) => {
            const item = flattenedSections.allOptions[index];

            if (!listRef.current || !item) {
                return;
            }

            const itemIndex = item.index;
            const sectionIndex = item.sectionIndex;

            // Note: react-native's SectionList automatically strips out any empty sections.
            // So we need to reduce the sectionIndex to remove any empty sections in front of the one we're trying to scroll to.
            // Otherwise, it will cause an index-out-of-bounds error and crash the app.
            let adjustedSectionIndex = sectionIndex;
            for (let i = 0; i < sectionIndex; i++) {
                if (_.isEmpty(lodashGet(sections, `[${i}].data`))) {
                    adjustedSectionIndex--;
                }
            }

            listRef.current.scrollToLocation({sectionIndex: adjustedSectionIndex, itemIndex, animated, viewOffset: variables.contentHeaderHeight});
        },

        // eslint-disable-next-line react-hooks/exhaustive-deps
        [flattenedSections.allOptions],
    );

    /**
     * Logic to run when a row is selected, either with click/press or keyboard hotkeys.
     *
     * @param {Object} item - the list item
     * @param {Boolean} shouldUnfocusRow - flag to decide if we should unfocus all rows. True when selecting a row with click or press (not keyboard)
     */
    const selectRow = (item, shouldUnfocusRow = false) => {
        // In single-selection lists we don't care about updating the focused index, because the list is closed after selecting an item
        if (canSelectMultiple) {
            if (sections.length > 1) {
                // If the list has only 1 section (e.g. Workspace Members list), we do nothing.
                // If the list has multiple sections (e.g. Workspace Invite list), and `shouldUnfocusRow` is false,
                // we focus the first one after all the selected (selected items are always at the top).
                const selectedOptionsCount = item.isSelected ? flattenedSections.selectedOptions.length - 1 : flattenedSections.selectedOptions.length + 1;

                if (!shouldUnfocusRow) {
                    setFocusedIndex(selectedOptionsCount);
                }

                if (!item.isSelected) {
                    // If we're selecting an item, scroll to it's position at the top, so we can see it
                    scrollToIndex(Math.max(selectedOptionsCount - 1, 0), true);
                }
            }

            if (shouldUnfocusRow) {
                // Unfocus all rows when selecting row with click/press
                setFocusedIndex(-1);
            }
        }

        onSelectRow(item);

        if (shouldShowTextInput && shouldPreventDefaultFocusOnSelectRow && textInputRef.current) {
            textInputRef.current.focus();
        }
    };

    const selectAllRow = () => {
        onSelectAll();
        if (shouldShowTextInput && shouldPreventDefaultFocusOnSelectRow && textInputRef.current) {
            textInputRef.current.focus();
        }
    };

    const selectFocusedOption = () => {
        const focusedOption = flattenedSections.allOptions[focusedIndex];

        if (!focusedOption || focusedOption.isDisabled) {
            return;
        }

        selectRow(focusedOption);
    };

    /**
     * This function is used to compute the layout of any given item in our list.
     * We need to implement it so that we can programmatically scroll to items outside the virtual render window of the SectionList.
     *
     * @param {Array} data - This is the same as the data we pass into the component
     * @param {Number} flatDataArrayIndex - This index is provided by React Native, and refers to a flat array with data from all the sections. This flat array has some quirks:
     *
     *     1. It ALWAYS includes a list header and a list footer, even if we don't provide/render those.
     *     2. Each section includes a header, even if we don't provide/render one.
     *
     *     For example, given a list with two sections, two items in each section, no header, no footer, and no section headers, the flat array might look something like this:
     *
     *     [{header}, {sectionHeader}, {item}, {item}, {sectionHeader}, {item}, {item}, {footer}]
     *
     * @returns {Object}
     */
    const getItemLayout = (data, flatDataArrayIndex) => {
        const targetItem = flattenedSections.itemLayouts[flatDataArrayIndex];

        if (!targetItem) {
            return {
                length: 0,
                offset: 0,
                index: flatDataArrayIndex,
            };
        }

        return {
            length: targetItem.length,
            offset: targetItem.offset,
            index: flatDataArrayIndex,
        };
    };

    const renderSectionHeader = ({section}) => {
        if (!section.title || _.isEmpty(section.data)) {
            return null;
        }

        return (
            // Note: The `optionsListSectionHeader` style provides an explicit height to section headers.
            // We do this so that we can reference the height in `getItemLayout` –
            // we need to know the heights of all list items up-front in order to synchronously compute the layout of any given list item.
            // So be aware that if you adjust the content of the section header (for example, change the font size), you may need to adjust this explicit height as well.
            <View style={[styles.optionsListSectionHeader, styles.justifyContentCenter]}>
                <Text style={[styles.ph5, styles.textLabelSupporting]}>{section.title}</Text>
            </View>
        );
    };

    const renderItem = ({item, index, section}) => {
        const normalizedIndex = index + lodashGet(section, 'indexOffset', 0);
        const isDisabled = section.isDisabled || item.isDisabled;
        const isItemFocused = !isDisabled && focusedIndex === normalizedIndex;
        // We only create tooltips for the first 10 users or so since some reports have hundreds of users, causing performance to degrade.
        const showTooltip = normalizedIndex < 10;

        return (
            <BaseListItem
                item={item}
                isFocused={isItemFocused}
                isDisabled={isDisabled}
                showTooltip={showTooltip}
                canSelectMultiple={canSelectMultiple}
                onSelectRow={() => selectRow(item, true)}
                onDismissError={onDismissError}
                shouldPreventDefaultFocusOnSelectRow={shouldPreventDefaultFocusOnSelectRow}
            />
        );
    };

    const scrollToFocusedIndexOnFirstRender = useCallback(() => {
        if (!firstLayoutRef.current) {
            return;
        }
        scrollToIndex(focusedIndex, false);
        firstLayoutRef.current = false;
    }, [focusedIndex, scrollToIndex]);

    const updateAndScrollToFocusedIndex = useCallback(
        (newFocusedIndex) => {
            setFocusedIndex(newFocusedIndex);
            scrollToIndex(newFocusedIndex, true);
        },
        [scrollToIndex],
    );

    /** Focuses the text input when the component comes into focus and after any navigation animations finish. */
    useFocusEffect(
        useCallback(() => {
            if (shouldShowTextInput) {
                focusTimeoutRef.current = setTimeout(() => textInputRef.current.focus(), CONST.ANIMATED_TRANSITION);
            }
            return () => {
                if (!focusTimeoutRef.current) {
                    return;
                }
                clearTimeout(focusTimeoutRef.current);
            };
        }, [shouldShowTextInput]),
    );

    useEffect(() => {
        // do not change focus on the first render, as it should focus on the selected item
        if (firstLayoutRef.current) {
            return;
        }

        // set the focus on the first item when the sections list is changed
        if (sections.length > 0) {
            updateAndScrollToFocusedIndex(0);
        }
        // eslint-disable-next-line react-hooks/exhaustive-deps
    }, [sections]);

    /** Selects row when pressing Enter */
    useKeyboardShortcut(CONST.KEYBOARD_SHORTCUTS.ENTER, selectFocusedOption, {
        captureOnInputs: true,
        shouldBubble: () => !flattenedSections.allOptions[focusedIndex],
        shouldStopPropagation,
        isActive: !disableKeyboardShortcuts && !disableEnterShortcut && isFocused,
    });

    /** Calls confirm action when pressing CTRL (CMD) + Enter */
    useKeyboardShortcut(CONST.KEYBOARD_SHORTCUTS.CTRL_ENTER, onConfirm, {
        captureOnInputs: true,
        shouldBubble: () => !flattenedSections.allOptions[focusedIndex],
        isActive: !disableKeyboardShortcuts && Boolean(onConfirm) && isFocused,
    });

    return (
        <ArrowKeyFocusManager
            disabledIndexes={flattenedSections.disabledOptionsIndexes}
            focusedIndex={focusedIndex}
            maxIndex={flattenedSections.allOptions.length - 1}
            onFocusedIndexChanged={updateAndScrollToFocusedIndex}
        >
            <SafeAreaConsumer>
                {({safeAreaPaddingBottomStyle}) => (
                    <View style={[styles.flex1, !isKeyboardShown && safeAreaPaddingBottomStyle]}>
                        {shouldShowTextInput && (
                            <View style={[styles.ph5, styles.pb3]}>
                                <TextInput
                                    ref={(el) => {
                                        if (inputRef) {
                                            // eslint-disable-next-line no-param-reassign
                                            inputRef.current = el;
                                        }
                                        textInputRef.current = el;
                                    }}
                                    label={textInputLabel}
                                    accessibilityLabel={textInputLabel}
                                    role={CONST.ACCESSIBILITY_ROLE.TEXT}
                                    value={textInputValue}
                                    placeholder={textInputPlaceholder}
                                    maxLength={textInputMaxLength}
                                    onChangeText={onChangeText}
                                    inputMode={inputMode}
                                    selectTextOnFocus
                                    spellCheck={false}
                                    onSubmitEditing={selectFocusedOption}
                                    blurOnSubmit={Boolean(flattenedSections.allOptions.length)}
                                />
                            </View>
                        )}
                        {Boolean(headerMessage) && (
                            <View style={[styles.ph5, styles.pb5]}>
                                <Text style={[styles.textLabel, styles.colorMuted]}>{headerMessage}</Text>
                            </View>
                        )}
                        {Boolean(headerContent) && headerContent}
                        {flattenedSections.allOptions.length === 0 && showLoadingPlaceholder ? (
                            <OptionsListSkeletonView shouldAnimate />
                        ) : (
                            <>
                                {!headerMessage && canSelectMultiple && shouldShowSelectAll && (
                                    <PressableWithFeedback
                                        style={[styles.peopleRow, styles.userSelectNone, styles.ph5, styles.pb3]}
                                        onPress={selectAllRow}
                                        accessibilityLabel={translate('workspace.people.selectAll')}
                                        role="button"
                                        accessibilityState={{checked: flattenedSections.allSelected}}
                                        disabled={flattenedSections.allOptions.length === flattenedSections.disabledOptionsIndexes.length}
                                        dataSet={{[CONST.SELECTION_SCRAPER_HIDDEN_ELEMENT]: true}}
                                        onMouseDown={shouldPreventDefaultFocusOnSelectRow ? (e) => e.preventDefault() : undefined}
                                    >
                                        <Checkbox
                                            accessibilityLabel={translate('workspace.people.selectAll')}
                                            isChecked={flattenedSections.allSelected}
                                            onPress={selectAllRow}
                                            disabled={flattenedSections.allOptions.length === flattenedSections.disabledOptionsIndexes.length}
                                        />
                                        <View style={[styles.flex1]}>
                                            <Text style={[styles.textStrong, styles.ph3]}>{translate('workspace.people.selectAll')}</Text>
                                        </View>
                                    </PressableWithFeedback>
                                )}
                                <SectionList
                                    ref={listRef}
                                    sections={sections}
                                    stickySectionHeadersEnabled={false}
                                    renderSectionHeader={renderSectionHeader}
                                    renderItem={renderItem}
                                    getItemLayout={getItemLayout}
                                    onScroll={onScroll}
                                    onScrollBeginDrag={onScrollBeginDrag}
                                    keyExtractor={(item) => item.keyForList}
                                    extraData={focusedIndex}
                                    indicatorStyle={themeColors.white}
                                    keyboardShouldPersistTaps="always"
                                    showsVerticalScrollIndicator={showScrollIndicator}
                                    initialNumToRender={12}
                                    maxToRenderPerBatch={5}
                                    windowSize={5}
                                    viewabilityConfig={{viewAreaCoveragePercentThreshold: 95}}
                                    testID="selection-list"
<<<<<<< HEAD
                                    onLayout={handleFirstLayout}
                                    initialScrollIndex={initialFocusedIndex}
=======
                                    style={[styles.flexGrow0]}
                                    onLayout={scrollToFocusedIndexOnFirstRender}
>>>>>>> 5e7022d8
                                />
                                {children}
                            </>
                        )}
                        {showConfirmButton && (
                            <FixedFooter style={[styles.mtAuto]}>
                                <Button
                                    success
                                    style={[styles.w100]}
                                    text={confirmButtonText || translate('common.confirm')}
                                    onPress={onConfirm}
                                    pressOnEnter
                                    enterKeyEventListenerPriority={1}
                                />
                            </FixedFooter>
                        )}
                        {Boolean(footerContent) && <FixedFooter style={[styles.mtAuto]}>{footerContent}</FixedFooter>}
                    </View>
                )}
            </SafeAreaConsumer>
        </ArrowKeyFocusManager>
    );
}

BaseSelectionList.displayName = 'BaseSelectionList';
BaseSelectionList.propTypes = propTypes;

export default withKeyboardState(BaseSelectionList);<|MERGE_RESOLUTION|>--- conflicted
+++ resolved
@@ -453,13 +453,7 @@
                                     windowSize={5}
                                     viewabilityConfig={{viewAreaCoveragePercentThreshold: 95}}
                                     testID="selection-list"
-<<<<<<< HEAD
-                                    onLayout={handleFirstLayout}
-                                    initialScrollIndex={initialFocusedIndex}
-=======
-                                    style={[styles.flexGrow0]}
                                     onLayout={scrollToFocusedIndexOnFirstRender}
->>>>>>> 5e7022d8
                                 />
                                 {children}
                             </>
