import {useFocusEffect, useIsFocused} from '@react-navigation/native';
import lodashDebounce from 'lodash/debounce';
import isEmpty from 'lodash/isEmpty';
import type {ForwardedRef} from 'react';
import React, {forwardRef, useCallback, useEffect, useImperativeHandle, useMemo, useRef, useState} from 'react';
import type {LayoutChangeEvent, SectionList as RNSectionList, TextInput as RNTextInput, SectionListData, SectionListRenderItemInfo} from 'react-native';
import {View} from 'react-native';
import Button from '@components/Button';
import Checkbox from '@components/Checkbox';
import FixedFooter from '@components/FixedFooter';
import OptionsListSkeletonView from '@components/OptionsListSkeletonView';
import {PressableWithFeedback} from '@components/Pressable';
import SafeAreaConsumer from '@components/SafeAreaConsumer';
import SectionList from '@components/SectionList';
import ShowMoreButton from '@components/ShowMoreButton';
import Text from '@components/Text';
import TextInput from '@components/TextInput';
import useActiveElementRole from '@hooks/useActiveElementRole';
import useArrowKeyFocusManager from '@hooks/useArrowKeyFocusManager';
import useKeyboardShortcut from '@hooks/useKeyboardShortcut';
import useKeyboardState from '@hooks/useKeyboardState';
import useLocalize from '@hooks/useLocalize';
import usePrevious from '@hooks/usePrevious';
import useSingleExecution from '@hooks/useSingleExecution';
import useThemeStyles from '@hooks/useThemeStyles';
import getSectionsWithIndexOffset from '@libs/getSectionsWithIndexOffset';
import Log from '@libs/Log';
import variables from '@styles/variables';
import CONST from '@src/CONST';
import {isEmptyObject} from '@src/types/utils/EmptyObject';
import arraysEqual from '@src/utils/arraysEqual';
import BaseSelectionListItemRenderer from './BaseSelectionListItemRenderer';
import FocusAwareCellRendererComponent from './FocusAwareCellRendererComponent';
import type {BaseSelectionListProps, ButtonOrCheckBoxRoles, FlattenedSectionsReturn, ListItem, SectionListDataType, SectionWithIndexOffset, SelectionListHandle} from './types';

const getDefaultItemHeight = () => variables.optionRowHeight;

function BaseSelectionList<TItem extends ListItem>(
    {
        sections,
        ListItem,
        shouldUseUserSkeletonView,
        canSelectMultiple = false,
        onSelectRow,
        shouldSingleExecuteRowSelect = false,
        onCheckboxPress,
        onSelectAll,
        onDismissError,
        getItemHeight = getDefaultItemHeight,
        textInputLabel = '',
        textInputPlaceholder = '',
        textInputValue = '',
        textInputHint,
        textInputMaxLength,
        inputMode = CONST.INPUT_MODE.TEXT,
        onChangeText,
        initiallyFocusedOptionKey = '',
        onScroll,
        onScrollBeginDrag,
        headerMessage = '',
        confirmButtonText = '',
        onConfirm,
        headerContent,
        footerContent,
        listFooterContent,
        listEmptyContent,
        showScrollIndicator = true,
        showLoadingPlaceholder = false,
        showConfirmButton = false,
<<<<<<< HEAD
        isConfirmButtonDisabled = false,
=======
        shouldUseDefaultTheme = false,
>>>>>>> 03639a9a
        shouldPreventDefaultFocusOnSelectRow = false,
        containerStyle,
        sectionListStyle,
        disableKeyboardShortcuts = false,
        children,
        shouldStopPropagation = false,
        shouldPreventDefault = true,
        shouldShowTooltips = true,
        shouldUseDynamicMaxToRenderPerBatch = false,
        rightHandSideComponent,
        isLoadingNewOptions = false,
        onLayout,
        customListHeader,
        customListHeaderHeight = 0,
        listHeaderWrapperStyle,
        isRowMultilineSupported = false,
        isAlternateTextMultilineSupported = false,
        alternateTextNumberOfLines = 2,
        textInputRef,
        headerMessageStyle,
        confirmButtonStyles,
        shouldHideListOnInitialRender = true,
        textInputIconLeft,
        sectionTitleStyles,
        textInputAutoFocus = true,
        shouldShowTextInputAfterHeader = false,
        includeSafeAreaPaddingBottom = true,
        shouldTextInputInterceptSwipe = false,
        listHeaderContent,
        onEndReached = () => {},
        onEndReachedThreshold,
        windowSize = 5,
        updateCellsBatchingPeriod = 50,
        removeClippedSubviews = true,
        shouldDelayFocus = true,
        onArrowFocus = () => {},
        shouldUpdateFocusedIndex = false,
        onLongPressRow,
        shouldShowTextInput = !!textInputLabel || !!textInputIconLeft,
        shouldShowListEmptyContent = true,
        listItemWrapperStyle,
        shouldIgnoreFocus = false,
        scrollEventThrottle,
        contentContainerStyle,
        shouldHighlightSelectedItem = false,
        shouldKeepFocusedItemAtTopOfViewableArea = false,
        shouldDebounceScrolling = false,
        shouldPreventActiveCellVirtualization = false,
        shouldScrollToFocusedIndex = true,
    }: BaseSelectionListProps<TItem>,
    ref: ForwardedRef<SelectionListHandle>,
) {
    const styles = useThemeStyles();
    const {translate} = useLocalize();
    const listRef = useRef<RNSectionList<TItem, SectionWithIndexOffset<TItem>>>(null);
    const innerTextInputRef = useRef<RNTextInput | null>(null);
    const focusTimeoutRef = useRef<NodeJS.Timeout | null>(null);
    const shouldShowSelectAll = !!onSelectAll;
    const activeElementRole = useActiveElementRole();
    const isFocused = useIsFocused();
    const [maxToRenderPerBatch, setMaxToRenderPerBatch] = useState(shouldUseDynamicMaxToRenderPerBatch ? 0 : CONST.MAX_TO_RENDER_PER_BATCH.DEFAULT);
    const [isInitialSectionListRender, setIsInitialSectionListRender] = useState(true);
    const {isKeyboardShown} = useKeyboardState();
    const [itemsToHighlight, setItemsToHighlight] = useState<Set<string> | null>(null);
    const itemFocusTimeoutRef = useRef<NodeJS.Timeout | null>(null);
    const [currentPage, setCurrentPage] = useState(1);
    const isTextInputFocusedRef = useRef<boolean>(false);
    const {singleExecution} = useSingleExecution();
    const [itemHeights, setItemHeights] = useState<Record<string, number>>({});

    const onItemLayout = (event: LayoutChangeEvent, itemKey: string | null | undefined) => {
        if (!itemKey) {
            return;
        }

        const {height} = event.nativeEvent.layout;

        setItemHeights((prevHeights) => ({
            ...prevHeights,
            [itemKey]: height,
        }));
    };

    const incrementPage = () => setCurrentPage((prev) => prev + 1);

    /**
     * Iterates through the sections and items inside each section, and builds 4 arrays along the way:
     * - `allOptions`: Contains all the items in the list, flattened, regardless of section
     * - `disabledOptionsIndexes`: Contains the indexes of all the unselectable and disabled items in the list
     * - `disabledArrowKeyOptionsIndexes`: Contains the indexes of item that is not navigatable by the arrow key. The list is separated from disabledOptionsIndexes because unselectable item is still navigatable by the arrow key.
     * - `itemLayouts`: Contains the layout information for each item, header and footer in the list,
     * so we can calculate the position of any given item when scrolling programmatically
     */
    const flattenedSections = useMemo<FlattenedSectionsReturn<TItem>>(() => {
        const allOptions: TItem[] = [];

        const disabledOptionsIndexes: number[] = [];
        const disabledArrowKeyOptionsIndexes: number[] = [];
        let disabledIndex = 0;

        // need to account that the list might have some extra content above it
        let offset = customListHeader ? customListHeaderHeight : 0;
        const itemLayouts = [{length: 0, offset}];

        const selectedOptions: TItem[] = [];

        sections.forEach((section, sectionIndex) => {
            const sectionHeaderHeight = !!section.title || !!section.CustomSectionHeader ? variables.optionsListSectionHeaderHeight : 0;
            itemLayouts.push({length: sectionHeaderHeight, offset});
            offset += sectionHeaderHeight;

            section.data?.forEach((item, optionIndex) => {
                // Add item to the general flattened array
                allOptions.push({
                    ...item,
                    sectionIndex,
                    index: optionIndex,
                });

                // If disabled, add to the disabled indexes array
                const isItemDisabled = !!section.isDisabled || (item.isDisabled && !item.isSelected);
                // eslint-disable-next-line @typescript-eslint/prefer-nullish-coalescing
                if (isItemDisabled || item.isDisabledCheckbox) {
                    disabledOptionsIndexes.push(disabledIndex);
                    if (isItemDisabled) {
                        disabledArrowKeyOptionsIndexes.push(disabledIndex);
                    }
                }
                disabledIndex += 1;

                // Account for the height of the item in getItemLayout
                const fullItemHeight = item?.keyForList && itemHeights[item.keyForList] ? itemHeights[item.keyForList] : getItemHeight(item);
                itemLayouts.push({length: fullItemHeight, offset});
                offset += fullItemHeight;

                if (item.isSelected && !selectedOptions.find((option) => option.keyForList === item.keyForList)) {
                    selectedOptions.push(item);
                }
            });

            // We're not rendering any section footer, but we need to push to the array
            // because React Native accounts for it in getItemLayout
            itemLayouts.push({length: 0, offset});
        });

        // We're not rendering the list footer, but we need to push to the array
        // because React Native accounts for it in getItemLayout
        itemLayouts.push({length: 0, offset});

        if (selectedOptions.length > 1 && !canSelectMultiple) {
            Log.alert(
                'Dev error: SelectionList - multiple items are selected but prop `canSelectMultiple` is false. Please enable `canSelectMultiple` or make your list have only 1 item with `isSelected: true`.',
            );
        }

        return {
            allOptions,
            selectedOptions,
            disabledOptionsIndexes,
            disabledArrowKeyOptionsIndexes,
            itemLayouts,
            allSelected: selectedOptions.length > 0 && selectedOptions.length === allOptions.length - disabledOptionsIndexes.length,
        };
    }, [canSelectMultiple, sections, customListHeader, customListHeaderHeight, itemHeights, getItemHeight]);

    const [slicedSections, ShowMoreButtonInstance] = useMemo(() => {
        let remainingOptionsLimit = CONST.MAX_SELECTION_LIST_PAGE_LENGTH * currentPage;
        const processedSections = getSectionsWithIndexOffset(
            sections.map((section) => {
                const data = !isEmpty(section.data) && remainingOptionsLimit > 0 ? section.data.slice(0, remainingOptionsLimit) : [];
                remainingOptionsLimit -= data.length;

                return {
                    ...section,
                    data,
                };
            }),
        );

        const shouldShowMoreButton = flattenedSections.allOptions.length > CONST.MAX_SELECTION_LIST_PAGE_LENGTH * currentPage;
        const showMoreButton = shouldShowMoreButton ? (
            <ShowMoreButton
                containerStyle={[styles.mt2, styles.mb5]}
                currentCount={CONST.MAX_SELECTION_LIST_PAGE_LENGTH * currentPage}
                totalCount={flattenedSections.allOptions.length}
                onPress={incrementPage}
            />
        ) : null;
        return [processedSections, showMoreButton];
        // we don't need to add styles here as they change
        // we don't need to add flattendedSections here as they will change along with sections
        // eslint-disable-next-line react-compiler/react-compiler, react-hooks/exhaustive-deps
    }, [sections, currentPage]);

    // Disable `Enter` shortcut if the active element is a button or checkbox
    const disableEnterShortcut = activeElementRole && [CONST.ROLE.BUTTON, CONST.ROLE.CHECKBOX].includes(activeElementRole as ButtonOrCheckBoxRoles);

    /**
     * Scrolls to the desired item index in the section list
     *
     * @param index - the index of the item to scroll to
     * @param animated - whether to animate the scroll
     */
    const scrollToIndex = useCallback(
        (index: number, animated = true) => {
            const item = flattenedSections.allOptions.at(index);

            if (!listRef.current || !item || index === -1) {
                return;
            }

            const itemIndex = item.index ?? -1;
            const sectionIndex = item.sectionIndex ?? -1;
            let viewOffsetToKeepFocusedItemAtTopOfViewableArea = 0;

            // Since there are always two items above the focused item in viewable area, and items can grow beyond the screen size
            // in searchType chat, the focused item may move out of view. To prevent this, we will ensure that the focused item remains at
            // the top of the viewable area at all times by adjusting the viewOffset.
            if (shouldKeepFocusedItemAtTopOfViewableArea) {
                const firstPreviousItem = index > 0 ? flattenedSections.allOptions.at(index - 1) : undefined;
                const firstPreviousItemHeight = firstPreviousItem && firstPreviousItem.keyForList ? itemHeights[firstPreviousItem.keyForList] : 0;
                const secondPreviousItem = index > 1 ? flattenedSections.allOptions.at(index - 2) : undefined;
                const secondPreviousItemHeight = secondPreviousItem && secondPreviousItem?.keyForList ? itemHeights[secondPreviousItem.keyForList] : 0;
                viewOffsetToKeepFocusedItemAtTopOfViewableArea = firstPreviousItemHeight + secondPreviousItemHeight;
            }

            listRef.current.scrollToLocation({sectionIndex, itemIndex, animated, viewOffset: variables.contentHeaderHeight - viewOffsetToKeepFocusedItemAtTopOfViewableArea});
        },

        // eslint-disable-next-line react-compiler/react-compiler, react-hooks/exhaustive-deps
        [flattenedSections.allOptions],
    );

    const [disabledArrowKeyIndexes, setDisabledArrowKeyIndexes] = useState(flattenedSections.disabledArrowKeyOptionsIndexes);
    useEffect(() => {
        if (arraysEqual(disabledArrowKeyIndexes, flattenedSections.disabledArrowKeyOptionsIndexes)) {
            return;
        }

        setDisabledArrowKeyIndexes(flattenedSections.disabledArrowKeyOptionsIndexes);
        // eslint-disable-next-line react-compiler/react-compiler, react-hooks/exhaustive-deps
    }, [flattenedSections.disabledArrowKeyOptionsIndexes]);

    const debouncedScrollToIndex = useMemo(() => lodashDebounce(scrollToIndex, CONST.TIMING.LIST_SCROLLING_DEBOUNCE_TIME, {leading: true, trailing: true}), [scrollToIndex]);

    // If `initiallyFocusedOptionKey` is not passed, we fall back to `-1`, to avoid showing the highlight on the first member
    const [focusedIndex, setFocusedIndex] = useArrowKeyFocusManager({
        initialFocusedIndex: flattenedSections.allOptions.findIndex((option) => option.keyForList === initiallyFocusedOptionKey),
        maxIndex: Math.min(flattenedSections.allOptions.length - 1, CONST.MAX_SELECTION_LIST_PAGE_LENGTH * currentPage - 1),
        disabledIndexes: disabledArrowKeyIndexes,
        isActive: isFocused,
        onFocusedIndexChange: (index: number) => {
            const focusedItem = flattenedSections.allOptions.at(index);
            if (focusedItem) {
                onArrowFocus(focusedItem);
            }
            if (shouldScrollToFocusedIndex) {
                (shouldDebounceScrolling ? debouncedScrollToIndex : scrollToIndex)(index, true);
            }
        },
        isFocused,
    });

    const clearInputAfterSelect = useCallback(() => {
        onChangeText?.('');
    }, [onChangeText]);

    /**
     * Logic to run when a row is selected, either with click/press or keyboard hotkeys.
     *
     * @param item - the list item
     * @param indexToFocus - the list item index to focus
     */
    const selectRow = useCallback(
        (item: TItem, indexToFocus?: number) => {
            // In single-selection lists we don't care about updating the focused index, because the list is closed after selecting an item
            if (canSelectMultiple) {
                if (sections.length > 1) {
                    // If the list has only 1 section (e.g. Workspace Members list), we do nothing.
                    // If the list has multiple sections (e.g. Workspace Invite list), and `shouldUnfocusRow` is false,
                    // we focus the first one after all the selected (selected items are always at the top).
                    const selectedOptionsCount = item.isSelected ? flattenedSections.selectedOptions.length - 1 : flattenedSections.selectedOptions.length + 1;

                    if (!item.isSelected) {
                        // If we're selecting an item, scroll to it's position at the top, so we can see it
                        scrollToIndex(Math.max(selectedOptionsCount - 1, 0), true);
                    }
                }

                if (shouldShowTextInput) {
                    clearInputAfterSelect();
                }
            }

            if (shouldUpdateFocusedIndex && typeof indexToFocus === 'number') {
                setFocusedIndex(indexToFocus);
            }

            onSelectRow(item);

            if (shouldShowTextInput && shouldPreventDefaultFocusOnSelectRow && innerTextInputRef.current) {
                innerTextInputRef.current.focus();
            }
        },
        [
            canSelectMultiple,
            sections.length,
            flattenedSections.selectedOptions.length,
            scrollToIndex,
            shouldShowTextInput,
            clearInputAfterSelect,
            shouldUpdateFocusedIndex,
            setFocusedIndex,
            onSelectRow,
            shouldPreventDefaultFocusOnSelectRow,
        ],
    );

    const selectAllRow = () => {
        onSelectAll?.();

        if (shouldShowTextInput && shouldPreventDefaultFocusOnSelectRow && innerTextInputRef.current) {
            innerTextInputRef.current.focus();
        }
    };

    const selectFocusedOption = () => {
        const focusedOption = focusedIndex !== -1 ? flattenedSections.allOptions.at(focusedIndex) : undefined;

        if (!focusedOption || (focusedOption.isDisabled && !focusedOption.isSelected)) {
            return;
        }

        selectRow(focusedOption);
    };

    /**
     * This function is used to compute the layout of any given item in our list.
     * We need to implement it so that we can programmatically scroll to items outside the virtual render window of the SectionList.
     *
     * @param data - This is the same as the data we pass into the component
     * @param flatDataArrayIndex - This index is provided by React Native, and refers to a flat array with data from all the sections. This flat array has some quirks:
     *
     *     1. It ALWAYS includes a list header and a list footer, even if we don't provide/render those.
     *     2. Each section includes a header, even if we don't provide/render one.
     *
     *     For example, given a list with two sections, two items in each section, no header, no footer, and no section headers, the flat array might look something like this:
     *
     *     [{header}, {sectionHeader}, {item}, {item}, {sectionHeader}, {item}, {item}, {footer}]
     */
    const getItemLayout = (data: Array<SectionListData<TItem, SectionWithIndexOffset<TItem>>> | null, flatDataArrayIndex: number) => {
        const targetItem = flattenedSections.itemLayouts.at(flatDataArrayIndex);

        if (!targetItem || flatDataArrayIndex === -1) {
            return {
                length: 0,
                offset: 0,
                index: flatDataArrayIndex,
            };
        }

        return {
            length: targetItem.length,
            offset: targetItem.offset,
            index: flatDataArrayIndex,
        };
    };

    const renderSectionHeader = ({section}: {section: SectionListDataType<TItem>}) => {
        if (section.CustomSectionHeader) {
            return <section.CustomSectionHeader section={section} />;
        }

        if (!section.title || isEmptyObject(section.data) || listHeaderContent) {
            return null;
        }

        return (
            // Note: The `optionsListSectionHeader` style provides an explicit height to section headers.
            // We do this so that we can reference the height in `getItemLayout` –
            // we need to know the heights of all list items up-front in order to synchronously compute the layout of any given list item.
            // So be aware that if you adjust the content of the section header (for example, change the font size), you may need to adjust this explicit height as well.
            <View style={[styles.optionsListSectionHeader, styles.justifyContentCenter, sectionTitleStyles]}>
                <Text style={[styles.ph5, styles.textLabelSupporting]}>{section.title}</Text>
            </View>
        );
    };

    const header = () => (
        <>
            {!headerMessage && canSelectMultiple && shouldShowSelectAll && (
                <View style={[styles.userSelectNone, styles.peopleRow, styles.ph5, styles.pb3, listHeaderWrapperStyle, styles.selectionListStickyHeader]}>
                    <View style={[styles.flexRow, styles.alignItemsCenter]}>
                        <Checkbox
                            accessibilityLabel={translate('workspace.people.selectAll')}
                            isChecked={flattenedSections.allSelected}
                            onPress={selectAllRow}
                            disabled={flattenedSections.allOptions.length === flattenedSections.disabledOptionsIndexes.length}
                        />
                        {!customListHeader && (
                            <PressableWithFeedback
                                style={[styles.userSelectNone, styles.flexRow, styles.alignItemsCenter]}
                                onPress={selectAllRow}
                                accessibilityLabel={translate('workspace.people.selectAll')}
                                role="button"
                                accessibilityState={{checked: flattenedSections.allSelected}}
                                disabled={flattenedSections.allOptions.length === flattenedSections.disabledOptionsIndexes.length}
                                dataSet={{[CONST.SELECTION_SCRAPER_HIDDEN_ELEMENT]: true}}
                                onMouseDown={shouldPreventDefaultFocusOnSelectRow ? (e) => e.preventDefault() : undefined}
                            >
                                <Text style={[styles.textStrong, styles.ph3]}>{translate('workspace.people.selectAll')}</Text>
                            </PressableWithFeedback>
                        )}
                    </View>
                    {customListHeader}
                </View>
            )}
            {!headerMessage && !canSelectMultiple && customListHeader}
        </>
    );

    const renderItem = ({item, index, section}: SectionListRenderItemInfo<TItem, SectionWithIndexOffset<TItem>>) => {
        const normalizedIndex = index + (section?.indexOffset ?? 0);
        const isDisabled = !!section.isDisabled || item.isDisabled;
        const isItemFocused = (!isDisabled || item.isSelected) && focusedIndex === normalizedIndex;
        const isItemHighlighted = !!itemsToHighlight?.has(item.keyForList ?? '');
        // We only create tooltips for the first 10 users or so since some reports have hundreds of users, causing performance to degrade.
        const showTooltip = shouldShowTooltips && normalizedIndex < 10;

        return (
            <View onLayout={(event: LayoutChangeEvent) => onItemLayout(event, item?.keyForList)}>
                <BaseSelectionListItemRenderer
                    ListItem={ListItem}
                    item={{
                        shouldAnimateInHighlight: isItemHighlighted,
                        ...item,
                    }}
                    index={index}
                    isFocused={isItemFocused}
                    isDisabled={isDisabled}
                    showTooltip={showTooltip}
                    canSelectMultiple={canSelectMultiple}
                    onLongPressRow={onLongPressRow}
                    shouldSingleExecuteRowSelect={shouldSingleExecuteRowSelect}
                    selectRow={selectRow}
                    onCheckboxPress={onCheckboxPress}
                    onDismissError={onDismissError}
                    shouldPreventDefaultFocusOnSelectRow={shouldPreventDefaultFocusOnSelectRow}
                    rightHandSideComponent={rightHandSideComponent}
                    isMultilineSupported={isRowMultilineSupported}
                    isAlternateTextMultilineSupported={isAlternateTextMultilineSupported}
                    alternateTextNumberOfLines={alternateTextNumberOfLines}
                    shouldIgnoreFocus={shouldIgnoreFocus}
                    setFocusedIndex={setFocusedIndex}
                    normalizedIndex={normalizedIndex}
                    shouldSyncFocus={!isTextInputFocusedRef.current}
                    wrapperStyle={listItemWrapperStyle}
                    shouldHighlightSelectedItem={shouldHighlightSelectedItem}
                    singleExecution={singleExecution}
                />
            </View>
        );
    };

    const renderListEmptyContent = () => {
        if (showLoadingPlaceholder) {
            return <OptionsListSkeletonView shouldStyleAsTable={shouldUseUserSkeletonView} />;
        }
        if (shouldShowListEmptyContent) {
            return listEmptyContent;
        }
        return null;
    };

    const renderInput = () => {
        return (
            <View style={[styles.ph5, styles.pb3]}>
                <TextInput
                    ref={(element) => {
                        innerTextInputRef.current = element as RNTextInput;

                        if (!textInputRef) {
                            return;
                        }

                        if (typeof textInputRef === 'function') {
                            textInputRef(element as RNTextInput);
                        } else {
                            // eslint-disable-next-line no-param-reassign
                            textInputRef.current = element as RNTextInput;
                        }
                    }}
                    onFocus={() => (isTextInputFocusedRef.current = true)}
                    onBlur={() => (isTextInputFocusedRef.current = false)}
                    label={textInputLabel}
                    accessibilityLabel={textInputLabel}
                    hint={textInputHint}
                    role={CONST.ROLE.PRESENTATION}
                    value={textInputValue}
                    placeholder={textInputPlaceholder}
                    maxLength={textInputMaxLength}
                    onChangeText={onChangeText}
                    inputMode={inputMode}
                    selectTextOnFocus
                    spellCheck={false}
                    iconLeft={textInputIconLeft}
                    onSubmitEditing={selectFocusedOption}
                    blurOnSubmit={!!flattenedSections.allOptions.length}
                    isLoading={isLoadingNewOptions}
                    testID="selection-list-text-input"
                    shouldInterceptSwipe={shouldTextInputInterceptSwipe}
                />
            </View>
        );
    };

    const scrollToFocusedIndexOnFirstRender = useCallback(
        (nativeEvent: LayoutChangeEvent) => {
            if (shouldUseDynamicMaxToRenderPerBatch) {
                const listHeight = nativeEvent.nativeEvent.layout.height;
                const itemHeight = nativeEvent.nativeEvent.layout.y;
                setMaxToRenderPerBatch((Math.ceil(listHeight / itemHeight) || 0) + CONST.MAX_TO_RENDER_PER_BATCH.DEFAULT);
            }

            if (!isInitialSectionListRender) {
                return;
            }
            if (shouldScrollToFocusedIndex) {
                scrollToIndex(focusedIndex, false);
            }
            setIsInitialSectionListRender(false);
        },
        [focusedIndex, isInitialSectionListRender, scrollToIndex, shouldUseDynamicMaxToRenderPerBatch, shouldScrollToFocusedIndex],
    );

    const onSectionListLayout = useCallback(
        (nativeEvent: LayoutChangeEvent) => {
            onLayout?.(nativeEvent);
            scrollToFocusedIndexOnFirstRender(nativeEvent);
        },
        [onLayout, scrollToFocusedIndexOnFirstRender],
    );

    const updateAndScrollToFocusedIndex = useCallback(
        (newFocusedIndex: number) => {
            setFocusedIndex(newFocusedIndex);
            scrollToIndex(newFocusedIndex, true);
        },
        [scrollToIndex, setFocusedIndex],
    );

    /** Function to focus text input */
    const focusTextInput = useCallback(() => {
        if (!innerTextInputRef.current) {
            return;
        }

        innerTextInputRef.current.focus();
    }, []);

    /** Focuses the text input when the component comes into focus and after any navigation animations finish. */
    useFocusEffect(
        useCallback(() => {
            if (textInputAutoFocus && shouldShowTextInput) {
                if (shouldDelayFocus) {
                    focusTimeoutRef.current = setTimeout(focusTextInput, CONST.ANIMATED_TRANSITION);
                } else {
                    focusTextInput();
                }
            }

            return () => focusTimeoutRef.current && clearTimeout(focusTimeoutRef.current);
        }, [shouldShowTextInput, textInputAutoFocus, shouldDelayFocus, focusTextInput]),
    );

    const prevTextInputValue = usePrevious(textInputValue);
    const prevSelectedOptionsLength = usePrevious(flattenedSections.selectedOptions.length);
    const prevAllOptionsLength = usePrevious(flattenedSections.allOptions.length);

    useEffect(() => {
        // Avoid changing focus if the textInputValue remains unchanged.
        if (
            (prevTextInputValue === textInputValue && flattenedSections.selectedOptions.length === prevSelectedOptionsLength) ||
            flattenedSections.allOptions.length === 0 ||
            shouldUpdateFocusedIndex
        ) {
            return;
        }
        // Remove the focus if the search input is empty and prev search input not empty or selected options length is changed (and allOptions length remains the same)
        // else focus on the first non disabled item
        const newSelectedIndex =
            (isEmpty(prevTextInputValue) && textInputValue === '') ||
            (flattenedSections.selectedOptions.length !== prevSelectedOptionsLength && prevAllOptionsLength === flattenedSections.allOptions.length)
                ? -1
                : 0;

        // reseting the currrent page to 1 when the user types something
        setCurrentPage(1);

        updateAndScrollToFocusedIndex(newSelectedIndex);
    }, [
        canSelectMultiple,
        flattenedSections.allOptions.length,
        flattenedSections.selectedOptions.length,
        prevTextInputValue,
        textInputValue,
        updateAndScrollToFocusedIndex,
        prevSelectedOptionsLength,
        prevAllOptionsLength,
        shouldUpdateFocusedIndex,
    ]);

    useEffect(
        () => () => {
            if (!itemFocusTimeoutRef.current) {
                return;
            }
            clearTimeout(itemFocusTimeoutRef.current);
        },
        [],
    );

    /**
     * Highlights the items and scrolls to the first item present in the items list.
     *
     * @param items - The list of items to highlight.
     * @param timeout - The timeout in milliseconds before removing the highlight.
     */
    const scrollAndHighlightItem = useCallback(
        (items: string[]) => {
            const newItemsToHighlight = new Set<string>();
            items.forEach((item) => {
                newItemsToHighlight.add(item);
            });
            const index = flattenedSections.allOptions.findIndex((option) => newItemsToHighlight.has(option.keyForList ?? ''));
            scrollToIndex(index);
            setItemsToHighlight(newItemsToHighlight);

            if (itemFocusTimeoutRef.current) {
                clearTimeout(itemFocusTimeoutRef.current);
            }

            const duration =
                CONST.ANIMATED_HIGHLIGHT_ENTRY_DELAY +
                CONST.ANIMATED_HIGHLIGHT_ENTRY_DURATION +
                CONST.ANIMATED_HIGHLIGHT_START_DELAY +
                CONST.ANIMATED_HIGHLIGHT_START_DURATION +
                CONST.ANIMATED_HIGHLIGHT_END_DELAY +
                CONST.ANIMATED_HIGHLIGHT_END_DURATION;
            itemFocusTimeoutRef.current = setTimeout(() => {
                setItemsToHighlight(null);
            }, duration);
        },
        [flattenedSections.allOptions, scrollToIndex],
    );

    /**
     * Handles isTextInputFocusedRef value when using external TextInput, so external TextInput is not defocused when typing in it.
     *
     * @param isTextInputFocused - Is external TextInput focused.
     */
    const updateExternalTextInputFocus = useCallback((isTextInputFocused: boolean) => {
        isTextInputFocusedRef.current = isTextInputFocused;
    }, []);

    useImperativeHandle(ref, () => ({scrollAndHighlightItem, clearInputAfterSelect, updateAndScrollToFocusedIndex, updateExternalTextInputFocus, scrollToIndex}), [
        scrollAndHighlightItem,
        clearInputAfterSelect,
        updateAndScrollToFocusedIndex,
        updateExternalTextInputFocus,
        scrollToIndex,
    ]);

    /** Selects row when pressing Enter */
    useKeyboardShortcut(CONST.KEYBOARD_SHORTCUTS.ENTER, selectFocusedOption, {
        captureOnInputs: true,
        shouldBubble: !flattenedSections.allOptions.at(focusedIndex) || focusedIndex === -1,
        shouldStopPropagation,
        shouldPreventDefault,
        isActive: !disableKeyboardShortcuts && !disableEnterShortcut && isFocused,
    });

    /** Calls confirm action when pressing CTRL (CMD) + Enter */
    useKeyboardShortcut(
        CONST.KEYBOARD_SHORTCUTS.CTRL_ENTER,
        (e) => {
            const focusedOption = focusedIndex !== -1 ? flattenedSections.allOptions.at(focusedIndex) : undefined;
            if (onConfirm) {
                onConfirm(e, focusedOption);
                return;
            }
            selectFocusedOption();
        },
        {
            captureOnInputs: true,
            shouldBubble: !flattenedSections.allOptions.at(focusedIndex) || focusedIndex === -1,
            isActive: !disableKeyboardShortcuts && isFocused && !isConfirmButtonDisabled,
        },
    );

    return (
        <SafeAreaConsumer>
            {({safeAreaPaddingBottomStyle}) => (
                <View style={[styles.flex1, (!isKeyboardShown || !!footerContent || showConfirmButton) && includeSafeAreaPaddingBottom && safeAreaPaddingBottomStyle, containerStyle]}>
                    {shouldShowTextInput && !shouldShowTextInputAfterHeader && renderInput()}
                    {/* If we are loading new options we will avoid showing any header message. This is mostly because one of the header messages says there are no options. */}
                    {/* This is misleading because we might be in the process of loading fresh options from the server. */}
                    {(!isLoadingNewOptions || headerMessage !== translate('common.noResultsFound') || (flattenedSections.allOptions.length === 0 && !showLoadingPlaceholder)) &&
                        !!headerMessage && (
                            <View style={headerMessageStyle ?? [styles.ph5, styles.pb5]}>
                                <Text style={[styles.textLabel, styles.colorMuted, styles.minHeight5]}>{headerMessage}</Text>
                            </View>
                        )}
                    {!!headerContent && headerContent}
                    {flattenedSections.allOptions.length === 0 && (showLoadingPlaceholder || shouldShowListEmptyContent) ? (
                        renderListEmptyContent()
                    ) : (
                        <>
                            {!listHeaderContent && header()}
                            <SectionList
                                removeClippedSubviews={removeClippedSubviews}
                                ref={listRef}
                                sections={slicedSections}
                                stickySectionHeadersEnabled={false}
                                renderSectionHeader={(arg) => (
                                    <>
                                        {renderSectionHeader(arg)}
                                        {listHeaderContent && header()}
                                    </>
                                )}
                                renderItem={renderItem}
                                getItemLayout={getItemLayout}
                                onScroll={onScroll}
                                onScrollBeginDrag={onScrollBeginDrag}
                                keyExtractor={(item, index) => item.keyForList ?? `${index}`}
                                extraData={focusedIndex}
                                // the only valid values on the new arch are "white", "black", and "default", other values will cause a crash
                                indicatorStyle="white"
                                keyboardShouldPersistTaps="always"
                                showsVerticalScrollIndicator={showScrollIndicator}
                                initialNumToRender={12}
                                maxToRenderPerBatch={maxToRenderPerBatch}
                                windowSize={windowSize}
                                updateCellsBatchingPeriod={updateCellsBatchingPeriod}
                                viewabilityConfig={{viewAreaCoveragePercentThreshold: 95}}
                                testID="selection-list"
                                onLayout={onSectionListLayout}
                                style={[(!maxToRenderPerBatch || (shouldHideListOnInitialRender && isInitialSectionListRender)) && styles.opacity0, sectionListStyle]}
                                ListHeaderComponent={
                                    shouldShowTextInput && shouldShowTextInputAfterHeader ? (
                                        <>
                                            {listHeaderContent}
                                            {renderInput()}
                                        </>
                                    ) : (
                                        listHeaderContent
                                    )
                                }
                                ListFooterComponent={listFooterContent ?? ShowMoreButtonInstance}
                                onEndReached={onEndReached}
                                onEndReachedThreshold={onEndReachedThreshold}
                                scrollEventThrottle={scrollEventThrottle}
                                contentContainerStyle={contentContainerStyle}
                                CellRendererComponent={shouldPreventActiveCellVirtualization ? FocusAwareCellRendererComponent : undefined}
                            />
                            {children}
                        </>
                    )}
                    {showConfirmButton && (
                        <FixedFooter style={[styles.mtAuto]}>
                            <Button
                                success={!shouldUseDefaultTheme}
                                large
                                style={[styles.w100, confirmButtonStyles]}
                                text={confirmButtonText || translate('common.confirm')}
                                onPress={onConfirm}
                                pressOnEnter
                                enterKeyEventListenerPriority={1}
                                isDisabled={isConfirmButtonDisabled}
                            />
                        </FixedFooter>
                    )}
                    {!!footerContent && <FixedFooter style={[styles.mtAuto]}>{footerContent}</FixedFooter>}
                </View>
            )}
        </SafeAreaConsumer>
    );
}

BaseSelectionList.displayName = 'BaseSelectionList';

export default forwardRef(BaseSelectionList);<|MERGE_RESOLUTION|>--- conflicted
+++ resolved
@@ -67,11 +67,8 @@
         showScrollIndicator = true,
         showLoadingPlaceholder = false,
         showConfirmButton = false,
-<<<<<<< HEAD
         isConfirmButtonDisabled = false,
-=======
         shouldUseDefaultTheme = false,
->>>>>>> 03639a9a
         shouldPreventDefaultFocusOnSelectRow = false,
         containerStyle,
         sectionListStyle,
