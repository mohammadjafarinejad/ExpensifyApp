--- conflicted
+++ resolved
@@ -292,44 +292,6 @@
         const isItemFocused = (!isDisabled || selected) && focusedIndex === index;
 
         return (
-<<<<<<< HEAD
-            <View onLayout={(event: LayoutChangeEvent) => onItemLayout(event, item?.keyForList)}>
-                <BaseSelectionListItemRenderer
-                    ListItem={ListItem}
-                    item={{
-                        shouldAnimateInHighlight: isItemHighlighted,
-                        isSelected: selected,
-                        ...item,
-                    }}
-                    shouldUseDefaultRightHandSideCheckmark={shouldUseDefaultRightHandSideCheckmark}
-                    index={index}
-                    sectionIndex={section?.indexOffset ?? 0}
-                    isFocused={isItemFocused}
-                    isDisabled={isDisabled}
-                    showTooltip={shouldShowTooltips}
-                    canSelectMultiple={canSelectMultiple}
-                    onLongPressRow={onLongPressRow}
-                    shouldSingleExecuteRowSelect={shouldSingleExecuteRowSelect}
-                    selectRow={selectRow}
-                    onCheckboxPress={onCheckboxPress}
-                    onDismissError={onDismissError}
-                    shouldPreventDefaultFocusOnSelectRow={shouldPreventDefaultFocusOnSelectRow}
-                    rightHandSideComponent={rightHandSideComponent}
-                    isMultilineSupported={isRowMultilineSupported}
-                    isAlternateTextMultilineSupported={isAlternateTextMultilineSupported}
-                    alternateTextNumberOfLines={alternateTextNumberOfLines}
-                    shouldIgnoreFocus={shouldIgnoreFocus}
-                    setFocusedIndex={setFocusedIndex}
-                    normalizedIndex={normalizedIndex}
-                    shouldSyncFocus={!isTextInputFocusedRef.current && hasKeyBeenPressed.current}
-                    wrapperStyle={listItemWrapperStyle}
-                    titleStyles={listItemTitleStyles}
-                    singleExecution={singleExecution}
-                    titleContainerStyles={listItemTitleContainerStyles}
-                    canShowProductTrainingTooltip={canShowProductTrainingTooltipMemo}
-                />
-            </View>
-=======
             <ListItemRenderer
                 ListItem={ListItem}
                 selectRow={selectRow}
@@ -353,7 +315,6 @@
                 titleStyles={listItemTitleStyles}
                 singleExecution={singleExecution}
             />
->>>>>>> b76a7405
         );
     };
 
