--- conflicted
+++ resolved
@@ -60,10 +60,7 @@
         shouldUseDynamicMaxToRenderPerBatch = false,
         rightHandSideComponent,
         isLoadingNewOptions = false,
-<<<<<<< HEAD
-=======
         onLayout,
->>>>>>> 7430c5f9
     }: BaseSelectionListProps<TItem>,
     inputRef: ForwardedRef<RNTextInput>,
 ) {
