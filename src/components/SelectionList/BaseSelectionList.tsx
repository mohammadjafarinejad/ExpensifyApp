--- conflicted
+++ resolved
@@ -1,9 +1,5 @@
 import {useFocusEffect, useIsFocused} from '@react-navigation/native';
-<<<<<<< HEAD
 import _ from 'lodash';
-import React, {forwardRef, useCallback, useEffect, useMemo, useRef, useState} from 'react';
-=======
->>>>>>> c2e24e1c
 import type {ForwardedRef} from 'react';
 import React, {forwardRef, useCallback, useEffect, useMemo, useRef, useState} from 'react';
 import type {LayoutChangeEvent, SectionList as RNSectionList, TextInput as RNTextInput, SectionListRenderItemInfo} from 'react-native';
@@ -34,11 +30,8 @@
         ListItem,
         canSelectMultiple = false,
         onSelectRow,
-<<<<<<< HEAD
         shouldDebounceRowSelect = false,
-=======
         onCheckboxPress,
->>>>>>> c2e24e1c
         onSelectAll,
         onDismissError,
         textInputLabel = '',
