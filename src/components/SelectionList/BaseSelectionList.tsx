--- conflicted
+++ resolved
@@ -1,9 +1,6 @@
 import {useFocusEffect, useIsFocused} from '@react-navigation/native';
-<<<<<<< HEAD
-import _ from 'lodash';
-=======
+import lodashDebounce from 'lodash/debounce';
 import isEmpty from 'lodash/isEmpty';
->>>>>>> a4d01a87
 import type {ForwardedRef} from 'react';
 import React, {forwardRef, useCallback, useEffect, useImperativeHandle, useMemo, useRef, useState} from 'react';
 import type {LayoutChangeEvent, SectionList as RNSectionList, TextInput as RNTextInput, SectionListRenderItemInfo} from 'react-native';
@@ -170,10 +167,9 @@
     // If `initiallyFocusedOptionKey` is not passed, we fall back to `-1`, to avoid showing the highlight on the first member
     const [focusedIndex, setFocusedIndex] = useState(() => flattenedSections.allOptions.findIndex((option) => option.keyForList === initiallyFocusedOptionKey));
 
-<<<<<<< HEAD
     // eslint-disable-next-line react-hooks/exhaustive-deps
-    const debouncedOnSelectRow = useCallback(_.debounce(onSelectRow, 1000, {leading: true}), [onSelectRow]);
-=======
+    const debouncedOnSelectRow = useCallback(lodashDebounce(onSelectRow, 1000, {leading: true}), [onSelectRow]);
+
     const [slicedSections, ShowMoreButtonInstance] = useMemo(() => {
         let remainingOptionsLimit = CONST.MAX_OPTIONS_SELECTOR_PAGE_LENGTH * currentPage;
         const processedSections = getSectionsWithIndexOffset(
@@ -202,7 +198,6 @@
         // we don't need to add flattendedSections here as they will change along with sections
         // eslint-disable-next-line react-hooks/exhaustive-deps
     }, [sections, currentPage]);
->>>>>>> a4d01a87
 
     // Disable `Enter` shortcut if the active element is a button or checkbox
     const disableEnterShortcut = activeElementRole && [CONST.ROLE.BUTTON, CONST.ROLE.CHECKBOX].includes(activeElementRole as ButtonOrCheckBoxRoles);
@@ -284,7 +279,7 @@
     // This debounce happens on the trailing edge because on repeated enter presses, rapid component state update cancels the existing debounce and the redundant
     // enter presses runs the debounced function again. This is solved by running the debounce on trailing edge.
     // eslint-disable-next-line react-hooks/exhaustive-deps
-    const debouncedSelectFocusedOption = useCallback(_.debounce(selectFocusedOption, 100), [selectFocusedOption]);
+    const debouncedSelectFocusedOption = useCallback(lodashDebounce(selectFocusedOption, 100), [selectFocusedOption]);
 
     /**
      * This function is used to compute the layout of any given item in our list.
