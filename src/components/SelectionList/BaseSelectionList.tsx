import {useFocusEffect, useIsFocused} from '@react-navigation/native';
import isEmpty from 'lodash/isEmpty';
import type {ForwardedRef} from 'react';
import React, {forwardRef, useCallback, useEffect, useImperativeHandle, useMemo, useRef, useState} from 'react';
import type {LayoutChangeEvent, SectionList as RNSectionList, TextInput as RNTextInput, SectionListData, SectionListRenderItemInfo} from 'react-native';
import {View} from 'react-native';
import Button from '@components/Button';
import Checkbox from '@components/Checkbox';
import FixedFooter from '@components/FixedFooter';
import OptionsListSkeletonView from '@components/OptionsListSkeletonView';
import {PressableWithFeedback} from '@components/Pressable';
import SafeAreaConsumer from '@components/SafeAreaConsumer';
import SectionList from '@components/SectionList';
import ShowMoreButton from '@components/ShowMoreButton';
import Text from '@components/Text';
import TextInput from '@components/TextInput';
import useActiveElementRole from '@hooks/useActiveElementRole';
import useArrowKeyFocusManager from '@hooks/useArrowKeyFocusManager';
import useKeyboardShortcut from '@hooks/useKeyboardShortcut';
import useKeyboardState from '@hooks/useKeyboardState';
import useLocalize from '@hooks/useLocalize';
import usePrevious from '@hooks/usePrevious';
import useSingleExecution from '@hooks/useSingleExecution';
import useThemeStyles from '@hooks/useThemeStyles';
import getSectionsWithIndexOffset from '@libs/getSectionsWithIndexOffset';
import Log from '@libs/Log';
import * as SearchUtils from '@libs/SearchUtils';
import variables from '@styles/variables';
import CONST from '@src/CONST';
import {isEmptyObject} from '@src/types/utils/EmptyObject';
import arraysEqual from '@src/utils/arraysEqual';
import type {BaseSelectionListProps, ButtonOrCheckBoxRoles, FlattenedSectionsReturn, ListItem, SectionListDataType, SectionWithIndexOffset, SelectionListHandle} from './types';

const getDefaultItemHeight = () => variables.optionRowHeight;

function BaseSelectionList<TItem extends ListItem>(
    {
        sections,
        ListItem,
        shouldUseUserSkeletonView,
        canSelectMultiple = false,
        onSelectRow,
        shouldSingleExecuteRowSelect = false,
        onCheckboxPress,
        onSelectAll,
        onDismissError,
        getItemHeight = getDefaultItemHeight,
        textInputLabel = '',
        textInputPlaceholder = '',
        textInputValue = '',
        textInputHint,
        textInputMaxLength,
        inputMode = CONST.INPUT_MODE.TEXT,
        onChangeText,
        initiallyFocusedOptionKey = '',
        onScroll,
        onScrollBeginDrag,
        headerMessage = '',
        confirmButtonText = '',
        onConfirm,
        headerContent,
        footerContent,
        listFooterContent,
        listEmptyContent,
        onListEmptyChange,
        showScrollIndicator = true,
        showLoadingPlaceholder = false,
        showConfirmButton = false,
        shouldPreventDefaultFocusOnSelectRow = false,
        containerStyle,
        sectionListStyle,
        disableKeyboardShortcuts = false,
        children,
        shouldStopPropagation = false,
        shouldShowTooltips = true,
        shouldUseDynamicMaxToRenderPerBatch = false,
        rightHandSideComponent,
        isLoadingNewOptions = false,
        onLayout,
        customListHeader,
        customListHeaderHeight = 0,
        listHeaderWrapperStyle,
        isRowMultilineSupported = false,
        isAlternateTextMultilineSupported = false,
        textInputRef,
        headerMessageStyle,
        shouldHideListOnInitialRender = true,
        textInputIconLeft,
        sectionTitleStyles,
        textInputAutoFocus = true,
        shouldTextInputInterceptSwipe = false,
        listHeaderContent,
        onEndReached = () => {},
        onEndReachedThreshold,
        windowSize = 5,
        updateCellsBatchingPeriod = 50,
        removeClippedSubviews = true,
        shouldDelayFocus = true,
        shouldUpdateFocusedIndex = false,
        onLongPressRow,
    }: BaseSelectionListProps<TItem>,
    ref: ForwardedRef<SelectionListHandle>,
) {
    const styles = useThemeStyles();
    const {translate} = useLocalize();
    const listRef = useRef<RNSectionList<TItem, SectionWithIndexOffset<TItem>>>(null);
    const innerTextInputRef = useRef<RNTextInput | null>(null);
    const focusTimeoutRef = useRef<NodeJS.Timeout | null>(null);
    const shouldShowTextInput = !!textInputLabel || !!textInputIconLeft;
    const shouldShowSelectAll = !!onSelectAll;
    const activeElementRole = useActiveElementRole();
    const isFocused = useIsFocused();
    const [maxToRenderPerBatch, setMaxToRenderPerBatch] = useState(shouldUseDynamicMaxToRenderPerBatch ? 0 : CONST.MAX_TO_RENDER_PER_BATCH.DEFAULT);
    const [isInitialSectionListRender, setIsInitialSectionListRender] = useState(true);
    const {isKeyboardShown} = useKeyboardState();
    const [itemsToHighlight, setItemsToHighlight] = useState<Set<string> | null>(null);
    const itemFocusTimeoutRef = useRef<NodeJS.Timeout | null>(null);
    const [currentPage, setCurrentPage] = useState(1);
    const isTextInputFocusedRef = useRef<boolean>(false);
<<<<<<< HEAD
=======
    const isEmptyList = sections.length === 0;
    const {singleExecution} = useSingleExecution();
>>>>>>> 53eee53a

    const incrementPage = () => setCurrentPage((prev) => prev + 1);

    /**
     * Iterates through the sections and items inside each section, and builds 4 arrays along the way:
     * - `allOptions`: Contains all the items in the list, flattened, regardless of section
     * - `disabledOptionsIndexes`: Contains the indexes of all the unselectable and disabled items in the list
     * - `disabledArrowKeyOptionsIndexes`: Contains the indexes of item that is not navigatable by the arrow key. The list is separated from disabledOptionsIndexes because unselectable item is still navigatable by the arrow key.
     * - `itemLayouts`: Contains the layout information for each item, header and footer in the list,
     * so we can calculate the position of any given item when scrolling programmatically
     */
    const flattenedSections = useMemo<FlattenedSectionsReturn<TItem>>(() => {
        const allOptions: TItem[] = [];

        const disabledOptionsIndexes: number[] = [];
        const disabledArrowKeyOptionsIndexes: number[] = [];
        let disabledIndex = 0;

        // need to account that the list might have some extra content above it
        let offset = customListHeader ? customListHeaderHeight : 0;
        const itemLayouts = [{length: 0, offset}];

        const selectedOptions: TItem[] = [];

        sections.forEach((section, sectionIndex) => {
            const sectionHeaderHeight = variables.optionsListSectionHeaderHeight;
            itemLayouts.push({length: sectionHeaderHeight, offset});
            offset += sectionHeaderHeight;

            section.data?.forEach((item, optionIndex) => {
                // Add item to the general flattened array
                allOptions.push({
                    ...item,
                    sectionIndex,
                    index: optionIndex,
                });

                // If disabled, add to the disabled indexes array
                const isItemDisabled = !!section.isDisabled || (item.isDisabled && !item.isSelected);
                // eslint-disable-next-line @typescript-eslint/prefer-nullish-coalescing
                if (isItemDisabled || item.isDisabledCheckbox) {
                    disabledOptionsIndexes.push(disabledIndex);
                    if (isItemDisabled) {
                        disabledArrowKeyOptionsIndexes.push(disabledIndex);
                    }
                }
                disabledIndex += 1;

                // Account for the height of the item in getItemLayout
                const fullItemHeight = getItemHeight(item);
                itemLayouts.push({length: fullItemHeight, offset});
                offset += fullItemHeight;

                if (item.isSelected && !selectedOptions.find((option) => option.keyForList === item.keyForList)) {
                    selectedOptions.push(item);
                }
            });

            // We're not rendering any section footer, but we need to push to the array
            // because React Native accounts for it in getItemLayout
            itemLayouts.push({length: 0, offset});
        });

        // We're not rendering the list footer, but we need to push to the array
        // because React Native accounts for it in getItemLayout
        itemLayouts.push({length: 0, offset});

        if (selectedOptions.length > 1 && !canSelectMultiple) {
            Log.alert(
                'Dev error: SelectionList - multiple items are selected but prop `canSelectMultiple` is false. Please enable `canSelectMultiple` or make your list have only 1 item with `isSelected: true`.',
            );
        }

        return {
            allOptions,
            selectedOptions,
            disabledOptionsIndexes,
            disabledArrowKeyOptionsIndexes,
            itemLayouts,
            allSelected: selectedOptions.length > 0 && selectedOptions.length === allOptions.length - disabledOptionsIndexes.length,
        };
    }, [canSelectMultiple, sections, customListHeader, customListHeaderHeight, getItemHeight]);

    const [slicedSections, ShowMoreButtonInstance] = useMemo(() => {
        let remainingOptionsLimit = CONST.MAX_SELECTION_LIST_PAGE_LENGTH * currentPage;
        const processedSections = getSectionsWithIndexOffset(
            sections.map((section) => {
                const data = !isEmpty(section.data) && remainingOptionsLimit > 0 ? section.data.slice(0, remainingOptionsLimit) : [];
                remainingOptionsLimit -= data.length;

                return {
                    ...section,
                    data,
                };
            }),
        );

        const shouldShowMoreButton = flattenedSections.allOptions.length > CONST.MAX_SELECTION_LIST_PAGE_LENGTH * currentPage;
        const showMoreButton = shouldShowMoreButton ? (
            <ShowMoreButton
                containerStyle={[styles.mt2, styles.mb5]}
                currentCount={CONST.MAX_SELECTION_LIST_PAGE_LENGTH * currentPage}
                totalCount={flattenedSections.allOptions.length}
                onPress={incrementPage}
            />
        ) : null;
        return [processedSections, showMoreButton];
        // we don't need to add styles here as they change
        // we don't need to add flattendedSections here as they will change along with sections
        // eslint-disable-next-line react-compiler/react-compiler, react-hooks/exhaustive-deps
    }, [sections, currentPage]);

    // Disable `Enter` shortcut if the active element is a button or checkbox
    const disableEnterShortcut = activeElementRole && [CONST.ROLE.BUTTON, CONST.ROLE.CHECKBOX].includes(activeElementRole as ButtonOrCheckBoxRoles);

    /**
     * Scrolls to the desired item index in the section list
     *
     * @param index - the index of the item to scroll to
     * @param animated - whether to animate the scroll
     */
    const scrollToIndex = useCallback(
        (index: number, animated = true) => {
            const item = flattenedSections.allOptions[index];

            if (!listRef.current || !item) {
                return;
            }

            const itemIndex = item.index ?? -1;
            const sectionIndex = item.sectionIndex ?? -1;

            listRef.current.scrollToLocation({sectionIndex, itemIndex, animated, viewOffset: variables.contentHeaderHeight});
        },

        // eslint-disable-next-line react-compiler/react-compiler, react-hooks/exhaustive-deps
        [flattenedSections.allOptions],
    );

    const [disabledArrowKeyIndexes, setDisabledArrowKeyIndexes] = useState(flattenedSections.disabledArrowKeyOptionsIndexes);
    useEffect(() => {
        if (arraysEqual(disabledArrowKeyIndexes, flattenedSections.disabledArrowKeyOptionsIndexes)) {
            return;
        }

        setDisabledArrowKeyIndexes(flattenedSections.disabledArrowKeyOptionsIndexes);
        // eslint-disable-next-line react-compiler/react-compiler, react-hooks/exhaustive-deps
    }, [flattenedSections.disabledArrowKeyOptionsIndexes]);

    // If `initiallyFocusedOptionKey` is not passed, we fall back to `-1`, to avoid showing the highlight on the first member
    const [focusedIndex, setFocusedIndex] = useArrowKeyFocusManager({
        initialFocusedIndex: flattenedSections.allOptions.findIndex((option) => option.keyForList === initiallyFocusedOptionKey),
        maxIndex: Math.min(flattenedSections.allOptions.length - 1, CONST.MAX_SELECTION_LIST_PAGE_LENGTH * currentPage - 1),
        disabledIndexes: disabledArrowKeyIndexes,
        isActive: isFocused,
        onFocusedIndexChange: (index: number) => {
            scrollToIndex(index, true);
        },
        isFocused,
    });

    const clearInputAfterSelect = useCallback(() => {
        onChangeText?.('');
    }, [onChangeText]);

    /**
     * Logic to run when a row is selected, either with click/press or keyboard hotkeys.
     *
     * @param item - the list item
     * @param indexToFocus - the list item index to focus
     */
    const selectRow = (item: TItem, indexToFocus?: number) => {
        // In single-selection lists we don't care about updating the focused index, because the list is closed after selecting an item
        if (canSelectMultiple) {
            if (sections.length > 1) {
                // If the list has only 1 section (e.g. Workspace Members list), we do nothing.
                // If the list has multiple sections (e.g. Workspace Invite list), and `shouldUnfocusRow` is false,
                // we focus the first one after all the selected (selected items are always at the top).
                const selectedOptionsCount = item.isSelected ? flattenedSections.selectedOptions.length - 1 : flattenedSections.selectedOptions.length + 1;

                if (!item.isSelected) {
                    // If we're selecting an item, scroll to it's position at the top, so we can see it
                    scrollToIndex(Math.max(selectedOptionsCount - 1, 0), true);
                }
            }

            if (shouldShowTextInput) {
                clearInputAfterSelect();
            }
        }

        if (shouldUpdateFocusedIndex && typeof indexToFocus === 'number') {
            setFocusedIndex(indexToFocus);
        }

        onSelectRow(item);

        if (shouldShowTextInput && shouldPreventDefaultFocusOnSelectRow && innerTextInputRef.current) {
            innerTextInputRef.current.focus();
        }
    };

    const selectAllRow = () => {
        onSelectAll?.();

        if (shouldShowTextInput && shouldPreventDefaultFocusOnSelectRow && innerTextInputRef.current) {
            innerTextInputRef.current.focus();
        }
    };

    const selectFocusedOption = () => {
        const focusedOption = flattenedSections.allOptions[focusedIndex];

        if (!focusedOption || (focusedOption.isDisabled && !focusedOption.isSelected)) {
            return;
        }

        selectRow(focusedOption);
    };

    /**
     * This function is used to compute the layout of any given item in our list.
     * We need to implement it so that we can programmatically scroll to items outside the virtual render window of the SectionList.
     *
     * @param data - This is the same as the data we pass into the component
     * @param flatDataArrayIndex - This index is provided by React Native, and refers to a flat array with data from all the sections. This flat array has some quirks:
     *
     *     1. It ALWAYS includes a list header and a list footer, even if we don't provide/render those.
     *     2. Each section includes a header, even if we don't provide/render one.
     *
     *     For example, given a list with two sections, two items in each section, no header, no footer, and no section headers, the flat array might look something like this:
     *
     *     [{header}, {sectionHeader}, {item}, {item}, {sectionHeader}, {item}, {item}, {footer}]
     */
    const getItemLayout = (data: Array<SectionListData<TItem, SectionWithIndexOffset<TItem>>> | null, flatDataArrayIndex: number) => {
        const targetItem = flattenedSections.itemLayouts[flatDataArrayIndex];

        if (!targetItem) {
            return {
                length: 0,
                offset: 0,
                index: flatDataArrayIndex,
            };
        }

        return {
            length: targetItem.length,
            offset: targetItem.offset,
            index: flatDataArrayIndex,
        };
    };

    const renderSectionHeader = ({section}: {section: SectionListDataType<TItem>}) => {
        if (section.CustomSectionHeader) {
            return <section.CustomSectionHeader section={section} />;
        }

        if (!section.title || isEmptyObject(section.data) || listHeaderContent) {
            return null;
        }

        return (
            // Note: The `optionsListSectionHeader` style provides an explicit height to section headers.
            // We do this so that we can reference the height in `getItemLayout` –
            // we need to know the heights of all list items up-front in order to synchronously compute the layout of any given list item.
            // So be aware that if you adjust the content of the section header (for example, change the font size), you may need to adjust this explicit height as well.
            <View style={[styles.optionsListSectionHeader, styles.justifyContentCenter, sectionTitleStyles]}>
                <Text style={[styles.ph5, styles.textLabelSupporting]}>{section.title}</Text>
            </View>
        );
    };

    const header = () => (
        <>
            {!headerMessage && canSelectMultiple && shouldShowSelectAll && (
                <View style={[styles.userSelectNone, styles.peopleRow, styles.ph5, styles.pb3, listHeaderWrapperStyle, styles.selectionListStickyHeader]}>
                    <View style={[styles.flexRow, styles.alignItemsCenter]}>
                        <Checkbox
                            accessibilityLabel={translate('workspace.people.selectAll')}
                            isChecked={flattenedSections.allSelected}
                            onPress={selectAllRow}
                            disabled={flattenedSections.allOptions.length === flattenedSections.disabledOptionsIndexes.length}
                        />
                        {!customListHeader && (
                            <PressableWithFeedback
                                style={[styles.userSelectNone, styles.flexRow, styles.alignItemsCenter]}
                                onPress={selectAllRow}
                                accessibilityLabel={translate('workspace.people.selectAll')}
                                role="button"
                                accessibilityState={{checked: flattenedSections.allSelected}}
                                disabled={flattenedSections.allOptions.length === flattenedSections.disabledOptionsIndexes.length}
                                dataSet={{[CONST.SELECTION_SCRAPER_HIDDEN_ELEMENT]: true}}
                                onMouseDown={shouldPreventDefaultFocusOnSelectRow ? (e) => e.preventDefault() : undefined}
                            >
                                <Text style={[styles.textStrong, styles.ph3]}>{translate('workspace.people.selectAll')}</Text>
                            </PressableWithFeedback>
                        )}
                    </View>
                    {customListHeader}
                </View>
            )}
            {!headerMessage && !canSelectMultiple && customListHeader}
        </>
    );

    const renderItem = ({item, index, section}: SectionListRenderItemInfo<TItem, SectionWithIndexOffset<TItem>>) => {
        const normalizedIndex = index + (section?.indexOffset ?? 0);
        const isDisabled = !!section.isDisabled || item.isDisabled;
        const isItemFocused = (!isDisabled || item.isSelected) && (focusedIndex === normalizedIndex || itemsToHighlight?.has(item.keyForList ?? ''));
        // We only create tooltips for the first 10 users or so since some reports have hundreds of users, causing performance to degrade.
        const showTooltip = shouldShowTooltips && normalizedIndex < 10;

        const handleOnCheckboxPress = () => {
            if (SearchUtils.isReportListItemType(item)) {
                return onCheckboxPress;
            }
            return onCheckboxPress ? () => onCheckboxPress(item) : undefined;
        };

        return (
            <>
                <ListItem
                    item={item}
                    isFocused={isItemFocused}
                    isDisabled={isDisabled}
                    showTooltip={showTooltip}
                    canSelectMultiple={canSelectMultiple}
                    onLongPressRow={onLongPressRow}
                    onSelectRow={() => {
                        if (shouldSingleExecuteRowSelect) {
                            singleExecution(() => selectRow(item, index))();
                        } else {
                            selectRow(item);
                        }
                    }}
                    onCheckboxPress={handleOnCheckboxPress()}
                    onDismissError={() => onDismissError?.(item)}
                    shouldPreventDefaultFocusOnSelectRow={shouldPreventDefaultFocusOnSelectRow}
                    // We're already handling the Enter key press in the useKeyboardShortcut hook, so we don't want the list item to submit the form
                    shouldPreventEnterKeySubmit
                    rightHandSideComponent={rightHandSideComponent}
                    keyForList={item.keyForList ?? ''}
                    isMultilineSupported={isRowMultilineSupported}
                    isAlternateTextMultilineSupported={isAlternateTextMultilineSupported}
                    onFocus={() => {
                        if (isDisabled) {
                            return;
                        }
                        setFocusedIndex(normalizedIndex);
                    }}
                    shouldSyncFocus={!isTextInputFocusedRef.current}
                />
                {item.footerContent && item.footerContent}
            </>
        );
    };

    const shouldShowListEmptyContent = useMemo(
        () => flattenedSections.allOptions.length === 0 && !!listEmptyContent && !textInputValue && !showLoadingPlaceholder && headerMessage !== translate('common.noResultsFound'),
        [textInputValue, showLoadingPlaceholder, headerMessage, listEmptyContent],
    );

    useEffect(() => {
        if (!onListEmptyChange) {
            return;
        }

        onListEmptyChange(shouldShowListEmptyContent);
    }, [shouldShowListEmptyContent]);

    const renderListEmptyContent = () => {
        if (showLoadingPlaceholder) {
            return <OptionsListSkeletonView shouldStyleAsTable={shouldUseUserSkeletonView} />;
        }
        if (shouldShowListEmptyContent) {
            return listEmptyContent;
        }
        return null;
    };

    const scrollToFocusedIndexOnFirstRender = useCallback(
        (nativeEvent: LayoutChangeEvent) => {
            if (shouldUseDynamicMaxToRenderPerBatch) {
                const listHeight = nativeEvent.nativeEvent.layout.height;
                const itemHeight = nativeEvent.nativeEvent.layout.y;
                setMaxToRenderPerBatch((Math.ceil(listHeight / itemHeight) || 0) + CONST.MAX_TO_RENDER_PER_BATCH.DEFAULT);
            }

            if (!isInitialSectionListRender) {
                return;
            }
            scrollToIndex(focusedIndex, false);
            setIsInitialSectionListRender(false);
        },
        [focusedIndex, isInitialSectionListRender, scrollToIndex, shouldUseDynamicMaxToRenderPerBatch],
    );

    const onSectionListLayout = useCallback(
        (nativeEvent: LayoutChangeEvent) => {
            onLayout?.(nativeEvent);
            scrollToFocusedIndexOnFirstRender(nativeEvent);
        },
        [onLayout, scrollToFocusedIndexOnFirstRender],
    );

    const updateAndScrollToFocusedIndex = useCallback(
        (newFocusedIndex: number) => {
            setFocusedIndex(newFocusedIndex);
            scrollToIndex(newFocusedIndex, true);
        },
        [scrollToIndex, setFocusedIndex],
    );

    /** Function to focus text input */
    const focusTextInput = useCallback(() => {
        if (!innerTextInputRef.current) {
            return;
        }

        innerTextInputRef.current.focus();
    }, []);

    /** Focuses the text input when the component comes into focus and after any navigation animations finish. */
    useFocusEffect(
        useCallback(() => {
            if (textInputAutoFocus && shouldShowTextInput) {
                if (shouldDelayFocus) {
                    focusTimeoutRef.current = setTimeout(focusTextInput, CONST.ANIMATED_TRANSITION);
                } else {
                    focusTextInput();
                }
            }

            return () => focusTimeoutRef.current && clearTimeout(focusTimeoutRef.current);
        }, [shouldShowTextInput, textInputAutoFocus, shouldDelayFocus, focusTextInput]),
    );

    const prevTextInputValue = usePrevious(textInputValue);
    const prevSelectedOptionsLength = usePrevious(flattenedSections.selectedOptions.length);
    const prevAllOptionsLength = usePrevious(flattenedSections.allOptions.length);

    useEffect(() => {
        // Avoid changing focus if the textInputValue remains unchanged.
        if ((prevTextInputValue === textInputValue && flattenedSections.selectedOptions.length === prevSelectedOptionsLength) || flattenedSections.allOptions.length === 0) {
            return;
        }
        // Remove the focus if the search input is empty or selected options length is changed (and allOptions length remains the same)
        // else focus on the first non disabled item
        const newSelectedIndex =
            textInputValue === '' || (flattenedSections.selectedOptions.length !== prevSelectedOptionsLength && prevAllOptionsLength === flattenedSections.allOptions.length) ? -1 : 0;

        // reseting the currrent page to 1 when the user types something
        setCurrentPage(1);

        updateAndScrollToFocusedIndex(newSelectedIndex);
    }, [
        canSelectMultiple,
        flattenedSections.allOptions.length,
        flattenedSections.selectedOptions.length,
        prevTextInputValue,
        textInputValue,
        updateAndScrollToFocusedIndex,
        prevSelectedOptionsLength,
        prevAllOptionsLength,
    ]);

    useEffect(
        () => () => {
            if (!itemFocusTimeoutRef.current) {
                return;
            }
            clearTimeout(itemFocusTimeoutRef.current);
        },
        [],
    );

    /**
     * Highlights the items and scrolls to the first item present in the items list.
     *
     * @param items - The list of items to highlight.
     * @param timeout - The timeout in milliseconds before removing the highlight.
     */
    const scrollAndHighlightItem = useCallback(
        (items: string[], timeout: number) => {
            const newItemsToHighlight = new Set<string>();
            items.forEach((item) => {
                newItemsToHighlight.add(item);
            });
            const index = flattenedSections.allOptions.findIndex((option) => newItemsToHighlight.has(option.keyForList ?? ''));
            updateAndScrollToFocusedIndex(index);
            setItemsToHighlight(newItemsToHighlight);

            if (itemFocusTimeoutRef.current) {
                clearTimeout(itemFocusTimeoutRef.current);
            }

            itemFocusTimeoutRef.current = setTimeout(() => {
                setFocusedIndex(-1);
                setItemsToHighlight(null);
            }, timeout);
        },
        [flattenedSections.allOptions, setFocusedIndex, updateAndScrollToFocusedIndex],
    );

    useImperativeHandle(ref, () => ({scrollAndHighlightItem, clearInputAfterSelect}), [scrollAndHighlightItem, clearInputAfterSelect]);

    /** Selects row when pressing Enter */
    useKeyboardShortcut(CONST.KEYBOARD_SHORTCUTS.ENTER, selectFocusedOption, {
        captureOnInputs: true,
        shouldBubble: !flattenedSections.allOptions[focusedIndex],
        shouldStopPropagation,
        isActive: !disableKeyboardShortcuts && !disableEnterShortcut && isFocused,
    });

    /** Calls confirm action when pressing CTRL (CMD) + Enter */
    useKeyboardShortcut(
        CONST.KEYBOARD_SHORTCUTS.CTRL_ENTER,
        (e) => {
            const focusedOption = flattenedSections.allOptions[focusedIndex];
            if (onConfirm) {
                onConfirm(e, focusedOption);
                return;
            }
            selectFocusedOption();
        },
        {
            captureOnInputs: true,
            shouldBubble: !flattenedSections.allOptions[focusedIndex],
            isActive: !disableKeyboardShortcuts && isFocused,
        },
    );

    return (
        <SafeAreaConsumer>
            {({safeAreaPaddingBottomStyle}) => (
                <View style={[styles.flex1, (!isKeyboardShown || !!footerContent || showConfirmButton) && safeAreaPaddingBottomStyle, containerStyle]}>
                    {shouldShowTextInput && (
                        <View style={[styles.ph5, styles.pb3]}>
                            <TextInput
                                ref={(element) => {
                                    innerTextInputRef.current = element as RNTextInput;

                                    if (!textInputRef) {
                                        return;
                                    }

                                    if (typeof textInputRef === 'function') {
                                        textInputRef(element as RNTextInput);
                                    } else {
                                        // eslint-disable-next-line no-param-reassign
                                        textInputRef.current = element as RNTextInput;
                                    }
                                }}
                                onFocus={() => (isTextInputFocusedRef.current = true)}
                                onBlur={() => (isTextInputFocusedRef.current = false)}
                                label={textInputLabel}
                                accessibilityLabel={textInputLabel}
                                hint={textInputHint}
                                role={CONST.ROLE.PRESENTATION}
                                value={textInputValue}
                                placeholder={textInputPlaceholder}
                                maxLength={textInputMaxLength}
                                onChangeText={onChangeText}
                                inputMode={inputMode}
                                selectTextOnFocus
                                spellCheck={false}
                                iconLeft={textInputIconLeft}
                                onSubmitEditing={selectFocusedOption}
                                blurOnSubmit={!!flattenedSections.allOptions.length}
                                isLoading={isLoadingNewOptions}
                                testID="selection-list-text-input"
                                shouldInterceptSwipe={shouldTextInputInterceptSwipe}
                            />
                        </View>
                    )}
                    {/* If we are loading new options we will avoid showing any header message. This is mostly because one of the header messages says there are no options. */}
                    {/* This is misleading because we might be in the process of loading fresh options from the server. */}
                    {(!isLoadingNewOptions || headerMessage !== translate('common.noResultsFound')) && !!headerMessage && (
                        <View style={headerMessageStyle ?? [styles.ph5, styles.pb5]}>
                            <Text style={[styles.textLabel, styles.colorMuted]}>{headerMessage}</Text>
                        </View>
                    )}
                    {!!headerContent && headerContent}
                    {flattenedSections.allOptions.length === 0 ? (
                        renderListEmptyContent()
                    ) : (
                        <>
                            {!listHeaderContent && header()}
                            <SectionList
                                removeClippedSubviews={removeClippedSubviews}
                                ref={listRef}
                                sections={slicedSections}
                                stickySectionHeadersEnabled={false}
                                renderSectionHeader={(arg) => (
                                    <>
                                        {renderSectionHeader(arg)}
                                        {listHeaderContent && header()}
                                    </>
                                )}
                                renderItem={renderItem}
                                getItemLayout={getItemLayout}
                                onScroll={onScroll}
                                onScrollBeginDrag={onScrollBeginDrag}
                                keyExtractor={(item, index) => item.keyForList ?? `${index}`}
                                extraData={focusedIndex}
                                // the only valid values on the new arch are "white", "black", and "default", other values will cause a crash
                                indicatorStyle="white"
                                keyboardShouldPersistTaps="always"
                                showsVerticalScrollIndicator={showScrollIndicator}
                                initialNumToRender={12}
                                maxToRenderPerBatch={maxToRenderPerBatch}
                                windowSize={windowSize}
                                updateCellsBatchingPeriod={updateCellsBatchingPeriod}
                                viewabilityConfig={{viewAreaCoveragePercentThreshold: 95}}
                                testID="selection-list"
                                onLayout={onSectionListLayout}
                                style={[(!maxToRenderPerBatch || (shouldHideListOnInitialRender && isInitialSectionListRender)) && styles.opacity0, sectionListStyle]}
                                ListHeaderComponent={listHeaderContent}
                                ListFooterComponent={listFooterContent ?? ShowMoreButtonInstance}
                                onEndReached={onEndReached}
                                onEndReachedThreshold={onEndReachedThreshold}
                            />
                            {children}
                        </>
                    )}
                    {showConfirmButton && (
                        <FixedFooter style={[styles.mtAuto]}>
                            <Button
                                success
                                large
                                style={[styles.w100]}
                                text={confirmButtonText || translate('common.confirm')}
                                onPress={onConfirm}
                                pressOnEnter
                                enterKeyEventListenerPriority={1}
                            />
                        </FixedFooter>
                    )}
                    {!!footerContent && <FixedFooter style={[styles.mtAuto]}>{footerContent}</FixedFooter>}
                </View>
            )}
        </SafeAreaConsumer>
    );
}

BaseSelectionList.displayName = 'BaseSelectionList';

export default forwardRef(BaseSelectionList);<|MERGE_RESOLUTION|>--- conflicted
+++ resolved
@@ -117,11 +117,7 @@
     const itemFocusTimeoutRef = useRef<NodeJS.Timeout | null>(null);
     const [currentPage, setCurrentPage] = useState(1);
     const isTextInputFocusedRef = useRef<boolean>(false);
-<<<<<<< HEAD
-=======
-    const isEmptyList = sections.length === 0;
     const {singleExecution} = useSingleExecution();
->>>>>>> 53eee53a
 
     const incrementPage = () => setCurrentPage((prev) => prev + 1);
 
