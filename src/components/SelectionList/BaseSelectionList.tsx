import {useFocusEffect, useIsFocused} from '@react-navigation/native';
import lodashDebounce from 'lodash/debounce';
import isEmpty from 'lodash/isEmpty';
import type {ForwardedRef} from 'react';
import React, {forwardRef, useCallback, useEffect, useImperativeHandle, useMemo, useRef, useState} from 'react';
import type {
    LayoutChangeEvent,
    NativeSyntheticEvent,
    SectionList as RNSectionList,
    TextInput as RNTextInput,
    SectionListData,
    SectionListRenderItemInfo,
    TextInputKeyPressEventData,
} from 'react-native';
import {View} from 'react-native';
import Button from '@components/Button';
import Checkbox from '@components/Checkbox';
import FixedFooter from '@components/FixedFooter';
import OptionsListSkeletonView from '@components/OptionsListSkeletonView';
import {PressableWithFeedback} from '@components/Pressable';
import SectionList from '@components/SectionList';
import ShowMoreButton from '@components/ShowMoreButton';
import Text from '@components/Text';
import TextInput from '@components/TextInput';
import useActiveElementRole from '@hooks/useActiveElementRole';
import useArrowKeyFocusManager from '@hooks/useArrowKeyFocusManager';
import useKeyboardShortcut from '@hooks/useKeyboardShortcut';
import useKeyboardState from '@hooks/useKeyboardState';
import useLocalize from '@hooks/useLocalize';
import usePrevious from '@hooks/usePrevious';
import useSafeAreaPaddings from '@hooks/useSafeAreaPaddings';
import useScrollEnabled from '@hooks/useScrollEnabled';
import useSingleExecution from '@hooks/useSingleExecution';
import {focusedItemRef} from '@hooks/useSyncFocus/useSyncFocusImplementation';
import useThemeStyles from '@hooks/useThemeStyles';
import getSectionsWithIndexOffset from '@libs/getSectionsWithIndexOffset';
import {addKeyDownPressListener, removeKeyDownPressListener} from '@libs/KeyboardShortcut/KeyDownPressListener';
import Log from '@libs/Log';
import variables from '@styles/variables';
import CONST from '@src/CONST';
import {isEmptyObject} from '@src/types/utils/EmptyObject';
import arraysEqual from '@src/utils/arraysEqual';
import BaseSelectionListItemRenderer from './BaseSelectionListItemRenderer';
import FocusAwareCellRendererComponent from './FocusAwareCellRendererComponent';
import type {ButtonOrCheckBoxRoles, FlattenedSectionsReturn, ListItem, SectionListDataType, SectionWithIndexOffset, SelectionListHandle, SelectionListProps} from './types';

const getDefaultItemHeight = () => variables.optionRowHeight;

function BaseSelectionList<TItem extends ListItem>(
    {
        sections,
        ListItem,
        shouldUseUserSkeletonView,
        canSelectMultiple = false,
        onSelectRow,
        shouldSingleExecuteRowSelect = false,
        onCheckboxPress,
        onSelectAll,
        onDismissError,
        getItemHeight = getDefaultItemHeight,
        textInputLabel = '',
        textInputPlaceholder = '',
        textInputValue = '',
        textInputHint,
        textInputMaxLength,
        inputMode = CONST.INPUT_MODE.TEXT,
        onChangeText,
        initiallyFocusedOptionKey = '',
        onScroll,
        onScrollBeginDrag,
        headerMessage = '',
        confirmButtonText = '',
        onConfirm,
        headerContent,
        footerContent,
        listFooterContent,
        listEmptyContent,
        showScrollIndicator = true,
        showLoadingPlaceholder = false,
        showConfirmButton = false,
        isConfirmButtonDisabled = false,
        shouldUseDefaultTheme = false,
        shouldPreventDefaultFocusOnSelectRow = false,
        containerStyle,
        sectionListStyle,
        disableKeyboardShortcuts = false,
        children,
        shouldStopPropagation = false,
        shouldPreventDefault = true,
        shouldShowTooltips = true,
        shouldUseDynamicMaxToRenderPerBatch = false,
        rightHandSideComponent,
        isLoadingNewOptions = false,
        onLayout,
        customListHeader,
        customListHeaderHeight = 0,
        listHeaderWrapperStyle,
        isRowMultilineSupported = false,
        isAlternateTextMultilineSupported = false,
        alternateTextNumberOfLines = 2,
        textInputRef,
        headerMessageStyle,
        confirmButtonStyles,
        shouldHideListOnInitialRender = true,
        textInputIconLeft,
        sectionTitleStyles,
        textInputAutoFocus = true,
        shouldShowTextInputAfterHeader = false,
        shouldShowHeaderMessageAfterHeader = false,
        includeSafeAreaPaddingBottom = true,
        shouldTextInputInterceptSwipe = false,
        listHeaderContent,
        onEndReached = () => {},
        onEndReachedThreshold,
        windowSize = 5,
        updateCellsBatchingPeriod = 50,
        removeClippedSubviews = true,
        shouldDelayFocus = true,
        onArrowFocus = () => {},
        shouldUpdateFocusedIndex = false,
        onLongPressRow,
        shouldShowTextInput = !!textInputLabel || !!textInputIconLeft,
        shouldShowListEmptyContent = true,
        listItemWrapperStyle,
        shouldIgnoreFocus = false,
        scrollEventThrottle,
        contentContainerStyle,
        shouldKeepFocusedItemAtTopOfViewableArea = false,
        shouldDebounceScrolling = false,
        shouldPreventActiveCellVirtualization = false,
        shouldScrollToFocusedIndex = true,
        isSmallScreenWidth,
        onContentSizeChange,
        listItemTitleStyles,
        initialNumToRender = 12,
        listItemTitleContainerStyles,
        isScreenFocused = false,
        shouldSubscribeToArrowKeyEvents = true,
<<<<<<< HEAD
        addBottomSafeAreaPadding = false,
        shouldClearInputOnSelect = true,
        addOfflineIndicatorBottomSafeAreaPadding = addBottomSafeAreaPadding,
=======
        addBottomSafeAreaPadding,
        addOfflineIndicatorBottomSafeAreaPadding,
>>>>>>> dc9a3d6c
        fixedNumItemsForLoader,
        loaderSpeed,
        errorText,
        shouldUseDefaultRightHandSideCheckmark,
    }: SelectionListProps<TItem>,
    ref: ForwardedRef<SelectionListHandle>,
) {
    const styles = useThemeStyles();
    const {translate} = useLocalize();
    const listRef = useRef<RNSectionList<TItem, SectionWithIndexOffset<TItem>>>(null);
    const innerTextInputRef = useRef<RNTextInput | null>(null);
    const hasKeyBeenPressed = useRef(false);
    const focusTimeoutRef = useRef<NodeJS.Timeout | null>(null);
    const shouldShowSelectAll = !!onSelectAll;
    const activeElementRole = useActiveElementRole();
    const isFocused = useIsFocused();
    const scrollEnabled = useScrollEnabled();
    const [maxToRenderPerBatch, setMaxToRenderPerBatch] = useState(shouldUseDynamicMaxToRenderPerBatch ? 0 : CONST.MAX_TO_RENDER_PER_BATCH.DEFAULT);
    const [isInitialSectionListRender, setIsInitialSectionListRender] = useState(true);
    const {isKeyboardShown} = useKeyboardState();
    const [itemsToHighlight, setItemsToHighlight] = useState<Set<string> | null>(null);
    const itemFocusTimeoutRef = useRef<NodeJS.Timeout | null>(null);
    const [currentPage, setCurrentPage] = useState(1);
    const isTextInputFocusedRef = useRef<boolean>(false);
    const {singleExecution} = useSingleExecution();
    const [itemHeights, setItemHeights] = useState<Record<string, number>>({});

    const onItemLayout = (event: LayoutChangeEvent, itemKey: string | null | undefined) => {
        if (!itemKey) {
            return;
        }

        const {height} = event.nativeEvent.layout;

        setItemHeights((prevHeights) => ({
            ...prevHeights,
            [itemKey]: height,
        }));
    };

    const incrementPage = () => setCurrentPage((prev) => prev + 1);

    /**
     * Iterates through the sections and items inside each section, and builds 4 arrays along the way:
     * - `allOptions`: Contains all the items in the list, flattened, regardless of section
     * - `disabledOptionsIndexes`: Contains the indexes of all the unselectable and disabled items in the list
     * - `disabledArrowKeyOptionsIndexes`: Contains the indexes of item that is not navigable by the arrow key. The list is separated from disabledOptionsIndexes because unselectable item is still navigable by the arrow key.
     * - `itemLayouts`: Contains the layout information for each item, header and footer in the list,
     * so we can calculate the position of any given item when scrolling programmatically
     */
    const flattenedSections = useMemo<FlattenedSectionsReturn<TItem>>(() => {
        const allOptions: TItem[] = [];

        const disabledOptionsIndexes: number[] = [];
        const disabledArrowKeyOptionsIndexes: number[] = [];
        let disabledIndex = 0;

        // need to account that the list might have some extra content above it
        let offset = customListHeader ? customListHeaderHeight : 0;
        const itemLayouts = [{length: 0, offset}];

        const selectedOptions: TItem[] = [];

        sections.forEach((section, sectionIndex) => {
            const sectionHeaderHeight = !!section.title || !!section.CustomSectionHeader ? variables.optionsListSectionHeaderHeight : 0;
            itemLayouts.push({length: sectionHeaderHeight, offset});
            offset += sectionHeaderHeight;

            section.data?.forEach((item, optionIndex) => {
                // Add item to the general flattened array
                allOptions.push({
                    ...item,
                    sectionIndex,
                    index: optionIndex,
                });

                // If disabled, add to the disabled indexes array
                const isItemDisabled = !!section.isDisabled || (item.isDisabled && !item.isSelected);
                // eslint-disable-next-line @typescript-eslint/prefer-nullish-coalescing
                if (isItemDisabled || item.isDisabledCheckbox) {
                    disabledOptionsIndexes.push(disabledIndex);
                    if (isItemDisabled) {
                        disabledArrowKeyOptionsIndexes.push(disabledIndex);
                    }
                }
                disabledIndex += 1;

                // Account for the height of the item in getItemLayout
                const fullItemHeight = item?.keyForList && itemHeights[item.keyForList] ? itemHeights[item.keyForList] : getItemHeight(item);
                itemLayouts.push({length: fullItemHeight, offset});
                offset += fullItemHeight;

                if (item.isSelected && !selectedOptions.find((option) => option.keyForList === item.keyForList)) {
                    selectedOptions.push(item);
                }
            });

            // We're not rendering any section footer, but we need to push to the array
            // because React Native accounts for it in getItemLayout
            itemLayouts.push({length: 0, offset});
        });

        // We're not rendering the list footer, but we need to push to the array
        // because React Native accounts for it in getItemLayout
        itemLayouts.push({length: 0, offset});

        if (selectedOptions.length > 1 && !canSelectMultiple) {
            Log.alert(
                'Dev error: SelectionList - multiple items are selected but prop `canSelectMultiple` is false. Please enable `canSelectMultiple` or make your list have only 1 item with `isSelected: true`.',
            );
        }
        const totalSelectable = allOptions.length - disabledOptionsIndexes.length;

        return {
            allOptions,
            selectedOptions,
            disabledOptionsIndexes,
            disabledArrowKeyOptionsIndexes,
            itemLayouts,
            allSelected: selectedOptions.length > 0 && selectedOptions.length === totalSelectable,
            someSelected: selectedOptions.length > 0 && selectedOptions.length < totalSelectable,
        };
    }, [canSelectMultiple, sections, customListHeader, customListHeaderHeight, itemHeights, getItemHeight]);

    const [slicedSections, ShowMoreButtonInstance] = useMemo(() => {
        let remainingOptionsLimit = CONST.MAX_SELECTION_LIST_PAGE_LENGTH * currentPage;
        const processedSections = getSectionsWithIndexOffset(
            sections.map((section) => {
                const data = !isEmpty(section.data) && remainingOptionsLimit > 0 ? section.data.slice(0, remainingOptionsLimit) : [];
                remainingOptionsLimit -= data.length;

                return {
                    ...section,
                    data,
                };
            }),
        );

        const shouldShowMoreButton = flattenedSections.allOptions.length > CONST.MAX_SELECTION_LIST_PAGE_LENGTH * currentPage;
        const showMoreButton = shouldShowMoreButton ? (
            <ShowMoreButton
                containerStyle={[styles.mt2, styles.mb5]}
                currentCount={CONST.MAX_SELECTION_LIST_PAGE_LENGTH * currentPage}
                totalCount={flattenedSections.allOptions.length}
                onPress={incrementPage}
            />
        ) : null;
        return [processedSections, showMoreButton];
        // we don't need to add styles here as they change
        // we don't need to add flattenedSections here as they will change along with sections
        // eslint-disable-next-line react-compiler/react-compiler, react-hooks/exhaustive-deps
    }, [sections, currentPage]);

    // Disable `Enter` shortcut if the active element is a button or checkbox
    const disableEnterShortcut = activeElementRole && [CONST.ROLE.BUTTON, CONST.ROLE.CHECKBOX].includes(activeElementRole as ButtonOrCheckBoxRoles);

    /**
     * Scrolls to the desired item index in the section list
     *
     * @param index - the index of the item to scroll to
     * @param animated - whether to animate the scroll
     */
    const scrollToIndex = useCallback(
        (index: number, animated = true) => {
            const item = flattenedSections.allOptions.at(index);

            if (!listRef.current || !item || index === -1) {
                return;
            }

            const itemIndex = item.index ?? -1;
            const sectionIndex = item.sectionIndex ?? -1;
            let viewOffsetToKeepFocusedItemAtTopOfViewableArea = 0;

            // Since there are always two items above the focused item in viewable area, and items can grow beyond the screen size
            // in searchType chat, the focused item may move out of view. To prevent this, we will ensure that the focused item remains at
            // the top of the viewable area at all times by adjusting the viewOffset.
            if (shouldKeepFocusedItemAtTopOfViewableArea) {
                const firstPreviousItem = index > 0 ? flattenedSections.allOptions.at(index - 1) : undefined;
                const firstPreviousItemHeight = firstPreviousItem && firstPreviousItem.keyForList ? itemHeights[firstPreviousItem.keyForList] : 0;
                const secondPreviousItem = index > 1 ? flattenedSections.allOptions.at(index - 2) : undefined;
                const secondPreviousItemHeight = secondPreviousItem && secondPreviousItem?.keyForList ? itemHeights[secondPreviousItem.keyForList] : 0;
                viewOffsetToKeepFocusedItemAtTopOfViewableArea = firstPreviousItemHeight + secondPreviousItemHeight;
            }

            listRef.current.scrollToLocation({sectionIndex, itemIndex, animated, viewOffset: variables.contentHeaderHeight - viewOffsetToKeepFocusedItemAtTopOfViewableArea});
        },

        // eslint-disable-next-line react-compiler/react-compiler, react-hooks/exhaustive-deps
        [flattenedSections.allOptions],
    );

    const [disabledArrowKeyIndexes, setDisabledArrowKeyIndexes] = useState(flattenedSections.disabledArrowKeyOptionsIndexes);
    useEffect(() => {
        if (arraysEqual(disabledArrowKeyIndexes, flattenedSections.disabledArrowKeyOptionsIndexes)) {
            return;
        }

        setDisabledArrowKeyIndexes(flattenedSections.disabledArrowKeyOptionsIndexes);
        // eslint-disable-next-line react-compiler/react-compiler, react-hooks/exhaustive-deps
    }, [flattenedSections.disabledArrowKeyOptionsIndexes]);

    const debouncedScrollToIndex = useMemo(() => lodashDebounce(scrollToIndex, CONST.TIMING.LIST_SCROLLING_DEBOUNCE_TIME, {leading: true, trailing: true}), [scrollToIndex]);

    const setHasKeyBeenPressed = useCallback(() => {
        if (hasKeyBeenPressed.current) {
            return;
        }

        // We need to track whether a key has been pressed to enable focus syncing only if a key has been pressed.
        // This is to avoid the default behavior of web showing blue border on click of items after a page refresh.
        hasKeyBeenPressed.current = true;
    }, []);

    // If `initiallyFocusedOptionKey` is not passed, we fall back to `-1`, to avoid showing the highlight on the first member
    const [focusedIndex, setFocusedIndex] = useArrowKeyFocusManager({
        initialFocusedIndex: flattenedSections.allOptions.findIndex((option) => option.keyForList === initiallyFocusedOptionKey),
        maxIndex: Math.min(flattenedSections.allOptions.length - 1, CONST.MAX_SELECTION_LIST_PAGE_LENGTH * currentPage - 1),
        disabledIndexes: disabledArrowKeyIndexes,
        isActive: shouldSubscribeToArrowKeyEvents && isFocused,
        onFocusedIndexChange: (index: number) => {
            const focusedItem = flattenedSections.allOptions.at(index);
            if (focusedItem) {
                onArrowFocus(focusedItem);
            }
            if (shouldScrollToFocusedIndex) {
                (shouldDebounceScrolling ? debouncedScrollToIndex : scrollToIndex)(index, true);
            }
        },
        ...(!hasKeyBeenPressed.current && {setHasKeyBeenPressed}),
        isFocused,
    });

    useEffect(() => {
        addKeyDownPressListener(setHasKeyBeenPressed);

        return () => removeKeyDownPressListener(setHasKeyBeenPressed);
    }, [setHasKeyBeenPressed]);

    const selectedItemIndex = useMemo(
        () => (initiallyFocusedOptionKey ? flattenedSections.allOptions.findIndex((option) => option.isSelected) : -1),
        [flattenedSections.allOptions, initiallyFocusedOptionKey],
    );

    useEffect(() => {
        if (selectedItemIndex === -1 || selectedItemIndex === focusedIndex || textInputValue) {
            return;
        }
        setFocusedIndex(selectedItemIndex);
        // eslint-disable-next-line react-compiler/react-compiler, react-hooks/exhaustive-deps
    }, [selectedItemIndex]);

    const clearInputAfterSelect = useCallback(() => {
        if (!shouldClearInputOnSelect) {
            return;
        }

        onChangeText?.('');
    }, [onChangeText, shouldClearInputOnSelect]);

    /**
     * Logic to run when a row is selected, either with click/press or keyboard hotkeys.
     *
     * @param item - the list item
     * @param indexToFocus - the list item index to focus
     */
    const selectRow = useCallback(
        (item: TItem, indexToFocus?: number) => {
            if (!isFocused && !isScreenFocused) {
                return;
            }
            // In single-selection lists we don't care about updating the focused index, because the list is closed after selecting an item
            if (canSelectMultiple) {
                if (sections.length > 1 && !item.isSelected) {
                    // If we're selecting an item, scroll to it's position at the top, so we can see it
                    scrollToIndex(0, true);
                }

                if (shouldShowTextInput) {
                    clearInputAfterSelect();
                } else if (isSmallScreenWidth) {
                    if (!item.isDisabledCheckbox) {
                        onCheckboxPress?.(item);
                    }
                    return;
                }
            }

            if (shouldUpdateFocusedIndex && typeof indexToFocus === 'number') {
                setFocusedIndex(indexToFocus);
            }

            onSelectRow(item);

            if (shouldShowTextInput && shouldPreventDefaultFocusOnSelectRow && innerTextInputRef.current) {
                innerTextInputRef.current.focus();
            }
        },
        [
            canSelectMultiple,
            sections.length,
            scrollToIndex,
            shouldShowTextInput,
            clearInputAfterSelect,
            shouldUpdateFocusedIndex,
            setFocusedIndex,
            onSelectRow,
            shouldPreventDefaultFocusOnSelectRow,
            isFocused,
            isScreenFocused,
            isSmallScreenWidth,
            onCheckboxPress,
        ],
    );

    const selectAllRow = () => {
        onSelectAll?.();

        if (shouldShowTextInput && shouldPreventDefaultFocusOnSelectRow && innerTextInputRef.current) {
            innerTextInputRef.current.focus();
        }
    };

    const getFocusedOption = useCallback(() => {
        const focusedOption = focusedIndex !== -1 ? flattenedSections.allOptions.at(focusedIndex) : undefined;

        if (!focusedOption || (focusedOption.isDisabled && !focusedOption.isSelected)) {
            return;
        }

        return focusedOption;
    }, [flattenedSections.allOptions, focusedIndex]);

    const selectFocusedOption = () => {
        const focusedOption = getFocusedOption();

        if (!focusedOption) {
            return;
        }

        selectRow(focusedOption);
    };

    /**
     * This function is used to compute the layout of any given item in our list.
     * We need to implement it so that we can programmatically scroll to items outside the virtual render window of the SectionList.
     *
     * @param data - This is the same as the data we pass into the component
     * @param flatDataArrayIndex - This index is provided by React Native, and refers to a flat array with data from all the sections. This flat array has some quirks:
     *
     *     1. It ALWAYS includes a list header and a list footer, even if we don't provide/render those.
     *     2. Each section includes a header, even if we don't provide/render one.
     *
     *     For example, given a list with two sections, two items in each section, no header, no footer, and no section headers, the flat array might look something like this:
     *
     *     [{header}, {sectionHeader}, {item}, {item}, {sectionHeader}, {item}, {item}, {footer}]
     */
    const getItemLayout = (data: Array<SectionListData<TItem, SectionWithIndexOffset<TItem>>> | null, flatDataArrayIndex: number) => {
        const targetItem = flattenedSections.itemLayouts.at(flatDataArrayIndex);

        if (!targetItem || flatDataArrayIndex === -1) {
            return {
                length: 0,
                offset: 0,
                index: flatDataArrayIndex,
            };
        }

        return {
            length: targetItem.length,
            offset: targetItem.offset,
            index: flatDataArrayIndex,
        };
    };

    const renderSectionHeader = ({section}: {section: SectionListDataType<TItem>}) => {
        if (section.CustomSectionHeader) {
            return <section.CustomSectionHeader section={section} />;
        }

        if (!section.title || isEmptyObject(section.data) || listHeaderContent) {
            return null;
        }

        return (
            // Note: The `optionsListSectionHeader` style provides an explicit height to section headers.
            // We do this so that we can reference the height in `getItemLayout` –
            // we need to know the heights of all list items up-front in order to synchronously compute the layout of any given list item.
            // So be aware that if you adjust the content of the section header (for example, change the font size), you may need to adjust this explicit height as well.
            <View style={[styles.optionsListSectionHeader, styles.justifyContentCenter, sectionTitleStyles]}>
                <Text style={[styles.ph5, styles.textLabelSupporting]}>{section.title}</Text>
            </View>
        );
    };

    const header = () => (
        <>
            {!headerMessage && canSelectMultiple && shouldShowSelectAll && (
                <View style={[styles.userSelectNone, styles.peopleRow, styles.ph5, styles.pb3, listHeaderWrapperStyle, styles.selectionListStickyHeader]}>
                    <View style={[styles.flexRow, styles.alignItemsCenter]}>
                        <Checkbox
                            accessibilityLabel={translate('workspace.people.selectAll')}
                            isChecked={flattenedSections.allSelected}
                            isIndeterminate={flattenedSections.someSelected}
                            onPress={selectAllRow}
                            disabled={flattenedSections.allOptions.length === flattenedSections.disabledOptionsIndexes.length}
                        />
                        {!customListHeader && (
                            <PressableWithFeedback
                                style={[styles.userSelectNone, styles.flexRow, styles.alignItemsCenter]}
                                onPress={selectAllRow}
                                accessibilityLabel={translate('workspace.people.selectAll')}
                                role="button"
                                accessibilityState={{checked: flattenedSections.allSelected}}
                                disabled={flattenedSections.allOptions.length === flattenedSections.disabledOptionsIndexes.length}
                                dataSet={{[CONST.SELECTION_SCRAPER_HIDDEN_ELEMENT]: true}}
                                onMouseDown={shouldPreventDefaultFocusOnSelectRow ? (e) => e.preventDefault() : undefined}
                            >
                                <Text style={[styles.textStrong, styles.ph3]}>{translate('workspace.people.selectAll')}</Text>
                            </PressableWithFeedback>
                        )}
                    </View>
                    {customListHeader}
                </View>
            )}
            {!headerMessage && !canSelectMultiple && customListHeader}
        </>
    );

    const renderItem = ({item, index, section}: SectionListRenderItemInfo<TItem, SectionWithIndexOffset<TItem>>) => {
        const normalizedIndex = index + (section?.indexOffset ?? 0);
        const isDisabled = !!section.isDisabled || item.isDisabled;
        const isItemFocused = (!isDisabled || item.isSelected) && focusedIndex === normalizedIndex;
        const isItemHighlighted = !!itemsToHighlight?.has(item.keyForList ?? '');

        return (
            <View onLayout={(event: LayoutChangeEvent) => onItemLayout(event, item?.keyForList)}>
                <BaseSelectionListItemRenderer
                    ListItem={ListItem}
                    item={{
                        shouldAnimateInHighlight: isItemHighlighted,
                        ...item,
                    }}
                    shouldUseDefaultRightHandSideCheckmark={shouldUseDefaultRightHandSideCheckmark}
                    index={index}
                    isFocused={isItemFocused}
                    isDisabled={isDisabled}
                    showTooltip={shouldShowTooltips}
                    canSelectMultiple={canSelectMultiple}
                    onLongPressRow={onLongPressRow}
                    shouldSingleExecuteRowSelect={shouldSingleExecuteRowSelect}
                    selectRow={selectRow}
                    onCheckboxPress={onCheckboxPress}
                    onDismissError={onDismissError}
                    shouldPreventDefaultFocusOnSelectRow={shouldPreventDefaultFocusOnSelectRow}
                    rightHandSideComponent={rightHandSideComponent}
                    isMultilineSupported={isRowMultilineSupported}
                    isAlternateTextMultilineSupported={isAlternateTextMultilineSupported}
                    alternateTextNumberOfLines={alternateTextNumberOfLines}
                    shouldIgnoreFocus={shouldIgnoreFocus}
                    setFocusedIndex={setFocusedIndex}
                    normalizedIndex={normalizedIndex}
                    shouldSyncFocus={!isTextInputFocusedRef.current && hasKeyBeenPressed.current}
                    wrapperStyle={listItemWrapperStyle}
                    titleStyles={listItemTitleStyles}
                    singleExecution={singleExecution}
                    titleContainerStyles={listItemTitleContainerStyles}
                />
            </View>
        );
    };

    const renderListEmptyContent = () => {
        if (showLoadingPlaceholder) {
            return (
                <OptionsListSkeletonView
                    fixedNumItems={fixedNumItemsForLoader}
                    shouldStyleAsTable={shouldUseUserSkeletonView}
                    speed={loaderSpeed}
                />
            );
        }
        if (shouldShowListEmptyContent) {
            return listEmptyContent;
        }
        return null;
    };

    const textInputKeyPress = useCallback((event: NativeSyntheticEvent<TextInputKeyPressEventData>) => {
        const key = event.nativeEvent.key;
        if (key === CONST.KEYBOARD_SHORTCUTS.TAB.shortcutKey) {
            focusedItemRef?.focus();
        }
    }, []);

    const renderInput = () => {
        return (
            <View style={[styles.ph5, styles.pb3]}>
                <TextInput
                    onKeyPress={textInputKeyPress}
                    ref={(element) => {
                        innerTextInputRef.current = element as RNTextInput;

                        if (!textInputRef) {
                            return;
                        }

                        if (typeof textInputRef === 'function') {
                            textInputRef(element as RNTextInput);
                        } else {
                            // eslint-disable-next-line no-param-reassign
                            textInputRef.current = element as RNTextInput;
                        }
                    }}
                    onFocus={() => (isTextInputFocusedRef.current = true)}
                    onBlur={() => (isTextInputFocusedRef.current = false)}
                    label={textInputLabel}
                    accessibilityLabel={textInputLabel}
                    hint={textInputHint}
                    role={CONST.ROLE.PRESENTATION}
                    value={textInputValue}
                    placeholder={textInputPlaceholder}
                    maxLength={textInputMaxLength}
                    onChangeText={onChangeText}
                    inputMode={inputMode}
                    selectTextOnFocus
                    spellCheck={false}
                    iconLeft={textInputIconLeft}
                    onSubmitEditing={selectFocusedOption}
                    blurOnSubmit={!!flattenedSections.allOptions.length}
                    isLoading={isLoadingNewOptions}
                    testID="selection-list-text-input"
                    shouldInterceptSwipe={shouldTextInputInterceptSwipe}
                    errorText={errorText}
                />
            </View>
        );
    };

    const scrollToFocusedIndexOnFirstRender = useCallback(
        (nativeEvent: LayoutChangeEvent) => {
            if (shouldUseDynamicMaxToRenderPerBatch) {
                const listHeight = nativeEvent.nativeEvent.layout.height;
                const itemHeight = nativeEvent.nativeEvent.layout.y;
                setMaxToRenderPerBatch((Math.ceil(listHeight / itemHeight) || 0) + CONST.MAX_TO_RENDER_PER_BATCH.DEFAULT);
            }

            if (!isInitialSectionListRender) {
                return;
            }
            if (shouldScrollToFocusedIndex) {
                scrollToIndex(focusedIndex, false);
            }
            setIsInitialSectionListRender(false);
        },
        [focusedIndex, isInitialSectionListRender, scrollToIndex, shouldUseDynamicMaxToRenderPerBatch, shouldScrollToFocusedIndex],
    );

    const onSectionListLayout = useCallback(
        (nativeEvent: LayoutChangeEvent) => {
            onLayout?.(nativeEvent);
            scrollToFocusedIndexOnFirstRender(nativeEvent);
        },
        [onLayout, scrollToFocusedIndexOnFirstRender],
    );

    const updateAndScrollToFocusedIndex = useCallback(
        (newFocusedIndex: number) => {
            setFocusedIndex(newFocusedIndex);
            scrollToIndex(newFocusedIndex, true);
        },
        [scrollToIndex, setFocusedIndex],
    );

    /** Function to focus text input */
    const focusTextInput = useCallback(() => {
        if (!innerTextInputRef.current) {
            return;
        }

        innerTextInputRef.current.focus();
    }, []);

    /** Focuses the text input when the component comes into focus and after any navigation animations finish. */
    useFocusEffect(
        useCallback(() => {
            if (textInputAutoFocus && shouldShowTextInput) {
                if (shouldDelayFocus) {
                    focusTimeoutRef.current = setTimeout(focusTextInput, CONST.ANIMATED_TRANSITION);
                } else {
                    requestAnimationFrame(focusTextInput);
                }
            }

            return () => focusTimeoutRef.current && clearTimeout(focusTimeoutRef.current);
        }, [shouldShowTextInput, textInputAutoFocus, shouldDelayFocus, focusTextInput]),
    );

    const prevTextInputValue = usePrevious(textInputValue);
    const prevSelectedOptionsLength = usePrevious(flattenedSections.selectedOptions.length);
    const prevAllOptionsLength = usePrevious(flattenedSections.allOptions.length);

    useEffect(() => {
        // Avoid changing focus if the textInputValue remains unchanged.
        if (
            (prevTextInputValue === textInputValue && flattenedSections.selectedOptions.length === prevSelectedOptionsLength) ||
            flattenedSections.allOptions.length === 0 ||
            (flattenedSections.selectedOptions.length !== prevSelectedOptionsLength && shouldUpdateFocusedIndex)
        ) {
            return;
        }
        // Remove the focus if the search input is empty and prev search input not empty or selected options length is changed (and allOptions length remains the same)
        // else focus on the first non disabled item
        const newSelectedIndex =
            (isEmpty(prevTextInputValue) && textInputValue === '') ||
            (flattenedSections.selectedOptions.length !== prevSelectedOptionsLength && prevAllOptionsLength === flattenedSections.allOptions.length)
                ? -1
                : 0;

        // Reset the current page to 1 when the user types something
        setCurrentPage(1);

        updateAndScrollToFocusedIndex(newSelectedIndex);
    }, [
        canSelectMultiple,
        flattenedSections.allOptions.length,
        flattenedSections.selectedOptions.length,
        prevTextInputValue,
        textInputValue,
        updateAndScrollToFocusedIndex,
        prevSelectedOptionsLength,
        prevAllOptionsLength,
        shouldUpdateFocusedIndex,
    ]);

    useEffect(
        () => () => {
            if (!itemFocusTimeoutRef.current) {
                return;
            }
            clearTimeout(itemFocusTimeoutRef.current);
        },
        [],
    );

    /**
     * Highlights the items and scrolls to the first item present in the items list.
     *
     * @param items - The list of items to highlight.
     * @param timeout - The timeout in milliseconds before removing the highlight.
     */
    const scrollAndHighlightItem = useCallback(
        (items: string[]) => {
            const newItemsToHighlight = new Set<string>();
            items.forEach((item) => {
                newItemsToHighlight.add(item);
            });
            const index = flattenedSections.allOptions.findIndex((option) => newItemsToHighlight.has(option.keyForList ?? ''));
            scrollToIndex(index);
            setItemsToHighlight(newItemsToHighlight);

            if (itemFocusTimeoutRef.current) {
                clearTimeout(itemFocusTimeoutRef.current);
            }

            const duration =
                CONST.ANIMATED_HIGHLIGHT_ENTRY_DELAY +
                CONST.ANIMATED_HIGHLIGHT_ENTRY_DURATION +
                CONST.ANIMATED_HIGHLIGHT_START_DELAY +
                CONST.ANIMATED_HIGHLIGHT_START_DURATION +
                CONST.ANIMATED_HIGHLIGHT_END_DELAY +
                CONST.ANIMATED_HIGHLIGHT_END_DURATION;
            itemFocusTimeoutRef.current = setTimeout(() => {
                setItemsToHighlight(null);
            }, duration);
        },
        [flattenedSections.allOptions, scrollToIndex],
    );

    /**
     * Handles isTextInputFocusedRef value when using external TextInput, so external TextInput does not lose focus when typing in it.
     *
     * @param isTextInputFocused - Is external TextInput focused.
     */
    const updateExternalTextInputFocus = useCallback((isTextInputFocused: boolean) => {
        isTextInputFocusedRef.current = isTextInputFocused;
    }, []);

    useImperativeHandle(
        ref,
        () => ({scrollAndHighlightItem, clearInputAfterSelect, updateAndScrollToFocusedIndex, updateExternalTextInputFocus, scrollToIndex, getFocusedOption, focusTextInput}),
        [scrollAndHighlightItem, clearInputAfterSelect, updateAndScrollToFocusedIndex, updateExternalTextInputFocus, scrollToIndex, getFocusedOption, focusTextInput],
    );

    /** Selects row when pressing Enter */
    useKeyboardShortcut(CONST.KEYBOARD_SHORTCUTS.ENTER, selectFocusedOption, {
        captureOnInputs: true,
        shouldBubble: !flattenedSections.allOptions.at(focusedIndex) || focusedIndex === -1,
        shouldStopPropagation,
        shouldPreventDefault,
        isActive: !disableKeyboardShortcuts && !disableEnterShortcut && isFocused && focusedIndex >= 0,
    });

    /** Calls confirm action when pressing CTRL (CMD) + Enter */
    useKeyboardShortcut(
        CONST.KEYBOARD_SHORTCUTS.CTRL_ENTER,
        (e) => {
            const focusedOption = focusedIndex !== -1 ? flattenedSections.allOptions.at(focusedIndex) : undefined;
            if (onConfirm) {
                onConfirm(e, focusedOption);
                return;
            }
            selectFocusedOption();
        },
        {
            captureOnInputs: true,
            shouldBubble: !flattenedSections.allOptions.at(focusedIndex) || focusedIndex === -1,
            isActive: !disableKeyboardShortcuts && isFocused && !isConfirmButtonDisabled,
        },
    );

    const headerMessageContent = () =>
        (!isLoadingNewOptions || headerMessage !== translate('common.noResultsFound') || (flattenedSections.allOptions.length === 0 && !showLoadingPlaceholder)) &&
        !!headerMessage && (
            <View style={headerMessageStyle ?? [styles.ph5, styles.pb5]}>
                <Text style={[styles.textLabel, styles.colorMuted, styles.minHeight5]}>{headerMessage}</Text>
            </View>
        );

    const {safeAreaPaddingBottomStyle} = useSafeAreaPaddings();
    const paddingBottomStyle = useMemo(
        () => (!isKeyboardShown || !!footerContent) && includeSafeAreaPaddingBottom && safeAreaPaddingBottomStyle,
        [footerContent, includeSafeAreaPaddingBottom, isKeyboardShown, safeAreaPaddingBottomStyle],
    );

    const shouldHideContentBottomSafeAreaPadding = showConfirmButton || !!footerContent;

    // TODO: test _every_ component that uses SelectionList
    return (
        <View style={[styles.flex1, !addBottomSafeAreaPadding && paddingBottomStyle, containerStyle]}>
            {shouldShowTextInput && !shouldShowTextInputAfterHeader && renderInput()}
            {/* If we are loading new options we will avoid showing any header message. This is mostly because one of the header messages says there are no options. */}
            {/* This is misleading because we might be in the process of loading fresh options from the server. */}
            {!shouldShowHeaderMessageAfterHeader && headerMessageContent()}
            {!!headerContent && headerContent}
            {flattenedSections.allOptions.length === 0 && (showLoadingPlaceholder || shouldShowListEmptyContent) ? (
                renderListEmptyContent()
            ) : (
                <>
                    {!listHeaderContent && header()}
                    <SectionList
                        removeClippedSubviews={removeClippedSubviews}
                        ref={listRef}
                        sections={slicedSections}
                        stickySectionHeadersEnabled={false}
                        renderSectionHeader={(arg) => (
                            <>
                                {renderSectionHeader(arg)}
                                {listHeaderContent && header()}
                            </>
                        )}
                        renderItem={renderItem}
                        getItemLayout={getItemLayout}
                        onScroll={onScroll}
                        onScrollBeginDrag={onScrollBeginDrag}
                        onContentSizeChange={onContentSizeChange}
                        keyExtractor={(item, index) => item.keyForList ?? `${index}`}
                        extraData={focusedIndex}
                        // the only valid values on the new arch are "white", "black", and "default", other values will cause a crash
                        indicatorStyle="white"
                        keyboardShouldPersistTaps="always"
                        showsVerticalScrollIndicator={showScrollIndicator}
                        initialNumToRender={initialNumToRender}
                        maxToRenderPerBatch={maxToRenderPerBatch}
                        windowSize={windowSize}
                        updateCellsBatchingPeriod={updateCellsBatchingPeriod}
                        viewabilityConfig={{viewAreaCoveragePercentThreshold: 95}}
                        testID="selection-list"
                        onLayout={onSectionListLayout}
                        style={[(!maxToRenderPerBatch || (shouldHideListOnInitialRender && isInitialSectionListRender)) && styles.opacity0, sectionListStyle]}
                        ListHeaderComponent={
                            shouldShowTextInput && shouldShowTextInputAfterHeader ? (
                                <>
                                    {listHeaderContent}
                                    {renderInput()}
                                    {shouldShowHeaderMessageAfterHeader && headerMessageContent()}
                                </>
                            ) : (
                                listHeaderContent
                            )
                        }
                        scrollEnabled={scrollEnabled}
                        ListFooterComponent={listFooterContent ?? ShowMoreButtonInstance}
                        onEndReached={onEndReached}
                        onEndReachedThreshold={onEndReachedThreshold}
                        scrollEventThrottle={scrollEventThrottle}
                        addBottomSafeAreaPadding={!shouldHideContentBottomSafeAreaPadding && addBottomSafeAreaPadding}
                        addOfflineIndicatorBottomSafeAreaPadding={!shouldHideContentBottomSafeAreaPadding && addOfflineIndicatorBottomSafeAreaPadding}
                        contentContainerStyle={contentContainerStyle}
                        CellRendererComponent={shouldPreventActiveCellVirtualization ? FocusAwareCellRendererComponent : undefined}
                    />
                    {children}
                </>
            )}
            {showConfirmButton && (
                <FixedFooter
                    style={styles.mtAuto}
                    addBottomSafeAreaPadding={addBottomSafeAreaPadding}
                    addOfflineIndicatorBottomSafeAreaPadding={addOfflineIndicatorBottomSafeAreaPadding}
                >
                    <Button
                        success={!shouldUseDefaultTheme}
                        large
                        style={[styles.w100, confirmButtonStyles]}
                        text={confirmButtonText || translate('common.confirm')}
                        onPress={onConfirm}
                        pressOnEnter
                        enterKeyEventListenerPriority={1}
                        isDisabled={isConfirmButtonDisabled}
                    />
                </FixedFooter>
            )}
            {!!footerContent && (
                <FixedFooter
                    style={styles.mtAuto}
                    addBottomSafeAreaPadding={addBottomSafeAreaPadding}
                    addOfflineIndicatorBottomSafeAreaPadding={addOfflineIndicatorBottomSafeAreaPadding}
                >
                    {footerContent}
                </FixedFooter>
            )}
        </View>
    );
}

BaseSelectionList.displayName = 'BaseSelectionList';

export default forwardRef(BaseSelectionList);<|MERGE_RESOLUTION|>--- conflicted
+++ resolved
@@ -136,14 +136,9 @@
         listItemTitleContainerStyles,
         isScreenFocused = false,
         shouldSubscribeToArrowKeyEvents = true,
-<<<<<<< HEAD
-        addBottomSafeAreaPadding = false,
         shouldClearInputOnSelect = true,
-        addOfflineIndicatorBottomSafeAreaPadding = addBottomSafeAreaPadding,
-=======
         addBottomSafeAreaPadding,
         addOfflineIndicatorBottomSafeAreaPadding,
->>>>>>> dc9a3d6c
         fixedNumItemsForLoader,
         loaderSpeed,
         errorText,
