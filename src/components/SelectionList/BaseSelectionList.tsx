import {useFocusEffect, useIsFocused} from '@react-navigation/native';
import isEmpty from 'lodash/isEmpty';
import type {ForwardedRef} from 'react';
import React, {forwardRef, useCallback, useEffect, useImperativeHandle, useMemo, useRef, useState} from 'react';
import type {LayoutChangeEvent, SectionList as RNSectionList, TextInput as RNTextInput, SectionListData, SectionListRenderItemInfo} from 'react-native';
import {View} from 'react-native';
import Button from '@components/Button';
import Checkbox from '@components/Checkbox';
import FixedFooter from '@components/FixedFooter';
import OptionsListSkeletonView from '@components/OptionsListSkeletonView';
import {PressableWithFeedback} from '@components/Pressable';
import SafeAreaConsumer from '@components/SafeAreaConsumer';
import SectionList from '@components/SectionList';
import ShowMoreButton from '@components/ShowMoreButton';
import Text from '@components/Text';
import TextInput from '@components/TextInput';
import useActiveElementRole from '@hooks/useActiveElementRole';
import useArrowKeyFocusManager from '@hooks/useArrowKeyFocusManager';
import useKeyboardShortcut from '@hooks/useKeyboardShortcut';
import useKeyboardState from '@hooks/useKeyboardState';
import useLocalize from '@hooks/useLocalize';
import usePrevious from '@hooks/usePrevious';
import useThemeStyles from '@hooks/useThemeStyles';
import getSectionsWithIndexOffset from '@libs/getSectionsWithIndexOffset';
import Log from '@libs/Log';
import variables from '@styles/variables';
import CONST from '@src/CONST';
import {isEmptyObject} from '@src/types/utils/EmptyObject';
import type {BaseSelectionListProps, ButtonOrCheckBoxRoles, FlattenedSectionsReturn, ListItem, SectionListDataType, SectionWithIndexOffset, SelectionListHandle} from './types';

function BaseSelectionList<TItem extends ListItem>(
    {
        sections,
        ListItem,
        canSelectMultiple = false,
        onSelectRow,
        onCheckboxPress,
        onSelectAll,
        onDismissError,
        textInputLabel = '',
        textInputPlaceholder = '',
        textInputValue = '',
        textInputHint,
        textInputMaxLength,
        inputMode = CONST.INPUT_MODE.TEXT,
        onChangeText,
        initiallyFocusedOptionKey = '',
        onScroll,
        onScrollBeginDrag,
        headerMessage = '',
        confirmButtonText = '',
        onConfirm,
        headerContent,
        footerContent,
        listFooterContent,
        showScrollIndicator = true,
        showLoadingPlaceholder = false,
        showConfirmButton = false,
        shouldPreventDefaultFocusOnSelectRow = false,
        containerStyle,
        disableKeyboardShortcuts = false,
        children,
        shouldStopPropagation = false,
        shouldShowTooltips = true,
        shouldUseDynamicMaxToRenderPerBatch = false,
        rightHandSideComponent,
        isLoadingNewOptions = false,
        onLayout,
        customListHeader,
        listHeaderWrapperStyle,
        isRowMultilineSupported = false,
        textInputRef,
<<<<<<< HEAD
        headerMessageStyle = [styles.ph5, styles.pb5]
=======
        headerMessageStyle,
        shouldHideListOnInitialRender = true,
        textInputIconLeft,
        sectionTitleStyles,
        textInputAutoFocus = true,
>>>>>>> 2740f0e5
    }: BaseSelectionListProps<TItem>,
    ref: ForwardedRef<SelectionListHandle>,
) {
    const styles = useThemeStyles();
    const {translate} = useLocalize();
    const listRef = useRef<RNSectionList<TItem, SectionWithIndexOffset<TItem>>>(null);
    const innerTextInputRef = useRef<RNTextInput | null>(null);
    const focusTimeoutRef = useRef<NodeJS.Timeout | null>(null);
    const shouldShowTextInput = !!textInputLabel || !!textInputIconLeft;
    const shouldShowSelectAll = !!onSelectAll;
    const activeElementRole = useActiveElementRole();
    const isFocused = useIsFocused();
    const [maxToRenderPerBatch, setMaxToRenderPerBatch] = useState(shouldUseDynamicMaxToRenderPerBatch ? 0 : CONST.MAX_TO_RENDER_PER_BATCH.DEFAULT);
    const [isInitialSectionListRender, setIsInitialSectionListRender] = useState(true);
    const {isKeyboardShown} = useKeyboardState();
    const [itemsToHighlight, setItemsToHighlight] = useState<Set<string> | null>(null);
    const itemFocusTimeoutRef = useRef<NodeJS.Timeout | null>(null);
    const [currentPage, setCurrentPage] = useState(1);
    const isTextInputFocusedRef = useRef<boolean>(false);

    const incrementPage = () => setCurrentPage((prev) => prev + 1);

    /**
     * Iterates through the sections and items inside each section, and builds 3 arrays along the way:
     * - `allOptions`: Contains all the items in the list, flattened, regardless of section
     * - `disabledOptionsIndexes`: Contains the indexes of all the disabled items in the list, to be used by the ArrowKeyFocusManager
     * - `itemLayouts`: Contains the layout information for each item, header and footer in the list,
     * so we can calculate the position of any given item when scrolling programmatically
     */
    const flattenedSections = useMemo<FlattenedSectionsReturn<TItem>>(() => {
        const allOptions: TItem[] = [];

        const disabledOptionsIndexes: number[] = [];
        let disabledIndex = 0;

        let offset = 0;
        const itemLayouts = [{length: 0, offset}];

        const selectedOptions: TItem[] = [];

        sections.forEach((section, sectionIndex) => {
            const sectionHeaderHeight = variables.optionsListSectionHeaderHeight;
            itemLayouts.push({length: sectionHeaderHeight, offset});
            offset += sectionHeaderHeight;

            section.data?.forEach((item, optionIndex) => {
                // Add item to the general flattened array
                allOptions.push({
                    ...item,
                    sectionIndex,
                    index: optionIndex,
                });

                // If disabled, add to the disabled indexes array
                // eslint-disable-next-line @typescript-eslint/prefer-nullish-coalescing
                if (!!section.isDisabled || item.isDisabled || item.isDisabledCheckbox) {
                    disabledOptionsIndexes.push(disabledIndex);
                }
                disabledIndex += 1;

                // Account for the height of the item in getItemLayout
                const fullItemHeight = variables.optionRowHeight;
                itemLayouts.push({length: fullItemHeight, offset});
                offset += fullItemHeight;

                if (item.isSelected) {
                    selectedOptions.push(item);
                }
            });

            // We're not rendering any section footer, but we need to push to the array
            // because React Native accounts for it in getItemLayout
            itemLayouts.push({length: 0, offset});
        });

        // We're not rendering the list footer, but we need to push to the array
        // because React Native accounts for it in getItemLayout
        itemLayouts.push({length: 0, offset});

        if (selectedOptions.length > 1 && !canSelectMultiple) {
            Log.alert(
                'Dev error: SelectionList - multiple items are selected but prop `canSelectMultiple` is false. Please enable `canSelectMultiple` or make your list have only 1 item with `isSelected: true`.',
            );
        }

        return {
            allOptions,
            selectedOptions,
            disabledOptionsIndexes,
            itemLayouts,
            allSelected: selectedOptions.length > 0 && selectedOptions.length === allOptions.length - disabledOptionsIndexes.length,
        };
    }, [canSelectMultiple, sections]);

    const [slicedSections, ShowMoreButtonInstance] = useMemo(() => {
        let remainingOptionsLimit = CONST.MAX_OPTIONS_SELECTOR_PAGE_LENGTH * currentPage;
        const processedSections = getSectionsWithIndexOffset(
            sections.map((section) => {
                const data = !isEmpty(section.data) && remainingOptionsLimit > 0 ? section.data.slice(0, remainingOptionsLimit) : [];
                remainingOptionsLimit -= data.length;

                return {
                    ...section,
                    data,
                };
            }),
        );

        const shouldShowMoreButton = flattenedSections.allOptions.length > CONST.MAX_OPTIONS_SELECTOR_PAGE_LENGTH * currentPage;
        const showMoreButton = shouldShowMoreButton ? (
            <ShowMoreButton
                containerStyle={[styles.mt2, styles.mb5]}
                currentCount={CONST.MAX_OPTIONS_SELECTOR_PAGE_LENGTH * currentPage}
                totalCount={flattenedSections.allOptions.length}
                onPress={incrementPage}
            />
        ) : null;
        return [processedSections, showMoreButton];
        // we don't need to add styles here as they change
        // we don't need to add flattendedSections here as they will change along with sections
        // eslint-disable-next-line react-hooks/exhaustive-deps
    }, [sections, currentPage]);

    // Disable `Enter` shortcut if the active element is a button or checkbox
    const disableEnterShortcut = activeElementRole && [CONST.ROLE.BUTTON, CONST.ROLE.CHECKBOX].includes(activeElementRole as ButtonOrCheckBoxRoles);

    /**
     * Scrolls to the desired item index in the section list
     *
     * @param index - the index of the item to scroll to
     * @param animated - whether to animate the scroll
     */
    const scrollToIndex = useCallback(
        (index: number, animated = true) => {
            const item = flattenedSections.allOptions[index];

            if (!listRef.current || !item) {
                return;
            }

            const itemIndex = item.index ?? -1;
            const sectionIndex = item.sectionIndex ?? -1;

            listRef.current.scrollToLocation({sectionIndex, itemIndex, animated, viewOffset: variables.contentHeaderHeight});
        },

        // eslint-disable-next-line react-hooks/exhaustive-deps
        [flattenedSections.allOptions],
    );

    // If `initiallyFocusedOptionKey` is not passed, we fall back to `-1`, to avoid showing the highlight on the first member
    const [focusedIndex, setFocusedIndex] = useArrowKeyFocusManager({
        initialFocusedIndex: flattenedSections.allOptions.findIndex((option) => option.keyForList === initiallyFocusedOptionKey),
        maxIndex: Math.min(flattenedSections.allOptions.length - 1, CONST.MAX_OPTIONS_SELECTOR_PAGE_LENGTH * currentPage - 1),
        disabledIndexes: flattenedSections.disabledOptionsIndexes,
        isActive: true,
        onFocusedIndexChange: (index: number) => {
            scrollToIndex(index, true);
        },
        isFocused,
    });

    /**
     * Logic to run when a row is selected, either with click/press or keyboard hotkeys.
     *
     * @param item - the list item
     */
    const selectRow = (item: TItem) => {
        // In single-selection lists we don't care about updating the focused index, because the list is closed after selecting an item
        if (canSelectMultiple) {
            if (sections.length > 1) {
                // If the list has only 1 section (e.g. Workspace Members list), we do nothing.
                // If the list has multiple sections (e.g. Workspace Invite list), and `shouldUnfocusRow` is false,
                // we focus the first one after all the selected (selected items are always at the top).
                const selectedOptionsCount = item.isSelected ? flattenedSections.selectedOptions.length - 1 : flattenedSections.selectedOptions.length + 1;

                if (!item.isSelected) {
                    // If we're selecting an item, scroll to it's position at the top, so we can see it
                    scrollToIndex(Math.max(selectedOptionsCount - 1, 0), true);
                }
            }
        }

        onSelectRow(item);

        if (shouldShowTextInput && shouldPreventDefaultFocusOnSelectRow && innerTextInputRef.current) {
            innerTextInputRef.current.focus();
        }
    };

    const selectAllRow = () => {
        onSelectAll?.();

        if (shouldShowTextInput && shouldPreventDefaultFocusOnSelectRow && innerTextInputRef.current) {
            innerTextInputRef.current.focus();
        }
    };

    const selectFocusedOption = () => {
        const focusedOption = flattenedSections.allOptions[focusedIndex];

        if (!focusedOption || focusedOption.isDisabled) {
            return;
        }

        selectRow(focusedOption);
    };

    /**
     * This function is used to compute the layout of any given item in our list.
     * We need to implement it so that we can programmatically scroll to items outside the virtual render window of the SectionList.
     *
     * @param data - This is the same as the data we pass into the component
     * @param flatDataArrayIndex - This index is provided by React Native, and refers to a flat array with data from all the sections. This flat array has some quirks:
     *
     *     1. It ALWAYS includes a list header and a list footer, even if we don't provide/render those.
     *     2. Each section includes a header, even if we don't provide/render one.
     *
     *     For example, given a list with two sections, two items in each section, no header, no footer, and no section headers, the flat array might look something like this:
     *
     *     [{header}, {sectionHeader}, {item}, {item}, {sectionHeader}, {item}, {item}, {footer}]
     */
    const getItemLayout = (data: Array<SectionListData<TItem, SectionWithIndexOffset<TItem>>> | null, flatDataArrayIndex: number) => {
        const targetItem = flattenedSections.itemLayouts[flatDataArrayIndex];

        if (!targetItem) {
            return {
                length: 0,
                offset: 0,
                index: flatDataArrayIndex,
            };
        }

        return {
            length: targetItem.length,
            offset: targetItem.offset,
            index: flatDataArrayIndex,
        };
    };

    const renderSectionHeader = ({section}: {section: SectionListDataType<TItem>}) => {
        if (section.CustomSectionHeader) {
            return <section.CustomSectionHeader section={section} />;
        }

        if (!section.title || isEmptyObject(section.data)) {
            return null;
        }

        return (
            // Note: The `optionsListSectionHeader` style provides an explicit height to section headers.
            // We do this so that we can reference the height in `getItemLayout` –
            // we need to know the heights of all list items up-front in order to synchronously compute the layout of any given list item.
            // So be aware that if you adjust the content of the section header (for example, change the font size), you may need to adjust this explicit height as well.
            <View style={[styles.optionsListSectionHeader, styles.justifyContentCenter, sectionTitleStyles]}>
                <Text style={[styles.ph4, styles.textLabelSupporting]}>{section.title}</Text>
            </View>
        );
    };

    const renderItem = ({item, index, section}: SectionListRenderItemInfo<TItem, SectionWithIndexOffset<TItem>>) => {
        const normalizedIndex = index + (section?.indexOffset ?? 0);
        const isDisabled = !!section.isDisabled || item.isDisabled;
        const isItemFocused = !isDisabled && (focusedIndex === normalizedIndex || itemsToHighlight?.has(item.keyForList ?? ''));
        // We only create tooltips for the first 10 users or so since some reports have hundreds of users, causing performance to degrade.
        const showTooltip = shouldShowTooltips && normalizedIndex < 10;

        return (
            <ListItem
                item={item}
                isFocused={isItemFocused}
                isDisabled={isDisabled}
                showTooltip={showTooltip}
                canSelectMultiple={canSelectMultiple}
                onSelectRow={() => selectRow(item)}
                onCheckboxPress={onCheckboxPress ? () => onCheckboxPress?.(item) : undefined}
                onDismissError={() => onDismissError?.(item)}
                shouldPreventDefaultFocusOnSelectRow={shouldPreventDefaultFocusOnSelectRow}
                // We're already handling the Enter key press in the useKeyboardShortcut hook, so we don't want the list item to submit the form
                shouldPreventEnterKeySubmit
                rightHandSideComponent={rightHandSideComponent}
                keyForList={item.keyForList ?? ''}
                isMultilineSupported={isRowMultilineSupported}
                onFocus={() => setFocusedIndex(normalizedIndex)}
                shouldSyncFocus={!isTextInputFocusedRef.current}
            />
        );
    };

    const scrollToFocusedIndexOnFirstRender = useCallback(
        (nativeEvent: LayoutChangeEvent) => {
            if (shouldUseDynamicMaxToRenderPerBatch) {
                const listHeight = nativeEvent.nativeEvent.layout.height;
                const itemHeight = nativeEvent.nativeEvent.layout.y;
                setMaxToRenderPerBatch((Math.ceil(listHeight / itemHeight) || 0) + CONST.MAX_TO_RENDER_PER_BATCH.DEFAULT);
            }

            if (!isInitialSectionListRender) {
                return;
            }
            scrollToIndex(focusedIndex, false);
            setIsInitialSectionListRender(false);
        },
        [focusedIndex, isInitialSectionListRender, scrollToIndex, shouldUseDynamicMaxToRenderPerBatch],
    );

    const onSectionListLayout = useCallback(
        (nativeEvent: LayoutChangeEvent) => {
            onLayout?.(nativeEvent);
            scrollToFocusedIndexOnFirstRender(nativeEvent);
        },
        [onLayout, scrollToFocusedIndexOnFirstRender],
    );

    const updateAndScrollToFocusedIndex = useCallback(
        (newFocusedIndex: number) => {
            setFocusedIndex(newFocusedIndex);
            scrollToIndex(newFocusedIndex, true);
        },
        [scrollToIndex, setFocusedIndex],
    );

    /** Focuses the text input when the component comes into focus and after any navigation animations finish. */
    useFocusEffect(
        useCallback(() => {
            if (!textInputAutoFocus) {
                return;
            }
            if (shouldShowTextInput) {
                focusTimeoutRef.current = setTimeout(() => {
                    if (!innerTextInputRef.current) {
                        return;
                    }
                    innerTextInputRef.current.focus();
                }, CONST.ANIMATED_TRANSITION);
            }
            return () => {
                if (!focusTimeoutRef.current) {
                    return;
                }
                clearTimeout(focusTimeoutRef.current);
            };
        }, [shouldShowTextInput, textInputAutoFocus]),
    );

    const prevTextInputValue = usePrevious(textInputValue);
    const prevSelectedOptionsLength = usePrevious(flattenedSections.selectedOptions.length);

    useEffect(() => {
        // Avoid changing focus if the textInputValue remains unchanged.
        if ((prevTextInputValue === textInputValue && flattenedSections.selectedOptions.length === prevSelectedOptionsLength) || flattenedSections.allOptions.length === 0) {
            return;
        }
        // Remove the focus if the search input is empty or selected options length is changed else focus on the first non disabled item
        const newSelectedIndex = textInputValue === '' || flattenedSections.selectedOptions.length !== prevSelectedOptionsLength ? -1 : 0;

        // reseting the currrent page to 1 when the user types something
        setCurrentPage(1);

        updateAndScrollToFocusedIndex(newSelectedIndex);
    }, [
        canSelectMultiple,
        flattenedSections.allOptions.length,
        flattenedSections.selectedOptions.length,
        prevTextInputValue,
        textInputValue,
        updateAndScrollToFocusedIndex,
        prevSelectedOptionsLength,
    ]);

    useEffect(
        () => () => {
            if (!itemFocusTimeoutRef.current) {
                return;
            }
            clearTimeout(itemFocusTimeoutRef.current);
        },
        [],
    );

    /**
     * Highlights the items and scrolls to the first item present in the items list.
     *
     * @param items - The list of items to highlight.
     * @param timeout - The timeout in milliseconds before removing the highlight.
     */
    const scrollAndHighlightItem = useCallback(
        (items: string[], timeout: number) => {
            const newItemsToHighlight = new Set<string>();
            items.forEach((item) => {
                newItemsToHighlight.add(item);
            });
            const index = flattenedSections.allOptions.findIndex((option) => newItemsToHighlight.has(option.keyForList ?? ''));
            updateAndScrollToFocusedIndex(index);
            setItemsToHighlight(newItemsToHighlight);

            if (itemFocusTimeoutRef.current) {
                clearTimeout(itemFocusTimeoutRef.current);
            }

            itemFocusTimeoutRef.current = setTimeout(() => {
                setFocusedIndex(-1);
                setItemsToHighlight(null);
            }, timeout);
        },
        [flattenedSections.allOptions, setFocusedIndex, updateAndScrollToFocusedIndex],
    );

    useImperativeHandle(ref, () => ({scrollAndHighlightItem}), [scrollAndHighlightItem]);

    /** Selects row when pressing Enter */
    useKeyboardShortcut(CONST.KEYBOARD_SHORTCUTS.ENTER, selectFocusedOption, {
        captureOnInputs: true,
        shouldBubble: !flattenedSections.allOptions[focusedIndex],
        shouldStopPropagation,
        isActive: !disableKeyboardShortcuts && !disableEnterShortcut && isFocused,
    });

    /** Calls confirm action when pressing CTRL (CMD) + Enter */
    useKeyboardShortcut(
        CONST.KEYBOARD_SHORTCUTS.CTRL_ENTER,
        (e) => {
            const focusedOption = flattenedSections.allOptions[focusedIndex];
            if (onConfirm) {
                onConfirm(e, focusedOption);
                return;
            }
            selectFocusedOption();
        },
        {
            captureOnInputs: true,
            shouldBubble: !flattenedSections.allOptions[focusedIndex],
            isActive: !disableKeyboardShortcuts && isFocused,
        },
    );

    return (
        <SafeAreaConsumer>
            {({safeAreaPaddingBottomStyle}) => (
                <View style={[styles.flex1, !isKeyboardShown && safeAreaPaddingBottomStyle, containerStyle]}>
                    {shouldShowTextInput && (
                        <View style={[styles.ph4, styles.pb3]}>
                            <TextInput
                                ref={(element) => {
                                    innerTextInputRef.current = element as RNTextInput;

                                    if (!textInputRef) {
                                        return;
                                    }

                                    if (typeof textInputRef === 'function') {
                                        textInputRef(element as RNTextInput);
                                    } else {
                                        // eslint-disable-next-line no-param-reassign
                                        textInputRef.current = element as RNTextInput;
<<<<<<< HEAD
                                    }}
                                    label={textInputLabel}
                                    accessibilityLabel={textInputLabel}
                                    hint={textInputHint}
                                    role={CONST.ROLE.PRESENTATION}
                                    value={textInputValue}
                                    placeholder={textInputPlaceholder}
                                    maxLength={textInputMaxLength}
                                    onChangeText={onChangeText}
                                    inputMode={inputMode}
                                    selectTextOnFocus
                                    spellCheck={false}
                                    onSubmitEditing={selectFocusedOption}
                                    blurOnSubmit={!!flattenedSections.allOptions.length}
                                    isLoading={isLoadingNewOptions}
                                    testID="selection-list-text-input"
                                />
                            </View>
                        )}
                        {!!headerMessage && (
                            <View style={[headerMessageStyle]}>
                                <Text style={[styles.textLabel, styles.colorMuted]}>{headerMessage}</Text>
                            </View>
                        )}
                        {!!headerContent && headerContent}
                        {flattenedSections.allOptions.length === 0 && showLoadingPlaceholder ? (
                            <OptionsListSkeletonView shouldAnimate />
                        ) : (
                            <>
                                {!headerMessage && canSelectMultiple && shouldShowSelectAll && (
                                    <View style={[styles.userSelectNone, styles.peopleRow, styles.ph5, styles.pb3, listHeaderWrapperStyle]}>
                                        <View style={[styles.flexRow, styles.alignItemsCenter]}>
                                            <Checkbox
                                                accessibilityLabel={translate('workspace.people.selectAll')}
                                                isChecked={flattenedSections.allSelected}
=======
                                    }
                                }}
                                onFocus={() => (isTextInputFocusedRef.current = true)}
                                onBlur={() => (isTextInputFocusedRef.current = false)}
                                label={textInputLabel}
                                accessibilityLabel={textInputLabel}
                                hint={textInputHint}
                                role={CONST.ROLE.PRESENTATION}
                                value={textInputValue}
                                placeholder={textInputPlaceholder}
                                maxLength={textInputMaxLength}
                                onChangeText={onChangeText}
                                inputMode={inputMode}
                                selectTextOnFocus
                                spellCheck={false}
                                iconLeft={textInputIconLeft}
                                onSubmitEditing={selectFocusedOption}
                                blurOnSubmit={!!flattenedSections.allOptions.length}
                                isLoading={isLoadingNewOptions}
                                testID="selection-list-text-input"
                            />
                        </View>
                    )}
                    {/* If we are loading new options we will avoid showing any header message. This is mostly because one of the header messages says there are no options. */}
                    {/* This is misleading because we might be in the process of loading fresh options from the server. */}
                    {!isLoadingNewOptions && !!headerMessage && (
                        <View style={headerMessageStyle ?? [styles.ph5, styles.pb5]}>
                            <Text style={[styles.textLabel, styles.colorMuted]}>{headerMessage}</Text>
                        </View>
                    )}
                    {!!headerContent && headerContent}
                    {flattenedSections.allOptions.length === 0 && showLoadingPlaceholder ? (
                        <OptionsListSkeletonView shouldAnimate />
                    ) : (
                        <>
                            {!headerMessage && canSelectMultiple && shouldShowSelectAll && (
                                <View style={[styles.userSelectNone, styles.peopleRow, styles.ph5, styles.pb3, listHeaderWrapperStyle]}>
                                    <View style={[styles.flexRow, styles.alignItemsCenter]}>
                                        <Checkbox
                                            accessibilityLabel={translate('workspace.people.selectAll')}
                                            isChecked={flattenedSections.allSelected}
                                            onPress={selectAllRow}
                                            disabled={flattenedSections.allOptions.length === flattenedSections.disabledOptionsIndexes.length}
                                        />
                                        {!customListHeader && (
                                            <PressableWithFeedback
                                                style={[styles.userSelectNone, styles.flexRow, styles.alignItemsCenter]}
>>>>>>> 2740f0e5
                                                onPress={selectAllRow}
                                                accessibilityLabel={translate('workspace.people.selectAll')}
                                                role="button"
                                                accessibilityState={{checked: flattenedSections.allSelected}}
                                                disabled={flattenedSections.allOptions.length === flattenedSections.disabledOptionsIndexes.length}
                                                dataSet={{[CONST.SELECTION_SCRAPER_HIDDEN_ELEMENT]: true}}
                                                onMouseDown={shouldPreventDefaultFocusOnSelectRow ? (e) => e.preventDefault() : undefined}
                                            >
                                                <Text style={[styles.textStrong, styles.ph3]}>{translate('workspace.people.selectAll')}</Text>
                                            </PressableWithFeedback>
                                        )}
                                    </View>
                                    {customListHeader}
                                </View>
                            )}
                            {!headerMessage && !canSelectMultiple && customListHeader}
                            <SectionList
                                ref={listRef}
                                sections={slicedSections}
                                stickySectionHeadersEnabled={false}
                                renderSectionHeader={renderSectionHeader}
                                renderItem={renderItem}
                                getItemLayout={getItemLayout}
                                onScroll={onScroll}
                                onScrollBeginDrag={onScrollBeginDrag}
                                keyExtractor={(item, index) => item.keyForList ?? `${index}`}
                                extraData={focusedIndex}
                                // the only valid values on the new arch are "white", "black", and "default", other values will cause a crash
                                indicatorStyle="white"
                                keyboardShouldPersistTaps="always"
                                showsVerticalScrollIndicator={showScrollIndicator}
                                initialNumToRender={12}
                                maxToRenderPerBatch={maxToRenderPerBatch}
                                windowSize={5}
                                viewabilityConfig={{viewAreaCoveragePercentThreshold: 95}}
                                testID="selection-list"
                                onLayout={onSectionListLayout}
                                style={(!maxToRenderPerBatch || (shouldHideListOnInitialRender && isInitialSectionListRender)) && styles.opacity0}
                                ListFooterComponent={listFooterContent ?? ShowMoreButtonInstance}
                            />
                            {children}
                        </>
                    )}
                    {showConfirmButton && (
                        <FixedFooter style={[styles.mtAuto]}>
                            <Button
                                success
                                large
                                style={[styles.w100]}
                                text={confirmButtonText || translate('common.confirm')}
                                onPress={onConfirm}
                                pressOnEnter
                                enterKeyEventListenerPriority={1}
                            />
                        </FixedFooter>
                    )}
                    {!!footerContent && <FixedFooter style={[styles.mtAuto]}>{footerContent}</FixedFooter>}
                </View>
            )}
        </SafeAreaConsumer>
    );
}

BaseSelectionList.displayName = 'BaseSelectionList';

export default forwardRef(BaseSelectionList);<|MERGE_RESOLUTION|>--- conflicted
+++ resolved
@@ -70,15 +70,11 @@
         listHeaderWrapperStyle,
         isRowMultilineSupported = false,
         textInputRef,
-<<<<<<< HEAD
-        headerMessageStyle = [styles.ph5, styles.pb5]
-=======
         headerMessageStyle,
         shouldHideListOnInitialRender = true,
         textInputIconLeft,
         sectionTitleStyles,
         textInputAutoFocus = true,
->>>>>>> 2740f0e5
     }: BaseSelectionListProps<TItem>,
     ref: ForwardedRef<SelectionListHandle>,
 ) {
@@ -534,43 +530,6 @@
                                     } else {
                                         // eslint-disable-next-line no-param-reassign
                                         textInputRef.current = element as RNTextInput;
-<<<<<<< HEAD
-                                    }}
-                                    label={textInputLabel}
-                                    accessibilityLabel={textInputLabel}
-                                    hint={textInputHint}
-                                    role={CONST.ROLE.PRESENTATION}
-                                    value={textInputValue}
-                                    placeholder={textInputPlaceholder}
-                                    maxLength={textInputMaxLength}
-                                    onChangeText={onChangeText}
-                                    inputMode={inputMode}
-                                    selectTextOnFocus
-                                    spellCheck={false}
-                                    onSubmitEditing={selectFocusedOption}
-                                    blurOnSubmit={!!flattenedSections.allOptions.length}
-                                    isLoading={isLoadingNewOptions}
-                                    testID="selection-list-text-input"
-                                />
-                            </View>
-                        )}
-                        {!!headerMessage && (
-                            <View style={[headerMessageStyle]}>
-                                <Text style={[styles.textLabel, styles.colorMuted]}>{headerMessage}</Text>
-                            </View>
-                        )}
-                        {!!headerContent && headerContent}
-                        {flattenedSections.allOptions.length === 0 && showLoadingPlaceholder ? (
-                            <OptionsListSkeletonView shouldAnimate />
-                        ) : (
-                            <>
-                                {!headerMessage && canSelectMultiple && shouldShowSelectAll && (
-                                    <View style={[styles.userSelectNone, styles.peopleRow, styles.ph5, styles.pb3, listHeaderWrapperStyle]}>
-                                        <View style={[styles.flexRow, styles.alignItemsCenter]}>
-                                            <Checkbox
-                                                accessibilityLabel={translate('workspace.people.selectAll')}
-                                                isChecked={flattenedSections.allSelected}
-=======
                                     }
                                 }}
                                 onFocus={() => (isTextInputFocusedRef.current = true)}
@@ -618,7 +577,6 @@
                                         {!customListHeader && (
                                             <PressableWithFeedback
                                                 style={[styles.userSelectNone, styles.flexRow, styles.alignItemsCenter]}
->>>>>>> 2740f0e5
                                                 onPress={selectAllRow}
                                                 accessibilityLabel={translate('workspace.people.selectAll')}
                                                 role="button"
