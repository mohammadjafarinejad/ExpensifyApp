import {useFocusEffect, useIsFocused} from '@react-navigation/native';
import lodashDebounce from 'lodash/debounce';
import isEmpty from 'lodash/isEmpty';
import type {ForwardedRef} from 'react';
import React, {forwardRef, useCallback, useEffect, useImperativeHandle, useMemo, useRef, useState} from 'react';
import type {LayoutChangeEvent, SectionList as RNSectionList, TextInput as RNTextInput, SectionListData, SectionListRenderItemInfo} from 'react-native';
import {View} from 'react-native';
import Button from '@components/Button';
import Checkbox from '@components/Checkbox';
import FixedFooter from '@components/FixedFooter';
import OptionsListSkeletonView from '@components/OptionsListSkeletonView';
import {PressableWithFeedback} from '@components/Pressable';
import SectionList from '@components/SectionList';
import ShowMoreButton from '@components/ShowMoreButton';
import Text from '@components/Text';
import TextInput from '@components/TextInput';
import useActiveElementRole from '@hooks/useActiveElementRole';
import useArrowKeyFocusManager from '@hooks/useArrowKeyFocusManager';
import useKeyboardShortcut from '@hooks/useKeyboardShortcut';
import useKeyboardState from '@hooks/useKeyboardState';
import useLocalize from '@hooks/useLocalize';
import usePrevious from '@hooks/usePrevious';
import useSingleExecution from '@hooks/useSingleExecution';
import useStyledSafeAreaInsets from '@hooks/useStyledSafeAreaInsets';
import useThemeStyles from '@hooks/useThemeStyles';
import getSectionsWithIndexOffset from '@libs/getSectionsWithIndexOffset';
import {addKeyDownPressListener, removeKeyDownPressListener} from '@libs/KeyboardShortcut/KeyDownPressListener';
import Log from '@libs/Log';
import variables from '@styles/variables';
import CONST from '@src/CONST';
import {isEmptyObject} from '@src/types/utils/EmptyObject';
import arraysEqual from '@src/utils/arraysEqual';
import BaseSelectionListItemRenderer from './BaseSelectionListItemRenderer';
import FocusAwareCellRendererComponent from './FocusAwareCellRendererComponent';
import type {BaseSelectionListProps, ButtonOrCheckBoxRoles, FlattenedSectionsReturn, ListItem, SectionListDataType, SectionWithIndexOffset, SelectionListHandle} from './types';

const getDefaultItemHeight = () => variables.optionRowHeight;

function BaseSelectionList<TItem extends ListItem>(
    {
        sections,
        ListItem,
        shouldUseUserSkeletonView,
        canSelectMultiple = false,
        onSelectRow,
        shouldSingleExecuteRowSelect = false,
        onCheckboxPress,
        onSelectAll,
        onDismissError,
        getItemHeight = getDefaultItemHeight,
        textInputLabel = '',
        textInputPlaceholder = '',
        textInputValue = '',
        textInputHint,
        textInputMaxLength,
        inputMode = CONST.INPUT_MODE.TEXT,
        onChangeText,
        initiallyFocusedOptionKey = '',
        onScroll,
        onScrollBeginDrag,
        headerMessage = '',
        confirmButtonText = '',
        onConfirm,
        headerContent,
        footerContent,
        listFooterContent,
        listEmptyContent,
        showScrollIndicator = true,
        showLoadingPlaceholder = false,
        showConfirmButton = false,
        isConfirmButtonDisabled = false,
        shouldUseDefaultTheme = false,
        shouldPreventDefaultFocusOnSelectRow = false,
        containerStyle,
        sectionListStyle,
        disableKeyboardShortcuts = false,
        children,
        shouldStopPropagation = false,
        shouldPreventDefault = true,
        shouldShowTooltips = true,
        shouldUseDynamicMaxToRenderPerBatch = false,
        rightHandSideComponent,
        isLoadingNewOptions = false,
        onLayout,
        customListHeader,
        customListHeaderHeight = 0,
        listHeaderWrapperStyle,
        isRowMultilineSupported = false,
        isAlternateTextMultilineSupported = false,
        alternateTextNumberOfLines = 2,
        textInputRef,
        headerMessageStyle,
        confirmButtonStyles,
        shouldHideListOnInitialRender = true,
        textInputIconLeft,
        sectionTitleStyles,
        textInputAutoFocus = true,
        shouldShowTextInputAfterHeader = false,
        shouldShowHeaderMessageAfterHeader = false,
        includeSafeAreaPaddingBottom = true,
        shouldTextInputInterceptSwipe = false,
        listHeaderContent,
        onEndReached = () => {},
        onEndReachedThreshold,
        windowSize = 5,
        updateCellsBatchingPeriod = 50,
        removeClippedSubviews = true,
        shouldDelayFocus = true,
        onArrowFocus = () => {},
        shouldUpdateFocusedIndex = false,
        onLongPressRow,
        shouldShowTextInput = !!textInputLabel || !!textInputIconLeft,
        shouldShowListEmptyContent = true,
        listItemWrapperStyle,
        shouldIgnoreFocus = false,
        scrollEventThrottle,
        contentContainerStyle,
        shouldHighlightSelectedItem = false,
        shouldKeepFocusedItemAtTopOfViewableArea = false,
        shouldDebounceScrolling = false,
        shouldPreventActiveCellVirtualization = false,
        shouldScrollToFocusedIndex = true,
        onContentSizeChange,
        listItemTitleStyles,
        initialNumToRender = 12,
        listItemTitleContainerStyles,
        isScreenFocused = false,
        shouldSubscribeToArrowKeyEvents = true,
    }: BaseSelectionListProps<TItem>,
    ref: ForwardedRef<SelectionListHandle>,
) {
    const styles = useThemeStyles();
    const {translate} = useLocalize();
    const listRef = useRef<RNSectionList<TItem, SectionWithIndexOffset<TItem>>>(null);
    const innerTextInputRef = useRef<RNTextInput | null>(null);
    const hasKeyBeenPressed = useRef(false);
    const focusTimeoutRef = useRef<NodeJS.Timeout | null>(null);
    const shouldShowSelectAll = !!onSelectAll;
    const activeElementRole = useActiveElementRole();
    const isFocused = useIsFocused();
    const [maxToRenderPerBatch, setMaxToRenderPerBatch] = useState(shouldUseDynamicMaxToRenderPerBatch ? 0 : CONST.MAX_TO_RENDER_PER_BATCH.DEFAULT);
    const [isInitialSectionListRender, setIsInitialSectionListRender] = useState(true);
    const {isKeyboardShown} = useKeyboardState();
    const [itemsToHighlight, setItemsToHighlight] = useState<Set<string> | null>(null);
    const itemFocusTimeoutRef = useRef<NodeJS.Timeout | null>(null);
    const [currentPage, setCurrentPage] = useState(1);
    const isTextInputFocusedRef = useRef<boolean>(false);
    const {singleExecution} = useSingleExecution();
    const [itemHeights, setItemHeights] = useState<Record<string, number>>({});

    const onItemLayout = (event: LayoutChangeEvent, itemKey: string | null | undefined) => {
        if (!itemKey) {
            return;
        }

        const {height} = event.nativeEvent.layout;

        setItemHeights((prevHeights) => ({
            ...prevHeights,
            [itemKey]: height,
        }));
    };

    const incrementPage = () => setCurrentPage((prev) => prev + 1);

    /**
     * Iterates through the sections and items inside each section, and builds 4 arrays along the way:
     * - `allOptions`: Contains all the items in the list, flattened, regardless of section
     * - `disabledOptionsIndexes`: Contains the indexes of all the unselectable and disabled items in the list
     * - `disabledArrowKeyOptionsIndexes`: Contains the indexes of item that is not navigatable by the arrow key. The list is separated from disabledOptionsIndexes because unselectable item is still navigatable by the arrow key.
     * - `itemLayouts`: Contains the layout information for each item, header and footer in the list,
     * so we can calculate the position of any given item when scrolling programmatically
     */
    const flattenedSections = useMemo<FlattenedSectionsReturn<TItem>>(() => {
        const allOptions: TItem[] = [];

        const disabledOptionsIndexes: number[] = [];
        const disabledArrowKeyOptionsIndexes: number[] = [];
        let disabledIndex = 0;

        // need to account that the list might have some extra content above it
        let offset = customListHeader ? customListHeaderHeight : 0;
        const itemLayouts = [{length: 0, offset}];

        const selectedOptions: TItem[] = [];

        sections.forEach((section, sectionIndex) => {
            const sectionHeaderHeight = !!section.title || !!section.CustomSectionHeader ? variables.optionsListSectionHeaderHeight : 0;
            itemLayouts.push({length: sectionHeaderHeight, offset});
            offset += sectionHeaderHeight;

            section.data?.forEach((item, optionIndex) => {
                // Add item to the general flattened array
                allOptions.push({
                    ...item,
                    sectionIndex,
                    index: optionIndex,
                });

                // If disabled, add to the disabled indexes array
                const isItemDisabled = !!section.isDisabled || (item.isDisabled && !item.isSelected);
                // eslint-disable-next-line @typescript-eslint/prefer-nullish-coalescing
                if (isItemDisabled || item.isDisabledCheckbox) {
                    disabledOptionsIndexes.push(disabledIndex);
                    if (isItemDisabled) {
                        disabledArrowKeyOptionsIndexes.push(disabledIndex);
                    }
                }
                disabledIndex += 1;

                // Account for the height of the item in getItemLayout
                const fullItemHeight = item?.keyForList && itemHeights[item.keyForList] ? itemHeights[item.keyForList] : getItemHeight(item);
                itemLayouts.push({length: fullItemHeight, offset});
                offset += fullItemHeight;

                if (item.isSelected && !selectedOptions.find((option) => option.keyForList === item.keyForList)) {
                    selectedOptions.push(item);
                }
            });

            // We're not rendering any section footer, but we need to push to the array
            // because React Native accounts for it in getItemLayout
            itemLayouts.push({length: 0, offset});
        });

        // We're not rendering the list footer, but we need to push to the array
        // because React Native accounts for it in getItemLayout
        itemLayouts.push({length: 0, offset});

        if (selectedOptions.length > 1 && !canSelectMultiple) {
            Log.alert(
                'Dev error: SelectionList - multiple items are selected but prop `canSelectMultiple` is false. Please enable `canSelectMultiple` or make your list have only 1 item with `isSelected: true`.',
            );
        }

        return {
            allOptions,
            selectedOptions,
            disabledOptionsIndexes,
            disabledArrowKeyOptionsIndexes,
            itemLayouts,
            allSelected: selectedOptions.length > 0 && selectedOptions.length === allOptions.length - disabledOptionsIndexes.length,
        };
    }, [canSelectMultiple, sections, customListHeader, customListHeaderHeight, itemHeights, getItemHeight]);

    const [slicedSections, ShowMoreButtonInstance] = useMemo(() => {
        let remainingOptionsLimit = CONST.MAX_SELECTION_LIST_PAGE_LENGTH * currentPage;
        const processedSections = getSectionsWithIndexOffset(
            sections.map((section) => {
                const data = !isEmpty(section.data) && remainingOptionsLimit > 0 ? section.data.slice(0, remainingOptionsLimit) : [];
                remainingOptionsLimit -= data.length;

                return {
                    ...section,
                    data,
                };
            }),
        );

        const shouldShowMoreButton = flattenedSections.allOptions.length > CONST.MAX_SELECTION_LIST_PAGE_LENGTH * currentPage;
        const showMoreButton = shouldShowMoreButton ? (
            <ShowMoreButton
                containerStyle={[styles.mt2, styles.mb5]}
                currentCount={CONST.MAX_SELECTION_LIST_PAGE_LENGTH * currentPage}
                totalCount={flattenedSections.allOptions.length}
                onPress={incrementPage}
            />
        ) : null;
        return [processedSections, showMoreButton];
        // we don't need to add styles here as they change
        // we don't need to add flattendedSections here as they will change along with sections
        // eslint-disable-next-line react-compiler/react-compiler, react-hooks/exhaustive-deps
    }, [sections, currentPage]);

    // Disable `Enter` shortcut if the active element is a button or checkbox
    const disableEnterShortcut = activeElementRole && [CONST.ROLE.BUTTON, CONST.ROLE.CHECKBOX].includes(activeElementRole as ButtonOrCheckBoxRoles);

    /**
     * Scrolls to the desired item index in the section list
     *
     * @param index - the index of the item to scroll to
     * @param animated - whether to animate the scroll
     */
    const scrollToIndex = useCallback(
        (index: number, animated = true) => {
            const item = flattenedSections.allOptions.at(index);

            if (!listRef.current || !item || index === -1) {
                return;
            }

            const itemIndex = item.index ?? -1;
            const sectionIndex = item.sectionIndex ?? -1;
            let viewOffsetToKeepFocusedItemAtTopOfViewableArea = 0;

            // Since there are always two items above the focused item in viewable area, and items can grow beyond the screen size
            // in searchType chat, the focused item may move out of view. To prevent this, we will ensure that the focused item remains at
            // the top of the viewable area at all times by adjusting the viewOffset.
            if (shouldKeepFocusedItemAtTopOfViewableArea) {
                const firstPreviousItem = index > 0 ? flattenedSections.allOptions.at(index - 1) : undefined;
                const firstPreviousItemHeight = firstPreviousItem && firstPreviousItem.keyForList ? itemHeights[firstPreviousItem.keyForList] : 0;
                const secondPreviousItem = index > 1 ? flattenedSections.allOptions.at(index - 2) : undefined;
                const secondPreviousItemHeight = secondPreviousItem && secondPreviousItem?.keyForList ? itemHeights[secondPreviousItem.keyForList] : 0;
                viewOffsetToKeepFocusedItemAtTopOfViewableArea = firstPreviousItemHeight + secondPreviousItemHeight;
            }

            listRef.current.scrollToLocation({sectionIndex, itemIndex, animated, viewOffset: variables.contentHeaderHeight - viewOffsetToKeepFocusedItemAtTopOfViewableArea});
        },

        // eslint-disable-next-line react-compiler/react-compiler, react-hooks/exhaustive-deps
        [flattenedSections.allOptions],
    );

    const [disabledArrowKeyIndexes, setDisabledArrowKeyIndexes] = useState(flattenedSections.disabledArrowKeyOptionsIndexes);
    useEffect(() => {
        if (arraysEqual(disabledArrowKeyIndexes, flattenedSections.disabledArrowKeyOptionsIndexes)) {
            return;
        }

        setDisabledArrowKeyIndexes(flattenedSections.disabledArrowKeyOptionsIndexes);
        // eslint-disable-next-line react-compiler/react-compiler, react-hooks/exhaustive-deps
    }, [flattenedSections.disabledArrowKeyOptionsIndexes]);

    const debouncedScrollToIndex = useMemo(() => lodashDebounce(scrollToIndex, CONST.TIMING.LIST_SCROLLING_DEBOUNCE_TIME, {leading: true, trailing: true}), [scrollToIndex]);

    const setHasKeyBeenPressed = useCallback(() => {
        if (hasKeyBeenPressed.current) {
            return;
        }

        // We need to track whether a key has been pressed to enable focus syncing only if a key has been pressed.
        // This is to avoid the default behavior of web showing blue border on click of items after a page refresh.
        hasKeyBeenPressed.current = true;
    }, []);

    // If `initiallyFocusedOptionKey` is not passed, we fall back to `-1`, to avoid showing the highlight on the first member
    const [focusedIndex, setFocusedIndex] = useArrowKeyFocusManager({
        initialFocusedIndex: flattenedSections.allOptions.findIndex((option) => option.keyForList === initiallyFocusedOptionKey),
        maxIndex: Math.min(flattenedSections.allOptions.length - 1, CONST.MAX_SELECTION_LIST_PAGE_LENGTH * currentPage - 1),
        disabledIndexes: disabledArrowKeyIndexes,
<<<<<<< HEAD
        isActive: shouldSubscribeToArrowKeyEvents,
=======
        isActive: isFocused,
>>>>>>> bf23769f
        onFocusedIndexChange: (index: number) => {
            const focusedItem = flattenedSections.allOptions.at(index);
            if (focusedItem) {
                onArrowFocus(focusedItem);
            }
            if (shouldScrollToFocusedIndex) {
                (shouldDebounceScrolling ? debouncedScrollToIndex : scrollToIndex)(index, true);
            }
        },
        ...(!hasKeyBeenPressed.current && {setHasKeyBeenPressed}),
        isFocused,
    });

    useEffect(() => {
        addKeyDownPressListener(setHasKeyBeenPressed);

        return () => removeKeyDownPressListener(setHasKeyBeenPressed);
    }, [setHasKeyBeenPressed]);

    const selectedItemIndex = useMemo(
        () => (initiallyFocusedOptionKey ? flattenedSections.allOptions.findIndex((option) => option.isSelected) : -1),
        [flattenedSections.allOptions, initiallyFocusedOptionKey],
    );

    useEffect(() => {
        if (selectedItemIndex === -1 || selectedItemIndex === focusedIndex) {
            return;
        }
        setFocusedIndex(selectedItemIndex);
        // eslint-disable-next-line react-compiler/react-compiler, react-hooks/exhaustive-deps
    }, [selectedItemIndex]);

    const clearInputAfterSelect = useCallback(() => {
        onChangeText?.('');
    }, [onChangeText]);

    /**
     * Logic to run when a row is selected, either with click/press or keyboard hotkeys.
     *
     * @param item - the list item
     * @param indexToFocus - the list item index to focus
     */
    const selectRow = useCallback(
        (item: TItem, indexToFocus?: number) => {
            if (!isFocused && !isScreenFocused) {
                return;
            }
            // In single-selection lists we don't care about updating the focused index, because the list is closed after selecting an item
            if (canSelectMultiple) {
                if (sections.length > 1 && !item.isSelected) {
                    // If we're selecting an item, scroll to it's position at the top, so we can see it
                    scrollToIndex(0, true);
                }

                if (shouldShowTextInput) {
                    clearInputAfterSelect();
                }
            }

            if (shouldUpdateFocusedIndex && typeof indexToFocus === 'number') {
                setFocusedIndex(indexToFocus);
            }

            onSelectRow(item);

            if (shouldShowTextInput && shouldPreventDefaultFocusOnSelectRow && innerTextInputRef.current) {
                innerTextInputRef.current.focus();
            }
        },
        [
            canSelectMultiple,
            sections.length,
            scrollToIndex,
            shouldShowTextInput,
            clearInputAfterSelect,
            shouldUpdateFocusedIndex,
            setFocusedIndex,
            onSelectRow,
            shouldPreventDefaultFocusOnSelectRow,
            isFocused,
            isScreenFocused,
        ],
    );

    const selectAllRow = () => {
        onSelectAll?.();

        if (shouldShowTextInput && shouldPreventDefaultFocusOnSelectRow && innerTextInputRef.current) {
            innerTextInputRef.current.focus();
        }
    };

    const getFocusedOption = useCallback(() => {
        const focusedOption = focusedIndex !== -1 ? flattenedSections.allOptions.at(focusedIndex) : undefined;

        if (!focusedOption || (focusedOption.isDisabled && !focusedOption.isSelected)) {
            return;
        }

        return focusedOption;
    }, [flattenedSections.allOptions, focusedIndex]);

    const selectFocusedOption = () => {
        const focusedOption = getFocusedOption();

        if (!focusedOption) {
            return;
        }

        selectRow(focusedOption);
    };

    /**
     * This function is used to compute the layout of any given item in our list.
     * We need to implement it so that we can programmatically scroll to items outside the virtual render window of the SectionList.
     *
     * @param data - This is the same as the data we pass into the component
     * @param flatDataArrayIndex - This index is provided by React Native, and refers to a flat array with data from all the sections. This flat array has some quirks:
     *
     *     1. It ALWAYS includes a list header and a list footer, even if we don't provide/render those.
     *     2. Each section includes a header, even if we don't provide/render one.
     *
     *     For example, given a list with two sections, two items in each section, no header, no footer, and no section headers, the flat array might look something like this:
     *
     *     [{header}, {sectionHeader}, {item}, {item}, {sectionHeader}, {item}, {item}, {footer}]
     */
    const getItemLayout = (data: Array<SectionListData<TItem, SectionWithIndexOffset<TItem>>> | null, flatDataArrayIndex: number) => {
        const targetItem = flattenedSections.itemLayouts.at(flatDataArrayIndex);

        if (!targetItem || flatDataArrayIndex === -1) {
            return {
                length: 0,
                offset: 0,
                index: flatDataArrayIndex,
            };
        }

        return {
            length: targetItem.length,
            offset: targetItem.offset,
            index: flatDataArrayIndex,
        };
    };

    const renderSectionHeader = ({section}: {section: SectionListDataType<TItem>}) => {
        if (section.CustomSectionHeader) {
            return <section.CustomSectionHeader section={section} />;
        }

        if (!section.title || isEmptyObject(section.data) || listHeaderContent) {
            return null;
        }

        return (
            // Note: The `optionsListSectionHeader` style provides an explicit height to section headers.
            // We do this so that we can reference the height in `getItemLayout` –
            // we need to know the heights of all list items up-front in order to synchronously compute the layout of any given list item.
            // So be aware that if you adjust the content of the section header (for example, change the font size), you may need to adjust this explicit height as well.
            <View style={[styles.optionsListSectionHeader, styles.justifyContentCenter, sectionTitleStyles]}>
                <Text style={[styles.ph5, styles.textLabelSupporting]}>{section.title}</Text>
            </View>
        );
    };

    const header = () => (
        <>
            {!headerMessage && canSelectMultiple && shouldShowSelectAll && (
                <View style={[styles.userSelectNone, styles.peopleRow, styles.ph5, styles.pb3, listHeaderWrapperStyle, styles.selectionListStickyHeader]}>
                    <View style={[styles.flexRow, styles.alignItemsCenter]}>
                        <Checkbox
                            accessibilityLabel={translate('workspace.people.selectAll')}
                            isChecked={flattenedSections.allSelected}
                            onPress={selectAllRow}
                            disabled={flattenedSections.allOptions.length === flattenedSections.disabledOptionsIndexes.length}
                        />
                        {!customListHeader && (
                            <PressableWithFeedback
                                style={[styles.userSelectNone, styles.flexRow, styles.alignItemsCenter]}
                                onPress={selectAllRow}
                                accessibilityLabel={translate('workspace.people.selectAll')}
                                role="button"
                                accessibilityState={{checked: flattenedSections.allSelected}}
                                disabled={flattenedSections.allOptions.length === flattenedSections.disabledOptionsIndexes.length}
                                dataSet={{[CONST.SELECTION_SCRAPER_HIDDEN_ELEMENT]: true}}
                                onMouseDown={shouldPreventDefaultFocusOnSelectRow ? (e) => e.preventDefault() : undefined}
                            >
                                <Text style={[styles.textStrong, styles.ph3]}>{translate('workspace.people.selectAll')}</Text>
                            </PressableWithFeedback>
                        )}
                    </View>
                    {customListHeader}
                </View>
            )}
            {!headerMessage && !canSelectMultiple && customListHeader}
        </>
    );

    const renderItem = ({item, index, section}: SectionListRenderItemInfo<TItem, SectionWithIndexOffset<TItem>>) => {
        const normalizedIndex = index + (section?.indexOffset ?? 0);
        const isDisabled = !!section.isDisabled || item.isDisabled;
        const isItemFocused = (!isDisabled || item.isSelected) && focusedIndex === normalizedIndex;
        const isItemHighlighted = !!itemsToHighlight?.has(item.keyForList ?? '');

        return (
            <View onLayout={(event: LayoutChangeEvent) => onItemLayout(event, item?.keyForList)}>
                <BaseSelectionListItemRenderer
                    ListItem={ListItem}
                    item={{
                        shouldAnimateInHighlight: isItemHighlighted,
                        ...item,
                    }}
                    index={index}
                    isFocused={isItemFocused}
                    isDisabled={isDisabled}
                    showTooltip={shouldShowTooltips}
                    canSelectMultiple={canSelectMultiple}
                    onLongPressRow={onLongPressRow}
                    shouldSingleExecuteRowSelect={shouldSingleExecuteRowSelect}
                    selectRow={selectRow}
                    onCheckboxPress={onCheckboxPress}
                    onDismissError={onDismissError}
                    shouldPreventDefaultFocusOnSelectRow={shouldPreventDefaultFocusOnSelectRow}
                    rightHandSideComponent={rightHandSideComponent}
                    isMultilineSupported={isRowMultilineSupported}
                    isAlternateTextMultilineSupported={isAlternateTextMultilineSupported}
                    alternateTextNumberOfLines={alternateTextNumberOfLines}
                    shouldIgnoreFocus={shouldIgnoreFocus}
                    setFocusedIndex={setFocusedIndex}
                    normalizedIndex={normalizedIndex}
                    shouldSyncFocus={!isTextInputFocusedRef.current && hasKeyBeenPressed.current}
                    wrapperStyle={listItemWrapperStyle}
                    titleStyles={listItemTitleStyles}
                    shouldHighlightSelectedItem={shouldHighlightSelectedItem}
                    singleExecution={singleExecution}
                    titleContainerStyles={listItemTitleContainerStyles}
                />
            </View>
        );
    };

    const renderListEmptyContent = () => {
        if (showLoadingPlaceholder) {
            return <OptionsListSkeletonView shouldStyleAsTable={shouldUseUserSkeletonView} />;
        }
        if (shouldShowListEmptyContent) {
            return listEmptyContent;
        }
        return null;
    };

    const renderInput = () => {
        return (
            <View style={[styles.ph5, styles.pb3]}>
                <TextInput
                    ref={(element) => {
                        innerTextInputRef.current = element as RNTextInput;

                        if (!textInputRef) {
                            return;
                        }

                        if (typeof textInputRef === 'function') {
                            textInputRef(element as RNTextInput);
                        } else {
                            // eslint-disable-next-line no-param-reassign
                            textInputRef.current = element as RNTextInput;
                        }
                    }}
                    onFocus={() => (isTextInputFocusedRef.current = true)}
                    onBlur={() => (isTextInputFocusedRef.current = false)}
                    label={textInputLabel}
                    accessibilityLabel={textInputLabel}
                    hint={textInputHint}
                    role={CONST.ROLE.PRESENTATION}
                    value={textInputValue}
                    placeholder={textInputPlaceholder}
                    maxLength={textInputMaxLength}
                    onChangeText={onChangeText}
                    inputMode={inputMode}
                    selectTextOnFocus
                    spellCheck={false}
                    iconLeft={textInputIconLeft}
                    onSubmitEditing={selectFocusedOption}
                    blurOnSubmit={!!flattenedSections.allOptions.length}
                    isLoading={isLoadingNewOptions}
                    testID="selection-list-text-input"
                    shouldInterceptSwipe={shouldTextInputInterceptSwipe}
                />
            </View>
        );
    };

    const scrollToFocusedIndexOnFirstRender = useCallback(
        (nativeEvent: LayoutChangeEvent) => {
            if (shouldUseDynamicMaxToRenderPerBatch) {
                const listHeight = nativeEvent.nativeEvent.layout.height;
                const itemHeight = nativeEvent.nativeEvent.layout.y;
                setMaxToRenderPerBatch((Math.ceil(listHeight / itemHeight) || 0) + CONST.MAX_TO_RENDER_PER_BATCH.DEFAULT);
            }

            if (!isInitialSectionListRender) {
                return;
            }
            if (shouldScrollToFocusedIndex) {
                scrollToIndex(focusedIndex, false);
            }
            setIsInitialSectionListRender(false);
        },
        [focusedIndex, isInitialSectionListRender, scrollToIndex, shouldUseDynamicMaxToRenderPerBatch, shouldScrollToFocusedIndex],
    );

    const onSectionListLayout = useCallback(
        (nativeEvent: LayoutChangeEvent) => {
            onLayout?.(nativeEvent);
            scrollToFocusedIndexOnFirstRender(nativeEvent);
        },
        [onLayout, scrollToFocusedIndexOnFirstRender],
    );

    const updateAndScrollToFocusedIndex = useCallback(
        (newFocusedIndex: number) => {
            setFocusedIndex(newFocusedIndex);
            scrollToIndex(newFocusedIndex, true);
        },
        [scrollToIndex, setFocusedIndex],
    );

    /** Function to focus text input */
    const focusTextInput = useCallback(() => {
        if (!innerTextInputRef.current) {
            return;
        }

        innerTextInputRef.current.focus();
    }, []);

    /** Focuses the text input when the component comes into focus and after any navigation animations finish. */
    useFocusEffect(
        useCallback(() => {
            if (textInputAutoFocus && shouldShowTextInput) {
                if (shouldDelayFocus) {
                    focusTimeoutRef.current = setTimeout(focusTextInput, CONST.ANIMATED_TRANSITION);
                } else {
                    requestAnimationFrame(focusTextInput);
                }
            }

            return () => focusTimeoutRef.current && clearTimeout(focusTimeoutRef.current);
        }, [shouldShowTextInput, textInputAutoFocus, shouldDelayFocus, focusTextInput]),
    );

    const prevTextInputValue = usePrevious(textInputValue);
    const prevSelectedOptionsLength = usePrevious(flattenedSections.selectedOptions.length);
    const prevAllOptionsLength = usePrevious(flattenedSections.allOptions.length);

    useEffect(() => {
        // Avoid changing focus if the textInputValue remains unchanged.
        if (
            (prevTextInputValue === textInputValue && flattenedSections.selectedOptions.length === prevSelectedOptionsLength) ||
            flattenedSections.allOptions.length === 0 ||
            (flattenedSections.selectedOptions.length !== prevSelectedOptionsLength && shouldUpdateFocusedIndex)
        ) {
            return;
        }
        // Remove the focus if the search input is empty and prev search input not empty or selected options length is changed (and allOptions length remains the same)
        // else focus on the first non disabled item
        const newSelectedIndex =
            (isEmpty(prevTextInputValue) && textInputValue === '') ||
            (flattenedSections.selectedOptions.length !== prevSelectedOptionsLength && prevAllOptionsLength === flattenedSections.allOptions.length)
                ? -1
                : 0;

        // reseting the currrent page to 1 when the user types something
        setCurrentPage(1);

        updateAndScrollToFocusedIndex(newSelectedIndex);
    }, [
        canSelectMultiple,
        flattenedSections.allOptions.length,
        flattenedSections.selectedOptions.length,
        prevTextInputValue,
        textInputValue,
        updateAndScrollToFocusedIndex,
        prevSelectedOptionsLength,
        prevAllOptionsLength,
        shouldUpdateFocusedIndex,
    ]);

    useEffect(
        () => () => {
            if (!itemFocusTimeoutRef.current) {
                return;
            }
            clearTimeout(itemFocusTimeoutRef.current);
        },
        [],
    );

    /**
     * Highlights the items and scrolls to the first item present in the items list.
     *
     * @param items - The list of items to highlight.
     * @param timeout - The timeout in milliseconds before removing the highlight.
     */
    const scrollAndHighlightItem = useCallback(
        (items: string[]) => {
            const newItemsToHighlight = new Set<string>();
            items.forEach((item) => {
                newItemsToHighlight.add(item);
            });
            const index = flattenedSections.allOptions.findIndex((option) => newItemsToHighlight.has(option.keyForList ?? ''));
            scrollToIndex(index);
            setItemsToHighlight(newItemsToHighlight);

            if (itemFocusTimeoutRef.current) {
                clearTimeout(itemFocusTimeoutRef.current);
            }

            const duration =
                CONST.ANIMATED_HIGHLIGHT_ENTRY_DELAY +
                CONST.ANIMATED_HIGHLIGHT_ENTRY_DURATION +
                CONST.ANIMATED_HIGHLIGHT_START_DELAY +
                CONST.ANIMATED_HIGHLIGHT_START_DURATION +
                CONST.ANIMATED_HIGHLIGHT_END_DELAY +
                CONST.ANIMATED_HIGHLIGHT_END_DURATION;
            itemFocusTimeoutRef.current = setTimeout(() => {
                setItemsToHighlight(null);
            }, duration);
        },
        [flattenedSections.allOptions, scrollToIndex],
    );

    /**
     * Handles isTextInputFocusedRef value when using external TextInput, so external TextInput is not defocused when typing in it.
     *
     * @param isTextInputFocused - Is external TextInput focused.
     */
    const updateExternalTextInputFocus = useCallback((isTextInputFocused: boolean) => {
        isTextInputFocusedRef.current = isTextInputFocused;
    }, []);

    useImperativeHandle(
        ref,
        () => ({scrollAndHighlightItem, clearInputAfterSelect, updateAndScrollToFocusedIndex, updateExternalTextInputFocus, scrollToIndex, getFocusedOption, focusTextInput}),
        [scrollAndHighlightItem, clearInputAfterSelect, updateAndScrollToFocusedIndex, updateExternalTextInputFocus, scrollToIndex, getFocusedOption, focusTextInput],
    );

    /** Selects row when pressing Enter */
    useKeyboardShortcut(CONST.KEYBOARD_SHORTCUTS.ENTER, selectFocusedOption, {
        captureOnInputs: true,
        shouldBubble: !flattenedSections.allOptions.at(focusedIndex) || focusedIndex === -1,
        shouldStopPropagation,
        shouldPreventDefault,
        isActive: !disableKeyboardShortcuts && !disableEnterShortcut && isFocused,
    });

    /** Calls confirm action when pressing CTRL (CMD) + Enter */
    useKeyboardShortcut(
        CONST.KEYBOARD_SHORTCUTS.CTRL_ENTER,
        (e) => {
            const focusedOption = focusedIndex !== -1 ? flattenedSections.allOptions.at(focusedIndex) : undefined;
            if (onConfirm) {
                onConfirm(e, focusedOption);
                return;
            }
            selectFocusedOption();
        },
        {
            captureOnInputs: true,
            shouldBubble: !flattenedSections.allOptions.at(focusedIndex) || focusedIndex === -1,
            isActive: !disableKeyboardShortcuts && isFocused && !isConfirmButtonDisabled,
        },
    );

    const headerMessageContent = () =>
        (!isLoadingNewOptions || headerMessage !== translate('common.noResultsFound') || (flattenedSections.allOptions.length === 0 && !showLoadingPlaceholder)) &&
        !!headerMessage && (
            <View style={headerMessageStyle ?? [styles.ph5, styles.pb5]}>
                <Text style={[styles.textLabel, styles.colorMuted, styles.minHeight5]}>{headerMessage}</Text>
            </View>
        );

    const {safeAreaPaddingBottomStyle} = useStyledSafeAreaInsets();

    // TODO: test _every_ component that uses SelectionList
    return (
        <View style={[styles.flex1, (!isKeyboardShown || !!footerContent) && includeSafeAreaPaddingBottom && safeAreaPaddingBottomStyle, containerStyle]}>
            {shouldShowTextInput && !shouldShowTextInputAfterHeader && renderInput()}
            {/* If we are loading new options we will avoid showing any header message. This is mostly because one of the header messages says there are no options. */}
            {/* This is misleading because we might be in the process of loading fresh options from the server. */}
            {!shouldShowHeaderMessageAfterHeader && headerMessageContent()}
            {!!headerContent && headerContent}
            {flattenedSections.allOptions.length === 0 && (showLoadingPlaceholder || shouldShowListEmptyContent) ? (
                renderListEmptyContent()
            ) : (
                <>
                    {!listHeaderContent && header()}
                    <SectionList
                        removeClippedSubviews={removeClippedSubviews}
                        ref={listRef}
                        sections={slicedSections}
                        stickySectionHeadersEnabled={false}
                        renderSectionHeader={(arg) => (
                            <>
                                {renderSectionHeader(arg)}
                                {listHeaderContent && header()}
                            </>
                        )}
                        renderItem={renderItem}
                        getItemLayout={getItemLayout}
                        onScroll={onScroll}
                        onScrollBeginDrag={onScrollBeginDrag}
                        onContentSizeChange={onContentSizeChange}
                        keyExtractor={(item, index) => item.keyForList ?? `${index}`}
                        extraData={focusedIndex}
                        // the only valid values on the new arch are "white", "black", and "default", other values will cause a crash
                        indicatorStyle="white"
                        keyboardShouldPersistTaps="always"
                        showsVerticalScrollIndicator={showScrollIndicator}
                        initialNumToRender={initialNumToRender}
                        maxToRenderPerBatch={maxToRenderPerBatch}
                        windowSize={windowSize}
                        updateCellsBatchingPeriod={updateCellsBatchingPeriod}
                        viewabilityConfig={{viewAreaCoveragePercentThreshold: 95}}
                        testID="selection-list"
                        onLayout={onSectionListLayout}
                        style={[(!maxToRenderPerBatch || (shouldHideListOnInitialRender && isInitialSectionListRender)) && styles.opacity0, sectionListStyle]}
                        ListHeaderComponent={
                            shouldShowTextInput && shouldShowTextInputAfterHeader ? (
                                <>
                                    {listHeaderContent}
                                    {renderInput()}
                                    {shouldShowHeaderMessageAfterHeader && headerMessageContent()}
                                </>
                            ) : (
                                listHeaderContent
                            )
                        }
                        ListFooterComponent={listFooterContent ?? ShowMoreButtonInstance}
                        onEndReached={onEndReached}
                        onEndReachedThreshold={onEndReachedThreshold}
                        scrollEventThrottle={scrollEventThrottle}
                        contentContainerStyle={contentContainerStyle}
                        CellRendererComponent={shouldPreventActiveCellVirtualization ? FocusAwareCellRendererComponent : undefined}
                    />
                    {children}
                </>
            )}
            {showConfirmButton && (
                <FixedFooter style={[styles.mtAuto]}>
                    <Button
                        success={!shouldUseDefaultTheme}
                        large
                        style={[styles.w100, confirmButtonStyles]}
                        text={confirmButtonText || translate('common.confirm')}
                        onPress={onConfirm}
                        pressOnEnter
                        enterKeyEventListenerPriority={1}
                        isDisabled={isConfirmButtonDisabled}
                    />
                </FixedFooter>
            )}
            {!!footerContent && <FixedFooter style={[styles.mtAuto]}>{footerContent}</FixedFooter>}
        </View>
    );
}

BaseSelectionList.displayName = 'BaseSelectionList';

export default forwardRef(BaseSelectionList);<|MERGE_RESOLUTION|>--- conflicted
+++ resolved
@@ -338,11 +338,7 @@
         initialFocusedIndex: flattenedSections.allOptions.findIndex((option) => option.keyForList === initiallyFocusedOptionKey),
         maxIndex: Math.min(flattenedSections.allOptions.length - 1, CONST.MAX_SELECTION_LIST_PAGE_LENGTH * currentPage - 1),
         disabledIndexes: disabledArrowKeyIndexes,
-<<<<<<< HEAD
-        isActive: shouldSubscribeToArrowKeyEvents,
-=======
-        isActive: isFocused,
->>>>>>> bf23769f
+        isActive: shouldSubscribeToArrowKeyEvents && isFocused,
         onFocusedIndexChange: (index: number) => {
             const focusedItem = flattenedSections.allOptions.at(index);
             if (focusedItem) {
