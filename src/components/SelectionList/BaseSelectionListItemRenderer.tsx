--- conflicted
+++ resolved
@@ -44,11 +44,8 @@
     singleExecution,
     titleContainerStyles,
     shouldUseDefaultRightHandSideCheckmark,
-<<<<<<< HEAD
     shouldAddCurrentUserPostfix,
-=======
     canShowProductTrainingTooltip = true,
->>>>>>> cf56a408
 }: BaseSelectionListItemRendererProps<TItem>) {
     const handleOnCheckboxPress = () => {
         if (isTransactionGroupListItemType(item)) {
