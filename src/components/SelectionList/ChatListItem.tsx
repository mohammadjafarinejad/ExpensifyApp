--- conflicted
+++ resolved
@@ -1,11 +1,6 @@
 import React from 'react';
 import useAnimatedHighlightStyle from '@hooks/useAnimatedHighlightStyle';
-<<<<<<< HEAD
 import useOnyx from '@hooks/useOnyx';
-=======
-import useLocalize from '@hooks/useLocalize';
-import useStyleUtils from '@hooks/useStyleUtils';
->>>>>>> eaddd2eb
 import useTheme from '@hooks/useTheme';
 import useThemeStyles from '@hooks/useThemeStyles';
 import ReportActionItem from '@pages/home/report/ReportActionItem';
@@ -29,28 +24,6 @@
     const reportActionItem = item as unknown as ReportActionListItemType;
     const styles = useThemeStyles();
     const theme = useTheme();
-<<<<<<< HEAD
-
-=======
-    const StyleUtils = useStyleUtils();
-    const {translate} = useLocalize();
-
-    const attachmentContextValue = {type: CONST.ATTACHMENT_TYPE.SEARCH};
-
-    const contextValue = {
-        anchor: null,
-        report: undefined,
-        reportNameValuePairs: undefined,
-        action: undefined,
-        transactionThreadReport: undefined,
-        checkIfContextMenuActive: () => {},
-        isDisabled: true,
-    };
-
-    const focusedBackgroundColor = styles.sidebarLinkActive.backgroundColor;
-    const hoveredBackgroundColor = styles.sidebarLinkHover?.backgroundColor ? styles.sidebarLinkHover.backgroundColor : theme.sidebar;
-    const mentionReportContextValue = useMemo(() => ({currentReportID: item?.reportID}), [item.reportID]);
->>>>>>> eaddd2eb
     const animatedHighlightStyle = useAnimatedHighlightStyle({
         borderRadius: variables.componentBorderRadius,
         shouldHighlight: item?.shouldAnimateInHighlight ?? false,
@@ -91,7 +64,6 @@
             pressableWrapperStyle={[styles.mh5, animatedHighlightStyle]}
             hoverStyle={item.isSelected && styles.activeComponentBG}
         >
-<<<<<<< HEAD
             <ReportActionItem
                 action={reportActionItem}
                 report={report}
@@ -105,69 +77,6 @@
                 isFirstVisibleReportAction={false}
                 shouldDisplayContextMenu={false}
             />
-=======
-            {(hovered) => (
-                <MentionReportContext.Provider value={mentionReportContextValue}>
-                    <ShowContextMenuContext.Provider value={contextValue}>
-                        <AttachmentContext.Provider value={attachmentContextValue}>
-                            <View style={styles.webViewStyles.tagStyles.ol}>
-                                <View style={[styles.flexRow, styles.alignItemsCenter, styles.mb3]}>
-                                    <Text style={styles.chatItemMessageHeaderPolicy}>{translate('common.in')}&nbsp;</Text>
-                                    <TextLink
-                                        fontSize={variables.fontSizeSmall}
-                                        onPress={() => onSelectRow(item)}
-                                        numberOfLines={1}
-                                    >
-                                        {reportActionItem.reportName}
-                                    </TextLink>
-                                </View>
-                                <View style={styles.flexRow}>
-                                    <MultipleAvatars
-                                        icons={icons}
-                                        shouldShowTooltip={showTooltip}
-                                        secondAvatarStyle={[
-                                            StyleUtils.getBackgroundAndBorderStyle(theme.sidebar),
-                                            isFocused ? StyleUtils.getBackgroundAndBorderStyle(focusedBackgroundColor) : undefined,
-                                            hovered && !isFocused ? StyleUtils.getBackgroundAndBorderStyle(hoveredBackgroundColor) : undefined,
-                                        ]}
-                                    />
-                                    <View style={[styles.chatItemRight]}>
-                                        <View style={[styles.chatItemMessageHeader]}>
-                                            <View style={[styles.flexShrink1, styles.mr1]}>
-                                                <TextWithTooltip
-                                                    shouldShowTooltip={showTooltip}
-                                                    text={reportActionItem.formattedFrom}
-                                                    style={[
-                                                        styles.chatItemMessageHeaderSender,
-                                                        isFocused ? styles.sidebarLinkActiveText : styles.sidebarLinkText,
-                                                        styles.sidebarLinkTextBold,
-                                                        styles.pre,
-                                                    ]}
-                                                />
-                                            </View>
-                                            <ReportActionItemDate created={reportActionItem.created ?? ''} />
-                                        </View>
-                                        <View style={styles.chatItemMessage}>
-                                            {reportActionItem.message.map((fragment, index) => (
-                                                <ReportActionItemFragment
-                                                    // eslint-disable-next-line react/no-array-index-key
-                                                    key={`actionFragment-${reportActionItem.reportActionID}-${index}`}
-                                                    fragment={fragment}
-                                                    actionName={reportActionItem.actionName}
-                                                    source=""
-                                                    accountID={from.accountID}
-                                                    isFragmentContainingDisplayName={index === 0}
-                                                />
-                                            ))}
-                                        </View>
-                                    </View>
-                                </View>
-                            </View>
-                        </AttachmentContext.Provider>
-                    </ShowContextMenuContext.Provider>
-                </MentionReportContext.Provider>
-            )}
->>>>>>> eaddd2eb
         </BaseListItem>
     );
 }
