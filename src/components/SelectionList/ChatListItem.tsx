--- conflicted
+++ resolved
@@ -22,14 +22,11 @@
     shouldSyncFocus,
     policies,
     allReports,
-<<<<<<< HEAD
     shouldAnimateInHighlight,
-=======
     userWalletTierName,
     isUserValidated,
     personalDetails,
     userBillingFundID,
->>>>>>> 3c1d3c53
 }: ChatListItemProps<TItem>) {
     const reportActionItem = item as unknown as ReportActionListItemType;
     const reportID = Number(reportActionItem?.reportID ?? CONST.DEFAULT_NUMBER_ID);
