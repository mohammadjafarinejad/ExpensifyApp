--- conflicted
+++ resolved
@@ -263,11 +263,9 @@
 
 type MultiSelectListItemProps<TItem extends ListItem> = ListItemProps<TItem>;
 
-<<<<<<< HEAD
 type SpendCategorySelectorListItemProps<TItem extends ListItem> = ListItemProps<TItem>;
-=======
+
 type UserListItemProps<TItem extends ListItem> = ListItemProps<TItem> & ForwardedFSClassProps;
->>>>>>> eea5942d
 
 export type {
     BaseListItemProps,
@@ -279,9 +277,6 @@
     ValidListItem,
     SingleSelectListItemProps,
     MultiSelectListItemProps,
-<<<<<<< HEAD
     SpendCategorySelectorListItemProps,
-=======
     UserListItemProps,
->>>>>>> eea5942d
 };