--- conflicted
+++ resolved
@@ -4,12 +4,7 @@
 import Text from '../Text';
 import {radioListItemPropTypes} from './selectionListPropTypes';
 
-<<<<<<< HEAD
-function RadioListItem({item, isFocused: isFocusedProp = false, isDisabled = false, onSelectRow, disableInitialFocusOptionStyle = false}) {
-    const isFocused = disableInitialFocusOptionStyle && isFocusedProp;
-=======
 function RadioListItem({item, isFocused = false}) {
->>>>>>> e2c246ab
     return (
         <View style={[styles.flex1, styles.alignItemsStart]}>
             <Text style={[styles.optionDisplayName, isFocused ? styles.sidebarLinkActiveText : styles.sidebarLinkText, item.isSelected && styles.sidebarLinkTextBold]}>{item.text}</Text>
