import React from 'react';
import {View} from 'react-native';
import TextWithTooltip from '@components/TextWithTooltip';
import useStyleUtils from '@hooks/useStyleUtils';
import useThemeStyles from '@hooks/useThemeStyles';
import BaseListItem from './BaseListItem';
import type {RadioListItemProps} from './types';

function RadioListItem({
    item,
    isFocused,
    showTooltip,
    isDisabled,
    canSelectMultiple,
    onSelectRow,
    onDismissError,
    shouldPreventDefaultFocusOnSelectRow,
    rightHandSideComponent,
}: RadioListItemProps) {
    const styles = useThemeStyles();
    const StyleUtils = useStyleUtils();

    return (
<<<<<<< HEAD
        <>
=======
        <BaseListItem
            item={item}
            wrapperStyle={[styles.flex1, styles.justifyContentBetween, styles.sidebarLinkInner, styles.userSelectNone, styles.optionRow, isFocused && styles.sidebarLinkActive]}
            selectMultipleStyle={[StyleUtils.getCheckboxContainerStyle(20), StyleUtils.getMultiselectListStyles(!!item.isSelected, !!item.isDisabled)]}
            isFocused={isFocused}
            isDisabled={isDisabled}
            showTooltip={showTooltip}
            canSelectMultiple={canSelectMultiple}
            onSelectRow={onSelectRow}
            onDismissError={onDismissError}
            shouldPreventDefaultFocusOnSelectRow={shouldPreventDefaultFocusOnSelectRow}
            rightHandSideComponent={rightHandSideComponent}
            keyForList={item.keyForList}
        >
>>>>>>> 2932fd6e
            <View style={[styles.flex1, styles.alignItemsStart]}>
                <TextWithTooltip
                    shouldShowTooltip={showTooltip}
                    text={item.text}
<<<<<<< HEAD
                    textStyles={textStyles}
=======
                    textStyles={[
                        styles.optionDisplayName,
                        isFocused ? styles.sidebarLinkActiveText : styles.sidebarLinkText,
                        styles.sidebarLinkTextBold,
                        styles.pre,
                        item.alternateText ? styles.mb1 : null,
                    ]}
>>>>>>> 2932fd6e
                />

                {!!item.alternateText && (
                    <TextWithTooltip
                        shouldShowTooltip={showTooltip}
                        text={item.alternateText}
<<<<<<< HEAD
                        textStyles={alternateTextStyles}
                    />
                )}
            </View>
            {!!item.rightElement && item.rightElement}
        </>
=======
                        textStyles={[styles.textLabelSupporting, styles.lh16, styles.pre]}
                    />
                )}
            </View>
        </BaseListItem>
>>>>>>> 2932fd6e
    );
}

RadioListItem.displayName = 'RadioListItem';

export default RadioListItem;<|MERGE_RESOLUTION|>--- conflicted
+++ resolved
@@ -21,9 +21,6 @@
     const StyleUtils = useStyleUtils();
 
     return (
-<<<<<<< HEAD
-        <>
-=======
         <BaseListItem
             item={item}
             wrapperStyle={[styles.flex1, styles.justifyContentBetween, styles.sidebarLinkInner, styles.userSelectNone, styles.optionRow, isFocused && styles.sidebarLinkActive]}
@@ -38,42 +35,31 @@
             rightHandSideComponent={rightHandSideComponent}
             keyForList={item.keyForList}
         >
->>>>>>> 2932fd6e
-            <View style={[styles.flex1, styles.alignItemsStart]}>
-                <TextWithTooltip
-                    shouldShowTooltip={showTooltip}
-                    text={item.text}
-<<<<<<< HEAD
-                    textStyles={textStyles}
-=======
-                    textStyles={[
-                        styles.optionDisplayName,
-                        isFocused ? styles.sidebarLinkActiveText : styles.sidebarLinkText,
-                        styles.sidebarLinkTextBold,
-                        styles.pre,
-                        item.alternateText ? styles.mb1 : null,
-                    ]}
->>>>>>> 2932fd6e
-                />
-
-                {!!item.alternateText && (
+            <>
+                <View style={[styles.flex1, styles.alignItemsStart]}>
                     <TextWithTooltip
                         shouldShowTooltip={showTooltip}
-                        text={item.alternateText}
-<<<<<<< HEAD
-                        textStyles={alternateTextStyles}
+                        text={item.text}
+                        textStyles={[
+                            styles.optionDisplayName,
+                            isFocused ? styles.sidebarLinkActiveText : styles.sidebarLinkText,
+                            styles.sidebarLinkTextBold,
+                            styles.pre,
+                            item.alternateText ? styles.mb1 : null,
+                        ]}
                     />
-                )}
-            </View>
-            {!!item.rightElement && item.rightElement}
-        </>
-=======
-                        textStyles={[styles.textLabelSupporting, styles.lh16, styles.pre]}
-                    />
-                )}
-            </View>
+
+                    {!!item.alternateText && (
+                        <TextWithTooltip
+                            shouldShowTooltip={showTooltip}
+                            text={item.alternateText}
+                            textStyles={[styles.textLabelSupporting, styles.lh16, styles.pre]}
+                        />
+                    )}
+                </View>
+                {!!item.rightElement && item.rightElement}
+            </>
         </BaseListItem>
->>>>>>> 2932fd6e
     );
 }
 
