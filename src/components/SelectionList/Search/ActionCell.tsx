--- conflicted
+++ resolved
@@ -29,17 +29,11 @@
     transactionID?: string;
     searchHash: number;
     isLargeScreenWidth?: boolean;
-<<<<<<< HEAD
+    isSelected?: boolean;
     goToItem: () => void;
 };
 
-function ActionCell({action = CONST.SEARCH.ACTION_TYPES.VIEW, transactionID, searchHash, isLargeScreenWidth = true, goToItem}: ActionCellProps) {
-=======
-    isSelected?: boolean;
-};
-
-function ActionCell({onButtonPress, action = CONST.SEARCH.ACTION_TYPES.VIEW, isLargeScreenWidth = true, isSelected = false}: ActionCellProps) {
->>>>>>> ad2b1926
+function ActionCell({action = CONST.SEARCH.ACTION_TYPES.VIEW, transactionID, searchHash, isLargeScreenWidth = true, isSelected = false, goToItem}: ActionCellProps) {
     const {translate} = useLocalize();
     const theme = useTheme();
     const styles = useThemeStyles();
