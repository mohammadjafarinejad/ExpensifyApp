import React, {useMemo} from 'react';
import {View} from 'react-native';
import Checkbox from '@components/Checkbox';
import type {ListItem, TransactionCardGroupListItemType} from '@components/SelectionList/types';
import SubscriptAvatar from '@components/SubscriptAvatar';
import type {SubIcon} from '@components/SubscriptAvatar';
import TextWithTooltip from '@components/TextWithTooltip';
import useLocalize from '@hooks/useLocalize';
import useStyleUtils from '@hooks/useStyleUtils';
import useTheme from '@hooks/useTheme';
import useThemeIllustrations from '@hooks/useThemeIllustrations';
import useThemeStyles from '@hooks/useThemeStyles';
import {getCardFeedIcon} from '@libs/CardUtils';
import {formatPhoneNumber} from '@libs/LocalePhoneNumber';
import {getDisplayNameOrDefault} from '@libs/PersonalDetailsUtils';
import variables from '@styles/variables';
import CONST from '@src/CONST';
import type {CompanyCardFeed} from '@src/types/onyx/CardFeeds';
import type {Icon} from '@src/types/onyx/OnyxCommon';

type CardListItemHeaderProps<TItem extends ListItem> = {
    /** The card currently being looked at */
    card: TransactionCardGroupListItemType;

    /** Callback to fire when a checkbox is pressed */
    onCheckboxPress?: (item: TItem) => void;

    /** Whether this section items disabled for selection */
    isDisabled?: boolean | null;

    /** Whether the item is focused */
    isFocused?: boolean;

    /** Whether selecting multiple transactions at once is allowed */
    canSelectMultiple: boolean | undefined;

    /** The expand button */
    expandButton?: React.ReactNode;
};

<<<<<<< HEAD
function CardListItemHeader<TItem extends ListItem>({card: cardItem, onCheckboxPress, isDisabled, isHovered, isFocused, canSelectMultiple, expandButton}: CardListItemHeaderProps<TItem>) {
=======
function CardListItemHeader<TItem extends ListItem>({card: cardItem, onCheckboxPress, isDisabled, isFocused, canSelectMultiple}: CardListItemHeaderProps<TItem>) {
>>>>>>> 1d14859a
    const theme = useTheme();
    const styles = useThemeStyles();
    const StyleUtils = useStyleUtils();
    const {translate} = useLocalize();
    const illustrations = useThemeIllustrations();

    const formattedDisplayName = useMemo(() => formatPhoneNumber(getDisplayNameOrDefault(cardItem)), [cardItem]);

    const [memberAvatar, cardIcon] = useMemo(() => {
        const avatar: Icon = {
            source: cardItem.avatar,
            type: CONST.ICON_TYPE_AVATAR,
            name: formattedDisplayName,
            id: cardItem.accountID,
        };

        const icon: SubIcon = {
            source: getCardFeedIcon(cardItem.bank as CompanyCardFeed, illustrations),
            width: variables.cardAvatarWidth,
            height: variables.cardAvatarHeight,
        };

        return [avatar, icon];
    }, [formattedDisplayName, illustrations, cardItem]);

    const backgroundColor =
        StyleUtils.getItemBackgroundColorStyle(!!cardItem.isSelected, !!isFocused, !!isDisabled, theme.activeComponentBG, theme.hoverComponentBG)?.backgroundColor ?? theme.highlightBG;

    // s77rt add total cell, action cell and collapse/expand button

    return (
        <View>
            <View style={[styles.pv1Half, styles.ph3, styles.flexRow, styles.alignItemsCenter, styles.justifyContentStart]}>
                <View style={[styles.flexRow, styles.alignItemsCenter, styles.mnh40, styles.flex1, styles.gap3]}>
                    {!!canSelectMultiple && (
                        <Checkbox
                            onPress={() => onCheckboxPress?.(cardItem as unknown as TItem)}
                            isChecked={cardItem.isSelected}
                            disabled={!!isDisabled || cardItem.isDisabledCheckbox}
                            accessibilityLabel={translate('common.select')}
                        />
                    )}
                    <View style={[styles.flexRow, styles.gap3, styles.flex1]}>
                        <SubscriptAvatar
                            mainAvatar={memberAvatar}
                            subscriptIcon={cardIcon}
                            backgroundColor={backgroundColor}
                            noMargin
                        />
                        <View style={[styles.gapHalf]}>
                            <TextWithTooltip
                                text={formattedDisplayName}
                                style={[styles.optionDisplayName, styles.sidebarLinkTextBold, styles.pre]}
                            />
                            <TextWithTooltip
                                text={`${cardItem.cardName} • ${cardItem.lastFourPAN}`}
                                style={[styles.textLabelSupporting, styles.lh16, styles.pre]}
                            />
                        </View>
                    </View>
                    <View>{expandButton}</View>
                </View>
            </View>
            <View style={[styles.pv2, styles.ph3]}>
                <View style={[styles.borderBottom]} />
            </View>
        </View>
    );
}

CardListItemHeader.displayName = 'CardListItemHeader';

export default CardListItemHeader;<|MERGE_RESOLUTION|>--- conflicted
+++ resolved
@@ -38,11 +38,7 @@
     expandButton?: React.ReactNode;
 };
 
-<<<<<<< HEAD
-function CardListItemHeader<TItem extends ListItem>({card: cardItem, onCheckboxPress, isDisabled, isHovered, isFocused, canSelectMultiple, expandButton}: CardListItemHeaderProps<TItem>) {
-=======
-function CardListItemHeader<TItem extends ListItem>({card: cardItem, onCheckboxPress, isDisabled, isFocused, canSelectMultiple}: CardListItemHeaderProps<TItem>) {
->>>>>>> 1d14859a
+function CardListItemHeader<TItem extends ListItem>({card: cardItem, onCheckboxPress, isDisabled, isFocused, canSelectMultiple, expandButton}: CardListItemHeaderProps<TItem>) {
     const theme = useTheme();
     const styles = useThemeStyles();
     const StyleUtils = useStyleUtils();
