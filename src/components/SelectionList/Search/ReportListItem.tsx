--- conflicted
+++ resolved
@@ -160,12 +160,8 @@
                                     }}
                                     isParentHovered={hovered}
                                     columnWrapperStyles={[styles.ph3, styles.pv1half]}
-<<<<<<< HEAD
-                                    isInReportRow
+                                    isReportItemChild
                                     isInSingleTransactionReport={reportItem.transactions.length === 1}
-=======
-                                    isReportItemChild
->>>>>>> 8bd64784
                                 />
                             </View>
                         ))
