import React, {useState} from 'react';
import {View} from 'react-native';
import {useOnyx} from 'react-native-onyx';
import Collapsible from '@components/CollapsibleSection/Collapsible';
import BaseListItem from '@components/SelectionList/BaseListItem';
import type {ListItem, ReportListItemProps, ReportListItemType, TransactionListItemType} from '@components/SelectionList/types';
import Text from '@components/Text';
import IconButton from '@components/VideoPlayer/IconButton';
import useAnimatedHighlightStyle from '@hooks/useAnimatedHighlightStyle';
import useLocalize from '@hooks/useLocalize';
import usePermissions from '@hooks/usePermissions';
import useTheme from '@hooks/useTheme';
import useThemeStyles from '@hooks/useThemeStyles';
import Navigation from '@libs/Navigation/Navigation';
import variables from '@styles/variables';
<<<<<<< HEAD
import * as Expensicons from '@src/components/Icon/Expensicons';
=======
import CONST from '@src/CONST';
>>>>>>> 3e3247f5
import ONYXKEYS from '@src/ONYXKEYS';
import ROUTES from '@src/ROUTES';
import ReportListItemHeader from './ReportListItemHeader';
import TransactionListItemRow from './TransactionListItemRow';

function ReportListItem<TItem extends ListItem>({
    item,
    isFocused,
    showTooltip,
    isDisabled,
    canSelectMultiple,
    onCheckboxPress,
    onSelectRow,
    onFocus,
    onLongPressRow,
    shouldSyncFocus,
}: ReportListItemProps<TItem>) {
    const reportItem = item as unknown as ReportListItemType;
    const theme = useTheme();
    const styles = useThemeStyles();
    const {translate} = useLocalize();
<<<<<<< HEAD
    const [isExpanded, setIsExpanded] = useState(false);
=======
    const {canUseTableReportView} = usePermissions();
>>>>>>> 3e3247f5
    const [policies] = useOnyx(ONYXKEYS.COLLECTION.POLICY, {allowStaleData: true, initialValue: {}, canBeMissing: true});
    const policy = policies?.[`${ONYXKEYS.COLLECTION.POLICY}${reportItem?.policyID}`];
    const isEmptyReport = reportItem.transactions.length === 0;
    const isDisabledOrEmpty = isEmptyReport || isDisabled;
    const src = isExpanded ? Expensicons.UpArrow : Expensicons.DownArrow;

    const animatedHighlightStyle = useAnimatedHighlightStyle({
        borderRadius: variables.componentBorderRadius,
        shouldHighlight: item?.shouldAnimateInHighlight ?? false,
        highlightColor: theme.messageHighlightBG,
        backgroundColor: theme.highlightBG,
    });

    const listItemPressableStyle = [
        styles.selectionListPressableItemWrapper,
        styles.pv1half,
        styles.ph0,
        styles.overflowHidden,
        // Removing background style because they are added to the parent OpacityView via animatedHighlightStyle
        styles.bgTransparent,
        item.isSelected && styles.activeComponentBG,
        styles.mh0,
    ];

    const openReportInRHP = (transactionItem: TransactionListItemType) => {
        const backTo = Navigation.getActiveRoute();

        const isFromSelfDM = transactionItem.reportID === CONST.REPORT.UNREPORTED_REPORT_ID;

        const reportID =
            (!transactionItem.isFromOneTransactionReport || isFromSelfDM) && transactionItem.transactionThreadReportID !== CONST.REPORT.UNREPORTED_REPORT_ID
                ? transactionItem.transactionThreadReportID
                : transactionItem.reportID;

        Navigation.navigate(ROUTES.SEARCH_REPORT.getRoute({reportID, backTo}));
    };

    if (!reportItem?.reportName && reportItem.transactions.length > 1) {
        return null;
    }

    if (isEmptyReport && !canUseTableReportView) {
        return null;
    }

    return (
        <BaseListItem
            item={item}
            pressableStyle={listItemPressableStyle}
            wrapperStyle={[styles.flexRow, styles.flex1, styles.justifyContentBetween, styles.userSelectNone, styles.alignItemsCenter]}
            containerStyle={[styles.mb2]}
            isFocused={isFocused}
            isDisabled={isDisabled}
            showTooltip={showTooltip}
            canSelectMultiple={canSelectMultiple}
            onSelectRow={onSelectRow}
            onLongPressRow={onLongPressRow}
            pendingAction={item.pendingAction}
            keyForList={item.keyForList}
            onFocus={onFocus}
            shouldShowBlueBorderOnFocus
            shouldSyncFocus={shouldSyncFocus}
            hoverStyle={item.isSelected && styles.activeComponentBG}
            pressableWrapperStyle={[styles.mh5, animatedHighlightStyle]}
        >
            <View style={[styles.flex1]}>
                <ReportListItemHeader
                    report={reportItem}
                    policy={policy}
                    item={item}
                    onSelectRow={onSelectRow}
                    onCheckboxPress={onCheckboxPress}
                    isDisabled={isDisabledOrEmpty}
                    canSelectMultiple={canSelectMultiple}
                />
                {isEmptyReport ? (
                    <View style={[styles.alignItemsCenter, styles.justifyContentCenter, styles.mnh13]}>
                        <Text
                            style={[styles.textLabelSupporting]}
                            numberOfLines={1}
                        >
                            {translate('search.moneyRequestReport.emptyStateTitle')}
                        </Text>
                    </View>
                ) : (
                    <>
                        <IconButton
                            fill={theme.icon}
                            src={src}
                            onPress={() => setIsExpanded(!isExpanded)}
                            style={[styles.p0]}
                            hoverStyle={[styles.bgTransparent]}
                        />
                        {isExpanded && <View style={[styles.threadDividerLine, styles.mb2]} />}
                        <Collapsible isOpened={isExpanded}>
                            <View>
                                {reportItem.transactions.map((transaction) => (
                                    <TransactionListItemRow
                                        key={transaction.transactionID}
                                        parentAction={reportItem.action}
                                        item={transaction}
                                        showTooltip={showTooltip}
                                        onButtonPress={() => {
                                            openReportInRHP(transaction);
                                        }}
                                        onCheckboxPress={() => onCheckboxPress?.(transaction as unknown as TItem)}
                                        showItemHeaderOnNarrowLayout={false}
                                        containerStyle={[transaction.isSelected && styles.activeComponentBG, styles.ph3, styles.pv1half]}
                                        isChildListItem
                                        isDisabled={!!isDisabled}
                                        canSelectMultiple={!!canSelectMultiple}
                                        isButtonSelected={transaction.isSelected}
                                        shouldShowTransactionCheckbox
                                    />
                                ))}
                            </View>
                        </Collapsible>
                    </>
                )}
            </View>
        </BaseListItem>
    );
}

ReportListItem.displayName = 'ReportListItem';

export default ReportListItem;<|MERGE_RESOLUTION|>--- conflicted
+++ resolved
@@ -13,11 +13,8 @@
 import useThemeStyles from '@hooks/useThemeStyles';
 import Navigation from '@libs/Navigation/Navigation';
 import variables from '@styles/variables';
-<<<<<<< HEAD
 import * as Expensicons from '@src/components/Icon/Expensicons';
-=======
 import CONST from '@src/CONST';
->>>>>>> 3e3247f5
 import ONYXKEYS from '@src/ONYXKEYS';
 import ROUTES from '@src/ROUTES';
 import ReportListItemHeader from './ReportListItemHeader';
@@ -39,11 +36,8 @@
     const theme = useTheme();
     const styles = useThemeStyles();
     const {translate} = useLocalize();
-<<<<<<< HEAD
     const [isExpanded, setIsExpanded] = useState(false);
-=======
     const {canUseTableReportView} = usePermissions();
->>>>>>> 3e3247f5
     const [policies] = useOnyx(ONYXKEYS.COLLECTION.POLICY, {allowStaleData: true, initialValue: {}, canBeMissing: true});
     const policy = policies?.[`${ONYXKEYS.COLLECTION.POLICY}${reportItem?.policyID}`];
     const isEmptyReport = reportItem.transactions.length === 0;
