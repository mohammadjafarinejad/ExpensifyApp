import React from 'react';
import {View} from 'react-native';
import type {ColorValue} from 'react-native';
import type {OnyxEntry} from 'react-native-onyx';
import Checkbox from '@components/Checkbox';
import ReportSearchHeader from '@components/ReportSearchHeader';
import {useSearchContext} from '@components/Search/SearchContext';
import type {ListItem, TransactionReportGroupListItemType} from '@components/SelectionList/types';
import TextWithTooltip from '@components/TextWithTooltip';
import useResponsiveLayout from '@hooks/useResponsiveLayout';
import useStyleUtils from '@hooks/useStyleUtils';
import useTheme from '@hooks/useTheme';
import useThemeStyles from '@hooks/useThemeStyles';
import {convertToDisplayString} from '@libs/CurrencyUtils';
import {handleActionButtonPress} from '@userActions/Search';
import CONST from '@src/CONST';
import type * as OnyxTypes from '@src/types/onyx';
import ActionCell from './ActionCell';
import UserInfoAndActionButtonRow from './UserInfoAndActionButtonRow';

type ReportListItemHeaderProps<TItem extends ListItem> = {
    /** The report currently being looked at */
    report: TransactionReportGroupListItemType;

    /** The policy tied to the expense report */
    policy: OnyxEntry<OnyxTypes.Policy>;

    /** Callback to fire when the item is pressed */
    onSelectRow: (item: TItem) => void;

    /** Callback to fire when a checkbox is pressed */
    onCheckboxPress?: (item: TItem) => void;

    /** Whether this section items disabled for selection */
    isDisabled?: boolean | null;

    /** Whether the item is hovered */
    isHovered?: boolean;

    /** Whether the item is focused */
    isFocused?: boolean;

    /** Whether selecting multiple transactions at once is allowed */
    canSelectMultiple: boolean | undefined;
};

type FirstRowReportHeaderProps<TItem extends ListItem> = {
    /** The report currently being looked at */
    report: TransactionReportGroupListItemType;

    /** The policy tied to the expense report */
    policy: OnyxEntry<OnyxTypes.Policy>;

    /** Callback to fire when a checkbox is pressed */
    onCheckboxPress?: (item: TItem) => void;

    /** Whether this section items disabled for selection */
    isDisabled?: boolean | null;

    /** Whether selecting multiple transactions at once is allowed */
    canSelectMultiple: boolean | undefined;

    /** Callback passed as goToItem in actionCell, triggered by clicking actionButton */
    handleOnButtonPress?: () => void;

    /** Whether the action button should be displayed */
    shouldShowAction?: boolean;

    /** Color of the secondary avatar border, usually should match the container background */
    avatarBorderColor?: ColorValue;
};

type ReportCellProps = {
    showTooltip: boolean;
    isLargeScreenWidth: boolean;
    reportItem: TransactionReportGroupListItemType;
};

function TotalCell({showTooltip, isLargeScreenWidth, reportItem}: ReportCellProps) {
    const styles = useThemeStyles();

    let total = reportItem?.total ?? 0;

    if (total) {
        if (reportItem?.type === CONST.REPORT.TYPE.IOU) {
            total = Math.abs(total ?? 0);
        } else {
            total *= reportItem?.type === CONST.REPORT.TYPE.EXPENSE || reportItem?.type === CONST.REPORT.TYPE.INVOICE ? -1 : 1;
        }
    }

    return (
        <TextWithTooltip
            shouldShowTooltip={showTooltip}
            text={convertToDisplayString(total, reportItem?.currency)}
            style={[styles.optionDisplayName, styles.pre, styles.justifyContentCenter, isLargeScreenWidth ? styles.textNormal : [styles.textBold, styles.textAlignRight]]}
        />
    );
}

function HeaderFirstRow<TItem extends ListItem>({
    policy,
    report: reportItem,
    onCheckboxPress,
    isDisabled,
    canSelectMultiple,
    handleOnButtonPress = () => {},
    shouldShowAction = false,
    avatarBorderColor,
}: FirstRowReportHeaderProps<TItem>) {
    const styles = useThemeStyles();
    const StyleUtils = useStyleUtils();

    return (
        <View style={[styles.pt0, styles.flexRow, styles.alignItemsCenter, styles.justifyContentStart, styles.pl3]}>
            <View style={[styles.flexRow, styles.alignItemsCenter, styles.mnh40, styles.flex1, styles.gap3]}>
                {!!canSelectMultiple && (
                    <Checkbox
                        onPress={() => onCheckboxPress?.(reportItem as unknown as TItem)}
                        isChecked={reportItem.isSelected}
                        containerStyle={[StyleUtils.getCheckboxContainerStyle(20), StyleUtils.getMultiselectListStyles(!!reportItem.isSelected, !!reportItem.isDisabled)]}
                        disabled={!!isDisabled || reportItem.isDisabledCheckbox}
                        accessibilityLabel={reportItem.text ?? ''}
                        shouldStopMouseDownPropagation
                        style={[styles.cursorUnset, StyleUtils.getCheckboxPressableStyle(), reportItem.isDisabledCheckbox && styles.cursorDisabled]}
                    />
                )}
                <View style={[{flexShrink: 1, flexGrow: 1, minWidth: 0}, styles.mr2]}>
                    <ReportSearchHeader
                        report={reportItem}
                        policy={policy}
                        style={[{maxWidth: 700}]}
                        transactions={reportItem.transactions}
                        avatarBorderColor={avatarBorderColor}
                    />
                </View>
            </View>
            <View style={[styles.flexShrink0, shouldShowAction && styles.mr3]}>
                <TotalCell
                    showTooltip
                    isLargeScreenWidth={false}
                    reportItem={reportItem}
                />
            </View>
            {shouldShowAction && (
                <View style={[StyleUtils.getReportTableColumnStyles(CONST.SEARCH.TABLE_COLUMNS.ACTION)]}>
                    <ActionCell
                        action={reportItem.action}
                        goToItem={handleOnButtonPress}
                        isSelected={reportItem.isSelected}
                        isLoading={reportItem.isActionLoading}
                    />
                </View>
            )}
        </View>
    );
}

function ReportListItemHeader<TItem extends ListItem>({
    policy,
    report: reportItem,
    onSelectRow,
    onCheckboxPress,
    isDisabled,
    isHovered,
    isFocused,
    canSelectMultiple,
}: ReportListItemHeaderProps<TItem>) {
    const styles = useThemeStyles();
    const StyleUtils = useStyleUtils();
    const theme = useTheme();
    const {currentSearchHash} = useSearchContext();
    const {isLargeScreenWidth, shouldUseNarrowLayout} = useResponsiveLayout();
    const thereIsFromAndTo = !!reportItem?.from && !!reportItem?.to;
    const showUserInfo = (reportItem.type === CONST.REPORT.TYPE.IOU && thereIsFromAndTo) || (reportItem.type === CONST.REPORT.TYPE.EXPENSE && !!reportItem?.from);

    const avatarBorderColor =
        StyleUtils.getItemBackgroundColorStyle(!!reportItem.isSelected, !!isFocused || !!isHovered, !!isDisabled, theme.activeComponentBG, theme.hoverComponentBG)?.backgroundColor ??
        theme.highlightBG;

    const handleOnButtonPress = () => {
        handleActionButtonPress(currentSearchHash, reportItem, () => onSelectRow(reportItem as unknown as TItem), shouldUseNarrowLayout && !!canSelectMultiple);
    };
    return !isLargeScreenWidth ? (
<<<<<<< HEAD
        <View style={styles.flex1}>
            <FirstHeaderRow
                item={item}
                report={moneyRequestReport}
=======
        <View>
            <HeaderFirstRow
                report={reportItem}
>>>>>>> d40d0afd
                policy={policy}
                onCheckboxPress={onCheckboxPress}
                isDisabled={isDisabled}
                canSelectMultiple={canSelectMultiple}
                avatarBorderColor={avatarBorderColor}
            />
            <UserInfoAndActionButtonRow
                item={reportItem}
                handleActionButtonPress={handleOnButtonPress}
                shouldShowUserInfo={showUserInfo}
            />
        </View>
    ) : (
<<<<<<< HEAD
        <View style={styles.flex1}>
            <FirstHeaderRow
                item={item}
                report={moneyRequestReport}
=======
        <View>
            <HeaderFirstRow
                report={reportItem}
>>>>>>> d40d0afd
                policy={policy}
                onCheckboxPress={onCheckboxPress}
                isDisabled={isDisabled}
                canSelectMultiple={canSelectMultiple}
                shouldShowAction
                handleOnButtonPress={handleOnButtonPress}
                avatarBorderColor={avatarBorderColor}
            />
<<<<<<< HEAD
=======
            <View style={[styles.pv2, styles.ph3]}>
                <View style={[styles.borderBottom]} />
            </View>
>>>>>>> d40d0afd
        </View>
    );
}

ReportListItemHeader.displayName = 'ReportListItemHeader';

export default ReportListItemHeader;<|MERGE_RESOLUTION|>--- conflicted
+++ resolved
@@ -182,16 +182,9 @@
         handleActionButtonPress(currentSearchHash, reportItem, () => onSelectRow(reportItem as unknown as TItem), shouldUseNarrowLayout && !!canSelectMultiple);
     };
     return !isLargeScreenWidth ? (
-<<<<<<< HEAD
-        <View style={styles.flex1}>
-            <FirstHeaderRow
-                item={item}
-                report={moneyRequestReport}
-=======
         <View>
             <HeaderFirstRow
                 report={reportItem}
->>>>>>> d40d0afd
                 policy={policy}
                 onCheckboxPress={onCheckboxPress}
                 isDisabled={isDisabled}
@@ -205,16 +198,9 @@
             />
         </View>
     ) : (
-<<<<<<< HEAD
-        <View style={styles.flex1}>
-            <FirstHeaderRow
-                item={item}
-                report={moneyRequestReport}
-=======
         <View>
             <HeaderFirstRow
                 report={reportItem}
->>>>>>> d40d0afd
                 policy={policy}
                 onCheckboxPress={onCheckboxPress}
                 isDisabled={isDisabled}
@@ -223,12 +209,9 @@
                 handleOnButtonPress={handleOnButtonPress}
                 avatarBorderColor={avatarBorderColor}
             />
-<<<<<<< HEAD
-=======
             <View style={[styles.pv2, styles.ph3]}>
                 <View style={[styles.borderBottom]} />
             </View>
->>>>>>> d40d0afd
         </View>
     );
 }
