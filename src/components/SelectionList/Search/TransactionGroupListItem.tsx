import React, {useCallback, useMemo, useRef, useState} from 'react';
import {ActivityIndicator, View} from 'react-native';
import AnimatedCollapsible from '@components/AnimatedCollapsible';
import Button from '@components/Button';
import {getButtonRole} from '@components/Button/utils';
import OfflineWithFeedback from '@components/OfflineWithFeedback';
import {PressableWithFeedback} from '@components/Pressable';
import {useSearchContext} from '@components/Search/SearchContext';
import type {SearchColumnType, SearchGroupBy} from '@components/Search/types';
import SearchTableHeader, {getExpenseHeaders} from '@components/SelectionList/SearchTableHeader';
import type {
    ListItem,
    TransactionCardGroupListItemType,
    TransactionGroupListItemProps,
    TransactionGroupListItemType,
    TransactionListItemType,
    TransactionMemberGroupListItemType,
    TransactionReportGroupListItemType,
    TransactionWithdrawalIDGroupListItemType,
} from '@components/SelectionList/types';
import Text from '@components/Text';
import TransactionItemRow from '@components/TransactionItemRow';
import useAnimatedHighlightStyle from '@hooks/useAnimatedHighlightStyle';
import useLocalize from '@hooks/useLocalize';
import useOnyx from '@hooks/useOnyx';
import useResponsiveLayout from '@hooks/useResponsiveLayout';
import useStyleUtils from '@hooks/useStyleUtils';
import useSyncFocus from '@hooks/useSyncFocus';
import useTheme from '@hooks/useTheme';
import useThemeStyles from '@hooks/useThemeStyles';
import {search} from '@libs/actions/Search';
import {getReportIDForTransaction} from '@libs/MoneyRequestReportUtils';
import Navigation from '@libs/Navigation/Navigation';
import {getReportAction} from '@libs/ReportActionsUtils';
import {createAndOpenSearchTransactionThread, getColumnsToShow, getSections} from '@libs/SearchUIUtils';
import variables from '@styles/variables';
import {setActiveTransactionIDs} from '@userActions/TransactionThreadNavigation';
import CONST from '@src/CONST';
import ONYXKEYS from '@src/ONYXKEYS';
import ROUTES from '@src/ROUTES';
import CardListItemHeader from './CardListItemHeader';
import MemberListItemHeader from './MemberListItemHeader';
import ReportListItemHeader from './ReportListItemHeader';
import WithdrawalIDListItemHeader from './WithdrawalIDListItemHeader';

function TransactionGroupListItem<TItem extends ListItem>({
    item,
    isFocused,
    showTooltip,
    isDisabled,
    canSelectMultiple,
    onCheckboxPress: onCheckboxPressRow,
    onSelectRow,
    onFocus,
    onLongPressRow,
    shouldSyncFocus,
    columns,
    groupBy,
    accountID,
    isOffline,
    areAllOptionalColumnsHidden: areAllOptionalColumnsHiddenProp,
    violations,
}: TransactionGroupListItemProps<TItem>) {
    const groupItem = item as unknown as TransactionGroupListItemType;
    const theme = useTheme();
    const styles = useThemeStyles();
    const {translate, formatPhoneNumber} = useLocalize();
    const {selectedTransactions, currentSearchHash} = useSearchContext();
    const selectedTransactionIDs = Object.keys(selectedTransactions);
    const selectedTransactionIDsSet = useMemo(() => new Set(selectedTransactionIDs), [selectedTransactionIDs]);
    const [transactionsSnapshot] = useOnyx(`${ONYXKEYS.COLLECTION.SNAPSHOT}${groupItem.transactionsQueryJSON?.hash}`, {canBeMissing: true});
    const transactionsSnapshotMetadata = useMemo(() => {
        return transactionsSnapshot?.search;
    }, [transactionsSnapshot]);
    const isGroupByReports = groupBy === CONST.SEARCH.GROUP_BY.REPORTS;
    const transactions = useMemo(() => {
        if (isGroupByReports) {
            return groupItem.transactions;
        }
        if (!transactionsSnapshot?.data) {
            return [];
        }
        const sectionData = getSections(CONST.SEARCH.DATA_TYPES.EXPENSE, transactionsSnapshot?.data, accountID, formatPhoneNumber) as TransactionListItemType[];
        return sectionData.map((transactionItem) => ({
            ...transactionItem,
            isSelected: selectedTransactionIDsSet.has(transactionItem.transactionID),
        }));
    }, [isGroupByReports, transactionsSnapshot?.data, accountID, formatPhoneNumber, groupItem.transactions, selectedTransactionIDsSet]);

    const currentColumns = useMemo(() => {
        if (isGroupByReports) {
            return columns ?? [];
        }
        if (!transactionsSnapshot?.data) {
            return [];
        }
        const columnsToShow = getColumnsToShow(accountID, transactionsSnapshot?.data, false, transactionsSnapshot?.search.type === CONST.SEARCH.DATA_TYPES.TASK);

        return (Object.keys(columnsToShow) as SearchColumnType[]).filter((col) => columnsToShow[col]);
    }, [accountID, columns, isGroupByReports, transactionsSnapshot?.data, transactionsSnapshot?.search.type]);

    const areAllOptionalColumnsHidden = useMemo(() => {
        if (isGroupByReports) {
            return areAllOptionalColumnsHiddenProp ?? false;
        }
        const canBeMissingColumns = getExpenseHeaders(groupBy)
            .filter((header) => header.canBeMissing)
            .map((header) => header.columnName);
        return canBeMissingColumns.every((column) => !currentColumns.includes(column));
    }, [areAllOptionalColumnsHiddenProp, currentColumns, groupBy, isGroupByReports]);

    const selectedItemsLength = useMemo(() => {
        return transactions.reduce((acc, transaction) => {
            return transaction.isSelected ? acc + 1 : acc;
        }, 0);
    }, [transactions]);

    const transactionsWithoutPendingDelete = useMemo(() => {
        return transactions.filter((transaction) => transaction.pendingAction !== CONST.RED_BRICK_ROAD_PENDING_ACTION.DELETE);
    }, [transactions]);

    const isSelectAllChecked = selectedItemsLength === transactions.length && transactions.length > 0;
    const isIndeterminate = selectedItemsLength > 0 && selectedItemsLength !== transactionsWithoutPendingDelete.length;

    const [isExpanded, setIsExpanded] = useState(false);

    const isEmpty = transactions.length === 0;
    // Currently only the transaction report groups have transactions where the empty view makes sense
    const shouldDisplayEmptyView = isEmpty && isGroupByReports;
    const isDisabledOrEmpty = isEmpty || isDisabled;
    const shouldDisplayShowMoreButton = !isGroupByReports && !!transactionsSnapshotMetadata?.hasMoreResults;
    const shouldDisplayLoadingIndicator = !isGroupByReports && !!transactionsSnapshotMetadata?.isLoading;
    const {isLargeScreenWidth, shouldUseNarrowLayout} = useResponsiveLayout();

    const {amountColumnSize, dateColumnSize, taxAmountColumnSize} = useMemo(() => {
        const isAmountColumnWide = transactions.some((transaction) => transaction.isAmountColumnWide);
        const isTaxAmountColumnWide = transactions.some((transaction) => transaction.isTaxAmountColumnWide);
        const shouldShowYearForSomeTransaction = transactions.some((transaction) => transaction.shouldShowYear);
        return {
            amountColumnSize: isAmountColumnWide ? CONST.SEARCH.TABLE_COLUMN_SIZES.WIDE : CONST.SEARCH.TABLE_COLUMN_SIZES.NORMAL,
            taxAmountColumnSize: isTaxAmountColumnWide ? CONST.SEARCH.TABLE_COLUMN_SIZES.WIDE : CONST.SEARCH.TABLE_COLUMN_SIZES.NORMAL,
            dateColumnSize: shouldShowYearForSomeTransaction ? CONST.SEARCH.TABLE_COLUMN_SIZES.WIDE : CONST.SEARCH.TABLE_COLUMN_SIZES.NORMAL,
        };
    }, [transactions]);

    const animatedHighlightStyle = useAnimatedHighlightStyle({
        borderRadius: variables.componentBorderRadius,
        shouldHighlight: item?.shouldAnimateInHighlight ?? false,
        highlightColor: theme.messageHighlightBG,
        backgroundColor: theme.highlightBG,
    });

    const isItemSelected = isSelectAllChecked || item?.isSelected;

    const pressableStyle = [styles.transactionGroupListItemStyle, isItemSelected && styles.activeComponentBG];

    const openReportInRHP = (transactionItem: TransactionListItemType) => {
        const backTo = Navigation.getActiveRoute();

        const reportID = getReportIDForTransaction(transactionItem);
<<<<<<< HEAD
        const siblingTransactionIDs = groupItem.transactions.map((transaction) => transaction.transactionID);

        // When opening the transaction thread in RHP we need to find every other ID for the rest of transactions
        // to display prev/next arrows in RHP for navigation
        setActiveTransactionIDs(siblingTransactionIDs).then(() => {
=======
        const siblingTransactionThreadIDs = transactions.map(getReportIDForTransaction);

        // When opening the transaction thread in RHP we need to find every other ID for the rest of transactions
        // to display prev/next arrows in RHP for navigation
        setActiveTransactionThreadIDs(siblingTransactionThreadIDs).then(() => {
            // If we're trying to open a transaction without a transaction thread, let's create the thread and navigate the user
            if (transactionItem.transactionThreadReportID === CONST.REPORT.UNREPORTED_REPORT_ID) {
                const iouAction = getReportAction(transactionItem.report.reportID, transactionItem.moneyRequestReportActionID);
                createAndOpenSearchTransactionThread(transactionItem, iouAction, currentSearchHash, backTo);
                return;
            }
>>>>>>> 247c2cee
            Navigation.navigate(ROUTES.SEARCH_REPORT.getRoute({reportID, backTo}));
        });
    };

    const StyleUtils = useStyleUtils();
    const pressableRef = useRef<View>(null);

    const handleToggle = useCallback(() => {
        setIsExpanded(!isExpanded);
    }, [isExpanded]);

    const onPress = useCallback(() => {
        if (isGroupByReports || transactions.length === 0) {
            onSelectRow(item);
        }
        if (!isGroupByReports) {
            handleToggle();
        }
    }, [isGroupByReports, transactions.length, onSelectRow, item, handleToggle]);

    const onLongPress = useCallback(() => {
        onLongPressRow?.(item);
    }, [item, onLongPressRow]);

    const onCheckboxPress = useCallback(
        (val: TItem) => {
            onCheckboxPressRow?.(val, isGroupByReports ? undefined : transactions);
        },
        [onCheckboxPressRow, transactions, isGroupByReports],
    );

    const getHeader = useMemo(() => {
        const headers: Record<SearchGroupBy, React.JSX.Element> = {
            [CONST.SEARCH.GROUP_BY.REPORTS]: (
                <ReportListItemHeader
                    report={groupItem as TransactionReportGroupListItemType}
                    onSelectRow={onSelectRow}
                    onCheckboxPress={onCheckboxPress}
                    isDisabled={isDisabledOrEmpty}
                    isFocused={isFocused}
                    canSelectMultiple={canSelectMultiple}
                    isSelectAllChecked={isSelectAllChecked}
                    isIndeterminate={isIndeterminate}
                />
            ),
            [CONST.SEARCH.GROUP_BY.FROM]: (
                <MemberListItemHeader
                    member={groupItem as TransactionMemberGroupListItemType}
                    onCheckboxPress={onCheckboxPress}
                    isDisabled={isDisabledOrEmpty}
                    canSelectMultiple={canSelectMultiple}
                    isSelectAllChecked={isSelectAllChecked}
                    isIndeterminate={isIndeterminate}
                />
            ),
            [CONST.SEARCH.GROUP_BY.CARD]: (
                <CardListItemHeader
                    card={groupItem as TransactionCardGroupListItemType}
                    onCheckboxPress={onCheckboxPress}
                    isDisabled={isDisabledOrEmpty}
                    isFocused={isFocused}
                    canSelectMultiple={canSelectMultiple}
                    isSelectAllChecked={isSelectAllChecked}
                    isIndeterminate={isIndeterminate}
                />
            ),
            [CONST.SEARCH.GROUP_BY.WITHDRAWAL_ID]: (
                <WithdrawalIDListItemHeader
                    withdrawalID={groupItem as TransactionWithdrawalIDGroupListItemType}
                    onCheckboxPress={onCheckboxPress}
                    isDisabled={isDisabledOrEmpty}
                    canSelectMultiple={canSelectMultiple}
                    isSelectAllChecked={isSelectAllChecked}
                    isIndeterminate={isIndeterminate}
                />
            ),
        };

        if (!groupBy) {
            return null;
        }

        return headers[groupBy];
    }, [groupItem, onSelectRow, onCheckboxPress, isDisabledOrEmpty, isFocused, canSelectMultiple, isSelectAllChecked, isIndeterminate, groupBy]);

    useSyncFocus(pressableRef, !!isFocused, shouldSyncFocus);

    return (
        <OfflineWithFeedback pendingAction={item.pendingAction}>
            <PressableWithFeedback
                ref={pressableRef}
                onLongPress={onLongPress}
                onPress={onPress}
                disabled={isDisabled && !isItemSelected}
                accessibilityLabel={item.text ?? ''}
                role={getButtonRole(true)}
                isNested
                hoverStyle={[!item.isDisabled && styles.hoveredComponentBG, isItemSelected && styles.activeComponentBG]}
                dataSet={{[CONST.SELECTION_SCRAPER_HIDDEN_ELEMENT]: true, [CONST.INNER_BOX_SHADOW_ELEMENT]: false}}
                onMouseDown={(e) => e.preventDefault()}
                id={item.keyForList ?? ''}
                style={[
                    pressableStyle,
                    isFocused && StyleUtils.getItemBackgroundColorStyle(!!isItemSelected, !!isFocused, !!item.isDisabled, theme.activeComponentBG, theme.hoverComponentBG),
                ]}
                onFocus={onFocus}
                wrapperStyle={[styles.mb2, styles.mh5, animatedHighlightStyle, styles.userSelectNone]}
            >
                <View style={styles.flex1}>
                    <AnimatedCollapsible
                        isExpanded={isExpanded}
                        header={getHeader}
                        onPress={() => {
                            if (isEmpty && !shouldDisplayEmptyView) {
                                onPress();
                            }
                            handleToggle();
                        }}
                    >
                        {shouldDisplayEmptyView ? (
                            <View style={[styles.alignItemsCenter, styles.justifyContentCenter, styles.mnh13]}>
                                <Text
                                    style={[styles.textLabelSupporting]}
                                    numberOfLines={1}
                                >
                                    {translate('search.moneyRequestReport.emptyStateTitle')}
                                </Text>
                            </View>
                        ) : (
                            <>
                                {isLargeScreenWidth && (
                                    <View style={[styles.searchListHeaderContainerStyle, styles.listTableHeader, styles.bgTransparent, styles.pl9, styles.pr3]}>
                                        <SearchTableHeader
                                            canSelectMultiple
                                            type={CONST.SEARCH.DATA_TYPES.EXPENSE}
                                            onSortPress={() => {}}
                                            sortOrder={undefined}
                                            sortBy={undefined}
                                            shouldShowYear={dateColumnSize === CONST.SEARCH.TABLE_COLUMN_SIZES.WIDE}
                                            isAmountColumnWide={amountColumnSize === CONST.SEARCH.TABLE_COLUMN_SIZES.WIDE}
                                            isTaxAmountColumnWide={taxAmountColumnSize === CONST.SEARCH.TABLE_COLUMN_SIZES.WIDE}
                                            shouldShowSorting={false}
                                            columns={currentColumns}
                                            areAllOptionalColumnsHidden={areAllOptionalColumnsHidden ?? false}
                                            groupBy={groupBy}
                                        />
                                    </View>
                                )}
                                {transactions.map((transaction) => (
                                    <TransactionItemRow
                                        key={transaction.transactionID}
                                        report={transaction.report}
                                        transactionItem={transaction}
                                        violations={violations?.[`${ONYXKEYS.COLLECTION.TRANSACTION_VIOLATIONS}${transaction.transactionID}`]}
                                        isSelected={!!transaction.isSelected}
                                        dateColumnSize={dateColumnSize}
                                        amountColumnSize={amountColumnSize}
                                        taxAmountColumnSize={taxAmountColumnSize}
                                        shouldShowTooltip={showTooltip}
                                        shouldUseNarrowLayout={!isLargeScreenWidth}
                                        shouldShowCheckbox={!!canSelectMultiple}
                                        onCheckboxPress={() => onCheckboxPress?.(transaction as unknown as TItem)}
                                        columns={currentColumns}
                                        onButtonPress={() => {
                                            openReportInRHP(transaction);
                                        }}
                                        style={[styles.noBorderRadius, shouldUseNarrowLayout ? [styles.p3, styles.pt2] : [styles.ph3, styles.pv1Half]]}
                                        isReportItemChild
                                        isInSingleTransactionReport={groupItem.transactions.length === 1}
                                        areAllOptionalColumnsHidden={areAllOptionalColumnsHidden}
                                    />
                                ))}
                                {shouldDisplayShowMoreButton && !shouldDisplayLoadingIndicator && (
                                    <View style={[styles.w100, styles.flexRow, isLargeScreenWidth && styles.pl10]}>
                                        <Button
                                            text={translate('common.showMore')}
                                            onPress={() => {
                                                if (!!isOffline || !groupItem.transactionsQueryJSON) {
                                                    return;
                                                }
                                                search({
                                                    queryJSON: groupItem.transactionsQueryJSON,
                                                    searchKey: undefined,
                                                    offset: (transactionsSnapshotMetadata?.offset ?? 0) + CONST.SEARCH.RESULTS_PAGE_SIZE,
                                                    shouldCalculateTotals: false,
                                                });
                                            }}
                                            link
                                            shouldUseDefaultHover={false}
                                            isNested
                                            medium
                                            innerStyles={[styles.ph3]}
                                            textStyles={[styles.fontSizeNormal]}
                                        />
                                    </View>
                                )}
                                {shouldDisplayLoadingIndicator && (
                                    <View style={[isLargeScreenWidth && styles.pl10, styles.pt3, isEmpty && styles.pb3]}>
                                        <ActivityIndicator
                                            color={theme.spinner}
                                            size={25}
                                            style={[styles.pl3, !isEmpty && styles.alignItemsStart]}
                                        />
                                    </View>
                                )}
                            </>
                        )}
                    </AnimatedCollapsible>
                </View>
            </PressableWithFeedback>
        </OfflineWithFeedback>
    );
}

TransactionGroupListItem.displayName = 'TransactionGroupListItem';

export default TransactionGroupListItem;<|MERGE_RESOLUTION|>--- conflicted
+++ resolved
@@ -158,25 +158,17 @@
         const backTo = Navigation.getActiveRoute();
 
         const reportID = getReportIDForTransaction(transactionItem);
-<<<<<<< HEAD
-        const siblingTransactionIDs = groupItem.transactions.map((transaction) => transaction.transactionID);
+        const siblingTransactionIDs = transactions.map((transaction) => transaction.transactionID);
 
         // When opening the transaction thread in RHP we need to find every other ID for the rest of transactions
         // to display prev/next arrows in RHP for navigation
         setActiveTransactionIDs(siblingTransactionIDs).then(() => {
-=======
-        const siblingTransactionThreadIDs = transactions.map(getReportIDForTransaction);
-
-        // When opening the transaction thread in RHP we need to find every other ID for the rest of transactions
-        // to display prev/next arrows in RHP for navigation
-        setActiveTransactionThreadIDs(siblingTransactionThreadIDs).then(() => {
             // If we're trying to open a transaction without a transaction thread, let's create the thread and navigate the user
             if (transactionItem.transactionThreadReportID === CONST.REPORT.UNREPORTED_REPORT_ID) {
                 const iouAction = getReportAction(transactionItem.report.reportID, transactionItem.moneyRequestReportActionID);
                 createAndOpenSearchTransactionThread(transactionItem, iouAction, currentSearchHash, backTo);
                 return;
             }
->>>>>>> 247c2cee
             Navigation.navigate(ROUTES.SEARCH_REPORT.getRoute({reportID, backTo}));
         });
     };
