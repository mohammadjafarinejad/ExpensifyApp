--- conflicted
+++ resolved
@@ -23,11 +23,8 @@
 import TransactionItemRow from '@components/TransactionItemRow';
 import useAnimatedHighlightStyle from '@hooks/useAnimatedHighlightStyle';
 import useLocalize from '@hooks/useLocalize';
-<<<<<<< HEAD
 import usePolicy from '@hooks/usePolicy';
-=======
 import useOnyx from '@hooks/useOnyx';
->>>>>>> d572ec7c
 import useResponsiveLayout from '@hooks/useResponsiveLayout';
 import useStyleUtils from '@hooks/useStyleUtils';
 import useSyncFocus from '@hooks/useSyncFocus';
@@ -36,12 +33,9 @@
 import {search} from '@libs/actions/Search';
 import {getReportIDForTransaction} from '@libs/MoneyRequestReportUtils';
 import Navigation from '@libs/Navigation/Navigation';
-<<<<<<< HEAD
 import {canAddTransaction as canAddTransactionUtil, getAddExpenseDropdownOptions} from '@libs/ReportUtils';
-=======
 import {getReportAction} from '@libs/ReportActionsUtils';
 import {createAndOpenSearchTransactionThread, getColumnsToShow, getSections} from '@libs/SearchUIUtils';
->>>>>>> d572ec7c
 import variables from '@styles/variables';
 import {setActiveTransactionThreadIDs} from '@userActions/TransactionThreadNavigation';
 import CONST from '@src/CONST';
@@ -295,53 +289,6 @@
                 wrapperStyle={[styles.mb2, styles.mh5, animatedHighlightStyle, styles.userSelectNone]}
             >
                 <View style={styles.flex1}>
-<<<<<<< HEAD
-                    {getHeader}
-                    {shouldDisplayEmptyView ? (
-                        <View style={[styles.alignItemsCenter, styles.justifyContentCenter, styles.mnh13, styles.gap3, canAddTransaction && styles.mv3]}>
-                            <Text
-                                style={[styles.textLabelSupporting]}
-                                numberOfLines={1}
-                            >
-                                {translate('search.moneyRequestReport.emptyStateTitle')}
-                            </Text>
-                            {canAddTransaction && (
-                                <ButtonWithDropdownMenu
-                                    onPress={() => {}}
-                                    shouldAlwaysShowDropdownMenu
-                                    customText={translate('iou.addExpense')}
-                                    options={addExpenseDropdownOptions}
-                                    isSplitButton={false}
-                                    buttonSize={CONST.DROPDOWN_BUTTON_SIZE.SMALL}
-                                />
-                            )}
-                        </View>
-                    ) : (
-                        groupItem.transactions.map((transaction) => (
-                            <TransactionItemRow
-                                key={transaction.transactionID}
-                                report={transaction.report}
-                                transactionItem={transaction}
-                                isSelected={!!transaction.isSelected}
-                                dateColumnSize={dateColumnSize}
-                                amountColumnSize={amountColumnSize}
-                                taxAmountColumnSize={taxAmountColumnSize}
-                                shouldShowTooltip={showTooltip}
-                                shouldUseNarrowLayout={!isLargeScreenWidth}
-                                shouldShowCheckbox={!!canSelectMultiple}
-                                onCheckboxPress={() => onCheckboxPress?.(transaction as unknown as TItem)}
-                                columns={columns}
-                                onButtonPress={() => {
-                                    openReportInRHP(transaction);
-                                }}
-                                style={[styles.noBorderRadius, shouldUseNarrowLayout ? [styles.p3, styles.pt2] : [styles.ph3, styles.pv1Half]]}
-                                isReportItemChild
-                                isInSingleTransactionReport={groupItem.transactions.length === 1}
-                                areAllOptionalColumnsHidden={areAllOptionalColumnsHidden}
-                            />
-                        ))
-                    )}
-=======
                     <AnimatedCollapsible
                         isExpanded={isExpanded}
                         header={getHeader}
@@ -353,13 +300,23 @@
                         }}
                     >
                         {shouldDisplayEmptyView ? (
-                            <View style={[styles.alignItemsCenter, styles.justifyContentCenter, styles.mnh13]}>
+                            <View style={[styles.alignItemsCenter, styles.justifyContentCenter, styles.mnh13, styles.gap3, canAddTransaction && styles.mv3]}>
                                 <Text
                                     style={[styles.textLabelSupporting]}
                                     numberOfLines={1}
                                 >
                                     {translate('search.moneyRequestReport.emptyStateTitle')}
                                 </Text>
+                                {canAddTransaction && (
+                                   <ButtonWithDropdownMenu
+                                    onPress={() => {}}
+                                    shouldAlwaysShowDropdownMenu
+                                    customText={translate('iou.addExpense')}
+                                    options={addExpenseDropdownOptions}
+                                    isSplitButton={false}
+                                    buttonSize={CONST.DROPDOWN_BUTTON_SIZE.SMALL}
+                                />
+                            )}
                             </View>
                         ) : (
                             <>
@@ -446,7 +403,6 @@
                             </>
                         )}
                     </AnimatedCollapsible>
->>>>>>> d572ec7c
                 </View>
             </PressableWithFeedback>
         </OfflineWithFeedback>
