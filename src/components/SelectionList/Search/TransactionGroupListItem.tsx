import React, {useCallback, useMemo, useRef, useState} from 'react';
import {ActivityIndicator, View} from 'react-native';
import AnimatedCollapsible from '@components/AnimatedCollapsible';
import Button from '@components/Button';
import {getButtonRole} from '@components/Button/utils';
import OfflineWithFeedback from '@components/OfflineWithFeedback';
import {PressableWithFeedback} from '@components/Pressable';
import {useSearchContext} from '@components/Search/SearchContext';
import type {SearchColumnType, SearchGroupBy} from '@components/Search/types';
import SearchTableHeader, {getExpenseHeaders} from '@components/SelectionList/SearchTableHeader';
import type {
    ListItem,
    TransactionCardGroupListItemType,
    TransactionGroupListItemProps,
    TransactionGroupListItemType,
    TransactionListItemType,
    TransactionMemberGroupListItemType,
    TransactionReportGroupListItemType,
    TransactionWithdrawalIDGroupListItemType,
} from '@components/SelectionList/types';
import Text from '@components/Text';
import TransactionItemRow from '@components/TransactionItemRow';
import useAnimatedHighlightStyle from '@hooks/useAnimatedHighlightStyle';
import useLocalize from '@hooks/useLocalize';
import useOnyx from '@hooks/useOnyx';
import useResponsiveLayout from '@hooks/useResponsiveLayout';
import useStyleUtils from '@hooks/useStyleUtils';
import useSyncFocus from '@hooks/useSyncFocus';
import useTheme from '@hooks/useTheme';
import useThemeStyles from '@hooks/useThemeStyles';
import {search} from '@libs/actions/Search';
import {getReportIDForTransaction} from '@libs/MoneyRequestReportUtils';
import Navigation from '@libs/Navigation/Navigation';
import {getReportAction} from '@libs/ReportActionsUtils';
import {createAndOpenSearchTransactionThread, getColumnsToShow, getSections} from '@libs/SearchUIUtils';
import variables from '@styles/variables';
import {setActiveTransactionThreadIDs} from '@userActions/TransactionThreadNavigation';
import CONST from '@src/CONST';
import ONYXKEYS from '@src/ONYXKEYS';
import ROUTES from '@src/ROUTES';
import CardListItemHeader from './CardListItemHeader';
import MemberListItemHeader from './MemberListItemHeader';
import ReportListItemHeader from './ReportListItemHeader';
import WithdrawalIDListItemHeader from './WithdrawalIDListItemHeader';

function TransactionGroupListItem<TItem extends ListItem>({
    item,
    isFocused,
    showTooltip,
    isDisabled,
    canSelectMultiple,
    onCheckboxPress: onCheckboxPressRow,
    onSelectRow,
    onFocus,
    onLongPressRow,
    shouldSyncFocus,
    columns,
    groupBy,
    accountID,
    isOffline,
    areAllOptionalColumnsHidden: areAllOptionalColumnsHiddenProp,
    violations,
}: TransactionGroupListItemProps<TItem>) {
    const groupItem = item as unknown as TransactionGroupListItemType;
    const theme = useTheme();
    const styles = useThemeStyles();
    const {translate, formatPhoneNumber} = useLocalize();
    const {selectedTransactions, currentSearchHash} = useSearchContext();
    const selectedTransactionIDs = Object.keys(selectedTransactions);
    const selectedTransactionIDsSet = useMemo(() => new Set(selectedTransactionIDs), [selectedTransactionIDs]);
    const [transactionsSnapshot] = useOnyx(`${ONYXKEYS.COLLECTION.SNAPSHOT}${groupItem.transactionsQueryJSON?.hash}`, {canBeMissing: true});
    const transactionsSnapshotMetadata = useMemo(() => {
        return transactionsSnapshot?.search;
    }, [transactionsSnapshot]);
    const isGroupByReports = groupBy === CONST.SEARCH.GROUP_BY.REPORTS;
    const transactions = useMemo(() => {
        if (isGroupByReports) {
            return groupItem.transactions;
        }
        if (!transactionsSnapshot?.data) {
            return [];
        }
        const sectionData = getSections(CONST.SEARCH.DATA_TYPES.EXPENSE, transactionsSnapshot?.data, accountID, formatPhoneNumber) as TransactionListItemType[];
        return sectionData.map((transactionItem) => ({
            ...transactionItem,
            isSelected: selectedTransactionIDsSet.has(transactionItem.transactionID),
        }));
    }, [isGroupByReports, transactionsSnapshot?.data, accountID, formatPhoneNumber, groupItem.transactions, selectedTransactionIDsSet]);

    const currentColumns = useMemo(() => {
        if (isGroupByReports) {
            return columns ?? [];
        }
        if (!transactionsSnapshot?.data) {
            return [];
        }
        const columnsToShow = getColumnsToShow(accountID, transactionsSnapshot?.data, false, transactionsSnapshot?.search.type === CONST.SEARCH.DATA_TYPES.TASK);

        return (Object.keys(columnsToShow) as SearchColumnType[]).filter((col) => columnsToShow[col]);
    }, [accountID, columns, isGroupByReports, transactionsSnapshot?.data, transactionsSnapshot?.search.type]);

    const areAllOptionalColumnsHidden = useMemo(() => {
        if (isGroupByReports) {
            return areAllOptionalColumnsHiddenProp ?? false;
        }
        const canBeMissingColumns = getExpenseHeaders(groupBy)
            .filter((header) => header.canBeMissing)
            .map((header) => header.columnName);
        return canBeMissingColumns.every((column) => !currentColumns.includes(column));
    }, [areAllOptionalColumnsHiddenProp, currentColumns, groupBy, isGroupByReports]);

    const selectedItemsLength = useMemo(() => {
        return transactions.reduce((acc, transaction) => {
            return transaction.isSelected ? acc + 1 : acc;
        }, 0);
    }, [transactions]);

    const transactionsWithoutPendingDelete = useMemo(() => {
        return transactions.filter((transaction) => transaction.pendingAction !== CONST.RED_BRICK_ROAD_PENDING_ACTION.DELETE);
    }, [transactions]);

    const isSelectAllChecked = selectedItemsLength === transactions.length && transactions.length > 0;
    const isIndeterminate = selectedItemsLength > 0 && selectedItemsLength !== transactionsWithoutPendingDelete.length;

    const [isExpanded, setIsExpanded] = useState(false);

    const isEmpty = transactions.length === 0;
    // Currently only the transaction report groups have transactions where the empty view makes sense
    const shouldDisplayEmptyView = isEmpty && isGroupByReports;
    const isDisabledOrEmpty = isEmpty || isDisabled;
    const shouldDisplayShowMoreButton = !isGroupByReports && !!transactionsSnapshotMetadata?.hasMoreResults;
    const shouldDisplayLoadingIndicator = !isGroupByReports && !!transactionsSnapshotMetadata?.isLoading;
    const {isLargeScreenWidth, shouldUseNarrowLayout} = useResponsiveLayout();

    const {amountColumnSize, dateColumnSize, taxAmountColumnSize} = useMemo(() => {
        const isAmountColumnWide = transactions.some((transaction) => transaction.isAmountColumnWide);
        const isTaxAmountColumnWide = transactions.some((transaction) => transaction.isTaxAmountColumnWide);
        const shouldShowYearForSomeTransaction = transactions.some((transaction) => transaction.shouldShowYear);
        return {
            amountColumnSize: isAmountColumnWide ? CONST.SEARCH.TABLE_COLUMN_SIZES.WIDE : CONST.SEARCH.TABLE_COLUMN_SIZES.NORMAL,
            taxAmountColumnSize: isTaxAmountColumnWide ? CONST.SEARCH.TABLE_COLUMN_SIZES.WIDE : CONST.SEARCH.TABLE_COLUMN_SIZES.NORMAL,
            dateColumnSize: shouldShowYearForSomeTransaction ? CONST.SEARCH.TABLE_COLUMN_SIZES.WIDE : CONST.SEARCH.TABLE_COLUMN_SIZES.NORMAL,
        };
    }, [transactions]);

    const animatedHighlightStyle = useAnimatedHighlightStyle({
        borderRadius: variables.componentBorderRadius,
        shouldHighlight: item?.shouldAnimateInHighlight ?? false,
        highlightColor: theme.messageHighlightBG,
        backgroundColor: theme.highlightBG,
    });

    const isItemSelected = isSelectAllChecked || item?.isSelected;

    const pressableStyle = [styles.transactionGroupListItemStyle, isItemSelected && styles.activeComponentBG];

    const openReportInRHP = (transactionItem: TransactionListItemType) => {
        const backTo = Navigation.getActiveRoute();

        const reportID = getReportIDForTransaction(transactionItem);
        const siblingTransactionThreadIDs = transactions.map(getReportIDForTransaction);

        // When opening the transaction thread in RHP we need to find every other ID for the rest of transactions
        // to display prev/next arrows in RHP for navigation
        setActiveTransactionThreadIDs(siblingTransactionThreadIDs).then(() => {
            // If we're trying to open a transaction without a transaction thread, let's create the thread and navigate the user
            if (transactionItem.transactionThreadReportID === CONST.REPORT.UNREPORTED_REPORT_ID) {
                const iouAction = getReportAction(transactionItem.report.reportID, transactionItem.moneyRequestReportActionID);
                createAndOpenSearchTransactionThread(transactionItem, iouAction, currentSearchHash, backTo);
                return;
            }
            Navigation.navigate(ROUTES.SEARCH_REPORT.getRoute({reportID, backTo}));
        });
    };

    const StyleUtils = useStyleUtils();
    const pressableRef = useRef<View>(null);

    const handleToggle = useCallback(() => {
        setIsExpanded(!isExpanded);
    }, [isExpanded]);

    const onPress = useCallback(() => {
        if (isGroupByReports || transactions.length === 0) {
            onSelectRow(item);
        }
        if (!isGroupByReports) {
            handleToggle();
        }
    }, [isGroupByReports, transactions.length, onSelectRow, item, handleToggle]);

    const onLongPress = useCallback(() => {
        onLongPressRow?.(item);
    }, [item, onLongPressRow]);

    const onCheckboxPress = useCallback(
        (val: TItem) => {
            onCheckboxPressRow?.(val, isGroupByReports ? undefined : transactions);
        },
        [onCheckboxPressRow, transactions, isGroupByReports],
    );

    const getHeader = useMemo(() => {
        const headers: Record<SearchGroupBy, React.JSX.Element> = {
            [CONST.SEARCH.GROUP_BY.REPORTS]: (
                <ReportListItemHeader
                    report={groupItem as TransactionReportGroupListItemType}
                    onSelectRow={onSelectRow}
                    onCheckboxPress={onCheckboxPress}
                    isDisabled={isDisabledOrEmpty}
                    isFocused={isFocused}
                    canSelectMultiple={canSelectMultiple}
                    isSelectAllChecked={isSelectAllChecked}
                    isIndeterminate={isIndeterminate}
                />
            ),
            [CONST.SEARCH.GROUP_BY.FROM]: (
                <MemberListItemHeader
                    member={groupItem as TransactionMemberGroupListItemType}
                    onCheckboxPress={onCheckboxPress}
                    isDisabled={isDisabledOrEmpty}
                    canSelectMultiple={canSelectMultiple}
                    isSelectAllChecked={isSelectAllChecked}
                    isIndeterminate={isIndeterminate}
                />
            ),
            [CONST.SEARCH.GROUP_BY.CARD]: (
                <CardListItemHeader
                    card={groupItem as TransactionCardGroupListItemType}
                    onCheckboxPress={onCheckboxPress}
                    isDisabled={isDisabledOrEmpty}
                    isFocused={isFocused}
                    canSelectMultiple={canSelectMultiple}
                    isSelectAllChecked={isSelectAllChecked}
                    isIndeterminate={isIndeterminate}
                />
            ),
            [CONST.SEARCH.GROUP_BY.WITHDRAWAL_ID]: (
                <WithdrawalIDListItemHeader
                    withdrawalID={groupItem as TransactionWithdrawalIDGroupListItemType}
                    onCheckboxPress={onCheckboxPress}
                    isDisabled={isDisabledOrEmpty}
                    canSelectMultiple={canSelectMultiple}
                    isSelectAllChecked={isSelectAllChecked}
                    isIndeterminate={isIndeterminate}
                />
            ),
        };

        if (!groupBy) {
            return null;
        }

        return headers[groupBy];
    }, [groupItem, onSelectRow, onCheckboxPress, isDisabledOrEmpty, isFocused, canSelectMultiple, isSelectAllChecked, isIndeterminate, groupBy]);

    useSyncFocus(pressableRef, !!isFocused, shouldSyncFocus);

    const pendingAction =
        (item.pendingAction ?? (groupItem.transactions.length > 0 && groupItem.transactions.every((transaction) => transaction.pendingAction === CONST.RED_BRICK_ROAD_PENDING_ACTION.DELETE)))
            ? CONST.RED_BRICK_ROAD_PENDING_ACTION.DELETE
            : undefined;

    return (
        <OfflineWithFeedback pendingAction={pendingAction}>
            <PressableWithFeedback
                ref={pressableRef}
                onLongPress={onLongPress}
                onPress={onPress}
                disabled={isDisabled && !isItemSelected}
                accessibilityLabel={item.text ?? ''}
                role={getButtonRole(true)}
                isNested
                hoverStyle={[!item.isDisabled && styles.hoveredComponentBG, isItemSelected && styles.activeComponentBG]}
                dataSet={{[CONST.SELECTION_SCRAPER_HIDDEN_ELEMENT]: true, [CONST.INNER_BOX_SHADOW_ELEMENT]: false}}
                onMouseDown={(e) => e.preventDefault()}
                id={item.keyForList ?? ''}
                style={[
                    pressableStyle,
                    isFocused && StyleUtils.getItemBackgroundColorStyle(!!isItemSelected, !!isFocused, !!item.isDisabled, theme.activeComponentBG, theme.hoverComponentBG),
                ]}
                onFocus={onFocus}
                wrapperStyle={[styles.mb2, styles.mh5, animatedHighlightStyle, styles.userSelectNone]}
            >
                <View style={styles.flex1}>
<<<<<<< HEAD
                    {getHeader}
                    {shouldDisplayEmptyView ? (
                        <View style={[styles.alignItemsCenter, styles.justifyContentCenter, styles.mnh13]}>
                            <Text
                                style={[styles.textLabelSupporting]}
                                numberOfLines={1}
                            >
                                {translate('search.moneyRequestReport.emptyStateTitle')}
                            </Text>
                        </View>
                    ) : (
                        groupItem.transactions.map((transaction) => (
                            <OfflineWithFeedback
                                key={transaction.transactionID}
                                pendingAction={transaction.pendingAction}
                            >
                                <TransactionItemRow
                                    report={transaction.report}
                                    transactionItem={transaction}
                                    isSelected={!!transaction.isSelected}
                                    dateColumnSize={dateColumnSize}
                                    amountColumnSize={amountColumnSize}
                                    taxAmountColumnSize={taxAmountColumnSize}
                                    shouldShowTooltip={showTooltip}
                                    shouldUseNarrowLayout={!isLargeScreenWidth}
                                    shouldShowCheckbox={!!canSelectMultiple}
                                    onCheckboxPress={() => onCheckboxPress?.(transaction as unknown as TItem)}
                                    columns={columns}
                                    onButtonPress={() => {
                                        openReportInRHP(transaction);
                                    }}
                                    style={[styles.noBorderRadius, shouldUseNarrowLayout ? [styles.p3, styles.pt2] : [styles.ph3, styles.pv1Half]]}
                                    isReportItemChild
                                    isInSingleTransactionReport={groupItem.transactions.length === 1}
                                    areAllOptionalColumnsHidden={areAllOptionalColumnsHidden}
                                />
                            </OfflineWithFeedback>
                        ))
                    )}
=======
                    <AnimatedCollapsible
                        isExpanded={isExpanded}
                        header={getHeader}
                        onPress={() => {
                            if (isEmpty && !shouldDisplayEmptyView) {
                                onPress();
                            }
                            handleToggle();
                        }}
                    >
                        {shouldDisplayEmptyView ? (
                            <View style={[styles.alignItemsCenter, styles.justifyContentCenter, styles.mnh13]}>
                                <Text
                                    style={[styles.textLabelSupporting]}
                                    numberOfLines={1}
                                >
                                    {translate('search.moneyRequestReport.emptyStateTitle')}
                                </Text>
                            </View>
                        ) : (
                            <>
                                {isLargeScreenWidth && (
                                    <View style={[styles.searchListHeaderContainerStyle, styles.listTableHeader, styles.bgTransparent, styles.pl9, styles.pr3]}>
                                        <SearchTableHeader
                                            canSelectMultiple
                                            type={CONST.SEARCH.DATA_TYPES.EXPENSE}
                                            onSortPress={() => {}}
                                            sortOrder={undefined}
                                            sortBy={undefined}
                                            shouldShowYear={dateColumnSize === CONST.SEARCH.TABLE_COLUMN_SIZES.WIDE}
                                            isAmountColumnWide={amountColumnSize === CONST.SEARCH.TABLE_COLUMN_SIZES.WIDE}
                                            isTaxAmountColumnWide={taxAmountColumnSize === CONST.SEARCH.TABLE_COLUMN_SIZES.WIDE}
                                            shouldShowSorting={false}
                                            columns={currentColumns}
                                            areAllOptionalColumnsHidden={areAllOptionalColumnsHidden ?? false}
                                            groupBy={groupBy}
                                        />
                                    </View>
                                )}
                                {transactions.map((transaction) => (
                                    <TransactionItemRow
                                        key={transaction.transactionID}
                                        report={transaction.report}
                                        transactionItem={transaction}
                                        violations={violations?.[`${ONYXKEYS.COLLECTION.TRANSACTION_VIOLATIONS}${transaction.transactionID}`]}
                                        isSelected={!!transaction.isSelected}
                                        dateColumnSize={dateColumnSize}
                                        amountColumnSize={amountColumnSize}
                                        taxAmountColumnSize={taxAmountColumnSize}
                                        shouldShowTooltip={showTooltip}
                                        shouldUseNarrowLayout={!isLargeScreenWidth}
                                        shouldShowCheckbox={!!canSelectMultiple}
                                        onCheckboxPress={() => onCheckboxPress?.(transaction as unknown as TItem)}
                                        columns={currentColumns}
                                        onButtonPress={() => {
                                            openReportInRHP(transaction);
                                        }}
                                        style={[styles.noBorderRadius, shouldUseNarrowLayout ? [styles.p3, styles.pt2] : [styles.ph3, styles.pv1Half]]}
                                        isReportItemChild
                                        isInSingleTransactionReport={groupItem.transactions.length === 1}
                                        areAllOptionalColumnsHidden={areAllOptionalColumnsHidden}
                                    />
                                ))}
                                {shouldDisplayShowMoreButton && !shouldDisplayLoadingIndicator && (
                                    <View style={[styles.w100, styles.flexRow, isLargeScreenWidth && styles.pl10]}>
                                        <Button
                                            text={translate('common.showMore')}
                                            onPress={() => {
                                                if (!!isOffline || !groupItem.transactionsQueryJSON) {
                                                    return;
                                                }
                                                search({
                                                    queryJSON: groupItem.transactionsQueryJSON,
                                                    searchKey: undefined,
                                                    offset: (transactionsSnapshotMetadata?.offset ?? 0) + CONST.SEARCH.RESULTS_PAGE_SIZE,
                                                    shouldCalculateTotals: false,
                                                });
                                            }}
                                            link
                                            shouldUseDefaultHover={false}
                                            isNested
                                            medium
                                            innerStyles={[styles.ph3]}
                                            textStyles={[styles.fontSizeNormal]}
                                        />
                                    </View>
                                )}
                                {shouldDisplayLoadingIndicator && (
                                    <View style={[isLargeScreenWidth && styles.pl10, styles.pt3, isEmpty && styles.pb3]}>
                                        <ActivityIndicator
                                            color={theme.spinner}
                                            size={25}
                                            style={[styles.pl3, !isEmpty && styles.alignItemsStart]}
                                        />
                                    </View>
                                )}
                            </>
                        )}
                    </AnimatedCollapsible>
>>>>>>> 9c2929ed
                </View>
            </PressableWithFeedback>
        </OfflineWithFeedback>
    );
}

TransactionGroupListItem.displayName = 'TransactionGroupListItem';

export default TransactionGroupListItem;<|MERGE_RESOLUTION|>--- conflicted
+++ resolved
@@ -283,47 +283,6 @@
                 wrapperStyle={[styles.mb2, styles.mh5, animatedHighlightStyle, styles.userSelectNone]}
             >
                 <View style={styles.flex1}>
-<<<<<<< HEAD
-                    {getHeader}
-                    {shouldDisplayEmptyView ? (
-                        <View style={[styles.alignItemsCenter, styles.justifyContentCenter, styles.mnh13]}>
-                            <Text
-                                style={[styles.textLabelSupporting]}
-                                numberOfLines={1}
-                            >
-                                {translate('search.moneyRequestReport.emptyStateTitle')}
-                            </Text>
-                        </View>
-                    ) : (
-                        groupItem.transactions.map((transaction) => (
-                            <OfflineWithFeedback
-                                key={transaction.transactionID}
-                                pendingAction={transaction.pendingAction}
-                            >
-                                <TransactionItemRow
-                                    report={transaction.report}
-                                    transactionItem={transaction}
-                                    isSelected={!!transaction.isSelected}
-                                    dateColumnSize={dateColumnSize}
-                                    amountColumnSize={amountColumnSize}
-                                    taxAmountColumnSize={taxAmountColumnSize}
-                                    shouldShowTooltip={showTooltip}
-                                    shouldUseNarrowLayout={!isLargeScreenWidth}
-                                    shouldShowCheckbox={!!canSelectMultiple}
-                                    onCheckboxPress={() => onCheckboxPress?.(transaction as unknown as TItem)}
-                                    columns={columns}
-                                    onButtonPress={() => {
-                                        openReportInRHP(transaction);
-                                    }}
-                                    style={[styles.noBorderRadius, shouldUseNarrowLayout ? [styles.p3, styles.pt2] : [styles.ph3, styles.pv1Half]]}
-                                    isReportItemChild
-                                    isInSingleTransactionReport={groupItem.transactions.length === 1}
-                                    areAllOptionalColumnsHidden={areAllOptionalColumnsHidden}
-                                />
-                            </OfflineWithFeedback>
-                        ))
-                    )}
-=======
                     <AnimatedCollapsible
                         isExpanded={isExpanded}
                         header={getHeader}
@@ -364,28 +323,33 @@
                                     </View>
                                 )}
                                 {transactions.map((transaction) => (
-                                    <TransactionItemRow
+                                    <OfflineWithFeedback
                                         key={transaction.transactionID}
-                                        report={transaction.report}
-                                        transactionItem={transaction}
-                                        violations={violations?.[`${ONYXKEYS.COLLECTION.TRANSACTION_VIOLATIONS}${transaction.transactionID}`]}
-                                        isSelected={!!transaction.isSelected}
-                                        dateColumnSize={dateColumnSize}
-                                        amountColumnSize={amountColumnSize}
-                                        taxAmountColumnSize={taxAmountColumnSize}
-                                        shouldShowTooltip={showTooltip}
-                                        shouldUseNarrowLayout={!isLargeScreenWidth}
-                                        shouldShowCheckbox={!!canSelectMultiple}
-                                        onCheckboxPress={() => onCheckboxPress?.(transaction as unknown as TItem)}
-                                        columns={currentColumns}
-                                        onButtonPress={() => {
-                                            openReportInRHP(transaction);
-                                        }}
-                                        style={[styles.noBorderRadius, shouldUseNarrowLayout ? [styles.p3, styles.pt2] : [styles.ph3, styles.pv1Half]]}
-                                        isReportItemChild
-                                        isInSingleTransactionReport={groupItem.transactions.length === 1}
-                                        areAllOptionalColumnsHidden={areAllOptionalColumnsHidden}
-                                    />
+                                        pendingAction={transaction.pendingAction}
+                                    >
+                                        <TransactionItemRow
+                                            key={transaction.transactionID}
+                                            report={transaction.report}
+                                            transactionItem={transaction}
+                                            violations={violations?.[`${ONYXKEYS.COLLECTION.TRANSACTION_VIOLATIONS}${transaction.transactionID}`]}
+                                            isSelected={!!transaction.isSelected}
+                                            dateColumnSize={dateColumnSize}
+                                            amountColumnSize={amountColumnSize}
+                                            taxAmountColumnSize={taxAmountColumnSize}
+                                            shouldShowTooltip={showTooltip}
+                                            shouldUseNarrowLayout={!isLargeScreenWidth}
+                                            shouldShowCheckbox={!!canSelectMultiple}
+                                            onCheckboxPress={() => onCheckboxPress?.(transaction as unknown as TItem)}
+                                            columns={currentColumns}
+                                            onButtonPress={() => {
+                                                openReportInRHP(transaction);
+                                            }}
+                                            style={[styles.noBorderRadius, shouldUseNarrowLayout ? [styles.p3, styles.pt2] : [styles.ph3, styles.pv1Half]]}
+                                            isReportItemChild
+                                            isInSingleTransactionReport={groupItem.transactions.length === 1}
+                                            areAllOptionalColumnsHidden={areAllOptionalColumnsHidden}
+                                        />
+                                    </OfflineWithFeedback>
                                 ))}
                                 {shouldDisplayShowMoreButton && !shouldDisplayLoadingIndicator && (
                                     <View style={[styles.w100, styles.flexRow, isLargeScreenWidth && styles.pl10]}>
@@ -423,7 +387,6 @@
                             </>
                         )}
                     </AnimatedCollapsible>
->>>>>>> 9c2929ed
                 </View>
             </PressableWithFeedback>
         </OfflineWithFeedback>
