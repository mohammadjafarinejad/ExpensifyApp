import React, {useCallback, useMemo, useRef} from 'react';
import {View} from 'react-native';
import type {ValueOf} from 'type-fest';
import AnimatedCollapsible from '@components/AnimatedCollapsible';
import {getButtonRole} from '@components/Button/utils';
import OfflineWithFeedback from '@components/OfflineWithFeedback';
import {PressableWithFeedback} from '@components/Pressable';
import type {SearchGroupBy} from '@components/Search/types';
import type {
    ListItem,
    TransactionCardGroupListItemType,
    TransactionGroupListItemProps,
    TransactionGroupListItemType,
    TransactionListItemType,
    TransactionMemberGroupListItemType,
    TransactionReportGroupListItemType,
} from '@components/SelectionList/types';
import Text from '@components/Text';
import TransactionItemRow from '@components/TransactionItemRow';
import useAnimatedHighlightStyle from '@hooks/useAnimatedHighlightStyle';
import useLocalize from '@hooks/useLocalize';
import useResponsiveLayout from '@hooks/useResponsiveLayout';
import useStyleUtils from '@hooks/useStyleUtils';
import useSyncFocus from '@hooks/useSyncFocus';
import useTheme from '@hooks/useTheme';
import useThemeStyles from '@hooks/useThemeStyles';
import {getReportIDForTransaction} from '@libs/MoneyRequestReportUtils';
import Navigation from '@libs/Navigation/Navigation';
import variables from '@styles/variables';
import {setActiveTransactionThreadIDs} from '@userActions/TransactionThreadNavigation';
import CONST from '@src/CONST';
import ROUTES from '@src/ROUTES';
import CardListItemHeader from './CardListItemHeader';
import MemberListItemHeader from './MemberListItemHeader';
import ReportListItemHeader from './ReportListItemHeader';

function TransactionGroupListItem<TItem extends ListItem>({
    item,
    isFocused,
    showTooltip,
    isDisabled,
    canSelectMultiple,
    onCheckboxPress,
    onSelectRow,
    onFocus,
    onLongPressRow,
    shouldSyncFocus,
    groupBy,
}: TransactionGroupListItemProps<TItem>) {
    const groupItem = item as unknown as TransactionGroupListItemType;
    const theme = useTheme();
    const styles = useThemeStyles();
    const {translate} = useLocalize();
    const isEmpty = groupItem.transactions.length === 0;
    // Currently only the transaction report groups have transactions where the empty view makes sense
    const shouldDisplayEmptyView = isEmpty && groupBy === CONST.SEARCH.GROUP_BY.REPORTS;
    const isDisabledOrEmpty = isEmpty || isDisabled;
    const {isLargeScreenWidth, shouldUseNarrowLayout} = useResponsiveLayout();

    const {amountColumnSize, dateColumnSize, taxAmountColumnSize} = useMemo(() => {
        const isAmountColumnWide = groupItem.transactions.some((transaction) => transaction.isAmountColumnWide);
        const isTaxAmountColumnWide = groupItem.transactions.some((transaction) => transaction.isTaxAmountColumnWide);
        const shouldShowYearForSomeTransaction = groupItem.transactions.some((transaction) => transaction.shouldShowYear);
        return {
            amountColumnSize: isAmountColumnWide ? CONST.SEARCH.TABLE_COLUMN_SIZES.WIDE : CONST.SEARCH.TABLE_COLUMN_SIZES.NORMAL,
            taxAmountColumnSize: isTaxAmountColumnWide ? CONST.SEARCH.TABLE_COLUMN_SIZES.WIDE : CONST.SEARCH.TABLE_COLUMN_SIZES.NORMAL,
            dateColumnSize: shouldShowYearForSomeTransaction ? CONST.SEARCH.TABLE_COLUMN_SIZES.WIDE : CONST.SEARCH.TABLE_COLUMN_SIZES.NORMAL,
        };
    }, [groupItem.transactions]);

    const animatedHighlightStyle = useAnimatedHighlightStyle({
        borderRadius: variables.componentBorderRadius,
        shouldHighlight: item?.shouldAnimateInHighlight ?? false,
        highlightColor: theme.messageHighlightBG,
        backgroundColor: theme.highlightBG,
    });

    const pressableStyle = [styles.transactionGroupListItemStyle, item.isSelected && styles.activeComponentBG];

    const openReportInRHP = (transactionItem: TransactionListItemType) => {
        const backTo = Navigation.getActiveRoute();

        const reportID = getReportIDForTransaction(transactionItem);
        const siblingTransactionThreadIDs = groupItem.transactions.map(getReportIDForTransaction);

        // When opening the transaction thread in RHP we need to find every other ID for the rest of transactions
        // to display prev/next arrows in RHP for navigation
        setActiveTransactionThreadIDs(siblingTransactionThreadIDs).then(() => {
            Navigation.navigate(ROUTES.SEARCH_REPORT.getRoute({reportID, backTo}));
        });
    };

    const sampleTransaction = groupItem.transactions.at(0);
    const {COLUMNS} = CONST.REPORT.TRANSACTION_LIST;

    const columns = [
        COLUMNS.RECEIPT,
        COLUMNS.TYPE,
        COLUMNS.DATE,
        COLUMNS.MERCHANT,
        ...(sampleTransaction?.shouldShowFrom ? [COLUMNS.FROM] : []),
        ...(sampleTransaction?.shouldShowTo ? [COLUMNS.TO] : []),
        ...(sampleTransaction?.shouldShowCategory ? [COLUMNS.CATEGORY] : []),
        ...(sampleTransaction?.shouldShowTag ? [COLUMNS.TAG] : []),
        ...(sampleTransaction?.shouldShowTax ? [COLUMNS.TAX] : []),
        COLUMNS.TOTAL_AMOUNT,
        COLUMNS.ACTION,
    ] satisfies Array<ValueOf<typeof COLUMNS>>;

    const getHeader = useMemo(() => {
        const headers: Record<SearchGroupBy, React.JSX.Element> = {
            [CONST.SEARCH.GROUP_BY.REPORTS]: (
                <ReportListItemHeader
                    report={groupItem as TransactionReportGroupListItemType}
                    onSelectRow={onSelectRow}
                    onCheckboxPress={onCheckboxPress}
                    isDisabled={isDisabledOrEmpty}
                    isFocused={isFocused}
                    canSelectMultiple={canSelectMultiple}
                />
            ),
            [CONST.SEARCH.GROUP_BY.FROM]: (
                <MemberListItemHeader
                    member={groupItem as TransactionMemberGroupListItemType}
                    onSelectRow={onSelectRow}
                    onCheckboxPress={onCheckboxPress}
                    isDisabled={isDisabledOrEmpty}
                    canSelectMultiple={canSelectMultiple}
                />
            ),
            [CONST.SEARCH.GROUP_BY.CARD]: (
                <CardListItemHeader
                    card={groupItem as TransactionCardGroupListItemType}
                    onSelectRow={onSelectRow}
                    onCheckboxPress={onCheckboxPress}
                    isDisabled={isDisabledOrEmpty}
                    isFocused={isFocused}
                    canSelectMultiple={canSelectMultiple}
                />
            ),
        };

        if (!groupBy) {
            return null;
        }

        return headers[groupBy];
    }, [groupItem, onSelectRow, onCheckboxPress, isDisabledOrEmpty, isFocused, canSelectMultiple, groupBy]);

    const StyleUtils = useStyleUtils();
    const pressableRef = useRef<View>(null);

    const onPress = useCallback(() => {
        onSelectRow(item);
    }, [item, onSelectRow]);

    const onLongPress = useCallback(() => {
        onLongPressRow?.(item);
    }, [item, onLongPressRow]);

    useSyncFocus(pressableRef, !!isFocused, shouldSyncFocus);

    return (
        <OfflineWithFeedback pendingAction={item.pendingAction}>
            <PressableWithFeedback
                ref={pressableRef}
                onLongPress={onLongPress}
                onPress={onPress}
                disabled={isDisabled && !item.isSelected}
                accessibilityLabel={item.text ?? ''}
                role={getButtonRole(true)}
                isNested
                hoverStyle={[!item.isDisabled && styles.hoveredComponentBG, item.isSelected && styles.activeComponentBG]}
                dataSet={{[CONST.SELECTION_SCRAPER_HIDDEN_ELEMENT]: true, [CONST.INNER_BOX_SHADOW_ELEMENT]: false}}
                onMouseDown={(e) => e.preventDefault()}
                id={item.keyForList ?? ''}
                style={[
                    pressableStyle,
                    isFocused && StyleUtils.getItemBackgroundColorStyle(!!item.isSelected, !!isFocused, !!item.isDisabled, theme.activeComponentBG, theme.hoverComponentBG),
                ]}
                onFocus={onFocus}
                wrapperStyle={[styles.mb2, styles.mh5, animatedHighlightStyle, styles.userSelectNone]}
            >
                <View style={styles.flex1}>
<<<<<<< HEAD
                    <AnimatedCollapsible
                        header={getHeader}
                        disabled={!!isDisabledOrEmpty}
                    >
                        {isEmpty ? (
                            <View style={[styles.alignItemsCenter, styles.justifyContentCenter, styles.mnh13]}>
                                <Text
                                    style={[styles.textLabelSupporting]}
                                    numberOfLines={1}
                                >
                                    {translate('search.moneyRequestReport.emptyStateTitle')}
                                </Text>
                            </View>
                        ) : (
                            groupItem.transactions.map((transaction) => (
                                <TransactionItemRow
                                    key={transaction.transactionID}
                                    transactionItem={transaction}
                                    isSelected={!!transaction.isSelected}
                                    dateColumnSize={dateColumnSize}
                                    amountColumnSize={amountColumnSize}
                                    taxAmountColumnSize={taxAmountColumnSize}
                                    shouldShowTooltip={showTooltip}
                                    shouldUseNarrowLayout={!isLargeScreenWidth}
                                    shouldShowCheckbox={!!canSelectMultiple}
                                    onCheckboxPress={() => onCheckboxPress?.(transaction as unknown as TItem)}
                                    columns={columns}
                                    onButtonPress={() => {
                                        openReportInRHP(transaction);
                                    }}
                                    isParentHovered={hovered}
                                    columnWrapperStyles={[styles.ph3, styles.pv1Half]}
                                    isReportItemChild
                                    isInSingleTransactionReport={groupItem.transactions.length === 1}
                                />
                            ))
                        )}
                    </AnimatedCollapsible>
=======
                    {getHeader}
                    {shouldDisplayEmptyView ? (
                        <View style={[styles.alignItemsCenter, styles.justifyContentCenter, styles.mnh13]}>
                            <Text
                                style={[styles.textLabelSupporting]}
                                numberOfLines={1}
                            >
                                {translate('search.moneyRequestReport.emptyStateTitle')}
                            </Text>
                        </View>
                    ) : (
                        groupItem.transactions.map((transaction) => (
                            <TransactionItemRow
                                key={transaction.transactionID}
                                report={transaction.report}
                                transactionItem={transaction}
                                isSelected={!!transaction.isSelected}
                                dateColumnSize={dateColumnSize}
                                amountColumnSize={amountColumnSize}
                                taxAmountColumnSize={taxAmountColumnSize}
                                shouldShowTooltip={showTooltip}
                                shouldUseNarrowLayout={!isLargeScreenWidth}
                                shouldShowCheckbox={!!canSelectMultiple}
                                onCheckboxPress={() => onCheckboxPress?.(transaction as unknown as TItem)}
                                columns={columns}
                                onButtonPress={() => {
                                    openReportInRHP(transaction);
                                }}
                                style={[styles.noBorderRadius, shouldUseNarrowLayout ? [styles.p3, styles.pt2] : [styles.ph3, styles.pv1Half]]}
                                isReportItemChild
                                isInSingleTransactionReport={groupItem.transactions.length === 1}
                            />
                        ))
                    )}
>>>>>>> 17051f9b
                </View>
            </PressableWithFeedback>
        </OfflineWithFeedback>
    );
}

TransactionGroupListItem.displayName = 'TransactionGroupListItem';

export default TransactionGroupListItem;<|MERGE_RESOLUTION|>--- conflicted
+++ resolved
@@ -182,12 +182,11 @@
                 wrapperStyle={[styles.mb2, styles.mh5, animatedHighlightStyle, styles.userSelectNone]}
             >
                 <View style={styles.flex1}>
-<<<<<<< HEAD
                     <AnimatedCollapsible
                         header={getHeader}
                         disabled={!!isDisabledOrEmpty}
                     >
-                        {isEmpty ? (
+                        {shouldDisplayEmptyView ? (
                             <View style={[styles.alignItemsCenter, styles.justifyContentCenter, styles.mnh13]}>
                                 <Text
                                     style={[styles.textLabelSupporting]}
@@ -200,6 +199,7 @@
                             groupItem.transactions.map((transaction) => (
                                 <TransactionItemRow
                                     key={transaction.transactionID}
+                                    report={transaction.report}
                                     transactionItem={transaction}
                                     isSelected={!!transaction.isSelected}
                                     dateColumnSize={dateColumnSize}
@@ -213,50 +213,13 @@
                                     onButtonPress={() => {
                                         openReportInRHP(transaction);
                                     }}
-                                    isParentHovered={hovered}
-                                    columnWrapperStyles={[styles.ph3, styles.pv1Half]}
+                                    style={[styles.noBorderRadius, shouldUseNarrowLayout ? [styles.p3, styles.pt2] : [styles.ph3, styles.pv1Half]]}
                                     isReportItemChild
                                     isInSingleTransactionReport={groupItem.transactions.length === 1}
                                 />
                             ))
                         )}
                     </AnimatedCollapsible>
-=======
-                    {getHeader}
-                    {shouldDisplayEmptyView ? (
-                        <View style={[styles.alignItemsCenter, styles.justifyContentCenter, styles.mnh13]}>
-                            <Text
-                                style={[styles.textLabelSupporting]}
-                                numberOfLines={1}
-                            >
-                                {translate('search.moneyRequestReport.emptyStateTitle')}
-                            </Text>
-                        </View>
-                    ) : (
-                        groupItem.transactions.map((transaction) => (
-                            <TransactionItemRow
-                                key={transaction.transactionID}
-                                report={transaction.report}
-                                transactionItem={transaction}
-                                isSelected={!!transaction.isSelected}
-                                dateColumnSize={dateColumnSize}
-                                amountColumnSize={amountColumnSize}
-                                taxAmountColumnSize={taxAmountColumnSize}
-                                shouldShowTooltip={showTooltip}
-                                shouldUseNarrowLayout={!isLargeScreenWidth}
-                                shouldShowCheckbox={!!canSelectMultiple}
-                                onCheckboxPress={() => onCheckboxPress?.(transaction as unknown as TItem)}
-                                columns={columns}
-                                onButtonPress={() => {
-                                    openReportInRHP(transaction);
-                                }}
-                                style={[styles.noBorderRadius, shouldUseNarrowLayout ? [styles.p3, styles.pt2] : [styles.ph3, styles.pv1Half]]}
-                                isReportItemChild
-                                isInSingleTransactionReport={groupItem.transactions.length === 1}
-                            />
-                        ))
-                    )}
->>>>>>> 17051f9b
                 </View>
             </PressableWithFeedback>
         </OfflineWithFeedback>
