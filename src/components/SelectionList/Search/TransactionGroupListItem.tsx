--- conflicted
+++ resolved
@@ -1,13 +1,7 @@
 import React, {useMemo} from 'react';
 import {View} from 'react-native';
 import type {ValueOf} from 'type-fest';
-<<<<<<< HEAD
 import AnimatedCollapsible from '@components/AnimatedCollapsible';
-import {getButtonRole} from '@components/Button/utils';
-import OfflineWithFeedback from '@components/OfflineWithFeedback';
-import {PressableWithFeedback} from '@components/Pressable';
-=======
->>>>>>> 38e0501c
 import type {SearchGroupBy} from '@components/Search/types';
 import BaseListItem from '@components/SelectionList/BaseListItem';
 import type {
@@ -161,47 +155,6 @@
     };
 
     return (
-<<<<<<< HEAD
-        <OfflineWithFeedback pendingAction={item.pendingAction}>
-            <PressableWithFeedback
-                onMouseEnter={bind.onMouseEnter}
-                onMouseLeave={bind.onMouseLeave}
-                ref={pressableRef}
-                onLongPress={onLongPress}
-                onPress={onPress}
-                disabled={isDisabled && !item.isSelected}
-                accessibilityLabel={item.text ?? ''}
-                role={getButtonRole(true)}
-                isNested
-                hoverStyle={[!item.isDisabled && styles.hoveredComponentBG, item.isSelected && styles.activeComponentBG]}
-                dataSet={{[CONST.SELECTION_SCRAPER_HIDDEN_ELEMENT]: true, [CONST.INNER_BOX_SHADOW_ELEMENT]: false}}
-                id={item.keyForList ?? ''}
-                style={[
-                    pressableStyle,
-                    isFocused && StyleUtils.getItemBackgroundColorStyle(!!item.isSelected, !!isFocused, !!item.isDisabled, theme.activeComponentBG, theme.hoverComponentBG),
-                ]}
-                onFocus={onFocus}
-                wrapperStyle={[styles.mb2, styles.mh5, animatedHighlightStyle, styles.userSelectNone]}
-            >
-                <View style={styles.flex1}>
-                    <AnimatedCollapsible
-                        header={getHeader}
-                        disabled={!!isDisabledOrEmpty}
-                    >
-                        {isEmpty ? (
-                            <View style={[styles.alignItemsCenter, styles.justifyContentCenter, styles.mnh13]}>
-                                <Text
-                                    style={[styles.textLabelSupporting]}
-                                    numberOfLines={1}
-                                >
-                                    {translate('search.moneyRequestReport.emptyStateTitle')}
-                                </Text>
-                            </View>
-                        ) : (
-                            groupItem.transactions.map((transaction) => (
-                                <TransactionItemRow
-                                    key={transaction.transactionID}
-=======
         <BaseListItem
             item={item}
             pressableStyle={listItemPressableStyle}
@@ -223,48 +176,45 @@
         >
             {(hovered) => (
                 <View style={[styles.flex1]}>
-                    {getHeader(hovered)}
-                    {isEmpty ? (
-                        <View style={[styles.alignItemsCenter, styles.justifyContentCenter, styles.mnh13]}>
-                            <Text
-                                style={[styles.textLabelSupporting]}
-                                numberOfLines={1}
-                            >
-                                {translate('search.moneyRequestReport.emptyStateTitle')}
-                            </Text>
-                        </View>
-                    ) : (
-                        groupItem.transactions.map((transaction) => (
-                            <View key={transaction.transactionID}>
-                                <TransactionItemRow
->>>>>>> 38e0501c
-                                    transactionItem={transaction}
-                                    isSelected={!!transaction.isSelected}
-                                    dateColumnSize={dateColumnSize}
-                                    amountColumnSize={amountColumnSize}
-                                    taxAmountColumnSize={taxAmountColumnSize}
-                                    shouldShowTooltip={showTooltip}
-                                    shouldUseNarrowLayout={!isLargeScreenWidth}
-                                    shouldShowCheckbox={!!canSelectMultiple}
-                                    onCheckboxPress={() => onCheckboxPress?.(transaction as unknown as TItem)}
-                                    columns={columns}
-                                    onButtonPress={() => {
-                                        openReportInRHP(transaction);
-                                    }}
-                                    isParentHovered={hovered}
-                                    columnWrapperStyles={[styles.ph3, styles.pv1Half]}
-                                    isReportItemChild
-                                    isInSingleTransactionReport={groupItem.transactions.length === 1}
-                                />
-<<<<<<< HEAD
+                    <AnimatedCollapsible
+                        header={getHeader(hovered)}
+                        disabled={!!isDisabledOrEmpty}
+                    >
+                        {isEmpty ? (
+                            <View style={[styles.alignItemsCenter, styles.justifyContentCenter, styles.mnh13]}>
+                                <Text
+                                    style={[styles.textLabelSupporting]}
+                                    numberOfLines={1}
+                                >
+                                    {translate('search.moneyRequestReport.emptyStateTitle')}
+                                </Text>
+                            </View>
+                        ) : (
+                            groupItem.transactions.map((transaction) => (
+                                <View key={transaction.transactionID}>
+                                    <TransactionItemRow
+                                        transactionItem={transaction}
+                                        isSelected={!!transaction.isSelected}
+                                        dateColumnSize={dateColumnSize}
+                                        amountColumnSize={amountColumnSize}
+                                        taxAmountColumnSize={taxAmountColumnSize}
+                                        shouldShowTooltip={showTooltip}
+                                        shouldUseNarrowLayout={!isLargeScreenWidth}
+                                        shouldShowCheckbox={!!canSelectMultiple}
+                                        onCheckboxPress={() => onCheckboxPress?.(transaction as unknown as TItem)}
+                                        columns={columns}
+                                        onButtonPress={() => {
+                                            openReportInRHP(transaction);
+                                        }}
+                                        isParentHovered={hovered}
+                                        columnWrapperStyles={[styles.ph3, styles.pv1Half]}
+                                        isReportItemChild
+                                        isInSingleTransactionReport={groupItem.transactions.length === 1}
+                                    />
+                                </View>
                             ))
                         )}
                     </AnimatedCollapsible>
-=======
-                            </View>
-                        ))
-                    )}
->>>>>>> 38e0501c
                 </View>
             )}
         </BaseListItem>
