--- conflicted
+++ resolved
@@ -56,14 +56,10 @@
     shouldSyncFocus,
     columns,
     groupBy,
-<<<<<<< HEAD
-    areAllOptionalColumnsHidden,
-    violations,
-=======
     accountID,
     isOffline,
     areAllOptionalColumnsHidden: areAllOptionalColumnsHiddenProp,
->>>>>>> a24b0c0a
+    violations,
 }: TransactionGroupListItemProps<TItem>) {
     const groupItem = item as unknown as TransactionGroupListItemType;
     const theme = useTheme();
@@ -282,44 +278,6 @@
                 wrapperStyle={[styles.mb2, styles.mh5, animatedHighlightStyle, styles.userSelectNone]}
             >
                 <View style={styles.flex1}>
-<<<<<<< HEAD
-                    {getHeader}
-                    {shouldDisplayEmptyView ? (
-                        <View style={[styles.alignItemsCenter, styles.justifyContentCenter, styles.mnh13]}>
-                            <Text
-                                style={[styles.textLabelSupporting]}
-                                numberOfLines={1}
-                            >
-                                {translate('search.moneyRequestReport.emptyStateTitle')}
-                            </Text>
-                        </View>
-                    ) : (
-                        groupItem.transactions.map((transaction) => (
-                            <TransactionItemRow
-                                key={transaction.transactionID}
-                                report={transaction.report}
-                                transactionItem={transaction}
-                                violations={violations?.[`${ONYXKEYS.COLLECTION.TRANSACTION_VIOLATIONS}${transaction.transactionID}`]}
-                                isSelected={!!transaction.isSelected}
-                                dateColumnSize={dateColumnSize}
-                                amountColumnSize={amountColumnSize}
-                                taxAmountColumnSize={taxAmountColumnSize}
-                                shouldShowTooltip={showTooltip}
-                                shouldUseNarrowLayout={!isLargeScreenWidth}
-                                shouldShowCheckbox={!!canSelectMultiple}
-                                onCheckboxPress={() => onCheckboxPress?.(transaction as unknown as TItem)}
-                                columns={columns}
-                                onButtonPress={() => {
-                                    openReportInRHP(transaction);
-                                }}
-                                style={[styles.noBorderRadius, shouldUseNarrowLayout ? [styles.p3, styles.pt2] : [styles.ph3, styles.pv1Half]]}
-                                isReportItemChild
-                                isInSingleTransactionReport={groupItem.transactions.length === 1}
-                                areAllOptionalColumnsHidden={areAllOptionalColumnsHidden}
-                            />
-                        ))
-                    )}
-=======
                     <AnimatedCollapsible
                         isExpanded={isExpanded}
                         header={getHeader}
@@ -364,6 +322,7 @@
                                         key={transaction.transactionID}
                                         report={transaction.report}
                                         transactionItem={transaction}
+                                        violations={violations?.[`${ONYXKEYS.COLLECTION.TRANSACTION_VIOLATIONS}${transaction.transactionID}`]}
                                         isSelected={!!transaction.isSelected}
                                         dateColumnSize={dateColumnSize}
                                         amountColumnSize={amountColumnSize}
@@ -418,7 +377,6 @@
                             </>
                         )}
                     </AnimatedCollapsible>
->>>>>>> a24b0c0a
                 </View>
             </PressableWithFeedback>
         </OfflineWithFeedback>
