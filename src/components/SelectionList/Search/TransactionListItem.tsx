--- conflicted
+++ resolved
@@ -85,49 +85,6 @@
     useSyncFocus(pressableRef, !!isFocused, shouldSyncFocus);
 
     return (
-<<<<<<< HEAD
-        <BaseListItem
-            item={item}
-            pressableStyle={listItemPressableStyle}
-            wrapperStyle={listItemWrapperStyle}
-            containerStyle={[styles.mb2]}
-            isFocused={isFocused}
-            isDisabled={isDisabled}
-            showTooltip={showTooltip}
-            canSelectMultiple={canSelectMultiple}
-            onSelectRow={onSelectRow}
-            pendingAction={item.pendingAction}
-            keyForList={item.keyForList}
-            onFocus={onFocus}
-            onLongPressRow={onLongPressRow}
-            shouldSyncFocus={shouldSyncFocus}
-            hoverStyle={item.isSelected && styles.activeComponentBG}
-            pressableWrapperStyle={[styles.mh5, animatedHighlightStyle]}
-        >
-            {(hovered) => (
-                <>
-                    {!isLargeScreenWidth && (
-                        <UserInfoAndActionButtonRow
-                            item={transactionItem}
-                            handleActionButtonPress={handleActionButtonPress}
-                            shouldShowUserInfo={!!transactionItem?.from}
-                        />
-                    )}
-                    <TransactionItemRow
-                        transactionItem={transactionItem}
-                        shouldShowTooltip={showTooltip}
-                        onButtonPress={handleActionButtonPress}
-                        onCheckboxPress={handleCheckboxPress}
-                        shouldUseNarrowLayout={!isLargeScreenWidth}
-                        columns={columns as Array<ValueOf<typeof CONST.REPORT.TRANSACTION_LIST.COLUMNS>>}
-                        isParentHovered={hovered}
-                        isActionLoading={isLoading ?? transactionItem.isActionLoading}
-                        isSelected={!!transactionItem.isSelected}
-                        dateColumnSize={dateColumnSize}
-                        amountColumnSize={amountColumnSize}
-                        taxAmountColumnSize={taxAmountColumnSize}
-                        shouldShowCheckbox={!!canSelectMultiple}
-=======
         <OfflineWithFeedback pendingAction={item.pendingAction}>
             <PressableWithFeedback
                 onMouseEnter={bind.onMouseEnter}
@@ -155,7 +112,6 @@
                         item={transactionItem}
                         handleActionButtonPress={handleActionButtonPress}
                         shouldShowUserInfo={!!transactionItem?.from}
->>>>>>> 929701d5
                     />
                 )}
                 <TransactionItemRow
@@ -164,7 +120,7 @@
                     onButtonPress={handleActionButtonPress}
                     onCheckboxPress={handleCheckboxPress}
                     shouldUseNarrowLayout={!isLargeScreenWidth}
-                    columns={columns}
+                    columns={columns as Array<ValueOf<typeof CONST.REPORT.TRANSACTION_LIST.COLUMNS>>}
                     isParentHovered={hovered}
                     isActionLoading={isLoading ?? transactionItem.isActionLoading}
                     isSelected={!!transactionItem.isSelected}
