import React from 'react';
import {View} from 'react-native';
import useLocalize from '@hooks/useLocalize';
import useStyleUtils from '@hooks/useStyleUtils';
import useThemeStyles from '@hooks/useThemeStyles';
import useWindowDimensions from '@hooks/useWindowDimensions';
import * as SearchUtils from '@libs/SearchUtils';
import CONST from '@src/CONST';
import type * as OnyxTypes from '@src/types/onyx';
import SearchTableHeaderColumn from './SearchTableHeaderColumn';

type SearchTableHeaderProps = {
    data: OnyxTypes.SearchResults['data'];
};

function SearchTableHeader({data}: SearchTableHeaderProps) {
    const styles = useThemeStyles();
    const StyleUtils = useStyleUtils();
    const {isSmallScreenWidth, isMediumScreenWidth} = useWindowDimensions();
    const {translate} = useLocalize();
    const displayNarrowVersion = isMediumScreenWidth || isSmallScreenWidth;

    const shouldShowCategoryColumn = SearchUtils.getShouldShowColumn(data, CONST.SEARCH_TABLE_COLUMNS.CATEGORY);
    const shouldShowTagColumn = SearchUtils.getShouldShowColumn(data, CONST.SEARCH_TABLE_COLUMNS.TAG);
    const shouldShowTaxColumn = SearchUtils.getShouldShowColumn(data, CONST.SEARCH_TABLE_COLUMNS.TAX_AMOUNT);
    const shouldShowMerchant = SearchUtils.getShouldShowMerchant(data);

    if (displayNarrowVersion) {
        return;
    }

    return (
        <View style={[styles.ph5, styles.pb3]}>
            <View style={[styles.flex1, styles.flexRow, styles.gap3, styles.ph4]}>
<<<<<<< HEAD
                <View style={[StyleUtils.getSearchTableColumnStyles(CONST.SEARCH_TABLE_COLUMNS.RECEIPT)]}>
                    <Text style={[styles.textMicroSupporting]}>{translate('common.receipt')}</Text>
                </View>
                <View style={[StyleUtils.getSearchTableColumnStyles(CONST.SEARCH_TABLE_COLUMNS.DATE)]}>
                    <Text style={[styles.textMicroSupporting]}>{translate('common.date')}</Text>
                </View>
                <View style={[StyleUtils.getSearchTableColumnStyles(CONST.SEARCH_TABLE_COLUMNS.MERCHANT)]}>
                    <Text style={[styles.textMicroSupporting]}>{translate(shouldShowMerchant ? 'common.merchant' : 'common.description')}</Text>
                </View>
                <View style={[StyleUtils.getSearchTableColumnStyles(CONST.SEARCH_TABLE_COLUMNS.FROM)]}>
                    <Text style={[styles.textMicroSupporting]}>{translate('common.from')}</Text>
                </View>
                <View style={[StyleUtils.getSearchTableColumnStyles(CONST.SEARCH_TABLE_COLUMNS.TO)]}>
                    <Text style={[styles.textMicroSupporting]}>{translate('common.to')}</Text>
                </View>
                <View style={[StyleUtils.getSearchTableColumnStyles(CONST.SEARCH_TABLE_COLUMNS.TOTAL)]}>
                    <Text style={[styles.textMicroSupporting]}>{translate('common.total')}</Text>
                </View>
                <View style={[StyleUtils.getSearchTableColumnStyles(CONST.SEARCH_TABLE_COLUMNS.TYPE)]}>
                    <Text style={[styles.textMicroSupporting]}>{translate('common.type')}</Text>
                </View>
                <View style={[StyleUtils.getSearchTableColumnStyles(CONST.SEARCH_TABLE_COLUMNS.ACTION)]}>
                    <Text style={[styles.textMicroSupporting, styles.textAlignCenter]}>{translate('common.action')}</Text>
                </View>
=======
                <SearchTableHeaderColumn
                    containerStyle={[StyleUtils.getSearchTableColumnStyles(CONST.SEARCH_TABLE_COLUMNS.DATE)]}
                    text={translate('common.date')}
                />
                <SearchTableHeaderColumn
                    containerStyle={[StyleUtils.getSearchTableColumnStyles(CONST.SEARCH_TABLE_COLUMNS.MERCHANT)]}
                    text={translate(shouldShowMerchant ? 'common.merchant' : 'common.description')}
                />
                <SearchTableHeaderColumn
                    containerStyle={[StyleUtils.getSearchTableColumnStyles(CONST.SEARCH_TABLE_COLUMNS.FROM)]}
                    text={translate('common.from')}
                />
                <SearchTableHeaderColumn
                    containerStyle={[StyleUtils.getSearchTableColumnStyles(CONST.SEARCH_TABLE_COLUMNS.TO)]}
                    text={translate('common.to')}
                />
                <SearchTableHeaderColumn
                    shouldShow={shouldShowCategoryColumn}
                    containerStyle={[StyleUtils.getSearchTableColumnStyles(CONST.SEARCH_TABLE_COLUMNS.CATEGORY)]}
                    text={translate('common.category')}
                />
                <SearchTableHeaderColumn
                    shouldShow={shouldShowTagColumn}
                    containerStyle={[StyleUtils.getSearchTableColumnStyles(CONST.SEARCH_TABLE_COLUMNS.TAG)]}
                    text={translate('common.tag')}
                />
                <SearchTableHeaderColumn
                    shouldShow={shouldShowTaxColumn}
                    containerStyle={[StyleUtils.getSearchTableColumnStyles(CONST.SEARCH_TABLE_COLUMNS.TAX_AMOUNT)]}
                    text={translate('common.tax')}
                />
                <SearchTableHeaderColumn
                    containerStyle={[StyleUtils.getSearchTableColumnStyles(CONST.SEARCH_TABLE_COLUMNS.TOTAL)]}
                    text={translate('common.total')}
                />
                <SearchTableHeaderColumn
                    containerStyle={[StyleUtils.getSearchTableColumnStyles(CONST.SEARCH_TABLE_COLUMNS.TYPE)]}
                    text={translate('common.type')}
                />
                <SearchTableHeaderColumn
                    containerStyle={[StyleUtils.getSearchTableColumnStyles(CONST.SEARCH_TABLE_COLUMNS.ACTION)]}
                    text={translate('common.action')}
                    textStyle={styles.textAlignCenter}
                />
>>>>>>> 3e99a09d
            </View>
        </View>
    );
}

SearchTableHeader.displayName = 'SearchTableHeader';

export default SearchTableHeader;<|MERGE_RESOLUTION|>--- conflicted
+++ resolved
@@ -32,32 +32,10 @@
     return (
         <View style={[styles.ph5, styles.pb3]}>
             <View style={[styles.flex1, styles.flexRow, styles.gap3, styles.ph4]}>
-<<<<<<< HEAD
-                <View style={[StyleUtils.getSearchTableColumnStyles(CONST.SEARCH_TABLE_COLUMNS.RECEIPT)]}>
-                    <Text style={[styles.textMicroSupporting]}>{translate('common.receipt')}</Text>
-                </View>
-                <View style={[StyleUtils.getSearchTableColumnStyles(CONST.SEARCH_TABLE_COLUMNS.DATE)]}>
-                    <Text style={[styles.textMicroSupporting]}>{translate('common.date')}</Text>
-                </View>
-                <View style={[StyleUtils.getSearchTableColumnStyles(CONST.SEARCH_TABLE_COLUMNS.MERCHANT)]}>
-                    <Text style={[styles.textMicroSupporting]}>{translate(shouldShowMerchant ? 'common.merchant' : 'common.description')}</Text>
-                </View>
-                <View style={[StyleUtils.getSearchTableColumnStyles(CONST.SEARCH_TABLE_COLUMNS.FROM)]}>
-                    <Text style={[styles.textMicroSupporting]}>{translate('common.from')}</Text>
-                </View>
-                <View style={[StyleUtils.getSearchTableColumnStyles(CONST.SEARCH_TABLE_COLUMNS.TO)]}>
-                    <Text style={[styles.textMicroSupporting]}>{translate('common.to')}</Text>
-                </View>
-                <View style={[StyleUtils.getSearchTableColumnStyles(CONST.SEARCH_TABLE_COLUMNS.TOTAL)]}>
-                    <Text style={[styles.textMicroSupporting]}>{translate('common.total')}</Text>
-                </View>
-                <View style={[StyleUtils.getSearchTableColumnStyles(CONST.SEARCH_TABLE_COLUMNS.TYPE)]}>
-                    <Text style={[styles.textMicroSupporting]}>{translate('common.type')}</Text>
-                </View>
-                <View style={[StyleUtils.getSearchTableColumnStyles(CONST.SEARCH_TABLE_COLUMNS.ACTION)]}>
-                    <Text style={[styles.textMicroSupporting, styles.textAlignCenter]}>{translate('common.action')}</Text>
-                </View>
-=======
+                <SearchTableHeaderColumn
+                    containerStyle={[StyleUtils.getSearchTableColumnStyles(CONST.SEARCH_TABLE_COLUMNS.RECEIPT)]}
+                    text={translate('common.receipt')}
+                />
                 <SearchTableHeaderColumn
                     containerStyle={[StyleUtils.getSearchTableColumnStyles(CONST.SEARCH_TABLE_COLUMNS.DATE)]}
                     text={translate('common.date')}
@@ -102,7 +80,6 @@
                     text={translate('common.action')}
                     textStyle={styles.textAlignCenter}
                 />
->>>>>>> 3e99a09d
             </View>
         </View>
     );
