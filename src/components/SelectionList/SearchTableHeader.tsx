import React from 'react';
import {View} from 'react-native';
import useLocalize from '@hooks/useLocalize';
import useStyleUtils from '@hooks/useStyleUtils';
import useThemeStyles from '@hooks/useThemeStyles';
import useWindowDimensions from '@hooks/useWindowDimensions';
import * as SearchUtils from '@libs/SearchUtils';
import type {SearchColumnType, SortOrder} from '@libs/SearchUtils';
import CONST from '@src/CONST';
import type {TranslationPaths} from '@src/languages/types';
import type * as OnyxTypes from '@src/types/onyx';
import SortableHeaderText from './SortableHeaderText';

type SearchColumnConfig = {
    columnName: SearchColumnType;
    translationKey: TranslationPaths;
    isSortable?: boolean;
    shouldShow: (data: OnyxTypes.SearchResults['data']) => boolean;
};

const SearchColumns: SearchColumnConfig[] = [
    {
        columnName: CONST.SEARCH_TABLE_COLUMNS.DATE,
        translationKey: 'common.date',
        shouldShow: () => true,
    },
    {
        columnName: CONST.SEARCH_TABLE_COLUMNS.MERCHANT,
        translationKey: 'common.merchant',
        shouldShow: (data: OnyxTypes.SearchResults['data']) => SearchUtils.getShouldShowMerchant(data),
    },
    {
        columnName: CONST.SEARCH_TABLE_COLUMNS.DESCRIPTION,
        translationKey: 'common.description',
        shouldShow: (data: OnyxTypes.SearchResults['data']) => !SearchUtils.getShouldShowMerchant(data),
    },
    {
        columnName: CONST.SEARCH_TABLE_COLUMNS.FROM,
        translationKey: 'common.from',
        shouldShow: () => true,
    },
    {
        columnName: CONST.SEARCH_TABLE_COLUMNS.TO,
        translationKey: 'common.to',
        shouldShow: () => true,
    },
    {
        columnName: CONST.SEARCH_TABLE_COLUMNS.CATEGORY,
        translationKey: 'common.category',
        shouldShow: (data: OnyxTypes.SearchResults['data']) => SearchUtils.getShouldShowColumn(data, CONST.SEARCH_TABLE_COLUMNS.CATEGORY),
    },
    {
        columnName: CONST.SEARCH_TABLE_COLUMNS.TAG,
        translationKey: 'common.tag',
        shouldShow: (data: OnyxTypes.SearchResults['data']) => SearchUtils.getShouldShowColumn(data, CONST.SEARCH_TABLE_COLUMNS.TAG),
    },
    {
        columnName: CONST.SEARCH_TABLE_COLUMNS.TAX_AMOUNT,
        translationKey: 'common.tax',
        shouldShow: (data: OnyxTypes.SearchResults['data']) => SearchUtils.getShouldShowColumn(data, CONST.SEARCH_TABLE_COLUMNS.TAX_AMOUNT),
    },
    {
        columnName: CONST.SEARCH_TABLE_COLUMNS.TOTAL,
        translationKey: 'common.total',
        shouldShow: () => true,
    },
    {
        columnName: CONST.SEARCH_TABLE_COLUMNS.TYPE,
        translationKey: 'common.type',
        shouldShow: () => true,
    },
    {
        columnName: CONST.SEARCH_TABLE_COLUMNS.ACTION,
        translationKey: 'common.action',
        shouldShow: () => true,
    },
];

type SearchTableHeaderProps = {
    data: OnyxTypes.SearchResults['data'];
    sortBy?: SearchColumnType;
    sortOrder?: SortOrder;
    onSortPress: (column: SearchColumnType, order: SortOrder) => void;
};

function SearchTableHeader({data, sortBy, sortOrder, onSortPress}: SearchTableHeaderProps) {
    const styles = useThemeStyles();
    const StyleUtils = useStyleUtils();
    const {isSmallScreenWidth, isMediumScreenWidth} = useWindowDimensions();
    const {translate} = useLocalize();
    const displayNarrowVersion = isMediumScreenWidth || isSmallScreenWidth;

    if (displayNarrowVersion) {
        return;
    }

    return (
        <View style={[styles.ph5, styles.pb3]}>
            <View style={[styles.flex1, styles.flexRow, styles.gap3, styles.ph4]}>
<<<<<<< HEAD
                {SearchColumns.map(({columnName, translationKey, shouldShow, isSortable}) => {
                    const isActive = sortBy === columnName;

                    return (
                        <SortableHeaderText
                            key={translationKey}
                            text={translate(translationKey)}
                            sortOrder={sortOrder ?? CONST.SORT_ORDER.ASC}
                            isActive={isActive}
                            containerStyle={[StyleUtils.getSearchTableColumnStyles(columnName)]}
                            shouldShow={shouldShow(data)}
                            isSortable={isSortable}
                            onPress={(order: SortOrder) => onSortPress(columnName, order)}
                        />
                    );
                })}
=======
                <SearchTableHeaderColumn
                    containerStyle={[StyleUtils.getSearchTableColumnStyles(CONST.SEARCH_TABLE_COLUMNS.RECEIPT)]}
                    textStyle={StyleUtils.getTextOverflowStyle('clip')}
                    text={translate('common.receipt')}
                />
                <SearchTableHeaderColumn
                    containerStyle={[StyleUtils.getSearchTableColumnStyles(CONST.SEARCH_TABLE_COLUMNS.DATE)]}
                    text={translate('common.date')}
                />
                <SearchTableHeaderColumn
                    containerStyle={[StyleUtils.getSearchTableColumnStyles(CONST.SEARCH_TABLE_COLUMNS.MERCHANT)]}
                    text={translate(shouldShowMerchant ? 'common.merchant' : 'common.description')}
                />
                <SearchTableHeaderColumn
                    containerStyle={[StyleUtils.getSearchTableColumnStyles(CONST.SEARCH_TABLE_COLUMNS.FROM)]}
                    text={translate('common.from')}
                />
                <SearchTableHeaderColumn
                    containerStyle={[StyleUtils.getSearchTableColumnStyles(CONST.SEARCH_TABLE_COLUMNS.TO)]}
                    text={translate('common.to')}
                />
                <SearchTableHeaderColumn
                    shouldShow={shouldShowCategoryColumn}
                    containerStyle={[StyleUtils.getSearchTableColumnStyles(CONST.SEARCH_TABLE_COLUMNS.CATEGORY)]}
                    text={translate('common.category')}
                />
                <SearchTableHeaderColumn
                    shouldShow={shouldShowTagColumn}
                    containerStyle={[StyleUtils.getSearchTableColumnStyles(CONST.SEARCH_TABLE_COLUMNS.TAG)]}
                    text={translate('common.tag')}
                />
                <SearchTableHeaderColumn
                    shouldShow={shouldShowTaxColumn}
                    containerStyle={[StyleUtils.getSearchTableColumnStyles(CONST.SEARCH_TABLE_COLUMNS.TAX_AMOUNT)]}
                    text={translate('common.tax')}
                />
                <SearchTableHeaderColumn
                    containerStyle={[StyleUtils.getSearchTableColumnStyles(CONST.SEARCH_TABLE_COLUMNS.TOTAL)]}
                    text={translate('common.total')}
                />
                <SearchTableHeaderColumn
                    containerStyle={[StyleUtils.getSearchTableColumnStyles(CONST.SEARCH_TABLE_COLUMNS.TYPE)]}
                    text={translate('common.type')}
                />
                <SearchTableHeaderColumn
                    containerStyle={[StyleUtils.getSearchTableColumnStyles(CONST.SEARCH_TABLE_COLUMNS.ACTION)]}
                    text={translate('common.action')}
                    textStyle={styles.textAlignCenter}
                />
>>>>>>> ff7ba40d
            </View>
        </View>
    );
}

SearchTableHeader.displayName = 'SearchTableHeader';

export default SearchTableHeader;<|MERGE_RESOLUTION|>--- conflicted
+++ resolved
@@ -94,10 +94,17 @@
         return;
     }
 
+    // Todo add textStyle
+    // <SearchTableHeaderColumn
+    //     containerStyle={[StyleUtils.getSearchTableColumnStyles(CONST.SEARCH_TABLE_COLUMNS.RECEIPT)]}
+    //     textStyle={StyleUtils.getTextOverflowStyle('clip')}
+    //     text={translate('common.receipt')}
+    // />
+
     return (
         <View style={[styles.ph5, styles.pb3]}>
             <View style={[styles.flex1, styles.flexRow, styles.gap3, styles.ph4]}>
-<<<<<<< HEAD
+
                 {SearchColumns.map(({columnName, translationKey, shouldShow, isSortable}) => {
                     const isActive = sortBy === columnName;
 
@@ -114,57 +121,6 @@
                         />
                     );
                 })}
-=======
-                <SearchTableHeaderColumn
-                    containerStyle={[StyleUtils.getSearchTableColumnStyles(CONST.SEARCH_TABLE_COLUMNS.RECEIPT)]}
-                    textStyle={StyleUtils.getTextOverflowStyle('clip')}
-                    text={translate('common.receipt')}
-                />
-                <SearchTableHeaderColumn
-                    containerStyle={[StyleUtils.getSearchTableColumnStyles(CONST.SEARCH_TABLE_COLUMNS.DATE)]}
-                    text={translate('common.date')}
-                />
-                <SearchTableHeaderColumn
-                    containerStyle={[StyleUtils.getSearchTableColumnStyles(CONST.SEARCH_TABLE_COLUMNS.MERCHANT)]}
-                    text={translate(shouldShowMerchant ? 'common.merchant' : 'common.description')}
-                />
-                <SearchTableHeaderColumn
-                    containerStyle={[StyleUtils.getSearchTableColumnStyles(CONST.SEARCH_TABLE_COLUMNS.FROM)]}
-                    text={translate('common.from')}
-                />
-                <SearchTableHeaderColumn
-                    containerStyle={[StyleUtils.getSearchTableColumnStyles(CONST.SEARCH_TABLE_COLUMNS.TO)]}
-                    text={translate('common.to')}
-                />
-                <SearchTableHeaderColumn
-                    shouldShow={shouldShowCategoryColumn}
-                    containerStyle={[StyleUtils.getSearchTableColumnStyles(CONST.SEARCH_TABLE_COLUMNS.CATEGORY)]}
-                    text={translate('common.category')}
-                />
-                <SearchTableHeaderColumn
-                    shouldShow={shouldShowTagColumn}
-                    containerStyle={[StyleUtils.getSearchTableColumnStyles(CONST.SEARCH_TABLE_COLUMNS.TAG)]}
-                    text={translate('common.tag')}
-                />
-                <SearchTableHeaderColumn
-                    shouldShow={shouldShowTaxColumn}
-                    containerStyle={[StyleUtils.getSearchTableColumnStyles(CONST.SEARCH_TABLE_COLUMNS.TAX_AMOUNT)]}
-                    text={translate('common.tax')}
-                />
-                <SearchTableHeaderColumn
-                    containerStyle={[StyleUtils.getSearchTableColumnStyles(CONST.SEARCH_TABLE_COLUMNS.TOTAL)]}
-                    text={translate('common.total')}
-                />
-                <SearchTableHeaderColumn
-                    containerStyle={[StyleUtils.getSearchTableColumnStyles(CONST.SEARCH_TABLE_COLUMNS.TYPE)]}
-                    text={translate('common.type')}
-                />
-                <SearchTableHeaderColumn
-                    containerStyle={[StyleUtils.getSearchTableColumnStyles(CONST.SEARCH_TABLE_COLUMNS.ACTION)]}
-                    text={translate('common.action')}
-                    textStyle={styles.textAlignCenter}
-                />
->>>>>>> ff7ba40d
             </View>
         </View>
     );
