import {Str} from 'expensify-common';
import React, {useCallback} from 'react';
import {View} from 'react-native';
import Icon from '@components/Icon';
import * as Expensicons from '@components/Icon/Expensicons';
import PressableWithFeedback from '@components/Pressable/PressableWithFeedback';
import ReportActionAvatars from '@components/ReportActionAvatars';
import Text from '@components/Text';
import TextWithTooltip from '@components/TextWithTooltip';
import useLocalize from '@hooks/useLocalize';
import useOnyx from '@hooks/useOnyx';
import useStyleUtils from '@hooks/useStyleUtils';
import useTheme from '@hooks/useTheme';
import useThemeStyles from '@hooks/useThemeStyles';
import getButtonState from '@libs/getButtonState';
import CONST from '@src/CONST';
import ONYXKEYS from '@src/ONYXKEYS';
import BaseListItem from './BaseListItem';
import type {ListItem, UserListItemProps} from './types';

function UserListItem<TItem extends ListItem>({
    item,
    isFocused,
    showTooltip,
    isDisabled,
    canSelectMultiple,
    onSelectRow,
    onCheckboxPress,
    onDismissError,
    shouldPreventEnterKeySubmit,
    rightHandSideComponent,
    onFocus,
    shouldSyncFocus,
    wrapperStyle,
    pressableStyle,
    shouldUseDefaultRightHandSideCheckmark,
<<<<<<< HEAD
    shouldDisplayRBR,
    forwardedFSClass,
=======
>>>>>>> 0a2bb963
}: UserListItemProps<TItem>) {
    const styles = useThemeStyles();
    const theme = useTheme();
    const StyleUtils = useStyleUtils();
    const {translate} = useLocalize();

    const focusedBackgroundColor = styles.sidebarLinkActive.backgroundColor;
    const subscriptAvatarBorderColor = isFocused ? focusedBackgroundColor : theme.sidebar;
    const hoveredBackgroundColor = !!styles.sidebarLinkHover && 'backgroundColor' in styles.sidebarLinkHover ? styles.sidebarLinkHover.backgroundColor : theme.sidebar;

    const handleCheckboxPress = useCallback(() => {
        if (onCheckboxPress) {
            onCheckboxPress(item);
        } else {
            onSelectRow(item);
        }
    }, [item, onCheckboxPress, onSelectRow]);

    // eslint-disable-next-line @typescript-eslint/prefer-nullish-coalescing
    const [isReportInOnyx] = useOnyx(`${ONYXKEYS.COLLECTION.REPORT}${item.reportID}`, {
        canBeMissing: true,
        selector: (report) => !!report,
    });

    const reportExists = isReportInOnyx && !!item.reportID;
    // eslint-disable-next-line @typescript-eslint/prefer-nullish-coalescing
    const itemAccountID = Number(item.accountID || item.icons?.at(1)?.id) || 0;

    const isThereOnlyWorkspaceIcon = item.icons?.length === 1 && item.icons?.at(0)?.type === CONST.ICON_TYPE_WORKSPACE;
    const shouldUseIconPolicyID = !item.reportID && !item.accountID && !item.policyID;
    const policyID = isThereOnlyWorkspaceIcon && shouldUseIconPolicyID ? String(item.icons?.at(0)?.id) : item.policyID;

    return (
        <BaseListItem
            item={item}
            wrapperStyle={[styles.flex1, styles.justifyContentBetween, styles.sidebarLinkInner, styles.userSelectNone, styles.peopleRow, wrapperStyle]}
            isFocused={isFocused}
            isDisabled={isDisabled}
            showTooltip={showTooltip}
            canSelectMultiple={canSelectMultiple}
            onSelectRow={onSelectRow}
            onDismissError={onDismissError}
            shouldPreventEnterKeySubmit={shouldPreventEnterKeySubmit}
            rightHandSideComponent={rightHandSideComponent}
            errors={item.errors}
            pendingAction={item.pendingAction}
            pressableStyle={pressableStyle}
            FooterComponent={
                item.invitedSecondaryLogin ? (
                    <Text style={[styles.ml9, styles.ph5, styles.pb3, styles.textLabelSupporting]}>
                        {translate('workspace.people.invitedBySecondaryLogin', {secondaryLogin: item.invitedSecondaryLogin})}
                    </Text>
                ) : undefined
            }
            keyForList={item.keyForList}
            onFocus={onFocus}
            shouldSyncFocus={shouldSyncFocus}
        >
            {(hovered?: boolean) => (
                <>
                    {!shouldUseDefaultRightHandSideCheckmark && !!canSelectMultiple && (
                        <PressableWithFeedback
                            accessibilityLabel={item.text ?? ''}
                            role={CONST.ROLE.BUTTON}
                            // eslint-disable-next-line @typescript-eslint/prefer-nullish-coalescing
                            disabled={isDisabled || item.isDisabledCheckbox}
                            onPress={handleCheckboxPress}
                            style={[styles.cursorUnset, StyleUtils.getCheckboxPressableStyle(), item.isDisabledCheckbox && styles.cursorDisabled, styles.mr3]}
                        >
                            <View style={[StyleUtils.getCheckboxContainerStyle(20), StyleUtils.getMultiselectListStyles(!!item.isSelected, !!item.isDisabled)]}>
                                {!!item.isSelected && (
                                    <Icon
                                        src={Expensicons.Checkmark}
                                        fill={theme.textLight}
                                        height={14}
                                        width={14}
                                    />
                                )}
                            </View>
                        </PressableWithFeedback>
                    )}
                    {(!!reportExists || !!itemAccountID || !!policyID) && (
                        <ReportActionAvatars
                            subscriptAvatarBorderColor={hovered && !isFocused ? hoveredBackgroundColor : subscriptAvatarBorderColor}
                            shouldShowTooltip={showTooltip}
                            secondaryAvatarContainerStyle={[
                                StyleUtils.getBackgroundAndBorderStyle(theme.sidebar),
                                isFocused ? StyleUtils.getBackgroundAndBorderStyle(focusedBackgroundColor) : undefined,
                                hovered && !isFocused ? StyleUtils.getBackgroundAndBorderStyle(hoveredBackgroundColor) : undefined,
                            ]}
                            reportID={reportExists ? item.reportID : undefined}
                            /* eslint-disable-next-line @typescript-eslint/prefer-nullish-coalescing */
                            accountIDs={!reportExists && !!itemAccountID ? [itemAccountID] : []}
                            policyID={!reportExists && !!policyID ? policyID : undefined}
                            singleAvatarContainerStyle={[styles.actionAvatar, styles.mr3]}
                            fallbackDisplayName={item.text ?? item.alternateText ?? undefined}
                        />
                    )}
                    <View style={[styles.flex1, styles.flexColumn, styles.justifyContentCenter, styles.alignItemsStretch, styles.optionRow]}>
                        <TextWithTooltip
                            shouldShowTooltip={showTooltip}
                            text={Str.removeSMSDomain(item.text ?? '')}
                            style={[
                                styles.optionDisplayName,
                                isFocused ? styles.sidebarLinkActiveText : styles.sidebarLinkText,
                                item.isBold !== false && styles.sidebarLinkTextBold,
                                styles.pre,
                                item.alternateText ? styles.mb1 : null,
                            ]}
                        />
                        {!!item.alternateText && (
                            <TextWithTooltip
                                shouldShowTooltip={showTooltip}
                                text={Str.removeSMSDomain(item.alternateText ?? '')}
                                style={[styles.textLabelSupporting, styles.lh16, styles.pre]}
                                forwardedFSClass={forwardedFSClass}
                            />
                        )}
                    </View>
                    {!!item.rightElement && item.rightElement}
                    {!!item.shouldShowRightIcon && (
                        <View style={[styles.popoverMenuIcon, styles.pointerEventsAuto, isDisabled && styles.cursorDisabled]}>
                            <Icon
                                src={Expensicons.ArrowRight}
                                fill={StyleUtils.getIconFillColor(getButtonState(hovered, false, false, !!isDisabled, item.isInteractive !== false))}
                            />
                        </View>
                    )}
                    {!!shouldUseDefaultRightHandSideCheckmark && !!canSelectMultiple && (
                        <PressableWithFeedback
                            accessibilityLabel={item.text ?? ''}
                            role={CONST.ROLE.BUTTON}
                            // eslint-disable-next-line @typescript-eslint/prefer-nullish-coalescing
                            disabled={isDisabled || item.isDisabledCheckbox}
                            onPress={handleCheckboxPress}
                            style={[styles.cursorUnset, StyleUtils.getCheckboxPressableStyle(), item.isDisabledCheckbox && styles.cursorDisabled, styles.ml3]}
                        >
                            <View style={[StyleUtils.getCheckboxContainerStyle(20), StyleUtils.getMultiselectListStyles(!!item.isSelected, !!item.isDisabled)]}>
                                {!!item.isSelected && (
                                    <Icon
                                        src={Expensicons.Checkmark}
                                        fill={theme.textLight}
                                        height={14}
                                        width={14}
                                    />
                                )}
                            </View>
                        </PressableWithFeedback>
                    )}
                </>
            )}
        </BaseListItem>
    );
}

UserListItem.displayName = 'UserListItem';

export default UserListItem;<|MERGE_RESOLUTION|>--- conflicted
+++ resolved
@@ -34,11 +34,7 @@
     wrapperStyle,
     pressableStyle,
     shouldUseDefaultRightHandSideCheckmark,
-<<<<<<< HEAD
-    shouldDisplayRBR,
     forwardedFSClass,
-=======
->>>>>>> 0a2bb963
 }: UserListItemProps<TItem>) {
     const styles = useThemeStyles();
     const theme = useTheme();
