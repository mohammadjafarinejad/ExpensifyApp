import {Str} from 'expensify-common';
import React, {useCallback} from 'react';
import {View} from 'react-native';
import Icon from '@components/Icon';
import * as Expensicons from '@components/Icon/Expensicons';
import PressableWithFeedback from '@components/Pressable/PressableWithFeedback';
import ReportActionAvatars from '@components/ReportActionAvatars';
import Text from '@components/Text';
import TextWithTooltip from '@components/TextWithTooltip';
import useLocalize from '@hooks/useLocalize';
import useOnyx from '@hooks/useOnyx';
import useStyleUtils from '@hooks/useStyleUtils';
import useTheme from '@hooks/useTheme';
import useThemeStyles from '@hooks/useThemeStyles';
import getButtonState from '@libs/getButtonState';
import CONST from '@src/CONST';
import ONYXKEYS from '@src/ONYXKEYS';
import BaseListItem from './BaseListItem';
import type {ListItem, UserListItemProps} from './types';

function UserListItem<TItem extends ListItem>({
    item,
    isFocused,
    showTooltip,
    isDisabled,
    canSelectMultiple,
    onSelectRow,
    onCheckboxPress,
    onDismissError,
    shouldPreventEnterKeySubmit,
    rightHandSideComponent,
    onFocus,
    shouldSyncFocus,
    wrapperStyle,
    pressableStyle,
    shouldUseDefaultRightHandSideCheckmark,
}: UserListItemProps<TItem>) {
    const styles = useThemeStyles();
    const theme = useTheme();
    const StyleUtils = useStyleUtils();
    const {translate} = useLocalize();

    const focusedBackgroundColor = styles.sidebarLinkActive.backgroundColor;
    const subscriptAvatarBorderColor = isFocused ? focusedBackgroundColor : theme.sidebar;
    const hoveredBackgroundColor = !!styles.sidebarLinkHover && 'backgroundColor' in styles.sidebarLinkHover ? styles.sidebarLinkHover.backgroundColor : theme.sidebar;

    const handleCheckboxPress = useCallback(() => {
        if (onCheckboxPress) {
            onCheckboxPress(item);
        } else {
            onSelectRow(item);
        }
    }, [item, onCheckboxPress, onSelectRow]);

<<<<<<< HEAD
    const isThereOnlyWorkspaceIcon = item.icons?.length === 1 && item.icons?.at(0)?.type === CONST.ICON_TYPE_WORKSPACE;
    const shouldUseIconPolicyID = !item.reportID && !item.accountID && !item.policyID;
    const policyID = isThereOnlyWorkspaceIcon && shouldUseIconPolicyID ? String(item.icons?.at(0)?.id) : item.policyID;
=======
    // eslint-disable-next-line @typescript-eslint/prefer-nullish-coalescing
    const [isReportInOnyx] = useOnyx(`${ONYXKEYS.COLLECTION.REPORT}${item.reportID}`, {
        canBeMissing: true,
        selector: (report) => !!report,
    });

    const reportExists = isReportInOnyx && !!item.reportID;
    // eslint-disable-next-line @typescript-eslint/prefer-nullish-coalescing
    const itemAccountID = Number(item.accountID || item.icons?.at(1)?.id) || 0;
>>>>>>> 0b45413c

    return (
        <BaseListItem
            item={item}
            wrapperStyle={[styles.flex1, styles.justifyContentBetween, styles.sidebarLinkInner, styles.userSelectNone, styles.peopleRow, wrapperStyle]}
            isFocused={isFocused}
            isDisabled={isDisabled}
            showTooltip={showTooltip}
            canSelectMultiple={canSelectMultiple}
            onSelectRow={onSelectRow}
            onDismissError={onDismissError}
            shouldPreventEnterKeySubmit={shouldPreventEnterKeySubmit}
            rightHandSideComponent={rightHandSideComponent}
            errors={item.errors}
            pendingAction={item.pendingAction}
            pressableStyle={pressableStyle}
            FooterComponent={
                item.invitedSecondaryLogin ? (
                    <Text style={[styles.ml9, styles.ph5, styles.pb3, styles.textLabelSupporting]}>
                        {translate('workspace.people.invitedBySecondaryLogin', {secondaryLogin: item.invitedSecondaryLogin})}
                    </Text>
                ) : undefined
            }
            keyForList={item.keyForList}
            onFocus={onFocus}
            shouldSyncFocus={shouldSyncFocus}
        >
            {(hovered?: boolean) => (
                <>
                    {!shouldUseDefaultRightHandSideCheckmark && !!canSelectMultiple && (
                        <PressableWithFeedback
                            accessibilityLabel={item.text ?? ''}
                            role={CONST.ROLE.BUTTON}
                            // eslint-disable-next-line @typescript-eslint/prefer-nullish-coalescing
                            disabled={isDisabled || item.isDisabledCheckbox}
                            onPress={handleCheckboxPress}
                            style={[styles.cursorUnset, StyleUtils.getCheckboxPressableStyle(), item.isDisabledCheckbox && styles.cursorDisabled, styles.mr3]}
                        >
                            <View style={[StyleUtils.getCheckboxContainerStyle(20), StyleUtils.getMultiselectListStyles(!!item.isSelected, !!item.isDisabled)]}>
                                {!!item.isSelected && (
                                    <Icon
                                        src={Expensicons.Checkmark}
                                        fill={theme.textLight}
                                        height={14}
                                        width={14}
                                    />
                                )}
                            </View>
                        </PressableWithFeedback>
                    )}
<<<<<<< HEAD
                    {(!!item.reportID || !!item.accountID || !!policyID) && (
=======
                    {(!!reportExists || !!itemAccountID || !!item.policyID) && (
>>>>>>> 0b45413c
                        <ReportActionAvatars
                            subscriptAvatarBorderColor={hovered && !isFocused ? hoveredBackgroundColor : subscriptAvatarBorderColor}
                            shouldShowTooltip={showTooltip}
                            secondaryAvatarContainerStyle={[
                                StyleUtils.getBackgroundAndBorderStyle(theme.sidebar),
                                isFocused ? StyleUtils.getBackgroundAndBorderStyle(focusedBackgroundColor) : undefined,
                                hovered && !isFocused ? StyleUtils.getBackgroundAndBorderStyle(hoveredBackgroundColor) : undefined,
                            ]}
<<<<<<< HEAD
                            reportID={item.reportID}
                            accountIDs={[Number(item.accountID)]}
                            policyID={!item.reportID && !item.accountID ? policyID : undefined}
=======
                            reportID={reportExists ? item.reportID : undefined}
                            /* eslint-disable-next-line @typescript-eslint/prefer-nullish-coalescing */
                            accountIDs={!reportExists && !!itemAccountID ? [itemAccountID] : []}
                            policyID={!reportExists && !itemAccountID ? item.policyID : undefined}
>>>>>>> 0b45413c
                            singleAvatarContainerStyle={[styles.actionAvatar, styles.mr3]}
                            fallbackDisplayName={item.text ?? item.alternateText ?? undefined}
                        />
                    )}
                    <View style={[styles.flex1, styles.flexColumn, styles.justifyContentCenter, styles.alignItemsStretch, styles.optionRow]}>
                        <TextWithTooltip
                            shouldShowTooltip={showTooltip}
                            text={Str.removeSMSDomain(item.text ?? '')}
                            style={[
                                styles.optionDisplayName,
                                isFocused ? styles.sidebarLinkActiveText : styles.sidebarLinkText,
                                item.isBold !== false && styles.sidebarLinkTextBold,
                                styles.pre,
                                item.alternateText ? styles.mb1 : null,
                            ]}
                        />
                        {!!item.alternateText && (
                            <TextWithTooltip
                                shouldShowTooltip={showTooltip}
                                text={Str.removeSMSDomain(item.alternateText ?? '')}
                                style={[styles.textLabelSupporting, styles.lh16, styles.pre]}
                            />
                        )}
                    </View>
                    {!!item.rightElement && item.rightElement}
                    {!!item.shouldShowRightIcon && (
                        <View style={[styles.popoverMenuIcon, styles.pointerEventsAuto, isDisabled && styles.cursorDisabled]}>
                            <Icon
                                src={Expensicons.ArrowRight}
                                fill={StyleUtils.getIconFillColor(getButtonState(hovered, false, false, !!isDisabled, item.isInteractive !== false))}
                            />
                        </View>
                    )}
                    {!!shouldUseDefaultRightHandSideCheckmark && !!canSelectMultiple && (
                        <PressableWithFeedback
                            accessibilityLabel={item.text ?? ''}
                            role={CONST.ROLE.BUTTON}
                            // eslint-disable-next-line @typescript-eslint/prefer-nullish-coalescing
                            disabled={isDisabled || item.isDisabledCheckbox}
                            onPress={handleCheckboxPress}
                            style={[styles.cursorUnset, StyleUtils.getCheckboxPressableStyle(), item.isDisabledCheckbox && styles.cursorDisabled, styles.ml3]}
                        >
                            <View style={[StyleUtils.getCheckboxContainerStyle(20), StyleUtils.getMultiselectListStyles(!!item.isSelected, !!item.isDisabled)]}>
                                {!!item.isSelected && (
                                    <Icon
                                        src={Expensicons.Checkmark}
                                        fill={theme.textLight}
                                        height={14}
                                        width={14}
                                    />
                                )}
                            </View>
                        </PressableWithFeedback>
                    )}
                </>
            )}
        </BaseListItem>
    );
}

UserListItem.displayName = 'UserListItem';

export default UserListItem;<|MERGE_RESOLUTION|>--- conflicted
+++ resolved
@@ -52,11 +52,6 @@
         }
     }, [item, onCheckboxPress, onSelectRow]);
 
-<<<<<<< HEAD
-    const isThereOnlyWorkspaceIcon = item.icons?.length === 1 && item.icons?.at(0)?.type === CONST.ICON_TYPE_WORKSPACE;
-    const shouldUseIconPolicyID = !item.reportID && !item.accountID && !item.policyID;
-    const policyID = isThereOnlyWorkspaceIcon && shouldUseIconPolicyID ? String(item.icons?.at(0)?.id) : item.policyID;
-=======
     // eslint-disable-next-line @typescript-eslint/prefer-nullish-coalescing
     const [isReportInOnyx] = useOnyx(`${ONYXKEYS.COLLECTION.REPORT}${item.reportID}`, {
         canBeMissing: true,
@@ -66,7 +61,10 @@
     const reportExists = isReportInOnyx && !!item.reportID;
     // eslint-disable-next-line @typescript-eslint/prefer-nullish-coalescing
     const itemAccountID = Number(item.accountID || item.icons?.at(1)?.id) || 0;
->>>>>>> 0b45413c
+
+    const isThereOnlyWorkspaceIcon = item.icons?.length === 1 && item.icons?.at(0)?.type === CONST.ICON_TYPE_WORKSPACE;
+    const shouldUseIconPolicyID = !item.reportID && !item.accountID && !item.policyID;
+    const policyID = isThereOnlyWorkspaceIcon && shouldUseIconPolicyID ? String(item.icons?.at(0)?.id) : item.policyID;
 
     return (
         <BaseListItem
@@ -117,11 +115,7 @@
                             </View>
                         </PressableWithFeedback>
                     )}
-<<<<<<< HEAD
-                    {(!!item.reportID || !!item.accountID || !!policyID) && (
-=======
-                    {(!!reportExists || !!itemAccountID || !!item.policyID) && (
->>>>>>> 0b45413c
+                    {(!!reportExists || !!itemAccountID || !!policyID) && (
                         <ReportActionAvatars
                             subscriptAvatarBorderColor={hovered && !isFocused ? hoveredBackgroundColor : subscriptAvatarBorderColor}
                             shouldShowTooltip={showTooltip}
@@ -130,16 +124,10 @@
                                 isFocused ? StyleUtils.getBackgroundAndBorderStyle(focusedBackgroundColor) : undefined,
                                 hovered && !isFocused ? StyleUtils.getBackgroundAndBorderStyle(hoveredBackgroundColor) : undefined,
                             ]}
-<<<<<<< HEAD
-                            reportID={item.reportID}
-                            accountIDs={[Number(item.accountID)]}
-                            policyID={!item.reportID && !item.accountID ? policyID : undefined}
-=======
                             reportID={reportExists ? item.reportID : undefined}
                             /* eslint-disable-next-line @typescript-eslint/prefer-nullish-coalescing */
                             accountIDs={!reportExists && !!itemAccountID ? [itemAccountID] : []}
-                            policyID={!reportExists && !itemAccountID ? item.policyID : undefined}
->>>>>>> 0b45413c
+                            policyID={!reportExists && !itemAccountID ? policyID : undefined}
                             singleAvatarContainerStyle={[styles.actionAvatar, styles.mr3]}
                             fallbackDisplayName={item.text ?? item.alternateText ?? undefined}
                         />
