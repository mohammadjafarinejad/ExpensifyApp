import PropTypes from 'prop-types';
import _ from 'underscore';
import CONST from '../../CONST';

const commonListItemPropTypes = {
    /** Whether this item is focused (for arrow key controls) */
    isFocused: PropTypes.bool,

    /** Whether this item is disabled */
    isDisabled: PropTypes.bool,

    /** Whether this item should show Tooltip */
    showTooltip: PropTypes.bool.isRequired,

    /** Whether to use the Checkbox (multiple selection) instead of the Checkmark (single selection) */
    canSelectMultiple: PropTypes.bool,

    /** Callback to fire when the item is pressed */
    onSelectRow: PropTypes.func.isRequired,

    /** Callback to fire when an error is dismissed */
    onDismissError: PropTypes.func,
};

const userListItemPropTypes = {
    ...commonListItemPropTypes,

    /** The section list item */
    item: PropTypes.shape({
        /** Text to display */
        text: PropTypes.string.isRequired,

        /** Alternate text to display */
        alternateText: PropTypes.string,

        /** Key used internally by React */
        keyForList: PropTypes.string.isRequired,

        /** Whether this option is selected */
        isSelected: PropTypes.bool,

        /** Whether this option is disabled for selection */
        isDisabled: PropTypes.bool,

        /** User accountID */
        accountID: PropTypes.number,

        /** User login */
        login: PropTypes.string,

        /** Element to show on the right side of the item */
        rightElement: PropTypes.element,

        /** Icons for the user (can be multiple if it's a Workspace) */
        icons: PropTypes.arrayOf(
            PropTypes.shape({
                source: PropTypes.oneOfType([PropTypes.string, PropTypes.func]).isRequired,
                name: PropTypes.string,
                type: PropTypes.string,
            }),
        ),

        /** Errors that this user may contain */
        errors: PropTypes.objectOf(PropTypes.string),

        /** The type of action that's pending  */
        pendingAction: PropTypes.oneOf(_.values(CONST.RED_BRICK_ROAD_PENDING_ACTION)),
    }).isRequired,
};

const radioListItemPropTypes = {
    ...commonListItemPropTypes,

    /** The section list item */
    item: PropTypes.shape({
        /** Text to display */
        text: PropTypes.string.isRequired,

        /** Alternate text to display */
        alternateText: PropTypes.string,

        /** Key used internally by React */
        keyForList: PropTypes.string.isRequired,

        /** Whether this option is selected */
        isSelected: PropTypes.bool,
    }).isRequired,
};

const baseListItemPropTypes = {
    ...commonListItemPropTypes,
    item: PropTypes.oneOfType([PropTypes.shape(userListItemPropTypes.item), PropTypes.shape(radioListItemPropTypes.item)]),
};

const propTypes = {
    /** Sections for the section list */
    sections: PropTypes.arrayOf(
        PropTypes.shape({
            /** Title of the section */
            title: PropTypes.string,

            /** The initial index of this section given the total number of options in each section's data array */
            indexOffset: PropTypes.number,

            /** Array of options */
            data: PropTypes.arrayOf(PropTypes.oneOfType([PropTypes.shape(userListItemPropTypes.item), PropTypes.shape(radioListItemPropTypes.item)])),

            /** Whether this section items disabled for selection */
            isDisabled: PropTypes.bool,
        }),
    ).isRequired,

    /** Whether this is a multi-select list */
    canSelectMultiple: PropTypes.bool,

    /** Callback to fire when a row is pressed */
    onSelectRow: PropTypes.func.isRequired,

    /** Callback to fire when "Select All" checkbox is pressed. Only use along with `canSelectMultiple` */
    onSelectAll: PropTypes.func,

    /** Callback to fire when an error is dismissed */
    onDismissError: PropTypes.func,

    /** Label for the text input */
    textInputLabel: PropTypes.string,

    /** Placeholder for the text input */
    textInputPlaceholder: PropTypes.string,

    /** Value for the text input */
    textInputValue: PropTypes.string,

    /** Max length for the text input */
    textInputMaxLength: PropTypes.number,

    /** Callback to fire when the text input changes */
    onChangeText: PropTypes.func,

    /** Keyboard type for the text input */
    keyboardType: PropTypes.string,

    /** Item `keyForList` to focus initially */
    initiallyFocusedOptionKey: PropTypes.string,

    /** Callback to fire when the list is scrolled */
    onScroll: PropTypes.func,

    /** Callback to fire when the list is scrolled and the user begins dragging */
    onScrollBeginDrag: PropTypes.func,

    /** Message to display at the top of the list */
    headerMessage: PropTypes.string,

    /** Text to display on the confirm button */
    confirmButtonText: PropTypes.string,

    /** Callback to fire when the confirm button is pressed */
    onConfirm: PropTypes.func,

    /** Whether to show the vertical scroll indicator */
    showScrollIndicator: PropTypes.bool,

    /** Whether to show the loading placeholder */
    showLoadingPlaceholder: PropTypes.bool,

    /** Whether to show the default confirm button */
    showConfirmButton: PropTypes.bool,

<<<<<<< HEAD
    /** Whether to focus the textinput after an option is selected */
    shouldFocusOnSelectRow: PropTypes.bool,

    /** A ref to forward to the TextInput */
    inputRef: PropTypes.oneOfType([PropTypes.object]),
=======
    /** Custom content to display in the footer */
    footerContent: PropTypes.oneOfType([PropTypes.func, PropTypes.node]),
>>>>>>> 3e36d126
};

export {propTypes, baseListItemPropTypes, radioListItemPropTypes, userListItemPropTypes};<|MERGE_RESOLUTION|>--- conflicted
+++ resolved
@@ -167,16 +167,14 @@
     /** Whether to show the default confirm button */
     showConfirmButton: PropTypes.bool,
 
-<<<<<<< HEAD
     /** Whether to focus the textinput after an option is selected */
     shouldFocusOnSelectRow: PropTypes.bool,
 
     /** A ref to forward to the TextInput */
     inputRef: PropTypes.oneOfType([PropTypes.object]),
-=======
+    
     /** Custom content to display in the footer */
     footerContent: PropTypes.oneOfType([PropTypes.func, PropTypes.node]),
->>>>>>> 3e36d126
 };
 
 export {propTypes, baseListItemPropTypes, radioListItemPropTypes, userListItemPropTypes};