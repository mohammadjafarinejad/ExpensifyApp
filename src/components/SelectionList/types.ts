import type {MutableRefObject, ReactElement, ReactNode} from 'react';
import type {
    GestureResponderEvent,
    InputModeOptions,
    LayoutChangeEvent,
    NativeScrollEvent,
    NativeSyntheticEvent,
    SectionListData,
    StyleProp,
    TargetedEvent,
    TextInput,
    TextStyle,
    ViewStyle,
} from 'react-native';
import type {OnyxCollection} from 'react-native-onyx';
import type {AnimatedStyle} from 'react-native-reanimated';
import type {SearchRouterItem} from '@components/Search/SearchAutocompleteList';
import type {SearchColumnType, SearchGroupBy} from '@components/Search/types';
import type {BrickRoad} from '@libs/WorkspacesSettingsUtils';
import type UnreportedExpenseListItem from '@pages/UnreportedExpenseListItem';
import type SpendCategorySelectorListItem from '@pages/workspace/categories/SpendCategorySelectorListItem';
// eslint-disable-next-line no-restricted-imports
import type CursorStyles from '@styles/utils/cursor/types';
import type CONST from '@src/CONST';
import type {Policy, Report, TransactionViolation} from '@src/types/onyx';
import type {Attendee, SplitExpense} from '@src/types/onyx/IOU';
import type {Errors, Icon, PendingAction} from '@src/types/onyx/OnyxCommon';
import type {SearchCard, SearchPersonalDetails, SearchReport, SearchReportAction, SearchTask, SearchTransaction} from '@src/types/onyx/SearchResults';
import type {ReceiptErrors} from '@src/types/onyx/Transaction';
import type Transaction from '@src/types/onyx/Transaction';
import type ChildrenProps from '@src/types/utils/ChildrenProps';
import type IconAsset from '@src/types/utils/IconAsset';
import type ChatListItem from './ChatListItem';
import type InviteMemberListItem from './InviteMemberListItem';
import type RadioListItem from './RadioListItem';
import type SearchQueryListItem from './Search/SearchQueryListItem';
import type TransactionGroupListItem from './Search/TransactionGroupListItem';
import type TransactionListItem from './Search/TransactionListItem';
import type TableListItem from './TableListItem';
import type TravelDomainListItem from './TravelDomainListItem';
import type UserListItem from './UserListItem';

type TRightHandSideComponent<TItem extends ListItem> = {
    /** Component to display on the right side */
    rightHandSideComponent?: ((item: TItem, isFocused?: boolean) => ReactElement | null | undefined) | ReactElement | null;
};

type CommonListItemProps<TItem extends ListItem> = {
    /** Whether this item is focused (for arrow key controls) */
    isFocused?: boolean;

    /** Whether this item is disabled */
    isDisabled?: boolean | null;

    /** Whether this item should show Tooltip */
    showTooltip: boolean;

    /** Whether to use the Checkbox (multiple selection) instead of the Checkmark (single selection) */
    canSelectMultiple?: boolean;

    /** Callback to fire when the item is pressed */
    onSelectRow: (item: TItem) => void;

    /** Callback to fire when a checkbox is pressed */
    onCheckboxPress?: (item: TItem) => void;

    /** Callback to fire when an error is dismissed */
    onDismissError?: (item: TItem) => void;

    /** Styles for the pressable component */
    pressableStyle?: StyleProp<ViewStyle>;

    /** Styles for the pressable component wrapper view */
    pressableWrapperStyle?: StyleProp<AnimatedStyle<ViewStyle>>;

    /** Styles for the wrapper view */
    wrapperStyle?: StyleProp<ViewStyle>;

    /** Styles for the container view */
    containerStyle?: StyleProp<ViewStyle>;

    /** Styles for the checkbox wrapper view if select multiple option is on */
    selectMultipleStyle?: StyleProp<ViewStyle>;

    /** Whether to wrap long text up to 2 lines */
    isMultilineSupported?: boolean;

    /** Whether to wrap the alternate text up to 2 lines */
    isAlternateTextMultilineSupported?: boolean;

    /** Number of lines to show for alternate text */
    alternateTextNumberOfLines?: number;

    /** Handles what to do when the item is focused */
    onFocus?: ListItemFocusEventHandler;

    /** Callback to fire when the item is long pressed */
    onLongPressRow?: (item: TItem) => void;
} & TRightHandSideComponent<TItem>;

type ListItemFocusEventHandler = (event: NativeSyntheticEvent<ExtendedTargetedEvent>) => void;

type ExtendedTargetedEvent = TargetedEvent & {
    /** Provides information about the input device responsible for the event, or null if triggered programmatically, available in some browsers */
    sourceCapabilities?: {
        /** A boolean value that indicates whether the device dispatches touch events. */
        firesTouchEvents: boolean;
    };
};

type ListItem<K extends string | number = string> = {
    /** Text to display */
    text?: string;

    /** Alternate text to display */
    alternateText?: string | null;

    /** Key used internally by React */
    keyForList?: K | null;

    /** Whether this option is selected */
    isSelected?: boolean;

    /** Whether the option can show both selected and error indicators */
    canShowSeveralIndicators?: boolean;

    /** Whether the checkbox should be disabled */
    isDisabledCheckbox?: boolean;

    /** Whether this option is disabled for selection */
    isDisabled?: boolean | null;

    /** Whether this item should be interactive at all */
    isInteractive?: boolean;

    /** List title is bold by default. Use this props to customize it */
    isBold?: boolean;

    /** User accountID */
    accountID?: number | null;

    /** User login */
    login?: string | null;

    /** Element to show on the left side of the item */
    leftElement?: ReactNode;

    /** Element to show on the right side of the item */
    rightElement?: ReactNode;

    /** Icons for the user (can be multiple if it's a Workspace) */
    icons?: Icon[];

    /** Errors that this user may contain */
    errors?: Errors;

    /** The type of action that's pending  */
    pendingAction?: PendingAction;

    invitedSecondaryLogin?: string;

    /** Represents the index of the section it came from  */
    sectionIndex?: number;

    /** Represents the index of the option within the section it came from */
    index?: number;

    /** ID of the report */
    reportID?: string;

    /** ID of the policy */
    policyID?: string;

    /** ID of the group */
    groupID?: string;

    /** ID of the category */
    categoryID?: string;

    /** Whether this option should show subscript */
    shouldShowSubscript?: boolean | null;

    /** Whether to wrap long text up to 2 lines */
    isMultilineSupported?: boolean;

    /** Whether to wrap the alternate text up to 2 lines */
    isAlternateTextMultilineSupported?: boolean;

    /** The search value from the selection list */
    searchText?: string | null;

    /** What text to show inside the badge (if none present the badge will be omitted) */
    badgeText?: string;

    /** Whether the brick road indicator should be shown */
    brickRoadIndicator?: BrickRoad | '' | null;

    /** Element to render below the ListItem */
    footerContent?: ReactNode;

    /** Whether item pressable wrapper should be focusable */
    tabIndex?: 0 | -1;

    /** The style to override the cursor appearance */
    cursorStyle?: CursorStyles[keyof CursorStyles];

    /** Determines whether the newly added item should animate in / highlight */
    shouldAnimateInHighlight?: boolean;

    /** The style to override the default appearance */
    itemStyle?: StyleProp<ViewStyle>;

    /** Boolean whether to display the right icon */
    shouldShowRightIcon?: boolean;

<<<<<<< HEAD
    /** Used to initiate payment from search page */
    hash?: number;
=======
    /** Whether product training tooltips can be displayed */
    canShowProductTrainingTooltip?: boolean;
>>>>>>> cf56a408
};

type TransactionListItemType = ListItem &
    SearchTransaction & {
        /** The personal details of the user requesting money */
        from: SearchPersonalDetails;

        /** The personal details of the user paying the request */
        to: SearchPersonalDetails;

        /** final and formatted "from" value used for displaying and sorting */
        formattedFrom: string;

        /** final and formatted "to" value used for displaying and sorting */
        formattedTo: string;

        /** final and formatted "total" value used for displaying and sorting */
        formattedTotal: number;

        /** final and formatted "merchant" value used for displaying and sorting */
        formattedMerchant: string;

        /** final "date" value used for sorting */
        date: string;

        /** Whether we should show the merchant column */
        shouldShowMerchant: boolean;

        /** Whether we should show the category column */
        shouldShowCategory: boolean;

        /** Whether we should show the tag column */
        shouldShowTag: boolean;

        /** Whether we should show the tax column */
        shouldShowTax: boolean;

        /** Whether we should show the transaction year.
         * This is true if at least one transaction in the dataset was created in past years
         */
        shouldShowYear: boolean;

        isAmountColumnWide: boolean;

        isTaxAmountColumnWide: boolean;

        /** Key used internally by React */
        keyForList: string;

        /** Attendees in the transaction */
        attendees?: Attendee[];

        /** Precomputed violations */
        violations?: TransactionViolation[];
    };

type ReportActionListItemType = ListItem &
    SearchReportAction & {
        /** The personal details of the user posting comment */
        from: SearchPersonalDetails;

        /** final and formatted "from" value used for displaying and sorting */
        formattedFrom: string;

        /** final "date" value used for sorting */
        date: string;

        /** Key used internally by React */
        keyForList: string;
    };

type TaskListItemType = ListItem &
    SearchTask & {
        /** The personal details of the user who is assigned to the task */
        assignee: SearchPersonalDetails;

        /** The personal details of the user who created the task */
        createdBy: SearchPersonalDetails;

        /** final and formatted "assignee" value used for displaying and sorting */
        formattedAssignee: string;

        /** final and formatted "createdBy" value used for displaying and sorting */
        formattedCreatedBy: string;

        /** The name of the parent report room */
        parentReportName?: string;

        /** The icon of the parent  report room */
        parentReportIcon?: Icon;

        /** The report details of the task */
        report?: Report;

        /** Key used internally by React */
        keyForList: string;

        /**
         * Whether we should show the task year.
         * This is true if at least one task in the dataset was created in past years
         */
        shouldShowYear: boolean;
    };

type TransactionGroupListItemType = ListItem & {
    /** List of grouped transactions */
    transactions: TransactionListItemType[];
};

type TransactionReportGroupListItemType = TransactionGroupListItemType & {groupedBy: typeof CONST.SEARCH.GROUP_BY.REPORTS} & SearchReport & {
        /** The personal details of the user requesting money */
        from: SearchPersonalDetails;

        /** The personal details of the user paying the request */
        to: SearchPersonalDetails;
    };

type TransactionMemberGroupListItemType = TransactionGroupListItemType & {groupedBy: typeof CONST.SEARCH.GROUP_BY.MEMBERS} & SearchPersonalDetails;

type TransactionCardGroupListItemType = TransactionGroupListItemType & {groupedBy: typeof CONST.SEARCH.GROUP_BY.CARDS} & SearchPersonalDetails & SearchCard;

type ListItemProps<TItem extends ListItem> = CommonListItemProps<TItem> & {
    /** The section list item */
    item: TItem;

    /** Additional styles to apply to text */
    style?: StyleProp<TextStyle>;

    /** Is item hovered */
    isHovered?: boolean;

    /** Whether the default focus should be prevented on row selection */
    shouldPreventDefaultFocusOnSelectRow?: boolean;

    /** Prevent the submission of the list item when enter key is pressed */
    shouldPreventEnterKeySubmit?: boolean;

    /** Key used internally by React */
    keyForList?: string;

    /**
     * Whether the focus on the element should be synchronized. For example it should be set to false when the text input above list items is currently focused.
     * When we type something into the text input, the first element found is focused, in this situation we should not synchronize the focus on the element because we will lose the focus from the text input.
     */
    shouldSyncFocus?: boolean;

    /** Whether to show RBR */
    shouldDisplayRBR?: boolean;

    /** Styles applied for the title */
    titleStyles?: StyleProp<TextStyle>;

    /** Styles applied for the title container of the list item */
    titleContainerStyles?: StyleProp<ViewStyle>;

    /** Whether to show the default right hand side checkmark */
    shouldUseDefaultRightHandSideCheckmark?: boolean;
};

type BaseListItemProps<TItem extends ListItem> = CommonListItemProps<TItem> & {
    item: TItem;
    shouldPreventDefaultFocusOnSelectRow?: boolean;
    shouldPreventEnterKeySubmit?: boolean;
    shouldShowBlueBorderOnFocus?: boolean;
    keyForList?: string | null;
    errors?: Errors | ReceiptErrors | null;
    pendingAction?: PendingAction | null;
    FooterComponent?: ReactElement;
    children?: ReactElement<ListItemProps<TItem>> | ((hovered: boolean) => ReactElement<ListItemProps<TItem>>);
    shouldSyncFocus?: boolean;
    hoverStyle?: StyleProp<ViewStyle>;
    /** Errors that this user may contain */
    shouldDisplayRBR?: boolean;
    /** Test ID of the component. Used to locate this view in end-to-end tests. */
    testID?: string;
    /** Whether to show the default right hand side checkmark */
    shouldUseDefaultRightHandSideCheckmark?: boolean;
};

type UserListItemProps<TItem extends ListItem> = ListItemProps<TItem> & {
    /** Errors that this user may contain */
    errors?: Errors | ReceiptErrors | null;

    /** The type of action that's pending  */
    pendingAction?: PendingAction | null;

    /** The React element that will be shown as a footer */
    FooterComponent?: ReactElement;
};

type SplitListItemType = ListItem &
    SplitExpense & {
        /** Item header text */
        headerText: string;

        /** Merchant or vendor name */
        merchant: string;

        /** Currency code */
        currency: string;

        /** ID of split expense */
        transactionID: string;

        /** Currency symbol */
        currencySymbol: string;

        /** Original amount before split */
        originalAmount: number;

        /** Indicates whether a split was opened through this transaction */
        isTransactionLinked: boolean;

        /** Function for updating amount */
        onSplitExpenseAmountChange: (currentItemTransactionID: string, value: number) => void;
    };

type SplitListItemProps<TItem extends ListItem> = ListItemProps<TItem>;

type TransactionSelectionListItem<TItem extends ListItem> = ListItemProps<TItem> & Transaction;

type InviteMemberListItemProps<TItem extends ListItem> = UserListItemProps<TItem> & {
    /** Whether product training tooltips can be displayed */
    canShowProductTrainingTooltip?: boolean;
};

type UserSelectionListItemProps<TItem extends ListItem> = UserListItemProps<TItem>;

type RadioListItemProps<TItem extends ListItem> = ListItemProps<TItem>;

type SingleSelectListItemProps<TItem extends ListItem> = ListItemProps<TItem>;

type MultiSelectListItemProps<TItem extends ListItem> = ListItemProps<TItem>;

type TableListItemProps<TItem extends ListItem> = ListItemProps<TItem>;

type TransactionListItemProps<TItem extends ListItem> = ListItemProps<TItem> & {
    /** Whether the item's action is loading */
    isLoading?: boolean;
};

type TaskListItemProps<TItem extends ListItem> = ListItemProps<TItem> & {
    /** Whether the item's action is loading */
    isLoading?: boolean;
};

type TransactionGroupListItemProps<TItem extends ListItem> = ListItemProps<TItem> & {
    groupBy?: SearchGroupBy;
};

type ChatListItemProps<TItem extends ListItem> = ListItemProps<TItem> & {
    queryJSONHash?: number;

    /** The policies which the user has access to */
    policies?: OnyxCollection<Policy>;

    /** All the data of the report collection */
    allReports?: OnyxCollection<Report>;
};

type ValidListItem =
    | typeof RadioListItem
    | typeof UserListItem
    | typeof TableListItem
    | typeof InviteMemberListItem
    | typeof TransactionListItem
    | typeof TransactionGroupListItem
    | typeof ChatListItem
    | typeof SearchQueryListItem
    | typeof SearchRouterItem
    | typeof TravelDomainListItem
    | typeof UnreportedExpenseListItem
    | typeof SpendCategorySelectorListItem;

type Section<TItem extends ListItem> = {
    /** Title of the section */
    title?: string;

    /** Array of options */
    data?: TItem[];

    /** Whether this section items disabled for selection */
    isDisabled?: boolean;

    /** Whether this section should be shown or not */
    shouldShow?: boolean;
};

type SectionWithIndexOffset<TItem extends ListItem> = Section<TItem> & {
    /** The initial index of this section given the total number of options in each section's data array */
    indexOffset?: number;
};

type SelectionListProps<TItem extends ListItem> = Partial<ChildrenProps> & {
    /** Sections for the section list */
    sections: Array<SectionListDataType<TItem>> | typeof CONST.EMPTY_ARRAY;

    /** List of selected items */
    selectedItems?: string[];

    /** Whether the item is selected */
    isSelected?: (item: TItem) => boolean;

    /** Default renderer for every item in the list */
    ListItem: ValidListItem;

    shouldUseUserSkeletonView?: boolean;

    /** Whether this is a multi-select list */
    canSelectMultiple?: boolean;

    /** Callback to fire when a row is pressed */
    onSelectRow: (item: TItem) => void;

    /** Whether to single execution `onRowSelect` - workaround for unintentional multiple navigation calls https://github.com/Expensify/App/issues/44443 */
    shouldSingleExecuteRowSelect?: boolean;

    /** Whether to update the focused index on a row select */
    shouldUpdateFocusedIndex?: boolean;

    /** Optional callback function triggered upon pressing a checkbox. If undefined and the list displays checkboxes, checkbox interactions are managed by onSelectRow, allowing for pressing anywhere on the list. */
    onCheckboxPress?: (item: TItem) => void;

    /** Callback to fire when "Select All" checkbox is pressed. Only use along with `canSelectMultiple` */
    onSelectAll?: () => void;

    /**
     * Callback that should return height of the specific item
     * Only use this if we're handling some non-standard items, most of the time the default value is correct
     */
    getItemHeight?: (item: TItem) => number;

    /** Callback to fire when an error is dismissed */
    onDismissError?: (item: TItem) => void;

    /** Whether to show the text input */
    shouldShowTextInput?: boolean;

    /** Label for the text input */
    textInputLabel?: string;

    /** Style for the text input */
    textInputStyle?: StyleProp<ViewStyle>;

    /** Placeholder for the text input */
    textInputPlaceholder?: string;

    /** Hint for the text input */
    textInputHint?: string;

    /** Value for the text input */
    textInputValue?: string;

    /** Max length for the text input */
    textInputMaxLength?: number;

    /** Icon to display on the left side of TextInput */
    textInputIconLeft?: IconAsset;

    /** Whether text input should be focused */
    textInputAutoFocus?: boolean;

    /** Callback to fire when the text input changes */
    onChangeText?: (text: string) => void;

    /** Input mode for the text input */
    inputMode?: InputModeOptions;

    /** Whether the text input should intercept swipes or not */
    shouldTextInputInterceptSwipe?: boolean;

    /** Item `keyForList` to focus initially */
    initiallyFocusedOptionKey?: string | null;

    /** Whether the text input should be shown after list header */
    shouldShowTextInputAfterHeader?: boolean;

    /** Whether the header message should be shown after list header */
    shouldShowHeaderMessageAfterHeader?: boolean;

    /** Whether to include padding bottom */
    includeSafeAreaPaddingBottom?: boolean;

    /** Callback to fire when the list is scrolled */
    onScroll?: (event: NativeSyntheticEvent<NativeScrollEvent>) => void;

    /** Callback to fire when the list is scrolled and the user begins dragging */
    onScrollBeginDrag?: () => void;

    /** Message to display at the top of the list */
    headerMessage?: string;

    /** Styles to apply to the header message */
    headerMessageStyle?: StyleProp<ViewStyle>;

    /** Styles to apply to submit button */
    confirmButtonStyles?: StyleProp<ViewStyle>;

    /** Text to display on the confirm button */
    confirmButtonText?: string;

    /** Callback to fire when the confirm button is pressed */
    onConfirm?: (e?: GestureResponderEvent | KeyboardEvent | undefined, option?: TItem) => void;

    /** Whether to show the vertical scroll indicator */
    showScrollIndicator?: boolean;

    /** Whether to show the loading placeholder */
    showLoadingPlaceholder?: boolean;

    /** Whether to show the default confirm button */
    showConfirmButton?: boolean;

    /** Whether to show the default confirm button disabled */
    isConfirmButtonDisabled?: boolean;

    /** Whether to use the default theme for the confirm button */
    shouldUseDefaultTheme?: boolean;

    /** Whether tooltips should be shown */
    shouldShowTooltips?: boolean;

    /** Whether to stop automatic propagation on pressing enter key or not */
    shouldStopPropagation?: boolean;

    /** Whether to call preventDefault() on pressing enter key or not */
    shouldPreventDefault?: boolean;

    /** Whether to prevent default focusing of options and focus the text input when selecting an option */
    shouldPreventDefaultFocusOnSelectRow?: boolean;

    /** Whether to subscribe to KeyboardShortcut arrow keys events */
    shouldSubscribeToArrowKeyEvents?: boolean;

    /** Custom content to display in the header */
    headerContent?: ReactNode;

    /** Custom content to display in the header of list component. */
    listHeaderContent?: React.JSX.Element | null;

    /** Custom content to display in the footer */
    footerContent?: ReactNode;

    /** Custom content to display in the footer of list component. If present ShowMore button won't be displayed */
    listFooterContent?: React.JSX.Element | null;

    /** Custom content to display above the pagination */
    footerContentAbovePagination?: React.JSX.Element | null;

    /** Custom content to display when the list is empty after finish loading */
    listEmptyContent?: React.JSX.Element | null;

    /** Whether to use dynamic maxToRenderPerBatch depending on the visible number of elements */
    shouldUseDynamicMaxToRenderPerBatch?: boolean;

    /** Whether keyboard shortcuts should be disabled */
    disableKeyboardShortcuts?: boolean;

    /** Styles to apply to SelectionList container */
    containerStyle?: StyleProp<ViewStyle>;

    /** Styles to apply to SectionList component */
    sectionListStyle?: StyleProp<ViewStyle>;

    /** Whether to ignore the focus event */
    shouldIgnoreFocus?: boolean;

    /** Whether focus event should be delayed */
    shouldDelayFocus?: boolean;

    /** Whether we should clear the search input when an item is selected */
    shouldClearInputOnSelect?: boolean;

    /** Callback to fire when the text input changes */
    onArrowFocus?: (focusedItem: TItem) => void;

    /** Whether to show the loading indicator for new options */
    isLoadingNewOptions?: boolean;

    /** Fired when the list is displayed with the items */
    onLayout?: (event: LayoutChangeEvent) => void;

    /** Custom header to show right above list */
    customListHeader?: ReactNode;

    /** When customListHeader is provided, this should be its height needed for correct list scrolling */
    customListHeaderHeight?: number;

    /** Styles for the list header wrapper */
    listHeaderWrapperStyle?: StyleProp<ViewStyle>;

    /** Whether to wrap long text up to 2 lines */
    isRowMultilineSupported?: boolean;

    /** Whether to wrap the alternate text up to 2 lines */
    isAlternateTextMultilineSupported?: boolean;

    /** Number of lines to show for alternate text */
    alternateTextNumberOfLines?: number;

    /** Ref for textInput */
    // eslint-disable-next-line deprecation/deprecation
    textInputRef?: MutableRefObject<TextInput | null> | ((ref: TextInput | null) => void);

    /** Styles for the section title */
    sectionTitleStyles?: StyleProp<ViewStyle>;

    /** Styles applied for the title of the list item */
    listItemTitleStyles?: StyleProp<TextStyle>;

    /** Styles applied for the title container of the list item */
    listItemTitleContainerStyles?: StyleProp<ViewStyle>;

    /** This may improve scroll performance for large lists */
    removeClippedSubviews?: boolean;

    /**
     * When true, the list won't be visible until the list layout is measured. This prevents the list from "blinking" as it's scrolled to the bottom which is recommended for large lists.
     * When false, the list will render immediately and scroll to the bottom which works great for small lists.
     */
    shouldHideListOnInitialRender?: boolean;

    /** Called once when the scroll position gets within onEndReachedThreshold of the rendered content. */
    onEndReached?: () => void;

    /**
     * How far from the end (in units of visible length of the list) the bottom edge of the
     * list must be from the end of the content to trigger the `onEndReached` callback.
     * Thus a value of 0.5 will trigger `onEndReached` when the end of the content is
     * within half the visible length of the list.
     */
    onEndReachedThreshold?: number;

    /**
     * While maxToRenderPerBatch tells the amount of items rendered per batch, setting updateCellsBatchingPeriod tells your VirtualizedList the delay in milliseconds between batch renders (how frequently your component will be rendering the windowed items).
     * https://reactnative.dev/docs/optimizing-flatlist-configuration#updatecellsbatchingperiod
     */
    updateCellsBatchingPeriod?: number;

    /**
     * The number passed here is a measurement unit where 1 is equivalent to your viewport height. The default value is 21 (10 viewports above, 10 below, and one in between).
     * https://reactnative.dev/docs/optimizing-flatlist-configuration#windowsize
     */
    windowSize?: number;

    /** Callback to fire when the item is long pressed */
    onLongPressRow?: (item: TItem) => void;

    /** Whether to show the empty list content */
    shouldShowListEmptyContent?: boolean;

    /** The style is applied for the wrap component of list item */
    listItemWrapperStyle?: StyleProp<ViewStyle>;

    /** Scroll event throttle for preventing onScroll callbacks to be fired too often */
    scrollEventThrottle?: number;

    /** Additional styles to apply to scrollable content */
    contentContainerStyle?: StyleProp<ViewStyle>;

    /** Determines if the focused item should remain at the top of the viewable area when navigating with arrow keys */
    shouldKeepFocusedItemAtTopOfViewableArea?: boolean;

    /** Whether to debounce scrolling on focused index change */
    shouldDebounceScrolling?: boolean;

    /** Whether to prevent the active cell from being virtualized and losing focus in browsers */
    shouldPreventActiveCellVirtualization?: boolean;

    /** Whether to scroll to the focused index */
    shouldScrollToFocusedIndex?: boolean;

    /** Whether the layout is narrow */
    isSmallScreenWidth?: boolean;

    /** Called when scrollable content view of the ScrollView changes */
    onContentSizeChange?: (w: number, h: number) => void;

    /** Initial number of items to render */
    initialNumToRender?: number;

    /** Whether the screen is focused or not. (useIsFocused state does not work in tab screens, e.g. SearchPageBottomTab) */
    isScreenFocused?: boolean;

    /** Whether to add bottom safe area padding to the content. */
    addBottomSafeAreaPadding?: boolean;

    /** Whether to add bottom safe area padding to the content. */
    addOfflineIndicatorBottomSafeAreaPadding?: boolean;

    /** Number of items to render in the loader */
    fixedNumItemsForLoader?: number;

    /** Skeleton loader speed */
    loaderSpeed?: number;

    /** Error text to display */
    errorText?: string;

    /** Whether to show the default right hand side checkmark */
    shouldUseDefaultRightHandSideCheckmark?: boolean;

    /** Whether product training tooltips can be displayed */
    canShowProductTrainingTooltip?: boolean;
} & TRightHandSideComponent<TItem>;

type SelectionListHandle = {
    scrollAndHighlightItem?: (items: string[]) => void;
    clearInputAfterSelect?: () => void;
    scrollToIndex: (index: number, animated?: boolean) => void;
    updateAndScrollToFocusedIndex: (newFocusedIndex: number) => void;
    updateExternalTextInputFocus: (isTextInputFocused: boolean) => void;
    getFocusedOption: () => ListItem | undefined;
    focusTextInput: () => void;
};

type ItemLayout = {
    length: number;
    offset: number;
};

type FlattenedSectionsReturn<TItem extends ListItem> = {
    allOptions: TItem[];
    selectedOptions: TItem[];
    disabledOptionsIndexes: number[];
    disabledArrowKeyOptionsIndexes: number[];
    itemLayouts: ItemLayout[];
    allSelected: boolean;
    someSelected: boolean;
};

type UnreportedExpenseListItemType = Transaction & {
    isDisabled: boolean;
    keyForList: string;
    errors?: Errors;
};

type ButtonOrCheckBoxRoles = 'button' | 'checkbox';

type ExtendedSectionListData<TItem extends ListItem, TSection extends SectionWithIndexOffset<TItem>> = SectionListData<TItem, TSection> & {
    CustomSectionHeader?: ({section}: {section: TSection}) => ReactElement;
};

type SectionListDataType<TItem extends ListItem> = ExtendedSectionListData<TItem, SectionWithIndexOffset<TItem>>;

type SortableColumnName = SearchColumnType | typeof CONST.REPORT.TRANSACTION_LIST.COLUMNS.COMMENTS;

type SearchListItem = TransactionListItemType | TransactionGroupListItemType | ReportActionListItemType | TaskListItemType;

export type {
    BaseListItemProps,
    SelectionListProps,
    ButtonOrCheckBoxRoles,
    ExtendedTargetedEvent,
    FlattenedSectionsReturn,
    InviteMemberListItemProps,
    ListItem,
    ListItemProps,
    ListItemFocusEventHandler,
    RadioListItemProps,
    SingleSelectListItemProps,
    MultiSelectListItemProps,
    TransactionGroupListItemProps,
    TransactionGroupListItemType,
    TransactionReportGroupListItemType,
    TransactionMemberGroupListItemType,
    TransactionCardGroupListItemType,
    Section,
    SectionListDataType,
    SectionWithIndexOffset,
    SelectionListHandle,
    TableListItemProps,
    TaskListItemType,
    TaskListItemProps,
    TransactionListItemProps,
    TransactionListItemType,
    TransactionSelectionListItem,
    UserListItemProps,
    UserSelectionListItemProps,
    ReportActionListItemType,
    ChatListItemProps,
    SortableColumnName,
    SplitListItemProps,
    SplitListItemType,
    SearchListItem,
    UnreportedExpenseListItemType,
};<|MERGE_RESOLUTION|>--- conflicted
+++ resolved
@@ -213,13 +213,11 @@
     /** Boolean whether to display the right icon */
     shouldShowRightIcon?: boolean;
 
-<<<<<<< HEAD
+    /** Whether product training tooltips can be displayed */
+    canShowProductTrainingTooltip?: boolean;
+
     /** Used to initiate payment from search page */
     hash?: number;
-=======
-    /** Whether product training tooltips can be displayed */
-    canShowProductTrainingTooltip?: boolean;
->>>>>>> cf56a408
 };
 
 type TransactionListItemType = ListItem &
