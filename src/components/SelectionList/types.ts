--- conflicted
+++ resolved
@@ -7,296 +7,8 @@
     /** Array of items to display in the list */
     data: TItem[];
 
-<<<<<<< HEAD
-        /** Whether we should show the transaction year.
-         * This is true if at least one transaction in the dataset was created in past years
-         */
-        shouldShowYear: boolean;
-
-        isAmountColumnWide: boolean;
-
-        isTaxAmountColumnWide: boolean;
-
-        /** Key used internally by React */
-        keyForList: string;
-
-        /** The name of the file used for a receipt */
-        filename?: string;
-
-        /** Attendees in the transaction */
-        attendees?: Attendee[];
-
-        /** Precomputed violations */
-        violations?: TransactionViolation[];
-
-        /** The CC for this transaction */
-        cardID?: number;
-
-        /** The display name of the purchaser card, if any */
-        cardName?: string;
-    };
-
-type ReportActionListItemType = ListItem &
-    SearchReportAction & {
-        /** The personal details of the user posting comment */
-        from: SearchPersonalDetails;
-
-        /** final and formatted "from" value used for displaying and sorting */
-        formattedFrom: string;
-
-        /** final "date" value used for sorting */
-        date: string;
-
-        /** Key used internally by React */
-        keyForList: string;
-    };
-
-type TaskListItemType = ListItem &
-    SearchTask & {
-        /** The personal details of the user who is assigned to the task */
-        assignee: SearchPersonalDetails;
-
-        /** The personal details of the user who created the task */
-        createdBy: SearchPersonalDetails;
-
-        /** final and formatted "assignee" value used for displaying and sorting */
-        formattedAssignee: string;
-
-        /** final and formatted "createdBy" value used for displaying and sorting */
-        formattedCreatedBy: string;
-
-        /** The name of the parent report room */
-        parentReportName?: string;
-
-        /** The icon of the parent  report room */
-        parentReportIcon?: Icon;
-
-        /** The report details of the task */
-        report?: Report;
-
-        /** Key used internally by React */
-        keyForList: string;
-
-        /**
-         * Whether we should show the task year.
-         * This is true if at least one task in the dataset was created in past years
-         */
-        shouldShowYear: boolean;
-    };
-
-type TransactionGroupListItemType = ListItem & {
-    /** List of grouped transactions */
-    transactions: TransactionListItemType[];
-
-    /** Whether the report has a single transaction */
-    isOneTransactionReport?: boolean;
-
-    /** The hash of the query to get the transactions data */
-    transactionsQueryJSON?: SearchQueryJSON;
-};
-
-type TransactionReportGroupListItemType = TransactionGroupListItemType & {groupedBy: typeof CONST.SEARCH.GROUP_BY.REPORTS} & SearchReport & {
-        /** The personal details of the user requesting money */
-        from: SearchPersonalDetails;
-
-        /** The personal details of the user paying the request */
-        to: SearchPersonalDetails;
-    };
-
-type TransactionMemberGroupListItemType = TransactionGroupListItemType & {groupedBy: typeof CONST.SEARCH.GROUP_BY.FROM} & SearchPersonalDetails & SearchMemberGroup;
-
-type TransactionCardGroupListItemType = TransactionGroupListItemType & {groupedBy: typeof CONST.SEARCH.GROUP_BY.CARD} & SearchPersonalDetails & SearchCardGroup;
-
-type TransactionWithdrawalIDGroupListItemType = TransactionGroupListItemType & {groupedBy: typeof CONST.SEARCH.GROUP_BY.WITHDRAWAL_ID} & SearchWithdrawalIDGroup;
-
-type ListItemProps<TItem extends ListItem> = CommonListItemProps<TItem> & {
-    /** The section list item */
-    item: TItem;
-
-    /** Additional styles to apply to text */
-    style?: StyleProp<TextStyle>;
-
-    /** Is item hovered */
-    isHovered?: boolean;
-
-    /** Whether the default focus should be prevented on row selection */
-    shouldPreventDefaultFocusOnSelectRow?: boolean;
-
-    /** Prevent the submission of the list item when enter key is pressed */
-    shouldPreventEnterKeySubmit?: boolean;
-
-    /** Key used internally by React */
-    keyForList?: string;
-
-    /**
-     * Whether the focus on the element should be synchronized. For example it should be set to false when the text input above list items is currently focused.
-     * When we type something into the text input, the first element found is focused, in this situation we should not synchronize the focus on the element because we will lose the focus from the text input.
-     */
-    shouldSyncFocus?: boolean;
-
-    /** Whether to show RBR */
-    shouldDisplayRBR?: boolean;
-
-    /** Styles applied for the title */
-    titleStyles?: StyleProp<TextStyle>;
-
-    /** Styles applied for the title container of the list item */
-    titleContainerStyles?: StyleProp<ViewStyle>;
-
-    /** Whether to show the default right hand side checkmark */
-    shouldUseDefaultRightHandSideCheckmark?: boolean;
-
-    /** Whether the network is offline */
-    isOffline?: boolean;
-
-    /** Index of the item in the list */
-    index?: number;
-
-    /** Callback when the input inside the item is focused (if input exists) */
-    onInputFocus?: (index: number) => void;
-
-    /** Callback when the input inside the item is blurred (if input exists) */
-    onInputBlur?: (e: NativeSyntheticEvent<TextInputFocusEventData>) => void;
-};
-
-type BaseListItemProps<TItem extends ListItem> = CommonListItemProps<TItem> &
-    ForwardedFSClassProps & {
-        item: TItem;
-        shouldPreventDefaultFocusOnSelectRow?: boolean;
-        shouldPreventEnterKeySubmit?: boolean;
-        shouldShowBlueBorderOnFocus?: boolean;
-        keyForList?: string | null;
-        errors?: Errors | ReceiptErrors | null;
-        pendingAction?: PendingAction | null;
-        FooterComponent?: ReactElement;
-        children?: ReactElement<ListItemProps<TItem>> | ((hovered: boolean) => ReactElement<ListItemProps<TItem>>);
-        shouldSyncFocus?: boolean;
-        hoverStyle?: StyleProp<ViewStyle>;
-        /** Errors that this user may contain */
-        shouldDisplayRBR?: boolean;
-        /** Test ID of the component. Used to locate this view in end-to-end tests. */
-        testID?: string;
-        /** Whether to show the default right hand side checkmark */
-        shouldUseDefaultRightHandSideCheckmark?: boolean;
-    };
-
-type UserListItemProps<TItem extends ListItem> = ListItemProps<TItem> &
-    ForwardedFSClassProps & {
-        /** Errors that this user may contain */
-        errors?: Errors | ReceiptErrors | null;
-
-        /** The type of action that's pending  */
-        pendingAction?: PendingAction | null;
-
-        /** The React element that will be shown as a footer */
-        FooterComponent?: ReactElement;
-    };
-
-type SplitListItemType = ListItem &
-    SplitExpense & {
-        /** Item header text */
-        headerText: string;
-
-        /** Merchant or vendor name */
-        merchant: string;
-
-        /** Currency code */
-        currency: string;
-
-        /** ID of split expense */
-        transactionID: string;
-
-        /** Currency symbol */
-        currencySymbol: string;
-
-        /** Original amount before split */
-        originalAmount: number;
-
-        /** Indicates whether a split was opened through this transaction */
-        isTransactionLinked: boolean;
-
-        /** Function for updating amount */
-        onSplitExpenseAmountChange: (currentItemTransactionID: string, value: number) => void;
-    };
-
-type SplitListItemProps<TItem extends ListItem> = ListItemProps<TItem>;
-
-type TransactionSelectionListItem<TItem extends ListItem> = ListItemProps<TItem> & Transaction;
-
-type InviteMemberListItemProps<TItem extends ListItem> = UserListItemProps<TItem> & {
-    /** Whether product training tooltips can be displayed */
-    canShowProductTrainingTooltip?: boolean;
-    index?: number;
-    sectionIndex?: number;
-};
-
-type UserSelectionListItemProps<TItem extends ListItem> = UserListItemProps<TItem>;
-
-type RadioListItemProps<TItem extends ListItem> = ListItemProps<TItem>;
-
-type SingleSelectListItemProps<TItem extends ListItem> = ListItemProps<TItem>;
-
-type MultiSelectListItemProps<TItem extends ListItem> = ListItemProps<TItem>;
-
-type TableListItemProps<TItem extends ListItem> = ListItemProps<TItem>;
-
-type TransactionListItemProps<TItem extends ListItem> = ListItemProps<TItem> & {
-    /** Whether the item's action is loading */
-    isLoading?: boolean;
-    columns?: SearchColumnType[];
-    areAllOptionalColumnsHidden?: boolean;
-    violations?: Record<string, TransactionViolations | undefined> | undefined;
-};
-
-type TaskListItemProps<TItem extends ListItem> = ListItemProps<TItem> & {
-    /** Whether the item's action is loading */
-    isLoading?: boolean;
-
-    /** All the data of the report collection */
-    allReports?: OnyxCollection<Report>;
-
-    /** Personal details list */
-    personalDetails: OnyxEntry<PersonalDetailsList>;
-};
-
-type TransactionGroupListItemProps<TItem extends ListItem> = ListItemProps<TItem> & {
-    groupBy?: SearchGroupBy;
-    policies?: OnyxCollection<Policy>;
-    accountID?: number;
-    columns?: SearchColumnType[];
-    areAllOptionalColumnsHidden?: boolean;
-    newTransactionID?: string;
-    violations?: Record<string, TransactionViolations | undefined> | undefined;
-};
-
-type ChatListItemProps<TItem extends ListItem> = ListItemProps<TItem> & {
-    queryJSONHash?: number;
-
-    /** The policies which the user has access to */
-    policies?: OnyxCollection<Policy>;
-
-    /** All the data of the report collection */
-    allReports?: OnyxCollection<Report>;
-
-    /** The report data */
-    report?: Report;
-
-    /** The user wallet tierName */
-    userWalletTierName: string | undefined;
-
-    /** Whether the user is validated */
-    isUserValidated: boolean | undefined;
-
-    /** Personal details list */
-    personalDetails: OnyxEntry<PersonalDetailsList>;
-
-    /** User billing fund ID */
-    userBillingFundID: number | undefined;
-};
-=======
     /** Reference to the SelectionList component */
     ref?: React.Ref<SelectionListHandle>;
->>>>>>> b76a7405
 
     /** Component to render for each list item */
     ListItem: ValidListItem;
