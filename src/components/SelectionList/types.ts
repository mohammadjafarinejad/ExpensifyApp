--- conflicted
+++ resolved
@@ -173,13 +173,11 @@
          */
         shouldShowYear: boolean;
 
-<<<<<<< HEAD
         /** Hash of search that was used to retrieve this item, needed for performing Actions on it */
         searchHash: number;
-=======
+
         /** Key used internally by React */
         keyForList: string;
->>>>>>> ad2b1926
     };
 
 type ReportListItemType = ListItem &
