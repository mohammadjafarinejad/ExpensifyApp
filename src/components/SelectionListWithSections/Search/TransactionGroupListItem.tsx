--- conflicted
+++ resolved
@@ -1,13 +1,9 @@
 import React, {useCallback, useEffect, useMemo, useRef, useState} from 'react';
 import {View} from 'react-native';
-<<<<<<< HEAD
-=======
 import type {OnyxEntry} from 'react-native-onyx';
 // Use the original useOnyx hook to get the real-time data from Onyx and not from the snapshot
 // eslint-disable-next-line no-restricted-imports
 import {useOnyx as originalUseOnyx} from 'react-native-onyx';
-import ActivityIndicator from '@components/ActivityIndicator';
->>>>>>> 1d530621
 import AnimatedCollapsible from '@components/AnimatedCollapsible';
 import {getButtonRole} from '@components/Button/utils';
 import OfflineWithFeedback from '@components/OfflineWithFeedback';
@@ -32,24 +28,12 @@
 import useTheme from '@hooks/useTheme';
 import useThemeStyles from '@hooks/useThemeStyles';
 import {search} from '@libs/actions/Search';
-<<<<<<< HEAD
+import type {TransactionPreviewData} from '@libs/actions/Search';
 import {getSections} from '@libs/SearchUIUtils';
-=======
-import type {TransactionPreviewData} from '@libs/actions/Search';
-import {getReportIDForTransaction} from '@libs/MoneyRequestReportUtils';
-import Navigation from '@libs/Navigation/Navigation';
-import {getReportAction} from '@libs/ReportActionsUtils';
-import {createAndOpenSearchTransactionThread, getColumnsToShow, getSections} from '@libs/SearchUIUtils';
-import {getTransactionViolations} from '@libs/TransactionUtils';
->>>>>>> 1d530621
 import variables from '@styles/variables';
 import CONST from '@src/CONST';
 import ONYXKEYS from '@src/ONYXKEYS';
-<<<<<<< HEAD
-=======
-import ROUTES from '@src/ROUTES';
 import type {ReportAction, ReportActions} from '@src/types/onyx';
->>>>>>> 1d530621
 import CardListItemHeader from './CardListItemHeader';
 import MemberListItemHeader from './MemberListItemHeader';
 import ReportListItemHeader from './ReportListItemHeader';
@@ -78,12 +62,8 @@
     const groupItem = item as unknown as TransactionGroupListItemType;
     const theme = useTheme();
     const styles = useThemeStyles();
-<<<<<<< HEAD
     const {formatPhoneNumber} = useLocalize();
     const {selectedTransactions} = useSearchContext();
-=======
-    const {translate, formatPhoneNumber} = useLocalize();
-    const {selectedTransactions, currentSearchHash} = useSearchContext();
 
     const oneTransactionItem = groupItem.isOneTransactionReport ? groupItem.transactions.at(0) : undefined;
     const [parentReport] = originalUseOnyx(`${ONYXKEYS.COLLECTION.REPORT}${oneTransactionItem?.reportID}`, {canBeMissing: true});
@@ -101,7 +81,6 @@
         [parentReport, oneTransaction, parentReportAction, oneTransactionThreadReport],
     );
 
->>>>>>> 1d530621
     const selectedTransactionIDs = Object.keys(selectedTransactions);
     const selectedTransactionIDsSet = useMemo(() => new Set(selectedTransactionIDs), [selectedTransactionIDs]);
     const [transactionsSnapshot] = useOnyx(`${ONYXKEYS.COLLECTION.SNAPSHOT}${groupItem.transactionsQueryJSON?.hash}`, {canBeMissing: true});
