--- conflicted
+++ resolved
@@ -31,10 +31,6 @@
 import type {TransactionPreviewData} from '@libs/actions/Search';
 import {getSections} from '@libs/SearchUIUtils';
 import variables from '@styles/variables';
-<<<<<<< HEAD
-import {setActiveTransactionIDs} from '@userActions/TransactionThreadNavigation';
-=======
->>>>>>> 5c277297
 import CONST from '@src/CONST';
 import ONYXKEYS from '@src/ONYXKEYS';
 import type {ReportAction, ReportActions} from '@src/types/onyx';
@@ -152,39 +148,6 @@
 
     const pressableStyle = [styles.transactionGroupListItemStyle, isItemSelected && styles.activeComponentBG];
 
-<<<<<<< HEAD
-    const openReportInRHP = (transactionItem: TransactionListItemType) => {
-        const backTo = Navigation.getActiveRoute();
-        const reportID = getReportIDForTransaction(transactionItem);
-
-        const navigateToTransactionThread = () => {
-            if (transactionItem.transactionThreadReportID === CONST.REPORT.UNREPORTED_REPORT_ID) {
-                const iouAction = getReportAction(transactionItem.report?.reportID, transactionItem.moneyRequestReportActionID);
-                createAndOpenSearchTransactionThread(transactionItem, iouAction, currentSearchHash, backTo);
-                return;
-            }
-            markReportIDAsExpense(reportID);
-            Navigation.navigate(ROUTES.SEARCH_REPORT.getRoute({reportID, backTo}));
-        };
-
-        // The arrow navigation in RHP is only allowed for group-by:reports
-        if (!isGroupByReports) {
-            navigateToTransactionThread();
-            return;
-        }
-
-        const siblingTransactionIDs = transactions.map((transaction) => transaction.transactionID);
-
-        // When opening the transaction thread in RHP we need to find every other ID for the rest of transactions
-        // to display prev/next arrows in RHP for navigation
-        setActiveTransactionIDs(siblingTransactionIDs).then(() => {
-            // If we're trying to open a transaction without a transaction thread, let's create the thread and navigate the user
-            navigateToTransactionThread();
-        });
-    };
-
-=======
->>>>>>> 5c277297
     const StyleUtils = useStyleUtils();
     const pressableRef = useRef<View>(null);
 
