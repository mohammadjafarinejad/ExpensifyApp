--- conflicted
+++ resolved
@@ -149,12 +149,9 @@
     enterKeyEventListenerPriority = 0,
     confirmApproval,
     policy,
-<<<<<<< HEAD
     useKeyboardShortcuts = false,
-=======
     onPaymentOptionsShow,
     onPaymentOptionsHide,
->>>>>>> 56938755
 }: SettlementButtonProps) {
     const {translate} = useLocalize();
     const {isOffline} = useNetwork();
