--- conflicted
+++ resolved
@@ -1,21 +1,14 @@
-<<<<<<< HEAD
 import isEmpty from 'lodash/isEmpty';
 import truncate from 'lodash/truncate';
-import React, {useCallback, useEffect, useMemo, useRef} from 'react';
+import React, {useCallback, useEffect, useMemo, useRef}, {useContext} from 'react';
 import type {GestureResponderEvent} from 'react-native';
-=======
-import React, {useContext} from 'react';
->>>>>>> 00321522
 import {useOnyx} from 'react-native-onyx';
 import type {TupleToUnion} from 'type-fest';
 import ButtonWithDropdownMenu from '@components/ButtonWithDropdownMenu';
 import * as Expensicons from '@components/Icon/Expensicons';
 import KYCWall from '@components/KYCWall';
-<<<<<<< HEAD
+import {LockedAccountContext} from '@components/LockedAccountModalProvider';
 import type {PaymentMethod} from '@components/KYCWall/types';
-=======
-import {LockedAccountContext} from '@components/LockedAccountModalProvider';
->>>>>>> 00321522
 import useLocalize from '@hooks/useLocalize';
 import useNetwork from '@hooks/useNetwork';
 import useThemeStyles from '@hooks/useThemeStyles';
@@ -139,12 +132,9 @@
     }, [isLoadingLastPaymentMethod]);
 
     const isInvoiceReport = (!isEmptyObject(iouReport) && isInvoiceReportUtil(iouReport)) || false;
-<<<<<<< HEAD
+    const {isAccountLocked, showLockedAccountModal} = useContext(LockedAccountContext);
     const shouldShowPayWithExpensifyOption = !shouldHidePaymentOptions;
     const shouldShowPayElsewhereOption = !shouldHidePaymentOptions && !isInvoiceReport;
-=======
-    const {isAccountLocked, showLockedAccountModal} = useContext(LockedAccountContext);
->>>>>>> 00321522
 
     const getPaymentSubitems = useCallback(
         (payAsBusiness: boolean) => {
@@ -510,20 +500,10 @@
         const shouldSelectPaymentMethod = (isPaymentMethod ?? lastPaymentPolicy ?? !isEmpty(latestBankItem)) && !shouldShowApproveButton && !shouldHidePaymentOptions;
         const selectedPolicy = activeAdminPolicies.find((activePolicy) => activePolicy.id === selectedOption);
 
-<<<<<<< HEAD
         if (!!selectedPolicy || shouldSelectPaymentMethod) {
             selectPaymentMethod(event, triggerKYCFlow, selectedOption as PaymentMethod, selectedPolicy);
             return;
         }
-=======
-    const onPaymentSelect = (event: KYCFlowEvent, iouPaymentType: PaymentMethodType, triggerKYCFlow: TriggerKYCFlow) => {
-        if (isAccountLocked) {
-            showLockedAccountModal();
-            return;
-        }
-        selectPaymentType(event, iouPaymentType, triggerKYCFlow, policy, onPress, isUserValidated, confirmApproval, iouReport);
-    };
->>>>>>> 00321522
 
         selectPaymentType(event, selectedOption as PaymentMethodType);
     };
@@ -574,16 +554,10 @@
                     isSplitButton={shouldUseSplitButton}
                     isDisabled={isDisabled}
                     isLoading={isLoading}
-<<<<<<< HEAD
                     defaultSelectedIndex={defaultSelectedIndex !== -1 ? defaultSelectedIndex : 0}
                     onPress={(event, iouPaymentType) => handlePaymentSelection(event, iouPaymentType, triggerKYCFlow)}
                     success={!hasOnlyHeldExpenses}
                     secondLineText={secondaryText}
-=======
-                    onPress={(event, iouPaymentType) => {
-                        onPaymentSelect(event, iouPaymentType, triggerKYCFlow);
-                    }}
->>>>>>> 00321522
                     pressOnEnter={pressOnEnter}
                     options={paymentButtonOptions}
                     onOptionSelected={(option) => handlePaymentSelection(undefined, option.value, triggerKYCFlow)}
