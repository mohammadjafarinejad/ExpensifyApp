--- conflicted
+++ resolved
@@ -16,11 +16,7 @@
     action: OnyxEntry<ReportAction>;
     transactionThreadReport?: OnyxEntry<Report>;
     checkIfContextMenuActive: () => void;
-<<<<<<< HEAD
-    shouldOpenContextMenu?: boolean;
-=======
     isDisabled: boolean;
->>>>>>> 8d197265
 };
 
 const ShowContextMenuContext = createContext<ShowContextMenuContextProps>({
@@ -30,11 +26,7 @@
     action: undefined,
     transactionThreadReport: undefined,
     checkIfContextMenuActive: () => {},
-<<<<<<< HEAD
-    shouldOpenContextMenu: false,
-=======
     isDisabled: false,
->>>>>>> 8d197265
 });
 
 ShowContextMenuContext.displayName = 'ShowContextMenuContext';
