--- conflicted
+++ resolved
@@ -33,15 +33,11 @@
                 accessibilityLabel={translate('common.help')}
                 style={[styles.flexRow, styles.touchableButtonImage, styles.mr2, style]}
                 onPress={() => {
-<<<<<<< HEAD
                     KeyboardUtils.dismiss();
-                    triggerSidePane(isExtraLargeScreenWidth ? !sidePane?.open : !sidePane?.openNarrowScreen, {shouldUpdateNarrowLayout: !isExtraLargeScreenWidth});
-=======
                     triggerSidePane({
                         isOpen: isExtraLargeScreenWidth ? !sidePane?.open : !sidePane?.openNarrowScreen,
                         isOpenNarrowScreen: isExtraLargeScreenWidth ? undefined : !sidePane?.openNarrowScreen,
                     });
->>>>>>> 2496dfa2
                 }}
             >
                 <Icon
