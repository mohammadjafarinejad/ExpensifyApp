/* eslint-disable react/no-unescaped-entities */

/* eslint-disable @typescript-eslint/naming-convention */
import type {ReactNode} from 'react';
import React from 'react';
import {View} from 'react-native';
import BulletList from '@components/SidePanel/HelpComponents/HelpBulletList';
import Text from '@components/Text';
import TextLink from '@components/TextLink';
import type {ThemeStyles} from '@styles/index';

type ContentComponent = (props: {styles: ThemeStyles}) => ReactNode;

type HelpContent = {
    /** The content to display for this route */
    content?: ContentComponent;

    /** Any children routes that this route has */
    children?: Record<string, HelpContent>;

    /** Whether this route is an exact match or displays parent content */
    isExact?: boolean;
};

const helpContentMap: HelpContent = {
    children: {
<<<<<<< HEAD
        r: {
            children: {
                ':expense': {
                    children: {
                        ':manual': {
                            content: ({styles}: {styles: ThemeStyles}) => (
                                <View>
                                    <Text style={[styles.textHeadlineH1, styles.mv4]}>Manual</Text>
                                    <Text style={[styles.textNormal]}>
                                        A “manual” expense has had all its details specified by the workspace member. It was not imported from any system, or scanned from a receipt.
                                    </Text>
                                </View>
                            ),
                        },
                        ':pendingExpensifyCard': {
                            content: ({styles}: {styles: ThemeStyles}) => (
                                <View>
                                    <Text style={[styles.textHeadlineH1, styles.mv4]}>Expensify Card (pending)</Text>
                                    <Text style={[styles.textNormal, styles.mb4]}>
                                        A “pending” Expensify Card expense represents a purchase that was recently made on the card, but has not yet “posted” – meaning, it has not been
                                        formally recognized as a final, complete transaction.
                                    </Text>
                                    <Text style={[styles.textNormal, styles.mb4]}>Any changes made to this expense will be preserved when the expense posts, typically 2-7 days later.</Text>
                                    <Text style={[styles.textNormal]}>Pending transactions cannot be approved, as the final expense amount will not be confirmed until it posts.</Text>
                                </View>
                            ),
                        },
                        ':expensifyCard': {
                            content: ({styles}: {styles: ThemeStyles}) => (
                                <View>
                                    <Text style={[styles.textHeadlineH1, styles.mv4]}>Expensify Card</Text>
                                    <Text style={[styles.textNormal, styles.mb4]}>An “Expensify Card” expense corresponds to a “posted” (meaning, finalized by the bank) purchase.</Text>
                                    <Text style={[styles.textNormal]}>
                                        Expensify Card expenses cannot be reimbursed as they are centrally paid by the bank account linked to the workspace.
                                    </Text>
                                </View>
                            ),
                        },
                        ':scan': {
                            content: ({styles}: {styles: ThemeStyles}) => (
                                <View>
                                    <Text style={[styles.textHeadlineH1, styles.mv4]}>Scanned</Text>
                                    <Text style={[styles.textNormal]}>A “scanned” expense was created by extracting the relevant details using the Concierge AI.</Text>
                                </View>
                            ),
                        },
                    },
                    content: ({styles}: {styles: ThemeStyles}) => (
                        <View>
                            <Text style={[styles.textHeadlineH1, styles.mv4]}>Expense</Text>
                            <Text style={[styles.textNormal]}>Every expense gets a dedicated chat to discuss that specific expense. The expense consists of:</Text>
                            <BulletList
                                styles={styles}
                                items={[
                                    <Text style={styles.textNormal}>
                                        <Text style={styles.textBold}>Receipt</Text> – Attach a photo or document to this expense.
                                    </Text>,
                                    <Text style={styles.textNormal}>
                                        <Text style={styles.textBold}>Amount</Text> – The financial total of this transaction.
                                    </Text>,
                                    <Text style={styles.textNormal}>
                                        <Text style={styles.textBold}>Description</Text> – A general explanation of what this expense was for.
                                    </Text>,
                                    <Text style={styles.textNormal}>
                                        <Text style={styles.textBold}>Merchant</Text> – The business this purchase was made at.
                                    </Text>,
                                    <Text style={styles.textNormal}>
                                        <Text style={styles.textBold}>Date</Text> – The day on which the purchase was made.
                                    </Text>,
                                ]}
                            />
                            <Text style={[styles.textNormal, styles.mt4]}>
                                The expense chat is shared with everyone in the approval flow, and will maintain an audit trail of all historical changes.
                            </Text>
                        </View>
                    ),
                },
                ':policyAdmins': {
                    content: ({styles}: {styles: ThemeStyles}) => (
                        <View>
                            <Text style={[styles.textHeadlineH1, styles.mv4]}>#admins</Text>
                            <Text style={[styles.textNormal]}>
                                Every workspace automatically receives a special #admins chat room. Every admin is automatically added to this room as a member. The #admins room is used for
                                several purposes:
                            </Text>
                            <BulletList
                                styles={styles}
                                items={[
                                    <Text style={styles.textNormal}>
                                        <Text style={[styles.textNormal]}>
                                            <Text style={styles.textBold}>Talking with Concierge, your setup specialist, or your account manager</Text> – When you first create the workspace,
                                            Concierge and a setup specialist will be added. Feel free to ask any setup questions you have about how to configure the workspace, onboard your
                                            team, connect your accounting, or anything else you might need.
                                        </Text>
                                    </Text>,
                                    <Text style={styles.textNormal}>
                                        <Text style={[styles.textNormal]}>
                                            <Text style={styles.textBold}>Monitoring workspace changes</Text> – Every #admins room shows an audit trail of any configuration changes or
                                            significant events happening inside the workspace.
                                        </Text>
                                    </Text>,
                                    <Text style={styles.textNormal}>
                                        <Text style={[styles.textNormal]}>
                                            <Text style={styles.textBold}>Chatting with other admins</Text> – The #admins room is a useful space for workspace admins to chat with each other
                                            about anything, whether or not it relates to Expensify.
                                        </Text>
                                    </Text>,
                                ]}
                            />
                        </View>
                    ),
                },
                ':expenseReport': {
                    content: ({styles}: {styles: ThemeStyles}) => (
                        <View>
                            <Text style={[styles.textHeadlineH1, styles.mv4]}>Expense Report</Text>
                            <Text style={[styles.textNormal]}>Every expense report gets a dedicated chat to discuss expenses, approvals, or anything you like. The expense report chat:</Text>
                            <BulletList
                                styles={styles}
                                items={[
                                    <Text style={styles.textNormal}>Is shared with everyone in the approval flow configured inside the workspace.</Text>,
                                    <Text style={styles.textNormal}>Will maintain an audit trail of all historical workflow actions (i.e., approvals).</Text>,
                                ]}
                            />
                            <Text style={[styles.textNormal, styles.mt4]}>
                                Press the attach button to add more expenses, or press the header for more options. Press on any expense to go deeper.
                            </Text>
                        </View>
                    ),
                },
                ':policyExpenseChat': {
                    content: ({styles}: {styles: ThemeStyles}) => (
                        <View>
                            <Text style={[styles.textHeadlineH1, styles.mv4]}>Workspace</Text>
                            <Text style={[styles.textNormal]}>
                                Every workspace member gets a special chat between them and all workspace admins. This is a good place for workspace members to ask questions about expense
                                policy, for workspace admins to explain changes, or for any “formal” conversation to occur between members and admins. Press the attach button to:
                            </Text>
                            <BulletList
                                styles={styles}
                                items={[
                                    <Text style={styles.textNormal}>
                                        <Text style={styles.textBold}>Create expense</Text> – This will submit an expense to the workspace for reimbursement.
                                    </Text>,
                                    <Text style={styles.textNormal}>
                                        <Text style={styles.textBold}>Split expense</Text> – This will split an expense between the member and the workspace (e.g., for a business meal that
                                        brings a spouse).
                                    </Text>,
                                ]}
                            />
                            <Text style={[styles.textNormal, styles.mt4]}>All past expense reports are processed here and stored for historical reference.</Text>
                        </View>
                    ),
                },
                ':concierge': {
                    content: ({styles}: {styles: ThemeStyles}) => (
                        <View>
                            <Text style={[styles.textHeadlineH1, styles.mv4]}>Concierge</Text>
                            <Text style={[styles.textNormal]}>
                                Concierge is available 24/7 to answer any question you have about anything — whether that’s how to get set up, how to fix a problem, or general best
                                practices. Concierge is a bot, but it’s really smart and can escalate you to a human whenever you want. Say hi — it’s friendly!
                            </Text>
                        </View>
                    ),
                },
            },
=======
        home: {
>>>>>>> 9e3b5bd7
            content: ({styles}: {styles: ThemeStyles}) => (
                <View>
                    <Text style={[styles.textHeadlineH1, styles.mv4]}>Chat</Text>
                    <Text style={[styles.textNormal]}>
                        Chat is the foundation of New Expensify. Every expense, expense report, workspace, or member has an associated “chat”, which you can use to record additional details,
                        or collaborate with others. Every chat has the following components:
                    </Text>
                    <Text style={[styles.textHeadlineH2, styles.mv4]}>Header</Text>
                    <Text style={[styles.textNormal]}>
                        This shows who you are chatting with (or what you are chatting about). You can press the header for more details on the chat, or additional actions to take upon it.
                    </Text>
                    <Text style={[styles.textHeadlineH2, styles.mv4]}>Comments</Text>
                    <Text style={[styles.textNormal]}>The core of the chat are its comments, which come in many forms:</Text>
                    <BulletList
                        styles={styles}
                        items={[
                            <Text style={styles.textNormal}>
                                <Text style={styles.textBold}>Text</Text> – Rich text messages stored securely and delivered via web, app, email, or SMS.
                            </Text>,
                            <Text style={styles.textNormal}>
                                <Text style={styles.textBold}>Images & Documents</Text> – Insert photos, screenshots, movies, PDFs, or more, using copy/paste, drag/drop, or the attach
                                button.
                            </Text>,
                            <Text style={styles.textNormal}>
                                <Text style={styles.textBold}>Expenses</Text> – Share an expense in the chat, either to simply track and document it, or to submit for reimbursement.
                            </Text>,
                            <Text style={styles.textNormal}>
                                <Text style={styles.textBold}>Tasks</Text> – Record a task, and optionally assign it to someone (or yourself!).
                            </Text>,
                        ]}
                    />
                    <Text style={[styles.textHeadlineH2, styles.mv4]}>Actions</Text>
                    <Text style={[styles.textNormal]}>Hover (or long press) on a comment to see additional options, including:</Text>
                    <BulletList
                        styles={styles}
                        items={[
                            <Text style={styles.textNormal}>
                                <Text style={styles.textBold}>React</Text> – Throw a ♥️😂🔥 like on anything!
                            </Text>,
                            <Text style={styles.textNormal}>
                                <Text style={styles.textBold}>Reply in thread</Text> – Go deeper by creating a new chat on any comment.
                            </Text>,
                            <Text style={styles.textNormal}>
                                <Text style={styles.textBold}>Mark unread</Text> – Flag it for reading later, at your convenience.
                            </Text>,
                        ]}
                    />
                    <Text style={[styles.textHeadlineH2, styles.mv4]}>Composer</Text>
                    <Text style={[styles.textNormal]}>Use the composer at the bottom to write new messages:</Text>
                    <BulletList
                        styles={styles}
                        items={[
                            <Text style={styles.textNormal}>
<<<<<<< HEAD
                                <Text style={styles.textBold}>Markdown</Text> – Format text using <Text style={styles.textBold}>bold</Text>, <Text style={styles.textItalic}>italics</Text>,
=======
                                <Text style={styles.textBold}>Markdown</Text> - Format text using <Text style={styles.textBold}>bold</Text>, <Text style={styles.textItalic}>italics</Text>,
>>>>>>> 9e3b5bd7
                                and{' '}
                                <TextLink
                                    href="https://help.expensify.com/articles/new-expensify/chat/Send-and-format-chat-messages"
                                    style={styles.link}
                                >
                                    more
                                </TextLink>
                                .
                            </Text>,
                            <Text style={styles.textNormal}>
                                <Text style={styles.textBold}>Mention</Text> – Invite or tag anyone in the world to any chat by putting an @ in front of their email address or phone number
                                (e.g., <Text style={styles.textBold}>@awong@marslink.web</Text>, or <Text style={styles.textBold}>@415-867-5309</Text>).
                            </Text>,
                        ]}
                    />

                    <Text style={[styles.textHeadlineH1, styles.mv4]}>Inbox</Text>
                    <Text style={[styles.textNormal]}>The Inbox is a prioritized “to do” list, highlighting exactly what you need to do next. It consists of:</Text>
                    <Text style={[styles.textHeadlineH2, styles.mv4]}>Priorities</Text>
                    <Text style={[styles.textNormal]}>At the top of the Inbox are the most important tasks you should do first, which include:</Text>
                    <BulletList
                        styles={styles}
                        items={[
                            <Text style={styles.textNormal}>Expense reports waiting on you</Text>,
                            <Text style={styles.textNormal}>Tasks assigned to you</Text>,
                            <Text style={styles.textNormal}>Chats that have mentioned you</Text>,
                            <Text style={styles.textNormal}>Anything you have pinned</Text>,
                        ]}
                    />
                    <Text style={[styles.textHeadlineH2, styles.mv4]}>Chats</Text>
                    <Text style={[styles.textNormal]}>Beneath the priorities are a list of chats (with unread chats highlighted in bold), in one of two view modes:</Text>
                    <BulletList
                        styles={styles}
                        items={[
                            <Text style={styles.textNormal}>
                                <Text style={styles.textBold}>Most Recent</Text> – Lists every chat, ordered by whichever was most recently active.
                            </Text>,
                            <Text style={styles.textNormal}>
                                <Text style={styles.textBold}>Focus</Text> – Only lists chats with unread messages, sorted alphabetically.
                            </Text>,
                        ]}
                    />
                </View>
            ),
        },
<<<<<<< HEAD
        settings: {
            content: ({styles}: {styles: ThemeStyles}) => (
                <View>
                    <Text style={[styles.textHeadlineH1, styles.mv4]}>Settings</Text>
                    <Text style={[styles.textNormal]}>Here is where you configure Expensify exactly to your specifications:</Text>
                    <BulletList
                        styles={styles}
                        items={[
                            <Text style={styles.textNormal}>
                                <Text style={styles.textBold}>Profile</Text> - Configure how you appear to others.
                            </Text>,
                            <Text style={styles.textNormal}>
                                <Text style={styles.textBold}>Wallet</Text> - See and manage your credit cards and bank accounts.
                            </Text>,
                            <Text style={styles.textNormal}>
                                <Text style={styles.textBold}>Preferences</Text> - Adjust how the app works for you.
                            </Text>,
                            <Text style={styles.textNormal}>
                                <Text style={styles.textBold}>Security</Text> - Lock down how you and others access your account.
                            </Text>,
                            <Text style={styles.textNormal}>
                                <Text style={styles.textBold}>Workspaces</Text> - Organize expenses for yourself and share with others.
                            </Text>,
                            <Text style={styles.textNormal}>
                                <Text style={styles.textBold}>Subscriptions</Text> - Manage payment details and history.
                            </Text>,
                            <Text style={styles.textNormal}>
                                <Text style={styles.textBold}>Domains</Text> - Advanced security and corporate card configuration.
                            </Text>,
                            <Text style={styles.textNormal}>
                                <Text style={styles.textBold}>Switch to Expensify Classic</Text> - Battle tested and reliable.
                            </Text>,
                            <Text style={styles.textNormal}>
                                <Text style={styles.textBold}>Save the World</Text> - Let Expensify.org help your favorite teacher!
                            </Text>,
                        ]}
                    />
                </View>
            ),
        },
        workspaces: {
            children: {
                ':policyID': {
                    children: {
                        members: {
                            content: ({styles}: {styles: ThemeStyles}) => (
                                <View>
                                    <Text style={[styles.textHeadlineH1, styles.mv4]}>Workspace Members</Text>
                                    <Text style={[styles.textNormal]}>Manage team access, roles, and permissions for your workspace.</Text>
                                    <Text style={[styles.textHeadlineH2, styles.mv4]}>Member Roles</Text>
                                    <Text style={[styles.textNormal]}>
                                        <Text style={styles.textBold}>Admin</Text>
                                    </Text>
                                    <BulletList
                                        styles={styles}
                                        items={[
                                            <Text style={styles.textNormal}>Full workspace control and settings access</Text>,
                                            <Text style={styles.textNormal}>Add/remove members and change roles</Text>,
                                            <Text style={styles.textNormal}>Set up integrations and payment methods</Text>,
                                            <Text style={styles.textNormal}>Approve and pay expenses</Text>,
                                        ]}
                                    />
                                    <Text style={[styles.textNormal, styles.mt4]}>
                                        <Text style={styles.textBold}>Member</Text>
                                    </Text>
                                    <BulletList
                                        styles={styles}
                                        items={[
                                            <Text style={styles.textNormal}>Submit expenses and create reports</Text>,
                                            <Text style={styles.textNormal}>Participate in workspace chats</Text>,
                                            <Text style={styles.textNormal}>View assigned expenses and reports</Text>,
                                        ]}
                                    />
                                    <Text style={[styles.textNormal, styles.mt4]}>
                                        <Text style={styles.textBold}>Auditor</Text>
                                    </Text>
                                    <BulletList
                                        styles={styles}
                                        items={[
                                            <Text style={styles.textNormal}>View all workspace reports (read-only)</Text>,
                                            <Text style={styles.textNormal}>Add comments but cannot modify expenses</Text>,
                                            <Text style={styles.textNormal}>No approval or payment permissions</Text>,
                                        ]}
                                    />
                                    <Text style={[styles.textHeadlineH2, styles.mv4]}>Adding Members</Text>

                                    <Text style={[styles.textNormal]}>
                                        <Text style={styles.textBold}>Alternative:</Text> Share workspace URL or QR code from{' '}
                                        <Text style={styles.textBold}>Settings &gt; Profile &gt; Share</Text>
                                    </Text>
                                    <Text style={[styles.textHeadlineH2, styles.mv4]}>Managing Members</Text>
                                    <Text style={[styles.textNormal]}>
                                        <Text style={styles.textBold}>Change Role:</Text>
                                    </Text>

                                    <Text style={[styles.textNormal]}>
                                        <Text style={styles.textBold}>Remove Member:</Text>
                                    </Text>

                                    <Text style={[styles.textNormal]}>
                                        <Text style={styles.textBold}>Bulk Actions:</Text>
                                    </Text>
                                    <BulletList
                                        styles={styles}
                                        items={[
                                            <Text style={styles.textNormal}>Select multiple members with checkboxes</Text>,
                                            <Text style={styles.textNormal}>Use dropdown to remove or modify multiple members</Text>,
                                        ]}
                                    />
                                    <Text style={[styles.textHeadlineH2, styles.mv4]}>Transfer Ownership</Text>

                                    <Text style={[styles.textHeadlineH2, styles.mv4]}>Related Links</Text>
                                    <BulletList
                                        styles={styles}
                                        items={[
                                            <Text style={styles.textNormal}>
                                                <TextLink
                                                    href="https://help.expensify.com/articles/new-expensify/workspaces/Managing-Workspace-Members"
                                                    style={styles.link}
                                                >
                                                    Managing Workspace Members
                                                </TextLink>
                                            </Text>,
                                            <Text style={styles.textNormal}>
                                                <TextLink
                                                    href="https://help.expensify.com/articles/new-expensify/workspaces/Add-Approvals"
                                                    style={styles.link}
                                                >
                                                    Add Approvals
                                                </TextLink>
                                            </Text>,
                                        ]}
                                    />
                                </View>
                            ),
                        },
                        accounting: {
                            content: ({styles}: {styles: ThemeStyles}) => (
                                <View>
                                    <Text style={[styles.textHeadlineH1, styles.mv4]}>Accounting Integrations</Text>
                                    <Text style={[styles.textNormal]}>Connect your workspace to accounting software to sync expenses and streamline financial management.</Text>
                                    <Text style={[styles.textHeadlineH2, styles.mv4]}>Supported Integrations</Text>
                                    <Text style={[styles.textNormal]}>
                                        <Text style={styles.textBold}>QuickBooks Online</Text>
                                    </Text>
                                    <BulletList
                                        styles={styles}
                                        items={[
                                            <Text style={styles.textNormal}>Real-time expense sync</Text>,
                                            <Text style={styles.textNormal}>Category and vendor mapping</Text>,
                                            <Text style={styles.textNormal}>Tax rate synchronization</Text>,
                                        ]}
                                    />
                                    <Text style={[styles.textNormal, styles.mt4]}>
                                        <Text style={styles.textBold}>QuickBooks Desktop</Text>
                                    </Text>
                                    <BulletList
                                        styles={styles}
                                        items={[
                                            <Text style={styles.textNormal}>File-based import/export</Text>,
                                            <Text style={styles.textNormal}>Chart of accounts import</Text>,
                                            <Text style={styles.textNormal}>Custom field mapping</Text>,
                                        ]}
                                    />
                                    <Text style={[styles.textNormal, styles.mt4]}>
                                        <Text style={styles.textBold}>Xero</Text>
                                    </Text>
                                    <BulletList
                                        styles={styles}
                                        items={[
                                            <Text style={styles.textNormal}>Automatic report sync</Text>,
                                            <Text style={styles.textNormal}>Tracking category import</Text>,
                                            <Text style={styles.textNormal}>Tax rate management</Text>,
                                        ]}
                                    />
                                    <Text style={[styles.textNormal, styles.mt4]}>
                                        <Text style={styles.textBold}>NetSuite</Text>
                                    </Text>
                                    <BulletList
                                        styles={styles}
                                        items={[
                                            <Text style={styles.textNormal}>Advanced multi-entity support</Text>,
                                            <Text style={styles.textNormal}>Custom dimension mapping</Text>,
                                            <Text style={styles.textNormal}>Automated bill payments</Text>,
                                        ]}
                                    />
                                    <Text style={[styles.textNormal, styles.mt4]}>
                                        <Text style={styles.textBold}>Sage Intacct</Text>
                                    </Text>
                                    <BulletList
                                        styles={styles}
                                        items={[
                                            <Text style={styles.textNormal}>Department/class tracking</Text>,
                                            <Text style={styles.textNormal}>Multi-currency support</Text>,
                                            <Text style={styles.textNormal}>Advanced approval workflows</Text>,
                                        ]}
                                    />
                                    <Text style={[styles.textHeadlineH2, styles.mv4]}>Getting Started</Text>

                                    <Text style={[styles.textHeadlineH2, styles.mv4]}>What Gets Synced</Text>
                                    <Text style={[styles.textNormal]}>
                                        <Text style={styles.textBold}>From your accounting system:</Text>
                                    </Text>
                                    <BulletList
                                        styles={styles}
                                        items={[
                                            <Text style={styles.textNormal}>Chart of accounts (as categories)</Text>,
                                            <Text style={styles.textNormal}>Classes, departments, locations (as tags)</Text>,
                                            <Text style={styles.textNormal}>Tax rates and customers</Text>,
                                            <Text style={styles.textNormal}>Vendors and bill payment accounts</Text>,
                                        ]}
                                    />
                                    <Text style={[styles.textNormal, styles.mt4]}>
                                        <Text style={styles.textBold}>To your accounting system:</Text>
                                    </Text>
                                    <BulletList
                                        styles={styles}
                                        items={[
                                            <Text style={styles.textNormal}>Approved expense reports</Text>,
                                            <Text style={styles.textNormal}>Company card transactions</Text>,
                                            <Text style={styles.textNormal}>Vendor bills and journal entries</Text>,
                                            <Text style={styles.textNormal}>Payment records and reconciliation data</Text>,
                                        ]}
                                    />
                                    <Text style={[styles.textHeadlineH2, styles.mv4]}>Related Links</Text>
                                    <BulletList
                                        styles={styles}
                                        items={[
                                            <Text style={styles.textNormal}>
                                                <TextLink
                                                    href="https://help.expensify.com/articles/new-expensify/connections/quickbooks-online/Connect-to-QuickBooks-Online"
                                                    style={styles.link}
                                                >
                                                    Connect to QuickBooks Online
                                                </TextLink>
                                            </Text>,
                                            <Text style={styles.textNormal}>
                                                <TextLink
                                                    href="https://help.expensify.com/articles/new-expensify/connections/xero/Connect-to-Xero"
                                                    style={styles.link}
                                                >
                                                    Connect to Xero
                                                </TextLink>
                                            </Text>,
                                            <Text style={styles.textNormal}>
                                                <TextLink
                                                    href="https://help.expensify.com/articles/new-expensify/connections/netsuite/Connect-To-NetSuite"
                                                    style={styles.link}
                                                >
                                                    Connect to NetSuite
                                                </TextLink>
                                            </Text>,
                                        ]}
                                    />
                                </View>
                            ),
                        },
                    },
                    content: ({styles}: {styles: ThemeStyles}) => (
                        <View>
                            <Text style={[styles.textHeadlineH1, styles.mv4]}>Workspace</Text>
                            <Text style={[styles.textNormal]}>This is where you configure all the settings of the many features associated with your workspace.</Text>
                            <Text style={[styles.textHeadlineH2, styles.mv4]}>Default features</Text>
                            <Text style={[styles.textNormal]}>Here are the features that are enabled by default:</Text>
=======
        ':action': {
            children: {
                ':iouType': {
                    children: {
                        start: {
                            children: {
                                ':transactionID': {
                                    children: {
                                        ':reportID': {
                                            children: {
                                                distance: {
                                                    children: {
                                                        ':backToReport': {
                                                            content: ({styles}: {styles: ThemeStyles}) => (
                                                                <View>
                                                                    <Text style={[styles.textHeadlineH1, styles.mv4]}>Distance Expense</Text>
                                                                    <Text style={[styles.textNormal]}>
                                                                        Easily track mileage costs using Expensify’s built-in map feature. Create and submit distance-based expenses right
                                                                        from the web, desktop, or mobile app.
                                                                    </Text>
                                                                    <BulletList
                                                                        styles={styles}
                                                                        items={[
                                                                            <Text style={styles.textNormal}>
                                                                                <Text style={[styles.textNormal]}>
                                                                                    <Text style={styles.textBold}>Create distance expenses:</Text> Click the green + button and choose Create
                                                                                    expense, then select Distance. Enter your starting point and destination. You can also add stops if
                                                                                    needed.
                                                                                </Text>
                                                                            </Text>,
                                                                            <Text style={styles.textNormal}>
                                                                                <Text style={[styles.textNormal]}>
                                                                                    <Text style={styles.textBold}>Submit for approval:</Text> Choose your workspace and confirm the distance,
                                                                                    amount, and date. Add optional notes or categories, then click Create expense to submit the mileage
                                                                                    expense for approval.
                                                                                </Text>
                                                                            </Text>,
                                                                            <Text style={styles.textNormal}>
                                                                                <Text style={[styles.textNormal]}>
                                                                                    <Text style={styles.textBold}>Log a round-trip:</Text> To log a round-trip, use the same location for both
                                                                                    start and finish, and include any stops along the way.
                                                                                </Text>
                                                                            </Text>,
                                                                        ]}
                                                                    />
                                                                </View>
                                                            ),
                                                        },
                                                    },
                                                },
                                                scan: {
                                                    children: {
                                                        ':backToReport': {
                                                            content: ({styles}: {styles: ThemeStyles}) => (
                                                                <View>
                                                                    <Text style={[styles.textHeadlineH1, styles.mv4]}>Scan Receipt</Text>
                                                                    <Text style={[styles.textNormal]}>SmartScan automatically extracts expense details from receipt images.</Text>
                                                                    <Text style={[styles.textHeadlineH2, styles.mv4]}>How to Scan</Text>

                                                                    <Text style={[styles.textHeadlineH2, styles.mv4]}>What SmartScan Detects</Text>
                                                                    <BulletList
                                                                        styles={styles}
                                                                        items={[
                                                                            <Text style={styles.textNormal}>
                                                                                <Text style={styles.textBold}>Amount</Text> and currency
                                                                            </Text>,
                                                                            <Text style={styles.textNormal}>
                                                                                <Text style={styles.textBold}>Merchant</Text> name and location
                                                                            </Text>,
                                                                            <Text style={styles.textNormal}>
                                                                                <Text style={styles.textBold}>Date</Text> of purchase
                                                                            </Text>,
                                                                            <Text style={styles.textNormal}>
                                                                                <Text style={styles.textBold}>Tax</Text> information (when visible)
                                                                            </Text>,
                                                                            <Text style={styles.textNormal}>
                                                                                <Text style={styles.textBold}>Category</Text> suggestions based on merchant type
                                                                            </Text>,
                                                                        ]}
                                                                    />
                                                                    <Text style={[styles.textHeadlineH2, styles.mv4]}>Supported Receipt Types</Text>
                                                                    <BulletList
                                                                        styles={styles}
                                                                        items={[
                                                                            <Text style={styles.textNormal}>
                                                                                <Text style={styles.textBold}>Photos</Text> - Take with your device camera
                                                                            </Text>,
                                                                            <Text style={styles.textNormal}>
                                                                                <Text style={styles.textBold}>Email receipts</Text> - Forward to receipts@expensify.com
                                                                            </Text>,
                                                                            <Text style={styles.textNormal}>
                                                                                <Text style={styles.textBold}>PDF receipts</Text> - Upload from your device
                                                                            </Text>,
                                                                            <Text style={styles.textNormal}>
                                                                                <Text style={styles.textBold}>Screenshots</Text> - From apps or websites
                                                                            </Text>,
                                                                        ]}
                                                                    />
                                                                    <Text style={[styles.textHeadlineH2, styles.mv4]}>Tips for Best Results</Text>
                                                                    <BulletList
                                                                        styles={styles}
                                                                        items={[
                                                                            <Text style={styles.textNormal}>Ensure receipt text is clear and readable</Text>,
                                                                            <Text style={styles.textNormal}>Include the full receipt in the image</Text>,
                                                                            <Text style={styles.textNormal}>Good lighting improves accuracy</Text>,
                                                                            <Text style={styles.textNormal}>Straight angles work better than tilted photos</Text>,
                                                                        ]}
                                                                    />
                                                                    <Text style={[styles.textHeadlineH2, styles.mv4]}>After Scanning</Text>
                                                                    <BulletList
                                                                        styles={styles}
                                                                        items={[
                                                                            <Text style={styles.textNormal}>Review extracted details for accuracy</Text>,
                                                                            <Text style={styles.textNormal}>Add description, category, or tags as needed</Text>,
                                                                            <Text style={styles.textNormal}>SmartScan learns from your corrections</Text>,
                                                                        ]}
                                                                    />
                                                                    <Text style={[styles.textHeadlineH2, styles.mv4]}>Related Links</Text>
                                                                    <BulletList
                                                                        styles={styles}
                                                                        items={[
                                                                            <Text style={styles.textNormal}>
                                                                                <TextLink
                                                                                    href="https://help.expensify.com/articles/new-expensify/reports-and-expenses/Create-an-Expense"
                                                                                    style={styles.link}
                                                                                >
                                                                                    Create an Expense
                                                                                </TextLink>
                                                                            </Text>,
                                                                            <Text style={styles.textNormal}>
                                                                                <TextLink
                                                                                    href="https://help.expensify.com/articles/new-expensify/getting-started/Free-Features-in-Expensify"
                                                                                    style={styles.link}
                                                                                >
                                                                                    Free Features in Expensify
                                                                                </TextLink>
                                                                            </Text>,
                                                                        ]}
                                                                    />
                                                                </View>
                                                            ),
                                                        },
                                                    },
                                                },
                                            },
                                        },
                                    },
                                },
                            },
                        },
                    },
                },
            },
        },
        r: {
            children: {
                ':concierge': {
                    content: ({styles}: {styles: ThemeStyles}) => (
                        <View>
                            <Text style={[styles.textHeadlineH1, styles.mv4]}>Concierge</Text>
                            <Text style={[styles.textNormal]}>
                                Concierge is available 24/7 to answer any question you have about anything — whether that’s how to get set up, how to fix a problem, or general best
                                practices. Concierge is a bot, but it’s really smart and can escalate you to a human whenever you want. Say hi — it’s friendly!
                            </Text>
                        </View>
                    ),
                },
                ':expense': {
                    children: {
                        ':scan': {
                            content: ({styles}: {styles: ThemeStyles}) => (
                                <View>
                                    <Text style={[styles.textHeadlineH1, styles.mv4]}>Scanned</Text>
                                    <Text style={[styles.textNormal]}>A “scanned” expense was created by extracting the relevant details using the Concierge AI.</Text>
                                </View>
                            ),
                        },
                        ':manual': {
                            content: ({styles}: {styles: ThemeStyles}) => (
                                <View>
                                    <Text style={[styles.textHeadlineH1, styles.mv4]}>Manual</Text>
                                    <Text style={[styles.textNormal]}>
                                        A “manual” expense has had all its details specified by the workspace member. It was not imported from any system, or scanned from a receipt.
                                    </Text>
                                </View>
                            ),
                        },
                        ':pendingExpensifyCard': {
                            content: ({styles}: {styles: ThemeStyles}) => (
                                <View>
                                    <Text style={[styles.textHeadlineH1, styles.mv4]}>Expensify Card (pending)</Text>
                                    <Text style={[styles.textNormal, styles.mb4]}>
                                        A “pending” Expensify Card expense represents a purchase that was recently made on the card, but has not yet “posted” – meaning, it has not been
                                        formally recognized as a final, complete transaction.
                                    </Text>
                                    <Text style={[styles.textNormal, styles.mb4]}>Any changes made to this expense will be preserved when the expense posts, typically 2-7 days later.</Text>
                                    <Text style={[styles.textNormal]}>Pending transactions cannot be approved, as the final expense amount will not be confirmed until it posts.</Text>
                                </View>
                            ),
                        },
                        ':expensifyCard': {
                            content: ({styles}: {styles: ThemeStyles}) => (
                                <View>
                                    <Text style={[styles.textHeadlineH1, styles.mv4]}>Expensify Card</Text>
                                    <Text style={[styles.textNormal, styles.mb4]}>An “Expensify Card” expense corresponds to a “posted” (meaning, finalized by the bank) purchase.</Text>
                                    <Text style={[styles.textNormal]}>
                                        Expensify Card expenses cannot be reimbursed as they are centrally paid by the bank account linked to the workspace.
                                    </Text>
                                </View>
                            ),
                        },
                    },
                    content: ({styles}: {styles: ThemeStyles}) => (
                        <View>
                            <Text style={[styles.textHeadlineH1, styles.mv4]}>Expense</Text>
                            <Text style={[styles.textNormal]}>Every expense gets a dedicated chat to discuss that specific expense. The expense consists of:</Text>
>>>>>>> 9e3b5bd7
                            <BulletList
                                styles={styles}
                                items={[
                                    <Text style={styles.textNormal}>
<<<<<<< HEAD
                                        <Text style={styles.textBold}>Overview</Text> - Configure how it appears to others.
                                    </Text>,
                                    <Text style={styles.textNormal}>
                                        <Text style={styles.textBold}>Members</Text> - Add/remove members and admins.
                                    </Text>,
                                    <Text style={styles.textNormal}>
                                        <Text style={styles.textBold}>Workflows</Text> - Configure submission, approval, and reimbursement.
                                    </Text>,
                                    <Text style={styles.textNormal}>
                                        <Text style={styles.textBold}>Categories</Text> - Group expenses into a chart of accounts.
                                    </Text>,
                                    <Text style={styles.textNormal}>
                                        <Text style={styles.textBold}>Expensify Card</Text> - Issue native Expensify Cards to employees.
                                    </Text>,
                                    <Text style={styles.textNormal}>
                                        <Text style={styles.textBold}>Accounting</Text> - Sync with external accounting systems.
                                    </Text>,
                                ]}
                            />
                            <Text style={[styles.textHeadlineH2, styles.mv4]}>Optional features</Text>
                            <Text style={[styles.textNormal]}>These can be enabled via More Features:</Text>
=======
                                        <Text style={styles.textBold}>Receipt</Text> – Attach a photo or document to this expense.
                                    </Text>,
                                    <Text style={styles.textNormal}>
                                        <Text style={styles.textBold}>Amount</Text> – The financial total of this transaction.
                                    </Text>,
                                    <Text style={styles.textNormal}>
                                        <Text style={styles.textBold}>Description</Text> – A general explanation of what this expense was for.
                                    </Text>,
                                    <Text style={styles.textNormal}>
                                        <Text style={styles.textBold}>Merchant</Text> – The business this purchase was made at.
                                    </Text>,
                                    <Text style={styles.textNormal}>
                                        <Text style={styles.textBold}>Date</Text> – The day on which the purchase was made.
                                    </Text>,
                                ]}
                            />
                            <Text style={[styles.textNormal, styles.mt4]}>
                                The expense chat is shared with everyone in the approval flow, and will maintain an audit trail of all historical changes.
                            </Text>
                        </View>
                    ),
                },
                ':policyAdmins': {
                    content: ({styles}: {styles: ThemeStyles}) => (
                        <View>
                            <Text style={[styles.textHeadlineH1, styles.mv4]}>#admins</Text>
                            <Text style={[styles.textNormal]}>
                                Every workspace automatically receives a special #admins chat room. Every admin is automatically added to this room as a member. The #admins room is used for
                                several purposes:
                            </Text>
                            <BulletList
                                styles={styles}
                                items={[
                                    <Text style={styles.textNormal}>
                                        <Text style={[styles.textNormal]}>
                                            <Text style={styles.textBold}>Talking with Concierge, your setup specialist, or your account manager</Text> – When you first create the workspace,
                                            Concierge and a setup specialist will be added. Feel free to ask any setup questions you have about how to configure the workspace, onboard your
                                            team, connect your accounting, or anything else you might need.
                                        </Text>
                                    </Text>,
                                    <Text style={styles.textNormal}>
                                        <Text style={[styles.textNormal]}>
                                            <Text style={styles.textBold}>Monitoring workspace changes</Text> – Every #admins room shows an audit trail of any configuration changes or
                                            significant events happening inside the workspace.
                                        </Text>
                                    </Text>,
                                    <Text style={styles.textNormal}>
                                        <Text style={[styles.textNormal]}>
                                            <Text style={styles.textBold}>Chatting with other admins</Text> – The #admins room is a useful space for workspace admins to chat with each other
                                            about anything, whether or not it relates to Expensify.
                                        </Text>
                                    </Text>,
                                ]}
                            />
                        </View>
                    ),
                },
                ':policyExpenseChat': {
                    content: ({styles}: {styles: ThemeStyles}) => (
                        <View>
                            <Text style={[styles.textHeadlineH1, styles.mv4]}>Workspace</Text>
                            <Text style={[styles.textNormal]}>
                                Every workspace member gets a special chat between them and all workspace admins. This is a good place for workspace members to ask questions about expense
                                policy, for workspace admins to explain changes, or for any “formal” conversation to occur between members and admins. Press the attach button to:
                            </Text>
                            <BulletList
                                styles={styles}
                                items={[
                                    <Text style={styles.textNormal}>
                                        <Text style={styles.textBold}>Create expense</Text> – This will submit an expense to the workspace for reimbursement.
                                    </Text>,
                                    <Text style={styles.textNormal}>
                                        <Text style={styles.textBold}>Split expense</Text> – This will split an expense between the member and the workspace (e.g., for a business meal that
                                        brings a spouse).
                                    </Text>,
                                ]}
                            />
                            <Text style={[styles.textNormal, styles.mt4]}>All past expense reports are processed here and stored for historical reference.</Text>
                        </View>
                    ),
                },
                ':policyAnnounce': {
                    content: ({styles}: {styles: ThemeStyles}) => (
                        <View>
                            <Text style={[styles.textHeadlineH1, styles.mv4]}>Announce Room (#announce)</Text>
                            <Text style={[styles.textNormal]}>
                                The #announce room is a chat space available to all workspace members. It’s perfect for sharing company-wide updates, policy changes, or event reminders. The
                                #announce room is accessible from your <Text style={styles.textBold}>Inbox</Text> in the left-hand menu.
                            </Text>
>>>>>>> 9e3b5bd7
                            <BulletList
                                styles={styles}
                                items={[
                                    <Text style={styles.textNormal}>
<<<<<<< HEAD
                                        <Text style={styles.textBold}>Distance rates</Text> - Configure mileage reimbursement.
                                    </Text>,
                                    <Text style={styles.textNormal}>
                                        <Text style={styles.textBold}>Company card</Text> - Connect and manage third-party corporate card feeds.
                                    </Text>,
                                    <Text style={styles.textNormal}>
                                        <Text style={styles.textBold}>Per diem</Text> - Configure daily rates.
                                    </Text>,
                                    <Text style={styles.textNormal}>
                                        <Text style={styles.textBold}>Rules</Text> - Customize expense violations and set policy.
                                    </Text>,
                                    <Text style={styles.textNormal}>
                                        <Text style={styles.textBold}>Invoices</Text> - Collect revenue from customers.
                                    </Text>,
                                    <Text style={styles.textNormal}>
                                        <Text style={styles.textBold}>Tags</Text> - Group expenses by project or client.
                                    </Text>,
                                    <Text style={styles.textNormal}>
                                        <Text style={styles.textBold}>Taxes</Text> - Track VAT and other taxes.
                                    </Text>,
                                    <Text style={styles.textNormal}>
                                        <Text style={styles.textBold}>Report fields</Text> - Capture extra expense report information.
=======
                                        <Text style={[styles.textNormal]}>
                                            <Text style={styles.textBold}>Post company-wide announcements:</Text> All members can post in #announce by default, making it easy to communicate
                                            across the workspace.
                                        </Text>
                                    </Text>,
                                    <Text style={styles.textNormal}>
                                        <Text style={[styles.textNormal]}>
                                            <Text style={styles.textBold}>Restrict posting to admins:</Text> Workspace admins can limit posting to admins only. Open the #announce room, click
                                            the room header, select Settings, and change Who can post to Admins only.
                                        </Text>
                                    </Text>,
                                    <Text style={styles.textNormal}>
                                        <Text style={[styles.textNormal]}>
                                            <Text style={styles.textBold}>Everyone can read messages:</Text> Even if posting is limited to admins, all workspace members can still view
                                            messages in the #announce room.
                                        </Text>
>>>>>>> 9e3b5bd7
                                    </Text>,
                                ]}
                            />
                        </View>
<<<<<<< HEAD
=======
                    ),
                },
                ':expenseReport': {
                    content: ({styles}: {styles: ThemeStyles}) => (
                        <View>
                            <Text style={[styles.textHeadlineH1, styles.mv4]}>Expense Report</Text>
                            <Text style={[styles.textNormal]}>Every expense report gets a dedicated chat to discuss expenses, approvals, or anything you like. The expense report chat:</Text>
                            <BulletList
                                styles={styles}
                                items={[
                                    <Text style={styles.textNormal}>Is shared with everyone in the approval flow configured inside the workspace.</Text>,
                                    <Text style={styles.textNormal}>Will maintain an audit trail of all historical workflow actions (i.e., approvals).</Text>,
                                ]}
                            />
                            <Text style={[styles.textNormal, styles.mt4]}>
                                Press the attach button to add more expenses, or press the header for more options. Press on any expense to go deeper.
                            </Text>
                        </View>
>>>>>>> 9e3b5bd7
                    ),
                },
            },
            content: ({styles}: {styles: ThemeStyles}) => (
                <View>
<<<<<<< HEAD
                    <Text style={[styles.textHeadlineH1, styles.mv4]}>Workspaces</Text>
                    <Text style={[styles.textNormal]}>Workspaces allow for a wide range of features, including:</Text>
=======
                    <Text style={[styles.textHeadlineH1, styles.mv4]}>Chat</Text>
                    <Text style={[styles.textNormal]}>
                        Chat is the foundation of New Expensify. Every expense, expense report, workspace, or member has an associated “chat”, which you can use to record additional details,
                        or collaborate with others. Every chat has the following components:
                    </Text>
                    <Text style={[styles.textHeadlineH2, styles.mv4]}>Header</Text>
                    <Text style={[styles.textNormal]}>
                        This shows who you are chatting with (or what you are chatting about). You can press the header for more details on the chat, or additional actions to take upon it.
                    </Text>
                    <Text style={[styles.textHeadlineH2, styles.mv4]}>Comments</Text>
                    <Text style={[styles.textNormal]}>The core of the chat are its comments, which come in many forms:</Text>
>>>>>>> 9e3b5bd7
                    <BulletList
                        styles={styles}
                        items={[
                            <Text style={styles.textNormal}>
<<<<<<< HEAD
                                <Text style={styles.textBold}>Categorize</Text> and <Text style={styles.textBold}>submit</Text> expenses
                            </Text>,
                            <Text style={styles.textNormal}>
                                <Text style={styles.textBold}>Approve</Text> and <Text style={styles.textBold}>reimburse</Text> expenses
                            </Text>,
                            <Text style={styles.textNormal}>
                                Sync with <Text style={styles.textBold}>accounting packages</Text>
                            </Text>,
                            <Text style={styles.textNormal}>
                                Connect to <Text style={styles.textBold}>company card feeds</Text>
                            </Text>,
                            <Text style={styles.textNormal}>
                                Manage <Text style={styles.textBold}>Expensify Cards</Text>
                            </Text>,
                            <Text style={styles.textNormal}>
                                <Text style={styles.textBold}>Chat</Text> with colleagues, partners, and clients
=======
                                <Text style={styles.textBold}>Text</Text> – Rich text messages stored securely and delivered via web, app, email, or SMS.
                            </Text>,
                            <Text style={styles.textNormal}>
                                <Text style={styles.textBold}>Images & Documents</Text> – Insert photos, screenshots, movies, PDFs, or more, using copy/paste, drag/drop, or the attach
                                button.
                            </Text>,
                            <Text style={styles.textNormal}>
                                <Text style={styles.textBold}>Expenses</Text> – Share an expense in the chat, either to simply track and document it, or to submit for reimbursement.
                            </Text>,
                            <Text style={styles.textNormal}>
                                <Text style={styles.textBold}>Tasks</Text> – Record a task, and optionally assign it to someone (or yourself!).
                            </Text>,
                        ]}
                    />
                    <Text style={[styles.textHeadlineH2, styles.mv4]}>Actions</Text>
                    <Text style={[styles.textNormal]}>Hover (or long press) on a comment to see additional options, including:</Text>
                    <BulletList
                        styles={styles}
                        items={[
                            <Text style={styles.textNormal}>
                                <Text style={styles.textBold}>React</Text> – Throw a ♥️😂🔥 like on anything!
                            </Text>,
                            <Text style={styles.textNormal}>
                                <Text style={styles.textBold}>Reply in thread</Text> – Go deeper by creating a new chat on any comment.
                            </Text>,
                            <Text style={styles.textNormal}>
                                <Text style={styles.textBold}>Mark unread</Text> – Flag it for reading later, at your convenience.
                            </Text>,
                        ]}
                    />
                    <Text style={[styles.textHeadlineH2, styles.mv4]}>Composer</Text>
                    <Text style={[styles.textNormal]}>Use the composer at the bottom to write new messages:</Text>
                    <BulletList
                        styles={styles}
                        items={[
                            <Text style={styles.textNormal}>
                                <Text style={styles.textBold}>Markdown</Text> – Format text using <Text style={styles.textBold}>bold</Text>, <Text style={styles.textItalic}>italics</Text>,
                                and{' '}
                                <TextLink
                                    href="https://help.expensify.com/articles/new-expensify/chat/Send-and-format-chat-messages"
                                    style={styles.link}
                                >
                                    more
                                </TextLink>
                                .
                            </Text>,
                            <Text style={styles.textNormal}>
                                <Text style={styles.textBold}>Mention</Text> – Invite or tag anyone in the world to any chat by putting an @ in front of their email address or phone number
                                (e.g., <Text style={styles.textBold}>@awong@marslink.web</Text>, or <Text style={styles.textBold}>@415-867-5309</Text>).
>>>>>>> 9e3b5bd7
                            </Text>,
                            <Text style={styles.textNormal}>… and lots more!</Text>,
                        ]}
                    />
<<<<<<< HEAD
                    <Text style={[styles.textNormal, styles.mt4]}>Workspaces come in two variations:</Text>
=======

                    <Text style={[styles.textHeadlineH1, styles.mv4]}>Inbox</Text>
                    <Text style={[styles.textNormal]}>The Inbox is a prioritized “to do” list, highlighting exactly what you need to do next. It consists of:</Text>
                    <Text style={[styles.textHeadlineH2, styles.mv4]}>Priorities</Text>
                    <Text style={[styles.textNormal]}>At the top of the Inbox are the most important tasks you should do first, which include:</Text>
                    <BulletList
                        styles={styles}
                        items={[
                            <Text style={styles.textNormal}>Expense reports waiting on you</Text>,
                            <Text style={styles.textNormal}>Tasks assigned to you</Text>,
                            <Text style={styles.textNormal}>Chats that have mentioned you</Text>,
                            <Text style={styles.textNormal}>Anything you have pinned</Text>,
                        ]}
                    />
                    <Text style={[styles.textHeadlineH2, styles.mv4]}>Chats</Text>
                    <Text style={[styles.textNormal]}>Beneath the priorities are a list of chats (with unread chats highlighted in bold), in one of two view modes:</Text>
>>>>>>> 9e3b5bd7
                    <BulletList
                        styles={styles}
                        items={[
                            <Text style={styles.textNormal}>
<<<<<<< HEAD
                                <Text style={styles.textBold}>Collect</Text> workspaces start at $5/member, and include all the basics for running a small business.
                            </Text>,
                            <Text style={styles.textNormal}>
                                <Text style={styles.textBold}>Control</Text> workspaces start at $9/member, and provide advanced capabilities, more powerful accounting sync, and more
                                sophisticated approval flows.
                            </Text>,
                        ]}
                    />
                    <Text style={[styles.textNormal, styles.mt4]}>
                        In general you would create one Workspace for each company you manage. You can create and join as many workspaces as you like.
                    </Text>
=======
                                <Text style={styles.textBold}>Most Recent</Text> – Lists every chat, ordered by whichever was most recently active.
                            </Text>,
                            <Text style={styles.textNormal}>
                                <Text style={styles.textBold}>Focus</Text> – Only lists chats with unread messages, sorted alphabetically.
                            </Text>,
                        ]}
                    />
                </View>
            ),
        },
        settings: {
            children: {
                workspaces: {
                    children: {
                        ':policyID': {
                            children: {
                                accounting: {
                                    content: ({styles}: {styles: ThemeStyles}) => (
                                        <View>
                                            <Text style={[styles.textHeadlineH1, styles.mv4]}>Accounting Integrations</Text>
                                            <Text style={[styles.textNormal]}>Connect your workspace to accounting software to sync expenses and streamline financial management.</Text>
                                            <Text style={[styles.textHeadlineH2, styles.mv4]}>Supported Integrations</Text>
                                            <Text style={[styles.textNormal]}>
                                                <Text style={styles.textBold}>QuickBooks Online</Text>
                                            </Text>
                                            <BulletList
                                                styles={styles}
                                                items={[
                                                    <Text style={styles.textNormal}>Real-time expense sync</Text>,
                                                    <Text style={styles.textNormal}>Category and vendor mapping</Text>,
                                                    <Text style={styles.textNormal}>Tax rate synchronization</Text>,
                                                ]}
                                            />
                                            <Text style={[styles.textNormal, styles.mt4]}>
                                                <Text style={styles.textBold}>QuickBooks Desktop</Text>
                                            </Text>
                                            <BulletList
                                                styles={styles}
                                                items={[
                                                    <Text style={styles.textNormal}>File-based import/export</Text>,
                                                    <Text style={styles.textNormal}>Chart of accounts import</Text>,
                                                    <Text style={styles.textNormal}>Custom field mapping</Text>,
                                                ]}
                                            />
                                            <Text style={[styles.textNormal, styles.mt4]}>
                                                <Text style={styles.textBold}>Xero</Text>
                                            </Text>
                                            <BulletList
                                                styles={styles}
                                                items={[
                                                    <Text style={styles.textNormal}>Automatic report sync</Text>,
                                                    <Text style={styles.textNormal}>Tracking category import</Text>,
                                                    <Text style={styles.textNormal}>Tax rate management</Text>,
                                                ]}
                                            />
                                            <Text style={[styles.textNormal, styles.mt4]}>
                                                <Text style={styles.textBold}>NetSuite</Text>
                                            </Text>
                                            <BulletList
                                                styles={styles}
                                                items={[
                                                    <Text style={styles.textNormal}>Advanced multi-entity support</Text>,
                                                    <Text style={styles.textNormal}>Custom dimension mapping</Text>,
                                                    <Text style={styles.textNormal}>Automated bill payments</Text>,
                                                ]}
                                            />
                                            <Text style={[styles.textNormal, styles.mt4]}>
                                                <Text style={styles.textBold}>Sage Intacct</Text>
                                            </Text>
                                            <BulletList
                                                styles={styles}
                                                items={[
                                                    <Text style={styles.textNormal}>Department/class tracking</Text>,
                                                    <Text style={styles.textNormal}>Multi-currency support</Text>,
                                                    <Text style={styles.textNormal}>Advanced approval workflows</Text>,
                                                ]}
                                            />
                                            <Text style={[styles.textHeadlineH2, styles.mv4]}>Getting Started</Text>

                                            <Text style={[styles.textHeadlineH2, styles.mv4]}>What Gets Synced</Text>
                                            <Text style={[styles.textNormal]}>
                                                <Text style={styles.textBold}>From your accounting system:</Text>
                                            </Text>
                                            <BulletList
                                                styles={styles}
                                                items={[
                                                    <Text style={styles.textNormal}>Chart of accounts (as categories)</Text>,
                                                    <Text style={styles.textNormal}>Classes, departments, locations (as tags)</Text>,
                                                    <Text style={styles.textNormal}>Tax rates and customers</Text>,
                                                    <Text style={styles.textNormal}>Vendors and bill payment accounts</Text>,
                                                ]}
                                            />
                                            <Text style={[styles.textNormal, styles.mt4]}>
                                                <Text style={styles.textBold}>To your accounting system:</Text>
                                            </Text>
                                            <BulletList
                                                styles={styles}
                                                items={[
                                                    <Text style={styles.textNormal}>Approved expense reports</Text>,
                                                    <Text style={styles.textNormal}>Company card transactions</Text>,
                                                    <Text style={styles.textNormal}>Vendor bills and journal entries</Text>,
                                                    <Text style={styles.textNormal}>Payment records and reconciliation data</Text>,
                                                ]}
                                            />
                                            <Text style={[styles.textHeadlineH2, styles.mv4]}>Related Links</Text>
                                            <BulletList
                                                styles={styles}
                                                items={[
                                                    <Text style={styles.textNormal}>
                                                        <TextLink
                                                            href="https://help.expensify.com/articles/new-expensify/connections/quickbooks-online/Connect-to-QuickBooks-Online"
                                                            style={styles.link}
                                                        >
                                                            Connect to QuickBooks Online
                                                        </TextLink>
                                                    </Text>,
                                                    <Text style={styles.textNormal}>
                                                        <TextLink
                                                            href="https://help.expensify.com/articles/new-expensify/connections/xero/Connect-to-Xero"
                                                            style={styles.link}
                                                        >
                                                            Connect to Xero
                                                        </TextLink>
                                                    </Text>,
                                                    <Text style={styles.textNormal}>
                                                        <TextLink
                                                            href="https://help.expensify.com/articles/new-expensify/connections/netsuite/Connect-To-NetSuite"
                                                            style={styles.link}
                                                        >
                                                            Connect to NetSuite
                                                        </TextLink>
                                                    </Text>,
                                                ]}
                                            />
                                        </View>
                                    ),
                                },
                                members: {
                                    content: ({styles}: {styles: ThemeStyles}) => (
                                        <View>
                                            <Text style={[styles.textHeadlineH1, styles.mv4]}>Workspace Members</Text>
                                            <Text style={[styles.textNormal]}>Manage team access, roles, and permissions for your workspace.</Text>
                                            <Text style={[styles.textHeadlineH2, styles.mv4]}>Member Roles</Text>
                                            <Text style={[styles.textNormal]}>
                                                <Text style={styles.textBold}>Admin</Text>
                                            </Text>
                                            <BulletList
                                                styles={styles}
                                                items={[
                                                    <Text style={styles.textNormal}>Full workspace control and settings access</Text>,
                                                    <Text style={styles.textNormal}>Add/remove members and change roles</Text>,
                                                    <Text style={styles.textNormal}>Set up integrations and payment methods</Text>,
                                                    <Text style={styles.textNormal}>Approve and pay expenses</Text>,
                                                ]}
                                            />
                                            <Text style={[styles.textNormal, styles.mt4]}>
                                                <Text style={styles.textBold}>Member</Text>
                                            </Text>
                                            <BulletList
                                                styles={styles}
                                                items={[
                                                    <Text style={styles.textNormal}>Submit expenses and create reports</Text>,
                                                    <Text style={styles.textNormal}>Participate in workspace chats</Text>,
                                                    <Text style={styles.textNormal}>View assigned expenses and reports</Text>,
                                                ]}
                                            />
                                            <Text style={[styles.textNormal, styles.mt4]}>
                                                <Text style={styles.textBold}>Auditor</Text>
                                            </Text>
                                            <BulletList
                                                styles={styles}
                                                items={[
                                                    <Text style={styles.textNormal}>View all workspace reports (read-only)</Text>,
                                                    <Text style={styles.textNormal}>Add comments but cannot modify expenses</Text>,
                                                    <Text style={styles.textNormal}>No approval or payment permissions</Text>,
                                                ]}
                                            />
                                            <Text style={[styles.textHeadlineH2, styles.mv4]}>Adding Members</Text>

                                            <Text style={[styles.textNormal]}>
                                                <Text style={styles.textBold}>Alternative:</Text> Share workspace URL or QR code from{' '}
                                                <Text style={styles.textBold}>Settings &gt; Profile &gt; Share</Text>
                                            </Text>
                                            <Text style={[styles.textHeadlineH2, styles.mv4]}>Managing Members</Text>
                                            <Text style={[styles.textNormal]}>
                                                <Text style={styles.textBold}>Change Role:</Text>
                                            </Text>

                                            <Text style={[styles.textNormal]}>
                                                <Text style={styles.textBold}>Remove Member:</Text>
                                            </Text>

                                            <Text style={[styles.textNormal]}>
                                                <Text style={styles.textBold}>Bulk Actions:</Text>
                                            </Text>
                                            <BulletList
                                                styles={styles}
                                                items={[
                                                    <Text style={styles.textNormal}>Select multiple members with checkboxes</Text>,
                                                    <Text style={styles.textNormal}>Use dropdown to remove or modify multiple members</Text>,
                                                ]}
                                            />
                                            <Text style={[styles.textHeadlineH2, styles.mv4]}>Transfer Ownership</Text>

                                            <Text style={[styles.textHeadlineH2, styles.mv4]}>Related Links</Text>
                                            <BulletList
                                                styles={styles}
                                                items={[
                                                    <Text style={styles.textNormal}>
                                                        <TextLink
                                                            href="https://help.expensify.com/articles/new-expensify/workspaces/Managing-Workspace-Members"
                                                            style={styles.link}
                                                        >
                                                            Managing Workspace Members
                                                        </TextLink>
                                                    </Text>,
                                                    <Text style={styles.textNormal}>
                                                        <TextLink
                                                            href="https://help.expensify.com/articles/new-expensify/workspaces/Add-Approvals"
                                                            style={styles.link}
                                                        >
                                                            Add Approvals
                                                        </TextLink>
                                                    </Text>,
                                                ]}
                                            />
                                        </View>
                                    ),
                                },
                            },
                            content: ({styles}: {styles: ThemeStyles}) => (
                                <View>
                                    <Text style={[styles.textHeadlineH1, styles.mv4]}>Workspace</Text>
                                    <Text style={[styles.textNormal]}>This is where you configure all the settings of the many features associated with your workspace.</Text>
                                    <Text style={[styles.textHeadlineH2, styles.mv4]}>Default features</Text>
                                    <Text style={[styles.textNormal]}>Here are the features that are enabled by default:</Text>
                                    <BulletList
                                        styles={styles}
                                        items={[
                                            <Text style={styles.textNormal}>
                                                <Text style={styles.textBold}>Overview</Text> - Configure how it appears to others.
                                            </Text>,
                                            <Text style={styles.textNormal}>
                                                <Text style={styles.textBold}>Members</Text> - Add/remove members and admins.
                                            </Text>,
                                            <Text style={styles.textNormal}>
                                                <Text style={styles.textBold}>Workflows</Text> - Configure submission, approval, and reimbursement.
                                            </Text>,
                                            <Text style={styles.textNormal}>
                                                <Text style={styles.textBold}>Categories</Text> - Group expenses into a chart of accounts.
                                            </Text>,
                                            <Text style={styles.textNormal}>
                                                <Text style={styles.textBold}>Expensify Card</Text> - Issue native Expensify Cards to employees.
                                            </Text>,
                                            <Text style={styles.textNormal}>
                                                <Text style={styles.textBold}>Accounting</Text> - Sync with external accounting systems.
                                            </Text>,
                                        ]}
                                    />
                                    <Text style={[styles.textHeadlineH2, styles.mv4]}>Optional features</Text>
                                    <Text style={[styles.textNormal]}>These can be enabled via More Features:</Text>
                                    <BulletList
                                        styles={styles}
                                        items={[
                                            <Text style={styles.textNormal}>
                                                <Text style={styles.textBold}>Distance rates</Text> - Configure mileage reimbursement.
                                            </Text>,
                                            <Text style={styles.textNormal}>
                                                <Text style={styles.textBold}>Company card</Text> - Connect and manage third-party corporate card feeds.
                                            </Text>,
                                            <Text style={styles.textNormal}>
                                                <Text style={styles.textBold}>Per diem</Text> - Configure daily rates.
                                            </Text>,
                                            <Text style={styles.textNormal}>
                                                <Text style={styles.textBold}>Rules</Text> - Customize expense violations and set policy.
                                            </Text>,
                                            <Text style={styles.textNormal}>
                                                <Text style={styles.textBold}>Invoices</Text> - Collect revenue from customers.
                                            </Text>,
                                            <Text style={styles.textNormal}>
                                                <Text style={styles.textBold}>Tags</Text> - Group expenses by project or client.
                                            </Text>,
                                            <Text style={styles.textNormal}>
                                                <Text style={styles.textBold}>Taxes</Text> - Track VAT and other taxes.
                                            </Text>,
                                            <Text style={styles.textNormal}>
                                                <Text style={styles.textBold}>Report fields</Text> - Capture extra expense report information.
                                            </Text>,
                                        ]}
                                    />
                                </View>
                            ),
                        },
                    },
                    content: ({styles}: {styles: ThemeStyles}) => (
                        <View>
                            <Text style={[styles.textHeadlineH1, styles.mv4]}>Workspaces</Text>
                            <Text style={[styles.textNormal]}>Workspaces allow for a wide range of features, including:</Text>
                            <BulletList
                                styles={styles}
                                items={[
                                    <Text style={styles.textNormal}>
                                        <Text style={styles.textBold}>Categorize</Text> and <Text style={styles.textBold}>submit</Text> expenses
                                    </Text>,
                                    <Text style={styles.textNormal}>
                                        <Text style={styles.textBold}>Approve</Text> and <Text style={styles.textBold}>reimburse</Text> expenses
                                    </Text>,
                                    <Text style={styles.textNormal}>
                                        Sync with <Text style={styles.textBold}>accounting packages</Text>
                                    </Text>,
                                    <Text style={styles.textNormal}>
                                        Connect to <Text style={styles.textBold}>company card feeds</Text>
                                    </Text>,
                                    <Text style={styles.textNormal}>
                                        Manage <Text style={styles.textBold}>Expensify Cards</Text>
                                    </Text>,
                                    <Text style={styles.textNormal}>
                                        <Text style={styles.textBold}>Chat</Text> with colleagues, partners, and clients
                                    </Text>,
                                    <Text style={styles.textNormal}>… and lots more!</Text>,
                                ]}
                            />
                            <Text style={[styles.textNormal, styles.mt4]}>Workspaces come in two variations:</Text>
                            <BulletList
                                styles={styles}
                                items={[
                                    <Text style={styles.textNormal}>
                                        <Text style={styles.textBold}>Collect</Text> workspaces start at $5/member, and include all the basics for running a small business.
                                    </Text>,
                                    <Text style={styles.textNormal}>
                                        <Text style={styles.textBold}>Control</Text> workspaces start at $9/member, and provide advanced capabilities, more powerful accounting sync, and more
                                        sophisticated approval flows.
                                    </Text>,
                                ]}
                            />
                            <Text style={[styles.textNormal, styles.mt4]}>
                                In general you would create one Workspace for each company you manage. You can create and join as many workspaces as you like.
                            </Text>
                        </View>
                    ),
                },
            },
            content: ({styles}: {styles: ThemeStyles}) => (
                <View>
                    <Text style={[styles.textHeadlineH1, styles.mv4]}>Settings</Text>
                    <Text style={[styles.textNormal]}>Here is where you configure Expensify exactly to your specifications:</Text>
                    <BulletList
                        styles={styles}
                        items={[
                            <Text style={styles.textNormal}>
                                <Text style={styles.textBold}>Profile</Text> - Configure how you appear to others.
                            </Text>,
                            <Text style={styles.textNormal}>
                                <Text style={styles.textBold}>Wallet</Text> - See and manage your credit cards and bank accounts.
                            </Text>,
                            <Text style={styles.textNormal}>
                                <Text style={styles.textBold}>Preferences</Text> - Adjust how the app works for you.
                            </Text>,
                            <Text style={styles.textNormal}>
                                <Text style={styles.textBold}>Security</Text> - Lock down how you and others access your account.
                            </Text>,
                            <Text style={styles.textNormal}>
                                <Text style={styles.textBold}>Workspaces</Text> - Organize expenses for yourself and share with others.
                            </Text>,
                            <Text style={styles.textNormal}>
                                <Text style={styles.textBold}>Subscriptions</Text> - Manage payment details and history.
                            </Text>,
                            <Text style={styles.textNormal}>
                                <Text style={styles.textBold}>Domains</Text> - Advanced security and corporate card configuration.
                            </Text>,
                            <Text style={styles.textNormal}>
                                <Text style={styles.textBold}>Switch to Expensify Classic</Text> - Battle tested and reliable.
                            </Text>,
                            <Text style={styles.textNormal}>
                                <Text style={styles.textBold}>Save the World</Text> - Let Expensify.org help your favorite teacher!
                            </Text>,
                        ]}
                    />
>>>>>>> 9e3b5bd7
                </View>
            ),
        },
        search: {
            content: ({styles}: {styles: ThemeStyles}) => (
                <View>
                    <Text style={[styles.textHeadlineH1, styles.mv4]}>Reports</Text>
                    <Text style={[styles.textNormal]}>Virtually all data can be analyzed and reported upon in the Reports page. The major elements of this page include:</Text>
                    <Text style={[styles.textHeadlineH2, styles.mv4]}>Data type</Text>
                    <Text style={[styles.textNormal]}>Start first by choosing the type of data you want to analyze, which can be:</Text>
                    <BulletList
                        styles={styles}
                        items={[
                            <Text style={styles.textNormal}>
                                <Text style={styles.textBold}>Expense</Text> - Individual standalone expenses.
                            </Text>,
                            <Text style={styles.textNormal}>
                                <Text style={styles.textBold}>Expense reports</Text> - Groups of expenses processed in a batch.
                            </Text>,
                            <Text style={styles.textNormal}>
                                <Text style={styles.textBold}>Chats</Text> - Comments written by you and others.
                            </Text>,
                            <Text style={styles.textNormal}>
                                <Text style={styles.textBold}>Invoices</Text> - Expenses submitted to clients for payment.
                            </Text>,
                            <Text style={styles.textNormal}>
                                <Text style={styles.textBold}>Trips</Text> - Travel expenses booked with Expensify Travel or scanned with SmartScan.
                            </Text>,
                        ]}
                    />
                    <Text style={[styles.textHeadlineH2, styles.mv4]}>Search</Text>
                    <Text style={[styles.textNormal]}>A quick method of narrowing the results by keyword or more.</Text>
                    <Text style={[styles.textHeadlineH2, styles.mv4]}>State filter</Text>
                    <Text style={[styles.textNormal]}>Simple methods to filter the results by “state”, including:</Text>
                    <BulletList
                        styles={styles}
                        items={[
                            <Text style={styles.textNormal}>
                                <Text style={styles.textBold}>All</Text>
                            </Text>,
                            <>
                                <Text style={styles.textBold}>Expenses/Expense/Invoices reports:</Text>

                                <BulletList
                                    styles={styles}
                                    items={[
                                        <Text style={styles.textNormal}>Draft - Only you can see that hasn’t been shared yet.</Text>,
                                        <Text style={styles.textNormal}>Outstanding - Submitted to someone and awaiting action.</Text>,
                                        <Text style={styles.textNormal}>Approved - Approved, but awaiting payment.</Text>,
                                        <Text style={styles.textNormal}>Done - Fully processed, no further action needed.</Text>,
                                        <Text style={styles.textNormal}>Paid - Fully paid, no further action needed.</Text>,
                                    ]}
                                />
                            </>,
                            <>
                                <Text style={styles.textBold}>Chats:</Text>

                                <BulletList
                                    styles={styles}
                                    items={[
                                        <Text style={styles.textNormal}>Unread - Not seen yet by you.</Text>,
                                        <Text style={styles.textNormal}>Sent - Sent by you.</Text>,
                                        <Text style={styles.textNormal}>Attachments - Image, movie, or document.</Text>,
                                        <Text style={styles.textNormal}>Links - Hyperlinks.</Text>,
                                        <Text style={styles.textNormal}>Pinned - Highlighted by you as important.</Text>,
                                    ]}
                                />
                            </>,
                            <>
                                <Text style={styles.textBold}>Trips:</Text>

                                <BulletList
                                    styles={styles}
                                    items={[<Text style={styles.textNormal}>Current - Happening or in the future.</Text>, <Text style={styles.textNormal}>Past - Already happened.</Text>]}
                                />
                            </>,
                        ]}
                    />
                    <Text style={[styles.textHeadlineH2, styles.mv4]}>Results</Text>
                    <Text style={[styles.textNormal]}>The core of the Reports page are the search results themselves.</Text>
                    <BulletList
                        styles={styles}
                        items={[<Text style={styles.textNormal}>Select a row to see additional options.</Text>, <Text style={styles.textNormal}>Tap on a row to see more detail.</Text>]}
                    />
                </View>
            ),
        },
<<<<<<< HEAD
        home: {
            content: ({styles}: {styles: ThemeStyles}) => (
                <View>
                    <Text style={[styles.textHeadlineH1, styles.mv4]}>Chat</Text>
                    <Text style={[styles.textNormal]}>
                        Chat is the foundation of New Expensify. Every expense, expense report, workspace, or member has an associated “chat”, which you can use to record additional details,
                        or collaborate with others. Every chat has the following components:
                    </Text>
                    <Text style={[styles.textHeadlineH2, styles.mv4]}>Header</Text>
                    <Text style={[styles.textNormal]}>
                        This shows who you are chatting with (or what you are chatting about). You can press the header for more details on the chat, or additional actions to take upon it.
                    </Text>
                    <Text style={[styles.textHeadlineH2, styles.mv4]}>Comments</Text>
                    <Text style={[styles.textNormal]}>The core of the chat are its comments, which come in many forms:</Text>
                    <BulletList
                        styles={styles}
                        items={[
                            <Text style={styles.textNormal}>
                                <Text style={styles.textBold}>Text</Text> - Rich text messages stored securely and delivered via web, app, email, or SMS.
                            </Text>,
                            <Text style={styles.textNormal}>
                                <Text style={styles.textBold}>Images & Documents</Text> - Insert photos, screenshots, movies, PDFs, or more, using copy/paste, drag/drop, or the attach
                                button.
                            </Text>,
                            <Text style={styles.textNormal}>
                                <Text style={styles.textBold}>Expenses</Text> - Share an expense in the chat, either to simply track and document it, or to submit for reimbursement.
                            </Text>,
                            <Text style={styles.textNormal}>
                                <Text style={styles.textBold}>Tasks</Text> - Record a task, and optionally assign it to someone (or yourself!).
                            </Text>,
                        ]}
                    />
                    <Text style={[styles.textHeadlineH2, styles.mv4]}>Actions</Text>
                    <Text style={[styles.textNormal]}>Hover (or long press) on a comment to see additional options, including:</Text>
                    <BulletList
                        styles={styles}
                        items={[
                            <Text style={styles.textNormal}>
                                <Text style={styles.textBold}>React</Text> - Throw a ♥️😂🔥 like on anything!
                            </Text>,
                            <Text style={styles.textNormal}>
                                <Text style={styles.textBold}>Reply in thread</Text> - Go deeper by creating a new chat on any comment.
                            </Text>,
                            <Text style={styles.textNormal}>
                                <Text style={styles.textBold}>Mark unread</Text> - Flag it for reading later, at your convenience.
                            </Text>,
                        ]}
                    />
                    <Text style={[styles.textHeadlineH2, styles.mv4]}>Composer</Text>
                    <Text style={[styles.textNormal]}>Use the composer at the bottom to write new messages:</Text>
                    <BulletList
                        styles={styles}
                        items={[
                            <Text style={styles.textNormal}>
                                <Text style={styles.textBold}>Markdown</Text> - Format text using <Text style={styles.textBold}>bold</Text>, <Text style={styles.textItalic}>italics</Text>,
                                and{' '}
                                <TextLink
                                    href="https://help.expensify.com/articles/new-expensify/chat/Send-and-format-chat-messages"
                                    style={styles.link}
                                >
                                    more
                                </TextLink>
                                .
                            </Text>,
                            <Text style={styles.textNormal}>
                                <Text style={styles.textBold}>Mention</Text> - Invite or tag anyone in the world to any chat by putting an @ in front of their email address or phone number
                                (e.g., <Text style={styles.textBold}>@awong@marslink.web</Text>, or <Text style={styles.textBold}>@415-867-5309</Text>).
                            </Text>,
                        ]}
                    />

                    <Text style={[styles.textHeadlineH1, styles.mv4]}>Inbox</Text>
                    <Text style={[styles.textNormal]}>The Inbox is a prioritized “to do” list, highlighting exactly what you need to do next. It consists of:</Text>
                    <Text style={[styles.textHeadlineH2, styles.mv4]}>Priorities</Text>
                    <Text style={[styles.textNormal]}>At the top of the Inbox are the most important tasks you should do first, which include:</Text>
                    <BulletList
                        styles={styles}
                        items={[
                            <Text style={styles.textNormal}>Expense reports waiting on you</Text>,
                            <Text style={styles.textNormal}>Tasks assigned to you</Text>,
                            <Text style={styles.textNormal}>Chats that have mentioned you</Text>,
                            <Text style={styles.textNormal}>Anything you have pinned</Text>,
                        ]}
                    />
                    <Text style={[styles.textHeadlineH2, styles.mv4]}>Chats</Text>
                    <Text style={[styles.textNormal]}>Beneath the priorities are a list of chats (with unread chats highlighted in bold), in one of two view modes:</Text>
                    <BulletList
                        styles={styles}
                        items={[
                            <Text style={styles.textNormal}>
                                <Text style={styles.textBold}>Most Recent</Text> - Lists every chat, ordered by whichever was most recently active.
                            </Text>,
                            <Text style={styles.textNormal}>
                                <Text style={styles.textBold}>Focus</Text> - Only lists chats with unread messages, sorted alphabetically.
                            </Text>,
                        ]}
                    />
                </View>
            ),
=======
        new: {
            children: {
                task: {
                    content: ({styles}: {styles: ThemeStyles}) => (
                        <View>
                            <Text style={[styles.textHeadlineH1, styles.mv4]}>Tasks</Text>
                            <Text style={[styles.textNormal]}>
                                Keep conversations organized by letting you create actionable to-dos directly within a chat. You can assign them to yourself or others in both 1:1 and group
                                chats.
                            </Text>
                            <BulletList
                                styles={styles}
                                items={[
                                    <Text style={styles.textNormal}>
                                        <Text style={[styles.textNormal]}>
                                            <Text style={styles.textBold}>Create a task:</Text> In any chat, click the + button next to the message field and select Assign a task. Add a
                                            title (required) and an optional description, and choose an assignee from chat participants. You can also leave it unassigned to track it
                                            yourself.
                                        </Text>
                                    </Text>,
                                    <Text style={styles.textNormal}>
                                        <Text style={[styles.textNormal]}>
                                            <Text style={styles.textBold}>Use tasks to stay on top of action items:</Text> Tasks are great for follow-ups like “Submit expense report,” “Share
                                            slide deck,” or “Update mileage rate.” They’re perfect for 1:1 check-ins, project updates, or organizing next steps after a team discussion.
                                        </Text>
                                    </Text>,
                                    <Text style={styles.textNormal}>
                                        <Text style={[styles.textNormal]}>
                                            <Text style={styles.textBold}>Edit and manage tasks:</Text> Task creators and assignees can comment, edit the title or description, reassign the
                                            task, or mark it as complete. Just click the task to update any details.
                                        </Text>
                                    </Text>,
                                    <Text style={styles.textNormal}>
                                        <Text style={[styles.textNormal]}>
                                            <Text style={styles.textBold}>Tasks stay visible:</Text> Each task is shared in the chat where it’s created. When completed, it will be clearly
                                            marked in the chat and can be reopened if needed.
                                        </Text>
                                    </Text>,
                                ]}
                            />
                        </View>
                    ),
                },
            },
>>>>>>> 9e3b5bd7
        },
    },
    content: () => null,
};

export default helpContentMap;
export type {ContentComponent};<|MERGE_RESOLUTION|>--- conflicted
+++ resolved
@@ -24,176 +24,7 @@
 
 const helpContentMap: HelpContent = {
     children: {
-<<<<<<< HEAD
-        r: {
-            children: {
-                ':expense': {
-                    children: {
-                        ':manual': {
-                            content: ({styles}: {styles: ThemeStyles}) => (
-                                <View>
-                                    <Text style={[styles.textHeadlineH1, styles.mv4]}>Manual</Text>
-                                    <Text style={[styles.textNormal]}>
-                                        A “manual” expense has had all its details specified by the workspace member. It was not imported from any system, or scanned from a receipt.
-                                    </Text>
-                                </View>
-                            ),
-                        },
-                        ':pendingExpensifyCard': {
-                            content: ({styles}: {styles: ThemeStyles}) => (
-                                <View>
-                                    <Text style={[styles.textHeadlineH1, styles.mv4]}>Expensify Card (pending)</Text>
-                                    <Text style={[styles.textNormal, styles.mb4]}>
-                                        A “pending” Expensify Card expense represents a purchase that was recently made on the card, but has not yet “posted” – meaning, it has not been
-                                        formally recognized as a final, complete transaction.
-                                    </Text>
-                                    <Text style={[styles.textNormal, styles.mb4]}>Any changes made to this expense will be preserved when the expense posts, typically 2-7 days later.</Text>
-                                    <Text style={[styles.textNormal]}>Pending transactions cannot be approved, as the final expense amount will not be confirmed until it posts.</Text>
-                                </View>
-                            ),
-                        },
-                        ':expensifyCard': {
-                            content: ({styles}: {styles: ThemeStyles}) => (
-                                <View>
-                                    <Text style={[styles.textHeadlineH1, styles.mv4]}>Expensify Card</Text>
-                                    <Text style={[styles.textNormal, styles.mb4]}>An “Expensify Card” expense corresponds to a “posted” (meaning, finalized by the bank) purchase.</Text>
-                                    <Text style={[styles.textNormal]}>
-                                        Expensify Card expenses cannot be reimbursed as they are centrally paid by the bank account linked to the workspace.
-                                    </Text>
-                                </View>
-                            ),
-                        },
-                        ':scan': {
-                            content: ({styles}: {styles: ThemeStyles}) => (
-                                <View>
-                                    <Text style={[styles.textHeadlineH1, styles.mv4]}>Scanned</Text>
-                                    <Text style={[styles.textNormal]}>A “scanned” expense was created by extracting the relevant details using the Concierge AI.</Text>
-                                </View>
-                            ),
-                        },
-                    },
-                    content: ({styles}: {styles: ThemeStyles}) => (
-                        <View>
-                            <Text style={[styles.textHeadlineH1, styles.mv4]}>Expense</Text>
-                            <Text style={[styles.textNormal]}>Every expense gets a dedicated chat to discuss that specific expense. The expense consists of:</Text>
-                            <BulletList
-                                styles={styles}
-                                items={[
-                                    <Text style={styles.textNormal}>
-                                        <Text style={styles.textBold}>Receipt</Text> – Attach a photo or document to this expense.
-                                    </Text>,
-                                    <Text style={styles.textNormal}>
-                                        <Text style={styles.textBold}>Amount</Text> – The financial total of this transaction.
-                                    </Text>,
-                                    <Text style={styles.textNormal}>
-                                        <Text style={styles.textBold}>Description</Text> – A general explanation of what this expense was for.
-                                    </Text>,
-                                    <Text style={styles.textNormal}>
-                                        <Text style={styles.textBold}>Merchant</Text> – The business this purchase was made at.
-                                    </Text>,
-                                    <Text style={styles.textNormal}>
-                                        <Text style={styles.textBold}>Date</Text> – The day on which the purchase was made.
-                                    </Text>,
-                                ]}
-                            />
-                            <Text style={[styles.textNormal, styles.mt4]}>
-                                The expense chat is shared with everyone in the approval flow, and will maintain an audit trail of all historical changes.
-                            </Text>
-                        </View>
-                    ),
-                },
-                ':policyAdmins': {
-                    content: ({styles}: {styles: ThemeStyles}) => (
-                        <View>
-                            <Text style={[styles.textHeadlineH1, styles.mv4]}>#admins</Text>
-                            <Text style={[styles.textNormal]}>
-                                Every workspace automatically receives a special #admins chat room. Every admin is automatically added to this room as a member. The #admins room is used for
-                                several purposes:
-                            </Text>
-                            <BulletList
-                                styles={styles}
-                                items={[
-                                    <Text style={styles.textNormal}>
-                                        <Text style={[styles.textNormal]}>
-                                            <Text style={styles.textBold}>Talking with Concierge, your setup specialist, or your account manager</Text> – When you first create the workspace,
-                                            Concierge and a setup specialist will be added. Feel free to ask any setup questions you have about how to configure the workspace, onboard your
-                                            team, connect your accounting, or anything else you might need.
-                                        </Text>
-                                    </Text>,
-                                    <Text style={styles.textNormal}>
-                                        <Text style={[styles.textNormal]}>
-                                            <Text style={styles.textBold}>Monitoring workspace changes</Text> – Every #admins room shows an audit trail of any configuration changes or
-                                            significant events happening inside the workspace.
-                                        </Text>
-                                    </Text>,
-                                    <Text style={styles.textNormal}>
-                                        <Text style={[styles.textNormal]}>
-                                            <Text style={styles.textBold}>Chatting with other admins</Text> – The #admins room is a useful space for workspace admins to chat with each other
-                                            about anything, whether or not it relates to Expensify.
-                                        </Text>
-                                    </Text>,
-                                ]}
-                            />
-                        </View>
-                    ),
-                },
-                ':expenseReport': {
-                    content: ({styles}: {styles: ThemeStyles}) => (
-                        <View>
-                            <Text style={[styles.textHeadlineH1, styles.mv4]}>Expense Report</Text>
-                            <Text style={[styles.textNormal]}>Every expense report gets a dedicated chat to discuss expenses, approvals, or anything you like. The expense report chat:</Text>
-                            <BulletList
-                                styles={styles}
-                                items={[
-                                    <Text style={styles.textNormal}>Is shared with everyone in the approval flow configured inside the workspace.</Text>,
-                                    <Text style={styles.textNormal}>Will maintain an audit trail of all historical workflow actions (i.e., approvals).</Text>,
-                                ]}
-                            />
-                            <Text style={[styles.textNormal, styles.mt4]}>
-                                Press the attach button to add more expenses, or press the header for more options. Press on any expense to go deeper.
-                            </Text>
-                        </View>
-                    ),
-                },
-                ':policyExpenseChat': {
-                    content: ({styles}: {styles: ThemeStyles}) => (
-                        <View>
-                            <Text style={[styles.textHeadlineH1, styles.mv4]}>Workspace</Text>
-                            <Text style={[styles.textNormal]}>
-                                Every workspace member gets a special chat between them and all workspace admins. This is a good place for workspace members to ask questions about expense
-                                policy, for workspace admins to explain changes, or for any “formal” conversation to occur between members and admins. Press the attach button to:
-                            </Text>
-                            <BulletList
-                                styles={styles}
-                                items={[
-                                    <Text style={styles.textNormal}>
-                                        <Text style={styles.textBold}>Create expense</Text> – This will submit an expense to the workspace for reimbursement.
-                                    </Text>,
-                                    <Text style={styles.textNormal}>
-                                        <Text style={styles.textBold}>Split expense</Text> – This will split an expense between the member and the workspace (e.g., for a business meal that
-                                        brings a spouse).
-                                    </Text>,
-                                ]}
-                            />
-                            <Text style={[styles.textNormal, styles.mt4]}>All past expense reports are processed here and stored for historical reference.</Text>
-                        </View>
-                    ),
-                },
-                ':concierge': {
-                    content: ({styles}: {styles: ThemeStyles}) => (
-                        <View>
-                            <Text style={[styles.textHeadlineH1, styles.mv4]}>Concierge</Text>
-                            <Text style={[styles.textNormal]}>
-                                Concierge is available 24/7 to answer any question you have about anything — whether that’s how to get set up, how to fix a problem, or general best
-                                practices. Concierge is a bot, but it’s really smart and can escalate you to a human whenever you want. Say hi — it’s friendly!
-                            </Text>
-                        </View>
-                    ),
-                },
-            },
-=======
         home: {
->>>>>>> 9e3b5bd7
             content: ({styles}: {styles: ThemeStyles}) => (
                 <View>
                     <Text style={[styles.textHeadlineH1, styles.mv4]}>Chat</Text>
@@ -211,17 +42,17 @@
                         styles={styles}
                         items={[
                             <Text style={styles.textNormal}>
-                                <Text style={styles.textBold}>Text</Text> – Rich text messages stored securely and delivered via web, app, email, or SMS.
-                            </Text>,
-                            <Text style={styles.textNormal}>
-                                <Text style={styles.textBold}>Images & Documents</Text> – Insert photos, screenshots, movies, PDFs, or more, using copy/paste, drag/drop, or the attach
+                                <Text style={styles.textBold}>Text</Text> - Rich text messages stored securely and delivered via web, app, email, or SMS.
+                            </Text>,
+                            <Text style={styles.textNormal}>
+                                <Text style={styles.textBold}>Images & Documents</Text> - Insert photos, screenshots, movies, PDFs, or more, using copy/paste, drag/drop, or the attach
                                 button.
                             </Text>,
                             <Text style={styles.textNormal}>
-                                <Text style={styles.textBold}>Expenses</Text> – Share an expense in the chat, either to simply track and document it, or to submit for reimbursement.
-                            </Text>,
-                            <Text style={styles.textNormal}>
-                                <Text style={styles.textBold}>Tasks</Text> – Record a task, and optionally assign it to someone (or yourself!).
+                                <Text style={styles.textBold}>Expenses</Text> - Share an expense in the chat, either to simply track and document it, or to submit for reimbursement.
+                            </Text>,
+                            <Text style={styles.textNormal}>
+                                <Text style={styles.textBold}>Tasks</Text> - Record a task, and optionally assign it to someone (or yourself!).
                             </Text>,
                         ]}
                     />
@@ -231,13 +62,13 @@
                         styles={styles}
                         items={[
                             <Text style={styles.textNormal}>
-                                <Text style={styles.textBold}>React</Text> – Throw a ♥️😂🔥 like on anything!
-                            </Text>,
-                            <Text style={styles.textNormal}>
-                                <Text style={styles.textBold}>Reply in thread</Text> – Go deeper by creating a new chat on any comment.
-                            </Text>,
-                            <Text style={styles.textNormal}>
-                                <Text style={styles.textBold}>Mark unread</Text> – Flag it for reading later, at your convenience.
+                                <Text style={styles.textBold}>React</Text> - Throw a ♥️😂🔥 like on anything!
+                            </Text>,
+                            <Text style={styles.textNormal}>
+                                <Text style={styles.textBold}>Reply in thread</Text> - Go deeper by creating a new chat on any comment.
+                            </Text>,
+                            <Text style={styles.textNormal}>
+                                <Text style={styles.textBold}>Mark unread</Text> - Flag it for reading later, at your convenience.
                             </Text>,
                         ]}
                     />
@@ -247,11 +78,7 @@
                         styles={styles}
                         items={[
                             <Text style={styles.textNormal}>
-<<<<<<< HEAD
-                                <Text style={styles.textBold}>Markdown</Text> – Format text using <Text style={styles.textBold}>bold</Text>, <Text style={styles.textItalic}>italics</Text>,
-=======
                                 <Text style={styles.textBold}>Markdown</Text> - Format text using <Text style={styles.textBold}>bold</Text>, <Text style={styles.textItalic}>italics</Text>,
->>>>>>> 9e3b5bd7
                                 and{' '}
                                 <TextLink
                                     href="https://help.expensify.com/articles/new-expensify/chat/Send-and-format-chat-messages"
@@ -262,7 +89,7 @@
                                 .
                             </Text>,
                             <Text style={styles.textNormal}>
-                                <Text style={styles.textBold}>Mention</Text> – Invite or tag anyone in the world to any chat by putting an @ in front of their email address or phone number
+                                <Text style={styles.textBold}>Mention</Text> - Invite or tag anyone in the world to any chat by putting an @ in front of their email address or phone number
                                 (e.g., <Text style={styles.textBold}>@awong@marslink.web</Text>, or <Text style={styles.textBold}>@415-867-5309</Text>).
                             </Text>,
                         ]}
@@ -287,282 +114,16 @@
                         styles={styles}
                         items={[
                             <Text style={styles.textNormal}>
-                                <Text style={styles.textBold}>Most Recent</Text> – Lists every chat, ordered by whichever was most recently active.
-                            </Text>,
-                            <Text style={styles.textNormal}>
-                                <Text style={styles.textBold}>Focus</Text> – Only lists chats with unread messages, sorted alphabetically.
+                                <Text style={styles.textBold}>Most Recent</Text> - Lists every chat, ordered by whichever was most recently active.
+                            </Text>,
+                            <Text style={styles.textNormal}>
+                                <Text style={styles.textBold}>Focus</Text> - Only lists chats with unread messages, sorted alphabetically.
                             </Text>,
                         ]}
                     />
                 </View>
             ),
         },
-<<<<<<< HEAD
-        settings: {
-            content: ({styles}: {styles: ThemeStyles}) => (
-                <View>
-                    <Text style={[styles.textHeadlineH1, styles.mv4]}>Settings</Text>
-                    <Text style={[styles.textNormal]}>Here is where you configure Expensify exactly to your specifications:</Text>
-                    <BulletList
-                        styles={styles}
-                        items={[
-                            <Text style={styles.textNormal}>
-                                <Text style={styles.textBold}>Profile</Text> - Configure how you appear to others.
-                            </Text>,
-                            <Text style={styles.textNormal}>
-                                <Text style={styles.textBold}>Wallet</Text> - See and manage your credit cards and bank accounts.
-                            </Text>,
-                            <Text style={styles.textNormal}>
-                                <Text style={styles.textBold}>Preferences</Text> - Adjust how the app works for you.
-                            </Text>,
-                            <Text style={styles.textNormal}>
-                                <Text style={styles.textBold}>Security</Text> - Lock down how you and others access your account.
-                            </Text>,
-                            <Text style={styles.textNormal}>
-                                <Text style={styles.textBold}>Workspaces</Text> - Organize expenses for yourself and share with others.
-                            </Text>,
-                            <Text style={styles.textNormal}>
-                                <Text style={styles.textBold}>Subscriptions</Text> - Manage payment details and history.
-                            </Text>,
-                            <Text style={styles.textNormal}>
-                                <Text style={styles.textBold}>Domains</Text> - Advanced security and corporate card configuration.
-                            </Text>,
-                            <Text style={styles.textNormal}>
-                                <Text style={styles.textBold}>Switch to Expensify Classic</Text> - Battle tested and reliable.
-                            </Text>,
-                            <Text style={styles.textNormal}>
-                                <Text style={styles.textBold}>Save the World</Text> - Let Expensify.org help your favorite teacher!
-                            </Text>,
-                        ]}
-                    />
-                </View>
-            ),
-        },
-        workspaces: {
-            children: {
-                ':policyID': {
-                    children: {
-                        members: {
-                            content: ({styles}: {styles: ThemeStyles}) => (
-                                <View>
-                                    <Text style={[styles.textHeadlineH1, styles.mv4]}>Workspace Members</Text>
-                                    <Text style={[styles.textNormal]}>Manage team access, roles, and permissions for your workspace.</Text>
-                                    <Text style={[styles.textHeadlineH2, styles.mv4]}>Member Roles</Text>
-                                    <Text style={[styles.textNormal]}>
-                                        <Text style={styles.textBold}>Admin</Text>
-                                    </Text>
-                                    <BulletList
-                                        styles={styles}
-                                        items={[
-                                            <Text style={styles.textNormal}>Full workspace control and settings access</Text>,
-                                            <Text style={styles.textNormal}>Add/remove members and change roles</Text>,
-                                            <Text style={styles.textNormal}>Set up integrations and payment methods</Text>,
-                                            <Text style={styles.textNormal}>Approve and pay expenses</Text>,
-                                        ]}
-                                    />
-                                    <Text style={[styles.textNormal, styles.mt4]}>
-                                        <Text style={styles.textBold}>Member</Text>
-                                    </Text>
-                                    <BulletList
-                                        styles={styles}
-                                        items={[
-                                            <Text style={styles.textNormal}>Submit expenses and create reports</Text>,
-                                            <Text style={styles.textNormal}>Participate in workspace chats</Text>,
-                                            <Text style={styles.textNormal}>View assigned expenses and reports</Text>,
-                                        ]}
-                                    />
-                                    <Text style={[styles.textNormal, styles.mt4]}>
-                                        <Text style={styles.textBold}>Auditor</Text>
-                                    </Text>
-                                    <BulletList
-                                        styles={styles}
-                                        items={[
-                                            <Text style={styles.textNormal}>View all workspace reports (read-only)</Text>,
-                                            <Text style={styles.textNormal}>Add comments but cannot modify expenses</Text>,
-                                            <Text style={styles.textNormal}>No approval or payment permissions</Text>,
-                                        ]}
-                                    />
-                                    <Text style={[styles.textHeadlineH2, styles.mv4]}>Adding Members</Text>
-
-                                    <Text style={[styles.textNormal]}>
-                                        <Text style={styles.textBold}>Alternative:</Text> Share workspace URL or QR code from{' '}
-                                        <Text style={styles.textBold}>Settings &gt; Profile &gt; Share</Text>
-                                    </Text>
-                                    <Text style={[styles.textHeadlineH2, styles.mv4]}>Managing Members</Text>
-                                    <Text style={[styles.textNormal]}>
-                                        <Text style={styles.textBold}>Change Role:</Text>
-                                    </Text>
-
-                                    <Text style={[styles.textNormal]}>
-                                        <Text style={styles.textBold}>Remove Member:</Text>
-                                    </Text>
-
-                                    <Text style={[styles.textNormal]}>
-                                        <Text style={styles.textBold}>Bulk Actions:</Text>
-                                    </Text>
-                                    <BulletList
-                                        styles={styles}
-                                        items={[
-                                            <Text style={styles.textNormal}>Select multiple members with checkboxes</Text>,
-                                            <Text style={styles.textNormal}>Use dropdown to remove or modify multiple members</Text>,
-                                        ]}
-                                    />
-                                    <Text style={[styles.textHeadlineH2, styles.mv4]}>Transfer Ownership</Text>
-
-                                    <Text style={[styles.textHeadlineH2, styles.mv4]}>Related Links</Text>
-                                    <BulletList
-                                        styles={styles}
-                                        items={[
-                                            <Text style={styles.textNormal}>
-                                                <TextLink
-                                                    href="https://help.expensify.com/articles/new-expensify/workspaces/Managing-Workspace-Members"
-                                                    style={styles.link}
-                                                >
-                                                    Managing Workspace Members
-                                                </TextLink>
-                                            </Text>,
-                                            <Text style={styles.textNormal}>
-                                                <TextLink
-                                                    href="https://help.expensify.com/articles/new-expensify/workspaces/Add-Approvals"
-                                                    style={styles.link}
-                                                >
-                                                    Add Approvals
-                                                </TextLink>
-                                            </Text>,
-                                        ]}
-                                    />
-                                </View>
-                            ),
-                        },
-                        accounting: {
-                            content: ({styles}: {styles: ThemeStyles}) => (
-                                <View>
-                                    <Text style={[styles.textHeadlineH1, styles.mv4]}>Accounting Integrations</Text>
-                                    <Text style={[styles.textNormal]}>Connect your workspace to accounting software to sync expenses and streamline financial management.</Text>
-                                    <Text style={[styles.textHeadlineH2, styles.mv4]}>Supported Integrations</Text>
-                                    <Text style={[styles.textNormal]}>
-                                        <Text style={styles.textBold}>QuickBooks Online</Text>
-                                    </Text>
-                                    <BulletList
-                                        styles={styles}
-                                        items={[
-                                            <Text style={styles.textNormal}>Real-time expense sync</Text>,
-                                            <Text style={styles.textNormal}>Category and vendor mapping</Text>,
-                                            <Text style={styles.textNormal}>Tax rate synchronization</Text>,
-                                        ]}
-                                    />
-                                    <Text style={[styles.textNormal, styles.mt4]}>
-                                        <Text style={styles.textBold}>QuickBooks Desktop</Text>
-                                    </Text>
-                                    <BulletList
-                                        styles={styles}
-                                        items={[
-                                            <Text style={styles.textNormal}>File-based import/export</Text>,
-                                            <Text style={styles.textNormal}>Chart of accounts import</Text>,
-                                            <Text style={styles.textNormal}>Custom field mapping</Text>,
-                                        ]}
-                                    />
-                                    <Text style={[styles.textNormal, styles.mt4]}>
-                                        <Text style={styles.textBold}>Xero</Text>
-                                    </Text>
-                                    <BulletList
-                                        styles={styles}
-                                        items={[
-                                            <Text style={styles.textNormal}>Automatic report sync</Text>,
-                                            <Text style={styles.textNormal}>Tracking category import</Text>,
-                                            <Text style={styles.textNormal}>Tax rate management</Text>,
-                                        ]}
-                                    />
-                                    <Text style={[styles.textNormal, styles.mt4]}>
-                                        <Text style={styles.textBold}>NetSuite</Text>
-                                    </Text>
-                                    <BulletList
-                                        styles={styles}
-                                        items={[
-                                            <Text style={styles.textNormal}>Advanced multi-entity support</Text>,
-                                            <Text style={styles.textNormal}>Custom dimension mapping</Text>,
-                                            <Text style={styles.textNormal}>Automated bill payments</Text>,
-                                        ]}
-                                    />
-                                    <Text style={[styles.textNormal, styles.mt4]}>
-                                        <Text style={styles.textBold}>Sage Intacct</Text>
-                                    </Text>
-                                    <BulletList
-                                        styles={styles}
-                                        items={[
-                                            <Text style={styles.textNormal}>Department/class tracking</Text>,
-                                            <Text style={styles.textNormal}>Multi-currency support</Text>,
-                                            <Text style={styles.textNormal}>Advanced approval workflows</Text>,
-                                        ]}
-                                    />
-                                    <Text style={[styles.textHeadlineH2, styles.mv4]}>Getting Started</Text>
-
-                                    <Text style={[styles.textHeadlineH2, styles.mv4]}>What Gets Synced</Text>
-                                    <Text style={[styles.textNormal]}>
-                                        <Text style={styles.textBold}>From your accounting system:</Text>
-                                    </Text>
-                                    <BulletList
-                                        styles={styles}
-                                        items={[
-                                            <Text style={styles.textNormal}>Chart of accounts (as categories)</Text>,
-                                            <Text style={styles.textNormal}>Classes, departments, locations (as tags)</Text>,
-                                            <Text style={styles.textNormal}>Tax rates and customers</Text>,
-                                            <Text style={styles.textNormal}>Vendors and bill payment accounts</Text>,
-                                        ]}
-                                    />
-                                    <Text style={[styles.textNormal, styles.mt4]}>
-                                        <Text style={styles.textBold}>To your accounting system:</Text>
-                                    </Text>
-                                    <BulletList
-                                        styles={styles}
-                                        items={[
-                                            <Text style={styles.textNormal}>Approved expense reports</Text>,
-                                            <Text style={styles.textNormal}>Company card transactions</Text>,
-                                            <Text style={styles.textNormal}>Vendor bills and journal entries</Text>,
-                                            <Text style={styles.textNormal}>Payment records and reconciliation data</Text>,
-                                        ]}
-                                    />
-                                    <Text style={[styles.textHeadlineH2, styles.mv4]}>Related Links</Text>
-                                    <BulletList
-                                        styles={styles}
-                                        items={[
-                                            <Text style={styles.textNormal}>
-                                                <TextLink
-                                                    href="https://help.expensify.com/articles/new-expensify/connections/quickbooks-online/Connect-to-QuickBooks-Online"
-                                                    style={styles.link}
-                                                >
-                                                    Connect to QuickBooks Online
-                                                </TextLink>
-                                            </Text>,
-                                            <Text style={styles.textNormal}>
-                                                <TextLink
-                                                    href="https://help.expensify.com/articles/new-expensify/connections/xero/Connect-to-Xero"
-                                                    style={styles.link}
-                                                >
-                                                    Connect to Xero
-                                                </TextLink>
-                                            </Text>,
-                                            <Text style={styles.textNormal}>
-                                                <TextLink
-                                                    href="https://help.expensify.com/articles/new-expensify/connections/netsuite/Connect-To-NetSuite"
-                                                    style={styles.link}
-                                                >
-                                                    Connect to NetSuite
-                                                </TextLink>
-                                            </Text>,
-                                        ]}
-                                    />
-                                </View>
-                            ),
-                        },
-                    },
-                    content: ({styles}: {styles: ThemeStyles}) => (
-                        <View>
-                            <Text style={[styles.textHeadlineH1, styles.mv4]}>Workspace</Text>
-                            <Text style={[styles.textNormal]}>This is where you configure all the settings of the many features associated with your workspace.</Text>
-                            <Text style={[styles.textHeadlineH2, styles.mv4]}>Default features</Text>
-                            <Text style={[styles.textNormal]}>Here are the features that are enabled by default:</Text>
-=======
         ':action': {
             children: {
                 ':iouType': {
@@ -779,34 +340,10 @@
                         <View>
                             <Text style={[styles.textHeadlineH1, styles.mv4]}>Expense</Text>
                             <Text style={[styles.textNormal]}>Every expense gets a dedicated chat to discuss that specific expense. The expense consists of:</Text>
->>>>>>> 9e3b5bd7
                             <BulletList
                                 styles={styles}
                                 items={[
                                     <Text style={styles.textNormal}>
-<<<<<<< HEAD
-                                        <Text style={styles.textBold}>Overview</Text> - Configure how it appears to others.
-                                    </Text>,
-                                    <Text style={styles.textNormal}>
-                                        <Text style={styles.textBold}>Members</Text> - Add/remove members and admins.
-                                    </Text>,
-                                    <Text style={styles.textNormal}>
-                                        <Text style={styles.textBold}>Workflows</Text> - Configure submission, approval, and reimbursement.
-                                    </Text>,
-                                    <Text style={styles.textNormal}>
-                                        <Text style={styles.textBold}>Categories</Text> - Group expenses into a chart of accounts.
-                                    </Text>,
-                                    <Text style={styles.textNormal}>
-                                        <Text style={styles.textBold}>Expensify Card</Text> - Issue native Expensify Cards to employees.
-                                    </Text>,
-                                    <Text style={styles.textNormal}>
-                                        <Text style={styles.textBold}>Accounting</Text> - Sync with external accounting systems.
-                                    </Text>,
-                                ]}
-                            />
-                            <Text style={[styles.textHeadlineH2, styles.mv4]}>Optional features</Text>
-                            <Text style={[styles.textNormal]}>These can be enabled via More Features:</Text>
-=======
                                         <Text style={styles.textBold}>Receipt</Text> – Attach a photo or document to this expense.
                                     </Text>,
                                     <Text style={styles.textNormal}>
@@ -896,35 +433,10 @@
                                 The #announce room is a chat space available to all workspace members. It’s perfect for sharing company-wide updates, policy changes, or event reminders. The
                                 #announce room is accessible from your <Text style={styles.textBold}>Inbox</Text> in the left-hand menu.
                             </Text>
->>>>>>> 9e3b5bd7
                             <BulletList
                                 styles={styles}
                                 items={[
                                     <Text style={styles.textNormal}>
-<<<<<<< HEAD
-                                        <Text style={styles.textBold}>Distance rates</Text> - Configure mileage reimbursement.
-                                    </Text>,
-                                    <Text style={styles.textNormal}>
-                                        <Text style={styles.textBold}>Company card</Text> - Connect and manage third-party corporate card feeds.
-                                    </Text>,
-                                    <Text style={styles.textNormal}>
-                                        <Text style={styles.textBold}>Per diem</Text> - Configure daily rates.
-                                    </Text>,
-                                    <Text style={styles.textNormal}>
-                                        <Text style={styles.textBold}>Rules</Text> - Customize expense violations and set policy.
-                                    </Text>,
-                                    <Text style={styles.textNormal}>
-                                        <Text style={styles.textBold}>Invoices</Text> - Collect revenue from customers.
-                                    </Text>,
-                                    <Text style={styles.textNormal}>
-                                        <Text style={styles.textBold}>Tags</Text> - Group expenses by project or client.
-                                    </Text>,
-                                    <Text style={styles.textNormal}>
-                                        <Text style={styles.textBold}>Taxes</Text> - Track VAT and other taxes.
-                                    </Text>,
-                                    <Text style={styles.textNormal}>
-                                        <Text style={styles.textBold}>Report fields</Text> - Capture extra expense report information.
-=======
                                         <Text style={[styles.textNormal]}>
                                             <Text style={styles.textBold}>Post company-wide announcements:</Text> All members can post in #announce by default, making it easy to communicate
                                             across the workspace.
@@ -941,13 +453,10 @@
                                             <Text style={styles.textBold}>Everyone can read messages:</Text> Even if posting is limited to admins, all workspace members can still view
                                             messages in the #announce room.
                                         </Text>
->>>>>>> 9e3b5bd7
                                     </Text>,
                                 ]}
                             />
                         </View>
-<<<<<<< HEAD
-=======
                     ),
                 },
                 ':expenseReport': {
@@ -966,16 +475,11 @@
                                 Press the attach button to add more expenses, or press the header for more options. Press on any expense to go deeper.
                             </Text>
                         </View>
->>>>>>> 9e3b5bd7
                     ),
                 },
             },
             content: ({styles}: {styles: ThemeStyles}) => (
                 <View>
-<<<<<<< HEAD
-                    <Text style={[styles.textHeadlineH1, styles.mv4]}>Workspaces</Text>
-                    <Text style={[styles.textNormal]}>Workspaces allow for a wide range of features, including:</Text>
-=======
                     <Text style={[styles.textHeadlineH1, styles.mv4]}>Chat</Text>
                     <Text style={[styles.textNormal]}>
                         Chat is the foundation of New Expensify. Every expense, expense report, workspace, or member has an associated “chat”, which you can use to record additional details,
@@ -987,29 +491,10 @@
                     </Text>
                     <Text style={[styles.textHeadlineH2, styles.mv4]}>Comments</Text>
                     <Text style={[styles.textNormal]}>The core of the chat are its comments, which come in many forms:</Text>
->>>>>>> 9e3b5bd7
-                    <BulletList
-                        styles={styles}
-                        items={[
-                            <Text style={styles.textNormal}>
-<<<<<<< HEAD
-                                <Text style={styles.textBold}>Categorize</Text> and <Text style={styles.textBold}>submit</Text> expenses
-                            </Text>,
-                            <Text style={styles.textNormal}>
-                                <Text style={styles.textBold}>Approve</Text> and <Text style={styles.textBold}>reimburse</Text> expenses
-                            </Text>,
-                            <Text style={styles.textNormal}>
-                                Sync with <Text style={styles.textBold}>accounting packages</Text>
-                            </Text>,
-                            <Text style={styles.textNormal}>
-                                Connect to <Text style={styles.textBold}>company card feeds</Text>
-                            </Text>,
-                            <Text style={styles.textNormal}>
-                                Manage <Text style={styles.textBold}>Expensify Cards</Text>
-                            </Text>,
-                            <Text style={styles.textNormal}>
-                                <Text style={styles.textBold}>Chat</Text> with colleagues, partners, and clients
-=======
+                    <BulletList
+                        styles={styles}
+                        items={[
+                            <Text style={styles.textNormal}>
                                 <Text style={styles.textBold}>Text</Text> – Rich text messages stored securely and delivered via web, app, email, or SMS.
                             </Text>,
                             <Text style={styles.textNormal}>
@@ -1059,14 +544,9 @@
                             <Text style={styles.textNormal}>
                                 <Text style={styles.textBold}>Mention</Text> – Invite or tag anyone in the world to any chat by putting an @ in front of their email address or phone number
                                 (e.g., <Text style={styles.textBold}>@awong@marslink.web</Text>, or <Text style={styles.textBold}>@415-867-5309</Text>).
->>>>>>> 9e3b5bd7
-                            </Text>,
-                            <Text style={styles.textNormal}>… and lots more!</Text>,
-                        ]}
-                    />
-<<<<<<< HEAD
-                    <Text style={[styles.textNormal, styles.mt4]}>Workspaces come in two variations:</Text>
-=======
+                            </Text>,
+                        ]}
+                    />
 
                     <Text style={[styles.textHeadlineH1, styles.mv4]}>Inbox</Text>
                     <Text style={[styles.textNormal]}>The Inbox is a prioritized “to do” list, highlighting exactly what you need to do next. It consists of:</Text>
@@ -1083,24 +563,10 @@
                     />
                     <Text style={[styles.textHeadlineH2, styles.mv4]}>Chats</Text>
                     <Text style={[styles.textNormal]}>Beneath the priorities are a list of chats (with unread chats highlighted in bold), in one of two view modes:</Text>
->>>>>>> 9e3b5bd7
-                    <BulletList
-                        styles={styles}
-                        items={[
-                            <Text style={styles.textNormal}>
-<<<<<<< HEAD
-                                <Text style={styles.textBold}>Collect</Text> workspaces start at $5/member, and include all the basics for running a small business.
-                            </Text>,
-                            <Text style={styles.textNormal}>
-                                <Text style={styles.textBold}>Control</Text> workspaces start at $9/member, and provide advanced capabilities, more powerful accounting sync, and more
-                                sophisticated approval flows.
-                            </Text>,
-                        ]}
-                    />
-                    <Text style={[styles.textNormal, styles.mt4]}>
-                        In general you would create one Workspace for each company you manage. You can create and join as many workspaces as you like.
-                    </Text>
-=======
+                    <BulletList
+                        styles={styles}
+                        items={[
+                            <Text style={styles.textNormal}>
                                 <Text style={styles.textBold}>Most Recent</Text> – Lists every chat, ordered by whichever was most recently active.
                             </Text>,
                             <Text style={styles.textNormal}>
@@ -1479,7 +945,6 @@
                             </Text>,
                         ]}
                     />
->>>>>>> 9e3b5bd7
                 </View>
             ),
         },
@@ -1567,107 +1032,6 @@
                 </View>
             ),
         },
-<<<<<<< HEAD
-        home: {
-            content: ({styles}: {styles: ThemeStyles}) => (
-                <View>
-                    <Text style={[styles.textHeadlineH1, styles.mv4]}>Chat</Text>
-                    <Text style={[styles.textNormal]}>
-                        Chat is the foundation of New Expensify. Every expense, expense report, workspace, or member has an associated “chat”, which you can use to record additional details,
-                        or collaborate with others. Every chat has the following components:
-                    </Text>
-                    <Text style={[styles.textHeadlineH2, styles.mv4]}>Header</Text>
-                    <Text style={[styles.textNormal]}>
-                        This shows who you are chatting with (or what you are chatting about). You can press the header for more details on the chat, or additional actions to take upon it.
-                    </Text>
-                    <Text style={[styles.textHeadlineH2, styles.mv4]}>Comments</Text>
-                    <Text style={[styles.textNormal]}>The core of the chat are its comments, which come in many forms:</Text>
-                    <BulletList
-                        styles={styles}
-                        items={[
-                            <Text style={styles.textNormal}>
-                                <Text style={styles.textBold}>Text</Text> - Rich text messages stored securely and delivered via web, app, email, or SMS.
-                            </Text>,
-                            <Text style={styles.textNormal}>
-                                <Text style={styles.textBold}>Images & Documents</Text> - Insert photos, screenshots, movies, PDFs, or more, using copy/paste, drag/drop, or the attach
-                                button.
-                            </Text>,
-                            <Text style={styles.textNormal}>
-                                <Text style={styles.textBold}>Expenses</Text> - Share an expense in the chat, either to simply track and document it, or to submit for reimbursement.
-                            </Text>,
-                            <Text style={styles.textNormal}>
-                                <Text style={styles.textBold}>Tasks</Text> - Record a task, and optionally assign it to someone (or yourself!).
-                            </Text>,
-                        ]}
-                    />
-                    <Text style={[styles.textHeadlineH2, styles.mv4]}>Actions</Text>
-                    <Text style={[styles.textNormal]}>Hover (or long press) on a comment to see additional options, including:</Text>
-                    <BulletList
-                        styles={styles}
-                        items={[
-                            <Text style={styles.textNormal}>
-                                <Text style={styles.textBold}>React</Text> - Throw a ♥️😂🔥 like on anything!
-                            </Text>,
-                            <Text style={styles.textNormal}>
-                                <Text style={styles.textBold}>Reply in thread</Text> - Go deeper by creating a new chat on any comment.
-                            </Text>,
-                            <Text style={styles.textNormal}>
-                                <Text style={styles.textBold}>Mark unread</Text> - Flag it for reading later, at your convenience.
-                            </Text>,
-                        ]}
-                    />
-                    <Text style={[styles.textHeadlineH2, styles.mv4]}>Composer</Text>
-                    <Text style={[styles.textNormal]}>Use the composer at the bottom to write new messages:</Text>
-                    <BulletList
-                        styles={styles}
-                        items={[
-                            <Text style={styles.textNormal}>
-                                <Text style={styles.textBold}>Markdown</Text> - Format text using <Text style={styles.textBold}>bold</Text>, <Text style={styles.textItalic}>italics</Text>,
-                                and{' '}
-                                <TextLink
-                                    href="https://help.expensify.com/articles/new-expensify/chat/Send-and-format-chat-messages"
-                                    style={styles.link}
-                                >
-                                    more
-                                </TextLink>
-                                .
-                            </Text>,
-                            <Text style={styles.textNormal}>
-                                <Text style={styles.textBold}>Mention</Text> - Invite or tag anyone in the world to any chat by putting an @ in front of their email address or phone number
-                                (e.g., <Text style={styles.textBold}>@awong@marslink.web</Text>, or <Text style={styles.textBold}>@415-867-5309</Text>).
-                            </Text>,
-                        ]}
-                    />
-
-                    <Text style={[styles.textHeadlineH1, styles.mv4]}>Inbox</Text>
-                    <Text style={[styles.textNormal]}>The Inbox is a prioritized “to do” list, highlighting exactly what you need to do next. It consists of:</Text>
-                    <Text style={[styles.textHeadlineH2, styles.mv4]}>Priorities</Text>
-                    <Text style={[styles.textNormal]}>At the top of the Inbox are the most important tasks you should do first, which include:</Text>
-                    <BulletList
-                        styles={styles}
-                        items={[
-                            <Text style={styles.textNormal}>Expense reports waiting on you</Text>,
-                            <Text style={styles.textNormal}>Tasks assigned to you</Text>,
-                            <Text style={styles.textNormal}>Chats that have mentioned you</Text>,
-                            <Text style={styles.textNormal}>Anything you have pinned</Text>,
-                        ]}
-                    />
-                    <Text style={[styles.textHeadlineH2, styles.mv4]}>Chats</Text>
-                    <Text style={[styles.textNormal]}>Beneath the priorities are a list of chats (with unread chats highlighted in bold), in one of two view modes:</Text>
-                    <BulletList
-                        styles={styles}
-                        items={[
-                            <Text style={styles.textNormal}>
-                                <Text style={styles.textBold}>Most Recent</Text> - Lists every chat, ordered by whichever was most recently active.
-                            </Text>,
-                            <Text style={styles.textNormal}>
-                                <Text style={styles.textBold}>Focus</Text> - Only lists chats with unread messages, sorted alphabetically.
-                            </Text>,
-                        ]}
-                    />
-                </View>
-            ),
-=======
         new: {
             children: {
                 task: {
@@ -1712,7 +1076,6 @@
                     ),
                 },
             },
->>>>>>> 9e3b5bd7
         },
     },
     content: () => null,
