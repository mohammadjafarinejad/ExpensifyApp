/* eslint-disable react/no-unescaped-entities */

/* eslint-disable @typescript-eslint/naming-convention */
import type {ReactNode} from 'react';
import React from 'react';
import {View} from 'react-native';
import BulletList from '@components/SidePanel/HelpComponents/HelpBulletList';
import Text from '@components/Text';
import TextLink from '@components/TextLink';
import type {ThemeStyles} from '@styles/index';

type ContentComponent = (props: {styles: ThemeStyles}) => ReactNode;

type HelpContent = {
    /** The content to display for this route */
    content?: ContentComponent;

    /** Any children routes that this route has */
    children?: Record<string, HelpContent>;

    /** Whether this route is an exact match or displays parent content */
    isExact?: boolean;
};

const helpContentMap: HelpContent = {
    children: {
<<<<<<< HEAD
        settings: {
=======
        ':action': {
            children: {
                ':iouType': {
                    children: {
                        start: {
                            children: {
                                ':transactionID': {
                                    children: {
                                        ':reportID': {
                                            children: {
                                                scan: {
                                                    children: {
                                                        ':backToReport': {
                                                            content: ({styles}: {styles: ThemeStyles}) => (
                                                                <View>
                                                                    <Text style={[styles.textHeadlineH1, styles.mv4]}>Scan Receipt</Text>
                                                                    <Text style={[styles.textNormal]}>SmartScan automatically extracts expense details from receipt images.</Text>
                                                                    <Text style={[styles.textHeadlineH2, styles.mv4]}>How to Scan</Text>

                                                                    <Text style={[styles.textHeadlineH2, styles.mv4]}>What SmartScan Detects</Text>
                                                                    <BulletList
                                                                        styles={styles}
                                                                        items={[
                                                                            <Text style={styles.textNormal}>
                                                                                <Text style={styles.textBold}>Amount</Text> and currency
                                                                            </Text>,
                                                                            <Text style={styles.textNormal}>
                                                                                <Text style={styles.textBold}>Merchant</Text> name and location
                                                                            </Text>,
                                                                            <Text style={styles.textNormal}>
                                                                                <Text style={styles.textBold}>Date</Text> of purchase
                                                                            </Text>,
                                                                            <Text style={styles.textNormal}>
                                                                                <Text style={styles.textBold}>Tax</Text> information (when visible)
                                                                            </Text>,
                                                                            <Text style={styles.textNormal}>
                                                                                <Text style={styles.textBold}>Category</Text> suggestions based on merchant type
                                                                            </Text>,
                                                                        ]}
                                                                    />
                                                                    <Text style={[styles.textHeadlineH2, styles.mv4]}>Supported Receipt Types</Text>
                                                                    <BulletList
                                                                        styles={styles}
                                                                        items={[
                                                                            <Text style={styles.textNormal}>
                                                                                <Text style={styles.textBold}>Photos</Text> - Take with your device camera
                                                                            </Text>,
                                                                            <Text style={styles.textNormal}>
                                                                                <Text style={styles.textBold}>Email receipts</Text> - Forward to receipts@expensify.com
                                                                            </Text>,
                                                                            <Text style={styles.textNormal}>
                                                                                <Text style={styles.textBold}>PDF receipts</Text> - Upload from your device
                                                                            </Text>,
                                                                            <Text style={styles.textNormal}>
                                                                                <Text style={styles.textBold}>Screenshots</Text> - From apps or websites
                                                                            </Text>,
                                                                        ]}
                                                                    />
                                                                    <Text style={[styles.textHeadlineH2, styles.mv4]}>Tips for Best Results</Text>
                                                                    <BulletList
                                                                        styles={styles}
                                                                        items={[
                                                                            <Text style={styles.textNormal}>Ensure receipt text is clear and readable</Text>,
                                                                            <Text style={styles.textNormal}>Include the full receipt in the image</Text>,
                                                                            <Text style={styles.textNormal}>Good lighting improves accuracy</Text>,
                                                                            <Text style={styles.textNormal}>Straight angles work better than tilted photos</Text>,
                                                                        ]}
                                                                    />
                                                                    <Text style={[styles.textHeadlineH2, styles.mv4]}>After Scanning</Text>
                                                                    <BulletList
                                                                        styles={styles}
                                                                        items={[
                                                                            <Text style={styles.textNormal}>Review extracted details for accuracy</Text>,
                                                                            <Text style={styles.textNormal}>Add description, category, or tags as needed</Text>,
                                                                            <Text style={styles.textNormal}>SmartScan learns from your corrections</Text>,
                                                                        ]}
                                                                    />
                                                                    <Text style={[styles.textHeadlineH2, styles.mv4]}>Related Links</Text>
                                                                    <BulletList
                                                                        styles={styles}
                                                                        items={[
                                                                            <Text style={styles.textNormal}>
                                                                                <TextLink
                                                                                    href="https://help.expensify.com/articles/new-expensify/reports-and-expenses/Create-an-Expense"
                                                                                    style={styles.link}
                                                                                >
                                                                                    Create an Expense
                                                                                </TextLink>
                                                                            </Text>,
                                                                            <Text style={styles.textNormal}>
                                                                                <TextLink
                                                                                    href="https://help.expensify.com/articles/new-expensify/getting-started/Free-Features-in-Expensify"
                                                                                    style={styles.link}
                                                                                >
                                                                                    Free Features in Expensify
                                                                                </TextLink>
                                                                            </Text>,
                                                                        ]}
                                                                    />
                                                                </View>
                                                            ),
                                                        },
                                                    },
                                                },
                                                distance: {
                                                    children: {
                                                        ':backToReport': {
                                                            content: ({styles}: {styles: ThemeStyles}) => (
                                                                <View>
                                                                    <Text style={[styles.textHeadlineH1, styles.mv4]}>Distance Expense</Text>
                                                                    <Text style={[styles.textNormal]}>
                                                                        Easily track mileage costs using Expensify’s built-in map feature. Create and submit distance-based expenses right
                                                                        from the web, desktop, or mobile app.
                                                                    </Text>
                                                                    <BulletList
                                                                        styles={styles}
                                                                        items={[
                                                                            <Text style={styles.textNormal}>
                                                                                <Text style={[styles.textNormal]}>
                                                                                    <Text style={styles.textBold}>Create distance expenses:</Text> Click the green + button and choose Create
                                                                                    expense, then select Distance. Enter your starting point and destination. You can also add stops if
                                                                                    needed.
                                                                                </Text>
                                                                            </Text>,
                                                                            <Text style={styles.textNormal}>
                                                                                <Text style={[styles.textNormal]}>
                                                                                    <Text style={styles.textBold}>Submit for approval:</Text> Choose your workspace and confirm the distance,
                                                                                    amount, and date. Add optional notes or categories, then click Create expense to submit the mileage
                                                                                    expense for approval.
                                                                                </Text>
                                                                            </Text>,
                                                                            <Text style={styles.textNormal}>
                                                                                <Text style={[styles.textNormal]}>
                                                                                    <Text style={styles.textBold}>Log a round-trip:</Text> To log a round-trip, use the same location for both
                                                                                    start and finish, and include any stops along the way.
                                                                                </Text>
                                                                            </Text>,
                                                                        ]}
                                                                    />
                                                                </View>
                                                            ),
                                                        },
                                                    },
                                                },
                                            },
                                        },
                                    },
                                },
                            },
                        },
                    },
                },
            },
        },
        r: {
>>>>>>> 412d6cac
            children: {
                wallet: {
                    content: ({styles}: {styles: ThemeStyles}) => (
                        <View>
                            <Text style={[styles.textHeadlineH1, styles.mv4]}>Business Bank Accounts</Text>
                            <Text style={[styles.textNormal]}>
                                Connect a verified business bank account to unlock payment features like reimbursements, bill pay, invoice collections, and Expensify Card issuance. Supported
                                currencies: USD, CAD, GBP, EUR, and AUD.
                            </Text>
                            <Text style={[styles.textHeadlineH2, styles.mv4]}>Getting Started</Text>
                            <Text style={[styles.textHeadlineH2, styles.mv4]}>Enable Payment Features</Text>

                            <Text style={[styles.textHeadlineH2, styles.mv4]}>Connect Your Bank Account</Text>

                            <Text style={[styles.textHeadlineH2, styles.mv4]}>What You Can Do</Text>
                            <Text style={[styles.textNormal]}>Once your account is verified, you’ll be able to:</Text>
                            <BulletList
                                styles={styles}
                                items={[
                                    <Text style={styles.textNormal}>
                                        <Text style={styles.textBold}>Reimburse employees</Text> via ACH
                                    </Text>,
                                    <Text style={styles.textNormal}>
                                        <Text style={styles.textBold}>Pay vendors and suppliers</Text>
                                    </Text>,
                                    <Text style={styles.textNormal}>
                                        <Text style={styles.textBold}>Issue Expensify Cards</Text> to your team
                                    </Text>,
                                    <Text style={styles.textNormal}>
                                        <Text style={styles.textBold}>Collect invoice payments</Text> from clients
                                    </Text>,
                                ]}
                            />
                            <Text style={[styles.textHeadlineH2, styles.mv4]}>Sharing Access</Text>

                            <Text style={[styles.textNormal]}>
                                <Text style={styles.textBold}>Heads up:</Text> Your bank account must be fully verified before any payment features go live. The process usually takes 1–2
                                business days.
                            </Text>

                            <Text style={[styles.textHeadlineH1, styles.mv4]}>Personal Bank Accounts</Text>
                            <Text style={[styles.textNormal]}>
                                Add your personal bank account to get reimbursed or paid — no paper checks, no waiting around. Expensify supports banks in over 190 countries.
                            </Text>
                            <Text style={[styles.textHeadlineH2, styles.mv4]}>Adding a Personal Bank Account</Text>

                            <Text style={[styles.textHeadlineH2, styles.mv4]}>What You Can Do</Text>
                            <BulletList
                                styles={styles}
                                items={[
                                    <Text style={styles.textNormal}>
                                        <Text style={styles.textBold}>Get reimbursed</Text> for expense reports
                                    </Text>,
                                    <Text style={styles.textNormal}>
                                        <Text style={styles.textBold}>Receive invoice payments</Text>
                                    </Text>,
                                    <Text style={styles.textNormal}>
                                        <Text style={styles.textBold}>Use multi-currency support</Text> to get paid in your local currency
                                    </Text>,
                                ]}
                            />

                            <Text style={[styles.textNormal]}>
                                <Text style={styles.textBold}>Heads up:</Text> Personal accounts are for receiving funds only. If you want to send payments or issue Expensify Cards, you’ll
                                need to connect a verified business bank account.
                            </Text>
                        </View>
                    ),
                },
<<<<<<< HEAD
                preferences: {
=======
                ':expenseReport': {
                    content: ({styles}: {styles: ThemeStyles}) => (
                        <View>
                            <Text style={[styles.textHeadlineH1, styles.mv4]}>Expense Report</Text>
                            <Text style={[styles.textNormal]}>Every expense report gets a dedicated chat to discuss expenses, approvals, or anything you like. The expense report chat:</Text>
                            <BulletList
                                styles={styles}
                                items={[
                                    <Text style={styles.textNormal}>Is shared with everyone in the approval flow configured inside the workspace.</Text>,
                                    <Text style={styles.textNormal}>Will maintain an audit trail of all historical workflow actions (i.e., approvals).</Text>,
                                ]}
                            />
                            <Text style={[styles.textNormal, styles.mt4]}>
                                Press the attach button to add more expenses, or press the header for more options. Press on any expense to go deeper.
                            </Text>
                        </View>
                    ),
                },
                ':policyExpenseChat': {
>>>>>>> 412d6cac
                    content: ({styles}: {styles: ThemeStyles}) => (
                        <View>
                            <Text style={[styles.textHeadlineH1, styles.mv4]}>Preferences</Text>
                            <Text style={[styles.textNormal]}>Customize your Expensify experience with these preference settings:</Text>
                            <Text style={[styles.textHeadlineH2, styles.mv4]}>Theme</Text>
                            <Text style={[styles.textNormal]}>Change the app’s appearance to suit your preference:</Text>
                            <BulletList
                                styles={styles}
                                items={[
                                    <Text style={styles.textNormal}>
                                        <Text style={styles.textBold}>Dark Mode</Text> - Easy on the eyes in low-light environments
                                    </Text>,
                                    <Text style={styles.textNormal}>
                                        <Text style={styles.textBold}>Light Mode</Text> - Bright, clean interface for well-lit spaces
                                    </Text>,
                                    <Text style={styles.textNormal}>
                                        <Text style={styles.textBold}>Use Device Settings</Text> - Automatically match your device’s theme
                                    </Text>,
                                ]}
                            />
                            <Text style={[styles.textNormal, styles.mt4]}>
                                <Text style={styles.textBold}>To change your theme:</Text>
                            </Text>

                            <Text style={[styles.textHeadlineH2, styles.mv4]}>Language</Text>
                            <Text style={[styles.textNormal]}>Expensify supports multiple languages including:</Text>
                            <BulletList
                                styles={styles}
                                items={[
                                    <Text style={styles.textNormal}>English, Español, Deutsch, Français, Italiano</Text>,
                                    <Text style={styles.textNormal}>日本語, Nederlands, Polski, Português (BR)</Text>,
                                    <Text style={styles.textNormal}>中文 (简体)</Text>,
                                ]}
                            />
<<<<<<< HEAD
                            <Text style={[styles.textNormal, styles.mt4]}>
                                <Text style={styles.textBold}>To change your language:</Text>
                            </Text>

                            <Text style={[styles.textHeadlineH2, styles.mv4]}>Notifications</Text>
                            <Text style={[styles.textNormal]}>Control how and when you receive updates:</Text>
=======
                        </View>
                    ),
                },
            },
            content: ({styles}: {styles: ThemeStyles}) => (
                <View>
                    <Text style={[styles.textHeadlineH1, styles.mv4]}>Chat</Text>
                    <Text style={[styles.textNormal]}>
                        Chat is the foundation of New Expensify. Every expense, expense report, workspace, or member has an associated “chat”, which you can use to record additional details,
                        or collaborate with others. Every chat has the following components:
                    </Text>
                    <Text style={[styles.textHeadlineH2, styles.mv4]}>Header</Text>
                    <Text style={[styles.textNormal]}>
                        This shows who you are chatting with (or what you are chatting about). You can press the header for more details on the chat, or additional actions to take upon it.
                    </Text>
                    <Text style={[styles.textHeadlineH2, styles.mv4]}>Comments</Text>
                    <Text style={[styles.textNormal]}>The core of the chat are its comments, which come in many forms:</Text>
                    <BulletList
                        styles={styles}
                        items={[
                            <Text style={styles.textNormal}>
                                <Text style={styles.textBold}>Text</Text> – Rich text messages stored securely and delivered via web, app, email, or SMS.
                            </Text>,
                            <Text style={styles.textNormal}>
                                <Text style={styles.textBold}>Images & Documents</Text> – Insert photos, screenshots, movies, PDFs, or more, using copy/paste, drag/drop, or the attach
                                button.
                            </Text>,
                            <Text style={styles.textNormal}>
                                <Text style={styles.textBold}>Expenses</Text> – Share an expense in the chat, either to simply track and document it, or to submit for reimbursement.
                            </Text>,
                            <Text style={styles.textNormal}>
                                <Text style={styles.textBold}>Tasks</Text> – Record a task, and optionally assign it to someone (or yourself!).
                            </Text>,
                        ]}
                    />
                    <Text style={[styles.textHeadlineH2, styles.mv4]}>Actions</Text>
                    <Text style={[styles.textNormal]}>Hover (or long press) on a comment to see additional options, including:</Text>
                    <BulletList
                        styles={styles}
                        items={[
                            <Text style={styles.textNormal}>
                                <Text style={styles.textBold}>React</Text> – Throw a ♥️😂🔥 like on anything!
                            </Text>,
                            <Text style={styles.textNormal}>
                                <Text style={styles.textBold}>Reply in thread</Text> – Go deeper by creating a new chat on any comment.
                            </Text>,
                            <Text style={styles.textNormal}>
                                <Text style={styles.textBold}>Mark unread</Text> – Flag it for reading later, at your convenience.
                            </Text>,
                        ]}
                    />
                    <Text style={[styles.textHeadlineH2, styles.mv4]}>Composer</Text>
                    <Text style={[styles.textNormal]}>Use the composer at the bottom to write new messages:</Text>
                    <BulletList
                        styles={styles}
                        items={[
                            <Text style={styles.textNormal}>
                                <Text style={styles.textBold}>Markdown</Text> – Format text using <Text style={styles.textBold}>bold</Text>, <Text style={styles.textItalic}>italics</Text>,
                                and{' '}
                                <TextLink
                                    href="https://help.expensify.com/articles/new-expensify/chat/Send-and-format-chat-messages"
                                    style={styles.link}
                                >
                                    more
                                </TextLink>
                                .
                            </Text>,
                            <Text style={styles.textNormal}>
                                <Text style={styles.textBold}>Mention</Text> – Invite or tag anyone in the world to any chat by putting an @ in front of their email address or phone number
                                (e.g., <Text style={styles.textBold}>@awong@marslink.web</Text>, or <Text style={styles.textBold}>@415-867-5309</Text>).
                            </Text>,
                        ]}
                    />

                    <Text style={[styles.textHeadlineH1, styles.mv4]}>Inbox</Text>
                    <Text style={[styles.textNormal]}>The Inbox is a prioritized “to do” list, highlighting exactly what you need to do next. It consists of:</Text>
                    <Text style={[styles.textHeadlineH2, styles.mv4]}>Priorities</Text>
                    <Text style={[styles.textNormal]}>At the top of the Inbox are the most important tasks you should do first, which include:</Text>
                    <BulletList
                        styles={styles}
                        items={[
                            <Text style={styles.textNormal}>Expense reports waiting on you</Text>,
                            <Text style={styles.textNormal}>Tasks assigned to you</Text>,
                            <Text style={styles.textNormal}>Chats that have mentioned you</Text>,
                            <Text style={styles.textNormal}>Anything you have pinned</Text>,
                        ]}
                    />
                    <Text style={[styles.textHeadlineH2, styles.mv4]}>Chats</Text>
                    <Text style={[styles.textNormal]}>Beneath the priorities are a list of chats (with unread chats highlighted in bold), in one of two view modes:</Text>
                    <BulletList
                        styles={styles}
                        items={[
                            <Text style={styles.textNormal}>
                                <Text style={styles.textBold}>Most Recent</Text> – Lists every chat, ordered by whichever was most recently active.
                            </Text>,
                            <Text style={styles.textNormal}>
                                <Text style={styles.textBold}>Focus</Text> – Only lists chats with unread messages, sorted alphabetically.
                            </Text>,
                        ]}
                    />
                </View>
            ),
        },
        settings: {
            children: {
                preferences: {
                    content: ({styles}: {styles: ThemeStyles}) => (
                        <View>
                            <Text style={[styles.textHeadlineH1, styles.mv4]}>Preferences</Text>
                            <Text style={[styles.textNormal]}>Customize your Expensify experience with these preference settings:</Text>
                            <Text style={[styles.textHeadlineH2, styles.mv4]}>Theme</Text>
                            <Text style={[styles.textNormal]}>Change the app’s appearance to suit your preference:</Text>
>>>>>>> 412d6cac
                            <BulletList
                                styles={styles}
                                items={[
                                    <Text style={styles.textNormal}>
<<<<<<< HEAD
                                        <Text style={styles.textBold}>Receive relevant feature updates and Expensify news</Text>
                                    </Text>,
                                    <Text style={styles.textNormal}>
                                        <Text style={styles.textBold}>Mute all sounds from Expensify</Text>
=======
                                        <Text style={styles.textBold}>Dark Mode</Text> - Easy on the eyes in low-light environments
                                    </Text>,
                                    <Text style={styles.textNormal}>
                                        <Text style={styles.textBold}>Light Mode</Text> - Bright, clean interface for well-lit spaces
                                    </Text>,
                                    <Text style={styles.textNormal}>
                                        <Text style={styles.textBold}>Use Device Settings</Text> - Automatically match your device’s theme
>>>>>>> 412d6cac
                                    </Text>,
                                ]}
                            />
                            <Text style={[styles.textNormal, styles.mt4]}>
<<<<<<< HEAD
                                <Text style={styles.textBold}>To manage notifications:</Text>
                            </Text>

                            <Text style={[styles.textHeadlineH2, styles.mv4]}>Payment Currency</Text>
                            <Text style={[styles.textNormal]}>Set your default currency for expense tracking and reimbursements.</Text>

                            <Text style={[styles.textNormal]}>
                                <Text style={styles.textBold}>Note:</Text> Preference changes only affect your personal account view. Workspace members must update their own settings
                                individually.
                            </Text>
                        </View>
                    ),
                },
                workspaces: {
                    children: {
                        ':policyID': {
                            children: {
                                accounting: {
                                    content: ({styles}: {styles: ThemeStyles}) => (
                                        <View>
                                            <Text style={[styles.textHeadlineH1, styles.mv4]}>Accounting Integrations</Text>
                                            <Text style={[styles.textNormal]}>Connect your workspace to accounting software to sync expenses and streamline financial management.</Text>
                                            <Text style={[styles.textHeadlineH2, styles.mv4]}>Supported Integrations</Text>
                                            <Text style={[styles.textNormal]}>
                                                <Text style={styles.textBold}>QuickBooks Online</Text>
                                            </Text>
                                            <BulletList
                                                styles={styles}
                                                items={[
                                                    <Text style={styles.textNormal}>Real-time expense sync</Text>,
                                                    <Text style={styles.textNormal}>Category and vendor mapping</Text>,
                                                    <Text style={styles.textNormal}>Tax rate synchronization</Text>,
                                                ]}
                                            />
                                            <Text style={[styles.textNormal, styles.mt4]}>
                                                <Text style={styles.textBold}>QuickBooks Desktop</Text>
                                            </Text>
                                            <BulletList
                                                styles={styles}
                                                items={[
                                                    <Text style={styles.textNormal}>File-based import/export</Text>,
                                                    <Text style={styles.textNormal}>Chart of accounts import</Text>,
                                                    <Text style={styles.textNormal}>Custom field mapping</Text>,
                                                ]}
                                            />
                                            <Text style={[styles.textNormal, styles.mt4]}>
                                                <Text style={styles.textBold}>Xero</Text>
                                            </Text>
                                            <BulletList
                                                styles={styles}
                                                items={[
                                                    <Text style={styles.textNormal}>Automatic report sync</Text>,
                                                    <Text style={styles.textNormal}>Tracking category import</Text>,
                                                    <Text style={styles.textNormal}>Tax rate management</Text>,
                                                ]}
                                            />
                                            <Text style={[styles.textNormal, styles.mt4]}>
                                                <Text style={styles.textBold}>NetSuite</Text>
                                            </Text>
                                            <BulletList
                                                styles={styles}
                                                items={[
                                                    <Text style={styles.textNormal}>Advanced multi-entity support</Text>,
                                                    <Text style={styles.textNormal}>Custom dimension mapping</Text>,
                                                    <Text style={styles.textNormal}>Automated bill payments</Text>,
                                                ]}
                                            />
                                            <Text style={[styles.textNormal, styles.mt4]}>
                                                <Text style={styles.textBold}>Sage Intacct</Text>
                                            </Text>
                                            <BulletList
                                                styles={styles}
                                                items={[
                                                    <Text style={styles.textNormal}>Department/class tracking</Text>,
                                                    <Text style={styles.textNormal}>Multi-currency support</Text>,
                                                    <Text style={styles.textNormal}>Advanced approval workflows</Text>,
                                                ]}
                                            />
                                            <Text style={[styles.textHeadlineH2, styles.mv4]}>Getting Started</Text>
=======
                                <Text style={styles.textBold}>To change your theme:</Text>
                            </Text>
>>>>>>> 412d6cac

                            <Text style={[styles.textHeadlineH2, styles.mv4]}>Language</Text>
                            <Text style={[styles.textNormal]}>Expensify supports multiple languages including:</Text>
                            <BulletList
                                styles={styles}
                                items={[
                                    <Text style={styles.textNormal}>English, Español, Deutsch, Français, Italiano</Text>,
                                    <Text style={styles.textNormal}>日本語, Nederlands, Polski, Português (BR)</Text>,
                                    <Text style={styles.textNormal}>中文 (简体)</Text>,
                                ]}
                            />
                            <Text style={[styles.textNormal, styles.mt4]}>
                                <Text style={styles.textBold}>To change your language:</Text>
                            </Text>

<<<<<<< HEAD
                                            <Text style={[styles.textNormal]}>
                                                <Text style={styles.textBold}>Alternative:</Text> Share workspace URL or QR code from{' '}
                                                <Text style={styles.textBold}>Settings &amp;gt; Profile &amp;gt; Share</Text>
                                            </Text>
                                            <Text style={[styles.textHeadlineH2, styles.mv4]}>Managing Members</Text>
                                            <Text style={[styles.textNormal]}>
                                                <Text style={styles.textBold}>Change Role:</Text>
                                            </Text>
=======
                            <Text style={[styles.textHeadlineH2, styles.mv4]}>Notifications</Text>
                            <Text style={[styles.textNormal]}>Control how and when you receive updates:</Text>
                            <BulletList
                                styles={styles}
                                items={[
                                    <Text style={styles.textNormal}>
                                        <Text style={styles.textBold}>Receive relevant feature updates and Expensify news</Text>
                                    </Text>,
                                    <Text style={styles.textNormal}>
                                        <Text style={styles.textBold}>Mute all sounds from Expensify</Text>
                                    </Text>,
                                ]}
                            />
                            <Text style={[styles.textNormal, styles.mt4]}>
                                <Text style={styles.textBold}>To manage notifications:</Text>
                            </Text>
>>>>>>> 412d6cac

                            <Text style={[styles.textHeadlineH2, styles.mv4]}>Payment Currency</Text>
                            <Text style={[styles.textNormal]}>Set your default currency for expense tracking and reimbursements.</Text>

                            <Text style={[styles.textNormal]}>
                                <Text style={styles.textBold}>Note:</Text> Preference changes only affect your personal account view. Workspace members must update their own settings
                                individually.
                            </Text>
                        </View>
                    ),
                },
                wallet: {
                    content: ({styles}: {styles: ThemeStyles}) => (
                        <View>
                            <Text style={[styles.textHeadlineH1, styles.mv4]}>Business Bank Accounts</Text>
                            <Text style={[styles.textNormal]}>
                                Connect a verified business bank account to unlock payment features like reimbursements, bill pay, invoice collections, and Expensify Card issuance. Supported
                                currencies: USD, CAD, GBP, EUR, and AUD.
                            </Text>
                            <Text style={[styles.textHeadlineH2, styles.mv4]}>Getting Started</Text>
                            <Text style={[styles.textHeadlineH2, styles.mv4]}>Enable Payment Features</Text>

<<<<<<< HEAD
                                            <Text style={[styles.textHeadlineH2, styles.mv4]}>Related Links</Text>
                                            <BulletList
                                                styles={styles}
                                                items={[
                                                    <Text style={styles.textNormal}>
                                                        <TextLink
                                                            href="https://help.expensify.com/articles/new-expensify/workspaces/Managing-Workspace-Members"
                                                            style={styles.link}
                                                        >
                                                            Managing Workspace Members
                                                        </TextLink>
                                                    </Text>,
                                                    <Text style={styles.textNormal}>
                                                        <TextLink
                                                            href="https://help.expensify.com/articles/new-expensify/workspaces/Add-Approvals"
                                                            style={styles.link}
                                                        >
                                                            Add Approvals
                                                        </TextLink>
                                                    </Text>,
                                                ]}
                                            />
                                        </View>
                                    ),
                                },
                            },
                            content: ({styles}: {styles: ThemeStyles}) => (
                                <View>
                                    <Text style={[styles.textHeadlineH1, styles.mv4]}>Workspace</Text>
                                    <Text style={[styles.textNormal]}>This is where you configure all the settings of the many features associated with your workspace.</Text>
                                    <Text style={[styles.textHeadlineH2, styles.mv4]}>Default features</Text>
                                    <Text style={[styles.textNormal]}>Here are the features that are enabled by default:</Text>
                                    <BulletList
                                        styles={styles}
                                        items={[
                                            <Text style={styles.textNormal}>
                                                <Text style={styles.textBold}>Overview</Text> - Configure how it appears to others.
                                            </Text>,
                                            <Text style={styles.textNormal}>
                                                <Text style={styles.textBold}>Members</Text> - Add/remove members and admins.
                                            </Text>,
                                            <Text style={styles.textNormal}>
                                                <Text style={styles.textBold}>Workflows</Text> - Configure submission, approval, and reimbursement.
                                            </Text>,
                                            <Text style={styles.textNormal}>
                                                <Text style={styles.textBold}>Categories</Text> - Group expenses into a chart of accounts.
                                            </Text>,
                                            <Text style={styles.textNormal}>
                                                <Text style={styles.textBold}>Expensify Card</Text> - Issue native Expensify Cards to employees.
                                            </Text>,
                                            <Text style={styles.textNormal}>
                                                <Text style={styles.textBold}>Accounting</Text> - Sync with external accounting systems.
                                            </Text>,
                                        ]}
                                    />
                                    <Text style={[styles.textHeadlineH2, styles.mv4]}>Optional features</Text>
                                    <Text style={[styles.textNormal]}>These can be enabled via More Features:</Text>
                                    <BulletList
                                        styles={styles}
                                        items={[
                                            <Text style={styles.textNormal}>
                                                <Text style={styles.textBold}>Distance rates</Text> - Configure mileage reimbursement.
                                            </Text>,
                                            <Text style={styles.textNormal}>
                                                <Text style={styles.textBold}>Company card</Text> - Connect and manage third-party corporate card feeds.
                                            </Text>,
                                            <Text style={styles.textNormal}>
                                                <Text style={styles.textBold}>Per diem</Text> - Configure daily rates.
                                            </Text>,
                                            <Text style={styles.textNormal}>
                                                <Text style={styles.textBold}>Rules</Text> - Customize expense violations and set policy.
                                            </Text>,
                                            <Text style={styles.textNormal}>
                                                <Text style={styles.textBold}>Invoices</Text> - Collect revenue from customers.
                                            </Text>,
                                            <Text style={styles.textNormal}>
                                                <Text style={styles.textBold}>Tags</Text> - Group expenses by project or client.
                                            </Text>,
                                            <Text style={styles.textNormal}>
                                                <Text style={styles.textBold}>Taxes</Text> - Track VAT and other taxes.
                                            </Text>,
                                            <Text style={styles.textNormal}>
                                                <Text style={styles.textBold}>Report fields</Text> - Capture extra expense report information.
                                            </Text>,
                                        ]}
                                    />
                                </View>
                            ),
                        },
                    },
                    content: ({styles}: {styles: ThemeStyles}) => (
                        <View>
                            <Text style={[styles.textHeadlineH1, styles.mv4]}>Workspaces 101</Text>
                            <Text style={[styles.textNormal]}>
                                Think of a workspace as mission control for your company’s expenses. It’s where you set the rules, invite the team, and connect to your accounting tools. Each
                                workspace runs independently, so you can keep things tidy across departments, entities, or clients.
                            </Text>
                            <Text style={[styles.textHeadlineH2, styles.mv4]}>Create a new workspace</Text>
                            <Text style={[styles.textNormal]}>
                                Hit the <Text style={styles.textBold}>New workspace</Text> button to get started. Add a name, set a default currency, and you’re ready to get started
                                customizing the workspace settings!
                            </Text>
                            <Text style={[styles.textHeadlineH2, styles.mv4]}>Invite your team</Text>
                            <Text style={[styles.textNormal]}>Add teammates to your workspace to manage expenses and approvals in one central place:</Text>
                            <BulletList
                                styles={styles}
                                items={[
                                    <Text style={styles.textNormal}>Members can submit and approve reports they’re assigned to.</Text>,
                                    <Text style={styles.textNormal}>Admins can approve all reports and manage workspace settings.</Text>,
                                ]}
                            />
                            <Text style={[styles.textHeadlineH2, styles.mv4]}>Automate approvals</Text>
                            <Text style={[styles.textNormal]}>
                                Toggle on <Text style={styles.textBold}>Add Approvals</Text> under <Text style={styles.textBold}>Workflows</Text> to set a default first approver. Create
                                custom approval flows for individual team members if needed.
                            </Text>
                            <Text style={[styles.textHeadlineH2, styles.mv4]}>Connect your accounting system</Text>
                            <Text style={[styles.textNormal]}>Link your workspace with QuickBooks Online, Xero, NetSuite, or Sage Intacct to sync expenses like a pro.</Text>
                            <Text style={[styles.textHeadlineH2, styles.mv4]}>Enhance your workspace with extra features</Text>
                            <Text style={[styles.textNormal]}>
                                Under <Text style={styles.textBold}>More Features</Text>, enable extras like the Expensify Card, distance rates, custom categories and tags, and company card
                                connections.
                            </Text>

                            <Text style={[styles.textNormal]}>
                                <Text style={styles.textBold}>Tip:</Text> If you manage multiple departments, clients, or entities, consider creating multiple workspaces. Separate workspaces
                                can help keep settings, approvals, and payments organized and more automated.
=======
                            <Text style={[styles.textHeadlineH2, styles.mv4]}>Connect Your Bank Account</Text>

                            <Text style={[styles.textHeadlineH2, styles.mv4]}>What You Can Do</Text>
                            <Text style={[styles.textNormal]}>Once your account is verified, you’ll be able to:</Text>
                            <BulletList
                                styles={styles}
                                items={[
                                    <Text style={styles.textNormal}>
                                        <Text style={styles.textBold}>Reimburse employees</Text> via ACH
                                    </Text>,
                                    <Text style={styles.textNormal}>
                                        <Text style={styles.textBold}>Pay vendors and suppliers</Text>
                                    </Text>,
                                    <Text style={styles.textNormal}>
                                        <Text style={styles.textBold}>Issue Expensify Cards</Text> to your team
                                    </Text>,
                                    <Text style={styles.textNormal}>
                                        <Text style={styles.textBold}>Collect invoice payments</Text> from clients
                                    </Text>,
                                ]}
                            />
                            <Text style={[styles.textHeadlineH2, styles.mv4]}>Sharing Access</Text>

                            <Text style={[styles.textNormal]}>
                                <Text style={styles.textBold}>Heads up:</Text> Your bank account must be fully verified before any payment features go live. The process usually takes 1–2
                                business days.
                            </Text>

                            <Text style={[styles.textHeadlineH1, styles.mv4]}>Personal Bank Accounts</Text>
                            <Text style={[styles.textNormal]}>
                                Add your personal bank account to get reimbursed or paid — no paper checks, no waiting around. Expensify supports banks in over 190 countries.
                            </Text>
                            <Text style={[styles.textHeadlineH2, styles.mv4]}>Adding a Personal Bank Account</Text>

                            <Text style={[styles.textHeadlineH2, styles.mv4]}>What You Can Do</Text>
                            <BulletList
                                styles={styles}
                                items={[
                                    <Text style={styles.textNormal}>
                                        <Text style={styles.textBold}>Get reimbursed</Text> for expense reports
                                    </Text>,
                                    <Text style={styles.textNormal}>
                                        <Text style={styles.textBold}>Receive invoice payments</Text>
                                    </Text>,
                                    <Text style={styles.textNormal}>
                                        <Text style={styles.textBold}>Use multi-currency support</Text> to get paid in your local currency
                                    </Text>,
                                ]}
                            />

                            <Text style={[styles.textNormal]}>
                                <Text style={styles.textBold}>Heads up:</Text> Personal accounts are for receiving funds only. If you want to send payments or issue Expensify Cards, you’ll
                                need to connect a verified business bank account.
>>>>>>> 412d6cac
                            </Text>
                        </View>
                    ),
                },
            },
<<<<<<< HEAD
        },
        home: {
            content: ({styles}: {styles: ThemeStyles}) => (
                <View>
                    <Text style={[styles.textHeadlineH1, styles.mv4]}>Navigating Expensify</Text>
                    <Text style={[styles.textNormal]}>Get familiar with Expensify’s intuitive navigation system designed for easy access to all your tools.</Text>
                    <Text style={[styles.textHeadlineH2, styles.mv4]}>Left-hand Navigation Bar</Text>
                    <Text style={[styles.textNormal]}>
                        The vertical <Text style={styles.textBold}>left-hand bar</Text> is your main navigation hub:
                    </Text>
=======
            content: ({styles}: {styles: ThemeStyles}) => (
                <View>
                    <Text style={[styles.textHeadlineH1, styles.mv4]}>Settings</Text>
                    <Text style={[styles.textNormal]}>Here is where you configure Expensify exactly to your specifications:</Text>
>>>>>>> 412d6cac
                    <BulletList
                        styles={styles}
                        items={[
                            <Text style={styles.textNormal}>
<<<<<<< HEAD
                                <Text style={styles.textBold}>Expensify logo</Text> - Click to return to your Inbox (homepage)
                            </Text>,
                            <Text style={styles.textNormal}>
                                <Text style={styles.textBold}>Inbox</Text> - Your personalized dashboard with action items and reminders
                            </Text>,
                            <Text style={styles.textNormal}>
                                <Text style={styles.textBold}>Reports</Text> - Access all your expense reports and filtering tools
                            </Text>,
                            <Text style={styles.textNormal}>
                                <Text style={styles.textBold}>Workspaces</Text> - Manage company and personal workspace settings
                            </Text>,
                            <Text style={styles.textNormal}>
                                <Text style={styles.textBold}>Account</Text> - Personal settings, profile, and preferences
                            </Text>,
                            <Text style={styles.textNormal}>
                                <Text style={styles.textBold}>Global Create</Text> button - Quick access to create reports, expenses, invoices, and chats
                            </Text>,
                        ]}
                    />
                    <Text style={[styles.textHeadlineH2, styles.mv4]}>Inbox Overview</Text>
                    <Text style={[styles.textNormal]}>
                        Your <Text style={styles.textBold}>Inbox</Text> serves as the homepage and shows:
                    </Text>
                    <BulletList
                        styles={styles}
                        items={[
                            <Text style={styles.textNormal}>Smart reminders to submit, approve, or reconcile expenses</Text>,
                            <Text style={styles.textNormal}>Real-time updates on recent actions and flagged reports</Text>,
                            <Text style={styles.textNormal}>List of chats with other employees in your organization</Text>,
                            <Text style={styles.textNormal}>Personalized action items based on your role and activity</Text>,
                        ]}
                    />
                    <Text style={[styles.textHeadlineH2, styles.mv4]}>Chat Features</Text>
                    <Text style={[styles.textNormal]}>Every expense, report, or workspace has an associated chat for collaboration:</Text>
                    <BulletList
                        styles={styles}
                        items={[
                            <Text style={styles.textNormal}>
                                <Text style={styles.textBold}>Text messages</Text> with rich formatting support
                            </Text>,
                            <Text style={styles.textNormal}>
                                <Text style={styles.textBold}>Images &amp;amp; Documents</Text> via copy/paste, drag/drop, or attach button
                            </Text>,
                            <Text style={styles.textNormal}>
                                <Text style={styles.textBold}>Expenses</Text> to track and submit for reimbursement
                            </Text>,
                            <Text style={styles.textNormal}>
                                <Text style={styles.textBold}>Tasks</Text> to assign and manage work items
                            </Text>,
                            <Text style={styles.textNormal}>
                                <Text style={styles.textBold}>Mentions</Text> to invite anyone by email or phone number
                            </Text>,
                        ]}
                    />
                    <Text style={[styles.textHeadlineH2, styles.mv4]}>Reports Section</Text>
                    <Text style={[styles.textNormal]}>
                        The <Text style={styles.textBold}>Reports</Text> tab consolidates filtering and reporting:
                    </Text>
                    <BulletList
                        styles={styles}
                        items={[
                            <Text style={styles.textNormal}>
                                Use the <Text style={styles.textBold}>Workspace filter</Text> inside the Filters menu to refine results
                            </Text>,
                            <Text style={styles.textNormal}>Apply filters and queries that update automatically</Text>,
                            <Text style={styles.textNormal}>View all expense reports across your workspaces</Text>,
                        ]}
                    />
                    <Text style={[styles.textHeadlineH2, styles.mv4]}>Quick Actions</Text>
                    <Text style={[styles.textNormal]}>
                        Use the green <Text style={styles.textBold}>Create</Text> button to quickly:
                    </Text>
                    <BulletList
                        styles={styles}
                        items={[
                            <Text style={styles.textNormal}>Start a new chat or conversation</Text>,
                            <Text style={styles.textNormal}>Create an expense report</Text>,
                            <Text style={styles.textNormal}>Add an expense or receipt</Text>,
                            <Text style={styles.textNormal}>Create a task or invoice</Text>,
                            <Text style={styles.textNormal}>Submit expenses for approval</Text>,
                        ]}
                    />

                    <Text style={[styles.textNormal]}>
                        <Text style={styles.textBold}>Tip:</Text> Navigation is consistent across web, mobile, and desktop versions of Expensify.
                    </Text>
                </View>
            ),
        },
        ':action': {
            children: {
                ':iouType': {
                    children: {
                        start: {
                            children: {
                                ':transactionID': {
                                    children: {
                                        ':reportID': {
                                            children: {
                                                distance: {
                                                    children: {
                                                        ':backToReport': {
                                                            content: ({styles}: {styles: ThemeStyles}) => (
                                                                <View>
                                                                    <Text style={[styles.textHeadlineH1, styles.mv4]}>Distance Expense</Text>
                                                                    <Text style={[styles.textNormal]}>
                                                                        Easily track mileage costs using Expensify’s built-in map feature. Create and submit distance-based expenses right
                                                                        from the web, desktop, or mobile app.
                                                                    </Text>
                                                                    <BulletList
                                                                        styles={styles}
                                                                        items={[
                                                                            <Text style={styles.textNormal}>
                                                                                <Text style={[styles.textNormal]}>
                                                                                    <Text style={styles.textBold}>Create distance expenses:</Text> Click the green + button and choose Create
                                                                                    expense, then select Distance. Enter your starting point and destination. You can also add stops if
                                                                                    needed.
                                                                                </Text>
                                                                            </Text>,
                                                                            <Text style={styles.textNormal}>
                                                                                <Text style={[styles.textNormal]}>
                                                                                    <Text style={styles.textBold}>Submit for approval:</Text> Choose your workspace and confirm the distance,
                                                                                    amount, and date. Add optional notes or categories, then click Create expense to submit the mileage
                                                                                    expense for approval.
                                                                                </Text>
                                                                            </Text>,
                                                                            <Text style={styles.textNormal}>
                                                                                <Text style={[styles.textNormal]}>
                                                                                    <Text style={styles.textBold}>Log a round-trip:</Text> To log a round-trip, use the same location for both
                                                                                    start and finish, and include any stops along the way.
                                                                                </Text>
                                                                            </Text>,
                                                                        ]}
                                                                    />
                                                                </View>
                                                            ),
                                                        },
                                                    },
                                                },
                                                scan: {
                                                    children: {
                                                        ':backToReport': {
                                                            content: ({styles}: {styles: ThemeStyles}) => (
                                                                <View>
                                                                    <Text style={[styles.textHeadlineH1, styles.mv4]}>Scan Receipt</Text>
                                                                    <Text style={[styles.textNormal]}>SmartScan automatically extracts expense details from receipt images.</Text>
                                                                    <Text style={[styles.textHeadlineH2, styles.mv4]}>How to Scan</Text>

                                                                    <Text style={[styles.textHeadlineH2, styles.mv4]}>What SmartScan Detects</Text>
                                                                    <BulletList
                                                                        styles={styles}
                                                                        items={[
                                                                            <Text style={styles.textNormal}>
                                                                                <Text style={styles.textBold}>Amount</Text> and currency
                                                                            </Text>,
                                                                            <Text style={styles.textNormal}>
                                                                                <Text style={styles.textBold}>Merchant</Text> name and location
                                                                            </Text>,
                                                                            <Text style={styles.textNormal}>
                                                                                <Text style={styles.textBold}>Date</Text> of purchase
                                                                            </Text>,
                                                                            <Text style={styles.textNormal}>
                                                                                <Text style={styles.textBold}>Tax</Text> information (when visible)
                                                                            </Text>,
                                                                            <Text style={styles.textNormal}>
                                                                                <Text style={styles.textBold}>Category</Text> suggestions based on merchant type
                                                                            </Text>,
                                                                        ]}
                                                                    />
                                                                    <Text style={[styles.textHeadlineH2, styles.mv4]}>Supported Receipt Types</Text>
                                                                    <BulletList
                                                                        styles={styles}
                                                                        items={[
                                                                            <Text style={styles.textNormal}>
                                                                                <Text style={styles.textBold}>Photos</Text> - Take with your device camera
                                                                            </Text>,
                                                                            <Text style={styles.textNormal}>
                                                                                <Text style={styles.textBold}>Email receipts</Text> - Forward to receipts@expensify.com
                                                                            </Text>,
                                                                            <Text style={styles.textNormal}>
                                                                                <Text style={styles.textBold}>PDF receipts</Text> - Upload from your device
                                                                            </Text>,
                                                                            <Text style={styles.textNormal}>
                                                                                <Text style={styles.textBold}>Screenshots</Text> - From apps or websites
                                                                            </Text>,
                                                                        ]}
                                                                    />
                                                                    <Text style={[styles.textHeadlineH2, styles.mv4]}>Tips for Best Results</Text>
                                                                    <BulletList
                                                                        styles={styles}
                                                                        items={[
                                                                            <Text style={styles.textNormal}>Ensure receipt text is clear and readable</Text>,
                                                                            <Text style={styles.textNormal}>Include the full receipt in the image</Text>,
                                                                            <Text style={styles.textNormal}>Good lighting improves accuracy</Text>,
                                                                            <Text style={styles.textNormal}>Straight angles work better than tilted photos</Text>,
                                                                        ]}
                                                                    />
                                                                    <Text style={[styles.textHeadlineH2, styles.mv4]}>After Scanning</Text>
                                                                    <BulletList
                                                                        styles={styles}
                                                                        items={[
                                                                            <Text style={styles.textNormal}>Review extracted details for accuracy</Text>,
                                                                            <Text style={styles.textNormal}>Add description, category, or tags as needed</Text>,
                                                                            <Text style={styles.textNormal}>SmartScan learns from your corrections</Text>,
                                                                        ]}
                                                                    />
                                                                    <Text style={[styles.textHeadlineH2, styles.mv4]}>Related Links</Text>
                                                                    <BulletList
                                                                        styles={styles}
                                                                        items={[
                                                                            <Text style={styles.textNormal}>
                                                                                <TextLink
                                                                                    href="https://help.expensify.com/articles/new-expensify/reports-and-expenses/Create-an-Expense"
                                                                                    style={styles.link}
                                                                                >
                                                                                    Create an Expense
                                                                                </TextLink>
                                                                            </Text>,
                                                                            <Text style={styles.textNormal}>
                                                                                <TextLink
                                                                                    href="https://help.expensify.com/articles/new-expensify/getting-started/Free-Features-in-Expensify"
                                                                                    style={styles.link}
                                                                                >
                                                                                    Free Features in Expensify
                                                                                </TextLink>
                                                                            </Text>,
                                                                        ]}
                                                                    />
                                                                </View>
                                                            ),
                                                        },
                                                    },
                                                },
                                            },
                                        },
                                    },
                                },
                            },
                        },
                    },
                },
            },
        },
        r: {
            children: {
                ':concierge': {
                    content: ({styles}: {styles: ThemeStyles}) => (
                        <View>
                            <Text style={[styles.textHeadlineH1, styles.mv4]}>Concierge</Text>
                            <Text style={[styles.textNormal]}>
                                Concierge is available 24/7 to answer any question you have about anything — whether that’s how to get set up, how to fix a problem, or general best
                                practices. Concierge is a bot, but it’s really smart and can escalate you to a human whenever you want. Say hi — it’s friendly!
                            </Text>
                        </View>
                    ),
                },
                ':expense': {
                    children: {
                        ':scan': {
                            content: ({styles}: {styles: ThemeStyles}) => (
                                <View>
                                    <Text style={[styles.textHeadlineH1, styles.mv4]}>Scanned</Text>
                                    <Text style={[styles.textNormal]}>A “scanned” expense was created by extracting the relevant details using the Concierge AI.</Text>
                                </View>
                            ),
                        },
                        ':manual': {
                            content: ({styles}: {styles: ThemeStyles}) => (
                                <View>
                                    <Text style={[styles.textHeadlineH1, styles.mv4]}>Manual</Text>
                                    <Text style={[styles.textNormal]}>
                                        A “manual” expense has had all its details specified by the workspace member. It was not imported from any system, or scanned from a receipt.
                                    </Text>
                                </View>
                            ),
                        },
                        ':pendingExpensifyCard': {
                            content: ({styles}: {styles: ThemeStyles}) => (
                                <View>
                                    <Text style={[styles.textHeadlineH1, styles.mv4]}>Expensify Card (pending)</Text>
                                    <Text style={[styles.textNormal, styles.mb4]}>
                                        A “pending” Expensify Card expense represents a purchase that was recently made on the card, but has not yet “posted” – meaning, it has not been
                                        formally recognized as a final, complete transaction.
                                    </Text>
                                    <Text style={[styles.textNormal, styles.mb4]}>Any changes made to this expense will be preserved when the expense posts, typically 2-7 days later.</Text>
                                    <Text style={[styles.textNormal]}>Pending transactions cannot be approved, as the final expense amount will not be confirmed until it posts.</Text>
                                </View>
                            ),
                        },
                        ':expensifyCard': {
                            content: ({styles}: {styles: ThemeStyles}) => (
                                <View>
                                    <Text style={[styles.textHeadlineH1, styles.mv4]}>Expensify Card</Text>
                                    <Text style={[styles.textNormal, styles.mb4]}>An “Expensify Card” expense corresponds to a “posted” (meaning, finalized by the bank) purchase.</Text>
                                    <Text style={[styles.textNormal]}>
                                        Expensify Card expenses cannot be reimbursed as they are centrally paid by the bank account linked to the workspace.
                                    </Text>
=======
                                <Text style={styles.textBold}>Profile</Text> - Configure how you appear to others.
                            </Text>,
                            <Text style={styles.textNormal}>
                                <Text style={styles.textBold}>Wallet</Text> - See and manage your credit cards and bank accounts.
                            </Text>,
                            <Text style={styles.textNormal}>
                                <Text style={styles.textBold}>Preferences</Text> - Adjust how the app works for you.
                            </Text>,
                            <Text style={styles.textNormal}>
                                <Text style={styles.textBold}>Security</Text> - Lock down how you and others access your account.
                            </Text>,
                            <Text style={styles.textNormal}>
                                <Text style={styles.textBold}>Workspaces</Text> - Organize expenses for yourself and share with others.
                            </Text>,
                            <Text style={styles.textNormal}>
                                <Text style={styles.textBold}>Subscriptions</Text> - Manage payment details and history.
                            </Text>,
                            <Text style={styles.textNormal}>
                                <Text style={styles.textBold}>Domains</Text> - Advanced security and corporate card configuration.
                            </Text>,
                            <Text style={styles.textNormal}>
                                <Text style={styles.textBold}>Switch to Expensify Classic</Text> - Battle tested and reliable.
                            </Text>,
                            <Text style={styles.textNormal}>
                                <Text style={styles.textBold}>Save the World</Text> - Let Expensify.org help your favorite teacher!
                            </Text>,
                        ]}
                    />
                </View>
            ),
        },
        workspaces: {
            children: {
                ':policyID': {
                    children: {
                        accounting: {
                            content: ({styles}: {styles: ThemeStyles}) => (
                                <View>
                                    <Text style={[styles.textHeadlineH1, styles.mv4]}>Accounting Integrations</Text>
                                    <Text style={[styles.textNormal]}>Connect your workspace to accounting software to sync expenses and streamline financial management.</Text>
                                    <Text style={[styles.textHeadlineH2, styles.mv4]}>Supported Integrations</Text>
                                    <Text style={[styles.textNormal]}>
                                        <Text style={styles.textBold}>QuickBooks Online</Text>
                                    </Text>
                                    <BulletList
                                        styles={styles}
                                        items={[
                                            <Text style={styles.textNormal}>Real-time expense sync</Text>,
                                            <Text style={styles.textNormal}>Category and vendor mapping</Text>,
                                            <Text style={styles.textNormal}>Tax rate synchronization</Text>,
                                        ]}
                                    />
                                    <Text style={[styles.textNormal, styles.mt4]}>
                                        <Text style={styles.textBold}>QuickBooks Desktop</Text>
                                    </Text>
                                    <BulletList
                                        styles={styles}
                                        items={[
                                            <Text style={styles.textNormal}>File-based import/export</Text>,
                                            <Text style={styles.textNormal}>Chart of accounts import</Text>,
                                            <Text style={styles.textNormal}>Custom field mapping</Text>,
                                        ]}
                                    />
                                    <Text style={[styles.textNormal, styles.mt4]}>
                                        <Text style={styles.textBold}>Xero</Text>
                                    </Text>
                                    <BulletList
                                        styles={styles}
                                        items={[
                                            <Text style={styles.textNormal}>Automatic report sync</Text>,
                                            <Text style={styles.textNormal}>Tracking category import</Text>,
                                            <Text style={styles.textNormal}>Tax rate management</Text>,
                                        ]}
                                    />
                                    <Text style={[styles.textNormal, styles.mt4]}>
                                        <Text style={styles.textBold}>NetSuite</Text>
                                    </Text>
                                    <BulletList
                                        styles={styles}
                                        items={[
                                            <Text style={styles.textNormal}>Advanced multi-entity support</Text>,
                                            <Text style={styles.textNormal}>Custom dimension mapping</Text>,
                                            <Text style={styles.textNormal}>Automated bill payments</Text>,
                                        ]}
                                    />
                                    <Text style={[styles.textNormal, styles.mt4]}>
                                        <Text style={styles.textBold}>Sage Intacct</Text>
                                    </Text>
                                    <BulletList
                                        styles={styles}
                                        items={[
                                            <Text style={styles.textNormal}>Department/class tracking</Text>,
                                            <Text style={styles.textNormal}>Multi-currency support</Text>,
                                            <Text style={styles.textNormal}>Advanced approval workflows</Text>,
                                        ]}
                                    />
                                    <Text style={[styles.textHeadlineH2, styles.mv4]}>Getting Started</Text>

                                    <Text style={[styles.textHeadlineH2, styles.mv4]}>What Gets Synced</Text>
                                    <Text style={[styles.textNormal]}>
                                        <Text style={styles.textBold}>From your accounting system:</Text>
                                    </Text>
                                    <BulletList
                                        styles={styles}
                                        items={[
                                            <Text style={styles.textNormal}>Chart of accounts (as categories)</Text>,
                                            <Text style={styles.textNormal}>Classes, departments, locations (as tags)</Text>,
                                            <Text style={styles.textNormal}>Tax rates and customers</Text>,
                                            <Text style={styles.textNormal}>Vendors and bill payment accounts</Text>,
                                        ]}
                                    />
                                    <Text style={[styles.textNormal, styles.mt4]}>
                                        <Text style={styles.textBold}>To your accounting system:</Text>
                                    </Text>
                                    <BulletList
                                        styles={styles}
                                        items={[
                                            <Text style={styles.textNormal}>Approved expense reports</Text>,
                                            <Text style={styles.textNormal}>Company card transactions</Text>,
                                            <Text style={styles.textNormal}>Vendor bills and journal entries</Text>,
                                            <Text style={styles.textNormal}>Payment records and reconciliation data</Text>,
                                        ]}
                                    />
                                    <Text style={[styles.textHeadlineH2, styles.mv4]}>Related Links</Text>
                                    <BulletList
                                        styles={styles}
                                        items={[
                                            <Text style={styles.textNormal}>
                                                <TextLink
                                                    href="https://help.expensify.com/articles/new-expensify/connections/quickbooks-online/Connect-to-QuickBooks-Online"
                                                    style={styles.link}
                                                >
                                                    Connect to QuickBooks Online
                                                </TextLink>
                                            </Text>,
                                            <Text style={styles.textNormal}>
                                                <TextLink
                                                    href="https://help.expensify.com/articles/new-expensify/connections/xero/Connect-to-Xero"
                                                    style={styles.link}
                                                >
                                                    Connect to Xero
                                                </TextLink>
                                            </Text>,
                                            <Text style={styles.textNormal}>
                                                <TextLink
                                                    href="https://help.expensify.com/articles/new-expensify/connections/netsuite/Connect-To-NetSuite"
                                                    style={styles.link}
                                                >
                                                    Connect to NetSuite
                                                </TextLink>
                                            </Text>,
                                        ]}
                                    />
                                </View>
                            ),
                        },
                        members: {
                            content: ({styles}: {styles: ThemeStyles}) => (
                                <View>
                                    <Text style={[styles.textHeadlineH1, styles.mv4]}>Workspace Members</Text>
                                    <Text style={[styles.textNormal]}>Manage team access, roles, and permissions for your workspace.</Text>
                                    <Text style={[styles.textHeadlineH2, styles.mv4]}>Member Roles</Text>
                                    <Text style={[styles.textNormal]}>
                                        <Text style={styles.textBold}>Admin</Text>
                                    </Text>
                                    <BulletList
                                        styles={styles}
                                        items={[
                                            <Text style={styles.textNormal}>Full workspace control and settings access</Text>,
                                            <Text style={styles.textNormal}>Add/remove members and change roles</Text>,
                                            <Text style={styles.textNormal}>Set up integrations and payment methods</Text>,
                                            <Text style={styles.textNormal}>Approve and pay expenses</Text>,
                                        ]}
                                    />
                                    <Text style={[styles.textNormal, styles.mt4]}>
                                        <Text style={styles.textBold}>Member</Text>
                                    </Text>
                                    <BulletList
                                        styles={styles}
                                        items={[
                                            <Text style={styles.textNormal}>Submit expenses and create reports</Text>,
                                            <Text style={styles.textNormal}>Participate in workspace chats</Text>,
                                            <Text style={styles.textNormal}>View assigned expenses and reports</Text>,
                                        ]}
                                    />
                                    <Text style={[styles.textNormal, styles.mt4]}>
                                        <Text style={styles.textBold}>Auditor</Text>
                                    </Text>
                                    <BulletList
                                        styles={styles}
                                        items={[
                                            <Text style={styles.textNormal}>View all workspace reports (read-only)</Text>,
                                            <Text style={styles.textNormal}>Add comments but cannot modify expenses</Text>,
                                            <Text style={styles.textNormal}>No approval or payment permissions</Text>,
                                        ]}
                                    />
                                    <Text style={[styles.textHeadlineH2, styles.mv4]}>Adding Members</Text>

                                    <Text style={[styles.textNormal]}>
                                        <Text style={styles.textBold}>Alternative:</Text> Share workspace URL or QR code from{' '}
                                        <Text style={styles.textBold}>Settings &gt Profile &gt Share</Text>
                                    </Text>
                                    <Text style={[styles.textHeadlineH2, styles.mv4]}>Managing Members</Text>
                                    <Text style={[styles.textNormal]}>
                                        <Text style={styles.textBold}>Change Role:</Text>
                                    </Text>

                                    <Text style={[styles.textNormal]}>
                                        <Text style={styles.textBold}>Remove Member:</Text>
                                    </Text>

                                    <Text style={[styles.textNormal]}>
                                        <Text style={styles.textBold}>Bulk Actions:</Text>
                                    </Text>
                                    <BulletList
                                        styles={styles}
                                        items={[
                                            <Text style={styles.textNormal}>Select multiple members with checkboxes</Text>,
                                            <Text style={styles.textNormal}>Use dropdown to remove or modify multiple members</Text>,
                                        ]}
                                    />
                                    <Text style={[styles.textHeadlineH2, styles.mv4]}>Transfer Ownership</Text>

                                    <Text style={[styles.textHeadlineH2, styles.mv4]}>Related Links</Text>
                                    <BulletList
                                        styles={styles}
                                        items={[
                                            <Text style={styles.textNormal}>
                                                <TextLink
                                                    href="https://help.expensify.com/articles/new-expensify/workspaces/Managing-Workspace-Members"
                                                    style={styles.link}
                                                >
                                                    Managing Workspace Members
                                                </TextLink>
                                            </Text>,
                                            <Text style={styles.textNormal}>
                                                <TextLink
                                                    href="https://help.expensify.com/articles/new-expensify/workspaces/Add-Approvals"
                                                    style={styles.link}
                                                >
                                                    Add Approvals
                                                </TextLink>
                                            </Text>,
                                        ]}
                                    />
>>>>>>> 412d6cac
                                </View>
                            ),
                        },
                    },
                    content: ({styles}: {styles: ThemeStyles}) => (
                        <View>
<<<<<<< HEAD
                            <Text style={[styles.textHeadlineH1, styles.mv4]}>Expense</Text>
                            <Text style={[styles.textNormal]}>Every expense gets a dedicated chat to discuss that specific expense. The expense consists of:</Text>
=======
                            <Text style={[styles.textHeadlineH1, styles.mv4]}>Workspace</Text>
                            <Text style={[styles.textNormal]}>This is where you configure all the settings of the many features associated with your workspace.</Text>
                            <Text style={[styles.textHeadlineH2, styles.mv4]}>Default features</Text>
                            <Text style={[styles.textNormal]}>Here are the features that are enabled by default:</Text>
>>>>>>> 412d6cac
                            <BulletList
                                styles={styles}
                                items={[
                                    <Text style={styles.textNormal}>
<<<<<<< HEAD
                                        <Text style={styles.textBold}>Receipt</Text> – Attach a photo or document to this expense.
                                    </Text>,
                                    <Text style={styles.textNormal}>
                                        <Text style={styles.textBold}>Amount</Text> – The financial total of this transaction.
                                    </Text>,
                                    <Text style={styles.textNormal}>
                                        <Text style={styles.textBold}>Description</Text> – A general explanation of what this expense was for.
                                    </Text>,
                                    <Text style={styles.textNormal}>
                                        <Text style={styles.textBold}>Merchant</Text> – The business this purchase was made at.
                                    </Text>,
                                    <Text style={styles.textNormal}>
                                        <Text style={styles.textBold}>Date</Text> – The day on which the purchase was made.
=======
                                        <Text style={styles.textBold}>Overview</Text> - Configure how it appears to others.
                                    </Text>,
                                    <Text style={styles.textNormal}>
                                        <Text style={styles.textBold}>Members</Text> - Add/remove members and admins.
                                    </Text>,
                                    <Text style={styles.textNormal}>
                                        <Text style={styles.textBold}>Workflows</Text> - Configure submission, approval, and reimbursement.
                                    </Text>,
                                    <Text style={styles.textNormal}>
                                        <Text style={styles.textBold}>Categories</Text> - Group expenses into a chart of accounts.
>>>>>>> 412d6cac
                                    </Text>,
                                ]}
                            />
                            <Text style={[styles.textNormal, styles.mt4]}>
                                The expense chat is shared with everyone in the approval flow, and will maintain an audit trail of all historical changes.
                            </Text>
                        </View>
                    ),
                },
                ':expenseReport': {
                    content: ({styles}: {styles: ThemeStyles}) => (
                        <View>
                            <Text style={[styles.textHeadlineH1, styles.mv4]}>Expense Report</Text>
                            <Text style={[styles.textNormal]}>Every expense report gets a dedicated chat to discuss expenses, approvals, or anything you like. The expense report chat:</Text>
                            <BulletList
                                styles={styles}
                                items={[
                                    <Text style={styles.textNormal}>Is shared with everyone in the approval flow configured inside the workspace.</Text>,
                                    <Text style={styles.textNormal}>Will maintain an audit trail of all historical workflow actions (i.e., approvals).</Text>,
                                ]}
                            />
                            <Text style={[styles.textNormal, styles.mt4]}>
                                Press the attach button to add more expenses, or press the header for more options. Press on any expense to go deeper.
                            </Text>
                        </View>
                    ),
                },
                ':policyExpenseChat': {
                    content: ({styles}: {styles: ThemeStyles}) => (
                        <View>
                            <Text style={[styles.textHeadlineH1, styles.mv4]}>Workspace</Text>
                            <Text style={[styles.textNormal]}>
                                Every workspace member gets a special chat between them and all workspace admins. This is a good place for workspace members to ask questions about expense
                                policy, for workspace admins to explain changes, or for any “formal” conversation to occur between members and admins. Press the attach button to:
                            </Text>
                            <BulletList
                                styles={styles}
                                items={[
                                    <Text style={styles.textNormal}>
<<<<<<< HEAD
                                        <Text style={styles.textBold}>Create expense</Text> – This will submit an expense to the workspace for reimbursement.
                                    </Text>,
                                    <Text style={styles.textNormal}>
                                        <Text style={styles.textBold}>Split expense</Text> – This will split an expense between the member and the workspace (e.g., for a business meal that
                                        brings a spouse).
                                    </Text>,
                                ]}
                            />
                            <Text style={[styles.textNormal, styles.mt4]}>All past expense reports are processed here and stored for historical reference.</Text>
                        </View>
                    ),
                },
                ':policyAnnounce': {
                    content: ({styles}: {styles: ThemeStyles}) => (
                        <View>
                            <Text style={[styles.textHeadlineH1, styles.mv4]}>Announce Room (#announce)</Text>
                            <Text style={[styles.textNormal]}>
                                The #announce room is a chat space available to all workspace members. It’s perfect for sharing company-wide updates, policy changes, or event reminders. The
                                #announce room is accessible from your <Text style={styles.textBold}>Inbox</Text> in the left-hand menu.
                            </Text>
=======
                                        <Text style={styles.textBold}>Expensify Card</Text> - Issue native Expensify Cards to employees.
                                    </Text>,
                                    <Text style={styles.textNormal}>
                                        <Text style={styles.textBold}>Accounting</Text> - Sync with external accounting systems.
                                    </Text>,
                                ]}
                            />
                            <Text style={[styles.textHeadlineH2, styles.mv4]}>Optional features</Text>
                            <Text style={[styles.textNormal]}>These can be enabled via More Features:</Text>
>>>>>>> 412d6cac
                            <BulletList
                                styles={styles}
                                items={[
                                    <Text style={styles.textNormal}>
<<<<<<< HEAD
                                        <Text style={[styles.textNormal]}>
                                            <Text style={styles.textBold}>Post company-wide announcements:</Text> All members can post in #announce by default, making it easy to communicate
                                            across the workspace.
                                        </Text>
                                    </Text>,
                                    <Text style={styles.textNormal}>
                                        <Text style={[styles.textNormal]}>
                                            <Text style={styles.textBold}>Restrict posting to admins:</Text> Workspace admins can limit posting to admins only. Open the #announce room, click
                                            the room header, select Settings, and change Who can post to Admins only.
                                        </Text>
                                    </Text>,
                                    <Text style={styles.textNormal}>
                                        <Text style={[styles.textNormal]}>
                                            <Text style={styles.textBold}>Everyone can read messages:</Text> Even if posting is limited to admins, all workspace members can still view
                                            messages in the #announce room.
                                        </Text>
                                    </Text>,
                                ]}
                            />
                        </View>
                    ),
                },
                ':policyAdmins': {
                    content: ({styles}: {styles: ThemeStyles}) => (
                        <View>
                            <Text style={[styles.textHeadlineH1, styles.mv4]}>#admins</Text>
                            <Text style={[styles.textNormal]}>
                                Every workspace automatically receives a special #admins chat room. Every admin is automatically added to this room as a member. The #admins room is used for
                                several purposes:
                            </Text>
                            <BulletList
                                styles={styles}
                                items={[
                                    <Text style={styles.textNormal}>
                                        <Text style={[styles.textNormal]}>
                                            <Text style={styles.textBold}>Talking with Concierge, your setup specialist, or your account manager</Text> – When you first create the workspace,
                                            Concierge and a setup specialist will be added. Feel free to ask any setup questions you have about how to configure the workspace, onboard your
                                            team, connect your accounting, or anything else you might need.
                                        </Text>
                                    </Text>,
                                    <Text style={styles.textNormal}>
                                        <Text style={[styles.textNormal]}>
                                            <Text style={styles.textBold}>Monitoring workspace changes</Text> – Every #admins room shows an audit trail of any configuration changes or
                                            significant events happening inside the workspace.
                                        </Text>
                                    </Text>,
                                    <Text style={styles.textNormal}>
                                        <Text style={[styles.textNormal]}>
                                            <Text style={styles.textBold}>Chatting with other admins</Text> – The #admins room is a useful space for workspace admins to chat with each other
                                            about anything, whether or not it relates to Expensify.
                                        </Text>
                                    </Text>,
                                ]}
                            />
=======
                                        <Text style={styles.textBold}>Distance rates</Text> - Configure mileage reimbursement.
                                    </Text>,
                                    <Text style={styles.textNormal}>
                                        <Text style={styles.textBold}>Company card</Text> - Connect and manage third-party corporate card feeds.
                                    </Text>,
                                    <Text style={styles.textNormal}>
                                        <Text style={styles.textBold}>Per diem</Text> - Configure daily rates.
                                    </Text>,
                                    <Text style={styles.textNormal}>
                                        <Text style={styles.textBold}>Rules</Text> - Customize expense violations and set policy.
                                    </Text>,
                                    <Text style={styles.textNormal}>
                                        <Text style={styles.textBold}>Invoices</Text> - Collect revenue from customers.
                                    </Text>,
                                    <Text style={styles.textNormal}>
                                        <Text style={styles.textBold}>Tags</Text> - Group expenses by project or client.
                                    </Text>,
                                    <Text style={styles.textNormal}>
                                        <Text style={styles.textBold}>Taxes</Text> - Track VAT and other taxes.
                                    </Text>,
                                    <Text style={styles.textNormal}>
                                        <Text style={styles.textBold}>Report fields</Text> - Capture extra expense report information.
                                    </Text>,
                                ]}
                            />
>>>>>>> 412d6cac
                        </View>
                    ),
                },
            },
            content: ({styles}: {styles: ThemeStyles}) => (
                <View>
<<<<<<< HEAD
                    <Text style={[styles.textHeadlineH1, styles.mv4]}>Chat</Text>
                    <Text style={[styles.textNormal]}>
                        Chat is the foundation of New Expensify. Every expense, expense report, workspace, or member has an associated “chat”, which you can use to record additional details,
                        or collaborate with others. Every chat has the following components:
                    </Text>
                    <Text style={[styles.textHeadlineH2, styles.mv4]}>Header</Text>
                    <Text style={[styles.textNormal]}>
                        This shows who you are chatting with (or what you are chatting about). You can press the header for more details on the chat, or additional actions to take upon it.
                    </Text>
                    <Text style={[styles.textHeadlineH2, styles.mv4]}>Comments</Text>
                    <Text style={[styles.textNormal]}>The core of the chat are its comments, which come in many forms:</Text>
=======
                    <Text style={[styles.textHeadlineH1, styles.mv4]}>Workspaces</Text>
                    <Text style={[styles.textNormal]}>
                        Workspaces help you manage company expenses, enforce policies, and integrate with accounting software. Each workspace has its own rules, settings, and features.
                    </Text>
                    <Text style={[styles.textHeadlineH2, styles.mv4]}>Creating a Workspace</Text>
                    <Text style={[styles.textNormal]}>
                        <Text style={styles.textBold}>To create a new workspace:</Text>
                    </Text>

                    <Text style={[styles.textNormal]}>
                        <Text style={styles.textBold}>Your first workspace includes:</Text>
                    </Text>
                    <BulletList
                        styles={styles}
                        items={[
                            <Text style={styles.textNormal}>Free 30-day trial</Text>,
                            <Text style={styles.textNormal}>Access to Setup Specialist via #admins chat room</Text>,
                            <Text style={styles.textNormal}>Help from Concierge in your Inbox</Text>,
                        ]}
                    />
                    <Text style={[styles.textHeadlineH2, styles.mv4]}>Managing Members</Text>
                    <Text style={[styles.textNormal]}>
                        <Text style={styles.textBold}>To invite team members:</Text>
                    </Text>

                    <Text style={[styles.textNormal]}>
                        <Text style={styles.textBold}>Member vs Admin roles:</Text>
                    </Text>
>>>>>>> 412d6cac
                    <BulletList
                        styles={styles}
                        items={[
                            <Text style={styles.textNormal}>
<<<<<<< HEAD
                                <Text style={styles.textBold}>Text</Text> – Rich text messages stored securely and delivered via web, app, email, or SMS.
                            </Text>,
                            <Text style={styles.textNormal}>
                                <Text style={styles.textBold}>Images &amp;amp; Documents</Text> – Insert photos, screenshots, movies, PDFs, or more, using copy/paste, drag/drop, or the
                                attach button.
                            </Text>,
                            <Text style={styles.textNormal}>
                                <Text style={styles.textBold}>Expenses</Text> – Share an expense in the chat, either to simply track and document it, or to submit for reimbursement.
                            </Text>,
                            <Text style={styles.textNormal}>
                                <Text style={styles.textBold}>Tasks</Text> – Record a task, and optionally assign it to someone (or yourself!).
=======
                                <Text style={styles.textBold}>Members</Text> can submit their own reports and approve assigned reports
>>>>>>> 412d6cac
                            </Text>,
                        ]}
                    />
                    <Text style={[styles.textHeadlineH2, styles.mv4]}>Actions</Text>
                    <Text style={[styles.textNormal]}>Hover (or long press) on a comment to see additional options, including:</Text>
                    <BulletList
                        styles={styles}
                        items={[
                            <Text style={styles.textNormal}>
<<<<<<< HEAD
                                <Text style={styles.textBold}>React</Text> – Throw a ♥️😂🔥 like on anything!
=======
                                <Text style={styles.textBold}>Admins</Text> can approve all workspace reports, view all reports, and edit workspace settings
>>>>>>> 412d6cac
                            </Text>,
                        ]}
                    />
                    <Text style={[styles.textNormal, styles.mt4]}>
                        <Text style={styles.textBold}>To assign admin roles:</Text>
                    </Text>

                    <Text style={[styles.textHeadlineH2, styles.mv4]}>Key Features</Text>
                    <Text style={[styles.textNormal, styles.mb4]}>
                        <Text style={styles.textBold}>Categories</Text> - Organize and track expenses (imported automatically if connected to accounting software)
                    </Text>
                    <Text style={[styles.textNormal]}>
                        <Text style={styles.textBold}>Approval Workflows</Text> - Automate expense report reviews:
                    </Text>
                    <BulletList
                        styles={styles}
                        items={[
                            <Text style={styles.textNormal}>
<<<<<<< HEAD
                                <Text style={styles.textBold}>Reply in thread</Text> – Go deeper by creating a new chat on any comment.
=======
                                Toggle <Text style={styles.textBold}>Add Approvals</Text> on under <Text style={styles.textBold}>Workflows</Text>
>>>>>>> 412d6cac
                            </Text>,
                            <Text style={styles.textNormal}>Set a default first approver for all expenses</Text>,
                            <Text style={styles.textNormal}>Create custom workflows for specific members</Text>,
                        ]}
                    />
                    <Text style={[styles.textNormal, styles.mt4]}>
                        <Text style={styles.textBold}>Accounting Integrations</Text> - Connect to:
                    </Text>
                    <BulletList
                        styles={styles}
                        items={[
                            <Text style={styles.textNormal}>QuickBooks Online</Text>,
                            <Text style={styles.textNormal}>Xero</Text>,
                            <Text style={styles.textNormal}>NetSuite</Text>,
                            <Text style={styles.textNormal}>Sage Intacct</Text>,
                        ]}
                    />
                    <Text style={[styles.textNormal, styles.mt4]}>
                        <Text style={styles.textBold}>Additional Features</Text> (enable via <Text style={styles.textBold}>More Features</Text>):
                    </Text>
                    <BulletList
                        styles={styles}
                        items={[
                            <Text style={styles.textNormal}>Expensify Cards for company spending</Text>,
                            <Text style={styles.textNormal}>Distance tracking for mileage</Text>,
                            <Text style={styles.textNormal}>Tags for detailed expense coding</Text>,
                            <Text style={styles.textNormal}>Company card connections</Text>,
                        ]}
                    />
                    <Text style={[styles.textHeadlineH2, styles.mv4]}>Workspace Settings</Text>
                    <Text style={[styles.textNormal]}>
                        Access all workspace configuration from the <Text style={styles.textBold}>Workspaces</Text> tab:
                    </Text>
                    <BulletList
                        styles={styles}
                        items={[
                            <Text style={styles.textNormal}>
<<<<<<< HEAD
                                <Text style={styles.textBold}>Mark unread</Text> – Flag it for reading later, at your convenience.
=======
                                <Text style={styles.textBold}>Overview</Text> - Name, currency, description, and sharing options
>>>>>>> 412d6cac
                            </Text>,
                        ]}
                    />
                    <Text style={[styles.textHeadlineH2, styles.mv4]}>Composer</Text>
                    <Text style={[styles.textNormal]}>Use the composer at the bottom to write new messages:</Text>
                    <BulletList
                        styles={styles}
                        items={[
                            <Text style={styles.textNormal}>
<<<<<<< HEAD
                                <Text style={styles.textBold}>Markdown</Text> – Format text using <Text style={styles.textBold}>bold</Text>, <Text style={styles.textItalic}>italics</Text>,
                                and{' '}
                                <TextLink
                                    href="https://help.expensify.com/articles/new-expensify/chat/Send-and-format-chat-messages"
                                    style={styles.link}
                                >
                                    more
                                </TextLink>
                                .
                            </Text>,
                            <Text style={styles.textNormal}>
                                <Text style={styles.textBold}>Mention</Text> – Invite or tag anyone in the world to any chat by putting an @ in front of their email address or phone number
                                (e.g., <Text style={styles.textBold}>@awong@marslink.web</Text>, or <Text style={styles.textBold}>@415-867-5309</Text>).
=======
                                <Text style={styles.textBold}>Members</Text> - Invite, remove, and manage member roles
                            </Text>,
                            <Text style={styles.textNormal}>
                                <Text style={styles.textBold}>Categories</Text> - Add and organize expense categories
>>>>>>> 412d6cac
                            </Text>,
                        ]}
                    />

                    <Text style={[styles.textHeadlineH1, styles.mv4]}>Inbox</Text>
                    <Text style={[styles.textNormal]}>The Inbox is a prioritized “to do” list, highlighting exactly what you need to do next. It consists of:</Text>
                    <Text style={[styles.textHeadlineH2, styles.mv4]}>Priorities</Text>
                    <Text style={[styles.textNormal]}>At the top of the Inbox are the most important tasks you should do first, which include:</Text>
                    <BulletList
                        styles={styles}
                        items={[
                            <Text style={styles.textNormal}>Expense reports waiting on you</Text>,
                            <Text style={styles.textNormal}>Tasks assigned to you</Text>,
                            <Text style={styles.textNormal}>Chats that have mentioned you</Text>,
                            <Text style={styles.textNormal}>Anything you have pinned</Text>,
                        ]}
                    />
                    <Text style={[styles.textHeadlineH2, styles.mv4]}>Chats</Text>
                    <Text style={[styles.textNormal]}>Beneath the priorities are a list of chats (with unread chats highlighted in bold), in one of two view modes:</Text>
                    <BulletList
                        styles={styles}
                        items={[
                            <Text style={styles.textNormal}>
<<<<<<< HEAD
                                <Text style={styles.textBold}>Most Recent</Text> – Lists every chat, ordered by whichever was most recently active.
                            </Text>,
                            <Text style={styles.textNormal}>
                                <Text style={styles.textBold}>Focus</Text> – Only lists chats with unread messages, sorted alphabetically.
=======
                                <Text style={styles.textBold}>Workflows</Text> - Set up approval and payment processes
                            </Text>,
                            <Text style={styles.textNormal}>
                                <Text style={styles.textBold}>More Features</Text> - Enable additional workspace capabilities
>>>>>>> 412d6cac
                            </Text>,
                        ]}
                    />

                    <Text style={[styles.textNormal]}>
                        <Text style={styles.textBold}>Tip:</Text> Use the <Text style={styles.textBold}>Share</Text> option on your workspace profile to get an invite link or QR code for
                        easy member onboarding.
                    </Text>
                </View>
            ),
        },
        search: {
            content: ({styles}: {styles: ThemeStyles}) => (
                <View>
                    <Text style={[styles.textHeadlineH1, styles.mv4]}>Reports</Text>
                    <Text style={[styles.textNormal]}>Virtually all data can be analyzed and reported upon in the Reports page. The major elements of this page include:</Text>
                    <Text style={[styles.textHeadlineH2, styles.mv4]}>Data type</Text>
                    <Text style={[styles.textNormal]}>Start first by choosing the type of data you want to analyze, which can be:</Text>
                    <BulletList
                        styles={styles}
                        items={[
                            <Text style={styles.textNormal}>
                                <Text style={styles.textBold}>Expense</Text> - Individual standalone expenses.
                            </Text>,
                            <Text style={styles.textNormal}>
                                <Text style={styles.textBold}>Expense reports</Text> - Groups of expenses processed in a batch.
                            </Text>,
                            <Text style={styles.textNormal}>
                                <Text style={styles.textBold}>Chats</Text> - Comments written by you and others.
                            </Text>,
                            <Text style={styles.textNormal}>
                                <Text style={styles.textBold}>Invoices</Text> - Expenses submitted to clients for payment.
                            </Text>,
                            <Text style={styles.textNormal}>
                                <Text style={styles.textBold}>Trips</Text> - Travel expenses booked with Expensify Travel or scanned with SmartScan.
                            </Text>,
                        ]}
                    />
                    <Text style={[styles.textHeadlineH2, styles.mv4]}>Search</Text>
                    <Text style={[styles.textNormal]}>A quick method of narrowing the results by keyword or more.</Text>
                    <Text style={[styles.textHeadlineH2, styles.mv4]}>State filter</Text>
                    <Text style={[styles.textNormal]}>Simple methods to filter the results by “state”, including:</Text>
                    <BulletList
                        styles={styles}
                        items={[
                            <Text style={styles.textNormal}>
                                <Text style={styles.textBold}>All</Text>
                            </Text>,
                            <>
                                <Text style={styles.textBold}>Expenses/Expense/Invoices reports:</Text>

                                <BulletList
                                    styles={styles}
                                    items={[
                                        <Text style={styles.textNormal}>Draft - Only you can see that hasn’t been shared yet.</Text>,
                                        <Text style={styles.textNormal}>Outstanding - Submitted to someone and awaiting action.</Text>,
                                        <Text style={styles.textNormal}>Approved - Approved, but awaiting payment.</Text>,
                                        <Text style={styles.textNormal}>Done - Fully processed, no further action needed.</Text>,
                                        <Text style={styles.textNormal}>Paid - Fully paid, no further action needed.</Text>,
                                    ]}
                                />
                            </>,
                            <>
                                <Text style={styles.textBold}>Chats:</Text>

                                <BulletList
                                    styles={styles}
                                    items={[
                                        <Text style={styles.textNormal}>Unread - Not seen yet by you.</Text>,
                                        <Text style={styles.textNormal}>Sent - Sent by you.</Text>,
                                        <Text style={styles.textNormal}>Attachments - Image, movie, or document.</Text>,
                                        <Text style={styles.textNormal}>Links - Hyperlinks.</Text>,
                                        <Text style={styles.textNormal}>Pinned - Highlighted by you as important.</Text>,
                                    ]}
                                />
                            </>,
                            <>
                                <Text style={styles.textBold}>Trips:</Text>

                                <BulletList
                                    styles={styles}
                                    items={[<Text style={styles.textNormal}>Current - Happening or in the future.</Text>, <Text style={styles.textNormal}>Past - Already happened.</Text>]}
                                />
                            </>,
                        ]}
                    />
                    <Text style={[styles.textHeadlineH2, styles.mv4]}>Results</Text>
                    <Text style={[styles.textNormal]}>The core of the Reports page are the search results themselves.</Text>
                    <BulletList
                        styles={styles}
                        items={[<Text style={styles.textNormal}>Select a row to see additional options.</Text>, <Text style={styles.textNormal}>Tap on a row to see more detail.</Text>]}
                    />
                </View>
            ),
        },
        new: {
            children: {
                task: {
                    content: ({styles}: {styles: ThemeStyles}) => (
                        <View>
                            <Text style={[styles.textHeadlineH1, styles.mv4]}>Tasks</Text>
                            <Text style={[styles.textNormal]}>
                                Keep conversations organized by letting you create actionable to-dos directly within a chat. You can assign them to yourself or others in both 1:1 and group
                                chats.
                            </Text>
                            <BulletList
                                styles={styles}
                                items={[
                                    <Text style={styles.textNormal}>
                                        <Text style={[styles.textNormal]}>
                                            <Text style={styles.textBold}>Create a task:</Text> In any chat, click the + button next to the message field and select Assign a task. Add a
                                            title (required) and an optional description, and choose an assignee from chat participants. You can also leave it unassigned to track it
                                            yourself.
                                        </Text>
                                    </Text>,
                                    <Text style={styles.textNormal}>
                                        <Text style={[styles.textNormal]}>
                                            <Text style={styles.textBold}>Use tasks to stay on top of action items:</Text> Tasks are great for follow-ups like “Submit expense report,” “Share
                                            slide deck,” or “Update mileage rate.” They’re perfect for 1:1 check-ins, project updates, or organizing next steps after a team discussion.
                                        </Text>
                                    </Text>,
                                    <Text style={styles.textNormal}>
                                        <Text style={[styles.textNormal]}>
                                            <Text style={styles.textBold}>Edit and manage tasks:</Text> Task creators and assignees can comment, edit the title or description, reassign the
                                            task, or mark it as complete. Just click the task to update any details.
                                        </Text>
                                    </Text>,
                                    <Text style={styles.textNormal}>
                                        <Text style={[styles.textNormal]}>
                                            <Text style={styles.textBold}>Tasks stay visible:</Text> Each task is shared in the chat where it’s created. When completed, it will be clearly
                                            marked in the chat and can be reopened if needed.
                                        </Text>
                                    </Text>,
                                ]}
                            />
                        </View>
                    ),
                },
            },
        },
        home: {
            content: ({styles}: {styles: ThemeStyles}) => (
                <View>
                    <Text style={[styles.textHeadlineH1, styles.mv4]}>Navigating Expensify</Text>
                    <Text style={[styles.textNormal]}>Get familiar with Expensify’s intuitive navigation system designed for easy access to all your tools.</Text>
                    <Text style={[styles.textHeadlineH2, styles.mv4]}>Left-hand Navigation Bar</Text>
                    <Text style={[styles.textNormal]}>
                        The vertical <Text style={styles.textBold}>left-hand bar</Text> is your main navigation hub:
                    </Text>
                    <BulletList
                        styles={styles}
                        items={[
                            <Text style={styles.textNormal}>
                                <Text style={styles.textBold}>Expensify logo</Text> - Click to return to your Inbox (homepage)
                            </Text>,
                            <Text style={styles.textNormal}>
                                <Text style={styles.textBold}>Inbox</Text> - Your personalized dashboard with action items and reminders
                            </Text>,
                            <Text style={styles.textNormal}>
                                <Text style={styles.textBold}>Reports</Text> - Access all your expense reports and filtering tools
                            </Text>,
                            <Text style={styles.textNormal}>
                                <Text style={styles.textBold}>Workspaces</Text> - Manage company and personal workspace settings
                            </Text>,
                            <Text style={styles.textNormal}>
                                <Text style={styles.textBold}>Account</Text> - Personal settings, profile, and preferences
                            </Text>,
                            <Text style={styles.textNormal}>
                                <Text style={styles.textBold}>Global Create</Text> button - Quick access to create reports, expenses, invoices, and chats
                            </Text>,
                        ]}
                    />
                    <Text style={[styles.textHeadlineH2, styles.mv4]}>Inbox Overview</Text>
                    <Text style={[styles.textNormal]}>
                        Your <Text style={styles.textBold}>Inbox</Text> serves as the homepage and shows:
                    </Text>
                    <BulletList
                        styles={styles}
                        items={[
                            <Text style={styles.textNormal}>Smart reminders to submit, approve, or reconcile expenses</Text>,
                            <Text style={styles.textNormal}>Real-time updates on recent actions and flagged reports</Text>,
                            <Text style={styles.textNormal}>List of chats with other employees in your organization</Text>,
                            <Text style={styles.textNormal}>Personalized action items based on your role and activity</Text>,
                        ]}
                    />
                    <Text style={[styles.textHeadlineH2, styles.mv4]}>Chat Features</Text>
                    <Text style={[styles.textNormal]}>Every expense, report, or workspace has an associated chat for collaboration:</Text>
                    <BulletList
                        styles={styles}
                        items={[
                            <Text style={styles.textNormal}>
                                <Text style={styles.textBold}>Text messages</Text> with rich formatting support
                            </Text>,
                            <Text style={styles.textNormal}>
                                <Text style={styles.textBold}>Images & Documents</Text> via copy/paste, drag/drop, or attach button
                            </Text>,
                            <Text style={styles.textNormal}>
                                <Text style={styles.textBold}>Expenses</Text> to track and submit for reimbursement
                            </Text>,
                            <Text style={styles.textNormal}>
                                <Text style={styles.textBold}>Tasks</Text> to assign and manage work items
                            </Text>,
                            <Text style={styles.textNormal}>
                                <Text style={styles.textBold}>Mentions</Text> to invite anyone by email or phone number
                            </Text>,
                        ]}
                    />
                    <Text style={[styles.textHeadlineH2, styles.mv4]}>Reports Section</Text>
                    <Text style={[styles.textNormal]}>
                        The <Text style={styles.textBold}>Reports</Text> tab consolidates filtering and reporting:
                    </Text>
                    <BulletList
                        styles={styles}
                        items={[
                            <Text style={styles.textNormal}>
                                Use the <Text style={styles.textBold}>Workspace filter</Text> inside the Filters menu to refine results
                            </Text>,
                            <Text style={styles.textNormal}>Apply filters and queries that update automatically</Text>,
                            <Text style={styles.textNormal}>View all expense reports across your workspaces</Text>,
                        ]}
                    />
                    <Text style={[styles.textHeadlineH2, styles.mv4]}>Quick Actions</Text>
                    <Text style={[styles.textNormal]}>
                        Use the green <Text style={styles.textBold}>Create</Text> button to quickly:
                    </Text>
                    <BulletList
                        styles={styles}
                        items={[
                            <Text style={styles.textNormal}>Start a new chat or conversation</Text>,
                            <Text style={styles.textNormal}>Create an expense report</Text>,
                            <Text style={styles.textNormal}>Add an expense or receipt</Text>,
                            <Text style={styles.textNormal}>Create a task or invoice</Text>,
                            <Text style={styles.textNormal}>Submit expenses for approval</Text>,
                        ]}
                    />

                    <Text style={[styles.textNormal]}>
                        <Text style={styles.textBold}>Tip:</Text> Navigation is consistent across web, mobile, and desktop versions of Expensify.
                    </Text>
                </View>
            ),
        },
    },
    content: () => null,
};

export default helpContentMap;
export type {ContentComponent};<|MERGE_RESOLUTION|>--- conflicted
+++ resolved
@@ -24,9 +24,6 @@
 
 const helpContentMap: HelpContent = {
     children: {
-<<<<<<< HEAD
-        settings: {
-=======
         ':action': {
             children: {
                 ':iouType': {
@@ -163,878 +160,6 @@
                                                                                     <Text style={styles.textBold}>Log a round-trip:</Text> To log a round-trip, use the same location for both
                                                                                     start and finish, and include any stops along the way.
                                                                                 </Text>
-                                                                            </Text>,
-                                                                        ]}
-                                                                    />
-                                                                </View>
-                                                            ),
-                                                        },
-                                                    },
-                                                },
-                                            },
-                                        },
-                                    },
-                                },
-                            },
-                        },
-                    },
-                },
-            },
-        },
-        r: {
->>>>>>> 412d6cac
-            children: {
-                wallet: {
-                    content: ({styles}: {styles: ThemeStyles}) => (
-                        <View>
-                            <Text style={[styles.textHeadlineH1, styles.mv4]}>Business Bank Accounts</Text>
-                            <Text style={[styles.textNormal]}>
-                                Connect a verified business bank account to unlock payment features like reimbursements, bill pay, invoice collections, and Expensify Card issuance. Supported
-                                currencies: USD, CAD, GBP, EUR, and AUD.
-                            </Text>
-                            <Text style={[styles.textHeadlineH2, styles.mv4]}>Getting Started</Text>
-                            <Text style={[styles.textHeadlineH2, styles.mv4]}>Enable Payment Features</Text>
-
-                            <Text style={[styles.textHeadlineH2, styles.mv4]}>Connect Your Bank Account</Text>
-
-                            <Text style={[styles.textHeadlineH2, styles.mv4]}>What You Can Do</Text>
-                            <Text style={[styles.textNormal]}>Once your account is verified, you’ll be able to:</Text>
-                            <BulletList
-                                styles={styles}
-                                items={[
-                                    <Text style={styles.textNormal}>
-                                        <Text style={styles.textBold}>Reimburse employees</Text> via ACH
-                                    </Text>,
-                                    <Text style={styles.textNormal}>
-                                        <Text style={styles.textBold}>Pay vendors and suppliers</Text>
-                                    </Text>,
-                                    <Text style={styles.textNormal}>
-                                        <Text style={styles.textBold}>Issue Expensify Cards</Text> to your team
-                                    </Text>,
-                                    <Text style={styles.textNormal}>
-                                        <Text style={styles.textBold}>Collect invoice payments</Text> from clients
-                                    </Text>,
-                                ]}
-                            />
-                            <Text style={[styles.textHeadlineH2, styles.mv4]}>Sharing Access</Text>
-
-                            <Text style={[styles.textNormal]}>
-                                <Text style={styles.textBold}>Heads up:</Text> Your bank account must be fully verified before any payment features go live. The process usually takes 1–2
-                                business days.
-                            </Text>
-
-                            <Text style={[styles.textHeadlineH1, styles.mv4]}>Personal Bank Accounts</Text>
-                            <Text style={[styles.textNormal]}>
-                                Add your personal bank account to get reimbursed or paid — no paper checks, no waiting around. Expensify supports banks in over 190 countries.
-                            </Text>
-                            <Text style={[styles.textHeadlineH2, styles.mv4]}>Adding a Personal Bank Account</Text>
-
-                            <Text style={[styles.textHeadlineH2, styles.mv4]}>What You Can Do</Text>
-                            <BulletList
-                                styles={styles}
-                                items={[
-                                    <Text style={styles.textNormal}>
-                                        <Text style={styles.textBold}>Get reimbursed</Text> for expense reports
-                                    </Text>,
-                                    <Text style={styles.textNormal}>
-                                        <Text style={styles.textBold}>Receive invoice payments</Text>
-                                    </Text>,
-                                    <Text style={styles.textNormal}>
-                                        <Text style={styles.textBold}>Use multi-currency support</Text> to get paid in your local currency
-                                    </Text>,
-                                ]}
-                            />
-
-                            <Text style={[styles.textNormal]}>
-                                <Text style={styles.textBold}>Heads up:</Text> Personal accounts are for receiving funds only. If you want to send payments or issue Expensify Cards, you’ll
-                                need to connect a verified business bank account.
-                            </Text>
-                        </View>
-                    ),
-                },
-<<<<<<< HEAD
-                preferences: {
-=======
-                ':expenseReport': {
-                    content: ({styles}: {styles: ThemeStyles}) => (
-                        <View>
-                            <Text style={[styles.textHeadlineH1, styles.mv4]}>Expense Report</Text>
-                            <Text style={[styles.textNormal]}>Every expense report gets a dedicated chat to discuss expenses, approvals, or anything you like. The expense report chat:</Text>
-                            <BulletList
-                                styles={styles}
-                                items={[
-                                    <Text style={styles.textNormal}>Is shared with everyone in the approval flow configured inside the workspace.</Text>,
-                                    <Text style={styles.textNormal}>Will maintain an audit trail of all historical workflow actions (i.e., approvals).</Text>,
-                                ]}
-                            />
-                            <Text style={[styles.textNormal, styles.mt4]}>
-                                Press the attach button to add more expenses, or press the header for more options. Press on any expense to go deeper.
-                            </Text>
-                        </View>
-                    ),
-                },
-                ':policyExpenseChat': {
->>>>>>> 412d6cac
-                    content: ({styles}: {styles: ThemeStyles}) => (
-                        <View>
-                            <Text style={[styles.textHeadlineH1, styles.mv4]}>Preferences</Text>
-                            <Text style={[styles.textNormal]}>Customize your Expensify experience with these preference settings:</Text>
-                            <Text style={[styles.textHeadlineH2, styles.mv4]}>Theme</Text>
-                            <Text style={[styles.textNormal]}>Change the app’s appearance to suit your preference:</Text>
-                            <BulletList
-                                styles={styles}
-                                items={[
-                                    <Text style={styles.textNormal}>
-                                        <Text style={styles.textBold}>Dark Mode</Text> - Easy on the eyes in low-light environments
-                                    </Text>,
-                                    <Text style={styles.textNormal}>
-                                        <Text style={styles.textBold}>Light Mode</Text> - Bright, clean interface for well-lit spaces
-                                    </Text>,
-                                    <Text style={styles.textNormal}>
-                                        <Text style={styles.textBold}>Use Device Settings</Text> - Automatically match your device’s theme
-                                    </Text>,
-                                ]}
-                            />
-                            <Text style={[styles.textNormal, styles.mt4]}>
-                                <Text style={styles.textBold}>To change your theme:</Text>
-                            </Text>
-
-                            <Text style={[styles.textHeadlineH2, styles.mv4]}>Language</Text>
-                            <Text style={[styles.textNormal]}>Expensify supports multiple languages including:</Text>
-                            <BulletList
-                                styles={styles}
-                                items={[
-                                    <Text style={styles.textNormal}>English, Español, Deutsch, Français, Italiano</Text>,
-                                    <Text style={styles.textNormal}>日本語, Nederlands, Polski, Português (BR)</Text>,
-                                    <Text style={styles.textNormal}>中文 (简体)</Text>,
-                                ]}
-                            />
-<<<<<<< HEAD
-                            <Text style={[styles.textNormal, styles.mt4]}>
-                                <Text style={styles.textBold}>To change your language:</Text>
-                            </Text>
-
-                            <Text style={[styles.textHeadlineH2, styles.mv4]}>Notifications</Text>
-                            <Text style={[styles.textNormal]}>Control how and when you receive updates:</Text>
-=======
-                        </View>
-                    ),
-                },
-            },
-            content: ({styles}: {styles: ThemeStyles}) => (
-                <View>
-                    <Text style={[styles.textHeadlineH1, styles.mv4]}>Chat</Text>
-                    <Text style={[styles.textNormal]}>
-                        Chat is the foundation of New Expensify. Every expense, expense report, workspace, or member has an associated “chat”, which you can use to record additional details,
-                        or collaborate with others. Every chat has the following components:
-                    </Text>
-                    <Text style={[styles.textHeadlineH2, styles.mv4]}>Header</Text>
-                    <Text style={[styles.textNormal]}>
-                        This shows who you are chatting with (or what you are chatting about). You can press the header for more details on the chat, or additional actions to take upon it.
-                    </Text>
-                    <Text style={[styles.textHeadlineH2, styles.mv4]}>Comments</Text>
-                    <Text style={[styles.textNormal]}>The core of the chat are its comments, which come in many forms:</Text>
-                    <BulletList
-                        styles={styles}
-                        items={[
-                            <Text style={styles.textNormal}>
-                                <Text style={styles.textBold}>Text</Text> – Rich text messages stored securely and delivered via web, app, email, or SMS.
-                            </Text>,
-                            <Text style={styles.textNormal}>
-                                <Text style={styles.textBold}>Images & Documents</Text> – Insert photos, screenshots, movies, PDFs, or more, using copy/paste, drag/drop, or the attach
-                                button.
-                            </Text>,
-                            <Text style={styles.textNormal}>
-                                <Text style={styles.textBold}>Expenses</Text> – Share an expense in the chat, either to simply track and document it, or to submit for reimbursement.
-                            </Text>,
-                            <Text style={styles.textNormal}>
-                                <Text style={styles.textBold}>Tasks</Text> – Record a task, and optionally assign it to someone (or yourself!).
-                            </Text>,
-                        ]}
-                    />
-                    <Text style={[styles.textHeadlineH2, styles.mv4]}>Actions</Text>
-                    <Text style={[styles.textNormal]}>Hover (or long press) on a comment to see additional options, including:</Text>
-                    <BulletList
-                        styles={styles}
-                        items={[
-                            <Text style={styles.textNormal}>
-                                <Text style={styles.textBold}>React</Text> – Throw a ♥️😂🔥 like on anything!
-                            </Text>,
-                            <Text style={styles.textNormal}>
-                                <Text style={styles.textBold}>Reply in thread</Text> – Go deeper by creating a new chat on any comment.
-                            </Text>,
-                            <Text style={styles.textNormal}>
-                                <Text style={styles.textBold}>Mark unread</Text> – Flag it for reading later, at your convenience.
-                            </Text>,
-                        ]}
-                    />
-                    <Text style={[styles.textHeadlineH2, styles.mv4]}>Composer</Text>
-                    <Text style={[styles.textNormal]}>Use the composer at the bottom to write new messages:</Text>
-                    <BulletList
-                        styles={styles}
-                        items={[
-                            <Text style={styles.textNormal}>
-                                <Text style={styles.textBold}>Markdown</Text> – Format text using <Text style={styles.textBold}>bold</Text>, <Text style={styles.textItalic}>italics</Text>,
-                                and{' '}
-                                <TextLink
-                                    href="https://help.expensify.com/articles/new-expensify/chat/Send-and-format-chat-messages"
-                                    style={styles.link}
-                                >
-                                    more
-                                </TextLink>
-                                .
-                            </Text>,
-                            <Text style={styles.textNormal}>
-                                <Text style={styles.textBold}>Mention</Text> – Invite or tag anyone in the world to any chat by putting an @ in front of their email address or phone number
-                                (e.g., <Text style={styles.textBold}>@awong@marslink.web</Text>, or <Text style={styles.textBold}>@415-867-5309</Text>).
-                            </Text>,
-                        ]}
-                    />
-
-                    <Text style={[styles.textHeadlineH1, styles.mv4]}>Inbox</Text>
-                    <Text style={[styles.textNormal]}>The Inbox is a prioritized “to do” list, highlighting exactly what you need to do next. It consists of:</Text>
-                    <Text style={[styles.textHeadlineH2, styles.mv4]}>Priorities</Text>
-                    <Text style={[styles.textNormal]}>At the top of the Inbox are the most important tasks you should do first, which include:</Text>
-                    <BulletList
-                        styles={styles}
-                        items={[
-                            <Text style={styles.textNormal}>Expense reports waiting on you</Text>,
-                            <Text style={styles.textNormal}>Tasks assigned to you</Text>,
-                            <Text style={styles.textNormal}>Chats that have mentioned you</Text>,
-                            <Text style={styles.textNormal}>Anything you have pinned</Text>,
-                        ]}
-                    />
-                    <Text style={[styles.textHeadlineH2, styles.mv4]}>Chats</Text>
-                    <Text style={[styles.textNormal]}>Beneath the priorities are a list of chats (with unread chats highlighted in bold), in one of two view modes:</Text>
-                    <BulletList
-                        styles={styles}
-                        items={[
-                            <Text style={styles.textNormal}>
-                                <Text style={styles.textBold}>Most Recent</Text> – Lists every chat, ordered by whichever was most recently active.
-                            </Text>,
-                            <Text style={styles.textNormal}>
-                                <Text style={styles.textBold}>Focus</Text> – Only lists chats with unread messages, sorted alphabetically.
-                            </Text>,
-                        ]}
-                    />
-                </View>
-            ),
-        },
-        settings: {
-            children: {
-                preferences: {
-                    content: ({styles}: {styles: ThemeStyles}) => (
-                        <View>
-                            <Text style={[styles.textHeadlineH1, styles.mv4]}>Preferences</Text>
-                            <Text style={[styles.textNormal]}>Customize your Expensify experience with these preference settings:</Text>
-                            <Text style={[styles.textHeadlineH2, styles.mv4]}>Theme</Text>
-                            <Text style={[styles.textNormal]}>Change the app’s appearance to suit your preference:</Text>
->>>>>>> 412d6cac
-                            <BulletList
-                                styles={styles}
-                                items={[
-                                    <Text style={styles.textNormal}>
-<<<<<<< HEAD
-                                        <Text style={styles.textBold}>Receive relevant feature updates and Expensify news</Text>
-                                    </Text>,
-                                    <Text style={styles.textNormal}>
-                                        <Text style={styles.textBold}>Mute all sounds from Expensify</Text>
-=======
-                                        <Text style={styles.textBold}>Dark Mode</Text> - Easy on the eyes in low-light environments
-                                    </Text>,
-                                    <Text style={styles.textNormal}>
-                                        <Text style={styles.textBold}>Light Mode</Text> - Bright, clean interface for well-lit spaces
-                                    </Text>,
-                                    <Text style={styles.textNormal}>
-                                        <Text style={styles.textBold}>Use Device Settings</Text> - Automatically match your device’s theme
->>>>>>> 412d6cac
-                                    </Text>,
-                                ]}
-                            />
-                            <Text style={[styles.textNormal, styles.mt4]}>
-<<<<<<< HEAD
-                                <Text style={styles.textBold}>To manage notifications:</Text>
-                            </Text>
-
-                            <Text style={[styles.textHeadlineH2, styles.mv4]}>Payment Currency</Text>
-                            <Text style={[styles.textNormal]}>Set your default currency for expense tracking and reimbursements.</Text>
-
-                            <Text style={[styles.textNormal]}>
-                                <Text style={styles.textBold}>Note:</Text> Preference changes only affect your personal account view. Workspace members must update their own settings
-                                individually.
-                            </Text>
-                        </View>
-                    ),
-                },
-                workspaces: {
-                    children: {
-                        ':policyID': {
-                            children: {
-                                accounting: {
-                                    content: ({styles}: {styles: ThemeStyles}) => (
-                                        <View>
-                                            <Text style={[styles.textHeadlineH1, styles.mv4]}>Accounting Integrations</Text>
-                                            <Text style={[styles.textNormal]}>Connect your workspace to accounting software to sync expenses and streamline financial management.</Text>
-                                            <Text style={[styles.textHeadlineH2, styles.mv4]}>Supported Integrations</Text>
-                                            <Text style={[styles.textNormal]}>
-                                                <Text style={styles.textBold}>QuickBooks Online</Text>
-                                            </Text>
-                                            <BulletList
-                                                styles={styles}
-                                                items={[
-                                                    <Text style={styles.textNormal}>Real-time expense sync</Text>,
-                                                    <Text style={styles.textNormal}>Category and vendor mapping</Text>,
-                                                    <Text style={styles.textNormal}>Tax rate synchronization</Text>,
-                                                ]}
-                                            />
-                                            <Text style={[styles.textNormal, styles.mt4]}>
-                                                <Text style={styles.textBold}>QuickBooks Desktop</Text>
-                                            </Text>
-                                            <BulletList
-                                                styles={styles}
-                                                items={[
-                                                    <Text style={styles.textNormal}>File-based import/export</Text>,
-                                                    <Text style={styles.textNormal}>Chart of accounts import</Text>,
-                                                    <Text style={styles.textNormal}>Custom field mapping</Text>,
-                                                ]}
-                                            />
-                                            <Text style={[styles.textNormal, styles.mt4]}>
-                                                <Text style={styles.textBold}>Xero</Text>
-                                            </Text>
-                                            <BulletList
-                                                styles={styles}
-                                                items={[
-                                                    <Text style={styles.textNormal}>Automatic report sync</Text>,
-                                                    <Text style={styles.textNormal}>Tracking category import</Text>,
-                                                    <Text style={styles.textNormal}>Tax rate management</Text>,
-                                                ]}
-                                            />
-                                            <Text style={[styles.textNormal, styles.mt4]}>
-                                                <Text style={styles.textBold}>NetSuite</Text>
-                                            </Text>
-                                            <BulletList
-                                                styles={styles}
-                                                items={[
-                                                    <Text style={styles.textNormal}>Advanced multi-entity support</Text>,
-                                                    <Text style={styles.textNormal}>Custom dimension mapping</Text>,
-                                                    <Text style={styles.textNormal}>Automated bill payments</Text>,
-                                                ]}
-                                            />
-                                            <Text style={[styles.textNormal, styles.mt4]}>
-                                                <Text style={styles.textBold}>Sage Intacct</Text>
-                                            </Text>
-                                            <BulletList
-                                                styles={styles}
-                                                items={[
-                                                    <Text style={styles.textNormal}>Department/class tracking</Text>,
-                                                    <Text style={styles.textNormal}>Multi-currency support</Text>,
-                                                    <Text style={styles.textNormal}>Advanced approval workflows</Text>,
-                                                ]}
-                                            />
-                                            <Text style={[styles.textHeadlineH2, styles.mv4]}>Getting Started</Text>
-=======
-                                <Text style={styles.textBold}>To change your theme:</Text>
-                            </Text>
->>>>>>> 412d6cac
-
-                            <Text style={[styles.textHeadlineH2, styles.mv4]}>Language</Text>
-                            <Text style={[styles.textNormal]}>Expensify supports multiple languages including:</Text>
-                            <BulletList
-                                styles={styles}
-                                items={[
-                                    <Text style={styles.textNormal}>English, Español, Deutsch, Français, Italiano</Text>,
-                                    <Text style={styles.textNormal}>日本語, Nederlands, Polski, Português (BR)</Text>,
-                                    <Text style={styles.textNormal}>中文 (简体)</Text>,
-                                ]}
-                            />
-                            <Text style={[styles.textNormal, styles.mt4]}>
-                                <Text style={styles.textBold}>To change your language:</Text>
-                            </Text>
-
-<<<<<<< HEAD
-                                            <Text style={[styles.textNormal]}>
-                                                <Text style={styles.textBold}>Alternative:</Text> Share workspace URL or QR code from{' '}
-                                                <Text style={styles.textBold}>Settings &amp;gt; Profile &amp;gt; Share</Text>
-                                            </Text>
-                                            <Text style={[styles.textHeadlineH2, styles.mv4]}>Managing Members</Text>
-                                            <Text style={[styles.textNormal]}>
-                                                <Text style={styles.textBold}>Change Role:</Text>
-                                            </Text>
-=======
-                            <Text style={[styles.textHeadlineH2, styles.mv4]}>Notifications</Text>
-                            <Text style={[styles.textNormal]}>Control how and when you receive updates:</Text>
-                            <BulletList
-                                styles={styles}
-                                items={[
-                                    <Text style={styles.textNormal}>
-                                        <Text style={styles.textBold}>Receive relevant feature updates and Expensify news</Text>
-                                    </Text>,
-                                    <Text style={styles.textNormal}>
-                                        <Text style={styles.textBold}>Mute all sounds from Expensify</Text>
-                                    </Text>,
-                                ]}
-                            />
-                            <Text style={[styles.textNormal, styles.mt4]}>
-                                <Text style={styles.textBold}>To manage notifications:</Text>
-                            </Text>
->>>>>>> 412d6cac
-
-                            <Text style={[styles.textHeadlineH2, styles.mv4]}>Payment Currency</Text>
-                            <Text style={[styles.textNormal]}>Set your default currency for expense tracking and reimbursements.</Text>
-
-                            <Text style={[styles.textNormal]}>
-                                <Text style={styles.textBold}>Note:</Text> Preference changes only affect your personal account view. Workspace members must update their own settings
-                                individually.
-                            </Text>
-                        </View>
-                    ),
-                },
-                wallet: {
-                    content: ({styles}: {styles: ThemeStyles}) => (
-                        <View>
-                            <Text style={[styles.textHeadlineH1, styles.mv4]}>Business Bank Accounts</Text>
-                            <Text style={[styles.textNormal]}>
-                                Connect a verified business bank account to unlock payment features like reimbursements, bill pay, invoice collections, and Expensify Card issuance. Supported
-                                currencies: USD, CAD, GBP, EUR, and AUD.
-                            </Text>
-                            <Text style={[styles.textHeadlineH2, styles.mv4]}>Getting Started</Text>
-                            <Text style={[styles.textHeadlineH2, styles.mv4]}>Enable Payment Features</Text>
-
-<<<<<<< HEAD
-                                            <Text style={[styles.textHeadlineH2, styles.mv4]}>Related Links</Text>
-                                            <BulletList
-                                                styles={styles}
-                                                items={[
-                                                    <Text style={styles.textNormal}>
-                                                        <TextLink
-                                                            href="https://help.expensify.com/articles/new-expensify/workspaces/Managing-Workspace-Members"
-                                                            style={styles.link}
-                                                        >
-                                                            Managing Workspace Members
-                                                        </TextLink>
-                                                    </Text>,
-                                                    <Text style={styles.textNormal}>
-                                                        <TextLink
-                                                            href="https://help.expensify.com/articles/new-expensify/workspaces/Add-Approvals"
-                                                            style={styles.link}
-                                                        >
-                                                            Add Approvals
-                                                        </TextLink>
-                                                    </Text>,
-                                                ]}
-                                            />
-                                        </View>
-                                    ),
-                                },
-                            },
-                            content: ({styles}: {styles: ThemeStyles}) => (
-                                <View>
-                                    <Text style={[styles.textHeadlineH1, styles.mv4]}>Workspace</Text>
-                                    <Text style={[styles.textNormal]}>This is where you configure all the settings of the many features associated with your workspace.</Text>
-                                    <Text style={[styles.textHeadlineH2, styles.mv4]}>Default features</Text>
-                                    <Text style={[styles.textNormal]}>Here are the features that are enabled by default:</Text>
-                                    <BulletList
-                                        styles={styles}
-                                        items={[
-                                            <Text style={styles.textNormal}>
-                                                <Text style={styles.textBold}>Overview</Text> - Configure how it appears to others.
-                                            </Text>,
-                                            <Text style={styles.textNormal}>
-                                                <Text style={styles.textBold}>Members</Text> - Add/remove members and admins.
-                                            </Text>,
-                                            <Text style={styles.textNormal}>
-                                                <Text style={styles.textBold}>Workflows</Text> - Configure submission, approval, and reimbursement.
-                                            </Text>,
-                                            <Text style={styles.textNormal}>
-                                                <Text style={styles.textBold}>Categories</Text> - Group expenses into a chart of accounts.
-                                            </Text>,
-                                            <Text style={styles.textNormal}>
-                                                <Text style={styles.textBold}>Expensify Card</Text> - Issue native Expensify Cards to employees.
-                                            </Text>,
-                                            <Text style={styles.textNormal}>
-                                                <Text style={styles.textBold}>Accounting</Text> - Sync with external accounting systems.
-                                            </Text>,
-                                        ]}
-                                    />
-                                    <Text style={[styles.textHeadlineH2, styles.mv4]}>Optional features</Text>
-                                    <Text style={[styles.textNormal]}>These can be enabled via More Features:</Text>
-                                    <BulletList
-                                        styles={styles}
-                                        items={[
-                                            <Text style={styles.textNormal}>
-                                                <Text style={styles.textBold}>Distance rates</Text> - Configure mileage reimbursement.
-                                            </Text>,
-                                            <Text style={styles.textNormal}>
-                                                <Text style={styles.textBold}>Company card</Text> - Connect and manage third-party corporate card feeds.
-                                            </Text>,
-                                            <Text style={styles.textNormal}>
-                                                <Text style={styles.textBold}>Per diem</Text> - Configure daily rates.
-                                            </Text>,
-                                            <Text style={styles.textNormal}>
-                                                <Text style={styles.textBold}>Rules</Text> - Customize expense violations and set policy.
-                                            </Text>,
-                                            <Text style={styles.textNormal}>
-                                                <Text style={styles.textBold}>Invoices</Text> - Collect revenue from customers.
-                                            </Text>,
-                                            <Text style={styles.textNormal}>
-                                                <Text style={styles.textBold}>Tags</Text> - Group expenses by project or client.
-                                            </Text>,
-                                            <Text style={styles.textNormal}>
-                                                <Text style={styles.textBold}>Taxes</Text> - Track VAT and other taxes.
-                                            </Text>,
-                                            <Text style={styles.textNormal}>
-                                                <Text style={styles.textBold}>Report fields</Text> - Capture extra expense report information.
-                                            </Text>,
-                                        ]}
-                                    />
-                                </View>
-                            ),
-                        },
-                    },
-                    content: ({styles}: {styles: ThemeStyles}) => (
-                        <View>
-                            <Text style={[styles.textHeadlineH1, styles.mv4]}>Workspaces 101</Text>
-                            <Text style={[styles.textNormal]}>
-                                Think of a workspace as mission control for your company’s expenses. It’s where you set the rules, invite the team, and connect to your accounting tools. Each
-                                workspace runs independently, so you can keep things tidy across departments, entities, or clients.
-                            </Text>
-                            <Text style={[styles.textHeadlineH2, styles.mv4]}>Create a new workspace</Text>
-                            <Text style={[styles.textNormal]}>
-                                Hit the <Text style={styles.textBold}>New workspace</Text> button to get started. Add a name, set a default currency, and you’re ready to get started
-                                customizing the workspace settings!
-                            </Text>
-                            <Text style={[styles.textHeadlineH2, styles.mv4]}>Invite your team</Text>
-                            <Text style={[styles.textNormal]}>Add teammates to your workspace to manage expenses and approvals in one central place:</Text>
-                            <BulletList
-                                styles={styles}
-                                items={[
-                                    <Text style={styles.textNormal}>Members can submit and approve reports they’re assigned to.</Text>,
-                                    <Text style={styles.textNormal}>Admins can approve all reports and manage workspace settings.</Text>,
-                                ]}
-                            />
-                            <Text style={[styles.textHeadlineH2, styles.mv4]}>Automate approvals</Text>
-                            <Text style={[styles.textNormal]}>
-                                Toggle on <Text style={styles.textBold}>Add Approvals</Text> under <Text style={styles.textBold}>Workflows</Text> to set a default first approver. Create
-                                custom approval flows for individual team members if needed.
-                            </Text>
-                            <Text style={[styles.textHeadlineH2, styles.mv4]}>Connect your accounting system</Text>
-                            <Text style={[styles.textNormal]}>Link your workspace with QuickBooks Online, Xero, NetSuite, or Sage Intacct to sync expenses like a pro.</Text>
-                            <Text style={[styles.textHeadlineH2, styles.mv4]}>Enhance your workspace with extra features</Text>
-                            <Text style={[styles.textNormal]}>
-                                Under <Text style={styles.textBold}>More Features</Text>, enable extras like the Expensify Card, distance rates, custom categories and tags, and company card
-                                connections.
-                            </Text>
-
-                            <Text style={[styles.textNormal]}>
-                                <Text style={styles.textBold}>Tip:</Text> If you manage multiple departments, clients, or entities, consider creating multiple workspaces. Separate workspaces
-                                can help keep settings, approvals, and payments organized and more automated.
-=======
-                            <Text style={[styles.textHeadlineH2, styles.mv4]}>Connect Your Bank Account</Text>
-
-                            <Text style={[styles.textHeadlineH2, styles.mv4]}>What You Can Do</Text>
-                            <Text style={[styles.textNormal]}>Once your account is verified, you’ll be able to:</Text>
-                            <BulletList
-                                styles={styles}
-                                items={[
-                                    <Text style={styles.textNormal}>
-                                        <Text style={styles.textBold}>Reimburse employees</Text> via ACH
-                                    </Text>,
-                                    <Text style={styles.textNormal}>
-                                        <Text style={styles.textBold}>Pay vendors and suppliers</Text>
-                                    </Text>,
-                                    <Text style={styles.textNormal}>
-                                        <Text style={styles.textBold}>Issue Expensify Cards</Text> to your team
-                                    </Text>,
-                                    <Text style={styles.textNormal}>
-                                        <Text style={styles.textBold}>Collect invoice payments</Text> from clients
-                                    </Text>,
-                                ]}
-                            />
-                            <Text style={[styles.textHeadlineH2, styles.mv4]}>Sharing Access</Text>
-
-                            <Text style={[styles.textNormal]}>
-                                <Text style={styles.textBold}>Heads up:</Text> Your bank account must be fully verified before any payment features go live. The process usually takes 1–2
-                                business days.
-                            </Text>
-
-                            <Text style={[styles.textHeadlineH1, styles.mv4]}>Personal Bank Accounts</Text>
-                            <Text style={[styles.textNormal]}>
-                                Add your personal bank account to get reimbursed or paid — no paper checks, no waiting around. Expensify supports banks in over 190 countries.
-                            </Text>
-                            <Text style={[styles.textHeadlineH2, styles.mv4]}>Adding a Personal Bank Account</Text>
-
-                            <Text style={[styles.textHeadlineH2, styles.mv4]}>What You Can Do</Text>
-                            <BulletList
-                                styles={styles}
-                                items={[
-                                    <Text style={styles.textNormal}>
-                                        <Text style={styles.textBold}>Get reimbursed</Text> for expense reports
-                                    </Text>,
-                                    <Text style={styles.textNormal}>
-                                        <Text style={styles.textBold}>Receive invoice payments</Text>
-                                    </Text>,
-                                    <Text style={styles.textNormal}>
-                                        <Text style={styles.textBold}>Use multi-currency support</Text> to get paid in your local currency
-                                    </Text>,
-                                ]}
-                            />
-
-                            <Text style={[styles.textNormal]}>
-                                <Text style={styles.textBold}>Heads up:</Text> Personal accounts are for receiving funds only. If you want to send payments or issue Expensify Cards, you’ll
-                                need to connect a verified business bank account.
->>>>>>> 412d6cac
-                            </Text>
-                        </View>
-                    ),
-                },
-            },
-<<<<<<< HEAD
-        },
-        home: {
-            content: ({styles}: {styles: ThemeStyles}) => (
-                <View>
-                    <Text style={[styles.textHeadlineH1, styles.mv4]}>Navigating Expensify</Text>
-                    <Text style={[styles.textNormal]}>Get familiar with Expensify’s intuitive navigation system designed for easy access to all your tools.</Text>
-                    <Text style={[styles.textHeadlineH2, styles.mv4]}>Left-hand Navigation Bar</Text>
-                    <Text style={[styles.textNormal]}>
-                        The vertical <Text style={styles.textBold}>left-hand bar</Text> is your main navigation hub:
-                    </Text>
-=======
-            content: ({styles}: {styles: ThemeStyles}) => (
-                <View>
-                    <Text style={[styles.textHeadlineH1, styles.mv4]}>Settings</Text>
-                    <Text style={[styles.textNormal]}>Here is where you configure Expensify exactly to your specifications:</Text>
->>>>>>> 412d6cac
-                    <BulletList
-                        styles={styles}
-                        items={[
-                            <Text style={styles.textNormal}>
-<<<<<<< HEAD
-                                <Text style={styles.textBold}>Expensify logo</Text> - Click to return to your Inbox (homepage)
-                            </Text>,
-                            <Text style={styles.textNormal}>
-                                <Text style={styles.textBold}>Inbox</Text> - Your personalized dashboard with action items and reminders
-                            </Text>,
-                            <Text style={styles.textNormal}>
-                                <Text style={styles.textBold}>Reports</Text> - Access all your expense reports and filtering tools
-                            </Text>,
-                            <Text style={styles.textNormal}>
-                                <Text style={styles.textBold}>Workspaces</Text> - Manage company and personal workspace settings
-                            </Text>,
-                            <Text style={styles.textNormal}>
-                                <Text style={styles.textBold}>Account</Text> - Personal settings, profile, and preferences
-                            </Text>,
-                            <Text style={styles.textNormal}>
-                                <Text style={styles.textBold}>Global Create</Text> button - Quick access to create reports, expenses, invoices, and chats
-                            </Text>,
-                        ]}
-                    />
-                    <Text style={[styles.textHeadlineH2, styles.mv4]}>Inbox Overview</Text>
-                    <Text style={[styles.textNormal]}>
-                        Your <Text style={styles.textBold}>Inbox</Text> serves as the homepage and shows:
-                    </Text>
-                    <BulletList
-                        styles={styles}
-                        items={[
-                            <Text style={styles.textNormal}>Smart reminders to submit, approve, or reconcile expenses</Text>,
-                            <Text style={styles.textNormal}>Real-time updates on recent actions and flagged reports</Text>,
-                            <Text style={styles.textNormal}>List of chats with other employees in your organization</Text>,
-                            <Text style={styles.textNormal}>Personalized action items based on your role and activity</Text>,
-                        ]}
-                    />
-                    <Text style={[styles.textHeadlineH2, styles.mv4]}>Chat Features</Text>
-                    <Text style={[styles.textNormal]}>Every expense, report, or workspace has an associated chat for collaboration:</Text>
-                    <BulletList
-                        styles={styles}
-                        items={[
-                            <Text style={styles.textNormal}>
-                                <Text style={styles.textBold}>Text messages</Text> with rich formatting support
-                            </Text>,
-                            <Text style={styles.textNormal}>
-                                <Text style={styles.textBold}>Images &amp;amp; Documents</Text> via copy/paste, drag/drop, or attach button
-                            </Text>,
-                            <Text style={styles.textNormal}>
-                                <Text style={styles.textBold}>Expenses</Text> to track and submit for reimbursement
-                            </Text>,
-                            <Text style={styles.textNormal}>
-                                <Text style={styles.textBold}>Tasks</Text> to assign and manage work items
-                            </Text>,
-                            <Text style={styles.textNormal}>
-                                <Text style={styles.textBold}>Mentions</Text> to invite anyone by email or phone number
-                            </Text>,
-                        ]}
-                    />
-                    <Text style={[styles.textHeadlineH2, styles.mv4]}>Reports Section</Text>
-                    <Text style={[styles.textNormal]}>
-                        The <Text style={styles.textBold}>Reports</Text> tab consolidates filtering and reporting:
-                    </Text>
-                    <BulletList
-                        styles={styles}
-                        items={[
-                            <Text style={styles.textNormal}>
-                                Use the <Text style={styles.textBold}>Workspace filter</Text> inside the Filters menu to refine results
-                            </Text>,
-                            <Text style={styles.textNormal}>Apply filters and queries that update automatically</Text>,
-                            <Text style={styles.textNormal}>View all expense reports across your workspaces</Text>,
-                        ]}
-                    />
-                    <Text style={[styles.textHeadlineH2, styles.mv4]}>Quick Actions</Text>
-                    <Text style={[styles.textNormal]}>
-                        Use the green <Text style={styles.textBold}>Create</Text> button to quickly:
-                    </Text>
-                    <BulletList
-                        styles={styles}
-                        items={[
-                            <Text style={styles.textNormal}>Start a new chat or conversation</Text>,
-                            <Text style={styles.textNormal}>Create an expense report</Text>,
-                            <Text style={styles.textNormal}>Add an expense or receipt</Text>,
-                            <Text style={styles.textNormal}>Create a task or invoice</Text>,
-                            <Text style={styles.textNormal}>Submit expenses for approval</Text>,
-                        ]}
-                    />
-
-                    <Text style={[styles.textNormal]}>
-                        <Text style={styles.textBold}>Tip:</Text> Navigation is consistent across web, mobile, and desktop versions of Expensify.
-                    </Text>
-                </View>
-            ),
-        },
-        ':action': {
-            children: {
-                ':iouType': {
-                    children: {
-                        start: {
-                            children: {
-                                ':transactionID': {
-                                    children: {
-                                        ':reportID': {
-                                            children: {
-                                                distance: {
-                                                    children: {
-                                                        ':backToReport': {
-                                                            content: ({styles}: {styles: ThemeStyles}) => (
-                                                                <View>
-                                                                    <Text style={[styles.textHeadlineH1, styles.mv4]}>Distance Expense</Text>
-                                                                    <Text style={[styles.textNormal]}>
-                                                                        Easily track mileage costs using Expensify’s built-in map feature. Create and submit distance-based expenses right
-                                                                        from the web, desktop, or mobile app.
-                                                                    </Text>
-                                                                    <BulletList
-                                                                        styles={styles}
-                                                                        items={[
-                                                                            <Text style={styles.textNormal}>
-                                                                                <Text style={[styles.textNormal]}>
-                                                                                    <Text style={styles.textBold}>Create distance expenses:</Text> Click the green + button and choose Create
-                                                                                    expense, then select Distance. Enter your starting point and destination. You can also add stops if
-                                                                                    needed.
-                                                                                </Text>
-                                                                            </Text>,
-                                                                            <Text style={styles.textNormal}>
-                                                                                <Text style={[styles.textNormal]}>
-                                                                                    <Text style={styles.textBold}>Submit for approval:</Text> Choose your workspace and confirm the distance,
-                                                                                    amount, and date. Add optional notes or categories, then click Create expense to submit the mileage
-                                                                                    expense for approval.
-                                                                                </Text>
-                                                                            </Text>,
-                                                                            <Text style={styles.textNormal}>
-                                                                                <Text style={[styles.textNormal]}>
-                                                                                    <Text style={styles.textBold}>Log a round-trip:</Text> To log a round-trip, use the same location for both
-                                                                                    start and finish, and include any stops along the way.
-                                                                                </Text>
-                                                                            </Text>,
-                                                                        ]}
-                                                                    />
-                                                                </View>
-                                                            ),
-                                                        },
-                                                    },
-                                                },
-                                                scan: {
-                                                    children: {
-                                                        ':backToReport': {
-                                                            content: ({styles}: {styles: ThemeStyles}) => (
-                                                                <View>
-                                                                    <Text style={[styles.textHeadlineH1, styles.mv4]}>Scan Receipt</Text>
-                                                                    <Text style={[styles.textNormal]}>SmartScan automatically extracts expense details from receipt images.</Text>
-                                                                    <Text style={[styles.textHeadlineH2, styles.mv4]}>How to Scan</Text>
-
-                                                                    <Text style={[styles.textHeadlineH2, styles.mv4]}>What SmartScan Detects</Text>
-                                                                    <BulletList
-                                                                        styles={styles}
-                                                                        items={[
-                                                                            <Text style={styles.textNormal}>
-                                                                                <Text style={styles.textBold}>Amount</Text> and currency
-                                                                            </Text>,
-                                                                            <Text style={styles.textNormal}>
-                                                                                <Text style={styles.textBold}>Merchant</Text> name and location
-                                                                            </Text>,
-                                                                            <Text style={styles.textNormal}>
-                                                                                <Text style={styles.textBold}>Date</Text> of purchase
-                                                                            </Text>,
-                                                                            <Text style={styles.textNormal}>
-                                                                                <Text style={styles.textBold}>Tax</Text> information (when visible)
-                                                                            </Text>,
-                                                                            <Text style={styles.textNormal}>
-                                                                                <Text style={styles.textBold}>Category</Text> suggestions based on merchant type
-                                                                            </Text>,
-                                                                        ]}
-                                                                    />
-                                                                    <Text style={[styles.textHeadlineH2, styles.mv4]}>Supported Receipt Types</Text>
-                                                                    <BulletList
-                                                                        styles={styles}
-                                                                        items={[
-                                                                            <Text style={styles.textNormal}>
-                                                                                <Text style={styles.textBold}>Photos</Text> - Take with your device camera
-                                                                            </Text>,
-                                                                            <Text style={styles.textNormal}>
-                                                                                <Text style={styles.textBold}>Email receipts</Text> - Forward to receipts@expensify.com
-                                                                            </Text>,
-                                                                            <Text style={styles.textNormal}>
-                                                                                <Text style={styles.textBold}>PDF receipts</Text> - Upload from your device
-                                                                            </Text>,
-                                                                            <Text style={styles.textNormal}>
-                                                                                <Text style={styles.textBold}>Screenshots</Text> - From apps or websites
-                                                                            </Text>,
-                                                                        ]}
-                                                                    />
-                                                                    <Text style={[styles.textHeadlineH2, styles.mv4]}>Tips for Best Results</Text>
-                                                                    <BulletList
-                                                                        styles={styles}
-                                                                        items={[
-                                                                            <Text style={styles.textNormal}>Ensure receipt text is clear and readable</Text>,
-                                                                            <Text style={styles.textNormal}>Include the full receipt in the image</Text>,
-                                                                            <Text style={styles.textNormal}>Good lighting improves accuracy</Text>,
-                                                                            <Text style={styles.textNormal}>Straight angles work better than tilted photos</Text>,
-                                                                        ]}
-                                                                    />
-                                                                    <Text style={[styles.textHeadlineH2, styles.mv4]}>After Scanning</Text>
-                                                                    <BulletList
-                                                                        styles={styles}
-                                                                        items={[
-                                                                            <Text style={styles.textNormal}>Review extracted details for accuracy</Text>,
-                                                                            <Text style={styles.textNormal}>Add description, category, or tags as needed</Text>,
-                                                                            <Text style={styles.textNormal}>SmartScan learns from your corrections</Text>,
-                                                                        ]}
-                                                                    />
-                                                                    <Text style={[styles.textHeadlineH2, styles.mv4]}>Related Links</Text>
-                                                                    <BulletList
-                                                                        styles={styles}
-                                                                        items={[
-                                                                            <Text style={styles.textNormal}>
-                                                                                <TextLink
-                                                                                    href="https://help.expensify.com/articles/new-expensify/reports-and-expenses/Create-an-Expense"
-                                                                                    style={styles.link}
-                                                                                >
-                                                                                    Create an Expense
-                                                                                </TextLink>
-                                                                            </Text>,
-                                                                            <Text style={styles.textNormal}>
-                                                                                <TextLink
-                                                                                    href="https://help.expensify.com/articles/new-expensify/getting-started/Free-Features-in-Expensify"
-                                                                                    style={styles.link}
-                                                                                >
-                                                                                    Free Features in Expensify
-                                                                                </TextLink>
                                                                             </Text>,
                                                                         ]}
                                                                     />
@@ -1107,7 +232,396 @@
                                     <Text style={[styles.textNormal]}>
                                         Expensify Card expenses cannot be reimbursed as they are centrally paid by the bank account linked to the workspace.
                                     </Text>
-=======
+                                </View>
+                            ),
+                        },
+                    },
+                    content: ({styles}: {styles: ThemeStyles}) => (
+                        <View>
+                            <Text style={[styles.textHeadlineH1, styles.mv4]}>Expense</Text>
+                            <Text style={[styles.textNormal]}>Every expense gets a dedicated chat to discuss that specific expense. The expense consists of:</Text>
+                            <BulletList
+                                styles={styles}
+                                items={[
+                                    <Text style={styles.textNormal}>
+                                        <Text style={styles.textBold}>Receipt</Text> – Attach a photo or document to this expense.
+                                    </Text>,
+                                    <Text style={styles.textNormal}>
+                                        <Text style={styles.textBold}>Amount</Text> – The financial total of this transaction.
+                                    </Text>,
+                                    <Text style={styles.textNormal}>
+                                        <Text style={styles.textBold}>Description</Text> – A general explanation of what this expense was for.
+                                    </Text>,
+                                    <Text style={styles.textNormal}>
+                                        <Text style={styles.textBold}>Merchant</Text> – The business this purchase was made at.
+                                    </Text>,
+                                    <Text style={styles.textNormal}>
+                                        <Text style={styles.textBold}>Date</Text> – The day on which the purchase was made.
+                                    </Text>,
+                                ]}
+                            />
+                            <Text style={[styles.textNormal, styles.mt4]}>
+                                The expense chat is shared with everyone in the approval flow, and will maintain an audit trail of all historical changes.
+                            </Text>
+                        </View>
+                    ),
+                },
+                ':policyAdmins': {
+                    content: ({styles}: {styles: ThemeStyles}) => (
+                        <View>
+                            <Text style={[styles.textHeadlineH1, styles.mv4]}>#admins</Text>
+                            <Text style={[styles.textNormal]}>
+                                Every workspace automatically receives a special #admins chat room. Every admin is automatically added to this room as a member. The #admins room is used for
+                                several purposes:
+                            </Text>
+                            <BulletList
+                                styles={styles}
+                                items={[
+                                    <Text style={styles.textNormal}>
+                                        <Text style={[styles.textNormal]}>
+                                            <Text style={styles.textBold}>Talking with Concierge, your setup specialist, or your account manager</Text> – When you first create the workspace,
+                                            Concierge and a setup specialist will be added. Feel free to ask any setup questions you have about how to configure the workspace, onboard your
+                                            team, connect your accounting, or anything else you might need.
+                                        </Text>
+                                    </Text>,
+                                    <Text style={styles.textNormal}>
+                                        <Text style={[styles.textNormal]}>
+                                            <Text style={styles.textBold}>Monitoring workspace changes</Text> – Every #admins room shows an audit trail of any configuration changes or
+                                            significant events happening inside the workspace.
+                                        </Text>
+                                    </Text>,
+                                    <Text style={styles.textNormal}>
+                                        <Text style={[styles.textNormal]}>
+                                            <Text style={styles.textBold}>Chatting with other admins</Text> – The #admins room is a useful space for workspace admins to chat with each other
+                                            about anything, whether or not it relates to Expensify.
+                                        </Text>
+                                    </Text>,
+                                ]}
+                            />
+                        </View>
+                    ),
+                },
+                ':expenseReport': {
+                    content: ({styles}: {styles: ThemeStyles}) => (
+                        <View>
+                            <Text style={[styles.textHeadlineH1, styles.mv4]}>Expense Report</Text>
+                            <Text style={[styles.textNormal]}>Every expense report gets a dedicated chat to discuss expenses, approvals, or anything you like. The expense report chat:</Text>
+                            <BulletList
+                                styles={styles}
+                                items={[
+                                    <Text style={styles.textNormal}>Is shared with everyone in the approval flow configured inside the workspace.</Text>,
+                                    <Text style={styles.textNormal}>Will maintain an audit trail of all historical workflow actions (i.e., approvals).</Text>,
+                                ]}
+                            />
+                            <Text style={[styles.textNormal, styles.mt4]}>
+                                Press the attach button to add more expenses, or press the header for more options. Press on any expense to go deeper.
+                            </Text>
+                        </View>
+                    ),
+                },
+                ':policyExpenseChat': {
+                    content: ({styles}: {styles: ThemeStyles}) => (
+                        <View>
+                            <Text style={[styles.textHeadlineH1, styles.mv4]}>Workspace</Text>
+                            <Text style={[styles.textNormal]}>
+                                Every workspace member gets a special chat between them and all workspace admins. This is a good place for workspace members to ask questions about expense
+                                policy, for workspace admins to explain changes, or for any “formal” conversation to occur between members and admins. Press the attach button to:
+                            </Text>
+                            <BulletList
+                                styles={styles}
+                                items={[
+                                    <Text style={styles.textNormal}>
+                                        <Text style={styles.textBold}>Create expense</Text> – This will submit an expense to the workspace for reimbursement.
+                                    </Text>,
+                                    <Text style={styles.textNormal}>
+                                        <Text style={styles.textBold}>Split expense</Text> – This will split an expense between the member and the workspace (e.g., for a business meal that
+                                        brings a spouse).
+                                    </Text>,
+                                ]}
+                            />
+                            <Text style={[styles.textNormal, styles.mt4]}>All past expense reports are processed here and stored for historical reference.</Text>
+                        </View>
+                    ),
+                },
+                ':policyAnnounce': {
+                    content: ({styles}: {styles: ThemeStyles}) => (
+                        <View>
+                            <Text style={[styles.textHeadlineH1, styles.mv4]}>Announce Room (#announce)</Text>
+                            <Text style={[styles.textNormal]}>
+                                The #announce room is a chat space available to all workspace members. It’s perfect for sharing company-wide updates, policy changes, or event reminders. The
+                                #announce room is accessible from your <Text style={styles.textBold}>Inbox</Text> in the left-hand menu.
+                            </Text>
+                            <BulletList
+                                styles={styles}
+                                items={[
+                                    <Text style={styles.textNormal}>
+                                        <Text style={[styles.textNormal]}>
+                                            <Text style={styles.textBold}>Post company-wide announcements:</Text> All members can post in #announce by default, making it easy to communicate
+                                            across the workspace.
+                                        </Text>
+                                    </Text>,
+                                    <Text style={styles.textNormal}>
+                                        <Text style={[styles.textNormal]}>
+                                            <Text style={styles.textBold}>Restrict posting to admins:</Text> Workspace admins can limit posting to admins only. Open the #announce room, click
+                                            the room header, select Settings, and change Who can post to Admins only.
+                                        </Text>
+                                    </Text>,
+                                    <Text style={styles.textNormal}>
+                                        <Text style={[styles.textNormal]}>
+                                            <Text style={styles.textBold}>Everyone can read messages:</Text> Even if posting is limited to admins, all workspace members can still view
+                                            messages in the #announce room.
+                                        </Text>
+                                    </Text>,
+                                ]}
+                            />
+                        </View>
+                    ),
+                },
+            },
+            content: ({styles}: {styles: ThemeStyles}) => (
+                <View>
+                    <Text style={[styles.textHeadlineH1, styles.mv4]}>Chat</Text>
+                    <Text style={[styles.textNormal]}>
+                        Chat is the foundation of New Expensify. Every expense, expense report, workspace, or member has an associated “chat”, which you can use to record additional details,
+                        or collaborate with others. Every chat has the following components:
+                    </Text>
+                    <Text style={[styles.textHeadlineH2, styles.mv4]}>Header</Text>
+                    <Text style={[styles.textNormal]}>
+                        This shows who you are chatting with (or what you are chatting about). You can press the header for more details on the chat, or additional actions to take upon it.
+                    </Text>
+                    <Text style={[styles.textHeadlineH2, styles.mv4]}>Comments</Text>
+                    <Text style={[styles.textNormal]}>The core of the chat are its comments, which come in many forms:</Text>
+                    <BulletList
+                        styles={styles}
+                        items={[
+                            <Text style={styles.textNormal}>
+                                <Text style={styles.textBold}>Text</Text> – Rich text messages stored securely and delivered via web, app, email, or SMS.
+                            </Text>,
+                            <Text style={styles.textNormal}>
+                                <Text style={styles.textBold}>Images & Documents</Text> – Insert photos, screenshots, movies, PDFs, or more, using copy/paste, drag/drop, or the attach
+                                button.
+                            </Text>,
+                            <Text style={styles.textNormal}>
+                                <Text style={styles.textBold}>Expenses</Text> – Share an expense in the chat, either to simply track and document it, or to submit for reimbursement.
+                            </Text>,
+                            <Text style={styles.textNormal}>
+                                <Text style={styles.textBold}>Tasks</Text> – Record a task, and optionally assign it to someone (or yourself!).
+                            </Text>,
+                        ]}
+                    />
+                    <Text style={[styles.textHeadlineH2, styles.mv4]}>Actions</Text>
+                    <Text style={[styles.textNormal]}>Hover (or long press) on a comment to see additional options, including:</Text>
+                    <BulletList
+                        styles={styles}
+                        items={[
+                            <Text style={styles.textNormal}>
+                                <Text style={styles.textBold}>React</Text> – Throw a ♥️😂🔥 like on anything!
+                            </Text>,
+                            <Text style={styles.textNormal}>
+                                <Text style={styles.textBold}>Reply in thread</Text> – Go deeper by creating a new chat on any comment.
+                            </Text>,
+                            <Text style={styles.textNormal}>
+                                <Text style={styles.textBold}>Mark unread</Text> – Flag it for reading later, at your convenience.
+                            </Text>,
+                        ]}
+                    />
+                    <Text style={[styles.textHeadlineH2, styles.mv4]}>Composer</Text>
+                    <Text style={[styles.textNormal]}>Use the composer at the bottom to write new messages:</Text>
+                    <BulletList
+                        styles={styles}
+                        items={[
+                            <Text style={styles.textNormal}>
+                                <Text style={styles.textBold}>Markdown</Text> – Format text using <Text style={styles.textBold}>bold</Text>, <Text style={styles.textItalic}>italics</Text>,
+                                and{' '}
+                                <TextLink
+                                    href="https://help.expensify.com/articles/new-expensify/chat/Send-and-format-chat-messages"
+                                    style={styles.link}
+                                >
+                                    more
+                                </TextLink>
+                                .
+                            </Text>,
+                            <Text style={styles.textNormal}>
+                                <Text style={styles.textBold}>Mention</Text> – Invite or tag anyone in the world to any chat by putting an @ in front of their email address or phone number
+                                (e.g., <Text style={styles.textBold}>@awong@marslink.web</Text>, or <Text style={styles.textBold}>@415-867-5309</Text>).
+                            </Text>,
+                        ]}
+                    />
+
+                    <Text style={[styles.textHeadlineH1, styles.mv4]}>Inbox</Text>
+                    <Text style={[styles.textNormal]}>The Inbox is a prioritized “to do” list, highlighting exactly what you need to do next. It consists of:</Text>
+                    <Text style={[styles.textHeadlineH2, styles.mv4]}>Priorities</Text>
+                    <Text style={[styles.textNormal]}>At the top of the Inbox are the most important tasks you should do first, which include:</Text>
+                    <BulletList
+                        styles={styles}
+                        items={[
+                            <Text style={styles.textNormal}>Expense reports waiting on you</Text>,
+                            <Text style={styles.textNormal}>Tasks assigned to you</Text>,
+                            <Text style={styles.textNormal}>Chats that have mentioned you</Text>,
+                            <Text style={styles.textNormal}>Anything you have pinned</Text>,
+                        ]}
+                    />
+                    <Text style={[styles.textHeadlineH2, styles.mv4]}>Chats</Text>
+                    <Text style={[styles.textNormal]}>Beneath the priorities are a list of chats (with unread chats highlighted in bold), in one of two view modes:</Text>
+                    <BulletList
+                        styles={styles}
+                        items={[
+                            <Text style={styles.textNormal}>
+                                <Text style={styles.textBold}>Most Recent</Text> – Lists every chat, ordered by whichever was most recently active.
+                            </Text>,
+                            <Text style={styles.textNormal}>
+                                <Text style={styles.textBold}>Focus</Text> – Only lists chats with unread messages, sorted alphabetically.
+                            </Text>,
+                        ]}
+                    />
+                </View>
+            ),
+        },
+        settings: {
+            children: {
+                preferences: {
+                    content: ({styles}: {styles: ThemeStyles}) => (
+                        <View>
+                            <Text style={[styles.textHeadlineH1, styles.mv4]}>Preferences</Text>
+                            <Text style={[styles.textNormal]}>Customize your Expensify experience with these preference settings:</Text>
+                            <Text style={[styles.textHeadlineH2, styles.mv4]}>Theme</Text>
+                            <Text style={[styles.textNormal]}>Change the app’s appearance to suit your preference:</Text>
+                            <BulletList
+                                styles={styles}
+                                items={[
+                                    <Text style={styles.textNormal}>
+                                        <Text style={styles.textBold}>Dark Mode</Text> - Easy on the eyes in low-light environments
+                                    </Text>,
+                                    <Text style={styles.textNormal}>
+                                        <Text style={styles.textBold}>Light Mode</Text> - Bright, clean interface for well-lit spaces
+                                    </Text>,
+                                    <Text style={styles.textNormal}>
+                                        <Text style={styles.textBold}>Use Device Settings</Text> - Automatically match your device’s theme
+                                    </Text>,
+                                ]}
+                            />
+                            <Text style={[styles.textNormal, styles.mt4]}>
+                                <Text style={styles.textBold}>To change your theme:</Text>
+                            </Text>
+
+                            <Text style={[styles.textHeadlineH2, styles.mv4]}>Language</Text>
+                            <Text style={[styles.textNormal]}>Expensify supports multiple languages including:</Text>
+                            <BulletList
+                                styles={styles}
+                                items={[
+                                    <Text style={styles.textNormal}>English, Español, Deutsch, Français, Italiano</Text>,
+                                    <Text style={styles.textNormal}>日本語, Nederlands, Polski, Português (BR)</Text>,
+                                    <Text style={styles.textNormal}>中文 (简体)</Text>,
+                                ]}
+                            />
+                            <Text style={[styles.textNormal, styles.mt4]}>
+                                <Text style={styles.textBold}>To change your language:</Text>
+                            </Text>
+
+                            <Text style={[styles.textHeadlineH2, styles.mv4]}>Notifications</Text>
+                            <Text style={[styles.textNormal]}>Control how and when you receive updates:</Text>
+                            <BulletList
+                                styles={styles}
+                                items={[
+                                    <Text style={styles.textNormal}>
+                                        <Text style={styles.textBold}>Receive relevant feature updates and Expensify news</Text>
+                                    </Text>,
+                                    <Text style={styles.textNormal}>
+                                        <Text style={styles.textBold}>Mute all sounds from Expensify</Text>
+                                    </Text>,
+                                ]}
+                            />
+                            <Text style={[styles.textNormal, styles.mt4]}>
+                                <Text style={styles.textBold}>To manage notifications:</Text>
+                            </Text>
+
+                            <Text style={[styles.textHeadlineH2, styles.mv4]}>Payment Currency</Text>
+                            <Text style={[styles.textNormal]}>Set your default currency for expense tracking and reimbursements.</Text>
+
+                            <Text style={[styles.textNormal]}>
+                                <Text style={styles.textBold}>Note:</Text> Preference changes only affect your personal account view. Workspace members must update their own settings
+                                individually.
+                            </Text>
+                        </View>
+                    ),
+                },
+                wallet: {
+                    content: ({styles}: {styles: ThemeStyles}) => (
+                        <View>
+                            <Text style={[styles.textHeadlineH1, styles.mv4]}>Business Bank Accounts</Text>
+                            <Text style={[styles.textNormal]}>
+                                Connect a verified business bank account to unlock payment features like reimbursements, bill pay, invoice collections, and Expensify Card issuance. Supported
+                                currencies: USD, CAD, GBP, EUR, and AUD.
+                            </Text>
+                            <Text style={[styles.textHeadlineH2, styles.mv4]}>Getting Started</Text>
+                            <Text style={[styles.textHeadlineH2, styles.mv4]}>Enable Payment Features</Text>
+
+                            <Text style={[styles.textHeadlineH2, styles.mv4]}>Connect Your Bank Account</Text>
+
+                            <Text style={[styles.textHeadlineH2, styles.mv4]}>What You Can Do</Text>
+                            <Text style={[styles.textNormal]}>Once your account is verified, you’ll be able to:</Text>
+                            <BulletList
+                                styles={styles}
+                                items={[
+                                    <Text style={styles.textNormal}>
+                                        <Text style={styles.textBold}>Reimburse employees</Text> via ACH
+                                    </Text>,
+                                    <Text style={styles.textNormal}>
+                                        <Text style={styles.textBold}>Pay vendors and suppliers</Text>
+                                    </Text>,
+                                    <Text style={styles.textNormal}>
+                                        <Text style={styles.textBold}>Issue Expensify Cards</Text> to your team
+                                    </Text>,
+                                    <Text style={styles.textNormal}>
+                                        <Text style={styles.textBold}>Collect invoice payments</Text> from clients
+                                    </Text>,
+                                ]}
+                            />
+                            <Text style={[styles.textHeadlineH2, styles.mv4]}>Sharing Access</Text>
+
+                            <Text style={[styles.textNormal]}>
+                                <Text style={styles.textBold}>Heads up:</Text> Your bank account must be fully verified before any payment features go live. The process usually takes 1–2
+                                business days.
+                            </Text>
+
+                            <Text style={[styles.textHeadlineH1, styles.mv4]}>Personal Bank Accounts</Text>
+                            <Text style={[styles.textNormal]}>
+                                Add your personal bank account to get reimbursed or paid — no paper checks, no waiting around. Expensify supports banks in over 190 countries.
+                            </Text>
+                            <Text style={[styles.textHeadlineH2, styles.mv4]}>Adding a Personal Bank Account</Text>
+
+                            <Text style={[styles.textHeadlineH2, styles.mv4]}>What You Can Do</Text>
+                            <BulletList
+                                styles={styles}
+                                items={[
+                                    <Text style={styles.textNormal}>
+                                        <Text style={styles.textBold}>Get reimbursed</Text> for expense reports
+                                    </Text>,
+                                    <Text style={styles.textNormal}>
+                                        <Text style={styles.textBold}>Receive invoice payments</Text>
+                                    </Text>,
+                                    <Text style={styles.textNormal}>
+                                        <Text style={styles.textBold}>Use multi-currency support</Text> to get paid in your local currency
+                                    </Text>,
+                                ]}
+                            />
+
+                            <Text style={[styles.textNormal]}>
+                                <Text style={styles.textBold}>Heads up:</Text> Personal accounts are for receiving funds only. If you want to send payments or issue Expensify Cards, you’ll
+                                need to connect a verified business bank account.
+                            </Text>
+                        </View>
+                    ),
+                },
+            },
+            content: ({styles}: {styles: ThemeStyles}) => (
+                <View>
+                    <Text style={[styles.textHeadlineH1, styles.mv4]}>Settings</Text>
+                    <Text style={[styles.textNormal]}>Here is where you configure Expensify exactly to your specifications:</Text>
+                    <BulletList
+                        styles={styles}
+                        items={[
+                            <Text style={styles.textNormal}>
                                 <Text style={styles.textBold}>Profile</Text> - Configure how you appear to others.
                             </Text>,
                             <Text style={styles.textNormal}>
@@ -1353,41 +867,20 @@
                                             </Text>,
                                         ]}
                                     />
->>>>>>> 412d6cac
                                 </View>
                             ),
                         },
                     },
                     content: ({styles}: {styles: ThemeStyles}) => (
                         <View>
-<<<<<<< HEAD
-                            <Text style={[styles.textHeadlineH1, styles.mv4]}>Expense</Text>
-                            <Text style={[styles.textNormal]}>Every expense gets a dedicated chat to discuss that specific expense. The expense consists of:</Text>
-=======
                             <Text style={[styles.textHeadlineH1, styles.mv4]}>Workspace</Text>
                             <Text style={[styles.textNormal]}>This is where you configure all the settings of the many features associated with your workspace.</Text>
                             <Text style={[styles.textHeadlineH2, styles.mv4]}>Default features</Text>
                             <Text style={[styles.textNormal]}>Here are the features that are enabled by default:</Text>
->>>>>>> 412d6cac
                             <BulletList
                                 styles={styles}
                                 items={[
                                     <Text style={styles.textNormal}>
-<<<<<<< HEAD
-                                        <Text style={styles.textBold}>Receipt</Text> – Attach a photo or document to this expense.
-                                    </Text>,
-                                    <Text style={styles.textNormal}>
-                                        <Text style={styles.textBold}>Amount</Text> – The financial total of this transaction.
-                                    </Text>,
-                                    <Text style={styles.textNormal}>
-                                        <Text style={styles.textBold}>Description</Text> – A general explanation of what this expense was for.
-                                    </Text>,
-                                    <Text style={styles.textNormal}>
-                                        <Text style={styles.textBold}>Merchant</Text> – The business this purchase was made at.
-                                    </Text>,
-                                    <Text style={styles.textNormal}>
-                                        <Text style={styles.textBold}>Date</Text> – The day on which the purchase was made.
-=======
                                         <Text style={styles.textBold}>Overview</Text> - Configure how it appears to others.
                                     </Text>,
                                     <Text style={styles.textNormal}>
@@ -1398,68 +891,8 @@
                                     </Text>,
                                     <Text style={styles.textNormal}>
                                         <Text style={styles.textBold}>Categories</Text> - Group expenses into a chart of accounts.
->>>>>>> 412d6cac
-                                    </Text>,
-                                ]}
-                            />
-                            <Text style={[styles.textNormal, styles.mt4]}>
-                                The expense chat is shared with everyone in the approval flow, and will maintain an audit trail of all historical changes.
-                            </Text>
-                        </View>
-                    ),
-                },
-                ':expenseReport': {
-                    content: ({styles}: {styles: ThemeStyles}) => (
-                        <View>
-                            <Text style={[styles.textHeadlineH1, styles.mv4]}>Expense Report</Text>
-                            <Text style={[styles.textNormal]}>Every expense report gets a dedicated chat to discuss expenses, approvals, or anything you like. The expense report chat:</Text>
-                            <BulletList
-                                styles={styles}
-                                items={[
-                                    <Text style={styles.textNormal}>Is shared with everyone in the approval flow configured inside the workspace.</Text>,
-                                    <Text style={styles.textNormal}>Will maintain an audit trail of all historical workflow actions (i.e., approvals).</Text>,
-                                ]}
-                            />
-                            <Text style={[styles.textNormal, styles.mt4]}>
-                                Press the attach button to add more expenses, or press the header for more options. Press on any expense to go deeper.
-                            </Text>
-                        </View>
-                    ),
-                },
-                ':policyExpenseChat': {
-                    content: ({styles}: {styles: ThemeStyles}) => (
-                        <View>
-                            <Text style={[styles.textHeadlineH1, styles.mv4]}>Workspace</Text>
-                            <Text style={[styles.textNormal]}>
-                                Every workspace member gets a special chat between them and all workspace admins. This is a good place for workspace members to ask questions about expense
-                                policy, for workspace admins to explain changes, or for any “formal” conversation to occur between members and admins. Press the attach button to:
-                            </Text>
-                            <BulletList
-                                styles={styles}
-                                items={[
-                                    <Text style={styles.textNormal}>
-<<<<<<< HEAD
-                                        <Text style={styles.textBold}>Create expense</Text> – This will submit an expense to the workspace for reimbursement.
-                                    </Text>,
-                                    <Text style={styles.textNormal}>
-                                        <Text style={styles.textBold}>Split expense</Text> – This will split an expense between the member and the workspace (e.g., for a business meal that
-                                        brings a spouse).
-                                    </Text>,
-                                ]}
-                            />
-                            <Text style={[styles.textNormal, styles.mt4]}>All past expense reports are processed here and stored for historical reference.</Text>
-                        </View>
-                    ),
-                },
-                ':policyAnnounce': {
-                    content: ({styles}: {styles: ThemeStyles}) => (
-                        <View>
-                            <Text style={[styles.textHeadlineH1, styles.mv4]}>Announce Room (#announce)</Text>
-                            <Text style={[styles.textNormal]}>
-                                The #announce room is a chat space available to all workspace members. It’s perfect for sharing company-wide updates, policy changes, or event reminders. The
-                                #announce room is accessible from your <Text style={styles.textBold}>Inbox</Text> in the left-hand menu.
-                            </Text>
-=======
+                                    </Text>,
+                                    <Text style={styles.textNormal}>
                                         <Text style={styles.textBold}>Expensify Card</Text> - Issue native Expensify Cards to employees.
                                     </Text>,
                                     <Text style={styles.textNormal}>
@@ -1469,112 +902,41 @@
                             />
                             <Text style={[styles.textHeadlineH2, styles.mv4]}>Optional features</Text>
                             <Text style={[styles.textNormal]}>These can be enabled via More Features:</Text>
->>>>>>> 412d6cac
                             <BulletList
                                 styles={styles}
                                 items={[
                                     <Text style={styles.textNormal}>
-<<<<<<< HEAD
-                                        <Text style={[styles.textNormal]}>
-                                            <Text style={styles.textBold}>Post company-wide announcements:</Text> All members can post in #announce by default, making it easy to communicate
-                                            across the workspace.
-                                        </Text>
-                                    </Text>,
-                                    <Text style={styles.textNormal}>
-                                        <Text style={[styles.textNormal]}>
-                                            <Text style={styles.textBold}>Restrict posting to admins:</Text> Workspace admins can limit posting to admins only. Open the #announce room, click
-                                            the room header, select Settings, and change Who can post to Admins only.
-                                        </Text>
-                                    </Text>,
-                                    <Text style={styles.textNormal}>
-                                        <Text style={[styles.textNormal]}>
-                                            <Text style={styles.textBold}>Everyone can read messages:</Text> Even if posting is limited to admins, all workspace members can still view
-                                            messages in the #announce room.
-                                        </Text>
+                                        <Text style={styles.textBold}>Distance rates</Text> - Configure mileage reimbursement.
+                                    </Text>,
+                                    <Text style={styles.textNormal}>
+                                        <Text style={styles.textBold}>Company card</Text> - Connect and manage third-party corporate card feeds.
+                                    </Text>,
+                                    <Text style={styles.textNormal}>
+                                        <Text style={styles.textBold}>Per diem</Text> - Configure daily rates.
+                                    </Text>,
+                                    <Text style={styles.textNormal}>
+                                        <Text style={styles.textBold}>Rules</Text> - Customize expense violations and set policy.
+                                    </Text>,
+                                    <Text style={styles.textNormal}>
+                                        <Text style={styles.textBold}>Invoices</Text> - Collect revenue from customers.
+                                    </Text>,
+                                    <Text style={styles.textNormal}>
+                                        <Text style={styles.textBold}>Tags</Text> - Group expenses by project or client.
+                                    </Text>,
+                                    <Text style={styles.textNormal}>
+                                        <Text style={styles.textBold}>Taxes</Text> - Track VAT and other taxes.
+                                    </Text>,
+                                    <Text style={styles.textNormal}>
+                                        <Text style={styles.textBold}>Report fields</Text> - Capture extra expense report information.
                                     </Text>,
                                 ]}
                             />
-                        </View>
-                    ),
-                },
-                ':policyAdmins': {
-                    content: ({styles}: {styles: ThemeStyles}) => (
-                        <View>
-                            <Text style={[styles.textHeadlineH1, styles.mv4]}>#admins</Text>
-                            <Text style={[styles.textNormal]}>
-                                Every workspace automatically receives a special #admins chat room. Every admin is automatically added to this room as a member. The #admins room is used for
-                                several purposes:
-                            </Text>
-                            <BulletList
-                                styles={styles}
-                                items={[
-                                    <Text style={styles.textNormal}>
-                                        <Text style={[styles.textNormal]}>
-                                            <Text style={styles.textBold}>Talking with Concierge, your setup specialist, or your account manager</Text> – When you first create the workspace,
-                                            Concierge and a setup specialist will be added. Feel free to ask any setup questions you have about how to configure the workspace, onboard your
-                                            team, connect your accounting, or anything else you might need.
-                                        </Text>
-                                    </Text>,
-                                    <Text style={styles.textNormal}>
-                                        <Text style={[styles.textNormal]}>
-                                            <Text style={styles.textBold}>Monitoring workspace changes</Text> – Every #admins room shows an audit trail of any configuration changes or
-                                            significant events happening inside the workspace.
-                                        </Text>
-                                    </Text>,
-                                    <Text style={styles.textNormal}>
-                                        <Text style={[styles.textNormal]}>
-                                            <Text style={styles.textBold}>Chatting with other admins</Text> – The #admins room is a useful space for workspace admins to chat with each other
-                                            about anything, whether or not it relates to Expensify.
-                                        </Text>
-                                    </Text>,
-                                ]}
-                            />
-=======
-                                        <Text style={styles.textBold}>Distance rates</Text> - Configure mileage reimbursement.
-                                    </Text>,
-                                    <Text style={styles.textNormal}>
-                                        <Text style={styles.textBold}>Company card</Text> - Connect and manage third-party corporate card feeds.
-                                    </Text>,
-                                    <Text style={styles.textNormal}>
-                                        <Text style={styles.textBold}>Per diem</Text> - Configure daily rates.
-                                    </Text>,
-                                    <Text style={styles.textNormal}>
-                                        <Text style={styles.textBold}>Rules</Text> - Customize expense violations and set policy.
-                                    </Text>,
-                                    <Text style={styles.textNormal}>
-                                        <Text style={styles.textBold}>Invoices</Text> - Collect revenue from customers.
-                                    </Text>,
-                                    <Text style={styles.textNormal}>
-                                        <Text style={styles.textBold}>Tags</Text> - Group expenses by project or client.
-                                    </Text>,
-                                    <Text style={styles.textNormal}>
-                                        <Text style={styles.textBold}>Taxes</Text> - Track VAT and other taxes.
-                                    </Text>,
-                                    <Text style={styles.textNormal}>
-                                        <Text style={styles.textBold}>Report fields</Text> - Capture extra expense report information.
-                                    </Text>,
-                                ]}
-                            />
->>>>>>> 412d6cac
                         </View>
                     ),
                 },
             },
             content: ({styles}: {styles: ThemeStyles}) => (
                 <View>
-<<<<<<< HEAD
-                    <Text style={[styles.textHeadlineH1, styles.mv4]}>Chat</Text>
-                    <Text style={[styles.textNormal]}>
-                        Chat is the foundation of New Expensify. Every expense, expense report, workspace, or member has an associated “chat”, which you can use to record additional details,
-                        or collaborate with others. Every chat has the following components:
-                    </Text>
-                    <Text style={[styles.textHeadlineH2, styles.mv4]}>Header</Text>
-                    <Text style={[styles.textNormal]}>
-                        This shows who you are chatting with (or what you are chatting about). You can press the header for more details on the chat, or additional actions to take upon it.
-                    </Text>
-                    <Text style={[styles.textHeadlineH2, styles.mv4]}>Comments</Text>
-                    <Text style={[styles.textNormal]}>The core of the chat are its comments, which come in many forms:</Text>
-=======
                     <Text style={[styles.textHeadlineH1, styles.mv4]}>Workspaces</Text>
                     <Text style={[styles.textNormal]}>
                         Workspaces help you manage company expenses, enforce policies, and integrate with accounting software. Each workspace has its own rules, settings, and features.
@@ -1603,40 +965,14 @@
                     <Text style={[styles.textNormal]}>
                         <Text style={styles.textBold}>Member vs Admin roles:</Text>
                     </Text>
->>>>>>> 412d6cac
-                    <BulletList
-                        styles={styles}
-                        items={[
-                            <Text style={styles.textNormal}>
-<<<<<<< HEAD
-                                <Text style={styles.textBold}>Text</Text> – Rich text messages stored securely and delivered via web, app, email, or SMS.
-                            </Text>,
-                            <Text style={styles.textNormal}>
-                                <Text style={styles.textBold}>Images &amp;amp; Documents</Text> – Insert photos, screenshots, movies, PDFs, or more, using copy/paste, drag/drop, or the
-                                attach button.
-                            </Text>,
-                            <Text style={styles.textNormal}>
-                                <Text style={styles.textBold}>Expenses</Text> – Share an expense in the chat, either to simply track and document it, or to submit for reimbursement.
-                            </Text>,
-                            <Text style={styles.textNormal}>
-                                <Text style={styles.textBold}>Tasks</Text> – Record a task, and optionally assign it to someone (or yourself!).
-=======
+                    <BulletList
+                        styles={styles}
+                        items={[
+                            <Text style={styles.textNormal}>
                                 <Text style={styles.textBold}>Members</Text> can submit their own reports and approve assigned reports
->>>>>>> 412d6cac
-                            </Text>,
-                        ]}
-                    />
-                    <Text style={[styles.textHeadlineH2, styles.mv4]}>Actions</Text>
-                    <Text style={[styles.textNormal]}>Hover (or long press) on a comment to see additional options, including:</Text>
-                    <BulletList
-                        styles={styles}
-                        items={[
-                            <Text style={styles.textNormal}>
-<<<<<<< HEAD
-                                <Text style={styles.textBold}>React</Text> – Throw a ♥️😂🔥 like on anything!
-=======
+                            </Text>,
+                            <Text style={styles.textNormal}>
                                 <Text style={styles.textBold}>Admins</Text> can approve all workspace reports, view all reports, and edit workspace settings
->>>>>>> 412d6cac
                             </Text>,
                         ]}
                     />
@@ -1655,11 +991,7 @@
                         styles={styles}
                         items={[
                             <Text style={styles.textNormal}>
-<<<<<<< HEAD
-                                <Text style={styles.textBold}>Reply in thread</Text> – Go deeper by creating a new chat on any comment.
-=======
                                 Toggle <Text style={styles.textBold}>Add Approvals</Text> on under <Text style={styles.textBold}>Workflows</Text>
->>>>>>> 412d6cac
                             </Text>,
                             <Text style={styles.textNormal}>Set a default first approver for all expenses</Text>,
                             <Text style={styles.textNormal}>Create custom workflows for specific members</Text>,
@@ -1697,74 +1029,19 @@
                         styles={styles}
                         items={[
                             <Text style={styles.textNormal}>
-<<<<<<< HEAD
-                                <Text style={styles.textBold}>Mark unread</Text> – Flag it for reading later, at your convenience.
-=======
                                 <Text style={styles.textBold}>Overview</Text> - Name, currency, description, and sharing options
->>>>>>> 412d6cac
-                            </Text>,
-                        ]}
-                    />
-                    <Text style={[styles.textHeadlineH2, styles.mv4]}>Composer</Text>
-                    <Text style={[styles.textNormal]}>Use the composer at the bottom to write new messages:</Text>
-                    <BulletList
-                        styles={styles}
-                        items={[
-                            <Text style={styles.textNormal}>
-<<<<<<< HEAD
-                                <Text style={styles.textBold}>Markdown</Text> – Format text using <Text style={styles.textBold}>bold</Text>, <Text style={styles.textItalic}>italics</Text>,
-                                and{' '}
-                                <TextLink
-                                    href="https://help.expensify.com/articles/new-expensify/chat/Send-and-format-chat-messages"
-                                    style={styles.link}
-                                >
-                                    more
-                                </TextLink>
-                                .
-                            </Text>,
-                            <Text style={styles.textNormal}>
-                                <Text style={styles.textBold}>Mention</Text> – Invite or tag anyone in the world to any chat by putting an @ in front of their email address or phone number
-                                (e.g., <Text style={styles.textBold}>@awong@marslink.web</Text>, or <Text style={styles.textBold}>@415-867-5309</Text>).
-=======
+                            </Text>,
+                            <Text style={styles.textNormal}>
                                 <Text style={styles.textBold}>Members</Text> - Invite, remove, and manage member roles
                             </Text>,
                             <Text style={styles.textNormal}>
                                 <Text style={styles.textBold}>Categories</Text> - Add and organize expense categories
->>>>>>> 412d6cac
-                            </Text>,
-                        ]}
-                    />
-
-                    <Text style={[styles.textHeadlineH1, styles.mv4]}>Inbox</Text>
-                    <Text style={[styles.textNormal]}>The Inbox is a prioritized “to do” list, highlighting exactly what you need to do next. It consists of:</Text>
-                    <Text style={[styles.textHeadlineH2, styles.mv4]}>Priorities</Text>
-                    <Text style={[styles.textNormal]}>At the top of the Inbox are the most important tasks you should do first, which include:</Text>
-                    <BulletList
-                        styles={styles}
-                        items={[
-                            <Text style={styles.textNormal}>Expense reports waiting on you</Text>,
-                            <Text style={styles.textNormal}>Tasks assigned to you</Text>,
-                            <Text style={styles.textNormal}>Chats that have mentioned you</Text>,
-                            <Text style={styles.textNormal}>Anything you have pinned</Text>,
-                        ]}
-                    />
-                    <Text style={[styles.textHeadlineH2, styles.mv4]}>Chats</Text>
-                    <Text style={[styles.textNormal]}>Beneath the priorities are a list of chats (with unread chats highlighted in bold), in one of two view modes:</Text>
-                    <BulletList
-                        styles={styles}
-                        items={[
-                            <Text style={styles.textNormal}>
-<<<<<<< HEAD
-                                <Text style={styles.textBold}>Most Recent</Text> – Lists every chat, ordered by whichever was most recently active.
-                            </Text>,
-                            <Text style={styles.textNormal}>
-                                <Text style={styles.textBold}>Focus</Text> – Only lists chats with unread messages, sorted alphabetically.
-=======
+                            </Text>,
+                            <Text style={styles.textNormal}>
                                 <Text style={styles.textBold}>Workflows</Text> - Set up approval and payment processes
                             </Text>,
                             <Text style={styles.textNormal}>
                                 <Text style={styles.textBold}>More Features</Text> - Enable additional workspace capabilities
->>>>>>> 412d6cac
                             </Text>,
                         ]}
                     />
