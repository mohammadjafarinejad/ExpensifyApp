import React from 'react';
import useSidePanel from '@hooks/useSidePanel';
import Help from './HelpModal';
import useSyncSidePanelWithHistory from './useSyncSidePanelWithHistory';

function SidePanel() {
    const {sidePanelNVP, isSidePanelTransitionEnded, shouldHideSidePanel, sidePanelTranslateX, shouldHideSidePanelBackdrop, closeSidePanel} = useSidePanel();

<<<<<<< HEAD
    // Side panel can't be displayed if NVP is undefined
    if (!sidePanelNVP) {
        return null;
    }

    // Hide side panel once animation ends
=======
    // This hook synchronizes the side panel visibility with the browser history when it is displayed as RHP.
    // This means when you open or close the side panel, an entry connected with it is added to or removed from the browser history,
    // allowing this modal to be toggled using browser's "go back" and "go forward" buttons.
    useSyncSidePanelWithHistory();

>>>>>>> 6e467dc8
    if (isSidePanelTransitionEnded && shouldHideSidePanel) {
        return null;
    }

    return (
        <Help
            shouldHideSidePanel={shouldHideSidePanel}
            sidePanelTranslateX={sidePanelTranslateX}
            closeSidePanel={closeSidePanel}
            shouldHideSidePanelBackdrop={shouldHideSidePanelBackdrop}
        />
    );
}

SidePanel.displayName = 'SidePanel';

export default SidePanel;<|MERGE_RESOLUTION|>--- conflicted
+++ resolved
@@ -6,20 +6,17 @@
 function SidePanel() {
     const {sidePanelNVP, isSidePanelTransitionEnded, shouldHideSidePanel, sidePanelTranslateX, shouldHideSidePanelBackdrop, closeSidePanel} = useSidePanel();
 
-<<<<<<< HEAD
+    // Hide side panel once animation ends
+    // This hook synchronizes the side panel visibility with the browser history when it is displayed as RHP.
+    // This means when you open or close the side panel, an entry connected with it is added to or removed from the browser history,
+    // allowing this modal to be toggled using browser's "go back" and "go forward" buttons.
+    useSyncSidePanelWithHistory();
+
     // Side panel can't be displayed if NVP is undefined
     if (!sidePanelNVP) {
         return null;
     }
 
-    // Hide side panel once animation ends
-=======
-    // This hook synchronizes the side panel visibility with the browser history when it is displayed as RHP.
-    // This means when you open or close the side panel, an entry connected with it is added to or removed from the browser history,
-    // allowing this modal to be toggled using browser's "go back" and "go forward" buttons.
-    useSyncSidePanelWithHistory();
-
->>>>>>> 6e467dc8
     if (isSidePanelTransitionEnded && shouldHideSidePanel) {
         return null;
     }
