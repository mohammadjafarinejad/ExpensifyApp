import React, {memo} from 'react';
import {View} from 'react-native';
import type {ValueOf} from 'type-fest';
import useStyleUtils from '@hooks/useStyleUtils';
import useTheme from '@hooks/useTheme';
import useThemeStyles from '@hooks/useThemeStyles';
import type {AvatarSource} from '@libs/UserUtils';
import CONST from '@src/CONST';
import type {AvatarType} from '@src/types/onyx/OnyxCommon';
import Avatar from './Avatar';
import Icon, {IconProps} from './Icon';
import UserDetailsTooltip from './UserDetailsTooltip';

type SubIcon = {
    /** Avatar source to display */
    source: IconProps['src'];

    /** Width of the icon */
    width?: number;

    /** Height of the icon */
    height?: number;
};

type SubAvatar = {
    /** Avatar source to display */
    source?: AvatarSource;

    /** Denotes whether it is an avatar or a workspace avatar */
    type?: AvatarType;

    /** Owner of the avatar. If user, displayName. If workspace, policy name */
    name?: string;

    /** Avatar id */
    id?: number | string;

    /** A fallback avatar icon to display when there is an error on loading avatar from remote URL. */
    fallbackIcon?: AvatarSource;
};

type SubscriptAvatarProps = {
    /** Avatar URL or icon */
    mainAvatar?: SubAvatar;

    /** Set the size of avatars */
    size?: ValueOf<typeof CONST.AVATAR_SIZE>;

    /** Background color used for subscript avatar border */
    backgroundColor?: string;

    /** Subscript avatar URL or icon */
    secondaryAvatar?: SubAvatar;

    /** Subscript icon type */
    subscriptIcon?: SubIcon;

    /** Removes margin from around the avatar, used for the chat view */
    noMargin?: boolean;

    /** Whether to show the tooltip */
    showTooltip?: boolean;
};

function SubscriptAvatar({mainAvatar = {}, secondaryAvatar, subscriptIcon, size = CONST.AVATAR_SIZE.DEFAULT, backgroundColor, noMargin = false, showTooltip = true}: SubscriptAvatarProps) {
    const theme = useTheme();
    const styles = useThemeStyles();
    const StyleUtils = useStyleUtils();
    const isSmall = size === CONST.AVATAR_SIZE.SMALL;
    const subscriptStyle = size === CONST.AVATAR_SIZE.SMALL_NORMAL ? styles.secondAvatarSubscriptSmallNormal : styles.secondAvatarSubscript;
    const containerStyle = StyleUtils.getContainerStyles(size);

    return (
        <View style={[containerStyle, noMargin ? styles.mr0 : {}]}>
            <UserDetailsTooltip
                shouldRender={showTooltip}
                accountID={Number(mainAvatar.id ?? -1)}
                icon={mainAvatar}
            >
                <View>
                    <Avatar
                        containerStyles={StyleUtils.getWidthAndHeightStyle(StyleUtils.getAvatarSize(size || CONST.AVATAR_SIZE.DEFAULT))}
                        source={mainAvatar.source}
                        size={size}
                        name={mainAvatar.name}
                        type={mainAvatar.type}
                        fallbackIcon={mainAvatar.fallbackIcon}
                    />
                </View>
            </UserDetailsTooltip>
<<<<<<< HEAD
            {secondaryAvatar && (
                <UserDetailsTooltip
                    shouldRender={showTooltip}
                    accountID={secondaryAvatar.id ?? -1}
                    icon={secondaryAvatar}
                >
                    <View
                        style={[size === CONST.AVATAR_SIZE.SMALL_NORMAL ? styles.flex1 : {}, isSmall ? styles.secondAvatarSubscriptCompact : subscriptStyle]}
                        // Hover on overflowed part of icon will not work on Electron if dragArea is true
                        // https://stackoverflow.com/questions/56338939/hover-in-css-is-not-working-with-electron
                        dataSet={{dragArea: false}}
                    >
                        <Avatar
                            iconAdditionalStyles={[
                                StyleUtils.getAvatarBorderWidth(isSmall ? CONST.AVATAR_SIZE.SMALL_SUBSCRIPT : CONST.AVATAR_SIZE.SUBSCRIPT),
                                StyleUtils.getBorderColorStyle(backgroundColor ?? theme.componentBG),
                            ]}
                            source={secondaryAvatar.source}
                            size={isSmall ? CONST.AVATAR_SIZE.SMALL_SUBSCRIPT : CONST.AVATAR_SIZE.SUBSCRIPT}
                            fill={theme.iconSuccessFill}
                            name={secondaryAvatar.name}
                            type={secondaryAvatar.type}
                            fallbackIcon={secondaryAvatar.fallbackIcon}
                        />
                    </View>
                </UserDetailsTooltip>
            )}
            {subscriptIcon && (
=======
            <UserDetailsTooltip
                shouldRender={showTooltip}
                accountID={Number(secondaryAvatar.id ?? -1)}
                icon={secondaryAvatar}
            >
>>>>>>> d4c3e639
                <View
                    style={[
                        size === CONST.AVATAR_SIZE.SMALL_NORMAL ? styles.flex1 : {},
                        StyleUtils.getAvatarBorderStyle(CONST.AVATAR_SIZE.SMALL, CONST.ICON_TYPE_AVATAR),
                        StyleUtils.getAvatarBorderWidth(CONST.AVATAR_SIZE.SMALL),
                        // Nullish coalescing thinks that empty strings are truthy, thus I'm using OR operator
                        // eslint-disable-next-line @typescript-eslint/prefer-nullish-coalescing
                        StyleUtils.getBorderColorStyle(backgroundColor || theme.sidebar),
                        styles.subscriptIcon,
                        styles.dFlex,
                        styles.justifyContentCenter,
                    ]}
                    // Hover on overflowed part of icon will not work on Electron if dragArea is true
                    // https://stackoverflow.com/questions/56338939/hover-in-css-is-not-working-with-electron
                    dataSet={{dragArea: false}}
                >
                    <Icon
                        src={subscriptIcon.source}
                        width={subscriptIcon.width}
                        height={subscriptIcon.height}
                        additionalStyles={styles.alignSelfCenter}
                        fill={theme.icon}
                    />
                </View>
            )}
        </View>
    );
}

SubscriptAvatar.displayName = 'SubscriptAvatar';

export default memo(SubscriptAvatar);<|MERGE_RESOLUTION|>--- conflicted
+++ resolved
@@ -8,7 +8,8 @@
 import CONST from '@src/CONST';
 import type {AvatarType} from '@src/types/onyx/OnyxCommon';
 import Avatar from './Avatar';
-import Icon, {IconProps} from './Icon';
+import Icon from './Icon';
+import type {IconProps} from './Icon';
 import UserDetailsTooltip from './UserDetailsTooltip';
 
 type SubIcon = {
@@ -88,11 +89,10 @@
                     />
                 </View>
             </UserDetailsTooltip>
-<<<<<<< HEAD
             {secondaryAvatar && (
                 <UserDetailsTooltip
                     shouldRender={showTooltip}
-                    accountID={secondaryAvatar.id ?? -1}
+                    accountID={Number(secondaryAvatar.id ?? -1)}
                     icon={secondaryAvatar}
                 >
                     <View
@@ -117,13 +117,6 @@
                 </UserDetailsTooltip>
             )}
             {subscriptIcon && (
-=======
-            <UserDetailsTooltip
-                shouldRender={showTooltip}
-                accountID={Number(secondaryAvatar.id ?? -1)}
-                icon={secondaryAvatar}
-            >
->>>>>>> d4c3e639
                 <View
                     style={[
                         size === CONST.AVATAR_SIZE.SMALL_NORMAL ? styles.flex1 : {},
