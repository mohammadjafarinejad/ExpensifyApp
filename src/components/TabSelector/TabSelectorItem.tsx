--- conflicted
+++ resolved
@@ -56,7 +56,7 @@
     return (
         <AnimatedPressableWithFeedback
             accessibilityLabel={title}
-            style={[styles.tabSelectorButton, styles.tabBackground(isHovered, isActive, backgroundColor), styles.userSelectNone]}
+            style={[styles.tabSelectorButton, styles.animatedTabBackground(isHovered, isActive, backgroundColor), styles.userSelectNone]}
             wrapperStyle={[styles.flexGrow1]}
             onPress={onPress}
             onHoverIn={() => setIsHovered(true)}
@@ -65,7 +65,6 @@
             dataSet={{[CONST.SELECTION_SCRAPER_HIDDEN_ELEMENT]: true}}
             testID={testID}
         >
-<<<<<<< HEAD
             <TabIcon
                 icon={icon}
                 activeOpacity={styles.tabOpacity(isHovered, isActive, activeOpacity, inactiveOpacity).opacity}
@@ -74,20 +73,6 @@
             {(shouldShowLabelWhenInactive || isActive) && (
                 <TabLabel
                     title={title}
-=======
-            <AnimatedPressableWithFeedback
-                accessibilityLabel={title}
-                style={[styles.tabSelectorButton, styles.animatedTabBackground(isHovered, isActive, backgroundColor), styles.userSelectNone]}
-                wrapperStyle={[styles.flexGrow1]}
-                onPress={onPress}
-                onHoverIn={() => setIsHovered(true)}
-                onHoverOut={() => setIsHovered(false)}
-                role={CONST.ROLE.BUTTON}
-                dataSet={{[CONST.SELECTION_SCRAPER_HIDDEN_ELEMENT]: true}}
-            >
-                <TabIcon
-                    icon={icon}
->>>>>>> a8daefb0
                     activeOpacity={styles.tabOpacity(isHovered, isActive, activeOpacity, inactiveOpacity).opacity}
                     inactiveOpacity={styles.tabOpacity(isHovered, isActive, inactiveOpacity, activeOpacity).opacity}
                 />
