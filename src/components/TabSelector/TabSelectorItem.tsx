import React, {useState} from 'react';
import {Animated} from 'react-native';
import PressableWithFeedback from '@components/Pressable/PressableWithFeedback';
import useThemeStyles from '@hooks/useThemeStyles';
import CONST from '@src/CONST';
import type IconAsset from '@src/types/utils/IconAsset';
import TabIcon from './TabIcon';
import TabLabel from './TabLabel';

const AnimatedPressableWithFeedback = Animated.createAnimatedComponent(PressableWithFeedback);

type TabSelectorItemProps = {
    /** Function to call when onPress */
    onPress?: () => void;

    /** Icon to display on tab */
    icon?: IconAsset;

    /** Title of the tab */
    title?: string;

    /** Animated background color value for the tab button */
    backgroundColor?: string | Animated.AnimatedInterpolation<string>;

    /** Animated opacity value while the tab is in inactive state */
    inactiveOpacity?: number | Animated.AnimatedInterpolation<number>;

    /** Animated opacity value while the tab is in active state */
    activeOpacity?: number | Animated.AnimatedInterpolation<number>;

    /** Whether this tab is active */
    isActive?: boolean;

<<<<<<< HEAD
    /** Test identifier used to find elements in unit and e2e tests */
    testID?: string;
};

function TabSelectorItem({icon, title = '', onPress = () => {}, backgroundColor = '', activeOpacity = 0, inactiveOpacity = 1, isActive = false, testID}: TabSelectorItemProps) {
=======
    /** Whether to show the label when the tab is inactive */
    shouldShowLabelWhenInactive?: boolean;
};

function TabSelectorItem({
    icon,
    title = '',
    onPress = () => {},
    backgroundColor = '',
    activeOpacity = 0,
    inactiveOpacity = 1,
    isActive = false,
    shouldShowLabelWhenInactive = true,
}: TabSelectorItemProps) {
>>>>>>> 04cd7b08
    const styles = useThemeStyles();
    const [isHovered, setIsHovered] = useState(false);

    return (
        <AnimatedPressableWithFeedback
            accessibilityLabel={title}
            style={[styles.tabSelectorButton, styles.tabBackground(isHovered, isActive, backgroundColor), styles.userSelectNone]}
            wrapperStyle={[styles.flexGrow1]}
            onPress={onPress}
            onHoverIn={() => setIsHovered(true)}
            onHoverOut={() => setIsHovered(false)}
            role={CONST.ROLE.BUTTON}
            dataSet={{[CONST.SELECTION_SCRAPER_HIDDEN_ELEMENT]: true}}
            testID={testID}
        >
            <TabIcon
                icon={icon}
                activeOpacity={styles.tabOpacity(isHovered, isActive, activeOpacity, inactiveOpacity).opacity}
                inactiveOpacity={styles.tabOpacity(isHovered, isActive, inactiveOpacity, activeOpacity).opacity}
            />
            {(shouldShowLabelWhenInactive || isActive) && (
                <TabLabel
                    title={title}
                    activeOpacity={styles.tabOpacity(isHovered, isActive, activeOpacity, inactiveOpacity).opacity}
                    inactiveOpacity={styles.tabOpacity(isHovered, isActive, inactiveOpacity, activeOpacity).opacity}
                />
            )}
        </AnimatedPressableWithFeedback>
    );
}

TabSelectorItem.displayName = 'TabSelectorItem';

export default TabSelectorItem;<|MERGE_RESOLUTION|>--- conflicted
+++ resolved
@@ -31,15 +31,11 @@
     /** Whether this tab is active */
     isActive?: boolean;
 
-<<<<<<< HEAD
+    /** Whether to show the label when the tab is inactive */
+    shouldShowLabelWhenInactive?: boolean;
+
     /** Test identifier used to find elements in unit and e2e tests */
     testID?: string;
-};
-
-function TabSelectorItem({icon, title = '', onPress = () => {}, backgroundColor = '', activeOpacity = 0, inactiveOpacity = 1, isActive = false, testID}: TabSelectorItemProps) {
-=======
-    /** Whether to show the label when the tab is inactive */
-    shouldShowLabelWhenInactive?: boolean;
 };
 
 function TabSelectorItem({
@@ -51,8 +47,8 @@
     inactiveOpacity = 1,
     isActive = false,
     shouldShowLabelWhenInactive = true,
+    testID,
 }: TabSelectorItemProps) {
->>>>>>> 04cd7b08
     const styles = useThemeStyles();
     const [isHovered, setIsHovered] = useState(false);
 
