--- conflicted
+++ resolved
@@ -12,11 +12,7 @@
 import ONYXKEYS from '@src/ONYXKEYS';
 import {defaultProps, propTypes} from './tagPickerPropTypes';
 
-<<<<<<< HEAD
-function TagPicker({selectedTag, tag, policyTags, policyRecentlyUsedTags, insets, onSubmit}) {
-=======
-function TagPicker({selectedTag, tag, policyTags, policyRecentlyUsedTags, onSubmit, shouldShowDisabledAndSelectedOption}) {
->>>>>>> 0a8ba58c
+function TagPicker({selectedTag, tag, policyTags, policyRecentlyUsedTags, shouldShowDisabledAndSelectedOption, insets, onSubmit}) {
     const styles = useThemeStyles();
     const {translate} = useLocalize();
     const [searchValue, setSearchValue] = useState('');
