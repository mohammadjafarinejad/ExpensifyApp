--- conflicted
+++ resolved
@@ -5,12 +5,8 @@
 import compose from '@libs/compose';
 import * as ReportUtils from '@libs/ReportUtils';
 import reportPropTypes from '@pages/reportPropTypes';
-<<<<<<< HEAD
-import styles from '@styles/styles';
+import useThemeStyles from '@styles/useThemeStyles';
 import * as Session from '@userActions/Session';
-=======
-import useThemeStyles from '@styles/useThemeStyles';
->>>>>>> 3c468301
 import * as Task from '@userActions/Task';
 import ONYXKEYS from '@src/ONYXKEYS';
 import Button from './Button';
