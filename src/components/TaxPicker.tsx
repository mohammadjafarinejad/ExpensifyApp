import React, {useCallback, useMemo, useState} from 'react';
import type {EdgeInsets} from 'react-native-safe-area-context';
import useLocalize from '@hooks/useLocalize';
import useStyleUtils from '@hooks/useStyleUtils';
import * as OptionsListUtils from '@libs/OptionsListUtils';
import * as TransactionUtils from '@libs/TransactionUtils';
import CONST from '@src/CONST';
import type {TaxRatesWithDefault} from '@src/types/onyx';
import SelectionList from './SelectionList';
import RadioListItem from './SelectionList/RadioListItem';
import type {ListItem} from './SelectionList/types';

type TaxPickerProps = {
    /** Collection of tax rates attached to a policy */
    taxRates?: TaxRatesWithDefault;

    /** The selected tax rate of an expense */
    selectedTaxRate?: string;

    /**
     * Safe area insets required for reflecting the portion of the view,
     * that is not covered by navigation bars, tab bars, toolbars, and other ancestor views.
     */
    insets?: EdgeInsets;

    /** Callback to fire when a tax is pressed */
    onSubmit: (tax: ListItem) => void;
};

function TaxPicker({selectedTaxRate = '', taxRates, insets, onSubmit}: TaxPickerProps) {
    const StyleUtils = useStyleUtils();
    const {translate} = useLocalize();
    const [searchValue, setSearchValue] = useState('');

    const taxRatesCount = TransactionUtils.getEnabledTaxRateCount(taxRates?.taxes ?? {});
    const isTaxRatesCountBelowThreshold = taxRatesCount < CONST.TAX_RATES_LIST_THRESHOLD;

    const shouldShowTextInput = !isTaxRatesCountBelowThreshold;

    const getTaxName = useCallback((key: string) => taxRates?.taxes[key].name, [taxRates?.taxes]);

    const selectedOptions = useMemo(() => {
        if (!selectedTaxRate) {
            return [];
        }

        return [
            {
                name: getTaxName(selectedTaxRate),
                enabled: true,
                accountID: null,
            },
        ];
    }, [selectedTaxRate, getTaxName]);

    const sections = useMemo(() => {
<<<<<<< HEAD
        const {taxRatesOptions} = OptionsListUtils.getFilteredOptions([], [], [], searchValue, selectedOptions, [], false, false, false, {}, [], false, {}, [], false, false, true, taxRates);
=======
        const taxRatesOptions = OptionsListUtils.getTaxRatesSection(taxRates, selectedOptions as OptionsListUtils.Category[], searchValue, selectedTaxRate);
>>>>>>> 34fa9871
        return taxRatesOptions;
    }, [taxRates, searchValue, selectedOptions, selectedTaxRate]);

    const headerMessage = OptionsListUtils.getHeaderMessageForNonUserList(sections[0].data.length > 0, searchValue);

    return (
        <SelectionList
            ListItem={RadioListItem}
            onSelectRow={onSubmit}
            initiallyFocusedOptionKey={selectedTaxRate}
            sections={sections}
            containerStyle={{paddingBottom: StyleUtils.getSafeAreaMargins(insets).marginBottom}}
            textInputLabel={shouldShowTextInput ? translate('common.search') : undefined}
            isRowMultilineSupported
            headerMessage={headerMessage}
            textInputValue={searchValue}
            onChangeText={setSearchValue}
        />
    );
}

TaxPicker.displayName = 'TaxPicker';

export default TaxPicker;<|MERGE_RESOLUTION|>--- conflicted
+++ resolved
@@ -54,11 +54,7 @@
     }, [selectedTaxRate, getTaxName]);
 
     const sections = useMemo(() => {
-<<<<<<< HEAD
-        const {taxRatesOptions} = OptionsListUtils.getFilteredOptions([], [], [], searchValue, selectedOptions, [], false, false, false, {}, [], false, {}, [], false, false, true, taxRates);
-=======
         const taxRatesOptions = OptionsListUtils.getTaxRatesSection(taxRates, selectedOptions as OptionsListUtils.Category[], searchValue, selectedTaxRate);
->>>>>>> 34fa9871
         return taxRatesOptions;
     }, [taxRates, searchValue, selectedOptions, selectedTaxRate]);
 
