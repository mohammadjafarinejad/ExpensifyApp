--- conflicted
+++ resolved
@@ -6,11 +6,8 @@
 import useStyleUtils from '@hooks/useStyleUtils';
 import * as IOUUtils from '@libs/IOUUtils';
 import * as OptionsListUtils from '@libs/OptionsListUtils';
-<<<<<<< HEAD
 import * as TaxOptionsListUtils from '@libs/TaxOptionsListUtils';
-=======
 import * as PolicyUtils from '@libs/PolicyUtils';
->>>>>>> d5e7a5ab
 import * as TransactionUtils from '@libs/TransactionUtils';
 import CONST from '@src/CONST';
 import type {IOUAction} from '@src/CONST';
@@ -136,8 +133,5 @@
 }
 
 TaxPicker.displayName = 'TaxPicker';
-<<<<<<< HEAD
-=======
 
->>>>>>> d5e7a5ab
 export default TaxPicker;