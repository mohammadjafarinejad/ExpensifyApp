--- conflicted
+++ resolved
@@ -4,11 +4,6 @@
 import useLocalize from '@hooks/useLocalize';
 import useThemeStyles from '@hooks/useThemeStyles';
 import * as ApiUtils from '@libs/ApiUtils';
-<<<<<<< HEAD
-import Navigation from '@libs/Navigation/Navigation';
-=======
-import compose from '@libs/compose';
->>>>>>> 7540b953
 import * as Network from '@userActions/Network';
 import * as Session from '@userActions/Session';
 import * as User from '@userActions/User';
