import React from 'react';
import {View} from 'react-native';
import useIsAuthenticated from '@hooks/useIsAuthenticated';
import useLocalize from '@hooks/useLocalize';
import useOnyx from '@hooks/useOnyx';
import useThemeStyles from '@hooks/useThemeStyles';
import useWindowDimensions from '@hooks/useWindowDimensions';
import Navigation from '@navigation/Navigation';
import ONYXKEYS from '@src/ONYXKEYS';
import ROUTES from '@src/ROUTES';
import Button from './Button';
<<<<<<< HEAD
import ClientSideLoggingToolMenu from './ClientSideLoggingToolMenu';
import PressableWithoutFeedback from './Pressable/PressableWithoutFeedback';
import ProfilingToolMenu from './ProfilingToolMenu';
=======
import RecordTroubleshootDataToolMenu from './RecordTroubleshootDataToolMenu';
>>>>>>> 7dc19ffc
import SafeAreaConsumer from './SafeAreaConsumer';
import ScrollView from './ScrollView';
import TestToolMenu from './TestToolMenu';
import TestToolRow from './TestToolRow';
import Text from './Text';

function getRouteBasedOnAuthStatus(isAuthenticated: boolean, activeRoute: string) {
    return isAuthenticated ? ROUTES.SETTINGS_CONSOLE.getRoute(activeRoute) : ROUTES.PUBLIC_CONSOLE_DEBUG.getRoute(activeRoute);
}

function TestToolsModalPage() {
    const {windowHeight} = useWindowDimensions();
    const styles = useThemeStyles();
    const {translate} = useLocalize();
    const activeRoute = Navigation.getActiveRoute();
    const [shouldStoreLogs = false] = useOnyx(ONYXKEYS.SHOULD_STORE_LOGS, {canBeMissing: true});
    const isAuthenticated = useIsAuthenticated();
    const route = getRouteBasedOnAuthStatus(isAuthenticated, activeRoute);

    const maxHeight = windowHeight;

    return (
        <SafeAreaConsumer>
            {({safeAreaPaddingBottomStyle}) => (
                <View style={[{maxHeight}, styles.h100, styles.defaultModalContainer, safeAreaPaddingBottomStyle]}>
                    <ScrollView
                        style={[styles.flex1, styles.ph5]}
                        contentContainerStyle={styles.flexGrow1}
                    >
                        <PressableWithoutFeedback
                            accessible={false}
                            style={[styles.cursorDefault]}
                        >
<<<<<<< HEAD
                            <Text
                                style={[styles.textLabelSupporting, styles.mt5, styles.mb3]}
                                numberOfLines={1}
                            >
                                {translate('initialSettingsPage.troubleshoot.releaseOptions')}
                            </Text>
                            {shouldShowProfileTool() && <ProfilingToolMenu />}
                            <ClientSideLoggingToolMenu />
                            {!!shouldStoreLogs && (
                                <TestToolRow title={translate('initialSettingsPage.troubleshoot.debugConsole')}>
                                    <Button
                                        small
                                        text={translate('initialSettingsPage.debugConsole.viewConsole')}
                                        onPress={() => {
                                            Navigation.navigate(route);
                                        }}
                                    />
                                </TestToolRow>
                            )}
                            <TestToolMenu />
                        </PressableWithoutFeedback>
=======
                            {translate('initialSettingsPage.troubleshoot.releaseOptions')}
                        </Text>
                        <RecordTroubleshootDataToolMenu />
                        {!!shouldStoreLogs && (
                            <TestToolRow title={translate('initialSettingsPage.troubleshoot.debugConsole')}>
                                <Button
                                    small
                                    text={translate('initialSettingsPage.debugConsole.viewConsole')}
                                    onPress={() => {
                                        Navigation.navigate(route);
                                    }}
                                />
                            </TestToolRow>
                        )}
                        <TestToolMenu />
>>>>>>> 7dc19ffc
                    </ScrollView>
                </View>
            )}
        </SafeAreaConsumer>
    );
}

TestToolsModalPage.displayName = 'TestToolsModalPage';

export default TestToolsModalPage;<|MERGE_RESOLUTION|>--- conflicted
+++ resolved
@@ -9,13 +9,8 @@
 import ONYXKEYS from '@src/ONYXKEYS';
 import ROUTES from '@src/ROUTES';
 import Button from './Button';
-<<<<<<< HEAD
-import ClientSideLoggingToolMenu from './ClientSideLoggingToolMenu';
 import PressableWithoutFeedback from './Pressable/PressableWithoutFeedback';
-import ProfilingToolMenu from './ProfilingToolMenu';
-=======
 import RecordTroubleshootDataToolMenu from './RecordTroubleshootDataToolMenu';
->>>>>>> 7dc19ffc
 import SafeAreaConsumer from './SafeAreaConsumer';
 import ScrollView from './ScrollView';
 import TestToolMenu from './TestToolMenu';
@@ -49,15 +44,13 @@
                             accessible={false}
                             style={[styles.cursorDefault]}
                         >
-<<<<<<< HEAD
                             <Text
                                 style={[styles.textLabelSupporting, styles.mt5, styles.mb3]}
                                 numberOfLines={1}
                             >
                                 {translate('initialSettingsPage.troubleshoot.releaseOptions')}
                             </Text>
-                            {shouldShowProfileTool() && <ProfilingToolMenu />}
-                            <ClientSideLoggingToolMenu />
+                            <RecordTroubleshootDataToolMenu />
                             {!!shouldStoreLogs && (
                                 <TestToolRow title={translate('initialSettingsPage.troubleshoot.debugConsole')}>
                                     <Button
@@ -71,23 +64,6 @@
                             )}
                             <TestToolMenu />
                         </PressableWithoutFeedback>
-=======
-                            {translate('initialSettingsPage.troubleshoot.releaseOptions')}
-                        </Text>
-                        <RecordTroubleshootDataToolMenu />
-                        {!!shouldStoreLogs && (
-                            <TestToolRow title={translate('initialSettingsPage.troubleshoot.debugConsole')}>
-                                <Button
-                                    small
-                                    text={translate('initialSettingsPage.debugConsole.viewConsole')}
-                                    onPress={() => {
-                                        Navigation.navigate(route);
-                                    }}
-                                />
-                            </TestToolRow>
-                        )}
-                        <TestToolMenu />
->>>>>>> 7dc19ffc
                     </ScrollView>
                 </View>
             )}
