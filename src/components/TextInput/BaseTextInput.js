import _ from 'underscore';
import React, {Component} from 'react';
import {
    Animated, View, TouchableWithoutFeedback, AppState, Keyboard,
} from 'react-native';
import Str from 'expensify-common/lib/str';
import RNTextInput from '../RNTextInput';
import TextInputLabel from './TextInputLabel';
import * as baseTextInputPropTypes from './baseTextInputPropTypes';
import themeColors from '../../styles/themes/default';
import styles from '../../styles/styles';
import Icon from '../Icon';
import * as Expensicons from '../Icon/Expensicons';
import Text from '../Text';
import * as styleConst from './styleConst';
import * as StyleUtils from '../../styles/StyleUtils';
<<<<<<< HEAD
import variables from '../../styles/variables';
=======
import Checkbox from '../Checkbox';
>>>>>>> f8988f30
import getSecureEntryKeyboardType from '../../libs/getSecureEntryKeyboardType';
import CONST from '../../CONST';

class BaseTextInput extends Component {
    constructor(props) {
        super(props);

        const value = props.value || props.defaultValue || '';
        const activeLabel = props.forceActiveLabel || value.length > 0 || props.prefixCharacter;

        this.state = {
            isFocused: false,
            labelTranslateY: new Animated.Value(activeLabel ? styleConst.ACTIVE_LABEL_TRANSLATE_Y : styleConst.INACTIVE_LABEL_TRANSLATE_Y),
            labelScale: new Animated.Value(activeLabel ? styleConst.ACTIVE_LABEL_SCALE : styleConst.INACTIVE_LABEL_SCALE),
            passwordHidden: props.secureTextEntry,
            textInputWidth: 0,
            prefixWidth: 0,
            selection: props.selection,
            height: variables.componentSizeLarge,

            // Value should be kept in state for the autoGrow feature to work - https://github.com/Expensify/App/pull/8232#issuecomment-1077282006
            value,
        };

        this.input = null;
        this.isLabelActive = activeLabel;
        this.onPress = this.onPress.bind(this);
        this.onFocus = this.onFocus.bind(this);
        this.onBlur = this.onBlur.bind(this);
        this.setValue = this.setValue.bind(this);
        this.togglePasswordVisibility = this.togglePasswordVisibility.bind(this);
        this.dismissKeyboardWhenBackgrounded = this.dismissKeyboardWhenBackgrounded.bind(this);
        this.storePrefixLayoutDimensions = this.storePrefixLayoutDimensions.bind(this);
    }

    componentDidMount() {
        if (this.props.disableKeyboard) {
            this.appStateSubscription = AppState.addEventListener(
                'change',
                this.dismissKeyboardWhenBackgrounded,
            );
        }

        // We are manually managing focus to prevent this issue: https://github.com/Expensify/App/issues/4514
        if (!this.props.autoFocus || !this.input) {
            return;
        }

        if (this.props.shouldDelayFocus) {
            return setTimeout(() => this.input.focus(), CONST.ANIMATED_TRANSITION);
        }
        this.input.focus();
    }

    componentDidUpdate(prevProps) {
        // Activate or deactivate the label when value is changed programmatically from outside
        const inputValue = _.isUndefined(this.props.value) ? this.input.value : this.props.value;
        if ((_.isUndefined(inputValue) || this.state.value === inputValue) && _.isEqual(prevProps.selection, this.props.selection)) {
            return;
        }

        // eslint-disable-next-line react/no-did-update-set-state
        this.setState({value: inputValue, selection: this.props.selection});

        // In some cases, When the value prop is empty, it is not properly updated on the TextInput due to its uncontrolled nature, thus manually clearing the TextInput.
        if (inputValue === '') {
            this.input.clear();
        }

        if (inputValue) {
            this.activateLabel();
        } else if (!this.state.isFocused) {
            this.deactivateLabel();
        }
    }

    componentWillUnmount() {
        if (!this.props.disableKeyboard || !this.appStateSubscription) {
            return;
        }

        this.appStateSubscription.remove();
    }

    onPress(event) {
        if (this.props.disabled) {
            return;
        }

        if (this.props.onPress) {
            this.props.onPress(event);
        }

        if (!event.isDefaultPrevented()) {
            this.input.focus();
        }
    }

    onFocus(event) {
        if (this.props.onFocus) { this.props.onFocus(event); }
        this.setState({isFocused: true});
        this.activateLabel();
    }

    onBlur(event) {
        if (this.props.onBlur) { this.props.onBlur(event); }
        this.setState({isFocused: false});
        this.deactivateLabel();
    }

    /**
     * Set Value & activateLabel
     *
     * @param {String} value
     * @memberof BaseTextInput
     */
    setValue(value) {
        if (this.props.onInputChange) {
            this.props.onInputChange(value);
        }
        this.setState({value});
        Str.result(this.props.onChangeText, value);
        this.activateLabel();
    }

    activateLabel() {
        if (this.state.value.length < 0 || this.isLabelActive) {
            return;
        }

        this.animateLabel(
            styleConst.ACTIVE_LABEL_TRANSLATE_Y,
            styleConst.ACTIVE_LABEL_SCALE,
        );
        this.isLabelActive = true;
    }

    deactivateLabel() {
        if (this.props.forceActiveLabel || this.state.value.length !== 0 || this.props.prefixCharacter) {
            return;
        }

        this.animateLabel(styleConst.INACTIVE_LABEL_TRANSLATE_Y, styleConst.INACTIVE_LABEL_SCALE);
        this.isLabelActive = false;
    }

    dismissKeyboardWhenBackgrounded(nextAppState) {
        if (!nextAppState.match(/inactive|background/)) {
            return;
        }

        Keyboard.dismiss();
    }

    animateLabel(translateY, scale) {
        Animated.parallel([
            Animated.spring(this.state.labelTranslateY, {
                toValue: translateY,
                duration: 80,
                useNativeDriver: true,
            }),
            Animated.spring(this.state.labelScale, {
                toValue: scale,
                duration: 80,
                useNativeDriver: true,
            }),
        ]).start();
    }

    togglePasswordVisibility() {
        this.setState(prevState => ({passwordHidden: !prevState.passwordHidden}));
    }

    storePrefixLayoutDimensions(event) {
        this.setState({prefixWidth: Math.abs(event.nativeEvent.layout.width)});
    }

    render() {
        // eslint-disable-next-line react/forbid-foreign-prop-types
        const inputProps = _.omit(this.props, _.keys(baseTextInputPropTypes.propTypes));
        const hasLabel = Boolean(this.props.label.length);
        const inputHelpText = this.props.errorText || this.props.hint;
        const formHelpStyles = this.props.errorText ? styles.formError : styles.formHelp;
        const placeholder = (this.props.prefixCharacter || this.state.isFocused || !hasLabel || (hasLabel && this.props.forceActiveLabel)) ? this.props.placeholder : null;
        const textInputContainerStyles = _.reduce([
            styles.textInputContainer,
            ...this.props.textInputContainerStyles,
            this.props.autoGrow && StyleUtils.getAutoGrowTextInputStyle(this.state.textInputWidth),
            !this.props.hideFocusedState && this.state.isFocused && styles.borderColorFocus,
            (this.props.hasError || this.props.errorText) && styles.borderColorDanger,
        ], (finalStyles, s) => ({...finalStyles, ...s}), {});

        return (
            <>
                <View>
                    <View
                        style={[
                            !this.props.multiline && styles.componentHeightLarge,
                            ...this.props.containerStyles,
                        ]}
                    >
                        <TouchableWithoutFeedback onPress={this.onPress} focusable={false}>
                            <View

                                // When multiline is not supplied, calculating textinput height using onLayout
                                // eslint-disable-next-line react/jsx-props-no-spreading
                                {...!this.props.multiline ? {
                                    onLayout: event => (
                                        this.setState({
                                            height: event.nativeEvent.layout.height,
                                        })
                                    ),
                                } : null}
                                style={[
                                    textInputContainerStyles,

                                    // When autoGrow is on and minWidth is not supplied, add a minWidth to allow the input to be focusable.
                                    this.props.autoGrow && !textInputContainerStyles.minWidth && styles.mnw2,
                                ]}
                            >
                                {hasLabel ? (
                                    <>
                                        {/* Adding this background to the label only for multiline text input,
                                    to prevent text overlapping with label when scrolling */}
                                        {this.props.multiline && <View style={styles.textInputLabelBackground} pointerEvents="none" />}
                                        <TextInputLabel
                                            label={this.props.label}
                                            labelTranslateY={this.state.labelTranslateY}
                                            labelScale={this.state.labelScale}
                                            for={this.props.nativeID}
                                        />
                                    </>
                                ) : null}
                                <View style={[styles.textInputAndIconContainer]} pointerEvents="box-none">
                                    {Boolean(this.props.prefixCharacter) && (
                                        <Text
                                            pointerEvents="none"
                                            selectable={false}
                                            style={[
                                                styles.textInputPrefix,
                                                !hasLabel && styles.pv0,
                                            ]}
                                            onLayout={this.storePrefixLayoutDimensions}
                                        >
                                            {this.props.prefixCharacter}
                                        </Text>
                                    )}
                                    <RNTextInput
                                        ref={(ref) => {
                                            if (typeof this.props.innerRef === 'function') { this.props.innerRef(ref); }
                                            this.input = ref;
                                        }}
                                        // eslint-disable-next-line
                                        {...inputProps}
                                        placeholder={placeholder}
                                        placeholderTextColor={themeColors.placeholderText}
                                        underlineColorAndroid="transparent"
                                        style={[
                                            styles.flex1,
                                            styles.w100,
                                            this.props.inputStyle,
                                            !hasLabel && styles.pv0,
                                            this.props.prefixCharacter && StyleUtils.getPaddingLeft(this.state.prefixWidth + styles.pl1.paddingLeft),
                                            this.props.secureTextEntry && styles.secureInput,
                                            !this.props.multiline && {height: this.state.height},
                                        ]}
                                        multiline={this.props.multiline}
                                        maxLength={this.props.maxLength}
                                        onFocus={this.onFocus}
                                        onBlur={this.onBlur}
                                        onChangeText={this.setValue}
                                        secureTextEntry={this.state.passwordHidden}
                                        onPressOut={this.props.onPress}
                                        showSoftInputOnFocus={!this.props.disableKeyboard}
                                        keyboardType={getSecureEntryKeyboardType(this.props.keyboardType, this.props.secureTextEntry, this.state.passwordHidden)}
                                        value={this.state.value}
                                        selection={this.state.selection}
                                    />
                                    {this.props.secureTextEntry && (
                                        <Checkbox
                                            style={styles.secureInputShowPasswordButton}
                                            onPress={this.togglePasswordVisibility}
                                        >
                                            <Icon
                                                src={this.state.passwordHidden ? Expensicons.Eye : Expensicons.EyeDisabled}
                                                fill={themeColors.icon}
                                            />
                                        </Checkbox>
                                    )}
                                </View>
                            </View>
                        </TouchableWithoutFeedback>
                    </View>
                    {!_.isEmpty(inputHelpText) && (
                        <Text style={[formHelpStyles, styles.mt1, styles.ph3]}>
                            {inputHelpText}
                        </Text>
                    )}
                </View>
                {/*
                    Text input component doesn't support auto grow by default.
                    We're using a hidden text input to achieve that.
                    This text view is used to calculate width of the input value given textStyle in this component.
                    This Text component is intentionally positioned out of the screen.
                */}
                {this.props.autoGrow && (

                    // Add +2 to width so that the first digit of amount do not cut off on mWeb - https://github.com/Expensify/App/issues/8158.
                    <Text
                        style={[...this.props.inputStyle, styles.hiddenElementOutsideOfWindow, styles.visibilityHidden]}
                        onLayout={e => this.setState({textInputWidth: e.nativeEvent.layout.width + 2})}
                    >
                        {this.state.value || this.props.placeholder}
                    </Text>
                )}
            </>
        );
    }
}

BaseTextInput.propTypes = baseTextInputPropTypes.propTypes;
BaseTextInput.defaultProps = baseTextInputPropTypes.defaultProps;

export default BaseTextInput;<|MERGE_RESOLUTION|>--- conflicted
+++ resolved
@@ -14,11 +14,8 @@
 import Text from '../Text';
 import * as styleConst from './styleConst';
 import * as StyleUtils from '../../styles/StyleUtils';
-<<<<<<< HEAD
 import variables from '../../styles/variables';
-=======
 import Checkbox from '../Checkbox';
->>>>>>> f8988f30
 import getSecureEntryKeyboardType from '../../libs/getSecureEntryKeyboardType';
 import CONST from '../../CONST';
 
