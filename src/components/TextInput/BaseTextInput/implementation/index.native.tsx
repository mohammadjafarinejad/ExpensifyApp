--- conflicted
+++ resolved
@@ -249,11 +249,7 @@
         styles.textInputContainer,
         textInputContainerStyles,
         !!contentWidth && StyleUtils.getWidthStyle(textInputWidth),
-<<<<<<< HEAD
-        isExternalAutoGrowMeasurement && StyleUtils.getAutoGrowWidthInputContainerStyles(textInputWidth, autoGrowExtraSpace, autoGrowMarginSide),
-=======
-        autoGrow && StyleUtils.getAutoGrowWidthInputContainerStyles(textInputWidth, autoGrowExtraSpace),
->>>>>>> 64ff87f8
+        autoGrow && StyleUtils.getAutoGrowWidthInputContainerStyles(textInputWidth, autoGrowExtraSpace, autoGrowMarginSide),
         !hideFocusedState && isFocused && styles.borderColorFocus,
         (!!hasError || !!errorText) && styles.borderColorDanger,
         autoGrowHeight && {scrollPaddingTop: typeof maxAutoGrowHeight === 'number' ? 2 * maxAutoGrowHeight : undefined},
