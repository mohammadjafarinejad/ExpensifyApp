import {Str} from 'expensify-common';
import type {ForwardedRef} from 'react';
import React, {forwardRef, useCallback, useEffect, useRef, useState} from 'react';
import type {GestureResponderEvent, LayoutChangeEvent, NativeSyntheticEvent, StyleProp, TextInput, TextInputFocusEventData, ViewStyle} from 'react-native';
import {ActivityIndicator, StyleSheet, View} from 'react-native';
import {Easing, useSharedValue, withTiming} from 'react-native-reanimated';
import Checkbox from '@components/Checkbox';
import FormHelpMessage from '@components/FormHelpMessage';
import Icon from '@components/Icon';
import * as Expensicons from '@components/Icon/Expensicons';
import PressableWithoutFeedback from '@components/Pressable/PressableWithoutFeedback';
import type {AnimatedMarkdownTextInputRef} from '@components/RNMarkdownTextInput';
import type {AnimatedTextInputRef} from '@components/RNTextInput';
import RNTextInput from '@components/RNTextInput';
import Text from '@components/Text';
import InputComponentMap from '@components/TextInput/BaseTextInput/implementations';
import type {BaseTextInputProps, BaseTextInputRef} from '@components/TextInput/BaseTextInput/types';
import * as styleConst from '@components/TextInput/styleConst';
import TextInputClearButton from '@components/TextInput/TextInputClearButton';
import TextInputLabel from '@components/TextInput/TextInputLabel';
import TextInputMeasurement from '@components/TextInput/TextInputMeasurement';
import useHtmlPaste from '@hooks/useHtmlPaste';
import useLocalize from '@hooks/useLocalize';
import useMarkdownStyle from '@hooks/useMarkdownStyle';
import useStyleUtils from '@hooks/useStyleUtils';
import useTheme from '@hooks/useTheme';
import useThemeStyles from '@hooks/useThemeStyles';
import isInputAutoFilled from '@libs/isInputAutoFilled';
import variables from '@styles/variables';
import CONST from '@src/CONST';

function BaseTextInput(
    {
        label = '',
        /**
         * To be able to function as either controlled or uncontrolled component we should not
         * assign a default prop value for `value` or `defaultValue` props
         */
        value = undefined,
        defaultValue = undefined,
        placeholder = '',
        errorText = '',
        iconLeft = null,
        icon = null,
        textInputContainerStyles,
        touchableInputWrapperStyle,
        containerStyles,
        inputStyle,
        shouldUseFullInputHeight = false,
        forceActiveLabel = false,
        disableKeyboard = false,
        autoGrow = false,
        autoGrowExtraSpace = 0,
        autoGrowMarginSide,
        autoGrowHeight = false,
        maxAutoGrowHeight,
        hideFocusedState = false,
        maxLength = undefined,
        hint = '',
        onInputChange = () => {},
        multiline = false,
        autoCorrect = true,
        prefixCharacter = '',
        suffixCharacter = '',
        inputID,
        type = 'default',
        excludedMarkdownStyles = [],
        shouldShowClearButton = false,
        shouldHideClearButton = true,
        prefixContainerStyle = [],
        prefixStyle = [],
        suffixContainerStyle = [],
        suffixStyle = [],
        contentWidth,
        loadingSpinnerStyle,
        uncontrolled,
        placeholderTextColor,
        onClearInput,
        iconContainerStyle,
        ...props
    }: BaseTextInputProps,
    ref: ForwardedRef<BaseTextInputRef>,
) {
    const InputComponent = InputComponentMap.get(type) ?? RNTextInput;
    const isMarkdownEnabled = type === 'markdown';
    const isAutoGrowHeightMarkdown = isMarkdownEnabled && autoGrowHeight;

    const inputProps = {shouldSaveDraft: false, shouldUseDefaultValue: false, ...props};
    const theme = useTheme();
    const styles = useThemeStyles();
    const markdownStyle = useMarkdownStyle(undefined, excludedMarkdownStyles);
    const StyleUtils = useStyleUtils();
    const {translate} = useLocalize();

    const {hasError = false} = inputProps;
    // Disabling this line for safeness as nullish coalescing works only if the value is undefined or null
    // eslint-disable-next-line @typescript-eslint/prefer-nullish-coalescing
    const initialValue = value || defaultValue || '';
    const initialActiveLabel = !!forceActiveLabel || initialValue.length > 0 || !!prefixCharacter || !!suffixCharacter;
    const isMultiline = multiline || autoGrowHeight;

    const [isFocused, setIsFocused] = useState(false);
    const [passwordHidden, setPasswordHidden] = useState(inputProps.secureTextEntry);
    const [textInputWidth, setTextInputWidth] = useState(0);
    const [textInputHeight, setTextInputHeight] = useState(0);
    const [height, setHeight] = useState<number>(variables.componentSizeLarge);
    const [width, setWidth] = useState<number | null>(null);
    const [prefixCharacterPadding, setPrefixCharacterPadding] = useState(8);
    const [isPrefixCharacterPaddingCalculated, setIsPrefixCharacterPaddingCalculated] = useState(() => !prefixCharacter);
    const labelScale = useSharedValue<number>(initialActiveLabel ? styleConst.ACTIVE_LABEL_SCALE : styleConst.INACTIVE_LABEL_SCALE);
    const labelTranslateY = useSharedValue<number>(initialActiveLabel ? styleConst.ACTIVE_LABEL_TRANSLATE_Y : styleConst.INACTIVE_LABEL_TRANSLATE_Y);
    const input = useRef<TextInput | null>(null);
    const isLabelActive = useRef(initialActiveLabel);

    useHtmlPaste(input, undefined, isMarkdownEnabled);

    const animateLabel = useCallback(
        (translateY: number, scale: number) => {
            labelScale.set(
                withTiming(scale, {
                    duration: 200,
                    easing: Easing.inOut(Easing.ease),
                }),
            );
            labelTranslateY.set(
                withTiming(translateY, {
                    duration: 200,
                    easing: Easing.inOut(Easing.ease),
                }),
            );
        },
        [labelScale, labelTranslateY],
    );

    const activateLabel = useCallback(() => {
        const inputValue = value ?? '';

        if (inputValue.length < 0 || isLabelActive.current) {
            return;
        }

        animateLabel(styleConst.ACTIVE_LABEL_TRANSLATE_Y, styleConst.ACTIVE_LABEL_SCALE);
        isLabelActive.current = true;
    }, [animateLabel, value]);

    const deactivateLabel = useCallback(() => {
        const inputValue = value ?? '';

        if (!!forceActiveLabel || inputValue.length !== 0 || prefixCharacter || suffixCharacter) {
            return;
        }

        animateLabel(styleConst.INACTIVE_LABEL_TRANSLATE_Y, styleConst.INACTIVE_LABEL_SCALE);
        isLabelActive.current = false;
    }, [animateLabel, forceActiveLabel, prefixCharacter, suffixCharacter, value]);

    const onFocus = (event: NativeSyntheticEvent<TextInputFocusEventData>) => {
        inputProps.onFocus?.(event);
        setIsFocused(true);
    };

    const onBlur = (event: NativeSyntheticEvent<TextInputFocusEventData>) => {
        inputProps.onBlur?.(event);
        setIsFocused(false);
    };

    const onPress = (event?: GestureResponderEvent | KeyboardEvent) => {
        if (!!inputProps.disabled || !event) {
            return;
        }

        inputProps.onPress?.(event);

        if ('isDefaultPrevented' in event && !event?.isDefaultPrevented()) {
            input.current?.focus();
        }
    };

    const onLayout = useCallback(
        (event: LayoutChangeEvent) => {
            if (!autoGrowHeight && multiline) {
                return;
            }

            const layout = event.nativeEvent.layout;

            // We need to increase the height for single line inputs to escape cursor jumping on ios
            const heightToFitEmojis = 1;

            setWidth((prevWidth: number | null) => (autoGrowHeight ? layout.width : prevWidth));
            setHeight((prevHeight: number) =>
                !multiline ? layout.height + heightToFitEmojis - (styles.textInputContainer.padding + styles.textInputContainer.borderWidth * 2) : prevHeight,
            );
        },
        [autoGrowHeight, multiline, styles.textInputContainer],
    );

    // The ref is needed when the component is uncontrolled and we don't have a value prop
    const hasValueRef = useRef(initialValue.length > 0);
    const inputValue = value ?? '';
    const hasValue = inputValue.length > 0 || hasValueRef.current;

    // Activate or deactivate the label when either focus changes, or for controlled
    // components when the value prop changes:
    useEffect(() => {
        if (
            hasValue ||
            isFocused ||
            // If the text has been supplied by Chrome autofill, the value state is not synced with the value
            // as Chrome doesn't trigger a change event. When there is autofill text, keep the label activated.
            isInputAutoFilled(input.current)
        ) {
            activateLabel();
        } else {
            deactivateLabel();
        }
    }, [activateLabel, deactivateLabel, hasValue, isFocused]);

    // When the value prop gets cleared externally, we need to keep the ref in sync:
    useEffect(() => {
        // Return early when component uncontrolled, or we still have a value
        if (value === undefined || value) {
            return;
        }
        hasValueRef.current = false;
    }, [value]);

    /**
     * Set Value & activateLabel
     */
    const setValue = (newValue: string) => {
        const formattedValue = isMultiline ? newValue : newValue.replace(/\n/g, ' ');

        onInputChange?.(formattedValue);

        if (inputProps.onChangeText) {
            Str.result(inputProps.onChangeText, formattedValue);
        }

        if (formattedValue && formattedValue.length > 0) {
            hasValueRef.current = true;
            // When the component is uncontrolled, we need to manually activate the label:
            if (value === undefined) {
                activateLabel();
            }
        } else {
            hasValueRef.current = false;
        }
    };

    const togglePasswordVisibility = useCallback(() => {
        setPasswordHidden((prevPasswordHidden) => !prevPasswordHidden);
    }, []);

    const shouldAddPaddingBottom = autoGrowHeight && !isAutoGrowHeightMarkdown && textInputHeight > variables.componentSizeLarge;
    const hasLabel = !!label?.length;
    const isReadOnly = inputProps.readOnly ?? inputProps.disabled;
    // Disabling this line for safeness as nullish coalescing works only if the value is undefined or null, and errorText can be an empty string
    // eslint-disable-next-line @typescript-eslint/prefer-nullish-coalescing
    const inputHelpText = errorText || hint;
    const placeholderValue = !!prefixCharacter || !!suffixCharacter || isFocused || !hasLabel || (hasLabel && forceActiveLabel) ? placeholder : undefined;
    const newTextInputContainerStyles: StyleProp<ViewStyle> = StyleSheet.flatten([
        styles.textInputContainer,
        textInputContainerStyles,
        !!contentWidth && StyleUtils.getWidthStyle(textInputWidth + styles.textInputContainer.padding * 2),
        autoGrow && StyleUtils.getAutoGrowWidthInputContainerStyles(textInputWidth, autoGrowExtraSpace, autoGrowMarginSide),
        !hideFocusedState && isFocused && styles.borderColorFocus,
        (!!hasError || !!errorText) && styles.borderColorDanger,
        autoGrowHeight && {scrollPaddingTop: typeof maxAutoGrowHeight === 'number' ? 2 * maxAutoGrowHeight : undefined},
        isAutoGrowHeightMarkdown && styles.pb2,
        inputProps.disabled && styles.textInputDisabledContainer,
        !hasLabel && styles.pt0,
        shouldAddPaddingBottom && styles.pb1,
    ]);

    const inputPaddingLeft = !!prefixCharacter && StyleUtils.getPaddingLeft(prefixCharacterPadding + styles.pl1.paddingLeft);
    const inputPaddingRight = !!suffixCharacter && StyleUtils.getPaddingRight(StyleUtils.getCharacterPadding(suffixCharacter) + styles.pr1.paddingRight);

    // Height fix is needed only for Text single line inputs
    const shouldApplyHeight = !shouldUseFullInputHeight && !isMultiline && !isMarkdownEnabled;

    return (
        <>
            <View style={[containerStyles]}>
                <PressableWithoutFeedback
                    role={CONST.ROLE.PRESENTATION}
                    onPress={onPress}
                    tabIndex={-1}
                    // When autoGrowHeight is true we calculate the width for the text input, so it will break lines properly
                    // or if multiline is not supplied we calculate the text input height, using onLayout.
                    onLayout={onLayout}
                    accessibilityLabel={label}
                    style={[
                        autoGrowHeight &&
                            !isAutoGrowHeightMarkdown &&
                            styles.autoGrowHeightInputContainer(
                                textInputHeight + (shouldAddPaddingBottom ? styles.textInputContainer.padding : 0),
                                variables.componentSizeLarge,
                                typeof maxAutoGrowHeight === 'number' ? maxAutoGrowHeight : 0,
                            ),
                        isAutoGrowHeightMarkdown && {minHeight: variables.componentSizeLarge},
                        !isMultiline && styles.componentHeightLarge,
                        touchableInputWrapperStyle,
                    ]}
                >
                    <View
                        style={[
                            newTextInputContainerStyles,

                            // When autoGrow is on and minWidth is not supplied, add a minWidth to allow the input to be focusable.
                            autoGrow && !newTextInputContainerStyles?.minWidth && styles.mnw2,
                        ]}
                    >
                        {hasLabel ? (
                            <>
                                {/* Adding this background to the label only for multiline text input,
                to prevent text overlapping with label when scrolling */}
                                {isMultiline && <View style={[styles.textInputLabelBackground, styles.pointerEventsNone, inputProps.disabled && styles.textInputDisabledContainer]} />}
                                <TextInputLabel
                                    label={label}
                                    labelTranslateY={labelTranslateY}
                                    labelScale={labelScale}
                                    for={inputProps.nativeID}
                                />
                            </>
                        ) : null}
                        <View style={[styles.textInputAndIconContainer(isMarkdownEnabled), isMultiline && hasLabel && styles.textInputMultilineContainer, styles.pointerEventsBoxNone]}>
                            {!!iconLeft && (
                                <View style={styles.textInputLeftIconContainer}>
                                    <Icon
                                        src={iconLeft}
                                        fill={theme.icon}
                                        height={20}
                                        width={20}
                                    />
                                </View>
                            )}
                            {!!prefixCharacter && (
                                <View style={[styles.textInputPrefixWrapper, prefixContainerStyle]}>
                                    <Text
                                        onLayout={(event) => {
                                            if (event.nativeEvent.layout.width === 0 && event.nativeEvent.layout.height === 0) {
                                                return;
                                            }
                                            setPrefixCharacterPadding(event?.nativeEvent?.layout.width);
                                            setIsPrefixCharacterPaddingCalculated(true);
                                        }}
                                        tabIndex={-1}
                                        style={[styles.textInputPrefix, !hasLabel && styles.pv0, styles.pointerEventsNone, prefixStyle]}
                                        dataSet={{[CONST.SELECTION_SCRAPER_HIDDEN_ELEMENT]: true}}
                                    >
                                        {prefixCharacter}
                                    </Text>
                                </View>
                            )}
                            <InputComponent
                                ref={(element: AnimatedTextInputRef | AnimatedMarkdownTextInputRef | null): void => {
                                    const baseTextInputRef = element as BaseTextInputRef | null;
                                    if (typeof ref === 'function') {
                                        ref(baseTextInputRef);
                                    } else if (ref && 'current' in ref) {
                                        // eslint-disable-next-line no-param-reassign
                                        ref.current = baseTextInputRef;
                                    }

                                    input.current = element;
                                }}
                                // eslint-disable-next-line
                                {...inputProps}
                                autoCorrect={inputProps.secureTextEntry ? false : autoCorrect}
                                placeholder={placeholderValue}
                                placeholderTextColor={placeholderTextColor ?? theme.placeholderText}
                                underlineColorAndroid="transparent"
                                style={[
                                    styles.flex1,
                                    styles.w100,
                                    inputStyle,
                                    (!hasLabel || isMultiline) && styles.pv0,
                                    inputPaddingLeft,
                                    inputPaddingRight,
                                    inputProps.secureTextEntry && styles.secureInput,

                                    // Explicitly remove `lineHeight` from single line inputs so that long text doesn't disappear
                                    // once it exceeds the input space on iOS (See https://github.com/Expensify/App/issues/13802)
                                    shouldApplyHeight && {height, lineHeight: undefined},

                                    // Stop scrollbar flashing when breaking lines with autoGrowHeight enabled.
                                    ...(autoGrowHeight && !isAutoGrowHeightMarkdown
                                        ? [StyleUtils.getAutoGrowHeightInputStyle(textInputHeight, typeof maxAutoGrowHeight === 'number' ? maxAutoGrowHeight : 0), styles.verticalAlignTop]
                                        : []),
                                    isAutoGrowHeightMarkdown ? [StyleUtils.getMarkdownMaxHeight(maxAutoGrowHeight), styles.verticalAlignTop] : undefined,
                                    // Add disabled color theme when field is not editable.
                                    inputProps.disabled && styles.textInputDisabled,
                                    styles.pointerEventsAuto,
                                ]}
                                multiline={isMultiline}
                                maxLength={maxLength}
                                onFocus={onFocus}
                                onBlur={onBlur}
                                onChangeText={setValue}
                                secureTextEntry={passwordHidden}
                                onPressOut={inputProps.onPress}
                                showSoftInputOnFocus={!disableKeyboard}
                                keyboardType={inputProps.keyboardType}
                                inputMode={!disableKeyboard ? inputProps.inputMode : CONST.INPUT_MODE.NONE}
                                value={uncontrolled ? undefined : value}
                                readOnly={isReadOnly}
                                defaultValue={defaultValue}
                                markdownStyle={markdownStyle}
                            />
                            {!!suffixCharacter && (
                                <View style={[styles.textInputSuffixWrapper, suffixContainerStyle]}>
                                    <Text
                                        tabIndex={-1}
                                        style={[styles.textInputSuffix, !hasLabel && styles.pv0, styles.pointerEventsNone, suffixStyle]}
                                        dataSet={{[CONST.SELECTION_SCRAPER_HIDDEN_ELEMENT]: true}}
                                    >
                                        {suffixCharacter}
                                    </Text>
                                </View>
                            )}
                            {((isFocused && !isReadOnly && shouldShowClearButton) || !shouldHideClearButton) && !!value && (
                                <TextInputClearButton
<<<<<<< HEAD
                                    style={styles.mt2}
=======
>>>>>>> 2cc4c0bf
                                    onPressButton={() => {
                                        setValue('');
                                        onClearInput?.();
                                    }}
                                />
                            )}
                            {inputProps.isLoading !== undefined && (
                                <ActivityIndicator
                                    size="small"
                                    color={theme.iconSuccessFill}
                                    style={[styles.mt2, styles.ml1, styles.justifyContentStart, loadingSpinnerStyle, StyleUtils.getOpacityStyle(inputProps.isLoading ? 1 : 0)]}
                                />
                            )}
                            {!!inputProps.secureTextEntry && (
                                <Checkbox
                                    style={[styles.flex1, styles.textInputIconContainer]}
                                    onPress={togglePasswordVisibility}
                                    onMouseDown={(event) => {
                                        event.preventDefault();
                                    }}
                                    accessibilityLabel={translate('common.visible')}
                                >
                                    <Icon
                                        src={passwordHidden ? Expensicons.Eye : Expensicons.EyeDisabled}
                                        fill={theme.icon}
                                    />
                                </Checkbox>
                            )}
                            {!inputProps.secureTextEntry && !!icon && (
                                <View style={[styles.textInputIconContainer, !isReadOnly ? styles.cursorPointer : styles.pointerEventsNone, iconContainerStyle]}>
                                    <Icon
                                        src={icon}
                                        fill={theme.icon}
                                    />
                                </View>
                            )}
                        </View>
                    </View>
                </PressableWithoutFeedback>
                {!!inputHelpText && (
                    <FormHelpMessage
                        isError={!!errorText}
                        message={inputHelpText}
                    />
                )}
            </View>
            <TextInputMeasurement
                value={value}
                placeholder={placeholder}
                contentWidth={contentWidth}
                autoGrowHeight={autoGrowHeight}
                maxAutoGrowHeight={maxAutoGrowHeight}
                width={width}
                inputStyle={inputStyle}
                inputPaddingLeft={inputPaddingLeft}
                autoGrow={autoGrow}
                isAutoGrowHeightMarkdown={isAutoGrowHeightMarkdown}
                onSetTextInputWidth={setTextInputWidth}
                onSetTextInputHeight={setTextInputHeight}
                isPrefixCharacterPaddingCalculated={isPrefixCharacterPaddingCalculated}
            />
        </>
    );
}

BaseTextInput.displayName = 'BaseTextInput';

export default forwardRef(BaseTextInput);<|MERGE_RESOLUTION|>--- conflicted
+++ resolved
@@ -421,10 +421,6 @@
                             )}
                             {((isFocused && !isReadOnly && shouldShowClearButton) || !shouldHideClearButton) && !!value && (
                                 <TextInputClearButton
-<<<<<<< HEAD
-                                    style={styles.mt2}
-=======
->>>>>>> 2cc4c0bf
                                     onPressButton={() => {
                                         setValue('');
                                         onClearInput?.();
