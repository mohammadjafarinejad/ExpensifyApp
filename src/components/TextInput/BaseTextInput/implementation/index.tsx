--- conflicted
+++ resolved
@@ -451,11 +451,7 @@
                                     }}
                                 >
                                     <TextInputClearButton
-<<<<<<< HEAD
-                                        containerStyles={[StyleUtils.getTextInputIconContainerStyles(hasLabel, false)]}
-=======
-                                        style={styles.mt4}
->>>>>>> 4510fc76
+                                        style={StyleUtils.getTextInputIconContainerStyles(hasLabel, false)}
                                         onPressButton={() => {
                                             setValue('');
                                             onClearInput?.();
