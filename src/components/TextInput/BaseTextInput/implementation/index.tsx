import {Str} from 'expensify-common';
import type {ForwardedRef, MutableRefObject} from 'react';
import React, {forwardRef, useCallback, useEffect, useRef, useState} from 'react';
import type {GestureResponderEvent, LayoutChangeEvent, NativeSyntheticEvent, StyleProp, TextInput, TextInputFocusEventData, ViewStyle} from 'react-native';
import {ActivityIndicator, StyleSheet, View} from 'react-native';
import {Easing, useSharedValue, withTiming} from 'react-native-reanimated';
import Checkbox from '@components/Checkbox';
import FormHelpMessage from '@components/FormHelpMessage';
import Icon from '@components/Icon';
import * as Expensicons from '@components/Icon/Expensicons';
import PressableWithoutFeedback from '@components/Pressable/PressableWithoutFeedback';
import type {AnimatedMarkdownTextInputRef} from '@components/RNMarkdownTextInput';
import type {AnimatedTextInputRef} from '@components/RNTextInput';
import RNTextInput from '@components/RNTextInput';
import SwipeInterceptPanResponder from '@components/SwipeInterceptPanResponder';
import Text from '@components/Text';
import InputComponentMap from '@components/TextInput/BaseTextInput/implementations';
import type {BaseTextInputProps, BaseTextInputRef} from '@components/TextInput/BaseTextInput/types';
import {ACTIVE_LABEL_SCALE, ACTIVE_LABEL_TRANSLATE_Y, INACTIVE_LABEL_SCALE, INACTIVE_LABEL_TRANSLATE_Y} from '@components/TextInput/styleConst';
import TextInputClearButton from '@components/TextInput/TextInputClearButton';
import TextInputLabel from '@components/TextInput/TextInputLabel';
import TextInputMeasurement from '@components/TextInput/TextInputMeasurement';
import useHtmlPaste from '@hooks/useHtmlPaste';
import useLocalize from '@hooks/useLocalize';
import useMarkdownStyle from '@hooks/useMarkdownStyle';
import useStyleUtils from '@hooks/useStyleUtils';
import useTheme from '@hooks/useTheme';
import useThemeStyles from '@hooks/useThemeStyles';
import {isMobileChrome} from '@libs/Browser';
import {scrollToRight} from '@libs/InputUtils';
import isInputAutoFilled from '@libs/isInputAutoFilled';
import variables from '@styles/variables';
import CONST from '@src/CONST';

function BaseTextInput(
    {
        label = '',
        /**
         * To be able to function as either controlled or uncontrolled component we should not
         * assign a default prop value for `value` or `defaultValue` props
         */
        value = undefined,
        defaultValue = undefined,
        placeholder = '',
        errorText = '',
        icon = null,
        iconLeft = null,
        textInputContainerStyles,
        touchableInputWrapperStyle,
        containerStyles,
        inputStyle,
        forceActiveLabel = false,
        disableKeyboard = false,
        autoGrow = false,
        autoGrowHeight = false,
        maxAutoGrowHeight,
        hideFocusedState = false,
        maxLength = undefined,
        hint = '',
        onInputChange = () => {},
        multiline = false,
        shouldInterceptSwipe = false,
        autoCorrect = true,
        prefixCharacter = '',
        suffixCharacter = '',
        inputID,
        type = 'default',
        excludedMarkdownStyles = [],
        shouldShowClearButton = false,
        shouldHideClearButton = true,
        shouldUseDisabledStyles = true,
        prefixContainerStyle = [],
        prefixStyle = [],
        suffixContainerStyle = [],
        suffixStyle = [],
        contentWidth,
        loadingSpinnerStyle,
        uncontrolled = false,
        placeholderTextColor,
        onClearInput,
        iconContainerStyle,
        ...inputProps
    }: BaseTextInputProps,
    ref: ForwardedRef<BaseTextInputRef>,
) {
    const InputComponent = InputComponentMap.get(type) ?? RNTextInput;
    const isMarkdownEnabled = type === 'markdown';
    const isAutoGrowHeightMarkdown = isMarkdownEnabled && autoGrowHeight;

    const theme = useTheme();
    const styles = useThemeStyles();
    const markdownStyle = useMarkdownStyle(undefined, excludedMarkdownStyles);
    const {hasError = false} = inputProps;
    const StyleUtils = useStyleUtils();
    const {translate} = useLocalize();

    // Disabling this line for safeness as nullish coalescing works only if value is undefined or null
    // eslint-disable-next-line @typescript-eslint/prefer-nullish-coalescing
    const initialValue = value || defaultValue || '';
    const initialActiveLabel = !!forceActiveLabel || initialValue.length > 0 || !!prefixCharacter || !!suffixCharacter;

    const [isFocused, setIsFocused] = useState(false);
    const [passwordHidden, setPasswordHidden] = useState(inputProps.secureTextEntry);
    const [textInputWidth, setTextInputWidth] = useState(0);
    const [textInputHeight, setTextInputHeight] = useState(0);
    const [width, setWidth] = useState<number | null>(null);
    const [prefixCharacterPadding, setPrefixCharacterPadding] = useState(8);
    const [isPrefixCharacterPaddingCalculated, setIsPrefixCharacterPaddingCalculated] = useState(() => !prefixCharacter);

    const labelScale = useSharedValue<number>(initialActiveLabel ? ACTIVE_LABEL_SCALE : INACTIVE_LABEL_SCALE);
    const labelTranslateY = useSharedValue<number>(initialActiveLabel ? ACTIVE_LABEL_TRANSLATE_Y : INACTIVE_LABEL_TRANSLATE_Y);

    const input = useRef<HTMLInputElement | null>(null);
    const isLabelActive = useRef(initialActiveLabel);
    const didScrollToEndRef = useRef(false);

    useHtmlPaste(input as MutableRefObject<TextInput | null>, undefined, isMarkdownEnabled);

    // AutoFocus which only works on mount:
    useEffect(() => {
        // We are manually managing focus to prevent this issue: https://github.com/Expensify/App/issues/4514
        if (!inputProps.autoFocus || !input.current) {
            return;
        }

        input.current.focus();
        // We only want this to run on mount
        // eslint-disable-next-line react-compiler/react-compiler, react-hooks/exhaustive-deps
    }, []);

    const animateLabel = useCallback(
        (translateY: number, scale: number) => {
            labelScale.set(
                withTiming(scale, {
                    duration: 200,
                    easing: Easing.inOut(Easing.ease),
                }),
            );
            labelTranslateY.set(
                withTiming(translateY, {
                    duration: 200,
                    easing: Easing.inOut(Easing.ease),
                }),
            );
        },
        [labelScale, labelTranslateY],
    );

    const activateLabel = useCallback(() => {
        const newValue = value ?? '';

        if (newValue.length < 0 || isLabelActive.current) {
            return;
        }

        animateLabel(ACTIVE_LABEL_TRANSLATE_Y, ACTIVE_LABEL_SCALE);
        isLabelActive.current = true;
    }, [animateLabel, value]);

    const deactivateLabel = useCallback(() => {
        const newValue = value ?? '';

        if (!!forceActiveLabel || newValue.length !== 0 || prefixCharacter || suffixCharacter) {
            return;
        }

        animateLabel(INACTIVE_LABEL_TRANSLATE_Y, INACTIVE_LABEL_SCALE);
        isLabelActive.current = false;
    }, [animateLabel, forceActiveLabel, prefixCharacter, suffixCharacter, value]);

    const onFocus = (event: NativeSyntheticEvent<TextInputFocusEventData>) => {
        inputProps.onFocus?.(event);
        setIsFocused(true);
    };

    const onBlur = (event: NativeSyntheticEvent<TextInputFocusEventData>) => {
        inputProps.onBlur?.(event);
        setIsFocused(false);
    };

    const onPress = (event?: GestureResponderEvent | KeyboardEvent) => {
        if (!!inputProps.disabled || !event) {
            return;
        }

        inputProps.onPress?.(event);

        if ('isDefaultPrevented' in event && !event?.isDefaultPrevented()) {
            input.current?.focus();
        }
    };

    const onLayout = useCallback(
        (event: LayoutChangeEvent) => {
            if (!autoGrowHeight && multiline) {
                return;
            }

            const layout = event.nativeEvent.layout;

            setWidth((prevWidth: number | null) => (autoGrowHeight ? layout.width : prevWidth));
        },
        [autoGrowHeight, multiline],
    );

    // The ref is needed when the component is uncontrolled and we don't have a value prop
    const hasValueRef = useRef(initialValue.length > 0);
    const inputValue = value ?? '';
    const hasValue = inputValue.length > 0 || hasValueRef.current;

    // Activate or deactivate the label when either focus changes, or for controlled
    // components when the value prop changes:
    useEffect(() => {
        if (
            hasValue ||
            isFocused ||
            // If the text has been supplied by Chrome autofill, the value state is not synced with the value
            // as Chrome doesn't trigger a change event. When there is autofill text, keep the label activated.
            isInputAutoFilled(input.current)
        ) {
            activateLabel();
        } else {
            deactivateLabel();
        }
    }, [activateLabel, deactivateLabel, hasValue, isFocused]);

    // When the value prop gets cleared externally, we need to keep the ref in sync:
    useEffect(() => {
        // Return early when component uncontrolled, or we still have a value
        if (value === undefined || value) {
            return;
        }
        hasValueRef.current = false;
    }, [value]);

    /**
     * Set Value & activateLabel
     */
    const setValue = (newValue: string) => {
        onInputChange?.(newValue);

        if (inputProps.onChangeText) {
            Str.result(inputProps.onChangeText, newValue);
        }
        if (newValue && newValue.length > 0) {
            hasValueRef.current = true;
            // When the component is uncontrolled, we need to manually activate the label:
            if (value === undefined) {
                activateLabel();
            }
        } else {
            hasValueRef.current = false;
        }
    };

    const togglePasswordVisibility = useCallback(() => {
        setPasswordHidden((prevPasswordHidden: boolean | undefined) => !prevPasswordHidden);
    }, []);

    const shouldAddPaddingBottom = autoGrowHeight && !isAutoGrowHeightMarkdown && textInputHeight > variables.componentSizeLarge;
    const hasLabel = !!label?.length;
    const isReadOnly = inputProps.readOnly ?? inputProps.disabled;
    // Disabling this line for safeness as nullish coalescing works only if the value is undefined or null, and errorText can be an empty string
    // eslint-disable-next-line @typescript-eslint/prefer-nullish-coalescing
    const inputHelpText = errorText || hint;
    const newPlaceholder = !!prefixCharacter || !!suffixCharacter || isFocused || !hasLabel || (hasLabel && forceActiveLabel) ? placeholder : undefined;
    const newTextInputContainerStyles: StyleProp<ViewStyle> = StyleSheet.flatten([
        styles.textInputContainer,
        textInputContainerStyles,
        (autoGrow || !!contentWidth) && StyleUtils.getWidthStyle(textInputWidth + styles.textInputContainer.padding * 2),
        !hideFocusedState && isFocused && styles.borderColorFocus,
        (!!hasError || !!errorText) && styles.borderColorDanger,
        autoGrowHeight && {scrollPaddingTop: typeof maxAutoGrowHeight === 'number' ? 2 * maxAutoGrowHeight : undefined},
        isAutoGrowHeightMarkdown && styles.pb2,
        inputProps.disabled && shouldUseDisabledStyles && styles.textInputDisabledContainer,
        !hasLabel && styles.pt0,
        shouldAddPaddingBottom && styles.pb1,
    ]);
    const isMultiline = multiline || autoGrowHeight;

    const inputPaddingLeft = !!prefixCharacter && StyleUtils.getPaddingLeft(prefixCharacterPadding + styles.pl1.paddingLeft);
    const inputPaddingRight = !!suffixCharacter && StyleUtils.getPaddingRight(StyleUtils.getCharacterPadding(suffixCharacter) + styles.pr1.paddingRight);
    // This is workaround for https://github.com/Expensify/App/issues/47939: in case when user is using Chrome on Android we set inputMode to 'search' to disable autocomplete bar above the keyboard.
    // If we need some other inputMode (eg. 'decimal'), then the autocomplete bar will show, but we can do nothing about it as it's a known Chrome bug.
    const inputMode = inputProps.inputMode ?? (isMobileChrome() ? 'search' : undefined);

    return (
        <>
            <View
                style={[containerStyles]}
                // eslint-disable-next-line react/jsx-props-no-spreading
                {...(shouldInterceptSwipe && SwipeInterceptPanResponder.panHandlers)}
            >
                <PressableWithoutFeedback
                    role={CONST.ROLE.PRESENTATION}
                    onPress={onPress}
                    tabIndex={-1}
                    accessibilityLabel={label}
                    // When autoGrowHeight is true we calculate the width for the text input, so it will break lines properly
                    // or if multiline is not supplied we calculate the text input height, using onLayout.
                    onLayout={onLayout}
                    style={[
                        autoGrowHeight &&
                            !isAutoGrowHeightMarkdown &&
                            styles.autoGrowHeightInputContainer(
                                textInputHeight + (shouldAddPaddingBottom ? styles.textInputContainer.padding : 0),
                                variables.componentSizeLarge,
                                typeof maxAutoGrowHeight === 'number' ? maxAutoGrowHeight : 0,
                            ),
                        isAutoGrowHeightMarkdown && {minHeight: variables.componentSizeLarge},
                        !isMultiline && styles.componentHeightLarge,
                        touchableInputWrapperStyle,
                    ]}
                >
                    <View
                        style={[
                            newTextInputContainerStyles,

                            // When autoGrow is on and minWidth is not supplied, add a minWidth to allow the input to be focusable.
                            autoGrow && !newTextInputContainerStyles?.minWidth && styles.mnw2,
                        ]}
                    >
                        {hasLabel ? (
                            <>
                                {/* Adding this background to the label only for multiline text input,
                to prevent text overlapping with label when scrolling */}
                                {isMultiline && (
                                    <View
                                        style={[
                                            styles.textInputLabelBackground,
                                            styles.pointerEventsNone,
                                            inputProps.disabled && shouldUseDisabledStyles && styles.textInputDisabledContainer,
                                        ]}
                                    />
                                )}
                                <TextInputLabel
                                    label={label}
                                    labelTranslateY={labelTranslateY}
                                    labelScale={labelScale}
                                    for={inputProps.nativeID}
                                />
                            </>
                        ) : null}
                        <View style={[styles.textInputAndIconContainer(isMarkdownEnabled), isMultiline && hasLabel && styles.textInputMultilineContainer, styles.pointerEventsBoxNone]}>
                            {!!iconLeft && (
                                <View style={[styles.textInputLeftIconContainer, !isReadOnly ? styles.cursorPointer : styles.pointerEventsNone]}>
                                    <Icon
                                        src={iconLeft}
                                        fill={theme.icon}
                                        height={variables.iconSizeNormal}
                                        width={variables.iconSizeNormal}
                                    />
                                </View>
                            )}
                            {!!prefixCharacter && (
                                <View style={[styles.textInputPrefixWrapper, prefixContainerStyle]}>
                                    <Text
                                        onLayout={(event) => {
                                            if (event.nativeEvent.layout.width === 0 && event.nativeEvent.layout.height === 0) {
                                                return;
                                            }
                                            setPrefixCharacterPadding(event?.nativeEvent?.layout.width);
                                            setIsPrefixCharacterPaddingCalculated(true);
                                        }}
                                        tabIndex={-1}
                                        style={[styles.textInputPrefix, !hasLabel && styles.pv0, styles.pointerEventsNone, prefixStyle]}
                                        dataSet={{[CONST.SELECTION_SCRAPER_HIDDEN_ELEMENT]: true}}
                                    >
                                        {prefixCharacter}
                                    </Text>
                                </View>
                            )}
                            <InputComponent
                                ref={(element: AnimatedTextInputRef | AnimatedMarkdownTextInputRef | null): void => {
                                    const baseTextInputRef = element as BaseTextInputRef | null;
                                    if (typeof ref === 'function') {
                                        ref(baseTextInputRef);
                                    } else if (ref && 'current' in ref) {
                                        // eslint-disable-next-line no-param-reassign
                                        ref.current = baseTextInputRef;
                                    }

                                    input.current = element as HTMLInputElement | null;
                                }}
                                // eslint-disable-next-line
                                {...inputProps}
                                autoCorrect={inputProps.secureTextEntry ? false : autoCorrect}
                                placeholder={newPlaceholder}
                                placeholderTextColor={placeholderTextColor ?? theme.placeholderText}
                                underlineColorAndroid="transparent"
                                style={[
                                    styles.flex1,
                                    styles.w100,
                                    inputStyle,
                                    (!hasLabel || isMultiline) && styles.pv0,
                                    inputPaddingLeft,
                                    inputPaddingRight,
                                    inputProps.secureTextEntry && styles.secureInput,

                                    // Explicitly change boxSizing attribute for mobile chrome in order to apply line-height
                                    // for the issue mentioned here https://github.com/Expensify/App/issues/26735
                                    // Set overflow property to enable the parent flexbox to shrink its size
                                    // (See https://github.com/Expensify/App/issues/41766)
                                    !isMultiline && isMobileChrome() && {boxSizing: 'content-box', height: undefined, ...styles.overflowAuto},

                                    // Stop scrollbar flashing when breaking lines with autoGrowHeight enabled.
                                    ...(autoGrowHeight && !isAutoGrowHeightMarkdown
                                        ? [StyleUtils.getAutoGrowHeightInputStyle(textInputHeight, typeof maxAutoGrowHeight === 'number' ? maxAutoGrowHeight : 0), styles.verticalAlignTop]
                                        : []),
                                    isAutoGrowHeightMarkdown ? [StyleUtils.getMarkdownMaxHeight(maxAutoGrowHeight), styles.verticalAlignTop] : undefined,
                                    // Add disabled color theme when field is not editable.
                                    inputProps.disabled && shouldUseDisabledStyles && styles.textInputDisabled,
                                    styles.pointerEventsAuto,
                                ]}
                                multiline={isMultiline}
                                maxLength={maxLength}
                                onFocus={onFocus}
                                onBlur={onBlur}
                                onChangeText={setValue}
                                secureTextEntry={passwordHidden}
                                onPressOut={inputProps.onPress}
                                showSoftInputOnFocus={!disableKeyboard}
                                inputMode={inputMode}
                                value={uncontrolled ? undefined : value}
                                selection={inputProps.selection}
                                readOnly={isReadOnly}
                                defaultValue={defaultValue}
                                markdownStyle={markdownStyle}
                            />
                            {!!suffixCharacter && (
                                <View style={[styles.textInputSuffixWrapper, suffixContainerStyle]}>
                                    <Text
                                        tabIndex={-1}
                                        style={[styles.textInputSuffix, !hasLabel && styles.pv0, styles.pointerEventsNone, suffixStyle]}
                                        dataSet={{[CONST.SELECTION_SCRAPER_HIDDEN_ELEMENT]: true}}
                                    >
                                        {suffixCharacter}
                                    </Text>
                                </View>
                            )}
                            {((isFocused && !isReadOnly && shouldShowClearButton) || !shouldHideClearButton) && !!value && (
                                <View
                                    onLayout={() => {
                                        if (didScrollToEndRef.current || !input.current) {
                                            return;
                                        }
                                        scrollToRight(input.current);
                                        didScrollToEndRef.current = true;
                                    }}
                                >
                                    <TextInputClearButton
<<<<<<< HEAD
                                        style={styles.mt2}
=======
>>>>>>> 2cc4c0bf
                                        onPressButton={() => {
                                            setValue('');
                                            onClearInput?.();
                                        }}
                                    />
                                </View>
                            )}
                            {inputProps.isLoading !== undefined && (
                                <ActivityIndicator
                                    size="small"
                                    color={theme.iconSuccessFill}
                                    style={[styles.mt2, styles.ml1, styles.justifyContentStart, loadingSpinnerStyle, StyleUtils.getOpacityStyle(inputProps.isLoading ? 1 : 0)]}
                                />
                            )}
                            {!!inputProps.secureTextEntry && (
                                <Checkbox
                                    style={[styles.flex1, styles.textInputIconContainer]}
                                    onPress={togglePasswordVisibility}
                                    onMouseDown={(e) => {
                                        e.preventDefault();
                                    }}
                                    accessibilityLabel={translate('common.visible')}
                                >
                                    <Icon
                                        src={passwordHidden ? Expensicons.Eye : Expensicons.EyeDisabled}
                                        fill={theme.icon}
                                    />
                                </Checkbox>
                            )}
                            {!inputProps.secureTextEntry && !!icon && (
                                <View style={[styles.textInputIconContainer, !isReadOnly ? styles.cursorPointer : styles.pointerEventsNone, iconContainerStyle]}>
                                    <Icon
                                        src={icon}
                                        fill={theme.icon}
                                    />
                                </View>
                            )}
                        </View>
                    </View>
                </PressableWithoutFeedback>
                {!!inputHelpText && (
                    <FormHelpMessage
                        isError={!!errorText}
                        message={inputHelpText}
                    />
                )}
            </View>
            <TextInputMeasurement
                value={value}
                placeholder={placeholder}
                contentWidth={contentWidth}
                autoGrowHeight={autoGrowHeight}
                maxAutoGrowHeight={maxAutoGrowHeight}
                width={width}
                inputStyle={inputStyle}
                inputPaddingLeft={inputPaddingLeft}
                autoGrow={autoGrow}
                isAutoGrowHeightMarkdown={isAutoGrowHeightMarkdown}
                onSetTextInputWidth={setTextInputWidth}
                onSetTextInputHeight={setTextInputHeight}
                isPrefixCharacterPaddingCalculated={isPrefixCharacterPaddingCalculated}
            />
        </>
    );
}

BaseTextInput.displayName = 'BaseTextInput';

export default forwardRef(BaseTextInput);<|MERGE_RESOLUTION|>--- conflicted
+++ resolved
@@ -449,10 +449,6 @@
                                     }}
                                 >
                                     <TextInputClearButton
-<<<<<<< HEAD
-                                        style={styles.mt2}
-=======
->>>>>>> 2cc4c0bf
                                         onPressButton={() => {
                                             setValue('');
                                             onClearInput?.();
