--- conflicted
+++ resolved
@@ -333,12 +333,8 @@
                                     !isMultiline && Browser.isMobileChrome() && {boxSizing: 'content-box', height: undefined},
 
                                     // Stop scrollbar flashing when breaking lines with autoGrowHeight enabled.
-<<<<<<< HEAD
-                                    ...(props.autoGrowHeight ? [StyleUtils.getAutoGrowHeightInputStyle(textInputHeight, maxHeight), styles.verticalAlignTop] : []),
-
-=======
-                                    props.autoGrowHeight && StyleUtils.getAutoGrowHeightInputStyle(styles, textInputHeight, maxHeight),
->>>>>>> cc4add5b
+                                    ...(props.autoGrowHeight ? [StyleUtils.getAutoGrowHeightInputStyle(styles, textInputHeight, maxHeight), styles.verticalAlignTop] : []),
+
                                     // Add disabled color theme when field is not editable.
                                     props.disabled && styles.textInputDisabled,
                                     styles.pointerEventsAuto,
