--- conflicted
+++ resolved
@@ -75,11 +75,7 @@
         suffixStyle = [],
         contentWidth,
         loadingSpinnerStyle,
-<<<<<<< HEAD
-        placeholderTextColor,
         uncontrolled = false,
-=======
->>>>>>> b611c98a
         ...inputProps
     }: BaseTextInputProps,
     ref: ForwardedRef<BaseTextInputRef>,
