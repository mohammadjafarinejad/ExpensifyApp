import React from 'react';
import type {StyleProp, ViewStyle} from 'react-native';
import Icon from '@components/Icon';
import * as Expensicons from '@components/Icon/Expensicons';
import {PressableWithoutFeedback} from '@components/Pressable';
import Tooltip from '@components/Tooltip';
import useLocalize from '@hooks/useLocalize';
import useTheme from '@hooks/useTheme';
import useThemeStyles from '@hooks/useThemeStyles';
import CONST from '@src/CONST';

type TextInputClearButtonProps = {
    style?: StyleProp<ViewStyle>;
    onPressButton: () => void;
};

function TextInputClearButton({style, onPressButton}: TextInputClearButtonProps) {
    const theme = useTheme();
    const styles = useThemeStyles();
    const {translate} = useLocalize();
    return (
        <Tooltip text={translate('common.clear')}>
            <PressableWithoutFeedback
<<<<<<< HEAD
                style={[styles.mt2, styles.ml1]}
=======
                style={[styles.ml1, style]}
>>>>>>> 0d7f742d
                accessibilityRole={CONST.ROLE.BUTTON}
                accessibilityLabel={translate('common.clear')}
                onMouseDown={(e) => {
                    e.preventDefault();
                }}
                onPress={onPressButton}
            >
                <Icon
                    src={Expensicons.Clear}
                    width={20}
                    height={20}
                    fill={theme.icon}
                />
            </PressableWithoutFeedback>
        </Tooltip>
    );
}

TextInputClearButton.displayName = 'TextInputClearButton';

export default TextInputClearButton;<|MERGE_RESOLUTION|>--- conflicted
+++ resolved
@@ -21,11 +21,7 @@
     return (
         <Tooltip text={translate('common.clear')}>
             <PressableWithoutFeedback
-<<<<<<< HEAD
-                style={[styles.mt2, styles.ml1]}
-=======
                 style={[styles.ml1, style]}
->>>>>>> 0d7f742d
                 accessibilityRole={CONST.ROLE.BUTTON}
                 accessibilityLabel={translate('common.clear')}
                 onMouseDown={(e) => {
