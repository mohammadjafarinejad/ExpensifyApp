import type {NativeSyntheticEvent, StyleProp, TextInputFocusEventData, TextInputSelectionChangeEventData, TextStyle, ViewStyle} from 'react-native';
import type {TextSelection} from '@components/Composer/types';
import type {BaseTextInputProps} from '@components/TextInput/BaseTextInput/types';

type BaseTextInputWithCurrencySymbolProps = {
    /** Formatted amount in local currency  */
    formattedAmount: string;

    /** Function to call when amount in text input is changed */
    onChangeAmount?: (value: string) => void;

    /** Function to call when currency button is pressed */
    onCurrencyButtonPress?: () => void;

    /** Placeholder value for amount text input */
    placeholder: string;

    /** Currency code of user's selected currency */
    selectedCurrencyCode: string;

    /** Selection Object */
    selection?: TextSelection;

    /** Function to call when selection in text input is changed */
    onSelectionChange?: (event: NativeSyntheticEvent<TextInputSelectionChangeEventData>) => void;

    /** Function to call to handle key presses in the text input */
    onKeyPress?: (event: NativeSyntheticEvent<KeyboardEvent>) => void;

    /**
     * Callback that is called when the text input is blurred
     */
    onBlur?: ((e: NativeSyntheticEvent<TextInputFocusEventData>) => void) | undefined;

    /**
     * Callback that is called when the text input is pressed down
     */
    onMouseDown?: ((e: React.MouseEvent) => void) | undefined;

    /**
     * Callback that is called when the text input is pressed up
     */
    onMouseUp?: ((e: React.MouseEvent) => void) | undefined;

    /** Whether the currency symbol is pressable */
    isCurrencyPressable: boolean;

    /** Whether to hide the currency symbol */
    hideCurrencySymbol?: boolean;

    /** Whether to disable native keyboard on mobile */
    disableKeyboard?: boolean;

    /** Extra symbol to display */
    extraSymbol?: React.ReactNode;

    /** Style for the input */
    style?: StyleProp<TextStyle>;

    /** Style for the container */
    containerStyle?: StyleProp<ViewStyle>;

    /** Character to be shown before the amount */
    prefixCharacter?: string;

    /** Style for the prefix */
    prefixStyle?: StyleProp<TextStyle>;

    /** Style for the prefix container */
    prefixContainerStyle?: StyleProp<ViewStyle>;

    /** Customizes the touchable wrapper of the TextInput component */
    touchableInputWrapperStyle?: StyleProp<ViewStyle>;

    /** Max length for the amount input */
    maxLength?: number;

    /** Hide the focus styles on TextInput */
    hideFocusedState?: boolean;
<<<<<<< HEAD
} & Pick<BaseTextInputProps, 'autoFocus' | 'autoGrow' | 'contentWidth'>;
=======
} & Pick<BaseTextInputProps, 'autoFocus' | 'autoGrow' | 'contentWidth' | 'regex' | 'onPress'>;
>>>>>>> cff2373e

type TextInputWithCurrencySymbolProps = Omit<BaseTextInputWithCurrencySymbolProps, 'onSelectionChange'> & {
    onSelectionChange?: (start: number, end: number) => void;
};

export type {TextInputWithCurrencySymbolProps};

export default BaseTextInputWithCurrencySymbolProps;<|MERGE_RESOLUTION|>--- conflicted
+++ resolved
@@ -77,11 +77,7 @@
 
     /** Hide the focus styles on TextInput */
     hideFocusedState?: boolean;
-<<<<<<< HEAD
-} & Pick<BaseTextInputProps, 'autoFocus' | 'autoGrow' | 'contentWidth'>;
-=======
-} & Pick<BaseTextInputProps, 'autoFocus' | 'autoGrow' | 'contentWidth' | 'regex' | 'onPress'>;
->>>>>>> cff2373e
+} & Pick<BaseTextInputProps, 'autoFocus' | 'autoGrow' | 'contentWidth' | 'onPress'>;
 
 type TextInputWithCurrencySymbolProps = Omit<BaseTextInputWithCurrencySymbolProps, 'onSelectionChange'> & {
     onSelectionChange?: (start: number, end: number) => void;
