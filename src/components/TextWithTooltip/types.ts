import type {StyleProp, TextStyle} from 'react-native';

type TextWithTooltipProps = {
    /** The text to display */
    text: string;

    /** Whether to show the toolip text */
    shouldShowTooltip: boolean;
<<<<<<< HEAD
    style?: StyleProp<TextStyle>;
=======

    /** Additional text styles */
    textStyles?: StyleProp<TextStyle>;

    /** Custom number of lines for text wrapping */
    numberOfLines?: number;
>>>>>>> 59f8f3d4
};

export default TextWithTooltipProps;<|MERGE_RESOLUTION|>--- conflicted
+++ resolved
@@ -6,16 +6,12 @@
 
     /** Whether to show the toolip text */
     shouldShowTooltip: boolean;
-<<<<<<< HEAD
+
+    /** Additional styles */
     style?: StyleProp<TextStyle>;
-=======
-
-    /** Additional text styles */
-    textStyles?: StyleProp<TextStyle>;
 
     /** Custom number of lines for text wrapping */
     numberOfLines?: number;
->>>>>>> 59f8f3d4
 };
 
 export default TextWithTooltipProps;