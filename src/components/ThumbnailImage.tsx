--- conflicted
+++ resolved
@@ -57,16 +57,14 @@
     /** The object position of image */
     objectPosition?: ImageObjectPosition;
 
-<<<<<<< HEAD
     /** Whether the image is deleted */
     isDeleted?: boolean;
-=======
+
     /** Callback fired when the image fails to load */
     onLoadFailure?: () => void;
 
     /** Callback fired when the image has been measured */
     onMeasure?: () => void;
->>>>>>> 3e270505
 };
 
 type UpdateImageSizeParams = {
@@ -87,12 +85,9 @@
     fallbackIconColor,
     fallbackIconBackground,
     objectPosition = CONST.IMAGE_OBJECT_POSITION.INITIAL,
-<<<<<<< HEAD
     isDeleted,
-=======
     onLoadFailure,
     onMeasure,
->>>>>>> 3e270505
 }: ThumbnailImageProps) {
     const styles = useThemeStyles();
     const theme = useTheme();
