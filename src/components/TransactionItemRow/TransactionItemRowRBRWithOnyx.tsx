--- conflicted
+++ resolved
@@ -46,18 +46,14 @@
         canBeMissing: true,
     });
 
-<<<<<<< HEAD
     const RBRMessages = ViolationsUtils.getRBRMessages(
         transaction,
-        isSettled(report) ? [] : transactionViolations,
+        isSettled(report) ? [] : (violations ?? []),
         translate,
         missingFieldError,
         Object.values(transactionThreadActions ?? {}),
         policyTags,
     );
-=======
-    const RBRMessages = ViolationsUtils.getRBRMessages(transaction, violations ?? [], translate, missingFieldError, Object.values(transactionThreadActions ?? {}), policyTags);
->>>>>>> a5851db3
 
     return (
         RBRMessages.length > 0 && (
