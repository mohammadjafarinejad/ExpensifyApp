--- conflicted
+++ resolved
@@ -63,13 +63,10 @@
     isParentHovered,
     columnWrapperStyles,
     scrollToNewTransaction,
-<<<<<<< HEAD
     isChildListItem = true,
     isActionLoading,
     usedInExpenses,
-=======
     isInReportRow = false,
->>>>>>> 4de0b0b7
 }: {
     transactionItem: TransactionWithOptionalSearchFields;
     shouldUseNarrowLayout: boolean;
@@ -83,13 +80,10 @@
     isParentHovered?: boolean;
     columnWrapperStyles?: ViewStyle[];
     scrollToNewTransaction?: ((offset: number) => void) | undefined;
-<<<<<<< HEAD
     isChildListItem?: boolean;
     isActionLoading?: boolean;
     usedInExpenses?: boolean;
-=======
     isInReportRow?: boolean;
->>>>>>> 4de0b0b7
 }) {
     const styles = useThemeStyles();
     const StyleUtils = useStyleUtils();
@@ -257,13 +251,8 @@
             ref={viewRef}
         >
             {shouldUseNarrowLayout ? (
-<<<<<<< HEAD
-                <Animated.View style={[animatedHighlightStyle]}>
+                <Animated.View style={[isInReportRow ? {} : animatedHighlightStyle]}>
                     <View style={[styles.expenseWidgetRadius, styles.justifyContentEvenly, !usedInExpenses && styles.p3, bgActiveStyles]}>
-=======
-                <Animated.View style={[isInReportRow ? {} : animatedHighlightStyle]}>
-                    <View style={[styles.expenseWidgetRadius, styles.justifyContentEvenly, styles.p3, bgActiveStyles]}>
->>>>>>> 4de0b0b7
                         <View style={[styles.flexRow]}>
                             {shouldShowCheckbox && (
                                 <View style={[styles.mr3, styles.justifyContentCenter]}>
