import React, {useMemo} from 'react';
import {View} from 'react-native';
import type {StyleProp, ViewStyle} from 'react-native';
import type {ValueOf} from 'type-fest';
import Checkbox from '@components/Checkbox';
import type {TransactionWithOptionalHighlight} from '@components/MoneyRequestReportView/MoneyRequestReportTransactionList';
import RadioButton from '@components/RadioButton';
import type {SearchColumnType, TableColumnSize} from '@components/Search/types';
import ActionCell from '@components/SelectionList/Search/ActionCell';
import DateCell from '@components/SelectionList/Search/DateCell';
import UserInfoCell from '@components/SelectionList/Search/UserInfoCell';
import Text from '@components/Text';
import useLocalize from '@hooks/useLocalize';
import useStyleUtils from '@hooks/useStyleUtils';
import useThemeStyles from '@hooks/useThemeStyles';
import {isCategoryMissing} from '@libs/CategoryUtils';
import StringUtils from '@libs/StringUtils';
import {
    getDescription,
    getMerchant,
    getCreated as getTransactionCreated,
    hasMissingSmartscanFields,
    isAmountMissing,
    isMerchantMissing,
    isScanning,
    isUnreportedAndHasInvalidDistanceRateTransaction,
} from '@libs/TransactionUtils';
import CONST from '@src/CONST';
import type {TranslationPaths} from '@src/languages/types';
import type {Report, TransactionViolation} from '@src/types/onyx';
import type {SearchPersonalDetails, SearchTransactionAction} from '@src/types/onyx/SearchResults';
import CategoryCell from './DataCells/CategoryCell';
import ChatBubbleCell from './DataCells/ChatBubbleCell';
import MerchantOrDescriptionCell from './DataCells/MerchantCell';
import ReceiptCell from './DataCells/ReceiptCell';
import TagCell from './DataCells/TagCell';
import TaxCell from './DataCells/TaxCell';
import TotalCell from './DataCells/TotalCell';
import TypeCell from './DataCells/TypeCell';
import TransactionItemRowRBRWithOnyx from './TransactionItemRowRBRWithOnyx';

type ColumnComponents = {
    [key in ValueOf<typeof CONST.REPORT.TRANSACTION_LIST.COLUMNS>]: React.ReactElement;
};

type TransactionWithOptionalSearchFields = TransactionWithOptionalHighlight & {
    /** The action that can be performed for the transaction */
    action?: SearchTransactionAction;

    /** Function passed to the action button, triggered when the button is pressed */
    onButtonPress?: () => void;

    /** The personal details of the user requesting money */
    from?: SearchPersonalDetails;

    /** The personal details of the user paying the request */
    to?: SearchPersonalDetails;

    /** formatted "to" value used for displaying and sorting on Reports page */
    formattedTo?: string;

    /** formatted "from" value used for displaying and sorting on Reports page */
    formattedFrom?: string;

    /** formatted "merchant" value used for displaying and sorting on Reports page */
    formattedMerchant?: string;

    /** information about whether to show merchant, that is provided on Reports page */
    shouldShowMerchant?: boolean;

    /** information about whether to show the description, that is provided on Reports page */
    shouldShowDescription?: boolean;

    /** Type of transaction */
    transactionType?: ValueOf<typeof CONST.SEARCH.TRANSACTION_TYPE>;
<<<<<<< HEAD
=======

    /** Precomputed violations */
    violations?: TransactionViolation[];

    /** Used to initiate payment from search page */
    hash?: number;
>>>>>>> 8510b1d6
};

type TransactionItemRowProps = {
    transactionItem: TransactionWithOptionalSearchFields;
    report?: Report;
    shouldUseNarrowLayout: boolean;
    isSelected: boolean;
    shouldShowTooltip: boolean;
    dateColumnSize: TableColumnSize;
    amountColumnSize: TableColumnSize;
    taxAmountColumnSize: TableColumnSize;
    onCheckboxPress?: (transactionID: string) => void;
    shouldShowCheckbox?: boolean;
    columns?: SearchColumnType[];
    onButtonPress?: () => void;
    style?: StyleProp<ViewStyle>;
    isReportItemChild?: boolean;
    isActionLoading?: boolean;
    isInSingleTransactionReport?: boolean;
    shouldShowRadioButton?: boolean;
    onRadioButtonPress?: (transactionID: string) => void;
    shouldShowErrors?: boolean;
    shouldHighlightItemWhenSelected?: boolean;
    isDisabled?: boolean;
    areAllOptionalColumnsHidden?: boolean;
    violations?: TransactionViolation[];
};

function getMerchantName(transactionItem: TransactionWithOptionalSearchFields, translate: (key: TranslationPaths) => string) {
    const shouldShowMerchant = transactionItem.shouldShowMerchant ?? true;

    let merchant = transactionItem?.formattedMerchant ?? getMerchant(transactionItem);

    if (isScanning(transactionItem) && shouldShowMerchant) {
        merchant = translate('iou.receiptStatusTitle');
    }

    const merchantName = StringUtils.getFirstLine(merchant);
    return merchantName !== CONST.TRANSACTION.PARTIAL_TRANSACTION_MERCHANT ? merchantName : '';
}

function TransactionItemRow({
    transactionItem,
    report,
    shouldUseNarrowLayout,
    isSelected,
    shouldShowTooltip,
    dateColumnSize,
    amountColumnSize,
    taxAmountColumnSize,
    onCheckboxPress = () => {},
    shouldShowCheckbox = false,
    columns,
    onButtonPress = () => {},
    style,
    isReportItemChild = false,
    isActionLoading,
    isInSingleTransactionReport = false,
    shouldShowRadioButton = false,
    onRadioButtonPress = () => {},
    shouldShowErrors = true,
    shouldHighlightItemWhenSelected = true,
    isDisabled = false,
    areAllOptionalColumnsHidden = false,
    violations,
}: TransactionItemRowProps) {
    const styles = useThemeStyles();
    const {translate} = useLocalize();
    const StyleUtils = useStyleUtils();

    const hasCategoryOrTag = !isCategoryMissing(transactionItem?.category) || !!transactionItem.tag;
    const createdAt = getTransactionCreated(transactionItem);

    const isDateColumnWide = dateColumnSize === CONST.SEARCH.TABLE_COLUMN_SIZES.WIDE;
    const isAmountColumnWide = amountColumnSize === CONST.SEARCH.TABLE_COLUMN_SIZES.WIDE;
    const isTaxAmountColumnWide = taxAmountColumnSize === CONST.SEARCH.TABLE_COLUMN_SIZES.WIDE;

    const bgActiveStyles = useMemo(() => {
        if (!isSelected || !shouldHighlightItemWhenSelected) {
            return [];
        }
        return styles.activeComponentBG;
    }, [isSelected, styles.activeComponentBG, shouldHighlightItemWhenSelected]);

    const merchant = useMemo(() => getMerchantName(transactionItem, translate), [transactionItem, translate]);
    const description = getDescription(transactionItem);

    // eslint-disable-next-line @typescript-eslint/prefer-nullish-coalescing
    const merchantOrDescription = merchant || description;

    const missingFieldError = useMemo(() => {
        const isCustomUnitOutOfPolicy = isUnreportedAndHasInvalidDistanceRateTransaction(transactionItem);
        const hasFieldErrors = hasMissingSmartscanFields(transactionItem) || isCustomUnitOutOfPolicy;
        if (hasFieldErrors) {
            const amountMissing = isAmountMissing(transactionItem);
            const merchantMissing = isMerchantMissing(transactionItem);
            let error = '';

            if (amountMissing && merchantMissing) {
                error = translate('violations.reviewRequired');
            } else if (amountMissing) {
                error = translate('iou.missingAmount');
            } else if (merchantMissing) {
                error = translate('iou.missingMerchant');
            } else if (isCustomUnitOutOfPolicy) {
                error = translate('violations.customUnitOutOfPolicy');
            }
            return error;
        }
    }, [transactionItem, translate]);

    const columnComponent: ColumnComponents = useMemo(
        () => ({
            [CONST.REPORT.TRANSACTION_LIST.COLUMNS.TYPE]: (
                <View
                    key={CONST.REPORT.TRANSACTION_LIST.COLUMNS.TYPE}
                    style={[StyleUtils.getReportTableColumnStyles(CONST.SEARCH.TABLE_COLUMNS.TYPE)]}
                >
                    <TypeCell
                        transactionItem={transactionItem}
                        shouldShowTooltip={shouldShowTooltip}
                        shouldUseNarrowLayout={shouldUseNarrowLayout}
                    />
                </View>
            ),
            [CONST.REPORT.TRANSACTION_LIST.COLUMNS.RECEIPT]: (
                <View
                    key={CONST.REPORT.TRANSACTION_LIST.COLUMNS.RECEIPT}
                    style={[StyleUtils.getReportTableColumnStyles(CONST.SEARCH.TABLE_COLUMNS.RECEIPT)]}
                >
                    <ReceiptCell
                        transactionItem={transactionItem}
                        isSelected={isSelected}
                    />
                </View>
            ),

            [CONST.REPORT.TRANSACTION_LIST.COLUMNS.TAG]: (
                <View
                    key={CONST.REPORT.TRANSACTION_LIST.COLUMNS.TAG}
                    style={[StyleUtils.getReportTableColumnStyles(CONST.SEARCH.TABLE_COLUMNS.TAG)]}
                >
                    <TagCell
                        transactionItem={transactionItem}
                        shouldShowTooltip={shouldShowTooltip}
                        shouldUseNarrowLayout={shouldUseNarrowLayout}
                    />
                </View>
            ),
            [CONST.REPORT.TRANSACTION_LIST.COLUMNS.DATE]: (
                <View
                    key={CONST.REPORT.TRANSACTION_LIST.COLUMNS.DATE}
                    style={[StyleUtils.getReportTableColumnStyles(CONST.SEARCH.TABLE_COLUMNS.DATE, isDateColumnWide, false, false, areAllOptionalColumnsHidden)]}
                >
                    <DateCell
                        created={createdAt}
                        showTooltip={shouldShowTooltip}
                        isLargeScreenWidth={!shouldUseNarrowLayout}
                    />
                </View>
            ),
            [CONST.REPORT.TRANSACTION_LIST.COLUMNS.CATEGORY]: (
                <View
                    key={CONST.REPORT.TRANSACTION_LIST.COLUMNS.CATEGORY}
                    style={[StyleUtils.getReportTableColumnStyles(CONST.SEARCH.TABLE_COLUMNS.CATEGORY)]}
                >
                    <CategoryCell
                        transactionItem={transactionItem}
                        shouldShowTooltip={shouldShowTooltip}
                        shouldUseNarrowLayout={shouldUseNarrowLayout}
                    />
                </View>
            ),
            [CONST.REPORT.TRANSACTION_LIST.COLUMNS.ACTION]: (
                <View
                    key={CONST.REPORT.TRANSACTION_LIST.COLUMNS.ACTION}
                    style={[StyleUtils.getReportTableColumnStyles(CONST.SEARCH.TABLE_COLUMNS.ACTION)]}
                >
                    {!!transactionItem.action && (
                        <ActionCell
                            action={transactionItem.action}
                            isSelected={isSelected}
                            isChildListItem={isReportItemChild}
                            parentAction={transactionItem.parentTransactionID}
                            goToItem={onButtonPress}
                            isLoading={isActionLoading}
                            reportID={transactionItem.reportID}
                            policyID={report?.policyID}
                            hash={transactionItem?.hash}
                            amount={report?.total}
                        />
                    )}
                </View>
            ),
            [CONST.REPORT.TRANSACTION_LIST.COLUMNS.MERCHANT]: (
                <View
                    key={CONST.REPORT.TRANSACTION_LIST.COLUMNS.MERCHANT}
                    style={[StyleUtils.getReportTableColumnStyles(CONST.SEARCH.TABLE_COLUMNS.MERCHANT)]}
                >
                    {!!merchant && (
                        <MerchantOrDescriptionCell
                            merchantOrDescription={merchant}
                            shouldShowTooltip={shouldShowTooltip}
                            shouldUseNarrowLayout={false}
                        />
                    )}
                </View>
            ),
            [CONST.REPORT.TRANSACTION_LIST.COLUMNS.DESCRIPTION]: (
                <View
                    key={CONST.REPORT.TRANSACTION_LIST.COLUMNS.DESCRIPTION}
                    style={[StyleUtils.getReportTableColumnStyles(CONST.SEARCH.TABLE_COLUMNS.DESCRIPTION)]}
                >
                    {!!description && (
                        <MerchantOrDescriptionCell
                            merchantOrDescription={description}
                            shouldShowTooltip={shouldShowTooltip}
                            shouldUseNarrowLayout={false}
                            isDescription
                        />
                    )}
                </View>
            ),
            [CONST.REPORT.TRANSACTION_LIST.COLUMNS.TO]: (
                <View
                    key={CONST.REPORT.TRANSACTION_LIST.COLUMNS.TO}
                    style={[StyleUtils.getReportTableColumnStyles(CONST.SEARCH.TABLE_COLUMNS.FROM)]}
                >
                    {!!transactionItem.to && (
                        <UserInfoCell
                            accountID={transactionItem.to.accountID}
                            avatar={transactionItem.to.avatar}
                            displayName={transactionItem.formattedTo ?? transactionItem.to.displayName ?? ''}
                        />
                    )}
                </View>
            ),
            [CONST.REPORT.TRANSACTION_LIST.COLUMNS.FROM]: (
                <View
                    key={CONST.REPORT.TRANSACTION_LIST.COLUMNS.FROM}
                    style={[StyleUtils.getReportTableColumnStyles(CONST.SEARCH.TABLE_COLUMNS.FROM)]}
                >
                    {!!transactionItem.from && (
                        <UserInfoCell
                            accountID={transactionItem.from.accountID}
                            avatar={transactionItem.from.avatar}
                            displayName={transactionItem.formattedFrom ?? transactionItem.from.displayName ?? ''}
                        />
                    )}
                </View>
            ),
            [CONST.REPORT.TRANSACTION_LIST.COLUMNS.COMMENTS]: (
                <View
                    key={CONST.REPORT.TRANSACTION_LIST.COLUMNS.COMMENTS}
                    style={[StyleUtils.getReportTableColumnStyles(CONST.REPORT.TRANSACTION_LIST.COLUMNS.COMMENTS)]}
                >
                    <ChatBubbleCell
                        transaction={transactionItem}
                        isInSingleTransactionReport={isInSingleTransactionReport}
                    />
                </View>
            ),
            [CONST.REPORT.TRANSACTION_LIST.COLUMNS.TOTAL_AMOUNT]: (
                <View
                    key={CONST.REPORT.TRANSACTION_LIST.COLUMNS.TOTAL_AMOUNT}
                    style={[StyleUtils.getReportTableColumnStyles(CONST.SEARCH.TABLE_COLUMNS.TOTAL_AMOUNT, undefined, isAmountColumnWide)]}
                >
                    <TotalCell
                        transactionItem={transactionItem}
                        shouldShowTooltip={shouldShowTooltip}
                        shouldUseNarrowLayout={shouldUseNarrowLayout}
                    />
                </View>
            ),
            [CONST.REPORT.TRANSACTION_LIST.COLUMNS.TAX]: (
                <View
                    key={CONST.REPORT.TRANSACTION_LIST.COLUMNS.TAX}
                    style={[StyleUtils.getReportTableColumnStyles(CONST.SEARCH.TABLE_COLUMNS.TAX_AMOUNT, undefined, undefined, isTaxAmountColumnWide)]}
                >
                    <TaxCell
                        transactionItem={transactionItem}
                        shouldShowTooltip={shouldShowTooltip}
                    />
                </View>
            ),
        }),
        [
            StyleUtils,
            createdAt,
            isActionLoading,
            isReportItemChild,
            isDateColumnWide,
            isAmountColumnWide,
            isTaxAmountColumnWide,
            isInSingleTransactionReport,
            isSelected,
            merchant,
            description,
            onButtonPress,
            shouldShowTooltip,
            shouldUseNarrowLayout,
            transactionItem,
            report?.policyID,
            report?.total,
            areAllOptionalColumnsHidden,
        ],
    );
    const shouldRenderChatBubbleCell = useMemo(() => {
        return columns?.includes(CONST.REPORT.TRANSACTION_LIST.COLUMNS.COMMENTS) ?? false;
    }, [columns]);

    if (shouldUseNarrowLayout) {
        return (
            <View style={[styles.expenseWidgetRadius, styles.justifyContentEvenly, bgActiveStyles, style, styles.overflowHidden]}>
                <View style={[styles.flexRow]}>
                    {shouldShowCheckbox && (
                        <Checkbox
                            disabled={isDisabled}
                            onPress={() => {
                                onCheckboxPress(transactionItem.transactionID);
                            }}
                            accessibilityLabel={CONST.ROLE.CHECKBOX}
                            isChecked={isSelected}
                            style={styles.mr3}
                            wrapperStyle={styles.justifyContentCenter}
                        />
                    )}
                    <ReceiptCell
                        transactionItem={transactionItem}
                        isSelected={isSelected}
                        style={styles.mr3}
                    />
                    <View style={[styles.flex2, styles.flexColumn, styles.justifyContentEvenly]}>
                        <View style={[styles.flexRow, styles.alignItemsCenter, styles.minHeight5, styles.maxHeight5]}>
                            <DateCell
                                created={createdAt}
                                showTooltip={shouldShowTooltip}
                                isLargeScreenWidth={!shouldUseNarrowLayout}
                            />
                            <Text style={[styles.textMicroSupporting]}> • </Text>
                            <TypeCell
                                transactionItem={transactionItem}
                                shouldShowTooltip={shouldShowTooltip}
                                shouldUseNarrowLayout={shouldUseNarrowLayout}
                            />
                            {!merchantOrDescription && (
                                <View style={[styles.mlAuto]}>
                                    <TotalCell
                                        transactionItem={transactionItem}
                                        shouldShowTooltip={shouldShowTooltip}
                                        shouldUseNarrowLayout={shouldUseNarrowLayout}
                                    />
                                </View>
                            )}
                        </View>
                        {!!merchantOrDescription && (
                            <View style={[styles.flexRow, styles.alignItemsCenter, styles.justifyContentBetween, styles.gap2]}>
                                <MerchantOrDescriptionCell
                                    merchantOrDescription={merchantOrDescription}
                                    shouldShowTooltip={shouldShowTooltip}
                                    shouldUseNarrowLayout={shouldUseNarrowLayout}
                                    isDescription={!merchant}
                                />
                                <TotalCell
                                    transactionItem={transactionItem}
                                    shouldShowTooltip={shouldShowTooltip}
                                    shouldUseNarrowLayout={shouldUseNarrowLayout}
                                />
                            </View>
                        )}
                    </View>
                    {shouldShowRadioButton && (
                        <View style={[styles.ml3, styles.justifyContentCenter]}>
                            <RadioButton
                                isChecked={isSelected}
                                disabled={isDisabled}
                                onPress={() => onRadioButtonPress?.(transactionItem.transactionID)}
                                accessibilityLabel={CONST.ROLE.RADIO}
                                shouldUseNewStyle
                            />
                        </View>
                    )}
                </View>
                <View style={[styles.flexRow, styles.justifyContentBetween, styles.alignItemsStart]}>
                    <View style={[styles.flexColumn, styles.flex1]}>
                        {hasCategoryOrTag && (
                            <View style={[styles.flexRow, styles.alignItemsCenter, styles.gap2, styles.mt2, styles.minHeight4]}>
                                <CategoryCell
                                    transactionItem={transactionItem}
                                    shouldShowTooltip={shouldShowTooltip}
                                    shouldUseNarrowLayout={shouldUseNarrowLayout}
                                />
                                <TagCell
                                    transactionItem={transactionItem}
                                    shouldShowTooltip={shouldShowTooltip}
                                    shouldUseNarrowLayout={shouldUseNarrowLayout}
                                />
                            </View>
                        )}
                        {shouldShowErrors && (
                            <TransactionItemRowRBRWithOnyx
                                transaction={transactionItem}
                                violations={violations}
                                report={report}
                                containerStyles={[styles.mt2, styles.minHeight4]}
                                missingFieldError={missingFieldError}
                            />
                        )}
                    </View>
                    {shouldRenderChatBubbleCell && (
                        <ChatBubbleCell
                            transaction={transactionItem}
                            containerStyles={[styles.mt2]}
                            isInSingleTransactionReport={isInSingleTransactionReport}
                        />
                    )}
                </View>
            </View>
        );
    }

    return (
        <View style={[styles.expenseWidgetRadius, styles.flex1, styles.gap2, bgActiveStyles, styles.mw100, style]}>
            <View style={[styles.flex1, styles.flexRow, styles.alignItemsCenter, styles.gap3]}>
                {!shouldShowRadioButton && (
                    <Checkbox
                        disabled={isDisabled}
                        onPress={() => {
                            onCheckboxPress(transactionItem.transactionID);
                        }}
                        accessibilityLabel={CONST.ROLE.CHECKBOX}
                        isChecked={isSelected}
                        style={styles.mr1}
                        wrapperStyle={styles.justifyContentCenter}
                    />
                )}
                {columns?.map((column) => columnComponent[column as keyof ColumnComponents]).filter(Boolean)}
                {shouldShowRadioButton && (
                    <View style={[styles.ml1, styles.justifyContentCenter]}>
                        <RadioButton
                            isChecked={isSelected}
                            disabled={isDisabled}
                            onPress={() => onRadioButtonPress?.(transactionItem.transactionID)}
                            accessibilityLabel={CONST.ROLE.RADIO}
                            shouldUseNewStyle
                        />
                    </View>
                )}
            </View>
            {shouldShowErrors && (
                <TransactionItemRowRBRWithOnyx
                    transaction={transactionItem}
                    violations={violations}
                    report={report}
                    missingFieldError={missingFieldError}
                />
            )}
        </View>
    );
}

TransactionItemRow.displayName = 'TransactionItemRow';

export default TransactionItemRow;
export type {TransactionWithOptionalSearchFields};<|MERGE_RESOLUTION|>--- conflicted
+++ resolved
@@ -73,15 +73,12 @@
 
     /** Type of transaction */
     transactionType?: ValueOf<typeof CONST.SEARCH.TRANSACTION_TYPE>;
-<<<<<<< HEAD
-=======
 
     /** Precomputed violations */
     violations?: TransactionViolation[];
 
     /** Used to initiate payment from search page */
     hash?: number;
->>>>>>> 8510b1d6
 };
 
 type TransactionItemRowProps = {
