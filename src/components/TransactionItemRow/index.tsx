import React, {useEffect, useMemo, useRef} from 'react';
import {View} from 'react-native';
import Animated from 'react-native-reanimated';
import Checkbox from '@components/Checkbox';
import type {TransactionWithOptionalHighlight} from '@components/MoneyRequestReportView/MoneyRequestReportTransactionList';
import type {TableColumnSize} from '@components/Search/types';
import DateCell from '@components/SelectionList/Search/DateCell';
import Text from '@components/Text';
import useAnimatedHighlightStyle from '@hooks/useAnimatedHighlightStyle';
import useHover from '@hooks/useHover';
import useStyleUtils from '@hooks/useStyleUtils';
import useTheme from '@hooks/useTheme';
import useThemeStyles from '@hooks/useThemeStyles';
import {getMerchant, getCreated as getTransactionCreated, isPartialMerchant} from '@libs/TransactionUtils';
import variables from '@styles/variables';
import CONST from '@src/CONST';
import CategoryCell from './DataCells/CategoryCell';
import ChatBubbleCell from './DataCells/ChatBubbleCell';
import MerchantCell from './DataCells/MerchantCell';
import ReceiptCell from './DataCells/ReceiptCell';
import TagCell from './DataCells/TagCell';
import TotalCell from './DataCells/TotalCell';
import TypeCell from './DataCells/TypeCell';
import TransactionItemRowRBR from './TransactionItemRowRBR';

function TransactionItemRow({
    transactionItem,
    shouldUseNarrowLayout,
    isSelected,
    shouldShowTooltip,
    dateColumnSize,
    onCheckboxPress,
<<<<<<< HEAD
    scrollToNewTransaction,
=======
    shouldShowCheckbox = false,
>>>>>>> 12e6cb38
}: {
    transactionItem: TransactionWithOptionalHighlight;
    shouldUseNarrowLayout: boolean;
    isSelected: boolean;
    shouldShowTooltip: boolean;
    dateColumnSize: TableColumnSize;
    onCheckboxPress: (transactionID: string) => void;
<<<<<<< HEAD
    scrollToNewTransaction?: ((offset: number) => void) | undefined;
=======
    shouldShowCheckbox: boolean;
>>>>>>> 12e6cb38
}) {
    const styles = useThemeStyles();
    const StyleUtils = useStyleUtils();
    const theme = useTheme();
    const viewRef = useRef<View>(null);

    const hasCategoryOrTag = !!transactionItem.category || !!transactionItem.tag;
    const createdAt = getTransactionCreated(transactionItem);

    const isDateColumnWide = dateColumnSize === CONST.SEARCH.TABLE_COLUMN_SIZES.WIDE;

    const animatedHighlightStyle = useAnimatedHighlightStyle({
        shouldHighlight: transactionItem.shouldBeHighlighted ?? false,
        borderRadius: variables.componentBorderRadius,
        highlightColor: theme.messageHighlightBG,
        backgroundColor: theme.highlightBG,
    });

    const {hovered, bind: bindHover} = useHover();
    const bgActiveStyles = useMemo(() => {
        if (isSelected) {
            return styles.activeComponentBG;
        }

        if (hovered) {
            return styles.hoveredComponentBG;
        }
    }, [hovered, isSelected, styles.activeComponentBG, styles.hoveredComponentBG]);

<<<<<<< HEAD
    useEffect(() => {
        if (!transactionItem.shouldBeHighlighted || !scrollToNewTransaction) {
            return;
        }
        viewRef?.current?.measure((x, y, width, height, pageX, pageY) => {
            scrollToNewTransaction?.(pageY);
        });
    }, [scrollToNewTransaction, transactionItem.shouldBeHighlighted]);
=======
    const merchantName = getMerchant(transactionItem);
    const isMerchantEmpty = isPartialMerchant(merchantName);
>>>>>>> 12e6cb38

    return (
        <View
            style={[styles.flex1]}
            onMouseLeave={bindHover.onMouseLeave}
            onMouseEnter={bindHover.onMouseEnter}
            ref={viewRef}
        >
            {shouldUseNarrowLayout ? (
                <Animated.View style={[animatedHighlightStyle]}>
                    <View style={[styles.expenseWidgetRadius, styles.justifyContentEvenly, styles.p3, bgActiveStyles]}>
                        <View style={[styles.flexRow]}>
                            {shouldShowCheckbox && (
                                <View style={[styles.mr3, styles.justifyContentCenter]}>
                                    <Checkbox
                                        onPress={() => {
                                            onCheckboxPress(transactionItem.transactionID);
                                        }}
                                        accessibilityLabel={CONST.ROLE.CHECKBOX}
                                        isChecked={isSelected}
                                    />
                                </View>
                            )}
                            <View style={[styles.mr3]}>
                                <ReceiptCell
                                    transactionItem={transactionItem}
                                    isSelected={isSelected}
                                />
                            </View>
                            <View style={[styles.flex2, styles.flexColumn, styles.justifyContentEvenly]}>
                                <View style={[styles.flexRow, styles.alignItemsCenter, styles.minHeight5, styles.maxHeight5]}>
                                    <DateCell
                                        created={createdAt}
                                        showTooltip={shouldShowTooltip}
                                        isLargeScreenWidth={!shouldUseNarrowLayout}
                                    />
                                    <Text style={[styles.textMicroSupporting]}> • </Text>
                                    <TypeCell
                                        transactionItem={transactionItem}
                                        shouldShowTooltip={shouldShowTooltip}
                                        shouldUseNarrowLayout={shouldUseNarrowLayout}
                                    />
                                    {isMerchantEmpty && (
                                        <View style={[styles.mlAuto]}>
                                            <TotalCell
                                                transactionItem={transactionItem}
                                                shouldShowTooltip={shouldShowTooltip}
                                                shouldUseNarrowLayout={shouldUseNarrowLayout}
                                            />
                                        </View>
                                    )}
                                </View>
                                {!isMerchantEmpty && (
                                    <View style={[styles.flexRow, styles.alignItemsCenter, styles.justifyContentBetween, styles.gap2]}>
                                        <MerchantCell
                                            transactionItem={transactionItem}
                                            shouldShowTooltip={shouldShowTooltip}
                                            shouldUseNarrowLayout={shouldUseNarrowLayout}
                                        />
                                        <TotalCell
                                            transactionItem={transactionItem}
                                            shouldShowTooltip={shouldShowTooltip}
                                            shouldUseNarrowLayout={shouldUseNarrowLayout}
                                        />
                                    </View>
                                )}
                            </View>
                        </View>
                        <View style={[styles.flexRow, styles.justifyContentBetween, styles.alignItemsCenter]}>
                            <View style={[styles.flexColumn]}>
                                {hasCategoryOrTag && (
                                    <View style={[styles.flexRow, styles.alignItemsCenter, styles.gap2, styles.mt3]}>
                                        <CategoryCell
                                            transactionItem={transactionItem}
                                            shouldShowTooltip={shouldShowTooltip}
                                            shouldUseNarrowLayout={shouldUseNarrowLayout}
                                        />
                                        <TagCell
                                            transactionItem={transactionItem}
                                            shouldShowTooltip={shouldShowTooltip}
                                            shouldUseNarrowLayout={shouldUseNarrowLayout}
                                        />
                                    </View>
                                )}
                                <TransactionItemRowRBR
                                    transaction={transactionItem}
                                    containerStyles={[styles.mt3]}
                                />
                            </View>
                            <ChatBubbleCell
                                transaction={transactionItem}
                                containerStyles={[styles.mt3]}
                            />
                        </View>
                    </View>
                </Animated.View>
            ) : (
                <Animated.View style={[animatedHighlightStyle]}>
                    <View style={[styles.p3, styles.gap2, styles.expenseWidgetRadius, bgActiveStyles]}>
                        <View style={[styles.flex1, styles.flexRow, styles.alignItemsCenter, styles.gap3]}>
                            <View style={[styles.mr1]}>
                                <Checkbox
                                    onPress={() => {
                                        onCheckboxPress(transactionItem.transactionID);
                                    }}
                                    accessibilityLabel={CONST.ROLE.CHECKBOX}
                                    isChecked={isSelected}
                                />
                            </View>
                            <View style={[StyleUtils.getReportTableColumnStyles(CONST.SEARCH.TABLE_COLUMNS.RECEIPT)]}>
                                <ReceiptCell
                                    transactionItem={transactionItem}
                                    isSelected={isSelected}
                                />
                            </View>
                            <View style={[StyleUtils.getReportTableColumnStyles(CONST.SEARCH.TABLE_COLUMNS.TYPE)]}>
                                <TypeCell
                                    transactionItem={transactionItem}
                                    shouldShowTooltip={shouldShowTooltip}
                                    shouldUseNarrowLayout={shouldUseNarrowLayout}
                                />
                            </View>
                            <View style={[StyleUtils.getReportTableColumnStyles(CONST.SEARCH.TABLE_COLUMNS.DATE, isDateColumnWide)]}>
                                <DateCell
                                    created={createdAt}
                                    showTooltip={shouldShowTooltip}
                                    isLargeScreenWidth={!shouldUseNarrowLayout}
                                />
                            </View>
                            <View style={[StyleUtils.getReportTableColumnStyles(CONST.SEARCH.TABLE_COLUMNS.MERCHANT)]}>
                                <MerchantCell
                                    transactionItem={transactionItem}
                                    shouldShowTooltip={shouldShowTooltip}
                                    shouldUseNarrowLayout={shouldUseNarrowLayout}
                                />
                            </View>
                            <View style={[StyleUtils.getReportTableColumnStyles(CONST.SEARCH.TABLE_COLUMNS.CATEGORY)]}>
                                <CategoryCell
                                    transactionItem={transactionItem}
                                    shouldShowTooltip={shouldShowTooltip}
                                    shouldUseNarrowLayout={shouldUseNarrowLayout}
                                />
                            </View>
                            <View style={[StyleUtils.getReportTableColumnStyles(CONST.SEARCH.TABLE_COLUMNS.TAG)]}>
                                <TagCell
                                    transactionItem={transactionItem}
                                    shouldShowTooltip={shouldShowTooltip}
                                    shouldUseNarrowLayout={shouldUseNarrowLayout}
                                />
                            </View>
                            <View style={[StyleUtils.getReportTableColumnStyles(CONST.REPORT.TRANSACTION_LIST.COLUMNS.COMMENTS)]}>
                                <ChatBubbleCell transaction={transactionItem} />
                            </View>
                            <View style={[StyleUtils.getReportTableColumnStyles(CONST.SEARCH.TABLE_COLUMNS.TOTAL_AMOUNT)]}>
                                <TotalCell
                                    transactionItem={transactionItem}
                                    shouldShowTooltip={shouldShowTooltip}
                                    shouldUseNarrowLayout={shouldUseNarrowLayout}
                                />
                            </View>
                        </View>
                        <TransactionItemRowRBR transaction={transactionItem} />
                    </View>
                </Animated.View>
            )}
        </View>
    );
}

TransactionItemRow.displayName = 'TransactionItemRow';

export default TransactionItemRow;<|MERGE_RESOLUTION|>--- conflicted
+++ resolved
@@ -30,11 +30,8 @@
     shouldShowTooltip,
     dateColumnSize,
     onCheckboxPress,
-<<<<<<< HEAD
+    shouldShowCheckbox = false,
     scrollToNewTransaction,
-=======
-    shouldShowCheckbox = false,
->>>>>>> 12e6cb38
 }: {
     transactionItem: TransactionWithOptionalHighlight;
     shouldUseNarrowLayout: boolean;
@@ -42,11 +39,8 @@
     shouldShowTooltip: boolean;
     dateColumnSize: TableColumnSize;
     onCheckboxPress: (transactionID: string) => void;
-<<<<<<< HEAD
+    shouldShowCheckbox: boolean;
     scrollToNewTransaction?: ((offset: number) => void) | undefined;
-=======
-    shouldShowCheckbox: boolean;
->>>>>>> 12e6cb38
 }) {
     const styles = useThemeStyles();
     const StyleUtils = useStyleUtils();
@@ -76,7 +70,9 @@
         }
     }, [hovered, isSelected, styles.activeComponentBG, styles.hoveredComponentBG]);
 
-<<<<<<< HEAD
+    const merchantName = getMerchant(transactionItem);
+    const isMerchantEmpty = isPartialMerchant(merchantName);
+
     useEffect(() => {
         if (!transactionItem.shouldBeHighlighted || !scrollToNewTransaction) {
             return;
@@ -85,10 +81,6 @@
             scrollToNewTransaction?.(pageY);
         });
     }, [scrollToNewTransaction, transactionItem.shouldBeHighlighted]);
-=======
-    const merchantName = getMerchant(transactionItem);
-    const isMerchantEmpty = isPartialMerchant(merchantName);
->>>>>>> 12e6cb38
 
     return (
         <View
