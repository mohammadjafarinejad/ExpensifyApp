import React, {useMemo} from 'react';
import {View} from 'react-native';
import Animated from 'react-native-reanimated';
import Checkbox from '@components/Checkbox';
import type {TransactionWithOptionalHighlight} from '@components/MoneyRequestReportView/MoneyRequestReportTransactionList';
import type {TableColumnSize} from '@components/Search/types';
import DateCell from '@components/SelectionList/Search/DateCell';
import Text from '@components/Text';
import useAnimatedHighlightStyle from '@hooks/useAnimatedHighlightStyle';
import useHover from '@hooks/useHover';
import useStyleUtils from '@hooks/useStyleUtils';
import useTheme from '@hooks/useTheme';
import useThemeStyles from '@hooks/useThemeStyles';
import {getMerchant, getCreated as getTransactionCreated, isPartialMerchant} from '@libs/TransactionUtils';
import variables from '@styles/variables';
import CONST from '@src/CONST';
import CategoryCell from './DataCells/CategoryCell';
import ChatBubbleCell from './DataCells/ChatBubbleCell';
import MerchantCell from './DataCells/MerchantCell';
import ReceiptCell from './DataCells/ReceiptCell';
import TagCell from './DataCells/TagCell';
import TotalCell from './DataCells/TotalCell';
import TypeCell from './DataCells/TypeCell';
import TransactionItemRowRBR from './TransactionItemRowRBR';

function TransactionItemRow({
    transactionItem,
    shouldUseNarrowLayout,
    isSelected,
    shouldShowTooltip,
    dateColumnSize,
    shouldShowChatBubbleComponent = false,
    onCheckboxPress,
    shouldShowCheckbox = false,
}: {
    transactionItem: TransactionWithOptionalHighlight;
    shouldUseNarrowLayout: boolean;
    isSelected: boolean;
    shouldShowTooltip: boolean;
    dateColumnSize: TableColumnSize;
    shouldShowChatBubbleComponent?: boolean;
    onCheckboxPress: (transactionID: string) => void;
    shouldShowCheckbox: boolean;
}) {
    const styles = useThemeStyles();
    const StyleUtils = useStyleUtils();
    const theme = useTheme();

    const hasCategoryOrTag = !!transactionItem.category || !!transactionItem.tag;
    const createdAt = getTransactionCreated(transactionItem);

    const isDateColumnWide = dateColumnSize === CONST.SEARCH.TABLE_COLUMN_SIZES.WIDE;

    const animatedHighlightStyle = useAnimatedHighlightStyle({
        shouldHighlight: transactionItem.shouldBeHighlighted ?? false,
        borderRadius: variables.componentBorderRadius,
        highlightColor: theme.messageHighlightBG,
        backgroundColor: theme.highlightBG,
    });

    const {hovered, bind: bindHover} = useHover();
    const bgActiveStyles = useMemo(() => {
        if (isSelected) {
            return styles.activeComponentBG;
        }

        if (hovered) {
            return styles.hoveredComponentBG;
        }
    }, [hovered, isSelected, styles.activeComponentBG, styles.hoveredComponentBG]);

    const merchantName = getMerchant(transactionItem);
    const isMerchantEmpty = isPartialMerchant(merchantName);

    return (
        <View
            style={[styles.flex1]}
            onMouseLeave={bindHover.onMouseLeave}
            onMouseEnter={bindHover.onMouseEnter}
        >
            {shouldUseNarrowLayout ? (
                <Animated.View style={[animatedHighlightStyle]}>
                    <View style={[styles.expenseWidgetRadius, styles.justifyContentEvenly, styles.gap3, bgActiveStyles]}>
                        <View style={[styles.flexRow, styles.mt3, styles.mr3, styles.ml3]}>
                            {shouldShowCheckbox && (
                                <View style={[styles.mr3, styles.justifyContentCenter]}>
                                    <Checkbox
                                        onPress={() => {
                                            onCheckboxPress(transactionItem.transactionID);
                                        }}
                                        accessibilityLabel={CONST.ROLE.CHECKBOX}
                                        isChecked={isSelected}
                                    />
                                </View>
                            )}
                            <View style={[styles.mr3]}>
                                <ReceiptCell
                                    transactionItem={transactionItem}
                                    isSelected={isSelected}
                                />
                            </View>
                            <View style={[styles.flex2, styles.flexColumn, styles.justifyContentEvenly]}>
                                <View style={[styles.flexRow, styles.alignItemsCenter, styles.minHeight5, styles.maxHeight5]}>
                                    <DateCell
                                        created={createdAt}
                                        showTooltip={shouldShowTooltip}
                                        isLargeScreenWidth={!shouldUseNarrowLayout}
                                    />
                                    <Text style={[styles.textMicroSupporting]}> • </Text>
                                    <TypeCell
                                        transactionItem={transactionItem}
                                        shouldShowTooltip={shouldShowTooltip}
                                        shouldUseNarrowLayout={shouldUseNarrowLayout}
                                    />
                                    {isMerchantEmpty && (
                                        <View style={[styles.mlAuto]}>
                                            <TotalCell
                                                transactionItem={transactionItem}
                                                shouldShowTooltip={shouldShowTooltip}
                                                shouldUseNarrowLayout={shouldUseNarrowLayout}
                                            />
                                        </View>
<<<<<<< HEAD
                                    </View>
                                </View>
                                <View style={[styles.flexRow, styles.justifyContentBetween, styles.mh3, styles.mb3]}>
                                    <View style={[styles.flexColumn, styles.gap2, styles.w100]}>
                                        {hasCategoryOrTag && (
                                            <View style={[styles.flexRow, styles.alignItemsCenter, styles.gap2]}>
                                                <CategoryCell
                                                    transactionItem={transactionItem}
                                                    shouldShowTooltip={shouldShowTooltip}
                                                    shouldUseNarrowLayout={shouldUseNarrowLayout}
                                                />
                                                <TagCell
                                                    transactionItem={transactionItem}
                                                    shouldShowTooltip={shouldShowTooltip}
                                                    shouldUseNarrowLayout={shouldUseNarrowLayout}
                                                />
                                            </View>
                                        )}
                                        <TransactionItemRowRBR transaction={transactionItem} />
                                    </View>
                                    {shouldShowChatBubbleComponent && <ChatBubbleCell transaction={transactionItem} />}
                                </View>
                            </View>
                        )}
                    </Hoverable>
                </Animated.View>
            ) : (
                <Animated.View style={[animatedHighlightStyle]}>
                    <Hoverable>
                        {(hovered) => (
                            <View style={[styles.p3, styles.gap2, styles.expenseWidgetRadius, hovered && styles.hoveredComponentBG, isSelected && styles.buttonDefaultBG, styles.w100]}>
                                <View style={[styles.flex1, styles.flexRow, styles.alignItemsCenter, styles.gap3]}>
                                    <View style={[styles.mr1]}>
                                        <Checkbox
                                            onPress={() => {
                                                onCheckboxPress(transactionItem.transactionID);
                                            }}
                                            accessibilityLabel={CONST.ROLE.CHECKBOX}
                                            isChecked={isSelected}
                                        />
                                    </View>
                                    <View style={[StyleUtils.getReportTableColumnStyles(CONST.SEARCH.TABLE_COLUMNS.RECEIPT)]}>
                                        <ReceiptCell
                                            transactionItem={transactionItem}
                                            isSelected={isSelected}
                                        />
                                    </View>
                                    <View style={[StyleUtils.getReportTableColumnStyles(CONST.SEARCH.TABLE_COLUMNS.TYPE)]}>
                                        <TypeCell
                                            transactionItem={transactionItem}
                                            shouldShowTooltip={shouldShowTooltip}
                                            shouldUseNarrowLayout={shouldUseNarrowLayout}
                                        />
                                    </View>
                                    <View style={[StyleUtils.getReportTableColumnStyles(CONST.SEARCH.TABLE_COLUMNS.DATE, isDateColumnWide)]}>
                                        <DateCell
=======
                                    )}
                                </View>
                                {!isMerchantEmpty && (
                                    <View style={[styles.flexRow, styles.alignItemsCenter, styles.justifyContentBetween, styles.gap2]}>
                                        <MerchantCell
>>>>>>> a3446b8e
                                            transactionItem={transactionItem}
                                            shouldShowTooltip={shouldShowTooltip}
                                            shouldUseNarrowLayout={shouldUseNarrowLayout}
                                        />
                                        <TotalCell
                                            transactionItem={transactionItem}
                                            shouldShowTooltip={shouldShowTooltip}
                                            shouldUseNarrowLayout={shouldUseNarrowLayout}
                                        />
                                    </View>
                                )}
                            </View>
                        </View>
                        <View style={[styles.flexRow, styles.justifyContentBetween, styles.mh3, styles.mb3]}>
                            <View style={[styles.flexColumn, styles.gap2]}>
                                {hasCategoryOrTag && (
                                    <View style={[styles.flexRow, styles.alignItemsCenter, styles.gap2]}>
                                        <CategoryCell
                                            transactionItem={transactionItem}
                                            shouldShowTooltip={shouldShowTooltip}
                                            shouldUseNarrowLayout={shouldUseNarrowLayout}
                                        />
                                        <TagCell
                                            transactionItem={transactionItem}
                                            shouldShowTooltip={shouldShowTooltip}
                                            shouldUseNarrowLayout={shouldUseNarrowLayout}
                                        />
                                    </View>
                                )}
                                <TransactionItemRowRBR transaction={transactionItem} />
                            </View>
                            {shouldShowChatBubbleComponent && <ChatBubbleCell transaction={transactionItem} />}
                        </View>
                    </View>
                </Animated.View>
            ) : (
                <Animated.View style={[animatedHighlightStyle]}>
                    <View style={[styles.p3, styles.gap2, styles.expenseWidgetRadius, bgActiveStyles]}>
                        <View style={[styles.flex1, styles.flexRow, styles.alignItemsCenter, styles.gap3]}>
                            <View style={[styles.mr1]}>
                                <Checkbox
                                    onPress={() => {
                                        onCheckboxPress(transactionItem.transactionID);
                                    }}
                                    accessibilityLabel={CONST.ROLE.CHECKBOX}
                                    isChecked={isSelected}
                                />
                            </View>
                            <View style={[StyleUtils.getReportTableColumnStyles(CONST.SEARCH.TABLE_COLUMNS.RECEIPT)]}>
                                <ReceiptCell
                                    transactionItem={transactionItem}
                                    isSelected={isSelected}
                                />
                            </View>
                            <View style={[StyleUtils.getReportTableColumnStyles(CONST.SEARCH.TABLE_COLUMNS.TYPE)]}>
                                <TypeCell
                                    transactionItem={transactionItem}
                                    shouldShowTooltip={shouldShowTooltip}
                                    shouldUseNarrowLayout={shouldUseNarrowLayout}
                                />
                            </View>
                            <View style={[StyleUtils.getReportTableColumnStyles(CONST.SEARCH.TABLE_COLUMNS.DATE, isDateColumnWide)]}>
                                <DateCell
                                    created={createdAt}
                                    showTooltip={shouldShowTooltip}
                                    isLargeScreenWidth={!shouldUseNarrowLayout}
                                />
                            </View>
                            <View style={[StyleUtils.getReportTableColumnStyles(CONST.SEARCH.TABLE_COLUMNS.MERCHANT)]}>
                                <MerchantCell
                                    transactionItem={transactionItem}
                                    shouldShowTooltip={shouldShowTooltip}
                                    shouldUseNarrowLayout={shouldUseNarrowLayout}
                                />
                            </View>
                            <View style={[StyleUtils.getReportTableColumnStyles(CONST.SEARCH.TABLE_COLUMNS.CATEGORY)]}>
                                <CategoryCell
                                    transactionItem={transactionItem}
                                    shouldShowTooltip={shouldShowTooltip}
                                    shouldUseNarrowLayout={shouldUseNarrowLayout}
                                />
                            </View>
                            <View style={[StyleUtils.getReportTableColumnStyles(CONST.SEARCH.TABLE_COLUMNS.TAG)]}>
                                <TagCell
                                    transactionItem={transactionItem}
                                    shouldShowTooltip={shouldShowTooltip}
                                    shouldUseNarrowLayout={shouldUseNarrowLayout}
                                />
                            </View>
                            <View style={[StyleUtils.getReportTableColumnStyles(CONST.REPORT.TRANSACTION_LIST.COLUMNS.COMMENTS)]}>
                                {shouldShowChatBubbleComponent && <ChatBubbleCell transaction={transactionItem} />}
                            </View>
                            <View style={[StyleUtils.getReportTableColumnStyles(CONST.SEARCH.TABLE_COLUMNS.TOTAL_AMOUNT)]}>
                                <TotalCell
                                    transactionItem={transactionItem}
                                    shouldShowTooltip={shouldShowTooltip}
                                    shouldUseNarrowLayout={shouldUseNarrowLayout}
                                />
                            </View>
                        </View>
                        <TransactionItemRowRBR transaction={transactionItem} />
                    </View>
                </Animated.View>
            )}
        </View>
    );
}

TransactionItemRow.displayName = 'TransactionItemRow';

export default TransactionItemRow;<|MERGE_RESOLUTION|>--- conflicted
+++ resolved
@@ -120,70 +120,11 @@
                                                 shouldUseNarrowLayout={shouldUseNarrowLayout}
                                             />
                                         </View>
-<<<<<<< HEAD
-                                    </View>
-                                </View>
-                                <View style={[styles.flexRow, styles.justifyContentBetween, styles.mh3, styles.mb3]}>
-                                    <View style={[styles.flexColumn, styles.gap2, styles.w100]}>
-                                        {hasCategoryOrTag && (
-                                            <View style={[styles.flexRow, styles.alignItemsCenter, styles.gap2]}>
-                                                <CategoryCell
-                                                    transactionItem={transactionItem}
-                                                    shouldShowTooltip={shouldShowTooltip}
-                                                    shouldUseNarrowLayout={shouldUseNarrowLayout}
-                                                />
-                                                <TagCell
-                                                    transactionItem={transactionItem}
-                                                    shouldShowTooltip={shouldShowTooltip}
-                                                    shouldUseNarrowLayout={shouldUseNarrowLayout}
-                                                />
-                                            </View>
-                                        )}
-                                        <TransactionItemRowRBR transaction={transactionItem} />
-                                    </View>
-                                    {shouldShowChatBubbleComponent && <ChatBubbleCell transaction={transactionItem} />}
-                                </View>
-                            </View>
-                        )}
-                    </Hoverable>
-                </Animated.View>
-            ) : (
-                <Animated.View style={[animatedHighlightStyle]}>
-                    <Hoverable>
-                        {(hovered) => (
-                            <View style={[styles.p3, styles.gap2, styles.expenseWidgetRadius, hovered && styles.hoveredComponentBG, isSelected && styles.buttonDefaultBG, styles.w100]}>
-                                <View style={[styles.flex1, styles.flexRow, styles.alignItemsCenter, styles.gap3]}>
-                                    <View style={[styles.mr1]}>
-                                        <Checkbox
-                                            onPress={() => {
-                                                onCheckboxPress(transactionItem.transactionID);
-                                            }}
-                                            accessibilityLabel={CONST.ROLE.CHECKBOX}
-                                            isChecked={isSelected}
-                                        />
-                                    </View>
-                                    <View style={[StyleUtils.getReportTableColumnStyles(CONST.SEARCH.TABLE_COLUMNS.RECEIPT)]}>
-                                        <ReceiptCell
-                                            transactionItem={transactionItem}
-                                            isSelected={isSelected}
-                                        />
-                                    </View>
-                                    <View style={[StyleUtils.getReportTableColumnStyles(CONST.SEARCH.TABLE_COLUMNS.TYPE)]}>
-                                        <TypeCell
-                                            transactionItem={transactionItem}
-                                            shouldShowTooltip={shouldShowTooltip}
-                                            shouldUseNarrowLayout={shouldUseNarrowLayout}
-                                        />
-                                    </View>
-                                    <View style={[StyleUtils.getReportTableColumnStyles(CONST.SEARCH.TABLE_COLUMNS.DATE, isDateColumnWide)]}>
-                                        <DateCell
-=======
                                     )}
                                 </View>
                                 {!isMerchantEmpty && (
                                     <View style={[styles.flexRow, styles.alignItemsCenter, styles.justifyContentBetween, styles.gap2]}>
                                         <MerchantCell
->>>>>>> a3446b8e
                                             transactionItem={transactionItem}
                                             shouldShowTooltip={shouldShowTooltip}
                                             shouldUseNarrowLayout={shouldUseNarrowLayout}
