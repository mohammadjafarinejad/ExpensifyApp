import React, {useEffect, useMemo, useRef} from 'react';
import {View} from 'react-native';
import type {ViewStyle} from 'react-native';
import Animated from 'react-native-reanimated';
import type {ValueOf} from 'type-fest';
import Checkbox from '@components/Checkbox';
import type {TransactionWithOptionalHighlight} from '@components/MoneyRequestReportView/MoneyRequestReportTransactionList';
import OfflineWithFeedback from '@components/OfflineWithFeedback';
import type {TableColumnSize} from '@components/Search/types';
import ActionCell from '@components/SelectionList/Search/ActionCell';
import DateCell from '@components/SelectionList/Search/DateCell';
import UserInfoCell from '@components/SelectionList/Search/UserInfoCell';
import Text from '@components/Text';
import useAnimatedHighlightStyle from '@hooks/useAnimatedHighlightStyle';
import useHover from '@hooks/useHover';
import useLocalize from '@hooks/useLocalize';
import useStyleUtils from '@hooks/useStyleUtils';
import useTheme from '@hooks/useTheme';
import useThemeStyles from '@hooks/useThemeStyles';
import Parser from '@libs/Parser';
import StringUtils from '@libs/StringUtils';
import {
    getDescription,
    getMerchant,
    getCreated as getTransactionCreated,
    getTransactionPendingAction,
    hasMissingSmartscanFields,
    hasReceipt,
    isAmountMissing,
    isMerchantMissing,
    isReceiptBeingScanned,
    isTransactionPendingDelete,
} from '@libs/TransactionUtils';
import variables from '@styles/variables';
import CONST from '@src/CONST';
import type {TranslationPaths} from '@src/languages/types';
import type {TransactionViolation} from '@src/types/onyx';
import type {SearchPersonalDetails, SearchTransactionAction} from '@src/types/onyx/SearchResults';
import CategoryCell from './DataCells/CategoryCell';
import ChatBubbleCell from './DataCells/ChatBubbleCell';
import MerchantOrDescriptionCell from './DataCells/MerchantCell';
import ReceiptCell from './DataCells/ReceiptCell';
import TagCell from './DataCells/TagCell';
import TaxCell from './DataCells/TaxCell';
import TotalCell from './DataCells/TotalCell';
import TypeCell from './DataCells/TypeCell';
import TransactionItemRowRBRWithOnyx from './TransactionItemRowRBRWithOnyx';

type ColumnComponents = {
    [key in ValueOf<typeof CONST.REPORT.TRANSACTION_LIST.COLUMNS>]: React.ReactElement;
};

type TransactionWithOptionalSearchFields = TransactionWithOptionalHighlight & {
    /** The action that can be performed for the transaction */
    action?: SearchTransactionAction;

    /** Function passed to the action button, triggered when the button is pressed */
    onButtonPress?: () => void;

    /** The personal details of the user requesting money */
    from?: SearchPersonalDetails;

    /** The personal details of the user paying the request */
    to?: SearchPersonalDetails;

    /** formatted "to" value used for displaying and sorting on Reports page */
    formattedTo?: string;

    /** formatted "from" value used for displaying and sorting on Reports page */
    formattedFrom?: string;

    /** formatted "merchant" value used for displaying and sorting on Reports page */
    formattedMerchant?: string;

    /** information about whether to show merchant, that is provided on Reports page */
    shouldShowMerchant?: boolean;

    /** Type of transaction */
    transactionType?: ValueOf<typeof CONST.SEARCH.TRANSACTION_TYPE>;

    /** Precomputed violations */
    violations?: TransactionViolation[];
};

type TransactionItemRowProps = {
    transactionItem: TransactionWithOptionalSearchFields;
    shouldUseNarrowLayout: boolean;
    isSelected: boolean;
    shouldShowTooltip: boolean;
    dateColumnSize: TableColumnSize;
    amountColumnSize: TableColumnSize;
    taxAmountColumnSize: TableColumnSize;
    onCheckboxPress: (transactionID: string) => void;
    shouldShowCheckbox: boolean;
    columns?: Array<ValueOf<typeof CONST.REPORT.TRANSACTION_LIST.COLUMNS>>;
    onButtonPress?: () => void;
    isParentHovered?: boolean;
    columnWrapperStyles?: ViewStyle[];
    scrollToNewTransaction?: ((offset: number) => void) | undefined;
    isReportItemChild?: boolean;
    isActionLoading?: boolean;
    isInReportTableView?: boolean;
    isInSingleTransactionReport?: boolean;
};

/** If merchant name is empty or (none), then it falls back to description if screen is narrow */
function getMerchantNameWithFallback(transactionItem: TransactionWithOptionalSearchFields, translate: (key: TranslationPaths) => string, shouldUseNarrowLayout?: boolean | undefined) {
    const shouldShowMerchant = transactionItem.shouldShowMerchant ?? true;
    const description = getDescription(transactionItem);
    let merchantOrDescriptionToDisplay = transactionItem?.formattedMerchant ?? getMerchant(transactionItem);
    const merchantNameEmpty = !merchantOrDescriptionToDisplay || merchantOrDescriptionToDisplay === CONST.TRANSACTION.PARTIAL_TRANSACTION_MERCHANT;
    if (merchantNameEmpty && shouldUseNarrowLayout) {
        merchantOrDescriptionToDisplay = Parser.htmlToText(description);
    }
    let merchant = shouldShowMerchant ? merchantOrDescriptionToDisplay : Parser.htmlToText(description);

    if (hasReceipt(transactionItem) && isReceiptBeingScanned(transactionItem) && shouldShowMerchant) {
        merchant = translate('iou.receiptStatusTitle');
    }
    const merchantName = StringUtils.getFirstLine(merchant);
    return merchant !== CONST.TRANSACTION.PARTIAL_TRANSACTION_MERCHANT ? merchantName : '';
}

function TransactionItemRow({
    transactionItem,
    shouldUseNarrowLayout,
    isSelected,
    shouldShowTooltip,
    dateColumnSize,
    amountColumnSize,
    taxAmountColumnSize,
    onCheckboxPress,
    shouldShowCheckbox = false,
    columns,
    onButtonPress = () => {},
    isParentHovered,
    columnWrapperStyles,
    scrollToNewTransaction,
    isReportItemChild = false,
    isActionLoading,
    isInReportTableView = false,
    isInSingleTransactionReport = false,
}: TransactionItemRowProps) {
    const styles = useThemeStyles();
    const {translate} = useLocalize();
    const StyleUtils = useStyleUtils();
    const theme = useTheme();
    const pendingAction = getTransactionPendingAction(transactionItem);
    const isPendingDelete = isTransactionPendingDelete(transactionItem);
    const viewRef = useRef<View>(null);

    const hasCategoryOrTag = !!transactionItem.category || !!transactionItem.tag;
    const createdAt = getTransactionCreated(transactionItem);

    const isDateColumnWide = dateColumnSize === CONST.SEARCH.TABLE_COLUMN_SIZES.WIDE;
    const isAmountColumnWide = amountColumnSize === CONST.SEARCH.TABLE_COLUMN_SIZES.WIDE;
    const isTaxAmountColumnWide = taxAmountColumnSize === CONST.SEARCH.TABLE_COLUMN_SIZES.WIDE;

    const animatedHighlightStyle = useAnimatedHighlightStyle({
        shouldHighlight: transactionItem.shouldBeHighlighted ?? false,
        borderRadius: variables.componentBorderRadius,
        highlightColor: theme.messageHighlightBG,
        backgroundColor: theme.highlightBG,
    });

    const {hovered, bind: bindHover} = useHover();
    const bgActiveStyles = useMemo(() => {
        if (isSelected) {
            return styles.activeComponentBG;
        }

        if (hovered || isParentHovered) {
            return styles.hoveredComponentBG;
        }
    }, [hovered, isParentHovered, isSelected, styles.activeComponentBG, styles.hoveredComponentBG]);

    const merchantOrDescriptionName = useMemo(() => getMerchantNameWithFallback(transactionItem, translate, shouldUseNarrowLayout), [shouldUseNarrowLayout, transactionItem, translate]);
    const missingFieldError = useMemo(() => {
        const hasFieldErrors = hasMissingSmartscanFields(transactionItem);
        if (hasFieldErrors) {
            const amountMissing = isAmountMissing(transactionItem);
            const merchantMissing = isMerchantMissing(transactionItem);
            let error = '';

            if (amountMissing && merchantMissing) {
                error = translate('violations.reviewRequired');
            } else if (amountMissing) {
                error = translate('iou.missingAmount');
            } else if (merchantMissing) {
                error = translate('iou.missingMerchant');
            }
            return error;
        }
    }, [transactionItem, translate]);

    useEffect(() => {
        if (!transactionItem.shouldBeHighlighted || !scrollToNewTransaction) {
            return;
        }
        viewRef?.current?.measure((x, y, width, height, pageX, pageY) => {
            scrollToNewTransaction?.(pageY);
        });
    }, [scrollToNewTransaction, transactionItem.shouldBeHighlighted]);

    const columnComponent: ColumnComponents = useMemo(
        () => ({
            [CONST.REPORT.TRANSACTION_LIST.COLUMNS.TYPE]: (
                <View style={[StyleUtils.getReportTableColumnStyles(CONST.SEARCH.TABLE_COLUMNS.TYPE)]}>
                    <TypeCell
                        transactionItem={transactionItem}
                        shouldShowTooltip={shouldShowTooltip}
                        shouldUseNarrowLayout={shouldUseNarrowLayout}
                    />
                </View>
            ),
            [CONST.REPORT.TRANSACTION_LIST.COLUMNS.RECEIPT]: (
                <View style={[StyleUtils.getReportTableColumnStyles(CONST.SEARCH.TABLE_COLUMNS.RECEIPT)]}>
                    <ReceiptCell
                        transactionItem={transactionItem}
                        isSelected={isSelected}
                    />
                </View>
            ),

            [CONST.REPORT.TRANSACTION_LIST.COLUMNS.TAG]: (
                <View style={[StyleUtils.getReportTableColumnStyles(CONST.SEARCH.TABLE_COLUMNS.TAG)]}>
                    <TagCell
                        transactionItem={transactionItem}
                        shouldShowTooltip={shouldShowTooltip}
                        shouldUseNarrowLayout={shouldUseNarrowLayout}
                    />
                </View>
            ),
            [CONST.REPORT.TRANSACTION_LIST.COLUMNS.DATE]: (
                <View style={[StyleUtils.getReportTableColumnStyles(CONST.SEARCH.TABLE_COLUMNS.DATE, isDateColumnWide)]}>
                    <DateCell
                        created={createdAt}
                        showTooltip={shouldShowTooltip}
                        isLargeScreenWidth={!shouldUseNarrowLayout}
                    />
                </View>
            ),
            [CONST.REPORT.TRANSACTION_LIST.COLUMNS.CATEGORY]: (
                <View style={[StyleUtils.getReportTableColumnStyles(CONST.SEARCH.TABLE_COLUMNS.CATEGORY)]}>
                    <CategoryCell
                        transactionItem={transactionItem}
                        shouldShowTooltip={shouldShowTooltip}
                        shouldUseNarrowLayout={shouldUseNarrowLayout}
                    />
                </View>
            ),
            [CONST.REPORT.TRANSACTION_LIST.COLUMNS.ACTION]: (
                <View style={[StyleUtils.getReportTableColumnStyles(CONST.SEARCH.TABLE_COLUMNS.ACTION)]}>
                    {!!transactionItem.action && (
                        <ActionCell
                            action={transactionItem.action}
                            isSelected={isSelected}
                            isChildListItem={isReportItemChild}
                            parentAction={transactionItem.parentTransactionID}
                            goToItem={onButtonPress}
                            isLoading={isActionLoading}
                        />
                    )}
                </View>
            ),
            [CONST.REPORT.TRANSACTION_LIST.COLUMNS.MERCHANT]: (
                <View style={[StyleUtils.getReportTableColumnStyles(CONST.SEARCH.TABLE_COLUMNS.MERCHANT)]}>
                    {!!merchantOrDescriptionName && (
                        <MerchantOrDescriptionCell
                            merchantOrDescription={merchantOrDescriptionName}
                            shouldShowTooltip={shouldShowTooltip}
                            shouldUseNarrowLayout={false}
                        />
                    )}
                </View>
            ),
            [CONST.REPORT.TRANSACTION_LIST.COLUMNS.TO]: (
                <View style={[StyleUtils.getReportTableColumnStyles(CONST.SEARCH.TABLE_COLUMNS.FROM)]}>
                    {!!transactionItem.to && (
                        <UserInfoCell
                            accountID={transactionItem.to.accountID}
                            avatar={transactionItem.to.avatar}
                            displayName={transactionItem.formattedTo ?? transactionItem.to.displayName ?? ''}
                        />
                    )}
                </View>
            ),
            [CONST.REPORT.TRANSACTION_LIST.COLUMNS.FROM]: (
                <View style={[StyleUtils.getReportTableColumnStyles(CONST.SEARCH.TABLE_COLUMNS.FROM)]}>
                    {!!transactionItem.from && (
                        <UserInfoCell
                            accountID={transactionItem.from.accountID}
                            avatar={transactionItem.from.avatar}
                            displayName={transactionItem.formattedFrom ?? transactionItem.from.displayName ?? ''}
                        />
                    )}
                </View>
            ),
            [CONST.REPORT.TRANSACTION_LIST.COLUMNS.COMMENTS]: (
                <View style={[StyleUtils.getReportTableColumnStyles(CONST.REPORT.TRANSACTION_LIST.COLUMNS.COMMENTS)]}>
                    <ChatBubbleCell
                        transaction={transactionItem}
                        isInSingleTransactionReport={isInSingleTransactionReport}
                    />
                </View>
            ),
            [CONST.REPORT.TRANSACTION_LIST.COLUMNS.TOTAL_AMOUNT]: (
                <View style={[StyleUtils.getReportTableColumnStyles(CONST.SEARCH.TABLE_COLUMNS.TOTAL_AMOUNT, undefined, isAmountColumnWide)]}>
                    <TotalCell
                        transactionItem={transactionItem}
                        shouldShowTooltip={shouldShowTooltip}
                        shouldUseNarrowLayout={shouldUseNarrowLayout}
                    />
                </View>
            ),
            [CONST.REPORT.TRANSACTION_LIST.COLUMNS.TAX]: (
                <View style={[StyleUtils.getReportTableColumnStyles(CONST.SEARCH.TABLE_COLUMNS.TAX_AMOUNT, undefined, undefined, isTaxAmountColumnWide)]}>
                    <TaxCell
                        transactionItem={transactionItem}
                        shouldShowTooltip={shouldShowTooltip}
                    />
                </View>
            ),
        }),
        [
            StyleUtils,
            createdAt,
            isActionLoading,
            isReportItemChild,
            isDateColumnWide,
<<<<<<< HEAD
            isAmountColumnWide,
            isTaxAmountColumnWide,
=======
            isInSingleTransactionReport,
>>>>>>> 06ea630b
            isSelected,
            merchantOrDescriptionName,
            onButtonPress,
            shouldShowTooltip,
            shouldUseNarrowLayout,
            transactionItem,
        ],
    );
    const safeColumnWrapperStyle = columnWrapperStyles ?? [styles.p3, styles.expenseWidgetRadius];
    return (
        <View
            style={[styles.flex1]}
            onMouseLeave={bindHover.onMouseLeave}
            onMouseEnter={bindHover.onMouseEnter}
            ref={viewRef}
        >
            <OfflineWithFeedback pendingAction={pendingAction}>
                {shouldUseNarrowLayout ? (
                    <Animated.View style={[isInReportTableView ? animatedHighlightStyle : {}]}>
                        <View style={[styles.expenseWidgetRadius, styles.justifyContentEvenly, styles.p3, styles.pt2, bgActiveStyles]}>
                            <View style={[styles.flexRow]}>
                                {shouldShowCheckbox && (
                                    <View style={[styles.mr3, styles.justifyContentCenter]}>
                                        <Checkbox
                                            disabled={isPendingDelete}
                                            onPress={() => {
                                                onCheckboxPress(transactionItem.transactionID);
                                            }}
                                            accessibilityLabel={CONST.ROLE.CHECKBOX}
                                            isChecked={isSelected}
                                        />
                                    </View>
                                )}
                                <View style={[styles.mr3]}>
                                    <ReceiptCell
                                        transactionItem={transactionItem}
                                        isSelected={isSelected}
                                    />
                                </View>
                                <View style={[styles.flex2, styles.flexColumn, styles.justifyContentEvenly]}>
                                    <View style={[styles.flexRow, styles.alignItemsCenter, styles.minHeight5, styles.maxHeight5]}>
                                        <DateCell
                                            created={createdAt}
                                            showTooltip={shouldShowTooltip}
                                            isLargeScreenWidth={!shouldUseNarrowLayout}
                                        />
                                        <Text style={[styles.textMicroSupporting]}> • </Text>
                                        <TypeCell
                                            transactionItem={transactionItem}
                                            shouldShowTooltip={shouldShowTooltip}
                                            shouldUseNarrowLayout={shouldUseNarrowLayout}
                                        />
                                        {!merchantOrDescriptionName && (
                                            <View style={[styles.mlAuto]}>
                                                <TotalCell
                                                    transactionItem={transactionItem}
                                                    shouldShowTooltip={shouldShowTooltip}
                                                    shouldUseNarrowLayout={shouldUseNarrowLayout}
                                                />
                                            </View>
                                        )}
                                    </View>
                                    {!!merchantOrDescriptionName && (
                                        <View style={[styles.flexRow, styles.alignItemsCenter, styles.justifyContentBetween, styles.gap2]}>
                                            <MerchantOrDescriptionCell
                                                merchantOrDescription={merchantOrDescriptionName}
                                                shouldShowTooltip={shouldShowTooltip}
                                                shouldUseNarrowLayout={shouldUseNarrowLayout}
                                            />
                                            <TotalCell
                                                transactionItem={transactionItem}
                                                shouldShowTooltip={shouldShowTooltip}
                                                shouldUseNarrowLayout={shouldUseNarrowLayout}
                                            />
                                        </View>
                                    )}
                                </View>
                            </View>
                            <View style={[styles.flexRow, styles.justifyContentBetween, styles.alignItemsStart]}>
                                <View style={[styles.flexColumn, styles.flex1]}>
                                    {hasCategoryOrTag && (
                                        <View style={[styles.flexRow, styles.alignItemsCenter, styles.gap2, styles.mt2, styles.minHeight4]}>
                                            <CategoryCell
                                                transactionItem={transactionItem}
                                                shouldShowTooltip={shouldShowTooltip}
                                                shouldUseNarrowLayout={shouldUseNarrowLayout}
                                            />
                                            <TagCell
                                                transactionItem={transactionItem}
                                                shouldShowTooltip={shouldShowTooltip}
                                                shouldUseNarrowLayout={shouldUseNarrowLayout}
                                            />
                                        </View>
                                    )}
                                    <TransactionItemRowRBRWithOnyx
                                        transaction={transactionItem}
                                        containerStyles={[styles.mt2, styles.minHeight4]}
                                        missingFieldError={missingFieldError}
                                    />
                                </View>
                                <ChatBubbleCell
                                    transaction={transactionItem}
                                    containerStyles={[styles.mt2]}
                                    isInSingleTransactionReport={isInSingleTransactionReport}
                                />
                            </View>
                        </View>
                    </Animated.View>
                ) : (
                    <Animated.View style={[isInReportTableView ? animatedHighlightStyle : {}]}>
                        <View style={[...safeColumnWrapperStyle, styles.gap2, bgActiveStyles, styles.mw100]}>
                            <View style={[styles.flex1, styles.flexRow, styles.alignItemsCenter, styles.gap3]}>
                                <View style={[styles.mr1]}>
                                    <Checkbox
                                        disabled={isPendingDelete}
                                        onPress={() => {
                                            onCheckboxPress(transactionItem.transactionID);
                                        }}
                                        accessibilityLabel={CONST.ROLE.CHECKBOX}
                                        isChecked={isSelected}
                                    />
                                </View>
                                {columns?.map((column) => columnComponent[column])}
                            </View>
                            <TransactionItemRowRBRWithOnyx
                                transaction={transactionItem}
                                missingFieldError={missingFieldError}
                            />
                        </View>
                    </Animated.View>
                )}
            </OfflineWithFeedback>
        </View>
    );
}

TransactionItemRow.displayName = 'TransactionItemRow';

export default TransactionItemRow;
export type {TransactionWithOptionalSearchFields};<|MERGE_RESOLUTION|>--- conflicted
+++ resolved
@@ -328,12 +328,9 @@
             isActionLoading,
             isReportItemChild,
             isDateColumnWide,
-<<<<<<< HEAD
             isAmountColumnWide,
             isTaxAmountColumnWide,
-=======
             isInSingleTransactionReport,
->>>>>>> 06ea630b
             isSelected,
             merchantOrDescriptionName,
             onButtonPress,
