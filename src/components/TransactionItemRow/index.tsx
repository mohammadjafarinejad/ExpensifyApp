--- conflicted
+++ resolved
@@ -318,19 +318,14 @@
                 </View>
             ),
             [CONST.REPORT.TRANSACTION_LIST.COLUMNS.COMMENTS]: (
-<<<<<<< HEAD
                 <View
                     key={CONST.REPORT.TRANSACTION_LIST.COLUMNS.COMMENTS}
                     style={[StyleUtils.getReportTableColumnStyles(CONST.REPORT.TRANSACTION_LIST.COLUMNS.COMMENTS)]}
                 >
-                    <ChatBubbleCell transaction={transactionItem} />
-=======
-                <View style={[StyleUtils.getReportTableColumnStyles(CONST.REPORT.TRANSACTION_LIST.COLUMNS.COMMENTS)]}>
                     <ChatBubbleCell
                         transaction={transactionItem}
                         isInSingleTransactionReport={isInSingleTransactionReport}
                     />
->>>>>>> cfa3ffc0
                 </View>
             ),
             [CONST.REPORT.TRANSACTION_LIST.COLUMNS.TOTAL_AMOUNT]: (
