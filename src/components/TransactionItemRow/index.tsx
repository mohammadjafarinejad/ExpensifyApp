--- conflicted
+++ resolved
@@ -26,7 +26,6 @@
 function TransactionItemRow({
     transactionItem,
     shouldUseNarrowLayout,
-    shouldShowCheckbox,
     isSelected,
     shouldShowTooltip,
     dateColumnSize,
@@ -36,7 +35,6 @@
 }: {
     transactionItem: TransactionWithOptionalHighlight;
     shouldUseNarrowLayout: boolean;
-    shouldShowCheckbox: boolean;
     isSelected: boolean;
     shouldShowTooltip: boolean;
     dateColumnSize: TableColumnSize;
@@ -84,13 +82,8 @@
                 <Animated.View style={[animatedHighlightStyle]}>
                     <View style={[styles.expenseWidgetRadius, styles.justifyContentEvenly, styles.gap3, bgActiveStyles]}>
                         <View style={[styles.flexRow, styles.mt3, styles.mr3, styles.ml3]}>
-<<<<<<< HEAD
                             {(!!selectionMode?.isEnabled || shouldShowCheckBox) && (
                                 <View style={[styles.mr3, styles.justifyContentCenter]}>
-=======
-                            {shouldShowCheckbox && (
-                                <View style={[styles.mr2, styles.justifyContentCenter]}>
->>>>>>> 1de2c6d1
                                     <Checkbox
                                         onPress={() => {
                                             onCheckboxPress(transactionItem.transactionID);
