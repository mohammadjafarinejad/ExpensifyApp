import React, {useMemo} from 'react';
import {View} from 'react-native';
import type {ViewStyle} from 'react-native';
import type {ValueOf} from 'type-fest';
import Checkbox from '@components/Checkbox';
import type {TransactionWithOptionalHighlight} from '@components/MoneyRequestReportView/MoneyRequestReportTransactionList';
<<<<<<< HEAD
import OfflineWithFeedback from '@components/OfflineWithFeedback';
import RadioButton from '@components/RadioButton';
=======
>>>>>>> 874b137f
import type {TableColumnSize} from '@components/Search/types';
import ActionCell from '@components/SelectionList/Search/ActionCell';
import DateCell from '@components/SelectionList/Search/DateCell';
import UserInfoCell from '@components/SelectionList/Search/UserInfoCell';
import Text from '@components/Text';
import useLocalize from '@hooks/useLocalize';
import useStyleUtils from '@hooks/useStyleUtils';
import useThemeStyles from '@hooks/useThemeStyles';
import {isCategoryMissing} from '@libs/CategoryUtils';
import Parser from '@libs/Parser';
import StringUtils from '@libs/StringUtils';
import {
    getDescription,
    getMerchant,
    getCreated as getTransactionCreated,
    hasMissingSmartscanFields,
    isAmountMissing,
    isMerchantMissing,
    isScanning,
    isUnreportedAndHasInvalidDistanceRateTransaction,
} from '@libs/TransactionUtils';
import CONST from '@src/CONST';
import type {TranslationPaths} from '@src/languages/types';
import type {TransactionViolation} from '@src/types/onyx';
import type {SearchPersonalDetails, SearchTransactionAction} from '@src/types/onyx/SearchResults';
import CategoryCell from './DataCells/CategoryCell';
import ChatBubbleCell from './DataCells/ChatBubbleCell';
import MerchantOrDescriptionCell from './DataCells/MerchantCell';
import ReceiptCell from './DataCells/ReceiptCell';
import TagCell from './DataCells/TagCell';
import TaxCell from './DataCells/TaxCell';
import TotalCell from './DataCells/TotalCell';
import TypeCell from './DataCells/TypeCell';
import TransactionItemRowRBRWithOnyx from './TransactionItemRowRBRWithOnyx';

type ColumnComponents = {
    [key in ValueOf<typeof CONST.REPORT.TRANSACTION_LIST.COLUMNS>]: React.ReactElement;
};

type TransactionWithOptionalSearchFields = TransactionWithOptionalHighlight & {
    /** The action that can be performed for the transaction */
    action?: SearchTransactionAction;

    /** Function passed to the action button, triggered when the button is pressed */
    onButtonPress?: () => void;

    /** The personal details of the user requesting money */
    from?: SearchPersonalDetails;

    /** The personal details of the user paying the request */
    to?: SearchPersonalDetails;

    /** formatted "to" value used for displaying and sorting on Reports page */
    formattedTo?: string;

    /** formatted "from" value used for displaying and sorting on Reports page */
    formattedFrom?: string;

    /** formatted "merchant" value used for displaying and sorting on Reports page */
    formattedMerchant?: string;

    /** information about whether to show merchant, that is provided on Reports page */
    shouldShowMerchant?: boolean;

    /** Type of transaction */
    transactionType?: ValueOf<typeof CONST.SEARCH.TRANSACTION_TYPE>;

    /** Precomputed violations */
    violations?: TransactionViolation[];
};

type TransactionItemRowProps = {
    transactionItem: TransactionWithOptionalSearchFields;
    shouldUseNarrowLayout: boolean;
    isSelected: boolean;
    shouldShowTooltip: boolean;
    dateColumnSize: TableColumnSize;
    amountColumnSize: TableColumnSize;
    taxAmountColumnSize: TableColumnSize;
    onCheckboxPress?: (transactionID: string) => void;
    shouldShowCheckbox?: boolean;
    columns?: Array<ValueOf<typeof CONST.REPORT.TRANSACTION_LIST.COLUMNS>>;
    onButtonPress?: () => void;
    columnWrapperStyles?: ViewStyle[];
    isReportItemChild?: boolean;
    isActionLoading?: boolean;
    isInSingleTransactionReport?: boolean;
<<<<<<< HEAD
    shouldShowRadioButton?: boolean;
    onRadioButtonPress?: (transactionID: string) => void;
    shouldShowErrors?: boolean;
=======
    isDisabled?: boolean;
>>>>>>> 874b137f
};

/** If merchant name is empty or (none), then it falls back to description if screen is narrow */
function getMerchantNameWithFallback(transactionItem: TransactionWithOptionalSearchFields, translate: (key: TranslationPaths) => string, shouldUseNarrowLayout?: boolean | undefined) {
    const shouldShowMerchant = transactionItem.shouldShowMerchant ?? true;
    const description = getDescription(transactionItem);
    let merchantOrDescriptionToDisplay = transactionItem?.formattedMerchant ?? getMerchant(transactionItem);
    const merchantNameEmpty = !merchantOrDescriptionToDisplay || merchantOrDescriptionToDisplay === CONST.TRANSACTION.PARTIAL_TRANSACTION_MERCHANT;
    if (merchantNameEmpty && shouldUseNarrowLayout) {
        merchantOrDescriptionToDisplay = Parser.htmlToText(description);
    }

    let merchant = shouldShowMerchant ? merchantOrDescriptionToDisplay : Parser.htmlToText(description);

    if (isScanning(transactionItem) && shouldShowMerchant) {
        merchant = translate('iou.receiptStatusTitle');
    }

    const merchantName = StringUtils.getFirstLine(merchant);
    return merchant !== CONST.TRANSACTION.PARTIAL_TRANSACTION_MERCHANT ? merchantName : '';
}

function TransactionItemRow({
    transactionItem,
    shouldUseNarrowLayout,
    isSelected,
    shouldShowTooltip,
    dateColumnSize,
    amountColumnSize,
    taxAmountColumnSize,
    onCheckboxPress = () => {},
    shouldShowCheckbox = false,
    columns,
    onButtonPress = () => {},
    columnWrapperStyles,
    isReportItemChild = false,
    isActionLoading,
    isInSingleTransactionReport = false,
<<<<<<< HEAD
    shouldShowRadioButton = false,
    onRadioButtonPress = () => {},
    shouldShowErrors = true,
=======
    isDisabled = false,
>>>>>>> 874b137f
}: TransactionItemRowProps) {
    const styles = useThemeStyles();
    const {translate} = useLocalize();
    const StyleUtils = useStyleUtils();

    const hasCategoryOrTag = !isCategoryMissing(transactionItem?.category) || !!transactionItem.tag;
    const createdAt = getTransactionCreated(transactionItem);

    const isDateColumnWide = dateColumnSize === CONST.SEARCH.TABLE_COLUMN_SIZES.WIDE;
    const isAmountColumnWide = amountColumnSize === CONST.SEARCH.TABLE_COLUMN_SIZES.WIDE;
    const isTaxAmountColumnWide = taxAmountColumnSize === CONST.SEARCH.TABLE_COLUMN_SIZES.WIDE;

    const bgActiveStyles = useMemo(() => {
        if (!isSelected) {
            return [];
        }
        return styles.activeComponentBG;
    }, [isSelected, styles.activeComponentBG]);

    const merchantOrDescriptionName = useMemo(() => getMerchantNameWithFallback(transactionItem, translate, shouldUseNarrowLayout), [shouldUseNarrowLayout, transactionItem, translate]);
    const missingFieldError = useMemo(() => {
        const isCustomUnitOutOfPolicy = isUnreportedAndHasInvalidDistanceRateTransaction(transactionItem);
        const hasFieldErrors = hasMissingSmartscanFields(transactionItem) || isCustomUnitOutOfPolicy;
        if (hasFieldErrors) {
            const amountMissing = isAmountMissing(transactionItem);
            const merchantMissing = isMerchantMissing(transactionItem);
            let error = '';

            if (amountMissing && merchantMissing) {
                error = translate('violations.reviewRequired');
            } else if (amountMissing) {
                error = translate('iou.missingAmount');
            } else if (merchantMissing) {
                error = translate('iou.missingMerchant');
            } else if (isCustomUnitOutOfPolicy) {
                error = translate('violations.customUnitOutOfPolicy');
            }
            return error;
        }
    }, [transactionItem, translate]);

    const columnComponent: ColumnComponents = useMemo(
        () => ({
            [CONST.REPORT.TRANSACTION_LIST.COLUMNS.TYPE]: (
                <View
                    key={CONST.REPORT.TRANSACTION_LIST.COLUMNS.TYPE}
                    style={[StyleUtils.getReportTableColumnStyles(CONST.SEARCH.TABLE_COLUMNS.TYPE)]}
                >
                    <TypeCell
                        transactionItem={transactionItem}
                        shouldShowTooltip={shouldShowTooltip}
                        shouldUseNarrowLayout={shouldUseNarrowLayout}
                    />
                </View>
            ),
            [CONST.REPORT.TRANSACTION_LIST.COLUMNS.RECEIPT]: (
                <View
                    key={CONST.REPORT.TRANSACTION_LIST.COLUMNS.RECEIPT}
                    style={[StyleUtils.getReportTableColumnStyles(CONST.SEARCH.TABLE_COLUMNS.RECEIPT)]}
                >
                    <ReceiptCell
                        transactionItem={transactionItem}
                        isSelected={isSelected}
                    />
                </View>
            ),

            [CONST.REPORT.TRANSACTION_LIST.COLUMNS.TAG]: (
                <View
                    key={CONST.REPORT.TRANSACTION_LIST.COLUMNS.TAG}
                    style={[StyleUtils.getReportTableColumnStyles(CONST.SEARCH.TABLE_COLUMNS.TAG)]}
                >
                    <TagCell
                        transactionItem={transactionItem}
                        shouldShowTooltip={shouldShowTooltip}
                        shouldUseNarrowLayout={shouldUseNarrowLayout}
                    />
                </View>
            ),
            [CONST.REPORT.TRANSACTION_LIST.COLUMNS.DATE]: (
                <View
                    key={CONST.REPORT.TRANSACTION_LIST.COLUMNS.DATE}
                    style={[StyleUtils.getReportTableColumnStyles(CONST.SEARCH.TABLE_COLUMNS.DATE, isDateColumnWide)]}
                >
                    <DateCell
                        created={createdAt}
                        showTooltip={shouldShowTooltip}
                        isLargeScreenWidth={!shouldUseNarrowLayout}
                    />
                </View>
            ),
            [CONST.REPORT.TRANSACTION_LIST.COLUMNS.CATEGORY]: (
                <View
                    key={CONST.REPORT.TRANSACTION_LIST.COLUMNS.CATEGORY}
                    style={[StyleUtils.getReportTableColumnStyles(CONST.SEARCH.TABLE_COLUMNS.CATEGORY)]}
                >
                    <CategoryCell
                        transactionItem={transactionItem}
                        shouldShowTooltip={shouldShowTooltip}
                        shouldUseNarrowLayout={shouldUseNarrowLayout}
                    />
                </View>
            ),
            [CONST.REPORT.TRANSACTION_LIST.COLUMNS.ACTION]: (
                <View
                    key={CONST.REPORT.TRANSACTION_LIST.COLUMNS.ACTION}
                    style={[StyleUtils.getReportTableColumnStyles(CONST.SEARCH.TABLE_COLUMNS.ACTION)]}
                >
                    {!!transactionItem.action && (
                        <ActionCell
                            action={transactionItem.action}
                            isSelected={isSelected}
                            isChildListItem={isReportItemChild}
                            parentAction={transactionItem.parentTransactionID}
                            goToItem={onButtonPress}
                            isLoading={isActionLoading}
                        />
                    )}
                </View>
            ),
            [CONST.REPORT.TRANSACTION_LIST.COLUMNS.MERCHANT]: (
                <View
                    key={CONST.REPORT.TRANSACTION_LIST.COLUMNS.MERCHANT}
                    style={[StyleUtils.getReportTableColumnStyles(CONST.SEARCH.TABLE_COLUMNS.MERCHANT)]}
                >
                    {!!merchantOrDescriptionName && (
                        <MerchantOrDescriptionCell
                            merchantOrDescription={merchantOrDescriptionName}
                            shouldShowTooltip={shouldShowTooltip}
                            shouldUseNarrowLayout={false}
                        />
                    )}
                </View>
            ),
            [CONST.REPORT.TRANSACTION_LIST.COLUMNS.TO]: (
                <View
                    key={CONST.REPORT.TRANSACTION_LIST.COLUMNS.TO}
                    style={[StyleUtils.getReportTableColumnStyles(CONST.SEARCH.TABLE_COLUMNS.FROM)]}
                >
                    {!!transactionItem.to && (
                        <UserInfoCell
                            accountID={transactionItem.to.accountID}
                            avatar={transactionItem.to.avatar}
                            displayName={transactionItem.formattedTo ?? transactionItem.to.displayName ?? ''}
                        />
                    )}
                </View>
            ),
            [CONST.REPORT.TRANSACTION_LIST.COLUMNS.FROM]: (
                <View
                    key={CONST.REPORT.TRANSACTION_LIST.COLUMNS.FROM}
                    style={[StyleUtils.getReportTableColumnStyles(CONST.SEARCH.TABLE_COLUMNS.FROM)]}
                >
                    {!!transactionItem.from && (
                        <UserInfoCell
                            accountID={transactionItem.from.accountID}
                            avatar={transactionItem.from.avatar}
                            displayName={transactionItem.formattedFrom ?? transactionItem.from.displayName ?? ''}
                        />
                    )}
                </View>
            ),
            [CONST.REPORT.TRANSACTION_LIST.COLUMNS.COMMENTS]: (
                <View
                    key={CONST.REPORT.TRANSACTION_LIST.COLUMNS.COMMENTS}
                    style={[StyleUtils.getReportTableColumnStyles(CONST.REPORT.TRANSACTION_LIST.COLUMNS.COMMENTS)]}
                >
                    <ChatBubbleCell
                        transaction={transactionItem}
                        isInSingleTransactionReport={isInSingleTransactionReport}
                    />
                </View>
            ),
            [CONST.REPORT.TRANSACTION_LIST.COLUMNS.TOTAL_AMOUNT]: (
                <View
                    key={CONST.REPORT.TRANSACTION_LIST.COLUMNS.TOTAL_AMOUNT}
                    style={[StyleUtils.getReportTableColumnStyles(CONST.SEARCH.TABLE_COLUMNS.TOTAL_AMOUNT, undefined, isAmountColumnWide)]}
                >
                    <TotalCell
                        transactionItem={transactionItem}
                        shouldShowTooltip={shouldShowTooltip}
                        shouldUseNarrowLayout={shouldUseNarrowLayout}
                    />
                </View>
            ),
            [CONST.REPORT.TRANSACTION_LIST.COLUMNS.TAX]: (
                <View
                    key={CONST.REPORT.TRANSACTION_LIST.COLUMNS.TAX}
                    style={[StyleUtils.getReportTableColumnStyles(CONST.SEARCH.TABLE_COLUMNS.TAX_AMOUNT, undefined, undefined, isTaxAmountColumnWide)]}
                >
                    <TaxCell
                        transactionItem={transactionItem}
                        shouldShowTooltip={shouldShowTooltip}
                    />
                </View>
            ),
        }),
        [
            StyleUtils,
            createdAt,
            isActionLoading,
            isReportItemChild,
            isDateColumnWide,
            isAmountColumnWide,
            isTaxAmountColumnWide,
            isInSingleTransactionReport,
            isSelected,
            merchantOrDescriptionName,
            onButtonPress,
            shouldShowTooltip,
            shouldUseNarrowLayout,
            transactionItem,
        ],
    );
    const safeColumnWrapperStyle = columnWrapperStyles ?? [styles.p3, styles.expenseWidgetRadius];
    const shouldRenderChatBubbleCell = useMemo(() => {
        return columns?.includes(CONST.REPORT.TRANSACTION_LIST.COLUMNS.COMMENTS) ?? false;
    }, [columns]);

    if (shouldUseNarrowLayout) {
        return (
            <View style={[styles.expenseWidgetRadius, styles.justifyContentEvenly, styles.p3, styles.pt2, bgActiveStyles]}>
                <View style={[styles.flexRow]}>
                    {shouldShowCheckbox && (
                        <Checkbox
                            disabled={isDisabled}
                            onPress={() => {
                                onCheckboxPress(transactionItem.transactionID);
                            }}
                            accessibilityLabel={CONST.ROLE.CHECKBOX}
                            isChecked={isSelected}
                            style={styles.mr3}
                            wrapperStyle={styles.justifyContentCenter}
                        />
                    )}
                    <ReceiptCell
                        transactionItem={transactionItem}
                        isSelected={isSelected}
                        style={styles.mr3}
                    />
                    <View style={[styles.flex2, styles.flexColumn, styles.justifyContentEvenly]}>
                        <View style={[styles.flexRow, styles.alignItemsCenter, styles.minHeight5, styles.maxHeight5]}>
                            <DateCell
                                created={createdAt}
                                showTooltip={shouldShowTooltip}
                                isLargeScreenWidth={!shouldUseNarrowLayout}
                            />
                            <Text style={[styles.textMicroSupporting]}> • </Text>
                            <TypeCell
                                transactionItem={transactionItem}
                                shouldShowTooltip={shouldShowTooltip}
                                shouldUseNarrowLayout={shouldUseNarrowLayout}
                            />
                            {!merchantOrDescriptionName && (
                                <View style={[styles.mlAuto]}>
                                    <TotalCell
                                        transactionItem={transactionItem}
                                        shouldShowTooltip={shouldShowTooltip}
                                        shouldUseNarrowLayout={shouldUseNarrowLayout}
                                    />
                                </View>
<<<<<<< HEAD
                                <View style={[styles.flex2, styles.flexColumn, styles.justifyContentEvenly]}>
                                    <View style={[styles.flexRow, styles.alignItemsCenter, styles.minHeight5, styles.maxHeight5]}>
                                        <DateCell
                                            created={createdAt}
                                            showTooltip={shouldShowTooltip}
                                            isLargeScreenWidth={!shouldUseNarrowLayout}
                                        />
                                        <Text style={[styles.textMicroSupporting]}> • </Text>
                                        <TypeCell
                                            transactionItem={transactionItem}
                                            shouldShowTooltip={shouldShowTooltip}
                                            shouldUseNarrowLayout={shouldUseNarrowLayout}
                                        />
                                        {!merchantOrDescriptionName && (
                                            <View style={[styles.mlAuto]}>
                                                <TotalCell
                                                    transactionItem={transactionItem}
                                                    shouldShowTooltip={shouldShowTooltip}
                                                    shouldUseNarrowLayout={shouldUseNarrowLayout}
                                                />
                                            </View>
                                        )}
                                    </View>
                                    {!!merchantOrDescriptionName && (
                                        <View style={[styles.flexRow, styles.alignItemsCenter, styles.justifyContentBetween, styles.gap2]}>
                                            <MerchantOrDescriptionCell
                                                merchantOrDescription={merchantOrDescriptionName}
                                                shouldShowTooltip={shouldShowTooltip}
                                                shouldUseNarrowLayout={shouldUseNarrowLayout}
                                            />
                                            <TotalCell
                                                transactionItem={transactionItem}
                                                shouldShowTooltip={shouldShowTooltip}
                                                shouldUseNarrowLayout={shouldUseNarrowLayout}
                                            />
                                        </View>
                                    )}
                                </View>
                                {shouldShowRadioButton && (
                                    <View style={[styles.ml3, styles.justifyContentCenter]}>
                                        <RadioButton
                                            isChecked={isSelected}
                                            disabled={isPendingDelete}
                                            onPress={() => onRadioButtonPress?.(transactionItem.transactionID)}
                                            accessibilityLabel={CONST.ROLE.RADIO}
                                            newRadioButtonStyle
                                        />
                                    </View>
                                )}
                            </View>
                            <View style={[styles.flexRow, styles.justifyContentBetween, styles.alignItemsStart]}>
                                <View style={[styles.flexColumn, styles.flex1]}>
                                    {hasCategoryOrTag && (
                                        <View style={[styles.flexRow, styles.alignItemsCenter, styles.gap2, styles.mt2, styles.minHeight4]}>
                                            <CategoryCell
                                                transactionItem={transactionItem}
                                                shouldShowTooltip={shouldShowTooltip}
                                                shouldUseNarrowLayout={shouldUseNarrowLayout}
                                            />
                                            <TagCell
                                                transactionItem={transactionItem}
                                                shouldShowTooltip={shouldShowTooltip}
                                                shouldUseNarrowLayout={shouldUseNarrowLayout}
                                            />
                                        </View>
                                    )}
                                    {shouldShowErrors && (
                                        <TransactionItemRowRBRWithOnyx
                                            transaction={transactionItem}
                                            containerStyles={[styles.mt2, styles.minHeight4]}
                                            missingFieldError={missingFieldError}
                                        />
                                    )}
                                </View>
                                {shouldRenderChatBubbleCell && (
                                    <ChatBubbleCell
                                        transaction={transactionItem}
                                        containerStyles={[styles.mt2]}
                                        isInSingleTransactionReport={isInSingleTransactionReport}
                                    />
                                )}
                            </View>
                        </View>
                    </Animated.View>
                ) : (
                    <Animated.View style={[isInReportTableView ? animatedHighlightStyle : {}]}>
                        <View style={[...safeColumnWrapperStyle, styles.gap2, bgActiveStyles, styles.mw100]}>
                            <View style={[styles.flex1, styles.flexRow, styles.alignItemsCenter, styles.gap3]}>
                                <View style={[styles.mr1]}>
                                    {shouldShowCheckbox && (
                                        <Checkbox
                                            disabled={isPendingDelete}
                                            onPress={() => {
                                                onCheckboxPress(transactionItem.transactionID);
                                            }}
                                            accessibilityLabel={CONST.ROLE.CHECKBOX}
                                            isChecked={isSelected}
                                        />
                                    )}
                                </View>
                                {columns?.map((column) => columnComponent[column])}
                                {shouldShowRadioButton && (
                                    <View style={[styles.ml1, styles.justifyContentCenter]}>
                                        <RadioButton
                                            isChecked={isSelected}
                                            disabled={isPendingDelete}
                                            onPress={() => onRadioButtonPress?.(transactionItem.transactionID)}
                                            accessibilityLabel={CONST.ROLE.RADIO}
                                            newRadioButtonStyle
                                        />
                                    </View>
                                )}
                            </View>
                            {shouldShowErrors && (
                                <TransactionItemRowRBRWithOnyx
                                    transaction={transactionItem}
                                    missingFieldError={missingFieldError}
                                />
                            )}
                        </View>
                    </Animated.View>
                )}
            </OfflineWithFeedback>
=======
                            )}
                        </View>
                        {!!merchantOrDescriptionName && (
                            <View style={[styles.flexRow, styles.alignItemsCenter, styles.justifyContentBetween, styles.gap2]}>
                                <MerchantOrDescriptionCell
                                    merchantOrDescription={merchantOrDescriptionName}
                                    shouldShowTooltip={shouldShowTooltip}
                                    shouldUseNarrowLayout={shouldUseNarrowLayout}
                                />
                                <TotalCell
                                    transactionItem={transactionItem}
                                    shouldShowTooltip={shouldShowTooltip}
                                    shouldUseNarrowLayout={shouldUseNarrowLayout}
                                />
                            </View>
                        )}
                    </View>
                </View>
                <View style={[styles.flexRow, styles.justifyContentBetween, styles.alignItemsStart]}>
                    <View style={[styles.flexColumn, styles.flex1]}>
                        {hasCategoryOrTag && (
                            <View style={[styles.flexRow, styles.alignItemsCenter, styles.gap2, styles.mt2, styles.minHeight4]}>
                                <CategoryCell
                                    transactionItem={transactionItem}
                                    shouldShowTooltip={shouldShowTooltip}
                                    shouldUseNarrowLayout={shouldUseNarrowLayout}
                                />
                                <TagCell
                                    transactionItem={transactionItem}
                                    shouldShowTooltip={shouldShowTooltip}
                                    shouldUseNarrowLayout={shouldUseNarrowLayout}
                                />
                            </View>
                        )}
                        <TransactionItemRowRBRWithOnyx
                            transaction={transactionItem}
                            containerStyles={[styles.mt2, styles.minHeight4]}
                            missingFieldError={missingFieldError}
                        />
                    </View>
                    {shouldRenderChatBubbleCell && (
                        <ChatBubbleCell
                            transaction={transactionItem}
                            containerStyles={[styles.mt2]}
                            isInSingleTransactionReport={isInSingleTransactionReport}
                        />
                    )}
                </View>
            </View>
        );
    }

    return (
        <View style={[...safeColumnWrapperStyle, styles.flex1, styles.gap2, bgActiveStyles, styles.mw100]}>
            <View style={[styles.flex1, styles.flexRow, styles.alignItemsCenter, styles.gap3]}>
                <Checkbox
                    disabled={isDisabled}
                    onPress={() => {
                        onCheckboxPress(transactionItem.transactionID);
                    }}
                    accessibilityLabel={CONST.ROLE.CHECKBOX}
                    isChecked={isSelected}
                    style={styles.mr1}
                    wrapperStyle={styles.justifyContentCenter}
                />
                {columns?.map((column) => columnComponent[column])}
            </View>
            <TransactionItemRowRBRWithOnyx
                transaction={transactionItem}
                missingFieldError={missingFieldError}
            />
>>>>>>> 874b137f
        </View>
    );
}

TransactionItemRow.displayName = 'TransactionItemRow';

export default TransactionItemRow;
export type {TransactionWithOptionalSearchFields};<|MERGE_RESOLUTION|>--- conflicted
+++ resolved
@@ -4,11 +4,7 @@
 import type {ValueOf} from 'type-fest';
 import Checkbox from '@components/Checkbox';
 import type {TransactionWithOptionalHighlight} from '@components/MoneyRequestReportView/MoneyRequestReportTransactionList';
-<<<<<<< HEAD
-import OfflineWithFeedback from '@components/OfflineWithFeedback';
 import RadioButton from '@components/RadioButton';
-=======
->>>>>>> 874b137f
 import type {TableColumnSize} from '@components/Search/types';
 import ActionCell from '@components/SelectionList/Search/ActionCell';
 import DateCell from '@components/SelectionList/Search/DateCell';
@@ -96,13 +92,10 @@
     isReportItemChild?: boolean;
     isActionLoading?: boolean;
     isInSingleTransactionReport?: boolean;
-<<<<<<< HEAD
     shouldShowRadioButton?: boolean;
     onRadioButtonPress?: (transactionID: string) => void;
     shouldShowErrors?: boolean;
-=======
     isDisabled?: boolean;
->>>>>>> 874b137f
 };
 
 /** If merchant name is empty or (none), then it falls back to description if screen is narrow */
@@ -141,13 +134,10 @@
     isReportItemChild = false,
     isActionLoading,
     isInSingleTransactionReport = false,
-<<<<<<< HEAD
     shouldShowRadioButton = false,
     onRadioButtonPress = () => {},
     shouldShowErrors = true,
-=======
     isDisabled = false,
->>>>>>> 874b137f
 }: TransactionItemRowProps) {
     const styles = useThemeStyles();
     const {translate} = useLocalize();
@@ -409,131 +399,6 @@
                                         shouldUseNarrowLayout={shouldUseNarrowLayout}
                                     />
                                 </View>
-<<<<<<< HEAD
-                                <View style={[styles.flex2, styles.flexColumn, styles.justifyContentEvenly]}>
-                                    <View style={[styles.flexRow, styles.alignItemsCenter, styles.minHeight5, styles.maxHeight5]}>
-                                        <DateCell
-                                            created={createdAt}
-                                            showTooltip={shouldShowTooltip}
-                                            isLargeScreenWidth={!shouldUseNarrowLayout}
-                                        />
-                                        <Text style={[styles.textMicroSupporting]}> • </Text>
-                                        <TypeCell
-                                            transactionItem={transactionItem}
-                                            shouldShowTooltip={shouldShowTooltip}
-                                            shouldUseNarrowLayout={shouldUseNarrowLayout}
-                                        />
-                                        {!merchantOrDescriptionName && (
-                                            <View style={[styles.mlAuto]}>
-                                                <TotalCell
-                                                    transactionItem={transactionItem}
-                                                    shouldShowTooltip={shouldShowTooltip}
-                                                    shouldUseNarrowLayout={shouldUseNarrowLayout}
-                                                />
-                                            </View>
-                                        )}
-                                    </View>
-                                    {!!merchantOrDescriptionName && (
-                                        <View style={[styles.flexRow, styles.alignItemsCenter, styles.justifyContentBetween, styles.gap2]}>
-                                            <MerchantOrDescriptionCell
-                                                merchantOrDescription={merchantOrDescriptionName}
-                                                shouldShowTooltip={shouldShowTooltip}
-                                                shouldUseNarrowLayout={shouldUseNarrowLayout}
-                                            />
-                                            <TotalCell
-                                                transactionItem={transactionItem}
-                                                shouldShowTooltip={shouldShowTooltip}
-                                                shouldUseNarrowLayout={shouldUseNarrowLayout}
-                                            />
-                                        </View>
-                                    )}
-                                </View>
-                                {shouldShowRadioButton && (
-                                    <View style={[styles.ml3, styles.justifyContentCenter]}>
-                                        <RadioButton
-                                            isChecked={isSelected}
-                                            disabled={isPendingDelete}
-                                            onPress={() => onRadioButtonPress?.(transactionItem.transactionID)}
-                                            accessibilityLabel={CONST.ROLE.RADIO}
-                                            newRadioButtonStyle
-                                        />
-                                    </View>
-                                )}
-                            </View>
-                            <View style={[styles.flexRow, styles.justifyContentBetween, styles.alignItemsStart]}>
-                                <View style={[styles.flexColumn, styles.flex1]}>
-                                    {hasCategoryOrTag && (
-                                        <View style={[styles.flexRow, styles.alignItemsCenter, styles.gap2, styles.mt2, styles.minHeight4]}>
-                                            <CategoryCell
-                                                transactionItem={transactionItem}
-                                                shouldShowTooltip={shouldShowTooltip}
-                                                shouldUseNarrowLayout={shouldUseNarrowLayout}
-                                            />
-                                            <TagCell
-                                                transactionItem={transactionItem}
-                                                shouldShowTooltip={shouldShowTooltip}
-                                                shouldUseNarrowLayout={shouldUseNarrowLayout}
-                                            />
-                                        </View>
-                                    )}
-                                    {shouldShowErrors && (
-                                        <TransactionItemRowRBRWithOnyx
-                                            transaction={transactionItem}
-                                            containerStyles={[styles.mt2, styles.minHeight4]}
-                                            missingFieldError={missingFieldError}
-                                        />
-                                    )}
-                                </View>
-                                {shouldRenderChatBubbleCell && (
-                                    <ChatBubbleCell
-                                        transaction={transactionItem}
-                                        containerStyles={[styles.mt2]}
-                                        isInSingleTransactionReport={isInSingleTransactionReport}
-                                    />
-                                )}
-                            </View>
-                        </View>
-                    </Animated.View>
-                ) : (
-                    <Animated.View style={[isInReportTableView ? animatedHighlightStyle : {}]}>
-                        <View style={[...safeColumnWrapperStyle, styles.gap2, bgActiveStyles, styles.mw100]}>
-                            <View style={[styles.flex1, styles.flexRow, styles.alignItemsCenter, styles.gap3]}>
-                                <View style={[styles.mr1]}>
-                                    {shouldShowCheckbox && (
-                                        <Checkbox
-                                            disabled={isPendingDelete}
-                                            onPress={() => {
-                                                onCheckboxPress(transactionItem.transactionID);
-                                            }}
-                                            accessibilityLabel={CONST.ROLE.CHECKBOX}
-                                            isChecked={isSelected}
-                                        />
-                                    )}
-                                </View>
-                                {columns?.map((column) => columnComponent[column])}
-                                {shouldShowRadioButton && (
-                                    <View style={[styles.ml1, styles.justifyContentCenter]}>
-                                        <RadioButton
-                                            isChecked={isSelected}
-                                            disabled={isPendingDelete}
-                                            onPress={() => onRadioButtonPress?.(transactionItem.transactionID)}
-                                            accessibilityLabel={CONST.ROLE.RADIO}
-                                            newRadioButtonStyle
-                                        />
-                                    </View>
-                                )}
-                            </View>
-                            {shouldShowErrors && (
-                                <TransactionItemRowRBRWithOnyx
-                                    transaction={transactionItem}
-                                    missingFieldError={missingFieldError}
-                                />
-                            )}
-                        </View>
-                    </Animated.View>
-                )}
-            </OfflineWithFeedback>
-=======
                             )}
                         </View>
                         {!!merchantOrDescriptionName && (
@@ -551,6 +416,17 @@
                             </View>
                         )}
                     </View>
+                    {shouldShowRadioButton && (
+                        <View style={[styles.ml3, styles.justifyContentCenter]}>
+                            <RadioButton
+                                isChecked={isSelected}
+                                disabled={isDisabled}
+                                onPress={() => onRadioButtonPress?.(transactionItem.transactionID)}
+                                accessibilityLabel={CONST.ROLE.RADIO}
+                                newRadioButtonStyle
+                            />
+                        </View>
+                    )}
                 </View>
                 <View style={[styles.flexRow, styles.justifyContentBetween, styles.alignItemsStart]}>
                     <View style={[styles.flexColumn, styles.flex1]}>
@@ -568,11 +444,13 @@
                                 />
                             </View>
                         )}
-                        <TransactionItemRowRBRWithOnyx
-                            transaction={transactionItem}
-                            containerStyles={[styles.mt2, styles.minHeight4]}
-                            missingFieldError={missingFieldError}
-                        />
+                        {shouldShowErrors &&
+                            <TransactionItemRowRBRWithOnyx
+                                transaction={transactionItem}
+                                containerStyles={[styles.mt2, styles.minHeight4]}
+                                missingFieldError={missingFieldError}
+                            />
+                        }
                     </View>
                     {shouldRenderChatBubbleCell && (
                         <ChatBubbleCell
@@ -589,23 +467,37 @@
     return (
         <View style={[...safeColumnWrapperStyle, styles.flex1, styles.gap2, bgActiveStyles, styles.mw100]}>
             <View style={[styles.flex1, styles.flexRow, styles.alignItemsCenter, styles.gap3]}>
-                <Checkbox
-                    disabled={isDisabled}
-                    onPress={() => {
-                        onCheckboxPress(transactionItem.transactionID);
-                    }}
-                    accessibilityLabel={CONST.ROLE.CHECKBOX}
-                    isChecked={isSelected}
-                    style={styles.mr1}
-                    wrapperStyle={styles.justifyContentCenter}
+                {!shouldShowRadioButton && (
+                    <Checkbox
+                        disabled={isDisabled}
+                        onPress={() => {
+                            onCheckboxPress(transactionItem.transactionID);
+                        }}
+                        accessibilityLabel={CONST.ROLE.CHECKBOX}
+                        isChecked={isSelected}
+                        style={styles.mr1}
+                        wrapperStyle={styles.justifyContentCenter}
+                    />
+                )}
+                {columns?.map((column) => columnComponent[column])}
+                {shouldShowRadioButton && (
+                    <View style={[styles.ml1, styles.justifyContentCenter]}>
+                        <RadioButton
+                            isChecked={isSelected}
+                            disabled={isDisabled}
+                            onPress={() => onRadioButtonPress?.(transactionItem.transactionID)}
+                            accessibilityLabel={CONST.ROLE.RADIO}
+                            newRadioButtonStyle
+                        />
+                    </View>
+                )}
+            </View>
+            {shouldShowErrors &&
+                <TransactionItemRowRBRWithOnyx
+                    transaction={transactionItem}
+                    missingFieldError={missingFieldError}
                 />
-                {columns?.map((column) => columnComponent[column])}
-            </View>
-            <TransactionItemRowRBRWithOnyx
-                transaction={transactionItem}
-                missingFieldError={missingFieldError}
-            />
->>>>>>> 874b137f
+            }
         </View>
     );
 }
