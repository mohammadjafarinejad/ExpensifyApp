--- conflicted
+++ resolved
@@ -246,13 +246,12 @@
             onMouseEnter={bindHover.onMouseEnter}
             ref={viewRef}
         >
-<<<<<<< HEAD
             <OfflineWithFeedback
                 pendingAction={pendingAction}
                 shouldForceOpacity={!!pendingAction}
             >
                 {shouldUseNarrowLayout ? (
-                    <Animated.View style={[animatedHighlightStyle]}>
+                    <Animated.View style={[isInReportRow ? {} : animatedHighlightStyle]}>
                         <View style={[styles.expenseWidgetRadius, styles.justifyContentEvenly, styles.p3, bgActiveStyles]}>
                             <View style={[styles.flexRow]}>
                                 {shouldShowCheckbox && (
@@ -268,38 +267,6 @@
                                 )}
                                 <View style={[styles.mr3]}>
                                     <ReceiptCell
-=======
-            {shouldUseNarrowLayout ? (
-                <Animated.View style={[isInReportRow ? {} : animatedHighlightStyle]}>
-                    <View style={[styles.expenseWidgetRadius, styles.justifyContentEvenly, styles.p3, bgActiveStyles]}>
-                        <View style={[styles.flexRow]}>
-                            {shouldShowCheckbox && (
-                                <View style={[styles.mr3, styles.justifyContentCenter]}>
-                                    <Checkbox
-                                        onPress={() => {
-                                            onCheckboxPress(transactionItem.transactionID);
-                                        }}
-                                        accessibilityLabel={CONST.ROLE.CHECKBOX}
-                                        isChecked={isSelected}
-                                    />
-                                </View>
-                            )}
-                            <View style={[styles.mr3]}>
-                                <ReceiptCell
-                                    transactionItem={transactionItem}
-                                    isSelected={isSelected}
-                                />
-                            </View>
-                            <View style={[styles.flex2, styles.flexColumn, styles.justifyContentEvenly]}>
-                                <View style={[styles.flexRow, styles.alignItemsCenter, styles.minHeight5, styles.maxHeight5]}>
-                                    <DateCell
-                                        created={createdAt}
-                                        showTooltip={shouldShowTooltip}
-                                        isLargeScreenWidth={!shouldUseNarrowLayout}
-                                    />
-                                    <Text style={[styles.textMicroSupporting]}> • </Text>
-                                    <TypeCell
->>>>>>> 9401610d
                                         transactionItem={transactionItem}
                                         isSelected={isSelected}
                                     />
@@ -370,10 +337,9 @@
                                 />
                             </View>
                         </View>
-<<<<<<< HEAD
                     </Animated.View>
                 ) : (
-                    <Animated.View style={[animatedHighlightStyle]}>
+                    <Animated.View style={[isInReportRow ? {} : animatedHighlightStyle]}>
                         <View style={[...safeColumnWrapperStyle, styles.gap2, bgActiveStyles, styles.mw100]}>
                             <View style={[styles.flex1, styles.flexRow, styles.alignItemsCenter, styles.gap3]}>
                                 <View style={[styles.mr1]}>
@@ -386,22 +352,6 @@
                                     />
                                 </View>
                                 {columns?.map((column) => columnComponent[column])}
-=======
-                    </View>
-                </Animated.View>
-            ) : (
-                <Animated.View style={[isInReportRow ? {} : animatedHighlightStyle]}>
-                    <View style={[...safeColumnWrapperStyle, styles.gap2, bgActiveStyles, styles.mw100]}>
-                        <View style={[styles.flex1, styles.flexRow, styles.alignItemsCenter, styles.gap3]}>
-                            <View style={[styles.mr1]}>
-                                <Checkbox
-                                    onPress={() => {
-                                        onCheckboxPress(transactionItem.transactionID);
-                                    }}
-                                    accessibilityLabel={CONST.ROLE.CHECKBOX}
-                                    isChecked={isSelected}
-                                />
->>>>>>> 9401610d
                             </View>
                             <TransactionItemRowRBR transaction={transactionItem} />
                         </View>
