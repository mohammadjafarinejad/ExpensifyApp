import {Str} from 'expensify-common';
import React, {useMemo} from 'react';
import useLocalize from '@hooks/useLocalize';
import {getUnitTranslationKey} from '@libs/WorkspacesSettingsUtils';
import CONST from '@src/CONST';
import type {Unit} from '@src/types/onyx/Policy';
<<<<<<< HEAD
import RadioListItem from './SelectionList/RadioListItem';
import SelectionList from './SelectionListSingle';
=======
import SelectionList from './SelectionList';
import SingleSelectListItem from './SelectionList/SingleSelectListItem';
>>>>>>> 154efef3

type UnitItemType = {
    value: Unit;
    text: string;
    keyForList: string;
    isSelected: boolean;
};

type UnitPickerProps = {
    defaultValue?: Unit;
    onOptionSelected: (unit: UnitItemType) => void;
};

const units = [CONST.CUSTOM_UNITS.DISTANCE_UNIT_KILOMETERS, CONST.CUSTOM_UNITS.DISTANCE_UNIT_MILES];

function UnitPicker({defaultValue, onOptionSelected}: UnitPickerProps) {
    const {translate} = useLocalize();

    const unitOptions = useMemo(
        () =>
            units.map((unit) => ({
                value: unit as Unit,
                text: Str.recapitalize(translate(getUnitTranslationKey(unit))),
                keyForList: unit,
                isSelected: defaultValue === unit,
            })),
        [defaultValue, translate],
    );

    return (
        <SelectionList
<<<<<<< HEAD
            data={unitOptions}
            ListItem={RadioListItem}
=======
            sections={[{data: unitOptions}]}
            ListItem={SingleSelectListItem}
>>>>>>> 154efef3
            onSelectRow={onOptionSelected}
            initiallyFocusedItemKey={unitOptions.find((unit) => unit.isSelected)?.keyForList}
        />
    );
}

export default UnitPicker;

export type {UnitItemType};<|MERGE_RESOLUTION|>--- conflicted
+++ resolved
@@ -4,13 +4,8 @@
 import {getUnitTranslationKey} from '@libs/WorkspacesSettingsUtils';
 import CONST from '@src/CONST';
 import type {Unit} from '@src/types/onyx/Policy';
-<<<<<<< HEAD
-import RadioListItem from './SelectionList/RadioListItem';
+import SingleSelectListItem from './SelectionList/SingleSelectListItem';
 import SelectionList from './SelectionListSingle';
-=======
-import SelectionList from './SelectionList';
-import SingleSelectListItem from './SelectionList/SingleSelectListItem';
->>>>>>> 154efef3
 
 type UnitItemType = {
     value: Unit;
@@ -42,13 +37,8 @@
 
     return (
         <SelectionList
-<<<<<<< HEAD
             data={unitOptions}
-            ListItem={RadioListItem}
-=======
-            sections={[{data: unitOptions}]}
             ListItem={SingleSelectListItem}
->>>>>>> 154efef3
             onSelectRow={onOptionSelected}
             initiallyFocusedItemKey={unitOptions.find((unit) => unit.isSelected)?.keyForList}
         />
