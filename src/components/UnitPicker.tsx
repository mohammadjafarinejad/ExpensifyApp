--- conflicted
+++ resolved
@@ -4,13 +4,8 @@
 import {getUnitTranslationKey} from '@libs/WorkspacesSettingsUtils';
 import CONST from '@src/CONST';
 import type {Unit} from '@src/types/onyx/Policy';
-<<<<<<< HEAD
-import SingleSelectListItem from './SelectionList/SingleSelectListItem';
+import RadioListItem from './SelectionList/RadioListItem';
 import SelectionList from './SelectionListSingle';
-=======
-import SelectionList from './SelectionList';
-import RadioListItem from './SelectionList/RadioListItem';
->>>>>>> af338ec8
 
 type UnitItemType = {
     value: Unit;
@@ -42,13 +37,8 @@
 
     return (
         <SelectionList
-<<<<<<< HEAD
             data={unitOptions}
-            ListItem={SingleSelectListItem}
-=======
-            sections={[{data: unitOptions}]}
             ListItem={RadioListItem}
->>>>>>> af338ec8
             onSelectRow={onOptionSelected}
             initiallyFocusedItemKey={unitOptions.find((unit) => unit.isSelected)?.keyForList}
         />
