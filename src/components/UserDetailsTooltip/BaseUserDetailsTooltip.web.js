import Str from 'expensify-common/lib/str';
import lodashGet from 'lodash/get';
import React, {useCallback} from 'react';
import {Text, View} from 'react-native';
import {withOnyx} from 'react-native-onyx';
import _ from 'underscore';
<<<<<<< HEAD
import Avatar from '../Avatar';
import Tooltip from '../Tooltip';
import {propTypes, defaultProps} from './userDetailsTooltipPropTypes';
import styles from '../../styles/styles';
import ONYXKEYS from '../../ONYXKEYS';
import * as UserUtils from '../../libs/UserUtils';
import CONST from '../../CONST';
import * as LocalePhoneNumber from '../../libs/LocalePhoneNumber';
import useLocalize from '../../hooks/useLocalize';
import * as ReportUtils from '../../libs/ReportUtils';
=======
import Avatar from '@components/Avatar';
import Tooltip from '@components/Tooltip';
import useLocalize from '@hooks/useLocalize';
import * as LocalePhoneNumber from '@libs/LocalePhoneNumber';
import * as UserUtils from '@libs/UserUtils';
import styles from '@styles/styles';
import CONST from '@src/CONST';
import ONYXKEYS from '@src/ONYXKEYS';
import {defaultProps, propTypes} from './userDetailsTooltipPropTypes';
>>>>>>> ec49bcae

function BaseUserDetailsTooltip(props) {
    const {translate} = useLocalize();

    const userDetails = lodashGet(props.personalDetailsList, props.accountID, props.fallbackUserDetails);
    let userDisplayName = ReportUtils.getDisplayNameForParticipant(props.accountID);
    let userLogin = (userDetails.login || '').trim() && !_.isEqual(userDetails.login, userDetails.displayName) ? Str.removeSMSDomain(userDetails.login) : '';
    let userAvatar = userDetails.avatar;
    let userAccountID = props.accountID;

    // We replace the actor's email, name, and avatar with the Copilot manually for now. This will be improved upon when
    // the Copilot feature is implemented.
    if (props.delegateAccountID) {
        const delegateUserDetails = lodashGet(props.personalDetailsList, props.delegateAccountID, {});
        const delegateUserDisplayName = delegateUserDetails.displayName ? delegateUserDetails.displayName.trim() : '';
        userDisplayName = `${delegateUserDisplayName} (${translate('reportAction.asCopilot')} ${userDisplayName})`;
        userLogin = delegateUserDetails.login;
        userAvatar = delegateUserDetails.avatar;
        userAccountID = props.delegateAccountID;
    }

    let title = String(userDisplayName).trim() ? userDisplayName : '';
    const subtitle = (userLogin || '').trim() && !_.isEqual(LocalePhoneNumber.formatPhoneNumber(userLogin || ''), userDisplayName) ? Str.removeSMSDomain(userLogin) : '';
    if (props.icon && (props.icon.type === CONST.ICON_TYPE_WORKSPACE || !title)) {
        title = props.icon.name;
    }
    const renderTooltipContent = useCallback(
        () => (
            <View style={[styles.alignItemsCenter, styles.ph2, styles.pv2]}>
                <View style={styles.emptyAvatar}>
                    <Avatar
                        containerStyles={[styles.actionAvatar]}
                        source={props.icon ? props.icon.source : UserUtils.getAvatar(userAvatar, userAccountID)}
                        type={props.icon ? props.icon.type : CONST.ICON_TYPE_AVATAR}
                        name={props.icon ? props.icon.name : userLogin}
                        fallbackIcon={lodashGet(props.icon, 'fallbackIcon')}
                    />
                </View>
                <Text style={[styles.mt2, styles.textMicroBold, styles.textReactionSenders, styles.textAlignCenter]}>{title}</Text>
                <Text style={[styles.textMicro, styles.fontColorReactionLabel, styles.breakWord, styles.textAlignCenter]}>{subtitle}</Text>
            </View>
        ),
        [props.icon, userAvatar, userAccountID, userLogin, title, subtitle],
    );

    if (!props.icon && !userDisplayName && !userLogin) {
        return props.children;
    }

    return (
        <Tooltip
            shiftHorizontal={props.shiftHorizontal}
            renderTooltipContent={renderTooltipContent}
            renderTooltipContentKey={[userDisplayName, userLogin]}
            shouldHandleScroll
        >
            {props.children}
        </Tooltip>
    );
}

BaseUserDetailsTooltip.propTypes = propTypes;
BaseUserDetailsTooltip.defaultProps = defaultProps;
BaseUserDetailsTooltip.displayName = 'BaseUserDetailsTooltip';

export default withOnyx({
    personalDetailsList: {
        key: ONYXKEYS.PERSONAL_DETAILS_LIST,
    },
})(BaseUserDetailsTooltip);<|MERGE_RESOLUTION|>--- conflicted
+++ resolved
@@ -4,18 +4,6 @@
 import {Text, View} from 'react-native';
 import {withOnyx} from 'react-native-onyx';
 import _ from 'underscore';
-<<<<<<< HEAD
-import Avatar from '../Avatar';
-import Tooltip from '../Tooltip';
-import {propTypes, defaultProps} from './userDetailsTooltipPropTypes';
-import styles from '../../styles/styles';
-import ONYXKEYS from '../../ONYXKEYS';
-import * as UserUtils from '../../libs/UserUtils';
-import CONST from '../../CONST';
-import * as LocalePhoneNumber from '../../libs/LocalePhoneNumber';
-import useLocalize from '../../hooks/useLocalize';
-import * as ReportUtils from '../../libs/ReportUtils';
-=======
 import Avatar from '@components/Avatar';
 import Tooltip from '@components/Tooltip';
 import useLocalize from '@hooks/useLocalize';
@@ -25,7 +13,7 @@
 import CONST from '@src/CONST';
 import ONYXKEYS from '@src/ONYXKEYS';
 import {defaultProps, propTypes} from './userDetailsTooltipPropTypes';
->>>>>>> ec49bcae
+import * as ReportUtils from '../../libs/ReportUtils';
 
 function BaseUserDetailsTooltip(props) {
     const {translate} = useLocalize();
