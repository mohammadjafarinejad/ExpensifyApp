--- conflicted
+++ resolved
@@ -19,11 +19,7 @@
     const personalDetails = usePersonalDetails();
 
     const userDetails = personalDetails?.[accountID] ?? fallbackUserDetails ?? {};
-<<<<<<< HEAD
     let userDisplayName = ReportUtils.getUserDetailsTooltipText([accountID]) ?? (userDetails.displayName ? userDetails.displayName.trim() : '');
-=======
-    let userDisplayName = ReportUtils.getDisplayNameForParticipant(accountID) || (userDetails.displayName ? userDetails.displayName.trim() : '');
->>>>>>> 39b575c6
     let userLogin = userDetails.login?.trim() && userDetails.login !== userDetails.displayName ? Str.removeSMSDomain(userDetails.login) : '';
 
     let userAvatar = userDetails.avatar;
