--- conflicted
+++ resolved
@@ -112,20 +112,16 @@
     const [formError, setFormError] = useState<ValidateCodeFormError>({});
     const [validateCode, setValidateCode] = useState('');
     const inputValidateCodeRef = useRef<MagicCodeInputHandle>(null);
-<<<<<<< HEAD
-    const [account = {}] = useOnyx(ONYXKEYS.ACCOUNT, {canBeMissing: true});
-
-=======
     const [account = {}] = useOnyx(ONYXKEYS.ACCOUNT, {
         canBeMissing: true,
     });
->>>>>>> 10a0df11
+
     // eslint-disable-next-line @typescript-eslint/prefer-nullish-coalescing -- nullish coalescing doesn't achieve the same result in this case
     const shouldDisableResendValidateCode = !!isOffline || account?.isLoading;
     const focusTimeoutRef = useRef<NodeJS.Timeout | null>(null);
     const [timeRemaining, setTimeRemaining] = useState(CONST.REQUEST_CODE_DELAY as number);
     const [canShowError, setCanShowError] = useState<boolean>(false);
-    const [validateCodeAction] = useOnyx(ONYXKEYS.VALIDATE_ACTION_CODE);
+    const [validateCodeAction] = useOnyx(ONYXKEYS.VALIDATE_ACTION_CODE, {canBeMissing: true});
     const validateCodeSent = useMemo(() => hasMagicCodeBeenSent ?? validateCodeAction?.validateCodeSent, [hasMagicCodeBeenSent, validateCodeAction?.validateCodeSent]);
     const latestValidateCodeError = getLatestErrorField(validateCodeAction, validateCodeActionErrorField);
     const timerRef = useRef<NodeJS.Timeout>();
