import React from 'react';
import Modal from '@components/Modal';
import CONST from '@src/CONST';
import type {ValidateCodeActionModalProps} from './type';
import ValidateCodeActionContent from './ValidateCodeActionContent';

function ValidateCodeActionModal({
    isVisible,
    title,
    descriptionPrimary,
    descriptionSecondary,
    onClose,
    validateError,
    validatePendingAction,
    validateCodeActionErrorField,
    handleSubmitForm,
    clearError,
    sendValidateCode,
    isLoading,
    shouldHandleNavigationBack,
    disableAnimation,
    threeDotsMenuItems = [],
    onThreeDotsButtonPress = () => {},
}: ValidateCodeActionModalProps) {
<<<<<<< HEAD

=======
>>>>>>> 1ec6a1a5
    return (
        <Modal
            shouldHandleNavigationBack={shouldHandleNavigationBack}
            type={CONST.MODAL.MODAL_TYPE.RIGHT_DOCKED}
            isVisible={isVisible}
            onClose={onClose}
            onBackdropPress={onClose}
            shouldUseModalPaddingStyle={false}
            animationInTiming={disableAnimation ? 1 : undefined}
        >
            <ValidateCodeActionContent
                title={title}
                descriptionPrimary={descriptionPrimary}
                descriptionSecondary={descriptionSecondary}
                validateCodeActionErrorField={validateCodeActionErrorField}
                handleSubmitForm={handleSubmitForm}
                clearError={clearError}
                onClose={onClose}
                sendValidateCode={sendValidateCode}
                validateError={validateError}
                validatePendingAction={validatePendingAction}
                threeDotsMenuItems={threeDotsMenuItems}
                onThreeDotsButtonPress={onThreeDotsButtonPress}
                isLoading={isLoading}
            />
        </Modal>
    );
}

ValidateCodeActionModal.displayName = 'ValidateCodeActionModal';

export default ValidateCodeActionModal;<|MERGE_RESOLUTION|>--- conflicted
+++ resolved
@@ -22,10 +22,6 @@
     threeDotsMenuItems = [],
     onThreeDotsButtonPress = () => {},
 }: ValidateCodeActionModalProps) {
-<<<<<<< HEAD
-
-=======
->>>>>>> 1ec6a1a5
     return (
         <Modal
             shouldHandleNavigationBack={shouldHandleNavigationBack}
