import type React from 'react';
import type {Errors, PendingAction} from '@src/types/onyx/OnyxCommon';

type ValidateCodeActionModalProps = {
    /** Whether the modal is visible */
    isVisible: boolean;

    /** Title of the modal */
    title: string;

    /** Primary description of the modal */
    descriptionPrimary: string;

    /** Secondary description of the modal */
    descriptionSecondary?: string | null;

    /** Function to call when the user closes the modal */
    onClose: () => void;

    /** Function to be called when the modal is closed */
    onModalHide?: () => void;

    /** The pending action for submitting form */
    validatePendingAction?: PendingAction | null;

    /** The error of submitting  */
    validateError?: Errors;

    /** Function is called when submitting form  */
    handleSubmitForm: (validateCode: string) => void;

    /** Function to clear error of the form */
    clearError: () => void;

    /** A component to be rendered inside the modal */
    footer?: () => React.JSX.Element;

    /** Function is called when validate code modal is mounted and on magic code resend */
    sendValidateCode: () => void;

    /** If the magic code has been resent previously */
    hasMagicCodeBeenSent?: boolean;

<<<<<<< HEAD
    /** Whether the form is loading or not */
=======
    /** Wheather the form is loading or not */
>>>>>>> 99da1ac8
    isLoading?: boolean;
};

// eslint-disable-next-line import/prefer-default-export
export type {ValidateCodeActionModalProps};<|MERGE_RESOLUTION|>--- conflicted
+++ resolved
@@ -41,11 +41,7 @@
     /** If the magic code has been resent previously */
     hasMagicCodeBeenSent?: boolean;
 
-<<<<<<< HEAD
     /** Whether the form is loading or not */
-=======
-    /** Wheather the form is loading or not */
->>>>>>> 99da1ac8
     isLoading?: boolean;
 };
 
