import React, {forwardRef, useState} from 'react';
import type {ForwardedRef} from 'react';
import {View} from 'react-native';
import MenuItemWithTopDescription from '@components/MenuItemWithTopDescription';
import Navigation from '@libs/Navigation/Navigation';
import CONST from '@src/CONST';
import type {ValuePickerItem, ValuePickerProps} from './types';
import ValueSelectionList from './ValueSelectionList';
import ValueSelectorModal from './ValueSelectorModal';

<<<<<<< HEAD
function ValuePicker(
    {value, label, items, placeholder = '', errorText = '', onInputChange, furtherDetails, shouldShowTooltips = true, shouldShowModal = true}: ValuePickerProps,
    forwardedRef: ForwardedRef<View>,
) {
    const StyleUtils = useStyleUtils();
=======
function ValuePicker({value, label, items, placeholder = '', errorText = '', onInputChange, furtherDetails, shouldShowTooltips = true}: ValuePickerProps, forwardedRef: ForwardedRef<View>) {
>>>>>>> 2a5bb65b
    const [isPickerVisible, setIsPickerVisible] = useState(false);

    const showPickerModal = () => {
        setIsPickerVisible(true);
    };

    const hidePickerModal = () => {
        setIsPickerVisible(false);
    };

    const updateInput = (item: ValuePickerItem) => {
        if (item.value !== value) {
            onInputChange?.(item.value);
        }
        hidePickerModal();
    };

    const selectedItem = items?.find((item) => item.value === value);

    return (
        <View>
<<<<<<< HEAD
            {shouldShowModal ? (
                <>
                    <MenuItemWithTopDescription
                        ref={forwardedRef}
                        shouldShowRightIcon
                        // eslint-disable-next-line @typescript-eslint/prefer-nullish-coalescing
                        title={selectedItem?.label || placeholder || ''}
                        descriptionTextStyle={descStyle}
                        description={label}
                        onPress={showPickerModal}
                        furtherDetails={furtherDetails}
                        brickRoadIndicator={errorText ? CONST.BRICK_ROAD_INDICATOR_STATUS.ERROR : undefined}
                        errorText={errorText}
                    />
                    <ValueSelectorModal
                        isVisible={isPickerVisible}
                        label={label}
                        selectedItem={selectedItem}
                        items={items}
                        onClose={hidePickerModal}
                        onItemSelected={updateInput}
                        shouldShowTooltips={shouldShowTooltips}
                        onBackdropPress={Navigation.dismissModal}
                        shouldEnableKeyboardAvoidingView={false}
                    />
                </>
            ) : (
                <ValueSelectionList
                    items={items}
                    selectedItem={selectedItem}
                    onItemSelected={updateInput}
                    shouldShowTooltips={shouldShowTooltips}
                />
            )}
=======
            <MenuItemWithTopDescription
                ref={forwardedRef}
                shouldShowRightIcon
                // eslint-disable-next-line @typescript-eslint/prefer-nullish-coalescing
                title={selectedItem?.label || placeholder || ''}
                description={label}
                onPress={showPickerModal}
                furtherDetails={furtherDetails}
                brickRoadIndicator={errorText ? CONST.BRICK_ROAD_INDICATOR_STATUS.ERROR : undefined}
                errorText={errorText}
            />
            <ValueSelectorModal
                isVisible={isPickerVisible}
                label={label}
                selectedItem={selectedItem}
                items={items}
                onClose={hidePickerModal}
                onItemSelected={updateInput}
                shouldShowTooltips={shouldShowTooltips}
                onBackdropPress={Navigation.dismissModal}
                shouldEnableKeyboardAvoidingView={false}
            />
>>>>>>> 2a5bb65b
        </View>
    );
}

ValuePicker.displayName = 'ValuePicker';

export default forwardRef(ValuePicker);<|MERGE_RESOLUTION|>--- conflicted
+++ resolved
@@ -8,15 +8,10 @@
 import ValueSelectionList from './ValueSelectionList';
 import ValueSelectorModal from './ValueSelectorModal';
 
-<<<<<<< HEAD
 function ValuePicker(
     {value, label, items, placeholder = '', errorText = '', onInputChange, furtherDetails, shouldShowTooltips = true, shouldShowModal = true}: ValuePickerProps,
     forwardedRef: ForwardedRef<View>,
 ) {
-    const StyleUtils = useStyleUtils();
-=======
-function ValuePicker({value, label, items, placeholder = '', errorText = '', onInputChange, furtherDetails, shouldShowTooltips = true}: ValuePickerProps, forwardedRef: ForwardedRef<View>) {
->>>>>>> 2a5bb65b
     const [isPickerVisible, setIsPickerVisible] = useState(false);
 
     const showPickerModal = () => {
@@ -38,7 +33,6 @@
 
     return (
         <View>
-<<<<<<< HEAD
             {shouldShowModal ? (
                 <>
                     <MenuItemWithTopDescription
@@ -46,7 +40,6 @@
                         shouldShowRightIcon
                         // eslint-disable-next-line @typescript-eslint/prefer-nullish-coalescing
                         title={selectedItem?.label || placeholder || ''}
-                        descriptionTextStyle={descStyle}
                         description={label}
                         onPress={showPickerModal}
                         furtherDetails={furtherDetails}
@@ -73,30 +66,6 @@
                     shouldShowTooltips={shouldShowTooltips}
                 />
             )}
-=======
-            <MenuItemWithTopDescription
-                ref={forwardedRef}
-                shouldShowRightIcon
-                // eslint-disable-next-line @typescript-eslint/prefer-nullish-coalescing
-                title={selectedItem?.label || placeholder || ''}
-                description={label}
-                onPress={showPickerModal}
-                furtherDetails={furtherDetails}
-                brickRoadIndicator={errorText ? CONST.BRICK_ROAD_INDICATOR_STATUS.ERROR : undefined}
-                errorText={errorText}
-            />
-            <ValueSelectorModal
-                isVisible={isPickerVisible}
-                label={label}
-                selectedItem={selectedItem}
-                items={items}
-                onClose={hidePickerModal}
-                onItemSelected={updateInput}
-                shouldShowTooltips={shouldShowTooltips}
-                onBackdropPress={Navigation.dismissModal}
-                shouldEnableKeyboardAvoidingView={false}
-            />
->>>>>>> 2a5bb65b
         </View>
     );
 }
