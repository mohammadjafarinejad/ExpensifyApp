import type {NavigationState} from '@react-navigation/native';
import type {AVPlaybackStatus, AVPlaybackStatusToSet} from 'expo-av';
import React, {useCallback, useContext, useEffect, useMemo, useRef, useState} from 'react';
import type {View} from 'react-native';
import type {VideoWithOnFullScreenUpdate} from '@components/VideoPlayer/types';
import usePrevious from '@hooks/usePrevious';
import isReportTopmostSplitNavigator from '@libs/Navigation/helpers/isReportTopmostSplitNavigator';
import Navigation from '@libs/Navigation/Navigation';
import Visibility from '@libs/Visibility';
import type ChildrenProps from '@src/types/utils/ChildrenProps';
import type {PlaybackContext, StatusCallback} from './types';

const Context = React.createContext<PlaybackContext | null>(null);

function PlaybackContextProvider({children}: ChildrenProps) {
    const [currentlyPlayingURL, setCurrentlyPlayingURL] = useState<string | null>(null);
    const [currentlyPlayingURLReportID, setCurrentlyPlayingURLReportID] = useState<string | undefined>();
    const [sharedElement, setSharedElement] = useState<View | HTMLDivElement | null>(null);
    const [originalParent, setOriginalParent] = useState<View | HTMLDivElement | null>(null);
    const currentVideoPlayerRef = useRef<VideoWithOnFullScreenUpdate | null>(null);
    const [currentReportID, setCurrentReportID] = useState<string | undefined>();
    const prevCurrentReportID = usePrevious(currentReportID);
    const videoResumeTryNumberRef = useRef<number>(0);
    const playVideoPromiseRef = useRef<Promise<AVPlaybackStatus>>();
    const isPlayPendingRef = useRef(false);

    const pauseVideo = useCallback(() => {
        currentVideoPlayerRef.current?.setStatusAsync?.({shouldPlay: false});
    }, [currentVideoPlayerRef]);

    const stopVideo = useCallback(() => {
        currentVideoPlayerRef.current?.setStatusAsync?.({shouldPlay: false, positionMillis: 0});
    }, [currentVideoPlayerRef]);

    const playVideo = useCallback(() => {
        if (!Visibility.isVisible()) {
            isPlayPendingRef.current = true;
            return;
        }
        currentVideoPlayerRef.current?.getStatusAsync?.().then((status) => {
            const newStatus: AVPlaybackStatusToSet = {shouldPlay: true};
            if ('durationMillis' in status && status.durationMillis === status.positionMillis) {
                newStatus.positionMillis = 0;
            }
            playVideoPromiseRef.current = currentVideoPlayerRef.current?.setStatusAsync(newStatus);
        });
    }, [currentVideoPlayerRef]);

    const unloadVideo = useCallback(() => {
        currentVideoPlayerRef.current?.unloadAsync?.();
    }, [currentVideoPlayerRef]);

    /**
     * This function is used to update the currentReportID
     * @param state root navigation state
     */
    const updateCurrentPlayingReportID = useCallback(
        (state: NavigationState) => {
            if (!isReportTopmostSplitNavigator()) {
                setCurrentReportID(undefined);
                return;
            }
            const reportID = Navigation.getTopmostReportId(state);
            setCurrentReportID(reportID);
        },
        [setCurrentReportID],
    );

    const updateCurrentlyPlayingURL = useCallback(
        (url: string | null) => {
            if (currentlyPlayingURL && url !== currentlyPlayingURL) {
                pauseVideo();
            }
            setCurrentlyPlayingURLReportID(currentReportID);
            setCurrentlyPlayingURL(url);
        },
        [currentlyPlayingURL, currentReportID, pauseVideo],
    );

    const shareVideoPlayerElements = useCallback(
        (ref: VideoWithOnFullScreenUpdate | null, parent: View | HTMLDivElement | null, child: View | HTMLDivElement | null, shouldNotAutoPlay: boolean) => {
            currentVideoPlayerRef.current = ref;
            setOriginalParent(parent);
            setSharedElement(child);
            // Prevents autoplay when uploading the attachment
            if (!shouldNotAutoPlay) {
                playVideo();
            }
        },
        [playVideo],
    );

    const checkVideoPlaying = useCallback(
        (statusCallback: StatusCallback) => {
            currentVideoPlayerRef.current?.getStatusAsync?.().then((status) => {
                statusCallback('isPlaying' in status && status.isPlaying);
            });
        },
        [currentVideoPlayerRef],
    );

    const resetVideoPlayerData = useCallback(() => {
        // Play video is an async operation and if we call stop video before the promise is completed,
        // it will throw a console error. So, we'll wait until the promise is resolved before stopping the video.
        (playVideoPromiseRef.current ?? Promise.resolve()).then(stopVideo).finally(() => {
            videoResumeTryNumberRef.current = 0;
            setCurrentlyPlayingURL(null);
            setSharedElement(null);
            setOriginalParent(null);
            setCurrentlyPlayingURLReportID(undefined);
            unloadVideo();
            currentVideoPlayerRef.current = null;
        });
    }, [stopVideo, unloadVideo]);

    useEffect(() => {
        // This logic ensures that resetVideoPlayerData is only called when currentReportID
        // changes from one valid value (i.e., not an empty string or '-1') to another valid value.
        // This prevents the video that plays when the app opens from being interrupted when currentReportID
        // is initially empty or '-1', or when it changes from empty/'-1' to another value
        // after the report screen in the central pane is mounted on the large screen.
        if ((!currentReportID && isReportTopmostSplitNavigator()) || (!prevCurrentReportID && !isReportTopmostSplitNavigator()) || currentReportID === prevCurrentReportID) {
            return;
        }

        // We call another setStatusAsync inside useLayoutEffect on the video component,
        // so we add a delay here to prevent the error from appearing.
        setTimeout(() => {
            resetVideoPlayerData();
        }, 0);
    }, [currentReportID, prevCurrentReportID, resetVideoPlayerData]);

    useEffect(() => {
        const unsubscribeVisibilityListener = Visibility.onVisibilityChange(() => {
            if (!Visibility.isVisible() || !isPlayPendingRef.current) {
                return;
            }
            playVideo();
            isPlayPendingRef.current = false;
        });
        return unsubscribeVisibilityListener;
    }, [playVideo]);

    const contextValue = useMemo(
        () => ({
            updateCurrentlyPlayingURL,
            currentlyPlayingURL,
            currentlyPlayingURLReportID,
            originalParent,
            sharedElement,
            currentVideoPlayerRef,
            shareVideoPlayerElements,
            setCurrentlyPlayingURL,
            playVideo,
            pauseVideo,
            checkVideoPlaying,
            videoResumeTryNumberRef,
<<<<<<< HEAD
            resetVideoPlayerData,
=======
            updateCurrentPlayingReportID,
>>>>>>> a1546692
        }),
        [
            updateCurrentlyPlayingURL,
            currentlyPlayingURL,
            currentlyPlayingURLReportID,
            originalParent,
            sharedElement,
            shareVideoPlayerElements,
            playVideo,
            pauseVideo,
            checkVideoPlaying,
            setCurrentlyPlayingURL,
<<<<<<< HEAD
            resetVideoPlayerData,
=======
            updateCurrentPlayingReportID,
>>>>>>> a1546692
        ],
    );
    return <Context.Provider value={contextValue}>{children}</Context.Provider>;
}

function usePlaybackContext() {
    const playbackContext = useContext(Context);
    if (!playbackContext) {
        throw new Error('usePlaybackContext must be used within a PlaybackContextProvider');
    }
    return playbackContext;
}

PlaybackContextProvider.displayName = 'PlaybackContextProvider';

export {Context as PlaybackContext, PlaybackContextProvider, usePlaybackContext};<|MERGE_RESOLUTION|>--- conflicted
+++ resolved
@@ -155,11 +155,8 @@
             pauseVideo,
             checkVideoPlaying,
             videoResumeTryNumberRef,
-<<<<<<< HEAD
             resetVideoPlayerData,
-=======
             updateCurrentPlayingReportID,
->>>>>>> a1546692
         }),
         [
             updateCurrentlyPlayingURL,
@@ -172,11 +169,8 @@
             pauseVideo,
             checkVideoPlaying,
             setCurrentlyPlayingURL,
-<<<<<<< HEAD
             resetVideoPlayerData,
-=======
             updateCurrentPlayingReportID,
->>>>>>> a1546692
         ],
     );
     return <Context.Provider value={contextValue}>{children}</Context.Provider>;
