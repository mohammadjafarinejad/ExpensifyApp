--- conflicted
+++ resolved
@@ -7,11 +7,7 @@
 import {canUseTouchScreen} from '@libs/DeviceCapabilities';
 import {getSearchValueForPhoneOrEmail, sortAlphabetically} from '@libs/OptionsListUtils';
 import {getMemberAccountIDsForWorkspace} from '@libs/PolicyUtils';
-<<<<<<< HEAD
-import MemberRightIcon from '@pages/workspace/MemberRightIcon';
-=======
 import tokenizedSearch from '@libs/tokenizedSearch';
->>>>>>> 649eff98
 import CONST from '@src/CONST';
 import type {Icon} from '@src/types/onyx/OnyxCommon';
 import {FallbackAvatar} from './Icon/Expensicons';
@@ -81,18 +77,7 @@
             approvers.push(...availableApprovers);
         }
 
-<<<<<<< HEAD
-        const filteredApprovers =
-            debouncedSearchTerm !== ''
-                ? approvers.filter((option) => {
-                      const searchValue = getSearchValueForPhoneOrEmail(debouncedSearchTerm);
-                      const isPartOfSearchTerm = !!option.text?.toLowerCase().includes(searchValue) || !!option.login?.toLowerCase().includes(searchValue);
-                      return isPartOfSearchTerm;
-                  })
-                : approvers;
-=======
         const filteredApprovers = tokenizedSearch(approvers, getSearchValueForPhoneOrEmail(debouncedSearchTerm), (approver) => [approver.text ?? '', approver.login ?? '']);
->>>>>>> 649eff98
 
         return [
             {
