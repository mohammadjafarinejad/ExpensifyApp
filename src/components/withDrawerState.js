import React from 'react';
import PropTypes from 'prop-types';
import {useDrawerStatus} from '@react-navigation/drawer';
import getComponentDisplayName from '../libs/getComponentDisplayName';

export const withDrawerPropTypes = {
    isDrawerOpen: PropTypes.bool.isRequired,
};

export default function withDrawerState(WrappedComponent) {
<<<<<<< HEAD
    const HOC_Wrapper = (props) => {
        const drawerStatus = useDrawerStatus();
=======
    const WithDrawerState = (props) => {
        const isDrawerOpen = useIsDrawerOpen();
>>>>>>> 2841b8fe

        return (
            <WrappedComponent
                // eslint-disable-next-line react/jsx-props-no-spreading
                {...props}
<<<<<<< HEAD
                isDrawerOpen={drawerStatus === 'open'}
=======
                ref={props.forwardedRef}
                isDrawerOpen={isDrawerOpen}
>>>>>>> 2841b8fe
            />
        );
    };

    WithDrawerState.displayName = `withDrawerState(${getComponentDisplayName(WrappedComponent)})`;
    WithDrawerState.propTypes = {
        forwardedRef: PropTypes.oneOfType([
            PropTypes.func,
            PropTypes.shape({current: PropTypes.instanceOf(React.Component)}),
        ]),
    };
    WithDrawerState.defaultProps = {
        forwardedRef: undefined,
    };
    return React.forwardRef((props, ref) => (
        // eslint-disable-next-line react/jsx-props-no-spreading
        <WithDrawerState {...props} forwardedRef={ref} />
    ));
}<|MERGE_RESOLUTION|>--- conflicted
+++ resolved
@@ -8,24 +8,15 @@
 };
 
 export default function withDrawerState(WrappedComponent) {
-<<<<<<< HEAD
-    const HOC_Wrapper = (props) => {
+    const WithDrawerState = (props) => {
         const drawerStatus = useDrawerStatus();
-=======
-    const WithDrawerState = (props) => {
-        const isDrawerOpen = useIsDrawerOpen();
->>>>>>> 2841b8fe
 
         return (
             <WrappedComponent
                 // eslint-disable-next-line react/jsx-props-no-spreading
                 {...props}
-<<<<<<< HEAD
+                ref={props.forwardedRef}
                 isDrawerOpen={drawerStatus === 'open'}
-=======
-                ref={props.forwardedRef}
-                isDrawerOpen={isDrawerOpen}
->>>>>>> 2841b8fe
             />
         );
     };
