import React from 'react';
import PropTypes from 'prop-types';
import {useIsFocused} from '@react-navigation/native';
import getComponentDisplayName from '../libs/getComponentDisplayName';

const withNavigationFocusPropTypes = {
    isFocused: PropTypes.bool.isRequired,
};

export default function withNavigationFocus(WrappedComponent) {
    const WithNavigationFocus = (props) => {
        const isFocused = useIsFocused();
        return (
            <WrappedComponent
                // eslint-disable-next-line react/jsx-props-no-spreading
                {...props}
                ref={props.forwardedRef}
                isFocused={isFocused}
            />
        );
    };

    WithNavigationFocus.displayName = `withNavigationFocus(${getComponentDisplayName(WrappedComponent)})`;
    WithNavigationFocus.propTypes = {
        forwardedRef: PropTypes.oneOfType([PropTypes.func, PropTypes.shape({current: PropTypes.instanceOf(React.Component)})]),
    };
    WithNavigationFocus.defaultProps = {
        forwardedRef: undefined,
    };
    return React.forwardRef((props, ref) => (
<<<<<<< HEAD
        // eslint-disable-next-line react/jsx-props-no-spreading
        <WithNavigationFocus
=======
        <WithNavigationFocus
            // eslint-disable-next-line react/jsx-props-no-spreading
>>>>>>> 6d17cc80
            {...props}
            forwardedRef={ref}
        />
    ));
}

export {withNavigationFocusPropTypes};<|MERGE_RESOLUTION|>--- conflicted
+++ resolved
@@ -28,13 +28,8 @@
         forwardedRef: undefined,
     };
     return React.forwardRef((props, ref) => (
-<<<<<<< HEAD
-        // eslint-disable-next-line react/jsx-props-no-spreading
-        <WithNavigationFocus
-=======
         <WithNavigationFocus
             // eslint-disable-next-line react/jsx-props-no-spreading
->>>>>>> 6d17cc80
             {...props}
             forwardedRef={ref}
         />
