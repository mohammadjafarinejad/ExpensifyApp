import {useFocusEffect} from '@react-navigation/native';
<<<<<<< HEAD
import {useState, useEffect, useRef, useCallback, useContext} from 'react';
import CONST from '../CONST';
import * as Expensify from '../Expensify';
=======
import {useCallback, useEffect, useRef, useState} from 'react';
import CONST from '@src/CONST';
>>>>>>> e99c2973

export default function useAutoFocusInput() {
    const [isInputInitialized, setIsInputInitialized] = useState(false);
    const [isScreenTransitionEnded, setIsScreenTransitionEnded] = useState(false);

    const {isSplashHidden} = useContext(Expensify.SplashScreenHiddenContext);

    const inputRef = useRef(null);
    const focusTimeoutRef = useRef(null);

    useEffect(() => {
        if (!isScreenTransitionEnded || !isInputInitialized || !inputRef.current || !isSplashHidden) {
            return;
        }
        inputRef.current.focus();
    }, [isScreenTransitionEnded, isInputInitialized, isSplashHidden]);

    useFocusEffect(
        useCallback(() => {
            focusTimeoutRef.current = setTimeout(() => {
                setIsScreenTransitionEnded(true);
            }, CONST.ANIMATED_TRANSITION);
            return () => {
                if (!focusTimeoutRef.current) {
                    return;
                }
                clearTimeout(focusTimeoutRef.current);
            };
            // eslint-disable-next-line react-hooks/exhaustive-deps
        }, []),
    );

    const inputCallbackRef = (ref) => {
        inputRef.current = ref;
        setIsInputInitialized(true);
    };

    return {inputCallbackRef};
}<|MERGE_RESOLUTION|>--- conflicted
+++ resolved
@@ -1,12 +1,7 @@
 import {useFocusEffect} from '@react-navigation/native';
-<<<<<<< HEAD
 import {useState, useEffect, useRef, useCallback, useContext} from 'react';
-import CONST from '../CONST';
-import * as Expensify from '../Expensify';
-=======
-import {useCallback, useEffect, useRef, useState} from 'react';
 import CONST from '@src/CONST';
->>>>>>> e99c2973
+import * as Expensify from '@src/Expensify';
 
 export default function useAutoFocusInput() {
     const [isInputInitialized, setIsInputInitialized] = useState(false);
