--- conflicted
+++ resolved
@@ -70,28 +70,20 @@
     const prevFastSearchRef = useRef<ReturnType<typeof FastSearch.createFastSearch<OptionData>> | null>(null);
 
     useEffect(() => {
-<<<<<<< HEAD
+        const prevOptions = prevOptionsRef.current;
+        if (prevOptions && shallowCompareOptions(prevOptions, options)) {
+            return;
+        }
+
+        prevOptionsRef.current = options;
+        prevFastSearchRef.current?.dispose();
+
         const newFastSearch = FastSearch.createFastSearch(
             [
                 {
                     data: options.personalDetails,
                     toSearchableString: personalDetailToSearchString,
                     uniqueId: getPersonalDetailUniqueId,
-=======
-        const prevOptions = prevOptionsRef.current;
-
-        if (prevOptions && shallowCompareOptions(prevOptions, options)) {
-            return;
-        }
-        prevOptionsRef.current = options;
-        prevFastSearchRef.current?.dispose();
-        const newFastSearch = FastSearch.createFastSearch([
-            {
-                data: options.personalDetails,
-                toSearchableString: (option) => {
-                    const displayName = option.participantsList?.[0]?.displayName ?? '';
-                    return deburr([option.login ?? '', option.login !== displayName ? displayName : ''].join());
->>>>>>> 0c433de5
                 },
                 {
                     data: options.recentReports,
