--- conflicted
+++ resolved
@@ -1,11 +1,7 @@
 import {useNavigation} from '@react-navigation/native';
 import {useCallback, useEffect} from 'react';
-<<<<<<< HEAD
 import type {ClipboardEvent as PasteEvent} from 'react';
-import {parseHtmlToMarkdown} from '@libs/OnyxAwareParser';
-=======
 import Parser from '@libs/Parser';
->>>>>>> dd968523
 import type UseHtmlPaste from './types';
 
 const insertByCommand = (text: string) => {
