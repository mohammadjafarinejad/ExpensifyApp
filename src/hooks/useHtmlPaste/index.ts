--- conflicted
+++ resolved
@@ -1,9 +1,5 @@
-<<<<<<< HEAD
-import {useCallback, useEffect} from 'react';
+import {useCallback, useEffect, useRef} from 'react';
 import {isStandaloneURL, toMarkdownLink} from '@libs/MarkdownLinkHelpers';
-=======
-import {useCallback, useEffect, useRef} from 'react';
->>>>>>> 66636725
 import Parser from '@libs/Parser';
 import CONST from '@src/CONST';
 import type UseHtmlPaste from './types';
