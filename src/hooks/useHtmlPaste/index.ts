--- conflicted
+++ resolved
@@ -4,11 +4,6 @@
 import CONST from '@src/CONST';
 import type UseHtmlPaste from './types';
 
-<<<<<<< HEAD
-const insertByCommand = (text: string) => {
-    document.execCommand('insertText', false, text);
-};
-=======
 const insertAtCaret = (target: HTMLElement, insertedText: string, maxLength: number) => {
     const currentText = target.textContent ?? '';
 
@@ -18,7 +13,6 @@
     }
 
     let text = insertedText;
->>>>>>> c6c8d7c9
 
     const selection = window.getSelection();
     if (selection?.rangeCount) {
@@ -44,11 +38,7 @@
     }
 };
 
-<<<<<<< HEAD
-const useHtmlPaste: UseHtmlPaste = (textInputRef, preHtmlPasteCallback, removeListenerOnScreenBlur = false) => {
-=======
 const useHtmlPaste: UseHtmlPaste = (textInputRef, preHtmlPasteCallback, removeListenerOnScreenBlur = false, maxLength = CONST.MAX_COMMENT_LENGTH + 1) => {
->>>>>>> c6c8d7c9
     const navigation = useNavigation();
 
     /**
