import {useCallback, useEffect} from 'react';
import Parser from '@libs/Parser';
import CONST from '@src/CONST';
import type UseHtmlPaste from './types';

<<<<<<< HEAD
const insertByCommand = (text: string) => {
    // eslint-disable-next-line deprecation/deprecation
    document.execCommand('insertText', false, text);
};
=======
const insertAtCaret = (target: HTMLElement, insertedText: string, maxLength: number) => {
    const currentText = target.textContent ?? '';

    let availableLength = maxLength - currentText.length;
    if (availableLength <= 0) {
        return;
    }

    let text = insertedText;
>>>>>>> d86024e6

    const selection = window.getSelection();
    if (selection?.rangeCount) {
        const range = selection.getRangeAt(0);
        const selectedText = range.toString();
        availableLength -= selectedText.length;
        if (availableLength <= 0) {
            return;
        }
        text = text.slice(0, availableLength);
        range.deleteContents();

        const node = document.createTextNode(text);
        range.insertNode(node);

        // Move caret to the end of the newly inserted text node.
        range.setStart(node, node.length);
        range.setEnd(node, node.length);
        selection.setBaseAndExtent(range.startContainer, range.startOffset, range.endContainer, range.endOffset);

        // Dispatch input event to trigger Markdown Input to parse the new text
        target.dispatchEvent(new Event('input', {bubbles: true}));
    }
};

<<<<<<< HEAD
const useHtmlPaste: UseHtmlPaste = (textInputRef, preHtmlPasteCallback, isActive = false) => {
=======
const useHtmlPaste: UseHtmlPaste = (textInputRef, preHtmlPasteCallback, removeListenerOnScreenBlur = false, maxLength = CONST.MAX_COMMENT_LENGTH + 1) => {
    const navigation = useNavigation();

>>>>>>> d86024e6
    /**
     * Set pasted text to clipboard
     * @param {String} text
     */
    const paste = useCallback(
        (text: string) => {
            try {
                const textInputHTMLElement = textInputRef.current as HTMLElement;
                if (textInputHTMLElement?.hasAttribute('contenteditable')) {
                    insertAtCaret(textInputHTMLElement, text, maxLength);
                } else {
                    const htmlInput = textInputRef.current as unknown as HTMLInputElement;
                    const availableLength = maxLength - (htmlInput.value?.length ?? 0);
                    htmlInput.setRangeText(text.slice(0, availableLength));
                }

                // Pointer will go out of sight when a large paragraph is pasted on the web. Refocusing the input keeps the cursor in view.
                // To avoid the keyboard toggle issue in mWeb if using blur() and focus() functions, we just need to dispatch the event to trigger the onFocus handler
                // We need to trigger the bubbled "focusin" event to make sure the onFocus handler is triggered
                textInputHTMLElement.dispatchEvent(
                    new FocusEvent('focusin', {
                        bubbles: true,
                    }),
                );
                // eslint-disable-next-line no-empty
            } catch (e) {}
            // We only need to set the callback once.
            // eslint-disable-next-line react-compiler/react-compiler, react-hooks/exhaustive-deps
        },
        [maxLength, textInputRef],
    );

    /**
     * Manually place the pasted HTML into Composer
     *
     * @param {String} html - pasted HTML
     */
    const handlePastedHTML = useCallback(
        (html: string) => {
            paste(Parser.htmlToMarkdown(html.slice(0, maxLength)));
        },
        [paste, maxLength],
    );

    /**
     * Paste the plaintext content into Composer.
     *
     * @param {ClipboardEvent} event
     */
    const handlePastePlainText = useCallback(
        (event: ClipboardEvent) => {
            const plainText = event.clipboardData?.getData('text/plain');
            if (plainText) {
                paste(plainText);
            }
        },
        [paste],
    );

    const handlePaste = useCallback(
        (event: ClipboardEvent) => {
            if (!textInputRef.current) {
                return;
            }

            if (preHtmlPasteCallback?.(event)) {
                return;
            }

            const isFocused = textInputRef.current?.isFocused();

            if (!isFocused) {
                return;
            }

            event.preventDefault();

            const TEXT_HTML = 'text/html';

            // If paste contains HTML
            if (event.clipboardData?.types?.includes(TEXT_HTML)) {
                const pastedHTML = event.clipboardData.getData(TEXT_HTML);

                const domparser = new DOMParser();
                const embeddedImages = domparser.parseFromString(pastedHTML, TEXT_HTML).images;

                // Exclude parsing img tags in the HTML, as fetching the image via fetch triggers a connect-src Content-Security-Policy error.
                if (embeddedImages.length > 0 && embeddedImages[0].src) {
                    // If HTML has emoji, then treat this as plain text.
                    if (embeddedImages[0].dataset && embeddedImages[0].dataset.stringifyType === 'emoji') {
                        handlePastePlainText(event);
                        return;
                    }
                }
                handlePastedHTML(pastedHTML);
                return;
            }
            handlePastePlainText(event);
        },
        // eslint-disable-next-line react-compiler/react-compiler, react-hooks/exhaustive-deps
        [handlePastedHTML, handlePastePlainText, preHtmlPasteCallback],
    );

    useEffect(() => {
        if (!isActive) {
            return;
        }
        // we need to re-register listener on navigation focus/blur if the component (like Composer) is not unmounting
        // when navigating away to different screen (report) to avoid paste event on other screen being wrongly handled
        // by current screen paste listener
        document.addEventListener('paste', handlePaste, true);

        return () => {
            document.removeEventListener('paste', handlePaste, true);
        };
        // eslint-disable-next-line react-compiler/react-compiler, react-hooks/exhaustive-deps
    }, [isActive]);
};

export default useHtmlPaste;<|MERGE_RESOLUTION|>--- conflicted
+++ resolved
@@ -3,12 +3,6 @@
 import CONST from '@src/CONST';
 import type UseHtmlPaste from './types';
 
-<<<<<<< HEAD
-const insertByCommand = (text: string) => {
-    // eslint-disable-next-line deprecation/deprecation
-    document.execCommand('insertText', false, text);
-};
-=======
 const insertAtCaret = (target: HTMLElement, insertedText: string, maxLength: number) => {
     const currentText = target.textContent ?? '';
 
@@ -18,7 +12,6 @@
     }
 
     let text = insertedText;
->>>>>>> d86024e6
 
     const selection = window.getSelection();
     if (selection?.rangeCount) {
@@ -44,13 +37,7 @@
     }
 };
 
-<<<<<<< HEAD
-const useHtmlPaste: UseHtmlPaste = (textInputRef, preHtmlPasteCallback, isActive = false) => {
-=======
-const useHtmlPaste: UseHtmlPaste = (textInputRef, preHtmlPasteCallback, removeListenerOnScreenBlur = false, maxLength = CONST.MAX_COMMENT_LENGTH + 1) => {
-    const navigation = useNavigation();
-
->>>>>>> d86024e6
+const useHtmlPaste: UseHtmlPaste = (textInputRef, preHtmlPasteCallback, isActive = false, maxLength = CONST.MAX_COMMENT_LENGTH + 1) => {
     /**
      * Set pasted text to clipboard
      * @param {String} text
@@ -158,9 +145,6 @@
         if (!isActive) {
             return;
         }
-        // we need to re-register listener on navigation focus/blur if the component (like Composer) is not unmounting
-        // when navigating away to different screen (report) to avoid paste event on other screen being wrongly handled
-        // by current screen paste listener
         document.addEventListener('paste', handlePaste, true);
 
         return () => {
