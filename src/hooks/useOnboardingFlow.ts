--- conflicted
+++ resolved
@@ -1,16 +1,11 @@
 import {useEffect} from 'react';
 import {InteractionManager} from 'react-native';
 import {useOnyx} from 'react-native-onyx';
-import {isUserOnPrivateDomain} from '@libs/actions/Session';
 import {startOnboardingFlow} from '@libs/actions/Welcome/OnboardingFlow';
 import Navigation from '@libs/Navigation/Navigation';
 import {hasCompletedGuidedSetupFlowSelector, tryNewDotOnyxSelector} from '@libs/onboardingSelectors';
 import {buildCannedSearchQuery} from '@libs/SearchQueryUtils';
-<<<<<<< HEAD
-import {startOnboardingFlow} from '@userActions/Welcome/OnboardingFlow';
-=======
 import CONFIG from '@src/CONFIG';
->>>>>>> 52fea762
 import ONYXKEYS from '@src/ONYXKEYS';
 import ROUTES from '@src/ROUTES';
 import isLoadingOnyxValue from '@src/types/utils/isLoadingOnyxValue';
@@ -32,13 +27,9 @@
 
     const [dismissedProductTraining, dismissedProductTrainingMetadata] = useOnyx(ONYXKEYS.NVP_DISMISSED_PRODUCT_TRAINING);
 
-<<<<<<< HEAD
     const [user] = useOnyx(ONYXKEYS.USER);
 
     const isPrivateDomainAndHasAccesiblePolicies = !user?.isFromPublicDomain && !!user?.hasAccessibleDomainPolicies;
-=======
-    const isPrivateDomain = isUserOnPrivateDomain();
->>>>>>> 52fea762
 
     const [isSingleNewDotEntry, isSingleNewDotEntryMetadata] = useOnyx(ONYXKEYS.IS_SINGLE_NEW_DOT_ENTRY);
     useEffect(() => {
@@ -82,22 +73,13 @@
                 // But if the hybrid app onboarding is completed, but NewDot onboarding is not completed, we start NewDot onboarding flow
                 // This is a special case when user created an account from NewDot without finishing the onboarding flow and then logged in from OldDot
                 if (isHybridAppOnboardingCompleted === true && isOnboardingCompleted === false) {
-<<<<<<< HEAD
                     startOnboardingFlow(isPrivateDomainAndHasAccesiblePolicies);
-=======
-                    startOnboardingFlow(isPrivateDomain);
->>>>>>> 52fea762
                 }
             }
 
             // If the user is not transitioning from OldDot to NewDot, we should start NewDot onboarding flow if it's not completed yet
-<<<<<<< HEAD
-            if (!NativeModules.HybridAppModule && isOnboardingCompleted === false) {
+            if (!CONFIG.IS_HYBRID_APP && isOnboardingCompleted === false) {
                 startOnboardingFlow(isPrivateDomainAndHasAccesiblePolicies);
-=======
-            if (!CONFIG.IS_HYBRID_APP && isOnboardingCompleted === false) {
-                startOnboardingFlow(isPrivateDomain);
->>>>>>> 52fea762
             }
         });
     }, [
