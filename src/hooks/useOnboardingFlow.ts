import {useEffect} from 'react';
import {InteractionManager} from 'react-native';
import {useOnyx} from 'react-native-onyx';
import {startOnboardingFlow} from '@libs/actions/Welcome/OnboardingFlow';
import Navigation from '@libs/Navigation/Navigation';
import {hasCompletedGuidedSetupFlowSelector, tryNewDotOnyxSelector} from '@libs/onboardingSelectors';
import {buildCannedSearchQuery} from '@libs/SearchQueryUtils';
import isProductTrainingElementDismissed from '@libs/TooltipUtils';
import CONFIG from '@src/CONFIG';
import ONYXKEYS from '@src/ONYXKEYS';
import ROUTES from '@src/ROUTES';
import isLoadingOnyxValue from '@src/types/utils/isLoadingOnyxValue';

/**
 * Hook to handle redirection to the onboarding flow based on the user's onboarding status
 *
 * Warning: This hook should be used only once in the app
 */
function useOnboardingFlowRouter() {
    const [isLoadingApp] = useOnyx(ONYXKEYS.IS_LOADING_APP, {initialValue: true, canBeMissing: true});
    const [isOnboardingCompleted, isOnboardingCompletedMetadata] = useOnyx(ONYXKEYS.NVP_ONBOARDING, {
        selector: hasCompletedGuidedSetupFlowSelector,
        canBeMissing: true,
    });
    const [tryNewDot, tryNewDotdMetadata] = useOnyx(ONYXKEYS.NVP_TRYNEWDOT, {
        selector: tryNewDotOnyxSelector,
        canBeMissing: true,
    });
    const {isHybridAppOnboardingCompleted, hasBeenAddedToNudgeMigration} = tryNewDot ?? {};

    const [dismissedProductTraining, dismissedProductTrainingMetadata] = useOnyx(ONYXKEYS.NVP_DISMISSED_PRODUCT_TRAINING, {canBeMissing: true});

<<<<<<< HEAD
    const isPrivateDomain = isUserOnPrivateDomain();

    const [isSingleNewDotEntry, isSingleNewDotEntryMetadata] = useOnyx(ONYXKEYS.HYBRID_APP, {selector: (data) => data?.isSingleNewDotEntry});
=======
    const [isSingleNewDotEntry, isSingleNewDotEntryMetadata] = useOnyx(ONYXKEYS.IS_SINGLE_NEW_DOT_ENTRY, {canBeMissing: true});
>>>>>>> 9a3d57ed
    useEffect(() => {
        // This should delay opening the onboarding modal so it does not interfere with the ongoing ReportScreen params changes
        InteractionManager.runAfterInteractions(() => {
            if (isLoadingApp !== false) {
                return;
            }

            if (isLoadingOnyxValue(isOnboardingCompletedMetadata, tryNewDotdMetadata, dismissedProductTrainingMetadata)) {
                return;
            }

            if (CONFIG.IS_HYBRID_APP && isLoadingOnyxValue(isSingleNewDotEntryMetadata)) {
                return;
            }
            if (hasBeenAddedToNudgeMigration && !isProductTrainingElementDismissed('migratedUserWelcomeModal', dismissedProductTraining)) {
                const defaultCannedQuery = buildCannedSearchQuery();
                const query = defaultCannedQuery;
                Navigation.navigate(ROUTES.SEARCH_ROOT.getRoute({query}));
                Navigation.navigate(ROUTES.MIGRATED_USER_WELCOME_MODAL);
                return;
            }

            if (hasBeenAddedToNudgeMigration) {
                return;
            }

            if (CONFIG.IS_HYBRID_APP) {
                // For single entries, such as using the Travel feature from OldDot, we don't want to show onboarding
                if (isSingleNewDotEntry) {
                    return;
                }

                // When user is transitioning from OldDot to NewDot, we usually show the explanation modal
                if (isHybridAppOnboardingCompleted === false) {
                    Navigation.navigate(ROUTES.EXPLANATION_MODAL_ROOT);
                }

                // But if the hybrid app onboarding is completed, but NewDot onboarding is not completed, we start NewDot onboarding flow
                // This is a special case when user created an account from NewDot without finishing the onboarding flow and then logged in from OldDot
                if (isHybridAppOnboardingCompleted === true && isOnboardingCompleted === false) {
                    startOnboardingFlow();
                }
            }

            // If the user is not transitioning from OldDot to NewDot, we should start NewDot onboarding flow if it's not completed yet
            if (!CONFIG.IS_HYBRID_APP && isOnboardingCompleted === false) {
                startOnboardingFlow();
            }
        });
    }, [
        isLoadingApp,
        isOnboardingCompleted,
        isHybridAppOnboardingCompleted,
        isOnboardingCompletedMetadata,
        tryNewDotdMetadata,
        isSingleNewDotEntryMetadata,
        isSingleNewDotEntry,
        hasBeenAddedToNudgeMigration,
        dismissedProductTrainingMetadata,
        dismissedProductTraining?.migratedUserWelcomeModal,
        dismissedProductTraining,
    ]);

    return {isOnboardingCompleted, isHybridAppOnboardingCompleted};
}

export default useOnboardingFlowRouter;<|MERGE_RESOLUTION|>--- conflicted
+++ resolved
@@ -30,13 +30,7 @@
 
     const [dismissedProductTraining, dismissedProductTrainingMetadata] = useOnyx(ONYXKEYS.NVP_DISMISSED_PRODUCT_TRAINING, {canBeMissing: true});
 
-<<<<<<< HEAD
-    const isPrivateDomain = isUserOnPrivateDomain();
-
-    const [isSingleNewDotEntry, isSingleNewDotEntryMetadata] = useOnyx(ONYXKEYS.HYBRID_APP, {selector: (data) => data?.isSingleNewDotEntry});
-=======
-    const [isSingleNewDotEntry, isSingleNewDotEntryMetadata] = useOnyx(ONYXKEYS.IS_SINGLE_NEW_DOT_ENTRY, {canBeMissing: true});
->>>>>>> 9a3d57ed
+    const [isSingleNewDotEntry, isSingleNewDotEntryMetadata] = useOnyx(ONYXKEYS.HYBRID_APP, {selector: (data) => data?.isSingleNewDotEntry, canBeMissing: true});
     useEffect(() => {
         // This should delay opening the onboarding modal so it does not interfere with the ongoing ReportScreen params changes
         InteractionManager.runAfterInteractions(() => {
