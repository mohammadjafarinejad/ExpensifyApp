import {useIsFocused} from '@react-navigation/native';
import {useCallback, useEffect, useMemo, useRef, useState} from 'react';
import type {OnyxCollection, OnyxEntry} from 'react-native-onyx';
import type {SearchQueryJSON} from '@components/Search/types';
import type {SearchListItem, SelectionListHandle, TransactionGroupListItemType, TransactionListItemType} from '@components/SelectionList/types';
import {search} from '@libs/actions/Search';
import {isReportActionEntry} from '@libs/SearchUIUtils';
import type {SearchKey} from '@libs/SearchUIUtils';
import CONST from '@src/CONST';
import ONYXKEYS from '@src/ONYXKEYS';
import type {ReportActions, SearchResults, Transaction} from '@src/types/onyx';
import useNetwork from './useNetwork';
import usePrevious from './usePrevious';

type UseSearchHighlightAndScroll = {
    searchResults: OnyxEntry<SearchResults>;
    transactions: OnyxCollection<Transaction>;
    previousTransactions: OnyxCollection<Transaction>;
    reportActions: OnyxCollection<ReportActions>;
    previousReportActions: OnyxCollection<ReportActions>;
    queryJSON: SearchQueryJSON;
    searchKey: SearchKey | undefined;
    offset: number;
    shouldCalculateTotals: boolean;
};

/**
 * Hook used to trigger a search when a new transaction or report action is added and handle highlighting and scrolling.
 */
function useSearchHighlightAndScroll({
    searchResults,
    transactions,
    previousTransactions,
    reportActions,
    previousReportActions,
    queryJSON,
    searchKey,
    offset,
    shouldCalculateTotals,
}: UseSearchHighlightAndScroll) {
    const isFocused = useIsFocused();
    const {isOffline} = useNetwork();
    // Ref to track if the search was triggered by this hook
    const triggeredByHookRef = useRef(false);
    const searchTriggeredRef = useRef(false);
    const hasNewItemsRef = useRef(false);
    const previousSearchResults = usePrevious(searchResults?.data);
    const [newSearchResultKey, setNewSearchResultKey] = useState<string | null>(null);
    const highlightedIDs = useRef<Set<string>>(new Set());
    const initializedRef = useRef(false);
    const hasPendingSearchRef = useRef(false);
    const isChat = queryJSON.type === CONST.SEARCH.DATA_TYPES.CHAT;

    const existingSearchResultIDs = useMemo(() => {
        if (!searchResults?.data) {
            return [];
        }
        return isChat ? extractReportActionIDsFromSearchResults(searchResults.data) : extractTransactionIDsFromSearchResults(searchResults.data);
    }, [searchResults?.data, isChat]);

    // Trigger search when a new report action is added while on chat or when a new transaction is added for the other search types.
    useEffect(() => {
        const previousTransactionsIDs = Object.keys(previousTransactions ?? {});
        const transactionsIDs = Object.keys(transactions ?? {});

        const reportActionsIDs = Object.values(reportActions ?? {})
            .map((actions) => Object.keys(actions ?? {}))
            .flat();
        const previousReportActionsIDs = Object.values(previousReportActions ?? {})
            .map((actions) => Object.keys(actions ?? {}))
            .flat();

        // Only proceed if we have previous data to compare against
        // This prevents triggering on initial data load
        if (previousTransactionsIDs.length === 0 && previousReportActionsIDs.length === 0) {
            return;
        }

        const previousTransactionsIDsSet = new Set(previousTransactionsIDs);
        const previousReportActionsIDsSet = new Set(previousReportActionsIDs);
        const hasTransactionsIDsChange = transactionsIDs.length !== previousTransactionsIDs.length || transactionsIDs.some((id) => !previousTransactionsIDsSet.has(id));
        const hasReportActionsIDsChange = reportActionsIDs.some((id) => !previousReportActionsIDsSet.has(id));

        // Check if there is a change in the transactions or report actions list
        if ((!isChat && hasTransactionsIDsChange) || hasReportActionsIDsChange || hasPendingSearchRef.current) {
            // If we're not focused or offline, don't trigger search
            if (!isFocused || isOffline) {
                hasPendingSearchRef.current = true;
                return;
            }
            hasPendingSearchRef.current = false;

            const newIDs = isChat ? reportActionsIDs : transactionsIDs;
            const existingSearchResultIDsSet = new Set(existingSearchResultIDs);
            const hasAGenuinelyNewID = newIDs.some((id) => !existingSearchResultIDsSet.has(id));

            // Only skip search if there are no new items AND search results aren't empty
            // This ensures deletions that result in empty data still trigger search
            if (!hasAGenuinelyNewID && existingSearchResultIDs.length > 0) {
                const newIDsSet = new Set(newIDs);
                const hasDeletedID = existingSearchResultIDs.some((id) => !newIDsSet.has(id));
                if (!hasDeletedID) {
                    return;
                }
            }
            // We only want to highlight new items if the addition of transactions or report actions triggered the search.
            // This is because, on deletion of items, the backend sometimes returns old items in place of the deleted ones.
            // We don't want to highlight these old items, even if they appear new in the current search results.
            hasNewItemsRef.current = isChat ? reportActionsIDs.length > previousReportActionsIDs.length : transactionsIDs.length > previousTransactionsIDs.length;

            // Set the flag indicating the search is triggered by the hook
            triggeredByHookRef.current = true;

            // Trigger the search
            search({queryJSON, searchKey, offset, shouldCalculateTotals});

            // Set the ref to prevent further triggers until reset
            searchTriggeredRef.current = true;
        }
    }, [
        isFocused,
        transactions,
        previousTransactions,
        queryJSON,
        searchKey,
        offset,
        shouldCalculateTotals,
        reportActions,
        previousReportActions,
        isChat,
        searchResults?.data,
        existingSearchResultIDs,
<<<<<<< HEAD
=======
        isOffline,
>>>>>>> 4b22ec27
    ]);

    // Initialize the set with existing IDs only once
    useEffect(() => {
        if (initializedRef.current || !searchResults?.data) {
            return;
        }

        highlightedIDs.current = new Set(existingSearchResultIDs);
        initializedRef.current = true;
    }, [searchResults?.data, isChat, existingSearchResultIDs]);

    // Detect new items (transactions or report actions)
    useEffect(() => {
        if (!previousSearchResults || !searchResults?.data) {
            return;
        }
        if (isChat) {
            const previousReportActionIDs = extractReportActionIDsFromSearchResults(previousSearchResults);
            const currentReportActionIDs = extractReportActionIDsFromSearchResults(searchResults.data);

            // Find new report action IDs that are not in the previousReportActionIDs and not already highlighted
            const newReportActionIDs = currentReportActionIDs.filter((id) => !previousReportActionIDs.includes(id) && !highlightedIDs.current.has(id));

            if (!triggeredByHookRef.current || newReportActionIDs.length === 0 || !hasNewItemsRef.current) {
                return;
            }

            const newReportActionID = newReportActionIDs.at(0) ?? '';
            const newReportActionKey = `${ONYXKEYS.COLLECTION.REPORT_ACTIONS}${newReportActionID}`;

            setNewSearchResultKey(newReportActionKey);
            highlightedIDs.current.add(newReportActionID);
        } else {
            const previousTransactionIDs = extractTransactionIDsFromSearchResults(previousSearchResults);
            const currentTransactionIDs = extractTransactionIDsFromSearchResults(searchResults.data);

            // Find new transaction IDs that are not in the previousTransactionIDs and not already highlighted
            const newTransactionIDs = currentTransactionIDs.filter((id) => !previousTransactionIDs.includes(id) && !highlightedIDs.current.has(id));

            if (!triggeredByHookRef.current || newTransactionIDs.length === 0 || !hasNewItemsRef.current) {
                return;
            }

            const newTransactionID = newTransactionIDs.at(0) ?? '';
            const newTransactionKey = `${ONYXKEYS.COLLECTION.TRANSACTION}${newTransactionID}`;

            setNewSearchResultKey(newTransactionKey);
            highlightedIDs.current.add(newTransactionID);
        }
    }, [searchResults?.data, previousSearchResults, isChat]);

    // Reset newSearchResultKey after it's been used
    useEffect(() => {
        if (newSearchResultKey === null) {
            return;
        }

        const timer = setTimeout(() => {
            setNewSearchResultKey(null);
        }, CONST.ANIMATED_HIGHLIGHT_START_DURATION);

        return () => clearTimeout(timer);
    }, [newSearchResultKey]);

    /**
     * Callback to handle scrolling to the new search result.
     */
    const handleSelectionListScroll = useCallback(
        (data: SearchListItem[], ref: SelectionListHandle | null) => {
            // Early return if there's no ref, new transaction wasn't brought in by this hook
            // or there's no new search result key
            if (!ref || !triggeredByHookRef.current || newSearchResultKey === null) {
                return;
            }

            // Extract the transaction/report action ID from the newSearchResultKey
            const newID = newSearchResultKey.replace(isChat ? ONYXKEYS.COLLECTION.REPORT_ACTIONS : ONYXKEYS.COLLECTION.TRANSACTION, '');

            // Find the index of the new transaction/report action in the data array
            const indexOfNewItem = data.findIndex((item) => {
                if (isChat) {
                    if ('reportActionID' in item && item.reportActionID === newID) {
                        return true;
                    }
                } else {
                    // Handle TransactionListItemType
                    if ('transactionID' in item && item.transactionID === newID) {
                        return true;
                    }

                    // Handle TransactionGroupListItemType with transactions array
                    if ('transactions' in item && Array.isArray(item.transactions)) {
                        return item.transactions.some((transaction) => transaction?.transactionID === newID);
                    }
                }

                return false;
            });

            // Early return if the new item is not found in the data array
            if (indexOfNewItem <= 0) {
                return;
            }

            // Perform the scrolling action
            ref.scrollToIndex(indexOfNewItem);
            // Reset the trigger flag to prevent unintended future scrolls and highlights
            triggeredByHookRef.current = false;
        },
        [newSearchResultKey, isChat],
    );

    return {newSearchResultKey, handleSelectionListScroll};
}

/**
 * Helper function to extract transaction IDs from search results data.
 */
function extractTransactionIDsFromSearchResults(searchResultsData: Partial<SearchResults['data']>): string[] {
    const transactionIDs: string[] = [];

    Object.values(searchResultsData).forEach((item) => {
        // Check for transactionID directly on the item (TransactionListItemType)
        if ((item as TransactionListItemType)?.transactionID) {
            transactionIDs.push((item as TransactionListItemType).transactionID);
        }

        // Check for transactions array within the item (TransactionGroupListItemType)
        if (Array.isArray((item as TransactionGroupListItemType)?.transactions)) {
            (item as TransactionGroupListItemType).transactions.forEach((transaction) => {
                if (!transaction?.transactionID) {
                    return;
                }
                transactionIDs.push(transaction.transactionID);
            });
        }
    });

    return transactionIDs;
}

/**
 * Helper function to extract report action IDs from search results data.
 */
function extractReportActionIDsFromSearchResults(searchResultsData: Partial<SearchResults['data']>): string[] {
    return Object.keys(searchResultsData ?? {})
        .filter(isReportActionEntry)
        .map((key) => Object.keys(searchResultsData[key] ?? {}))
        .flat();
}

export default useSearchHighlightAndScroll;
export type {UseSearchHighlightAndScroll};<|MERGE_RESOLUTION|>--- conflicted
+++ resolved
@@ -130,10 +130,7 @@
         isChat,
         searchResults?.data,
         existingSearchResultIDs,
-<<<<<<< HEAD
-=======
         isOffline,
->>>>>>> 4b22ec27
     ]);
 
     // Initialize the set with existing IDs only once
