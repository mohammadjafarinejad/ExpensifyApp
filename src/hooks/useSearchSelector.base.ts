import {useCallback, useMemo, useState} from 'react';
import type {PermissionStatus} from 'react-native-permissions';
import {useOptionsList} from '@components/OptionListContextProvider';
import type {GetOptionsConfig, Options, SearchOption} from '@libs/OptionsListUtils';
import {getEmptyOptions, getSearchOptions, getSearchValueForPhoneOrEmail, getValidOptions} from '@libs/OptionsListUtils';
import type {OptionData} from '@libs/ReportUtils';
import CONST from '@src/CONST';
import ONYXKEYS from '@src/ONYXKEYS';
import type {PersonalDetails} from '@src/types/onyx';
import useDebouncedState from './useDebouncedState';
import useOnyx from './useOnyx';

type SearchSelectorContext = (typeof CONST.SEARCH_SELECTOR)[keyof Pick<
    typeof CONST.SEARCH_SELECTOR,
    'SEARCH_CONTEXT_GENERAL' | 'SEARCH_CONTEXT_SEARCH' | 'SEARCH_CONTEXT_MEMBER_INVITE' | 'SEARCH_CONTEXT_SHARE_DESTINATION'
>];
type SearchSelectorSelectionMode = (typeof CONST.SEARCH_SELECTOR)[keyof Pick<typeof CONST.SEARCH_SELECTOR, 'SELECTION_MODE_SINGLE' | 'SELECTION_MODE_MULTI'>];

type UseSearchSelectorConfig = {
    /** Selection mode - single or multiple selection */
    selectionMode: SearchSelectorSelectionMode;

    /** Maximum number of results to return (for heap optimization) */
    maxResultsPerPage?: number;

    /** How many recent reports should be returned? The rest count from maxResultsPerPage will be with contacts. null value means no limit */
    maxRecentReportsToShow?: number;

    /** What is the context that we are using this hook for */
    searchContext?: SearchSelectorContext;

    /** Whether to include user to invite option */
    includeUserToInvite?: boolean;

    /** Logins to exclude from results */
    excludeLogins?: Record<string, boolean>;

    /** Whether to include recent reports (for getMemberInviteOptions) */
    includeRecentReports?: boolean;

    /** Enable phone contacts integration */
    enablePhoneContacts?: boolean;

    /** Additional configuration for getValidOptions function */
    getValidOptionsConfig?: Partial<GetOptionsConfig>;

    /** Callback when selection changes (multi-select mode) */
    onSelectionChange?: (selected: OptionData[]) => void;

    /** Callback when single option is selected (single-select mode) */
    onSingleSelect?: (option: OptionData) => void;

    /** Initial selected options */
    initialSelected?: OptionData[];

    /** Whether to initialize the hook */
    shouldInitialize?: boolean;

    /** Additional contact options to merge (used by platform-specific implementations) */
    contactOptions?: Array<SearchOption<PersonalDetails>>;
};

type ContactState = {
    /** Current permission status */
    permissionStatus: PermissionStatus;

    /** Contact options from device */
    contactOptions: Array<SearchOption<PersonalDetails>>;

    /** Whether to show import UI */
    showImportUI: boolean;

    /** Function to trigger contact import */
    importContacts: () => void;

    /** Function to initiate contact import and set state */
    initiateContactImportAndSetState: () => void;

    /** Function to set permission state */
    setContactPermissionState: (status: PermissionStatus) => void;
};

type UseSearchSelectorReturn = {
    /** Current search term */
    searchTerm: string;

    /** Function to update search term */
    setSearchTerm: (value: string) => void;

    /** Filtered and optimized search options with selection state */
    searchOptions: Options;

    /** Available (unselected) options */
    availableOptions: Options;

    /** Currently selected options. This returns all selected options and are not affected by search term */
    selectedOptions: OptionData[];

    /** Currently selected options used for list display. This prop can be used in selection list to display selected options that are filtered by search term */
    selectedOptionsForDisplay: OptionData[];

    /** Function to set selected options */
    setSelectedOptions: (options: OptionData[]) => void;

    /** Function to toggle selection state of an option */
    toggleSelection: (option: OptionData) => void;

    /** Whether options are initialized */
    areOptionsInitialized: boolean;

    /** Contact-related state and functions (when enablePhoneContacts is true) */
    contactState?: ContactState;

    /** Callback to handle list end reached */
    onListEndReached: () => void;
};

/**
 * Base hook that provides search functionality with selection logic for option lists.
 * This contains the core logic without platform-specific dependencies.
 */
function useSearchSelectorBase({
    selectionMode,
    maxResultsPerPage = CONST.MAX_SELECTION_LIST_PAGE_LENGTH,
    maxRecentReportsToShow,
    searchContext = 'search',
    includeUserToInvite = true,
    excludeLogins = CONST.EMPTY_OBJECT,
    includeRecentReports = false,
    getValidOptionsConfig = CONST.EMPTY_OBJECT,
    onSelectionChange,
    onSingleSelect,
    initialSelected,
    shouldInitialize = true,
    contactOptions,
}: UseSearchSelectorConfig): UseSearchSelectorReturn {
    const {options: defaultOptions, areOptionsInitialized} = useOptionsList({
        shouldInitialize,
    });

    const optionsWithContacts = useMemo(() => {
        if (!contactOptions?.length || !areOptionsInitialized) {
            return defaultOptions;
        }
        const personalDetailsWithContacts = defaultOptions.personalDetails.concat(contactOptions);
        return {
            ...defaultOptions,
            personalDetails: personalDetailsWithContacts,
        };
    }, [areOptionsInitialized, defaultOptions, contactOptions]);
    const [betas] = useOnyx(ONYXKEYS.BETAS, {canBeMissing: true});
    const [searchTerm, debouncedSearchTerm, setSearchTerm] = useDebouncedState('');
    const [selectedOptions, setSelectedOptions] = useState<OptionData[]>(initialSelected ?? []);
    const [maxResults, setMaxResults] = useState(maxResultsPerPage);
    const [countryCode] = useOnyx(ONYXKEYS.COUNTRY_CODE, {canBeMissing: false});

    const onListEndReached = useCallback(() => {
        setMaxResults((previous) => previous + maxResultsPerPage);
    }, [maxResultsPerPage]);

    const computedSearchTerm = useMemo(() => {
        return getSearchValueForPhoneOrEmail(debouncedSearchTerm, countryCode);
    }, [debouncedSearchTerm, countryCode]);

    const baseOptions = useMemo(() => {
        if (!areOptionsInitialized) {
            return getEmptyOptions();
        }

        switch (searchContext) {
            case CONST.SEARCH_SELECTOR.SEARCH_CONTEXT_SEARCH:
                return getSearchOptions(optionsWithContacts, betas ?? [], true, true, computedSearchTerm, maxResults, includeUserToInvite);
            case CONST.SEARCH_SELECTOR.SEARCH_CONTEXT_MEMBER_INVITE:
                return getValidOptions(optionsWithContacts, {
                    betas: betas ?? [],
                    includeP2P: true,
                    includeSelectedOptions: false,
                    excludeLogins,
                    includeRecentReports,
                    maxElements: maxResults,
                    maxRecentReportElements: maxRecentReportsToShow,
                    searchString: computedSearchTerm,
                    includeUserToInvite,
                });
            case CONST.SEARCH_SELECTOR.SEARCH_CONTEXT_GENERAL:
                return getValidOptions(optionsWithContacts, {
                    ...getValidOptionsConfig,
                    betas: betas ?? [],
                    searchString: computedSearchTerm,
                    maxElements: maxResults,
                    maxRecentReportElements: maxRecentReportsToShow,
                    includeUserToInvite,
                    loginsToExclude: excludeLogins,
                });
            case CONST.SEARCH_SELECTOR.SEARCH_CONTEXT_SHARE_DESTINATION:
                return getValidOptions(optionsWithContacts, {
                    betas,
                    selectedOptions,
                    includeMultipleParticipantReports: true,
                    showChatPreviewLine: true,
                    forcePolicyNamePreview: true,
                    includeThreads: true,
                    includeMoneyRequests: true,
                    includeTasks: true,
                    excludeLogins,
                    loginsToExclude: excludeLogins,
                    includeOwnedWorkspaceChats: true,
                    includeSelfDM: true,
                    searchString: computedSearchTerm,
                    maxElements: maxResults,
                    includeUserToInvite,
                });
            default:
                return getEmptyOptions();
        }
    }, [
        areOptionsInitialized,
<<<<<<< HEAD
=======
        searchContext,
>>>>>>> fe1ccabb
        optionsWithContacts,
        betas,
        computedSearchTerm,
        maxResults,
<<<<<<< HEAD
        searchContext,
        includeUserToInvite,
        excludeLogins,
        includeRecentReports,
        getValidOptionsConfig,
        selectedOptions,
=======
        includeUserToInvite,
        excludeLogins,
        includeRecentReports,
        maxRecentReportsToShow,
        getValidOptionsConfig,
>>>>>>> fe1ccabb
    ]);

    const isOptionSelected = useMemo(() => {
        return (option: OptionData) =>
            selectedOptions.some(
                (selected) =>
                    (selected.accountID && selected.accountID === option.accountID) || // eslint-disable-line @typescript-eslint/prefer-nullish-coalescing -- this is boolean comparison
                    (selected.reportID && selected.reportID === option.reportID) || // eslint-disable-line @typescript-eslint/prefer-nullish-coalescing -- this is boolean comparison
                    (selected.login && selected.login === option.login),
            );
    }, [selectedOptions]);

    const searchOptions = useMemo(() => {
        return {
            ...baseOptions,
            personalDetails: baseOptions.personalDetails.map((option) => ({
                ...option,
                isSelected: isOptionSelected(option),
            })),
            recentReports: baseOptions.recentReports.map((option) => ({
                ...option,
                isSelected: isOptionSelected(option),
            })),
            userToInvite: baseOptions.userToInvite
                ? {
                      ...baseOptions.userToInvite,
                      isSelected: isOptionSelected(baseOptions.userToInvite),
                  }
                : null,
        };
    }, [baseOptions, isOptionSelected]);

    const availableOptions = useMemo(() => {
        const unselectedRecentReports = searchOptions.recentReports.filter((option) => !option.isSelected);

        // Filter out people who appear in recent reports from personal details (recents take priority)
        const recentReportLogins = new Set(unselectedRecentReports.map((option) => option.login).filter(Boolean));
        const unselectedPersonalDetails = searchOptions.personalDetails.filter((option) => !option.isSelected && !recentReportLogins.has(option.login));

        return {
            ...searchOptions,
            personalDetails: unselectedPersonalDetails,
            recentReports: unselectedRecentReports,
            userToInvite: searchOptions.userToInvite?.isSelected ? null : searchOptions.userToInvite,
        };
    }, [searchOptions]);

    /**
     * Toggle selection state of option based on selection mode
     */
    const toggleSelection = useCallback(
        (option: OptionData) => {
            if (selectionMode === CONST.SEARCH_SELECTOR.SELECTION_MODE_SINGLE) {
                onSingleSelect?.(option);
                return;
            }

            const isSelected = selectedOptions.some(
                (selected) =>
                    (selected.accountID && selected.accountID === option.accountID) || // eslint-disable-line @typescript-eslint/prefer-nullish-coalescing -- this is boolean comparison
                    (selected.reportID && selected.reportID === option.reportID) || // eslint-disable-line @typescript-eslint/prefer-nullish-coalescing -- this is boolean comparison
                    (selected.login && selected.login === option.login),
            );

            const newSelected = isSelected
                ? selectedOptions.filter(
                      (selected) =>
                          !(
                              (selected.accountID && selected.accountID === option.accountID) || // eslint-disable-line @typescript-eslint/prefer-nullish-coalescing -- this is boolean comparison
                              (selected.reportID && selected.reportID === option.reportID) || // eslint-disable-line @typescript-eslint/prefer-nullish-coalescing -- this is boolean comparison
                              (selected.login && selected.login === option.login)
                          ),
                  )
                : [...selectedOptions, {...option, isSelected: true}];

            setSelectedOptions(newSelected);
            onSelectionChange?.(newSelected);
        },
        [selectedOptions, selectionMode, onSelectionChange, onSingleSelect],
    );

    const selectedOptionsForDisplay = useMemo(() => {
        return selectedOptions.filter((option) => {
            return !!option.text?.toLowerCase().includes(computedSearchTerm) || !!option.login?.toLowerCase().includes(computedSearchTerm);
        });
    }, [selectedOptions, computedSearchTerm]);

    return {
        searchTerm,
        setSearchTerm,
        searchOptions,
        availableOptions,
        selectedOptions,
        setSelectedOptions,
        toggleSelection,
        areOptionsInitialized,
        contactState: undefined,
        onListEndReached,
        selectedOptionsForDisplay,
    };
}

export default useSearchSelectorBase;
export type {ContactState, UseSearchSelectorConfig, UseSearchSelectorReturn, SearchSelectorContext, SearchSelectorSelectionMode};<|MERGE_RESOLUTION|>--- conflicted
+++ resolved
@@ -215,28 +215,18 @@
         }
     }, [
         areOptionsInitialized,
-<<<<<<< HEAD
-=======
         searchContext,
->>>>>>> fe1ccabb
         optionsWithContacts,
         betas,
         computedSearchTerm,
         maxResults,
-<<<<<<< HEAD
-        searchContext,
-        includeUserToInvite,
-        excludeLogins,
-        includeRecentReports,
-        getValidOptionsConfig,
-        selectedOptions,
-=======
         includeUserToInvite,
         excludeLogins,
         includeRecentReports,
         maxRecentReportsToShow,
         getValidOptionsConfig,
->>>>>>> fe1ccabb
+        selectedOptions,
+        ,
     ]);
 
     const isOptionSelected = useMemo(() => {
