--- conflicted
+++ resolved
@@ -206,20 +206,14 @@
         areOptionsInitialized,
         searchContext,
         optionsWithContacts,
-<<<<<<< HEAD
         draftComments,
-=======
->>>>>>> 94b7ea21
         betas,
         computedSearchTerm,
         maxResults,
         includeUserToInvite,
         excludeLogins,
         includeRecentReports,
-<<<<<<< HEAD
-=======
         maxRecentReportsToShow,
->>>>>>> 94b7ea21
         getValidOptionsConfig,
     ]);
 
