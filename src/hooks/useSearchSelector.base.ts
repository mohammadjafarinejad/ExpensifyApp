--- conflicted
+++ resolved
@@ -209,15 +209,10 @@
         computedSearchTerm,
         maxResults,
         includeUserToInvite,
-<<<<<<< HEAD
         countryCode,
         excludeLogins,
         includeRecentReports,
-=======
-        excludeLogins,
-        includeRecentReports,
         maxRecentReportsToShow,
->>>>>>> 950af7e8
         getValidOptionsConfig,
     ]);
 
