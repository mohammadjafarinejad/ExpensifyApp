import React, {useCallback, useEffect, useMemo, useState} from 'react';
import {InteractionManager} from 'react-native';
import {useOnyx} from 'react-native-onyx';
import {usePersonalDetails} from '@components/OnyxProvider';
import type {PopoverMenuItem} from '@components/PopoverMenu';
import type {SearchQueryJSON} from '@components/Search/types';
import ThreeDotsMenu from '@components/ThreeDotsMenu';
import {clearAllFilters} from '@libs/actions/Search';
import {getCardFeedNamesWithType} from '@libs/CardFeedUtils';
import {mergeCardListWithWorkspaceFeeds} from '@libs/CardUtils';
import Navigation from '@libs/Navigation/Navigation';
import {getAllTaxRates} from '@libs/PolicyUtils';
import {buildSearchQueryJSON, buildUserReadableQueryString} from '@libs/SearchQueryUtils';
import type {SavedSearchMenuItem} from '@libs/SearchUIUtils';
import {createBaseSavedSearchMenuItem, getOverflowMenu as getOverflowMenuUtil} from '@libs/SearchUIUtils';
import variables from '@styles/variables';
import * as Expensicons from '@src/components/Icon/Expensicons';
import CONST from '@src/CONST';
import ONYXKEYS from '@src/ONYXKEYS';
import ROUTES from '@src/ROUTES';
import useDeleteSavedSearch from './useDeleteSavedSearch';
import useLocalize from './useLocalize';
import useSearchTypeMenuSections from './useSearchTypeMenuSections';
import useSingleExecution from './useSingleExecution';
import useTheme from './useTheme';
import useThemeStyles from './useThemeStyles';
import useWindowDimensions from './useWindowDimensions';

export default function useSearchTypeMenu(queryJSON: SearchQueryJSON) {
    const {hash} = queryJSON;

    const theme = useTheme();
    const styles = useThemeStyles();
    const {singleExecution} = useSingleExecution();
    const {windowHeight} = useWindowDimensions();
    const {translate} = useLocalize();
    const {typeMenuSections} = useSearchTypeMenuSections(hash);
    const {showDeleteModal, DeleteConfirmModal} = useDeleteSavedSearch();
    const [allPolicies] = useOnyx(ONYXKEYS.COLLECTION.POLICY, {canBeMissing: true});
    const personalDetails = usePersonalDetails();
    const [reports = {}] = useOnyx(ONYXKEYS.COLLECTION.REPORT, {canBeMissing: true});
    const taxRates = getAllTaxRates();
    const [userCardList] = useOnyx(ONYXKEYS.CARD_LIST, {canBeMissing: true});
    const [workspaceCardFeeds] = useOnyx(ONYXKEYS.COLLECTION.WORKSPACE_CARDS_LIST, {canBeMissing: true});
    const [savedSearches] = useOnyx(ONYXKEYS.SAVED_SEARCHES, {canBeMissing: true});

    const [isPopoverVisible, setIsPopoverVisible] = useState(false);
    const [processedMenuItems, setProcessedMenuItems] = useState<PopoverMenuItem[]>([]);

    const [allCards, hasCardFeed] = useMemo(() => {
        const mergedCards = mergeCardListWithWorkspaceFeeds(workspaceCardFeeds ?? CONST.EMPTY_OBJECT, userCardList);
        return [mergedCards, Object.keys(mergedCards).length > 0];
    }, [userCardList, workspaceCardFeeds]);

    const cardFeedNamesWithType = useMemo(() => getCardFeedNamesWithType({workspaceCardFeeds, translate}), [workspaceCardFeeds, translate]);

<<<<<<< HEAD
=======
    const typeMenuSections = useMemo(() => createTypeMenuSections(session, hasCardFeed, allPolicies), [session, hasCardFeed, allPolicies]);

>>>>>>> 79bde7cb
    // this is a performance fix, rendering popover menu takes a lot of time and we don't need this component initially, that's why we postpone rendering it until everything else is rendered
    const [delayPopoverMenuFirstRender, setDelayPopoverMenuFirstRender] = useState(true);
    useEffect(() => {
        setTimeout(() => {
            setDelayPopoverMenuFirstRender(false);
        }, 100);
    }, []);

    const closeMenu = useCallback(() => {
        setIsPopoverVisible(false);
    }, []);

    const getOverflowMenu = useCallback(
        (itemName: string, itemHash: number, itemQuery: string) => getOverflowMenuUtil(itemName, itemHash, itemQuery, showDeleteModal, true, closeMenu),
        [showDeleteModal, closeMenu],
    );

    const {savedSearchesMenuItems, isSavedSearchActive} = useMemo(() => {
        let savedSearchFocused = false;

        if (!savedSearches) {
            return {
                isSavedSearchActive: false,
                savedSearchesMenuItems: [],
            };
        }

        const menuItems = Object.entries(savedSearches).map(([key, item], index) => {
            let savedSearchTitle = item.name;

            if (savedSearchTitle === item.query) {
                const jsonQuery = buildSearchQueryJSON(item.query) ?? ({} as SearchQueryJSON);
                savedSearchTitle = buildUserReadableQueryString(jsonQuery, personalDetails, reports, taxRates, allCards, cardFeedNamesWithType, allPolicies);
            }

            const isItemFocused = Number(key) === hash;
            const baseMenuItem: SavedSearchMenuItem = createBaseSavedSearchMenuItem(item, key, index, savedSearchTitle, isItemFocused);

            savedSearchFocused ||= isItemFocused;

            return {
                ...baseMenuItem,
                onSelected: () => {
                    clearAllFilters();
                    Navigation.navigate(ROUTES.SEARCH_ROOT.getRoute({query: item?.query ?? '', name: item?.name}));
                },
                rightComponent: (
                    <ThreeDotsMenu
                        menuItems={getOverflowMenu(baseMenuItem.title ?? '', Number(baseMenuItem.hash ?? ''), item.query ?? '')}
                        anchorPosition={{horizontal: 0, vertical: 380}}
                        anchorAlignment={{
                            horizontal: CONST.MODAL.ANCHOR_ORIGIN_HORIZONTAL.RIGHT,
                            vertical: CONST.MODAL.ANCHOR_ORIGIN_VERTICAL.TOP,
                        }}
                        disabled={item.pendingAction === CONST.RED_BRICK_ROAD_PENDING_ACTION.DELETE}
                    />
                ),
                styles: [styles.textSupporting],
                isSelected: false,
                shouldCallAfterModalHide: true,
                icon: Expensicons.Bookmark,
                iconWidth: variables.iconSizeNormal,
                iconHeight: variables.iconSizeNormal,
                shouldIconUseAutoWidthStyle: false,
            };
        });

        return {
            savedSearchesMenuItems: menuItems,
            isSavedSearchActive: savedSearchFocused,
        };
    }, [savedSearches, hash, getOverflowMenu, styles.textSupporting, personalDetails, reports, taxRates, allCards, cardFeedNamesWithType, allPolicies]);

    const activeItemIndex = useMemo(() => {
        // If we have a suggested search, then none of the menu items are active
        if (isSavedSearchActive) {
            return -1;
        }

        const flattenedMenuItems = typeMenuSections.map((section) => section.menuItems).flat();
        return flattenedMenuItems.findIndex((item) => {
            const searchQueryJSON = buildSearchQueryJSON(item.getSearchQuery());
            return searchQueryJSON?.hash === hash;
        });
    }, [hash, isSavedSearchActive, typeMenuSections]);

    const popoverMenuItems = useMemo(() => {
        return typeMenuSections
            .map((section, sectionIndex) => {
                const sectionItems: PopoverMenuItem[] = [
                    {
                        shouldShowBasicTitle: true,
                        text: translate(section.translationPath),
                        style: [styles.textSupporting],
                        disabled: true,
                    },
                ];

                section.menuItems.forEach((item, itemIndex) => {
                    const previousItemCount = typeMenuSections.slice(0, sectionIndex).reduce((acc, sec) => acc + sec.menuItems.length, 0);
                    const flattenedIndex = previousItemCount + itemIndex;
                    const isSelected = flattenedIndex === activeItemIndex;

                    sectionItems.push({
                        text: translate(item.translationPath),
                        isSelected,
                        icon: item.icon,
                        iconFill: isSelected ? theme.iconSuccessFill : theme.icon,
                        iconRight: Expensicons.Checkmark,
                        shouldShowRightIcon: isSelected,
                        success: isSelected,
                        containerStyle: isSelected ? [{backgroundColor: theme.border}] : undefined,
                        shouldCallAfterModalHide: true,
                        onSelected: singleExecution(() => {
                            clearAllFilters();
                            Navigation.navigate(ROUTES.SEARCH_ROOT.getRoute({query: item.getSearchQuery()}));
                        }),
                    });
                });

                return sectionItems;
            })
            .flat();
    }, [typeMenuSections, translate, styles.textSupporting, activeItemIndex, theme.iconSuccessFill, theme.icon, theme.border, singleExecution]);

    const processSavedSearches = useCallback(() => {
        if (!savedSearches) {
            setProcessedMenuItems(popoverMenuItems);
            return;
        }

        const items = [];
        items.push(...popoverMenuItems);

        if (savedSearchesMenuItems.length > 0) {
            items.push({
                shouldShowBasicTitle: true,
                text: translate('search.savedSearchesMenuItemTitle'),
                styles: [styles.textSupporting],
                disabled: true,
            });

            items.push(...savedSearchesMenuItems);
        }

        setProcessedMenuItems(items as PopoverMenuItem[]);
    }, [savedSearches, popoverMenuItems, savedSearchesMenuItems, translate, styles.textSupporting]);

    const openMenu = useCallback(() => {
        setIsPopoverVisible(true);
        // Defer heavy processing until after interactions
        InteractionManager.runAfterInteractions(() => {
            processSavedSearches();
        });
    }, [processSavedSearches]);

    return {
        isPopoverVisible,
        delayPopoverMenuFirstRender,
        openMenu,
        closeMenu,
        allMenuItems: processedMenuItems,
        DeleteConfirmModal,
        theme,
        styles,
        windowHeight,
    };
}<|MERGE_RESOLUTION|>--- conflicted
+++ resolved
@@ -47,18 +47,12 @@
     const [isPopoverVisible, setIsPopoverVisible] = useState(false);
     const [processedMenuItems, setProcessedMenuItems] = useState<PopoverMenuItem[]>([]);
 
-    const [allCards, hasCardFeed] = useMemo(() => {
-        const mergedCards = mergeCardListWithWorkspaceFeeds(workspaceCardFeeds ?? CONST.EMPTY_OBJECT, userCardList);
-        return [mergedCards, Object.keys(mergedCards).length > 0];
+    const allCards = useMemo(() => {
+        return mergeCardListWithWorkspaceFeeds(workspaceCardFeeds ?? CONST.EMPTY_OBJECT, userCardList);
     }, [userCardList, workspaceCardFeeds]);
 
     const cardFeedNamesWithType = useMemo(() => getCardFeedNamesWithType({workspaceCardFeeds, translate}), [workspaceCardFeeds, translate]);
 
-<<<<<<< HEAD
-=======
-    const typeMenuSections = useMemo(() => createTypeMenuSections(session, hasCardFeed, allPolicies), [session, hasCardFeed, allPolicies]);
-
->>>>>>> 79bde7cb
     // this is a performance fix, rendering popover menu takes a lot of time and we don't need this component initially, that's why we postpone rendering it until everything else is rendered
     const [delayPopoverMenuFirstRender, setDelayPopoverMenuFirstRender] = useState(true);
     useEffect(() => {
