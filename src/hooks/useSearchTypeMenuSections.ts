--- conflicted
+++ resolved
@@ -38,19 +38,12 @@
     const {isOffline} = useNetwork();
     const [allPolicies] = useOnyx(ONYXKEYS.COLLECTION.POLICY, {selector: (policies) => mapOnyxCollectionItems(policies, policySelector), canBeMissing: true});
     const [currentUserLoginAndAccountID] = useOnyx(ONYXKEYS.SESSION, {selector: (session) => ({email: session?.email, accountID: session?.accountID}), canBeMissing: false});
-<<<<<<< HEAD
     const [activePolicyID] = useOnyx(ONYXKEYS.NVP_ACTIVE_POLICY_ID, {canBeMissing: true});
-
-    const typeMenuSections = useMemo(
-        () => createTypeMenuSections(currentUserLoginAndAccountID?.email, currentUserLoginAndAccountID?.accountID, cardFeedsByPolicy, defaultCardFeed, allPolicies, activePolicyID),
-        [currentUserLoginAndAccountID?.email, currentUserLoginAndAccountID?.accountID, cardFeedsByPolicy, defaultCardFeed, allPolicies, activePolicyID],
-=======
     const [savedSearches] = useOnyx(ONYXKEYS.SAVED_SEARCHES, {canBeMissing: true});
 
     const typeMenuSections = useMemo(
-        () => createTypeMenuSections(currentUserLoginAndAccountID?.email, currentUserLoginAndAccountID?.accountID, cardFeedsByPolicy, defaultCardFeed, allPolicies, savedSearches, isOffline),
-        [currentUserLoginAndAccountID?.email, currentUserLoginAndAccountID?.accountID, cardFeedsByPolicy, defaultCardFeed, allPolicies, savedSearches, isOffline],
->>>>>>> 34c2f92b
+        () => createTypeMenuSections(currentUserLoginAndAccountID?.email, currentUserLoginAndAccountID?.accountID, cardFeedsByPolicy, defaultCardFeed, allPolicies, activePolicyID, savedSearches, isOffline),
+        [currentUserLoginAndAccountID?.email, currentUserLoginAndAccountID?.accountID, cardFeedsByPolicy, defaultCardFeed, allPolicies, activePolicyID, savedSearches, isOffline],
     );
 
     return {typeMenuSections};
