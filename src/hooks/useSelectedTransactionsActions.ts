--- conflicted
+++ resolved
@@ -195,14 +195,9 @@
             });
         }
 
-<<<<<<< HEAD
-        const canAllSelectedTransactionsBeRemoved = selectedTransactionsID.every((transactionID) => {
+        const canAllSelectedTransactionsBeRemoved = selectedTransactionIDs.every((transactionID) => {
             const transaction = allTransactions?.[`${ONYXKEYS.COLLECTION.TRANSACTION}${transactionID}`];
             const canRemoveTransaction = canDeleteCardTransactionByLiabilityType(transaction);
-=======
-        const canAllSelectedTransactionsBeRemoved = selectedTransactionIDs.every((transactionID) => {
-            const canRemoveTransaction = canDeleteCardTransactionByLiabilityType(transactionID);
->>>>>>> 48ee853b
             const action = getIOUActionForTransactionID(reportActions, transactionID);
             const isActionDeleted = isDeletedAction(action);
             const isIOUActionOwner = typeof action?.actorAccountID === 'number' && typeof session?.accountID === 'number' && action.actorAccountID === session?.accountID;
