--- conflicted
+++ resolved
@@ -280,11 +280,8 @@
         iouType,
         session?.accountID,
         showDeleteModal,
-<<<<<<< HEAD
         outstandingReportsByPolicyID,
-=======
         beginExportWithTemplate,
->>>>>>> 028bd0ff
     ]);
 
     return {
