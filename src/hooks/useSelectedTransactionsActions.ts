--- conflicted
+++ resolved
@@ -220,10 +220,7 @@
         selectedTransactionsID,
         report,
         selectedTransactions,
-<<<<<<< HEAD
         allTransactions,
-=======
->>>>>>> 9e444619
         translate,
         reportActions,
         setSelectedTransactionsID,
@@ -231,10 +228,7 @@
         iouType,
         session?.accountID,
         showDeleteModal,
-<<<<<<< HEAD
-=======
         isReportArchived,
->>>>>>> 9e444619
     ]);
 
     return {
