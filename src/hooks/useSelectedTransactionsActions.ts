--- conflicted
+++ resolved
@@ -172,18 +172,6 @@
             });
         }
 
-<<<<<<< HEAD
-        options.push({
-            value: CONST.REPORT.SECONDARY_ACTIONS.EXPORT,
-            text: translate('common.export'),
-            backButtonText: translate('common.export'),
-            icon: Expensicons.Export,
-            subMenuItems: [
-                {
-                    text: translate('common.basicExport'),
-                    icon: Expensicons.Table,
-                    value: CONST.REPORT.EXPORT_OPTIONS.DOWNLOAD_CSV,
-=======
         // Gets the list of options for the export sub-menu
         const getExportOptions = (): PopoverMenuItem[] => {
             // We provide the basic and expense level export options by default
@@ -191,7 +179,6 @@
                 {
                     text: translate('export.basicExport'),
                     icon: Expensicons.Table,
->>>>>>> 4b22ec27
                     onSelected: () => {
                         if (!report) {
                             return;
@@ -202,9 +189,6 @@
                         clearSelectedTransactions(true);
                     },
                 },
-<<<<<<< HEAD
-            ],
-=======
                 {
                     text: translate('export.expenseLevelExport'),
                     icon: Expensicons.Table,
@@ -249,7 +233,6 @@
             icon: Expensicons.Export,
             rightIcon: Expensicons.ArrowRight,
             subMenuItems: getExportOptions(),
->>>>>>> 4b22ec27
         });
 
         const canSelectedExpensesBeMoved = selectedTransactions.every((transaction) => {
