--- conflicted
+++ resolved
@@ -49,18 +49,13 @@
     allTransactionsLength: number;
     session?: Session;
     onExportFailed?: () => void;
-<<<<<<< HEAD
+    policy?: Policy;
     beginExportWithTemplate: (templateName: string, templateType: string, transactionIDList: string[], policyID?: string) => void;
-=======
-    policy?: Policy;
-    beginExportWithTemplate: (templateName: string, templateType: string, transactionIDList: string[]) => void;
->>>>>>> c598aca1
 }) {
     const {selectedTransactionIDs, clearSelectedTransactions} = useSearchContext();
     const [allTransactions] = useOnyx(ONYXKEYS.COLLECTION.TRANSACTION, {canBeMissing: false});
     const [integrationsExportTemplates] = useOnyx(ONYXKEYS.NVP_INTEGRATION_SERVER_EXPORT_TEMPLATES, {canBeMissing: true});
     const [csvExportLayouts] = useOnyx(ONYXKEYS.NVP_CSV_EXPORT_LAYOUTS, {canBeMissing: true});
-    const [policy] = useOnyx(`${ONYXKEYS.COLLECTION.POLICY}${report?.policyID}`, {canBeMissing: true});
 
     // Collate the list of user-created in-app export templates
     const customInAppTemplates = useMemo(() => {
