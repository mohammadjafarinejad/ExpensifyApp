--- conflicted
+++ resolved
@@ -61,11 +61,8 @@
     const {selectedTransactionIDs, clearSelectedTransactions} = useSearchContext();
     const [allTransactions] = useOnyx(ONYXKEYS.COLLECTION.TRANSACTION, {canBeMissing: false});
     const [outstandingReportsByPolicyID] = useOnyx(ONYXKEYS.DERIVED.OUTSTANDING_REPORTS_BY_POLICY_ID, {canBeMissing: true});
-<<<<<<< HEAD
     const [allReports] = useOnyx(ONYXKEYS.COLLECTION.REPORT, {canBeMissing: true});
-=======
     const [lastVisitedPath] = useOnyx(ONYXKEYS.LAST_VISITED_PATH, {canBeMissing: true});
->>>>>>> b107cee6
 
     const [integrationsExportTemplates] = useOnyx(ONYXKEYS.NVP_INTEGRATION_SERVER_EXPORT_TEMPLATES, {canBeMissing: true});
     const [csvExportLayouts] = useOnyx(ONYXKEYS.NVP_CSV_EXPORT_LAYOUTS, {canBeMissing: true});
