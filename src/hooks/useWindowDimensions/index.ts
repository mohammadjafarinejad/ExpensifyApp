import {useContext, useEffect, useRef} from 'react';
// eslint-disable-next-line no-restricted-imports
import {Dimensions, useWindowDimensions} from 'react-native';
import type {ResponsiveLayoutProperties} from '@components/VideoPlayerContexts/FullScreenContext';
import {FullScreenContext} from '@components/VideoPlayerContexts/FullScreenContext';
import useDebouncedState from '@hooks/useDebouncedState';
import {isMobile as isMobileBrowser, isMobileWebKit} from '@libs/Browser';
import variables from '@styles/variables';
import CONST from '@src/CONST';
import type WindowDimensions from './types';

<<<<<<< HEAD
const initialViewportHeight = window.visualViewport?.height ?? window.innerHeight;
const tagNamesOpenKeyboard = ['INPUT', 'TEXTAREA'];
const isMobile = Browser.isMobile();
=======
const initalViewportHeight = window.visualViewport?.height ?? window.innerHeight;
const tagNamesOpenKeyboard = [CONST.ELEMENT_NAME.INPUT, CONST.ELEMENT_NAME.TEXTAREA] as string[];
const isMobile = isMobileBrowser();
>>>>>>> 44538063

/**
 * A wrapper around React Native's useWindowDimensions hook.
 */
export default function (useCachedViewportHeight = false): WindowDimensions {
    const {isFullScreenRef, lockedWindowDimensionsRef, lockWindowDimensions, unlockWindowDimensions} = useContext(FullScreenContext) ?? {
        isFullScreenRef: useRef(false),
        lockedWindowDimensionsRef: useRef<ResponsiveLayoutProperties | null>(null),
        lockWindowDimensions: () => {},
        unlockWindowDimensions: () => {},
    };

<<<<<<< HEAD
    const isCachedViewportHeight = useCachedViewportHeight && Browser.isMobileWebKit();
    const cachedViewportHeightWithKeyboardRef = useRef(initialViewportHeight);
=======
    const isCachedViewportHeight = useCachedViewportHeight && isMobileWebKit();
    const cachedViewportHeightWithKeyboardRef = useRef(initalViewportHeight);
>>>>>>> 44538063
    const {width: windowWidth, height: windowHeight} = useWindowDimensions();

    // These are the same as the ones in useResponsiveLayout, but we need to redefine them here to avoid cyclic dependency.
    // When the soft keyboard opens on mWeb, the window height changes. Use static screen height instead to get real screenHeight.
    const screenHeight = Dimensions.get('screen').height;
    const isExtraSmallScreenHeight = screenHeight <= variables.extraSmallMobileResponsiveHeightBreakpoint;
    const isSmallScreenWidth = windowWidth <= variables.mobileResponsiveWidthBreakpoint;
    const isMediumScreenWidth = windowWidth > variables.mobileResponsiveWidthBreakpoint && windowWidth <= variables.tabletResponsiveWidthBreakpoint;
    const isLargeScreenWidth = windowWidth > variables.tabletResponsiveWidthBreakpoint;
    const isExtraSmallScreenWidth = windowWidth <= variables.extraSmallMobileResponsiveWidthBreakpoint;
    const lowerScreenDimension = Math.min(windowWidth, windowHeight);
    const isSmallScreen = lowerScreenDimension <= variables.mobileResponsiveWidthBreakpoint;

    const responsiveLayoutResults = {
        isSmallScreenWidth,
        isExtraSmallScreenHeight,
        isExtraSmallScreenWidth,
        isMediumScreenWidth,
        isLargeScreenWidth,
        isSmallScreen,
    };

    const [, cachedViewportHeight, setCachedViewportHeight] = useDebouncedState(windowHeight, CONST.TIMING.RESIZE_DEBOUNCE_TIME);

    const handleFocusIn = useRef((event: FocusEvent) => {
        const targetElement = event.target as HTMLElement;
        if (tagNamesOpenKeyboard.includes(targetElement.tagName)) {
            setCachedViewportHeight(cachedViewportHeightWithKeyboardRef.current);
        }
    });

    useEffect(() => {
        if (!isCachedViewportHeight) {
            return;
        }

        const handleFocusInValue = handleFocusIn.current;
        window.addEventListener('focusin', handleFocusInValue);
        return () => {
            window.removeEventListener('focusin', handleFocusInValue);
        };
    }, [isCachedViewportHeight]);

    const handleFocusOut = useRef((event: FocusEvent) => {
        const targetElement = event.target as HTMLElement;
        if (tagNamesOpenKeyboard.includes(targetElement.tagName)) {
            setCachedViewportHeight(initialViewportHeight);
        }
    });

    useEffect(() => {
        if (!isCachedViewportHeight) {
            return;
        }

        const handleFocusOutValue = handleFocusOut.current;
        window.addEventListener('focusout', handleFocusOutValue);
        return () => {
            window.removeEventListener('focusout', handleFocusOutValue);
        };
    }, [isCachedViewportHeight]);

    useEffect(() => {
        if (!isCachedViewportHeight && windowHeight >= cachedViewportHeightWithKeyboardRef.current) {
            return;
        }
        setCachedViewportHeight(windowHeight);
        // eslint-disable-next-line react-compiler/react-compiler, react-hooks/exhaustive-deps
    }, [windowHeight, isCachedViewportHeight]);

    useEffect(() => {
        if (!isCachedViewportHeight || !window.matchMedia('(orientation: portrait)').matches || windowHeight >= initialViewportHeight) {
            return;
        }
        cachedViewportHeightWithKeyboardRef.current = windowHeight;
    }, [isCachedViewportHeight, windowHeight]);

    const windowDimensions = {
        windowWidth,
        windowHeight: isCachedViewportHeight ? cachedViewportHeight : windowHeight,
        responsiveLayoutResults,
    };

    if (!lockedWindowDimensionsRef.current && !isFullScreenRef.current) {
        return windowDimensions;
    }

    const didScreenChangeOrientation =
        isMobile &&
        lockedWindowDimensionsRef.current &&
        isExtraSmallScreenWidth === lockedWindowDimensionsRef.current.responsiveLayoutResults.isExtraSmallScreenHeight &&
        isSmallScreenWidth === lockedWindowDimensionsRef.current.responsiveLayoutResults.isSmallScreen &&
        isMediumScreenWidth === lockedWindowDimensionsRef.current.responsiveLayoutResults.isMediumScreenWidth &&
        isLargeScreenWidth === lockedWindowDimensionsRef.current.responsiveLayoutResults.isLargeScreenWidth &&
        lockedWindowDimensionsRef.current.windowWidth !== windowWidth &&
        lockedWindowDimensionsRef.current.windowHeight !== windowHeight;

    // if video is in fullscreen mode, lock the window dimensions since they can change and cause whole app to re-render
    if (!lockedWindowDimensionsRef.current || didScreenChangeOrientation) {
        lockWindowDimensions(windowDimensions);
        return windowDimensions;
    }

    // if video exits fullscreen mode, unlock the window dimensions
    if (lockedWindowDimensionsRef.current && !isFullScreenRef.current) {
        const lastLockedWindowDimensions = {...lockedWindowDimensionsRef.current};
        unlockWindowDimensions();
        return {windowWidth: lastLockedWindowDimensions.windowWidth, windowHeight: lastLockedWindowDimensions.windowHeight};
    }

    return {windowWidth: lockedWindowDimensionsRef.current.windowWidth, windowHeight: lockedWindowDimensionsRef.current.windowHeight};
}<|MERGE_RESOLUTION|>--- conflicted
+++ resolved
@@ -9,15 +9,9 @@
 import CONST from '@src/CONST';
 import type WindowDimensions from './types';
 
-<<<<<<< HEAD
 const initialViewportHeight = window.visualViewport?.height ?? window.innerHeight;
-const tagNamesOpenKeyboard = ['INPUT', 'TEXTAREA'];
-const isMobile = Browser.isMobile();
-=======
-const initalViewportHeight = window.visualViewport?.height ?? window.innerHeight;
 const tagNamesOpenKeyboard = [CONST.ELEMENT_NAME.INPUT, CONST.ELEMENT_NAME.TEXTAREA] as string[];
 const isMobile = isMobileBrowser();
->>>>>>> 44538063
 
 /**
  * A wrapper around React Native's useWindowDimensions hook.
@@ -30,13 +24,8 @@
         unlockWindowDimensions: () => {},
     };
 
-<<<<<<< HEAD
-    const isCachedViewportHeight = useCachedViewportHeight && Browser.isMobileWebKit();
+    const isCachedViewportHeight = useCachedViewportHeight && isMobileWebKit();
     const cachedViewportHeightWithKeyboardRef = useRef(initialViewportHeight);
-=======
-    const isCachedViewportHeight = useCachedViewportHeight && isMobileWebKit();
-    const cachedViewportHeightWithKeyboardRef = useRef(initalViewportHeight);
->>>>>>> 44538063
     const {width: windowWidth, height: windowHeight} = useWindowDimensions();
 
     // These are the same as the ones in useResponsiveLayout, but we need to redefine them here to avoid cyclic dependency.
