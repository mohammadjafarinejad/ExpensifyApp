/**
 *   _____                      __         __
 *  / ___/__ ___  ___ _______ _/ /____ ___/ /
 * / (_ / -_) _ \/ -_) __/ _ \`/ __/ -_) _  /
 * \___/\__/_//_/\__/_/  \_,_/\__/\__/\_,_/
 *
 * This file was automatically generated. Please consider these alternatives before manually editing it:
 *
 * - Improve the prompts in prompts/translation, or
 * - Improve context annotations in src/languages/en.ts
 */
import {CONST as COMMON_CONST} from 'expensify-common';
import startCase from 'lodash/startCase';
import type {OnboardingCompanySize, OnboardingTask} from '@libs/actions/Welcome/OnboardingFlow';
import CONST from '@src/CONST';
import type {Country} from '@src/CONST';
import type OriginalMessage from '@src/types/onyx/OriginalMessage';
import type en from './en';
import type {
    AccountOwnerParams,
    ActionsAreCurrentlyRestricted,
    AddedOrDeletedPolicyReportFieldParams,
    AddedPolicyApprovalRuleParams,
    AddEmployeeParams,
    AddOrDeletePolicyCustomUnitRateParams,
    AddressLineParams,
    AdminCanceledRequestParams,
    AirlineParams,
    AlreadySignedInParams,
    ApprovalWorkflowErrorParams,
    ApprovedAmountParams,
    AssignCardParams,
    AssignedCardParams,
    AssigneeParams,
    AuthenticationErrorParams,
    AutoPayApprovedReportsLimitErrorParams,
    BadgeFreeTrialParams,
    BankAccountLastFourParams,
    BeginningOfArchivedRoomParams,
    BeginningOfChatHistoryAdminRoomParams,
    BeginningOfChatHistoryAnnounceRoomParams,
    BeginningOfChatHistoryDomainRoomParams,
    BeginningOfChatHistoryInvoiceRoomParams,
    BeginningOfChatHistoryPolicyExpenseChatParams,
    BeginningOfChatHistoryUserRoomParams,
    BillingBannerCardAuthenticationRequiredParams,
    BillingBannerCardExpiredParams,
    BillingBannerCardOnDisputeParams,
    BillingBannerDisputePendingParams,
    BillingBannerInsufficientFundsParams,
    BillingBannerOwnerAmountOwedOverdueParams,
    BillingBannerSubtitleWithDateParams,
    BusinessBankAccountParams,
    BusinessTaxIDParams,
    CanceledRequestParams,
    CardEndingParams,
    CardInfoParams,
    CardNextPaymentParams,
    CategoryNameParams,
    ChangeFieldParams,
    ChangeOwnerDuplicateSubscriptionParams,
    ChangeOwnerHasFailedSettlementsParams,
    ChangeOwnerSubscriptionParams,
    ChangeReportPolicyParams,
    ChangeTypeParams,
    CharacterLengthLimitParams,
    CharacterLimitParams,
    ChatWithAccountManagerParams,
    CompanyCardBankName,
    CompanyCardFeedNameParams,
    CompanyNameParams,
    ConfirmThatParams,
    ConnectionNameParams,
    ConnectionParams,
    ContactMethodParams,
    ContactMethodsRouteParams,
    CreateExpensesParams,
    CurrencyCodeParams,
    CurrencyInputDisabledTextParams,
    CustomersOrJobsLabelParams,
    CustomUnitRateParams,
    DateParams,
    DateShouldBeAfterParams,
    DateShouldBeBeforeParams,
    DefaultAmountParams,
    DefaultVendorDescriptionParams,
    DelegateRoleParams,
    DelegatorParams,
    DeleteActionParams,
    DeleteConfirmationParams,
    DeleteTransactionParams,
    DemotedFromWorkspaceParams,
    DidSplitAmountMessageParams,
    DuplicateTransactionParams,
    EarlyDiscountSubtitleParams,
    EarlyDiscountTitleParams,
    EditActionParams,
    EditDestinationSubtitleParams,
    ElectronicFundsParams,
    EmployeeInviteMessageParams,
    EmptyCategoriesSubtitleWithAccountingParams,
    EmptyTagsSubtitleWithAccountingParams,
    EnterMagicCodeParams,
    ExportAgainModalDescriptionParams,
    ExportedToIntegrationParams,
    ExportIntegrationSelectedParams,
    FeatureNameParams,
    FileLimitParams,
    FileTypeParams,
    FiltersAmountBetweenParams,
    FlightLayoverParams,
    FlightParams,
    FormattedMaxLengthParams,
    GoBackMessageParams,
    ImportedTagsMessageParams,
    ImportedTypesParams,
    ImportFieldParams,
    ImportMembersSuccessfulDescriptionParams,
    ImportPerDiemRatesSuccessfulDescriptionParams,
    ImportTagsSuccessfulDescriptionParams,
    IncorrectZipFormatParams,
    InstantSummaryParams,
    IntacctMappingTitleParams,
    IntegrationExportParams,
    IntegrationSyncFailedParams,
    InvalidPropertyParams,
    InvalidValueParams,
    IssueVirtualCardParams,
    LastSyncAccountingParams,
    LastSyncDateParams,
    LeftWorkspaceParams,
    LocalTimeParams,
    LoggedInAsParams,
    LogSizeParams,
    ManagerApprovedAmountParams,
    ManagerApprovedParams,
    MarkedReimbursedParams,
    MarkReimbursedFromIntegrationParams,
    MergeFailureDescriptionGenericParams,
    MergeFailureUncreatedAccountDescriptionParams,
    MergeSuccessDescriptionParams,
    MissingPropertyParams,
    MovedFromPersonalSpaceParams,
    MovedFromReportParams,
    MovedTransactionParams,
    NeedCategoryForExportToIntegrationParams,
    NewWorkspaceNameParams,
    NoLongerHaveAccessParams,
    NotAllowedExtensionParams,
    NotYouParams,
    OOOEventSummaryFullDayParams,
    OOOEventSummaryPartialDayParams,
    OptionalParam,
    OurEmailProviderParams,
    OwnerOwesAmountParams,
    PaidElsewhereParams,
    PaidWithExpensifyParams,
    ParentNavigationSummaryParams,
    PayerOwesAmountParams,
    PayerOwesParams,
    PayerPaidAmountParams,
    PayerPaidParams,
    PayerSettledParams,
    PaySomeoneParams,
    PolicyAddedReportFieldOptionParams,
    PolicyDisabledReportFieldAllOptionsParams,
    PolicyDisabledReportFieldOptionParams,
    PolicyExpenseChatNameParams,
    QBDSetupErrorBodyParams,
    RailTicketParams,
    ReconciliationWorksParams,
    RemovedFromApprovalWorkflowParams,
    RemovedTheRequestParams,
    RemoveMemberPromptParams,
    RemoveMembersWarningPrompt,
    RenamedRoomActionParams,
    RenamedWorkspaceNameActionParams,
    ReportArchiveReasonsClosedParams,
    ReportArchiveReasonsInvoiceReceiverPolicyDeletedParams,
    ReportArchiveReasonsMergedParams,
    ReportArchiveReasonsRemovedFromPolicyParams,
    ReportPolicyNameParams,
    RequestAmountParams,
    RequestCountParams,
    RequestedAmountMessageParams,
    RequiredFieldParams,
    ResolutionConstraintsParams,
    ReviewParams,
    RoleNamesParams,
    RoomNameReservedErrorParams,
    RoomRenamedToParams,
    SecondaryLoginParams,
    SetTheDistanceMerchantParams,
    SetTheRequestParams,
    SettledAfterAddedBankAccountParams,
    SettleExpensifyCardParams,
    SettlementAccountInfoParams,
    SettlementDateParams,
    ShareParams,
    SignUpNewFaceCodeParams,
    SizeExceededParams,
    SplitAmountParams,
    SplitExpenseEditTitleParams,
    SplitExpenseSubtitleParams,
    SpreadCategoriesParams,
    SpreadFieldNameParams,
    SpreadSheetColumnParams,
    StatementTitleParams,
    StepCounterParams,
    StripePaidParams,
    SubmitsToParams,
    SubmittedToVacationDelegateParams,
    SubscriptionCommitmentParams,
    SubscriptionSettingsRenewsOnParams,
    SubscriptionSettingsSaveUpToParams,
    SubscriptionSettingsSummaryParams,
    SubscriptionSizeParams,
    SyncStageNameConnectionsParams,
    TaskCreatedActionParams,
    TaxAmountParams,
    TermsParams,
    ThreadRequestReportNameParams,
    ThreadSentMoneyReportNameParams,
    TotalAmountGreaterOrLessThanOriginalParams,
    ToValidateLoginParams,
    TransferParams,
    TravelTypeParams,
    TrialStartedTitleParams,
    UnapproveWithIntegrationWarningParams,
    UnshareParams,
    UntilTimeParams,
    UpdatedCustomFieldParams,
    UpdatedPolicyApprovalRuleParams,
    UpdatedPolicyAuditRateParams,
    UpdatedPolicyCategoryDescriptionHintTypeParams,
    UpdatedPolicyCategoryExpenseLimitTypeParams,
    UpdatedPolicyCategoryGLCodeParams,
    UpdatedPolicyCategoryMaxAmountNoReceiptParams,
    UpdatedPolicyCategoryMaxExpenseAmountParams,
    UpdatedPolicyCategoryNameParams,
    UpdatedPolicyCategoryParams,
    UpdatedPolicyCurrencyParams,
    UpdatedPolicyCustomUnitRateParams,
    UpdatedPolicyCustomUnitTaxClaimablePercentageParams,
    UpdatedPolicyCustomUnitTaxRateExternalIDParams,
    UpdatedPolicyDescriptionParams,
    UpdatedPolicyFieldWithNewAndOldValueParams,
    UpdatedPolicyFieldWithValueParam,
    UpdatedPolicyFrequencyParams,
    UpdatedPolicyManualApprovalThresholdParams,
    UpdatedPolicyPreventSelfApprovalParams,
    UpdatedPolicyReportFieldDefaultValueParams,
    UpdatedPolicyTagFieldParams,
    UpdatedPolicyTagNameParams,
    UpdatedPolicyTagParams,
    UpdatedTheDistanceMerchantParams,
    UpdatedTheRequestParams,
    UpdatePolicyCustomUnitParams,
    UpdatePolicyCustomUnitTaxEnabledParams,
    UpdateRoleParams,
    UsePlusButtonParams,
    UserIsAlreadyMemberParams,
    UserSplitParams,
    VacationDelegateParams,
    ViolationsAutoReportedRejectedExpenseParams,
    ViolationsCashExpenseWithNoReceiptParams,
    ViolationsConversionSurchargeParams,
    ViolationsCustomRulesParams,
    ViolationsInvoiceMarkupParams,
    ViolationsMaxAgeParams,
    ViolationsMissingTagParams,
    ViolationsModifiedAmountParams,
    ViolationsOverCategoryLimitParams,
    ViolationsOverLimitParams,
    ViolationsPerDayLimitParams,
    ViolationsProhibitedExpenseParams,
    ViolationsReceiptRequiredParams,
    ViolationsRterParams,
    ViolationsTagOutOfPolicyParams,
    ViolationsTaxOutOfPolicyParams,
    WaitingOnBankAccountParams,
    WalletProgramParams,
    WelcomeEnterMagicCodeParams,
    WelcomeToRoomParams,
    WeSentYouMagicSignInLinkParams,
    WorkEmailMergingBlockedParams,
    WorkEmailResendCodeParams,
    WorkspaceLockedPlanTypeParams,
    WorkspaceMemberList,
    WorkspaceOwnerWillNeedToAddOrUpdatePaymentCardParams,
    WorkspaceRouteParams,
    WorkspacesListRouteParams,
    WorkspaceYouMayJoin,
    YourPlanPriceParams,
    YourPlanPriceValueParams,
    ZipCodeExampleFormatParams,
} from './params';
import type {TranslationDeepObject} from './types';

type StateValue = {
    stateISO: string;
    stateName: string;
};
type States = Record<keyof typeof COMMON_CONST.STATES, StateValue>;
type AllCountries = Record<Country, string>;
/* eslint-disable max-len */
const translations = {
    common: {
        count: 'Zählen',
        cancel: 'Abbrechen',
        dismiss: 'Verwerfen',
        yes: 'Ja',
        no: 'No',
        ok: 'OK',
        notNow: 'Nicht jetzt',
        learnMore: 'Mehr erfahren.',
        buttonConfirm: 'Verstanden',
        name: 'Name',
        attachment: 'Anhang',
        attachments: 'Anhänge',
        center: 'Zentrum',
        from: 'Von',
        to: 'Zu',
        in: 'In',
        optional: 'Optional',
        new: 'Neu',
        search: 'Suche',
        reports: 'Berichte',
        find: 'Finden',
        searchWithThreeDots: 'Suchen...',
        next: 'Nächste',
        previous: 'Vorherige',
        goBack: 'Zurückgehen',
        create: 'Erstellen',
        add: 'Hinzufügen',
        resend: 'Erneut senden',
        save: 'Speichern',
        select: 'Auswählen',
        deselect: 'Abwählen',
        selectMultiple: 'Mehrere auswählen',
        saveChanges: 'Änderungen speichern',
        submit: 'Einreichen',
        rotate: 'Drehen',
        zoom: 'Zoom',
        password: 'Passwort',
        magicCode: 'Magic code',
        twoFactorCode: 'Zwei-Faktor-Code',
        workspaces: 'Arbeitsbereiche',
        inbox: 'Posteingang',
        success: 'Erfolgreich',
        group: 'Gruppe',
        profile: 'Profil',
        referral: 'Empfehlung',
        payments: 'Zahlungen',
        approvals: 'Genehmigungen',
        wallet: 'Brieftasche',
        preferences: 'Einstellungen',
        view: 'Ansicht',
        review: (reviewParams?: ReviewParams) => `Review${reviewParams?.amount ? ` ${reviewParams?.amount}` : ''}`,
        not: 'Nicht',
        signIn: 'Anmelden',
        signInWithGoogle: 'Mit Google anmelden',
        signInWithApple: 'Mit Apple anmelden',
        signInWith: 'Anmelden mit',
        continue: 'Fortfahren',
        firstName: 'Vorname',
        lastName: 'Nachname',
        scanning: 'Scannen',
        addCardTermsOfService: 'Expensify-Nutzungsbedingungen',
        perPerson: 'pro Person',
        phone: 'Telefon',
        phoneNumber: 'Telefonnummer',
        phoneNumberPlaceholder: '(xxx) xxx-xxxx',
        email: 'E-Mail',
        and: 'und',
        or: 'oder',
        details: 'Einzelheiten',
        privacy: 'Datenschutz',
        privacyPolicy: 'Datenschutzrichtlinie',
        hidden: 'Hidden',
        visible: 'Sichtbar',
        delete: 'Löschen',
        archived: 'archiviert',
        contacts: 'Kontakte',
        recents: 'Zuletzt verwendet',
        close: 'Schließen',
        download: 'Herunterladen',
        downloading: 'Herunterladen',
        uploading: 'Hochladen',
        pin: 'Pin',
        unPin: 'Lösen',
        back: 'Zurück',
        saveAndContinue: 'Speichern & fortfahren',
        settings: 'Einstellungen',
        termsOfService: 'Nutzungsbedingungen',
        members: 'Mitglieder',
        invite: 'Einladen',
        here: 'hier',
        date: 'Datum',
        dob: 'Geburtsdatum',
        currentYear: 'Current year',
        currentMonth: 'Aktueller Monat',
        ssnLast4: 'Letzte 4 Ziffern der SSN',
        ssnFull9: 'Vollständige 9 Ziffern der SSN',
        addressLine: ({lineNumber}: AddressLineParams) => `Adresszeile ${lineNumber}`,
        personalAddress: 'Persönliche Adresse',
        companyAddress: 'Firmenadresse',
        noPO: 'Keine Postfächer oder Postweiterleitungsadressen, bitte.',
        city: 'Stadt',
        state: 'Zustand',
        streetAddress: 'Straßenadresse',
        stateOrProvince: 'Bundesland / Provinz',
        country: 'Land',
        zip: 'Postleitzahl',
        zipPostCode: 'Postleitzahl',
        whatThis: 'Was ist das?',
        iAcceptThe: 'Ich akzeptiere die',
        remove: 'Entfernen',
        admin: 'Admin',
        owner: 'Eigentümer',
        dateFormat: 'YYYY-MM-DD',
        send: 'Senden',
        na: 'N/A',
        noResultsFound: 'Keine Ergebnisse gefunden',
        noResultsFoundMatching: ({searchString}: {searchString: string}) => `Keine Ergebnisse gefunden, die mit "${searchString}" übereinstimmen.`,
        recentDestinations: 'Letzte Ziele',
        timePrefix: 'Es ist',
        conjunctionFor: 'für',
        todayAt: 'Heute um',
        tomorrowAt: 'Morgen um',
        yesterdayAt: 'Gestern um',
        conjunctionAt: 'bei',
        conjunctionTo: 'zu',
        genericErrorMessage: 'Ups... etwas ist schiefgelaufen und Ihre Anfrage konnte nicht abgeschlossen werden. Bitte versuchen Sie es später erneut.',
        percentage: 'Prozentsatz',
        error: {
            invalidAmount: 'Ungültiger Betrag',
            acceptTerms: 'Sie müssen die Nutzungsbedingungen akzeptieren, um fortzufahren.',
            phoneNumber: `Bitte geben Sie eine gültige Telefonnummer mit der Landesvorwahl ein (z. B. ${CONST.EXAMPLE_PHONE_NUMBER})`,
            fieldRequired: 'Dieses Feld ist erforderlich',
            requestModified: 'Diese Anfrage wird von einem anderen Mitglied bearbeitet.',
            characterLimitExceedCounter: ({length, limit}: CharacterLengthLimitParams) => `Zeichenlimit überschritten (${length}/${limit})`,
            dateInvalid: 'Bitte wählen Sie ein gültiges Datum aus',
            invalidDateShouldBeFuture: 'Bitte wählen Sie heute oder ein zukünftiges Datum.',
            invalidTimeShouldBeFuture: 'Bitte wählen Sie eine Zeit, die mindestens eine Minute voraus ist.',
            invalidCharacter: 'Ungültiges Zeichen',
            enterMerchant: 'Geben Sie einen Händlernamen ein',
            enterAmount: 'Betrag eingeben',
            missingMerchantName: 'Fehlender Händlername',
            missingAmount: 'Fehlender Betrag',
            missingDate: 'Fehlendes Datum',
            enterDate: 'Geben Sie ein Datum ein',
            invalidTimeRange: 'Bitte geben Sie eine Uhrzeit im 12-Stunden-Format ein (z. B. 14:30 Uhr)',
            pleaseCompleteForm: 'Bitte füllen Sie das obige Formular aus, um fortzufahren.',
            pleaseSelectOne: 'Bitte wählen Sie eine der oben genannten Optionen aus.',
            invalidRateError: 'Bitte geben Sie einen gültigen Tarif ein',
            lowRateError: 'Der Satz muss größer als 0 sein.',
            email: 'Bitte geben Sie eine gültige E-Mail-Adresse ein.',
            login: 'Beim Anmelden ist ein Fehler aufgetreten. Bitte versuchen Sie es erneut.',
        },
        comma: 'Komma',
        semicolon: 'Semikolon',
        please: 'Bitte',
        contactUs: 'kontaktieren Sie uns',
        pleaseEnterEmailOrPhoneNumber: 'Bitte geben Sie eine E-Mail-Adresse oder Telefonnummer ein.',
        fixTheErrors: 'Beheben Sie die Fehler.',
        inTheFormBeforeContinuing: 'im Formular, bevor Sie fortfahren',
        confirm: 'Bestätigen',
        reset: 'Zurücksetzen',
        done: 'Fertiggestellt',
        more: 'Mehr',
        debitCard: 'Debitkarte',
        bankAccount: 'Bankkonto',
        personalBankAccount: 'Persönliches Bankkonto',
        businessBankAccount: 'Geschäftsbankkonto',
        join: 'Beitreten',
        leave: 'Verlassen',
        decline: 'Ablehnen',
        transferBalance: 'Guthaben übertragen',
        cantFindAddress: 'Können Sie Ihre Adresse nicht finden?',
        enterManually: 'Manuell eingeben',
        message: 'Nachricht',
        leaveThread: 'Thread verlassen',
        you: 'Du',
        youAfterPreposition: 'du',
        your: 'Ihr',
        conciergeHelp: 'Bitte wenden Sie sich an Concierge, um Hilfe zu erhalten.',
        youAppearToBeOffline: 'Sie scheinen offline zu sein.',
        thisFeatureRequiresInternet: 'Diese Funktion erfordert eine aktive Internetverbindung.',
        attachmentWillBeAvailableOnceBackOnline: 'Anhang wird verfügbar, sobald die Verbindung wiederhergestellt ist.',
        errorOccurredWhileTryingToPlayVideo: 'Beim Abspielen dieses Videos ist ein Fehler aufgetreten.',
        areYouSure: 'Bist du sicher?',
        verify: 'Überprüfen',
        yesContinue: 'Ja, weiter',
        websiteExample: 'e.g. https://www.expensify.com',
        zipCodeExampleFormat: ({zipSampleFormat}: ZipCodeExampleFormatParams) => (zipSampleFormat ? `e.g. ${zipSampleFormat}` : ''),
        description: 'Beschreibung',
        title: 'Titel',
        assignee: 'Zugewiesene Person',
        createdBy: 'Erstellt von',
        with: 'mit',
        shareCode: 'Code teilen',
        share: 'Teilen',
        per: 'pro',
        mi: 'Meile',
        km: 'Kilometer',
        copied: 'Kopiert!',
        someone: 'Jemand',
        total: 'Gesamtbetrag',
        edit: 'Bearbeiten',
        letsDoThis: `Los geht's!`,
        letsStart: `Lass uns anfangen.`,
        showMore: 'Mehr anzeigen',
        merchant: 'Händler',
        category: 'Kategorie',
        report: 'Bericht',
        billable: 'Abrechenbar',
        nonBillable: 'Nicht abrechenbar',
        tag: 'Etikett',
        receipt: 'Beleg',
        verified: 'Verifiziert',
        replace: 'Ersetzen',
        distance: 'Entfernung',
        mile: 'Meile',
        miles: 'Meilen',
        kilometer: 'Kilometer',
        kilometers: 'Kilometer',
        recent: 'Kürzlich',
        all: 'Alle',
        am: 'AM',
        pm: 'PM',
        tbd: 'TBD',
        selectCurrency: 'Wählen Sie eine Währung aus',
        selectSymbolOrCurrency: 'Wählen Sie ein Symbol oder eine Währung aus',
        card: 'Karte',
        whyDoWeAskForThis: 'Warum fragen wir danach?',
        required: 'Erforderlich',
        showing: 'Anzeigen',
        of: 'von',
        default: 'Standardmäßig',
        update: 'Aktualisieren',
        member: 'Mitglied',
        auditor: 'Prüfer',
        role: 'Rolle',
        currency: 'Währung',
        rate: 'Bewerten',
        emptyLHN: {
            title: 'Woohoo! Alles erledigt.',
            subtitleText1: 'Finden Sie einen Chat mit dem',
            subtitleText2: 'Schaltfläche oben oder erstellen Sie etwas mit dem',
            subtitleText3: 'Schaltfläche unten.',
        },
        businessName: 'Firmenname',
        clear: 'Klar',
        type: 'Typ',
        action: 'Aktion',
        expenses: 'Ausgaben',
        totalSpend: 'Gesamtausgaben',
        tax: 'Steuer',
        shared: 'Geteilt',
        drafts: 'Entwürfe',
        draft: 'Entwurf',
        finished: 'Fertiggestellt',
        upgrade: 'Upgrade',
        downgradeWorkspace: 'Arbeitsbereich herabstufen',
        companyID: 'Unternehmens-ID',
        userID: 'Benutzer-ID',
        disable: 'Deaktivieren',
        export: 'Exportieren',
        initialValue: 'Anfangswert',
        currentDate: 'Aktuelles Datum',
        value: 'Wert',
        downloadFailedTitle: 'Download fehlgeschlagen',
        downloadFailedDescription: 'Ihr Download konnte nicht abgeschlossen werden. Bitte versuchen Sie es später erneut.',
        filterLogs: 'Protokolle filtern',
        network: 'Netzwerk',
        reportID: 'Berichts-ID',
        longID: 'Lange ID',
        bankAccounts: 'Bankkonten',
        chooseFile: 'Datei auswählen',
        chooseFiles: 'Dateien auswählen',
        dropTitle: 'Lass es los',
        dropMessage: 'Datei hier ablegen',
        ignore: 'Ignore',
        enabled: 'Aktiviert',
        disabled: 'Deaktiviert',
        import: 'Importieren',
        offlinePrompt: 'Sie können diese Aktion momentan nicht ausführen.',
        outstanding: 'Hervorragend',
        chats: 'Chats',
        tasks: 'Aufgaben',
        unread: 'Ungelesen',
        sent: 'Gesendet',
        links: 'Links',
        days: 'Tage',
        rename: 'Umbenennen',
        address: 'Adresse',
        hourAbbreviation: 'h',
        minuteAbbreviation: 'm',
        skip: 'Überspringen',
        chatWithAccountManager: ({accountManagerDisplayName}: ChatWithAccountManagerParams) =>
            `Brauchen Sie etwas Bestimmtes? Chatten Sie mit Ihrem Kundenbetreuer, ${accountManagerDisplayName}.`,
        chatNow: 'Jetzt chatten',
        workEmail: 'Geschäftliche E-Mail-Adresse',
        destination: 'Zielort',
        subrate: 'Subrate',
        perDiem: 'Tagegeld',
        validate: 'Validieren',
        downloadAsPDF: 'Als PDF herunterladen',
        downloadAsCSV: 'Als CSV herunterladen',
        help: 'Hilfe',
        expenseReports: 'Spesenabrechnungen',
        rateOutOfPolicy: 'Außerhalb der Richtlinie bewerten',
        reimbursable: 'Erstattungsfähig',
        editYourProfile: 'Bearbeiten Sie Ihr Profil',
        comments: 'Kommentare',
        sharedIn: 'Geteilt in',
        unreported: 'Nicht gemeldet',
        explore: 'Erkunden',
        todo: 'To-do',
        invoice: 'Rechnung',
        expense: 'Ausgabe',
        chat: 'Chat',
        task: 'Aufgabe',
        trip: 'Reise',
        apply: 'Anwenden',
        status: 'Status',
        on: 'An',
        before: 'Vorher',
        after: 'Nach',
        reschedule: 'Verschieben',
        general: 'Allgemein',
        workspacesTabTitle: 'Arbeitsbereiche',
        getTheApp: 'Hole dir die App',
        scanReceiptsOnTheGo: 'Scannen Sie Belege von Ihrem Telefon aus',
        headsUp: 'Achtung!',
        unstableInternetConnection: 'Instabile Internetverbindung. Bitte überprüfe dein Netzwerk und versuche es erneut.',
    },
    supportalNoAccess: {
        title: 'Nicht so schnell',
        description: 'Sie sind nicht berechtigt, diese Aktion auszuführen, wenn der Support eingeloggt ist.',
    },
    lockedAccount: {
        title: 'Gesperrtes Konto',
        description: 'Sie dürfen diese Aktion nicht ausführen, da dieses Konto gesperrt wurde. Bitte wenden Sie sich an concierge@expensify.com für weitere Schritte.',
    },
    location: {
        useCurrent: 'Aktuellen Standort verwenden',
        notFound: 'Wir konnten Ihren Standort nicht finden. Bitte versuchen Sie es erneut oder geben Sie eine Adresse manuell ein.',
        permissionDenied: 'Es sieht so aus, als hätten Sie den Zugriff auf Ihren Standort verweigert.',
        please: 'Bitte',
        allowPermission: 'Standortzugriff in den Einstellungen erlauben',
        tryAgain: 'und versuche es erneut.',
    },
    contact: {
        importContacts: 'Kontakte importieren',
        importContactsTitle: 'Importieren Sie Ihre Kontakte',
        importContactsText: 'Importieren Sie Kontakte von Ihrem Telefon, damit Ihre Lieblingspersonen immer nur einen Fingertipp entfernt sind.',
        importContactsExplanation: 'damit deine Lieblingspersonen immer nur einen Fingertipp entfernt sind.',
        importContactsNativeText: 'Nur noch ein Schritt! Geben Sie uns grünes Licht, um Ihre Kontakte zu importieren.',
    },
    anonymousReportFooter: {
        logoTagline: 'Nimm an der Diskussion teil.',
    },
    attachmentPicker: {
        cameraPermissionRequired: 'Kamerazugriff',
        expensifyDoesNotHaveAccessToCamera: 'Expensify kann ohne Zugriff auf Ihre Kamera keine Fotos aufnehmen. Tippen Sie auf Einstellungen, um die Berechtigungen zu aktualisieren.',
        attachmentError: 'Anlagenfehler',
        errorWhileSelectingAttachment: 'Beim Auswählen eines Anhangs ist ein Fehler aufgetreten. Bitte versuchen Sie es erneut.',
        errorWhileSelectingCorruptedAttachment: 'Beim Auswählen eines beschädigten Anhangs ist ein Fehler aufgetreten. Bitte versuchen Sie es mit einer anderen Datei.',
        takePhoto: 'Foto machen',
        chooseFromGallery: 'Aus Galerie auswählen',
        chooseDocument: 'Datei auswählen',
        attachmentTooLarge: 'Anhang ist zu groß',
        sizeExceeded: 'Die Anhangsgröße überschreitet das Limit von 24 MB.',
        sizeExceededWithLimit: ({maxUploadSizeInMB}: SizeExceededParams) => `Die Anhangsgröße überschreitet das Limit von ${maxUploadSizeInMB} MB.`,
        attachmentTooSmall: 'Anhang ist zu klein',
        sizeNotMet: 'Anhangsgröße muss größer als 240 Bytes sein',
        wrongFileType: 'Ungültiger Dateityp',
        notAllowedExtension: 'Dieser Dateityp ist nicht erlaubt. Bitte versuchen Sie es mit einem anderen Dateityp.',
        folderNotAllowedMessage: 'Das Hochladen eines Ordners ist nicht erlaubt. Bitte versuchen Sie es mit einer anderen Datei.',
        protectedPDFNotSupported: 'Passwortgeschütztes PDF wird nicht unterstützt',
        attachmentImageResized: 'Dieses Bild wurde zur Vorschaugröße angepasst. Herunterladen für volle Auflösung.',
        attachmentImageTooLarge: 'Dieses Bild ist zu groß, um es vor dem Hochladen in der Vorschau anzuzeigen.',
        tooManyFiles: ({fileLimit}: FileLimitParams) => `Sie können jeweils nur bis zu ${fileLimit} Dateien hochladen.`,
        sizeExceededWithValue: ({maxUploadSizeInMB}: SizeExceededParams) => `Dateien überschreiten ${maxUploadSizeInMB} MB. Bitte versuchen Sie es erneut.`,
        someFilesCantBeUploaded: 'Einige Dateien können nicht hochgeladen werden',
        sizeLimitExceeded: ({maxUploadSizeInMB}: SizeExceededParams) => `Dateien müssen unter ${maxUploadSizeInMB} MB sein. Größere Dateien werden nicht hochgeladen.`,
        maxFileLimitExceeded: 'Sie können bis zu 30 Belege gleichzeitig hochladen. Weitere werden nicht hochgeladen.',
        unsupportedFileType: ({fileType}: FileTypeParams) => `${fileType} Dateien werden nicht unterstützt. Nur unterstützte Dateitypen werden hochgeladen.`,
        learnMoreAboutSupportedFiles: 'Erfahren Sie mehr über unterstützte Formate.',
        passwordProtected: 'Passwortgeschützte PDFs werden nicht unterstützt. Nur unterstützte Dateien werden hochgeladen.',
    },
    dropzone: {
        addAttachments: 'Anhänge hinzufügen',
        addReceipt: 'Beleg hinzufügen',
        scanReceipts: 'Belege scannen',
        replaceReceipt: 'Beleg ersetzen',
    },
    filePicker: {
        fileError: 'Dateifehler',
        errorWhileSelectingFile: 'Beim Auswählen einer Datei ist ein Fehler aufgetreten. Bitte versuchen Sie es erneut.',
    },
    connectionComplete: {
        title: 'Verbindung abgeschlossen',
        supportingText: 'Sie können dieses Fenster schließen und zur Expensify-App zurückkehren.',
    },
    avatarCropModal: {
        title: 'Foto bearbeiten',
        description: 'Ziehen, zoomen und drehen Sie Ihr Bild, wie Sie möchten.',
    },
    composer: {
        noExtensionFoundForMimeType: 'Keine Erweiterung für den MIME-Typ gefunden',
        problemGettingImageYouPasted: 'Es gab ein Problem beim Abrufen des Bildes, das Sie eingefügt haben.',
        commentExceededMaxLength: ({formattedMaxLength}: FormattedMaxLengthParams) => `Die maximale Kommentarlänge beträgt ${formattedMaxLength} Zeichen.`,
        taskTitleExceededMaxLength: ({formattedMaxLength}: FormattedMaxLengthParams) => `Die maximale Länge des Aufgabentitels beträgt ${formattedMaxLength} Zeichen.`,
    },
    baseUpdateAppModal: {
        updateApp: 'App aktualisieren',
        updatePrompt: 'Eine neue Version dieser App ist verfügbar. Aktualisieren Sie jetzt oder starten Sie die App später neu, um die neuesten Änderungen herunterzuladen.',
    },
    deeplinkWrapper: {
        launching: 'Expensify wird gestartet',
        expired: 'Ihre Sitzung ist abgelaufen.',
        signIn: 'Bitte melden Sie sich erneut an.',
        redirectedToDesktopApp: 'Wir haben Sie zur Desktop-App weitergeleitet.',
        youCanAlso: 'Sie können auch',
        openLinkInBrowser: 'öffnen Sie diesen Link in Ihrem Browser',
        loggedInAs: ({email}: LoggedInAsParams) => `Sie sind als ${email} angemeldet. Klicken Sie im Hinweis auf "Link öffnen", um sich mit diesem Konto in der Desktop-App anzumelden.`,
        doNotSeePrompt: 'Kannst du die Eingabeaufforderung nicht sehen?',
        tryAgain: 'Versuchen Sie es erneut.',
        or: ', oder',
        continueInWeb: 'weiter zur Web-App',
    },
    validateCodeModal: {
        successfulSignInTitle: 'Abrakadabra, du bist angemeldet!',
        successfulSignInDescription: 'Gehe zurück zu deinem ursprünglichen Tab, um fortzufahren.',
        title: 'Hier ist dein magischer Code',
        description: 'Bitte geben Sie den Code von dem Gerät ein, auf dem er ursprünglich angefordert wurde.',
        doNotShare: 'Teile deinen Code mit niemandem.\nExpensify wird dich niemals danach fragen!',
        or: ', oder',
        signInHere: 'einfach hier anmelden',
        expiredCodeTitle: 'Magischer Code abgelaufen',
        expiredCodeDescription: 'Gehen Sie zurück zum ursprünglichen Gerät und fordern Sie einen neuen Code an.',
        successfulNewCodeRequest: 'Code angefordert. Bitte überprüfen Sie Ihr Gerät.',
        tfaRequiredTitle: 'Zwei-Faktor-Authentifizierung erforderlich',
        tfaRequiredDescription: 'Bitte geben Sie den Zwei-Faktor-Authentifizierungscode ein, wo Sie sich anmelden möchten.',
        requestOneHere: 'hier eine anfordern.',
    },
    moneyRequestConfirmationList: {
        paidBy: 'Bezahlt von',
        whatsItFor: 'Wofür ist das?',
    },
    selectionList: {
        nameEmailOrPhoneNumber: 'Name, E-Mail oder Telefonnummer',
        findMember: 'Mitglied finden',
        searchForSomeone: 'Suche nach jemandem',
    },
    emptyList: {
        [CONST.IOU.TYPE.CREATE]: {
            title: 'Reichen Sie eine Ausgabe ein, verweisen Sie auf Ihren Chef.',
            subtitleText: 'Möchten Sie, dass Ihr Chef auch Expensify nutzt? Reichen Sie einfach eine Ausgabe bei ihnen ein und wir kümmern uns um den Rest.',
        },
    },
    videoChatButtonAndMenu: {
        tooltip: 'Einen Anruf buchen',
    },
    hello: 'Hallo',
    phoneCountryCode: '1',
    welcomeText: {
        getStarted: 'Unten beginnen.',
        anotherLoginPageIsOpen: 'Eine weitere Anmeldeseite ist geöffnet.',
        anotherLoginPageIsOpenExplanation: 'Sie haben die Anmeldeseite in einem separaten Tab geöffnet. Bitte melden Sie sich von diesem Tab aus an.',
        welcome: 'Willkommen!',
        welcomeWithoutExclamation: 'Willkommen',
        phrase2: 'Geld spricht. Und jetzt, da Chat und Zahlungen an einem Ort sind, ist es auch einfach.',
        phrase3: 'Ihre Zahlungen erreichen Sie so schnell, wie Sie Ihren Standpunkt vermitteln können.',
        enterPassword: 'Bitte geben Sie Ihr Passwort ein',
        welcomeNewFace: ({login}: SignUpNewFaceCodeParams) => `${login}, es ist immer schön, ein neues Gesicht hier zu sehen!`,
        welcomeEnterMagicCode: ({login}: WelcomeEnterMagicCodeParams) =>
            `Bitte geben Sie den magischen Code ein, der an ${login} gesendet wurde. Er sollte in ein bis zwei Minuten ankommen.`,
    },
    login: {
        hero: {
            header: 'Reisen und Ausgaben, in der Geschwindigkeit des Chats',
            body: 'Willkommen bei der nächsten Generation von Expensify, wo Ihre Reisen und Ausgaben mit Hilfe von kontextuellem, Echtzeit-Chat schneller werden.',
        },
    },
    thirdPartySignIn: {
        alreadySignedIn: ({email}: AlreadySignedInParams) => `Sie sind bereits als ${email} angemeldet.`,
        goBackMessage: ({provider}: GoBackMessageParams) => `Möchten Sie sich nicht mit ${provider} anmelden?`,
        continueWithMyCurrentSession: 'Mit meiner aktuellen Sitzung fortfahren',
        redirectToDesktopMessage: 'Wir leiten Sie zur Desktop-App weiter, sobald Sie sich angemeldet haben.',
        signInAgreementMessage: 'Mit der Anmeldung stimmen Sie den',
        termsOfService: 'Nutzungsbedingungen',
        privacy: 'Datenschutz',
    },
    samlSignIn: {
        welcomeSAMLEnabled: 'Weiter mit Single Sign-On anmelden:',
        orContinueWithMagicCode: 'Sie können sich auch mit einem magischen Code anmelden.',
        useSingleSignOn: 'Einmalanmeldung verwenden',
        useMagicCode: 'Verwende magischen Code',
        launching: 'Starten...',
        oneMoment: 'Einen Moment bitte, während wir Sie zum Single-Sign-On-Portal Ihres Unternehmens weiterleiten.',
    },
    reportActionCompose: {
        dropToUpload: 'Zum Hochladen hierher ziehen',
        sendAttachment: 'Anhang senden',
        addAttachment: 'Anhang hinzufügen',
        writeSomething: 'Schreiben Sie etwas...',
        blockedFromConcierge: 'Kommunikation ist gesperrt',
        fileUploadFailed: 'Hochladen fehlgeschlagen. Datei wird nicht unterstützt.',
        localTime: ({user, time}: LocalTimeParams) => `Es ist ${time} für ${user}`,
        edited: '(bearbeitet)',
        emoji: 'Emoji',
        collapse: 'Einklappen',
        expand: 'Erweitern',
    },
    reportActionContextMenu: {
        copyToClipboard: 'In die Zwischenablage kopieren',
        copied: 'Kopiert!',
        copyLink: 'Link kopieren',
        copyURLToClipboard: 'URL in die Zwischenablage kopieren',
        copyEmailToClipboard: 'E-Mail in die Zwischenablage kopieren',
        markAsUnread: 'Als ungelesen markieren',
        markAsRead: 'Als gelesen markieren',
        editAction: ({action}: EditActionParams) => `Edit ${action?.actionName === CONST.REPORT.ACTIONS.TYPE.IOU ? 'Ausgabe' : 'Kommentar'}`,
        deleteAction: ({action}: DeleteActionParams) => `Löschen ${action?.actionName === CONST.REPORT.ACTIONS.TYPE.IOU ? 'Ausgabe' : 'Kommentar'}`,
        deleteConfirmation: ({action}: DeleteConfirmationParams) => `Möchten Sie dieses ${action?.actionName === CONST.REPORT.ACTIONS.TYPE.IOU ? 'Ausgabe' : 'Kommentar'} wirklich löschen?`,
        onlyVisible: 'Nur sichtbar für',
        replyInThread: 'Im Thread antworten',
        joinThread: 'Thread beitreten',
        leaveThread: 'Thread verlassen',
        copyOnyxData: 'Onyx-Daten kopieren',
        flagAsOffensive: 'Als anstößig markieren',
        menu: 'Menü',
    },
    emojiReactions: {
        addReactionTooltip: 'Reaktion hinzufügen',
        reactedWith: 'reagierte mit',
    },
    reportActionsView: {
        beginningOfArchivedRoom: ({reportName, reportDetailsLink}: BeginningOfArchivedRoomParams) =>
            `Du hast die Party in <strong><a class="no-style-link" href="${reportDetailsLink}">${reportName}</a></strong> verpasst, hier gibt es nichts zu sehen.`,
        beginningOfChatHistoryDomainRoom: ({domainRoom}: BeginningOfChatHistoryDomainRoomParams) =>
            `Dieser Chat ist für alle Expensify-Mitglieder auf der <strong>${domainRoom}</strong>-Domain. Nutzen Sie ihn, um mit Kollegen zu chatten, Tipps auszutauschen und Fragen zu stellen.`,
        beginningOfChatHistoryAdminRoom: ({workspaceName}: BeginningOfChatHistoryAdminRoomParams) =>
            `Dieser Chat ist mit dem <strong>${workspaceName}</strong>-Administrator. Nutzen Sie ihn, um über die Einrichtung von Arbeitsbereichen und mehr zu sprechen.`,
        beginningOfChatHistoryAnnounceRoom: ({workspaceName}: BeginningOfChatHistoryAnnounceRoomParams) =>
            `Dieser Chat ist für alle im <strong>${workspaceName}</strong>. Benutze ihn für die wichtigsten Ankündigungen.`,
        beginningOfChatHistoryUserRoom: ({reportName, reportDetailsLink}: BeginningOfChatHistoryUserRoomParams) =>
            `Dieser Chatraum ist für alles, was mit <strong><a class="no-style-link" href="${reportDetailsLink}">${reportName}</a></strong> zu tun hat.`,
        beginningOfChatHistoryInvoiceRoom: ({invoicePayer, invoiceReceiver}: BeginningOfChatHistoryInvoiceRoomParams) =>
            `Dieser Chat ist für Rechnungen zwischen <strong>${invoicePayer}</strong> und <strong>${invoiceReceiver}</strong>. Verwenden Sie die Schaltfläche <emoji>${CONST.CUSTOM_EMOJIS.GLOBAL_CREATE}</emoji>, um eine Rechnung zu senden.`,
        beginningOfChatHistory: 'Dieser Chat ist mit',
        beginningOfChatHistoryPolicyExpenseChat: ({workspaceName, submitterDisplayName}: BeginningOfChatHistoryPolicyExpenseChatParams) =>
            `Hier wird <strong>${submitterDisplayName}</strong> die Ausgaben an <strong>${workspaceName}</strong> übermitteln. Verwenden Sie einfach die Schaltfläche <emoji>${CONST.CUSTOM_EMOJIS.GLOBAL_CREATE}</emoji>.`,
        beginningOfChatHistorySelfDM: 'Dies ist Ihr persönlicher Bereich. Nutzen Sie ihn für Notizen, Aufgaben, Entwürfe und Erinnerungen.',
        beginningOfChatHistorySystemDM: 'Willkommen! Lassen Sie uns mit der Einrichtung beginnen.',
        chatWithAccountManager: 'Hier mit Ihrem Kundenbetreuer chatten',
        sayHello: 'Hallo!',
        yourSpace: 'Ihr Bereich',
        welcomeToRoom: ({roomName}: WelcomeToRoomParams) => `Willkommen in ${roomName}!`,
        usePlusButton: ({additionalText}: UsePlusButtonParams) => `Verwenden Sie die ${CONST.CUSTOM_EMOJIS.GLOBAL_CREATE} Taste, um ${additionalText} einen Ausgabenposten hinzuzufügen.`,
        askConcierge: 'Stellen Sie Fragen und erhalten Sie rund um die Uhr Unterstützung in Echtzeit.',
        conciergeSupport: '24/7 Support',
        create: 'erstellen',
        iouTypes: {
            pay: 'bezahlen',
            split: 'split',
            submit: 'einreichen',
            track: 'verfolgen',
            invoice: 'Rechnung',
        },
    },
    adminOnlyCanPost: 'Nur Administratoren können Nachrichten in diesem Raum senden.',
    reportAction: {
        asCopilot: 'als Co-Pilot für',
    },
    mentionSuggestions: {
        hereAlternateText: 'Benachrichtige alle in diesem Gespräch',
    },
    newMessages: 'Neue Nachrichten',
    youHaveBeenBanned: 'Hinweis: Du wurdest von der Teilnahme an diesem Kanal ausgeschlossen.',
    reportTypingIndicator: {
        isTyping: 'tippt...',
        areTyping: 'tippen...',
        multipleMembers: 'Mehrere Mitglieder',
    },
    reportArchiveReasons: {
        [CONST.REPORT.ARCHIVE_REASON.DEFAULT]: 'Dieser Chatraum wurde archiviert.',
        [CONST.REPORT.ARCHIVE_REASON.ACCOUNT_CLOSED]: ({displayName}: ReportArchiveReasonsClosedParams) => `Dieser Chat ist nicht mehr aktiv, weil ${displayName} ihr Konto geschlossen hat.`,
        [CONST.REPORT.ARCHIVE_REASON.ACCOUNT_MERGED]: ({displayName, oldDisplayName}: ReportArchiveReasonsMergedParams) =>
            `Dieser Chat ist nicht mehr aktiv, weil ${oldDisplayName} ihr Konto mit ${displayName} zusammengeführt hat.`,
        [CONST.REPORT.ARCHIVE_REASON.REMOVED_FROM_POLICY]: ({displayName, policyName, shouldUseYou = false}: ReportArchiveReasonsRemovedFromPolicyParams) =>
            shouldUseYou
                ? `Dieser Chat ist nicht mehr aktiv, weil <strong>Sie</strong> kein Mitglied des ${policyName} Arbeitsbereichs mehr sind.`
                : `Dieser Chat ist nicht mehr aktiv, weil ${displayName} kein Mitglied des Arbeitsbereichs ${policyName} mehr ist.`,
        [CONST.REPORT.ARCHIVE_REASON.POLICY_DELETED]: ({policyName}: ReportArchiveReasonsInvoiceReceiverPolicyDeletedParams) =>
            `Dieser Chat ist nicht mehr aktiv, weil ${policyName} kein aktiver Arbeitsbereich mehr ist.`,
        [CONST.REPORT.ARCHIVE_REASON.INVOICE_RECEIVER_POLICY_DELETED]: ({policyName}: ReportArchiveReasonsInvoiceReceiverPolicyDeletedParams) =>
            `Dieser Chat ist nicht mehr aktiv, weil ${policyName} kein aktiver Arbeitsbereich mehr ist.`,
        [CONST.REPORT.ARCHIVE_REASON.BOOKING_END_DATE_HAS_PASSED]: 'Diese Buchung ist archiviert.',
    },
    writeCapabilityPage: {
        label: 'Wer kann posten?',
        writeCapability: {
            all: 'Alle Mitglieder',
            admins: 'Nur Administratoren',
        },
    },
    sidebarScreen: {
        buttonFind: 'Etwas finden...',
        buttonMySettings: 'Meine Einstellungen',
        fabNewChat: 'Chat starten',
        fabNewChatExplained: 'Chat starten (Floating action)',
        chatPinned: 'Chat angeheftet',
        draftedMessage: 'Entwurfene Nachricht',
        listOfChatMessages: 'Liste der Chatnachrichten',
        listOfChats: 'Liste der Chats',
        saveTheWorld: 'Rette die Welt',
        tooltip: 'Hier starten!',
        redirectToExpensifyClassicModal: {
            title: 'Demnächst verfügbar',
            description: 'Wir optimieren noch ein paar Details von New Expensify, um Ihre spezifische Einrichtung zu berücksichtigen. In der Zwischenzeit gehen Sie zu Expensify Classic.',
        },
    },
    allSettingsScreen: {
        subscription: 'Abonnement',
        domains: 'Domains',
    },
    tabSelector: {
        chat: 'Chat',
        room: 'Zimmer',
        distance: 'Entfernung',
        manual: 'Handbuch',
        scan: 'Scannen',
    },
    spreadsheet: {
        upload: 'Eine Tabelle hochladen',
        import: 'Tabellenkalkulation importieren',
        dragAndDrop: '<muted-link>Ziehen Sie Ihre Tabelle hierher oder wählen Sie unten eine Datei aus. Unterstützte Formate: .csv, .txt, .xls und .xlsx.</muted-link>',
        dragAndDropMultiLevelTag: `<muted-link>Ziehen Sie Ihre Tabelle hierher oder wählen Sie unten eine Datei aus. <a href="${CONST.IMPORT_SPREADSHEET.MULTI_LEVEL_TAGS_ARTICLE_LINK}">Erfahren Sie mehr</a> über unterstützte Dateiformate.</muted-link>`,
        chooseSpreadsheet: '<muted-link>Wählen Sie eine Tabellenkalkulationsdatei zum Importieren aus. Unterstützte Formate: .csv, .txt, .xls und .xlsx.</muted-link>',
        chooseSpreadsheetMultiLevelTag: `<muted-link>Wählen Sie eine Tabellenkalkulationsdatei zum Importieren aus. <a href="${CONST.IMPORT_SPREADSHEET.MULTI_LEVEL_TAGS_ARTICLE_LINK}">Erfahren Sie mehr</a> über unterstützte Dateiformate.</muted-link>`,
        fileContainsHeader: 'Datei enthält Spaltenüberschriften',
        column: ({name}: SpreadSheetColumnParams) => `Spalte ${name}`,
        fieldNotMapped: ({fieldName}: SpreadFieldNameParams) => `Ups! Ein erforderliches Feld ("${fieldName}") wurde nicht zugeordnet. Bitte überprüfen und erneut versuchen.`,
        singleFieldMultipleColumns: ({fieldName}: SpreadFieldNameParams) =>
            `Ups! Sie haben ein einzelnes Feld ("${fieldName}") mehreren Spalten zugeordnet. Bitte überprüfen Sie dies und versuchen Sie es erneut.`,
        emptyMappedField: ({fieldName}: SpreadFieldNameParams) => `Hoppla! Das Feld („${fieldName}“) enthält einen oder mehrere leere Werte. Bitte überprüfen und erneut versuchen.`,
        importSuccessfulTitle: 'Import erfolgreich',
        importCategoriesSuccessfulDescription: ({categories}: SpreadCategoriesParams) => (categories > 1 ? `${categories} Kategorien wurden hinzugefügt.` : '1 Kategorie wurde hinzugefügt.'),
        importMembersSuccessfulDescription: ({added, updated}: ImportMembersSuccessfulDescriptionParams) => {
            if (!added && !updated) {
                return 'Keine Mitglieder wurden hinzugefügt oder aktualisiert.';
            }
            if (added && updated) {
                return `${added} Mitglied${added > 1 ? 's' : ''} hinzugefügt, ${updated} Mitglied${updated > 1 ? 's' : ''} aktualisiert.`;
            }
            if (updated) {
                return updated > 1 ? `${updated} Mitglieder wurden aktualisiert.` : '1 Mitglied wurde aktualisiert.';
            }
            return added > 1 ? `${added} Mitglieder wurden hinzugefügt.` : '1 Mitglied wurde hinzugefügt.';
        },
        importTagsSuccessfulDescription: ({tags}: ImportTagsSuccessfulDescriptionParams) => (tags > 1 ? `${tags} Tags wurden hinzugefügt.` : '1 Tag wurde hinzugefügt.'),
        importMultiLevelTagsSuccessfulDescription: 'Mehrstufige Tags wurden hinzugefügt.',
        importPerDiemRatesSuccessfulDescription: ({rates}: ImportPerDiemRatesSuccessfulDescriptionParams) =>
            rates > 1 ? `${rates} Tagespauschalen wurden hinzugefügt.` : '1 Tagespauschale wurde hinzugefügt.',
        importFailedTitle: 'Import fehlgeschlagen',
        importFailedDescription:
            'Bitte stellen Sie sicher, dass alle Felder korrekt ausgefüllt sind, und versuchen Sie es erneut. Wenn das Problem weiterhin besteht, wenden Sie sich bitte an Concierge.',
        importDescription: 'Wählen Sie aus, welche Felder Sie aus Ihrer Tabelle zuordnen möchten, indem Sie auf das Dropdown-Menü neben jeder importierten Spalte unten klicken.',
        sizeNotMet: 'Die Dateigröße muss größer als 0 Byte sein',
        invalidFileMessage:
            'Die Datei, die Sie hochgeladen haben, ist entweder leer oder enthält ungültige Daten. Bitte stellen Sie sicher, dass die Datei korrekt formatiert ist und die notwendigen Informationen enthält, bevor Sie sie erneut hochladen.',
        importSpreadsheet: 'Tabellenkalkulation importieren',
        downloadCSV: 'CSV herunterladen',
    },
    receipt: {
        upload: 'Beleg hochladen',
        uploadMultiple: 'Belege hochladen',
        dragReceiptBeforeEmail: 'Ziehen Sie eine Quittung auf diese Seite oder leiten Sie eine Quittung weiter an',
        dragReceiptsBeforeEmail: 'Ziehen Sie Quittungen auf diese Seite oder leiten Sie Quittungen weiter an',
        dragReceiptAfterEmail: 'oder wählen Sie unten eine Datei zum Hochladen aus.',
        dragReceiptsAfterEmail: 'oder wählen Sie unten Dateien zum Hochladen aus.',
        chooseReceipt: 'Wählen Sie eine Quittung zum Hochladen aus oder leiten Sie eine Quittung weiter an',
        chooseReceipts: 'Wählen Sie Quittungen zum Hochladen aus oder leiten Sie Quittungen weiter an ',
        takePhoto: 'Ein Foto machen',
        cameraAccess: 'Der Kamerazugriff ist erforderlich, um Fotos von Belegen zu machen.',
        deniedCameraAccess: 'Kamerazugriff wurde noch nicht gewährt, bitte folgen Sie',
        deniedCameraAccessInstructions: 'diese Anweisungen',
        cameraErrorTitle: 'Kamerafehler',
        cameraErrorMessage: 'Beim Aufnehmen eines Fotos ist ein Fehler aufgetreten. Bitte versuche es erneut.',
        locationAccessTitle: 'Standortzugriff erlauben',
        locationAccessMessage: 'Der Standortzugriff hilft uns, Ihre Zeitzone und Währung überall genau zu halten, wohin Sie auch gehen.',
        locationErrorTitle: 'Standortzugriff erlauben',
        locationErrorMessage: 'Der Standortzugriff hilft uns, Ihre Zeitzone und Währung überall genau zu halten, wohin Sie auch gehen.',
        allowLocationFromSetting: `Der Standortzugriff hilft uns, Ihre Zeitzone und Währung überall genau zu halten. Bitte erlauben Sie den Standortzugriff in den Berechtigungseinstellungen Ihres Geräts.`,
        dropTitle: 'Lass es los',
        dropMessage: 'Datei hier ablegen',
        flash: 'Blitz',
        multiScan: 'multi-scan',
        shutter: 'Shutter',
        gallery: 'Galerie',
        deleteReceipt: 'Beleg löschen',
        deleteConfirmation: 'Möchten Sie diesen Beleg wirklich löschen?',
        addReceipt: 'Beleg hinzufügen',
        scanFailed: 'Der Beleg konnte nicht gescannt werden, da Händler, Datum oder Betrag fehlen.',
    },
    quickAction: {
        scanReceipt: 'Beleg scannen',
        recordDistance: 'Entfernung verfolgen',
        requestMoney: 'Ausgabe erstellen',
        perDiem: 'Tagespauschale erstellen',
        splitBill: 'Ausgabe aufteilen',
        splitScan: 'Beleg aufteilen',
        splitDistance: 'Distanz aufteilen',
        paySomeone: ({name}: PaySomeoneParams = {}) => `Zahlen Sie ${name ?? 'jemand'}`,
        assignTask: 'Aufgabe zuweisen',
        header: 'Schnelle Aktion',
        noLongerHaveReportAccess: 'Sie haben keinen Zugriff mehr auf Ihr vorheriges Schnellaktionsziel. Wählen Sie unten ein neues aus.',
        updateDestination: 'Ziel aktualisieren',
        createReport: 'Bericht erstellen',
    },
    iou: {
        amount: 'Betrag',
        taxAmount: 'Steuerbetrag',
        taxRate: 'Steuersatz',
        approve: ({
            formattedAmount,
        }: {
            formattedAmount?: string;
        } = {}) => (formattedAmount ? `Genehmigen Sie ${formattedAmount}` : 'Genehmigen'),
        approved: 'Genehmigt',
        cash: 'Bargeld',
        card: 'Karte',
        original: 'Original',
        split: 'Teilen',
        splitExpense: 'Ausgabe aufteilen',
        splitExpenseSubtitle: ({amount, merchant}: SplitExpenseSubtitleParams) => `${amount} von ${merchant}`,
        addSplit: 'Split hinzufügen',
        totalAmountGreaterThanOriginal: ({amount}: TotalAmountGreaterOrLessThanOriginalParams) => `Der Gesamtbetrag ist ${amount} höher als die ursprüngliche Ausgabe.`,
        totalAmountLessThanOriginal: ({amount}: TotalAmountGreaterOrLessThanOriginalParams) => `Der Gesamtbetrag ist ${amount} weniger als die ursprüngliche Ausgabe.`,
        splitExpenseZeroAmount: 'Bitte geben Sie einen gültigen Betrag ein, bevor Sie fortfahren.',
        splitExpenseEditTitle: ({amount, merchant}: SplitExpenseEditTitleParams) => `Bearbeiten Sie ${amount} für ${merchant}`,
        removeSplit: 'Aufteilung entfernen',
        paySomeone: ({name}: PaySomeoneParams = {}) => `Zahlen Sie ${name ?? 'jemand'}`,
        expense: 'Ausgabe',
        categorize: 'Kategorisieren',
        share: 'Teilen',
        participants: 'Teilnehmer',
        createExpense: 'Ausgabe erstellen',
        trackDistance: 'Entfernung verfolgen',
        createExpenses: ({expensesNumber}: CreateExpensesParams) => `Erstelle ${expensesNumber} Ausgaben`,
        removeExpense: 'Ausgabe entfernen',
        removeThisExpense: 'Diese Ausgabe entfernen',
        removeExpenseConfirmation: 'Sind Sie sicher, dass Sie diesen Beleg entfernen möchten? Diese Aktion kann nicht rückgängig gemacht werden.',
        addExpense: 'Ausgabe hinzufügen',
        chooseRecipient: 'Empfänger auswählen',
        createExpenseWithAmount: ({amount}: {amount: string}) => `Erstelle ${amount} Ausgabe`,
        confirmDetails: 'Details bestätigen',
        pay: 'Bezahlen',
        cancelPayment: 'Zahlung stornieren',
        cancelPaymentConfirmation: 'Möchten Sie diese Zahlung wirklich stornieren?',
        viewDetails: 'Details anzeigen',
        pending: 'Ausstehend',
        canceled: 'Abgebrochen',
        posted: 'Gepostet',
        deleteReceipt: 'Beleg löschen',
        deletedTransaction: ({amount, merchant}: DeleteTransactionParams) => `hat eine Ausgabe gelöscht (${amount} für ${merchant})`,
        movedFromReport: ({reportName}: MovedFromReportParams) => `verschob eine Ausgabe${reportName ? `von ${reportName}` : ''}`,
        movedTransaction: ({reportUrl, reportName}: MovedTransactionParams) => `verschob diese Ausgabe${reportName ? `to <a href="${reportUrl}">${reportName}</a>` : ''}`,
        unreportedTransaction: 'diese Ausgabe in Ihren persönlichen Bereich verschoben',
        pendingMatchWithCreditCard: 'Beleg steht aus, um mit Kartentransaktion abgeglichen zu werden',
        pendingMatch: 'Ausstehende Übereinstimmung',
        pendingMatchWithCreditCardDescription: 'Beleg wartet auf Abgleich mit Kartentransaktion. Als Barzahlung markieren, um abzubrechen.',
        markAsCash: 'Als Barzahlung markieren',
        routePending: 'Route wird bearbeitet...',
        receiptScanning: () => ({
            one: 'Beleg scannen...',
            other: 'Belege werden gescannt...',
        }),
        scanMultipleReceipts: 'Mehrere Belege scannen',
        scanMultipleReceiptsDescription: 'Machen Sie Fotos von all Ihren Belegen auf einmal, dann bestätigen Sie die Details selbst oder lassen Sie SmartScan dies übernehmen.',
        receiptScanInProgress: 'Belegscan läuft',
        receiptScanInProgressDescription: 'Belegscan läuft. Später erneut prüfen oder die Details jetzt eingeben.',
        removeFromReport: 'Ausgabe aus Bericht entfernen',
        moveToPersonalSpace: 'Ausgaben in persönlichen Bereich verschieben',
        duplicateTransaction: ({isSubmitted}: DuplicateTransactionParams) =>
            !isSubmitted
                ? 'Mögliche doppelte Ausgaben erkannt. Überprüfen Sie die Duplikate, um die Einreichung zu ermöglichen.'
                : 'Potenzielle doppelte Ausgaben erkannt. Überprüfen Sie die Duplikate, um die Genehmigung zu ermöglichen.',
        receiptIssuesFound: () => ({
            one: 'Problem gefunden',
            other: 'Gefundene Probleme',
        }),
        fieldPending: 'Ausstehend...',
        defaultRate: 'Standardrate',
        receiptMissingDetails: 'Beleg fehlt Details',
        missingAmount: 'Fehlender Betrag',
        missingMerchant: 'Fehlender Händler',
        receiptStatusTitle: 'Scannen…',
        receiptStatusText: 'Nur Sie können diese Quittung sehen, während sie gescannt wird. Schauen Sie später noch einmal vorbei oder geben Sie die Details jetzt ein.',
        receiptScanningFailed: 'Beleg-Scan fehlgeschlagen. Bitte geben Sie die Details manuell ein.',
        transactionPendingDescription: 'Transaktion ausstehend. Es kann ein paar Tage dauern, bis sie verbucht wird.',
        companyInfo: 'Unternehmensinformationen',
        companyInfoDescription: 'Wir benötigen noch ein paar weitere Details, bevor Sie Ihre erste Rechnung senden können.',
        yourCompanyName: 'Ihr Firmenname',
        yourCompanyWebsite: 'Ihre Firmenwebsite',
        yourCompanyWebsiteNote: 'Wenn Sie keine Website haben, können Sie stattdessen das LinkedIn-Profil oder das Social-Media-Profil Ihres Unternehmens angeben.',
        invalidDomainError: 'Sie haben eine ungültige Domain eingegeben. Um fortzufahren, geben Sie bitte eine gültige Domain ein.',
        publicDomainError: 'Sie haben eine öffentliche Domain betreten. Um fortzufahren, geben Sie bitte eine private Domain ein.',
        // TODO: This key should be deprecated. More details: https://github.com/Expensify/App/pull/59653#discussion_r2028653252
        expenseCountWithStatus: ({scanningReceipts = 0, pendingReceipts = 0}: RequestCountParams) => {
            const statusText: string[] = [];
            if (scanningReceipts > 0) {
                statusText.push(`${scanningReceipts} scannen`);
            }
            if (pendingReceipts > 0) {
                statusText.push(`${pendingReceipts} ausstehend`);
            }
            return {
                one: statusText.length > 0 ? `1 Ausgabe (${statusText.join(', ')})` : `1 Ausgabe`,
                other: (count: number) => (statusText.length > 0 ? `${count} Ausgaben (${statusText.join(', ')})` : `${count} Ausgaben`),
            };
        },
        expenseCount: () => {
            return {
                one: '1 Ausgabe',
                other: (count: number) => `${count} Ausgaben`,
            };
        },
        deleteExpense: () => ({
            one: 'Ausgabe löschen',
            other: 'Ausgaben löschen',
        }),
        deleteConfirmation: () => ({
            one: 'Möchten Sie diesen Ausgabenposten wirklich löschen?',
            other: 'Möchten Sie diese Ausgaben wirklich löschen?',
        }),
        deleteReport: 'Bericht löschen',
        deleteReportConfirmation: 'Möchten Sie diesen Bericht wirklich löschen?',
        settledExpensify: 'Bezahlt',
        done: 'Fertiggestellt',
        settledElsewhere: 'Anderswo bezahlt',
        individual: 'Individuum',
        business: 'Geschäft',
        settleExpensify: ({formattedAmount}: SettleExpensifyCardParams) => (formattedAmount ? `Bezahle ${formattedAmount} mit Expensify` : `Mit Expensify bezahlen`),
        settlePersonal: ({formattedAmount}: SettleExpensifyCardParams) => (formattedAmount ? `Bezahle ${formattedAmount} als Privatperson` : `Mit Privatkonto bezahlen`),
        settleWallet: ({formattedAmount}: SettleExpensifyCardParams) => (formattedAmount ? `Bezahle ${formattedAmount} mit Wallet` : `Mit Wallet bezahlen`),
        settlePayment: ({formattedAmount}: SettleExpensifyCardParams) => `Zahlen Sie ${formattedAmount}`,
        settleBusiness: ({formattedAmount}: SettleExpensifyCardParams) => (formattedAmount ? `Bezahle ${formattedAmount} als Unternehmen` : `Mit Geschäftskonto bezahlen`),
        payElsewhere: ({formattedAmount}: SettleExpensifyCardParams) => (formattedAmount ? `${formattedAmount} als bezahlt markieren` : `Als bezahlt markieren`),
        settleInvoicePersonal: ({amount, last4Digits}: BusinessBankAccountParams) => (amount ? `${amount} mit Privatkonto ${last4Digits} bezahlt` : `Mit Privatkonto bezahlt`),
        settleInvoiceBusiness: ({amount, last4Digits}: BusinessBankAccountParams) => (amount ? `${amount} mit Geschäftskonto ${last4Digits} bezahlt` : `Mit Geschäftskonto bezahlt`),
        payWithPolicy: ({formattedAmount, policyName}: SettleExpensifyCardParams & {policyName: string}) =>
            formattedAmount ? `${formattedAmount} über ${policyName} bezahlen` : `Über ${policyName} bezahlen`,
        businessBankAccount: ({amount, last4Digits}: BusinessBankAccountParams) => (amount ? `${amount} mit Bankkonto ${last4Digits} bezahlt.` : `mit Bankkonto ${last4Digits} bezahlt.`),
        automaticallyPaidWithBusinessBankAccount: ({amount, last4Digits}: BusinessBankAccountParams) =>
            `heeft ${amount} betaald met bankrekening ${last4Digits}. via <a href="${CONST.CONFIGURE_EXPENSE_REPORT_RULES_HELP_URL}">werkruimte regels</a>`,
        invoicePersonalBank: ({lastFour}: BankAccountLastFourParams) => `Privatkonto • ${lastFour}`,
        invoiceBusinessBank: ({lastFour}: BankAccountLastFourParams) => `Geschäftskonto • ${lastFour}`,
        nextStep: 'Nächste Schritte',
        finished: 'Fertiggestellt',
        sendInvoice: ({amount}: RequestAmountParams) => `Sende ${amount} Rechnung`,
        submitAmount: ({amount}: RequestAmountParams) => `Einreichen ${amount}`,
        expenseAmount: ({formattedAmount, comment}: RequestedAmountMessageParams) => `${formattedAmount}${comment ? `für ${comment}` : ''}`,
        submitted: `eingereicht`,
        automaticallySubmitted: `über <a href="${CONST.SELECT_WORKFLOWS_HELP_URL}">verzögerte Einreichungen</a> eingereicht`,
        trackedAmount: ({formattedAmount, comment}: RequestedAmountMessageParams) => `tracking ${formattedAmount}${comment ? `für ${comment}` : ''}`,
        splitAmount: ({amount}: SplitAmountParams) => `teilen ${amount}`,
        didSplitAmount: ({formattedAmount, comment}: DidSplitAmountMessageParams) => `split ${formattedAmount}${comment ? `für ${comment}` : ''}`,
        yourSplit: ({amount}: UserSplitParams) => `Ihr Anteil ${amount}`,
        payerOwesAmount: ({payer, amount, comment}: PayerOwesAmountParams) => `${payer} schuldet ${amount}${comment ? `für ${comment}` : ''}`,
        payerOwes: ({payer}: PayerOwesParams) => `${payer} schuldet:`,
        payerPaidAmount: ({payer, amount}: PayerPaidAmountParams) => `${payer ? `${payer} ` : ''}hat ${amount} bezahlt`,
        payerPaid: ({payer}: PayerPaidParams) => `${payer} hat bezahlt:`,
        payerSpentAmount: ({payer, amount}: PayerPaidAmountParams) => `${payer} hat ${amount} ausgegeben`,
        payerSpent: ({payer}: PayerPaidParams) => `${payer} hat ausgegeben:`,
        managerApproved: ({manager}: ManagerApprovedParams) => `${manager} genehmigt:`,
        managerApprovedAmount: ({manager, amount}: ManagerApprovedAmountParams) => `${manager} hat ${amount} genehmigt`,
        payerSettled: ({amount}: PayerSettledParams) => `bezahlt ${amount}`,
        payerSettledWithMissingBankAccount: ({amount}: PayerSettledParams) => `bezahlt ${amount}. Fügen Sie ein Bankkonto hinzu, um Ihre Zahlung zu erhalten.`,
        automaticallyApproved: `genehmigt über <a href="${CONST.CONFIGURE_EXPENSE_REPORT_RULES_HELP_URL}">Arbeitsbereichsregeln</a>`,
        approvedAmount: ({amount}: ApprovedAmountParams) => `genehmigt ${amount}`,
        approvedMessage: `genehmigt`,
        unapproved: `nicht genehmigt`,
        automaticallyForwarded: `genehmigt über <a href="${CONST.CONFIGURE_EXPENSE_REPORT_RULES_HELP_URL}">Arbeitsbereichsregeln</a>`,
        forwarded: `genehmigt`,
        rejectedThisReport: 'diesen Bericht abgelehnt',
        waitingOnBankAccount: ({submitterDisplayName}: WaitingOnBankAccountParams) => `hat die Zahlung gestartet, wartet aber darauf, dass ${submitterDisplayName} ein Bankkonto hinzufügt.`,
        adminCanceledRequest: ({manager}: AdminCanceledRequestParams) => `${manager ? `${manager}: ` : ''} hat die Zahlung storniert`,
        canceledRequest: ({amount, submitterDisplayName}: CanceledRequestParams) =>
            `hat die Zahlung von ${amount} storniert, weil ${submitterDisplayName} ihre Expensify Wallet nicht innerhalb von 30 Tagen aktiviert hat`,
        settledAfterAddedBankAccount: ({submitterDisplayName, amount}: SettledAfterAddedBankAccountParams) =>
            `${submitterDisplayName} hat ein Bankkonto hinzugefügt. Die Zahlung von ${amount} wurde geleistet.`,
        paidElsewhere: ({payer}: PaidElsewhereParams = {}) => `${payer ? `${payer} ` : ''}als bezahlt markiert`,
        paidWithExpensify: ({payer}: PaidWithExpensifyParams = {}) => `${payer ? `${payer} ` : ''}mit Wallet bezahlt`,
        automaticallyPaidWithExpensify: ({payer}: PaidWithExpensifyParams = {}) =>
            `${payer ? `${payer} ` : ''} mit Expensify über <a href="${CONST.CONFIGURE_EXPENSE_REPORT_RULES_HELP_URL}">Arbeitsbereichsregeln</a> bezahlt`,
        noReimbursableExpenses: 'Dieser Bericht hat einen ungültigen Betrag.',
        pendingConversionMessage: 'Der Gesamtbetrag wird aktualisiert, wenn Sie wieder online sind.',
        changedTheExpense: 'die Ausgabe geändert',
        setTheRequest: ({valueName, newValueToDisplay}: SetTheRequestParams) => `der ${valueName} zu ${newValueToDisplay}`,
        setTheDistanceMerchant: ({translatedChangedField, newMerchant, newAmountToDisplay}: SetTheDistanceMerchantParams) =>
            `setzen Sie das ${translatedChangedField} auf ${newMerchant}, was den Betrag auf ${newAmountToDisplay} festlegt`,
        removedTheRequest: ({valueName, oldValueToDisplay}: RemovedTheRequestParams) => `der ${valueName} (früher ${oldValueToDisplay})`,
        updatedTheRequest: ({valueName, newValueToDisplay, oldValueToDisplay}: UpdatedTheRequestParams) => `der ${valueName} zu ${newValueToDisplay} (zuvor ${oldValueToDisplay})`,
        updatedTheDistanceMerchant: ({translatedChangedField, newMerchant, oldMerchant, newAmountToDisplay, oldAmountToDisplay}: UpdatedTheDistanceMerchantParams) =>
            `änderte das ${translatedChangedField} zu ${newMerchant} (zuvor ${oldMerchant}), wodurch der Betrag auf ${newAmountToDisplay} aktualisiert wurde (zuvor ${oldAmountToDisplay})`,
        threadExpenseReportName: ({formattedAmount, comment}: ThreadRequestReportNameParams) => `${formattedAmount} ${comment ? `für ${comment}` : 'Ausgabe'}`,
        invoiceReportName: ({linkedReportID}: OriginalMessage<typeof CONST.REPORT.ACTIONS.TYPE.REPORT_PREVIEW>) => `Rechnungsbericht Nr. ${linkedReportID}`,
        threadPaySomeoneReportName: ({formattedAmount, comment}: ThreadSentMoneyReportNameParams) => `${formattedAmount} gesendet${comment ? `für ${comment}` : ''}`,
        movedFromPersonalSpace: ({workspaceName, reportName}: MovedFromPersonalSpaceParams) =>
            `verschobene Ausgabe von persönlichem Bereich zu ${workspaceName ?? `chatten mit ${reportName}`}`,
        movedToPersonalSpace: 'Ausgabe in den persönlichen Bereich verschoben',
        tagSelection: 'Wählen Sie ein Tag aus, um Ihre Ausgaben besser zu organisieren.',
        categorySelection: 'Wählen Sie eine Kategorie, um Ihre Ausgaben besser zu organisieren.',
        error: {
            invalidCategoryLength: 'Der Kategoriename überschreitet 255 Zeichen. Bitte kürzen Sie ihn oder wählen Sie eine andere Kategorie.',
            invalidTagLength: 'Der Tag-Name überschreitet 255 Zeichen. Bitte kürzen Sie ihn oder wählen Sie einen anderen Tag.',
            invalidAmount: 'Bitte geben Sie einen gültigen Betrag ein, bevor Sie fortfahren.',
            invalidIntegerAmount: 'Bitte geben Sie einen ganzen Dollarbetrag ein, bevor Sie fortfahren.',
            invalidTaxAmount: ({amount}: RequestAmountParams) => `Der maximale Steuerbetrag beträgt ${amount}`,
            invalidSplit: 'Die Summe der Aufteilungen muss dem Gesamtbetrag entsprechen.',
            invalidSplitParticipants: 'Bitte geben Sie einen Betrag größer als null für mindestens zwei Teilnehmer ein.',
            invalidSplitYourself: 'Bitte geben Sie einen Betrag ungleich null für Ihre Aufteilung ein.',
            noParticipantSelected: 'Bitte wählen Sie einen Teilnehmer aus',
            other: 'Unerwarteter Fehler. Bitte versuchen Sie es später noch einmal.',
            genericCreateFailureMessage: 'Unerwarteter Fehler beim Einreichen dieser Ausgabe. Bitte versuchen Sie es später erneut.',
            genericCreateInvoiceFailureMessage: 'Unerwarteter Fehler beim Senden dieser Rechnung. Bitte versuchen Sie es später erneut.',
            genericHoldExpenseFailureMessage: 'Unerwarteter Fehler beim Halten dieser Ausgabe. Bitte versuchen Sie es später erneut.',
            genericUnholdExpenseFailureMessage: 'Unerwarteter Fehler beim Entfernen dieser Ausgabe von der Warteschleife. Bitte versuchen Sie es später erneut.',
            receiptDeleteFailureError: 'Unerwarteter Fehler beim Löschen dieser Quittung. Bitte versuchen Sie es später erneut.',
            receiptFailureMessage: 'Beim Hochladen Ihrer Quittung ist ein Fehler aufgetreten. Bitte',
            receiptFailureMessageShort: 'Beim Hochladen Ihres Belegs ist ein Fehler aufgetreten.',
            tryAgainMessage: 'nochmals versuchen',
            saveFileMessage: 'Beleg speichern',
            uploadLaterMessage: 'später hochladen.',
            genericDeleteFailureMessage: 'Unerwarteter Fehler beim Löschen dieser Ausgabe. Bitte versuchen Sie es später erneut.',
            genericEditFailureMessage: 'Unerwarteter Fehler beim Bearbeiten dieser Ausgabe. Bitte versuchen Sie es später erneut.',
            genericSmartscanFailureMessage: 'Transaktion fehlt Felder',
            duplicateWaypointsErrorMessage: 'Bitte entfernen Sie doppelte Wegpunkte',
            atLeastTwoDifferentWaypoints: 'Bitte geben Sie mindestens zwei verschiedene Adressen ein.',
            splitExpenseMultipleParticipantsErrorMessage:
                'Eine Ausgabe kann nicht zwischen einem Arbeitsbereich und anderen Mitgliedern aufgeteilt werden. Bitte aktualisieren Sie Ihre Auswahl.',
            invalidMerchant: 'Bitte geben Sie einen gültigen Händler ein',
            atLeastOneAttendee: 'Mindestens ein Teilnehmer muss ausgewählt werden.',
            invalidQuantity: 'Bitte geben Sie eine gültige Menge ein',
            quantityGreaterThanZero: 'Die Menge muss größer als null sein',
            invalidSubrateLength: 'Es muss mindestens einen Untertarif geben.',
            invalidRate: 'Der Tarif ist für diesen Arbeitsbereich nicht gültig. Bitte wählen Sie einen verfügbaren Tarif aus dem Arbeitsbereich aus.',
        },
        dismissReceiptError: 'Fehler ignorieren',
        dismissReceiptErrorConfirmation: 'Achtung! Wenn Sie diesen Fehler ignorieren, wird Ihre hochgeladene Quittung vollständig entfernt. Sind Sie sicher?',
        waitingOnEnabledWallet: ({submitterDisplayName}: WaitingOnBankAccountParams) =>
            `hat begonnen, die Abrechnung vorzunehmen. Die Zahlung wird zurückgehalten, bis ${submitterDisplayName} ihre Wallet aktiviert.`,
        enableWallet: 'Wallet aktivieren',
        hold: 'Halten',
        unhold: 'Halten entfernen',
        holdExpense: 'Ausgabe zurückhalten',
        unholdExpense: 'Ausgabe freigeben',
        heldExpense: 'diese Ausgabe zurückgehalten',
        unheldExpense: 'diese Ausgabe freigegeben',
        moveUnreportedExpense: 'Nicht gemeldete Ausgabe verschieben',
        addUnreportedExpense: 'Nicht gemeldete Ausgabe hinzufügen',
        selectUnreportedExpense: 'Wählen Sie mindestens eine Ausgabe aus, die dem Bericht hinzugefügt werden soll.',
        emptyStateUnreportedExpenseTitle: 'Keine nicht gemeldeten Ausgaben',
        emptyStateUnreportedExpenseSubtitle: 'Es sieht so aus, als hätten Sie keine nicht gemeldeten Ausgaben. Versuchen Sie, unten eine zu erstellen.',
        addUnreportedExpenseConfirm: 'Zum Bericht hinzufügen',
        explainHold: 'Erklären Sie, warum Sie diese Ausgabe zurückhalten.',
        undoSubmit: 'Senden rückgängig machen',
        retracted: 'zurückgezogen',
        undoClose: 'Schließen rückgängig machen',
        reopened: 'wieder geöffnet',
        reopenReport: 'Bericht wieder öffnen',
        reopenExportedReportConfirmation: ({connectionName}: {connectionName: string}) =>
            `Dieser Bericht wurde bereits nach ${connectionName} exportiert. Änderungen daran können zu Datenabweichungen führen. Sind Sie sicher, dass Sie diesen Bericht erneut öffnen möchten?`,
        reason: 'Grund',
        holdReasonRequired: 'Ein Grund ist erforderlich, wenn gehalten wird.',
        expenseWasPutOnHold: 'Ausgabe wurde zurückgestellt',
        expenseOnHold: 'Diese Ausgabe wurde zurückgestellt. Bitte überprüfen Sie die Kommentare für die nächsten Schritte.',
        expensesOnHold: 'Alle Ausgaben wurden zurückgestellt. Bitte überprüfen Sie die Kommentare für die nächsten Schritte.',
        expenseDuplicate: 'Diese Ausgabe hat ähnliche Details wie eine andere. Bitte überprüfen Sie die Duplikate, um fortzufahren.',
        someDuplicatesArePaid: 'Einige dieser Duplikate wurden bereits genehmigt oder bezahlt.',
        reviewDuplicates: 'Duplikate überprüfen',
        keepAll: 'Alles behalten',
        confirmApprove: 'Betrag der Genehmigung bestätigen',
        confirmApprovalAmount: 'Genehmigen Sie nur konforme Ausgaben oder genehmigen Sie den gesamten Bericht.',
        confirmApprovalAllHoldAmount: () => ({
            one: 'Diese Ausgabe ist zurückgestellt. Möchten Sie trotzdem genehmigen?',
            other: 'Diese Ausgaben sind zurückgestellt. Möchten Sie trotzdem genehmigen?',
        }),
        confirmPay: 'Zahlungsbetrag bestätigen',
        confirmPayAmount: 'Bezahlen Sie, was nicht zurückgehalten wird, oder bezahlen Sie den gesamten Bericht.',
        confirmPayAllHoldAmount: () => ({
            one: 'Diese Ausgabe ist zurückgestellt. Möchten Sie trotzdem bezahlen?',
            other: 'Diese Ausgaben sind zurückgestellt. Möchten Sie trotzdem bezahlen?',
        }),
        payOnly: 'Nur bezahlen',
        approveOnly: 'Nur genehmigen',
        holdEducationalTitle: 'Diese Anfrage ist an',
        holdEducationalText: 'halten',
        whatIsHoldExplain: 'Halten ist wie das Drücken der „Pause“-Taste bei einer Ausgabe, um vor der Genehmigung oder Zahlung nach weiteren Details zu fragen.',
        holdIsLeftBehind: 'Zurückgehaltene Ausgaben werden nach Genehmigung oder Zahlung in einen anderen Bericht verschoben.',
        unholdWhenReady: 'Genehmiger können Ausgaben freigeben, wenn sie zur Genehmigung oder Zahlung bereit sind.',
        changePolicyEducational: {
            title: 'Du hast diesen Bericht verschoben!',
            description: 'Überprüfen Sie diese Punkte, die sich beim Verschieben von Berichten in einen neuen Arbeitsbereich ändern können.',
            reCategorize: '<strong>Kategorisieren Sie alle Ausgaben neu</strong>, um den Arbeitsbereichsregeln zu entsprechen.',
            workflows: 'Dieser Bericht kann nun einem anderen <strong>Genehmigungsworkflow</strong> unterliegen.',
        },
        changeWorkspace: 'Arbeitsbereich ändern',
        set: 'set',
        changed: 'geändert',
        removed: 'entfernt',
        transactionPending: 'Transaktion ausstehend.',
        chooseARate: 'Wählen Sie einen Erstattungssatz pro Meile oder Kilometer für den Arbeitsbereich aus',
        unapprove: 'Nicht genehmigen',
        unapproveReport: 'Bericht nicht genehmigen',
        headsUp: 'Achtung!',
        unapproveWithIntegrationWarning: ({accountingIntegration}: UnapproveWithIntegrationWarningParams) =>
            `Dieser Bericht wurde bereits nach ${accountingIntegration} exportiert. Eine Änderung kann zu Datenabweichungen führen. Sind Sie sicher, dass Sie diesen Bericht nicht genehmigen möchten?`,
        reimbursable: 'erstattungsfähig',
        nonReimbursable: 'nicht erstattungsfähig',
        bookingPending: 'Diese Buchung ist ausstehend',
        bookingPendingDescription: 'Diese Buchung ist ausstehend, weil sie noch nicht bezahlt wurde.',
        bookingArchived: 'Diese Buchung ist archiviert',
        bookingArchivedDescription: 'Diese Buchung ist archiviert, weil das Reisedatum verstrichen ist. Fügen Sie bei Bedarf eine Ausgabe für den Endbetrag hinzu.',
        attendees: 'Teilnehmer',
        whoIsYourAccountant: 'Wer ist Ihr Buchhalter?',
        paymentComplete: 'Zahlung abgeschlossen',
        time: 'Zeit',
        startDate: 'Startdatum',
        endDate: 'Enddatum',
        startTime: 'Startzeit',
        endTime: 'Endzeit',
        deleteSubrate: 'Subrate löschen',
        deleteSubrateConfirmation: 'Möchten Sie diesen Untertarif wirklich löschen?',
        quantity: 'Menge',
        subrateSelection: 'Wählen Sie einen Untertarif und geben Sie eine Menge ein.',
        qty: 'Menge',
        firstDayText: () => ({
            one: `Erster Tag: 1 Stunde`,
            other: (count: number) => `Erster Tag: ${count.toFixed(2)} Stunden`,
        }),
        lastDayText: () => ({
            one: `Letzter Tag: 1 Stunde`,
            other: (count: number) => `Letzter Tag: ${count.toFixed(2)} Stunden`,
        }),
        tripLengthText: () => ({
            one: `Reise: 1 ganzer Tag`,
            other: (count: number) => `Reise: ${count} volle Tage`,
        }),
        dates: 'Daten',
        rates: 'Preise',
        submitsTo: ({name}: SubmitsToParams) => `Übermittelt an ${name}`,
        moveExpenses: () => ({one: 'Ausgabe verschieben', other: 'Ausgaben verschieben'}),
    },
    share: {
        shareToExpensify: 'Teilen mit Expensify',
        messageInputLabel: 'Nachricht',
    },
    notificationPreferencesPage: {
        header: 'Benachrichtigungseinstellungen',
        label: 'Benachrichtige mich über neue Nachrichten',
        notificationPreferences: {
            always: 'Sofort',
            daily: 'Täglich',
            mute: 'Stumm schalten',
            hidden: 'Hidden',
        },
    },
    loginField: {
        numberHasNotBeenValidated: 'Die Nummer wurde nicht validiert. Klicken Sie auf die Schaltfläche, um den Validierungslink per SMS erneut zu senden.',
        emailHasNotBeenValidated: 'Die E-Mail wurde nicht verifiziert. Klicken Sie auf die Schaltfläche, um den Bestätigungslink per SMS erneut zu senden.',
    },
    avatarWithImagePicker: {
        uploadPhoto: 'Foto hochladen',
        removePhoto: 'Foto entfernen',
        editImage: 'Foto bearbeiten',
        viewPhoto: 'Foto ansehen',
        imageUploadFailed: 'Bild-Upload fehlgeschlagen',
        deleteWorkspaceError: 'Entschuldigung, es gab ein unerwartetes Problem beim Löschen Ihres Arbeitsbereich-Avatars.',
        sizeExceeded: ({maxUploadSizeInMB}: SizeExceededParams) => `Das ausgewählte Bild überschreitet die maximale Upload-Größe von ${maxUploadSizeInMB} MB.`,
        resolutionConstraints: ({minHeightInPx, minWidthInPx, maxHeightInPx, maxWidthInPx}: ResolutionConstraintsParams) =>
            `Bitte laden Sie ein Bild hoch, das größer als ${minHeightInPx}x${minWidthInPx} Pixel und kleiner als ${maxHeightInPx}x${maxWidthInPx} Pixel ist.`,
        notAllowedExtension: ({allowedExtensions}: NotAllowedExtensionParams) => `Das Profilbild muss einer der folgenden Typen sein: ${allowedExtensions.join(', ')}.`,
    },
    modal: {
        backdropLabel: 'Modal-Hintergrund',
    },
    profilePage: {
        profile: 'Profil',
        preferredPronouns: 'Bevorzugte Pronomen',
        selectYourPronouns: 'Wählen Sie Ihre Pronomen aus',
        selfSelectYourPronoun: 'Wählen Sie Ihr Pronomen selbst aus',
        emailAddress: 'E-Mail-Adresse',
        setMyTimezoneAutomatically: 'Zeitzone automatisch einstellen',
        timezone: 'Zeitzone',
        invalidFileMessage: 'Ungültige Datei. Bitte versuchen Sie es mit einem anderen Bild.',
        avatarUploadFailureMessage: 'Beim Hochladen des Avatars ist ein Fehler aufgetreten. Bitte versuche es erneut.',
        online: 'Online',
        offline: 'Offline',
        syncing: 'Synchronisieren',
        profileAvatar: 'Profil-Avatar',
        publicSection: {
            title: 'Öffentlich',
            subtitle: 'Diese Details werden in Ihrem öffentlichen Profil angezeigt. Jeder kann sie sehen.',
        },
        privateSection: {
            title: 'Privat',
            subtitle: 'Diese Angaben werden für Reisen und Zahlungen verwendet. Sie werden niemals in Ihrem öffentlichen Profil angezeigt.',
        },
    },
    securityPage: {
        title: 'Sicherheitsoptionen',
        subtitle: 'Aktivieren Sie die Zwei-Faktor-Authentifizierung, um Ihr Konto zu schützen.',
        goToSecurity: 'Zurück zur Sicherheitsseite',
    },
    shareCodePage: {
        title: 'Ihr Code',
        subtitle: 'Laden Sie Mitglieder zu Expensify ein, indem Sie Ihren persönlichen QR-Code oder Empfehlungslink teilen.',
    },
    pronounsPage: {
        pronouns: 'Pronomen',
        isShownOnProfile: 'Ihre Pronomen werden in Ihrem Profil angezeigt.',
        placeholderText: 'Suchen, um Optionen zu sehen',
    },
    contacts: {
        contactMethod: 'Kontaktmethode',
        contactMethods: 'Kontaktmethoden',
        featureRequiresValidate: 'Diese Funktion erfordert, dass Sie Ihr Konto verifizieren.',
        validateAccount: 'Bestätigen Sie Ihr Konto',
        helpTextBeforeEmail: 'Fügen Sie weitere Möglichkeiten hinzu, damit Leute Sie finden können, und leiten Sie Belege weiter an',
        helpTextAfterEmail: 'von mehreren E-Mail-Adressen.',
        pleaseVerify: 'Bitte überprüfen Sie diese Kontaktmethode',
        getInTouch: 'Wann immer wir mit Ihnen in Kontakt treten müssen, werden wir diese Kontaktmethode verwenden.',
        enterMagicCode: ({contactMethod}: EnterMagicCodeParams) =>
            `Bitte geben Sie den magischen Code ein, der an ${contactMethod} gesendet wurde. Er sollte in ein bis zwei Minuten ankommen.`,
        setAsDefault: 'Als Standard festlegen',
        yourDefaultContactMethod:
            'Dies ist Ihre aktuelle Standardkontaktmethode. Bevor Sie sie löschen können, müssen Sie eine andere Kontaktmethode auswählen und auf „Als Standard festlegen“ klicken.',
        removeContactMethod: 'Kontaktmethode entfernen',
        removeAreYouSure: 'Möchten Sie diese Kontaktmethode wirklich entfernen? Diese Aktion kann nicht rückgängig gemacht werden.',
        failedNewContact: 'Fehler beim Hinzufügen dieser Kontaktmethode.',
        genericFailureMessages: {
            requestContactMethodValidateCode: 'Fehler beim Senden eines neuen magischen Codes. Bitte warten Sie einen Moment und versuchen Sie es erneut.',
            validateSecondaryLogin: 'Falscher oder ungültiger Magic-Code. Bitte versuche es erneut oder fordere einen neuen Code an.',
            deleteContactMethod: 'Löschen der Kontaktmethode fehlgeschlagen. Bitte wenden Sie sich an Concierge, um Hilfe zu erhalten.',
            setDefaultContactMethod: 'Fehler beim Festlegen einer neuen Standardkontaktmethode. Bitte wenden Sie sich an Concierge, um Hilfe zu erhalten.',
            addContactMethod: 'Fehler beim Hinzufügen dieser Kontaktmethode. Bitte wenden Sie sich an Concierge, um Hilfe zu erhalten.',
            enteredMethodIsAlreadySubmitted: 'Diese Kontaktmethode existiert bereits.',
            passwordRequired: 'Passwort erforderlich.',
            contactMethodRequired: 'Kontaktmethode ist erforderlich',
            invalidContactMethod: 'Ungültige Kontaktmethode',
        },
        newContactMethod: 'Neue Kontaktmethode',
        goBackContactMethods: 'Zurück zu den Kontaktmethoden',
    },
    // cspell:disable
    pronouns: {
        coCos: 'Co / Cos',
        eEyEmEir: 'E / Ey / Em / Eir',
        faeFaer: 'Fae / Faer',
        heHimHis: 'Er / Ihn / Sein',
        heHimHisTheyThemTheirs: 'Er / Ihn / Sein / Sie / Ihnen / Ihr',
        sheHerHers: 'Sie / Ihr / Ihre',
        sheHerHersTheyThemTheirs: 'Sie / Ihr / Ihre / Sie / Ihnen / Ihre',
        merMers: 'Mer / Mers',
        neNirNirs: 'Ne / Nir / Nirs',
        neeNerNers: 'Nee / Ner / Ners',
        perPers: 'Per / Pers',
        theyThemTheirs: 'They / Them / Theirs',
        thonThons: 'Thon / Thons',
        veVerVis: 'Ansehen / Anzeigen / Anzeigen',
        viVir: 'Vi / Vir',
        xeXemXyr: 'Xe / Xem / Xyr',
        zeZieZirHir: 'Ze / Zie / Zir / Hir',
        zeHirHirs: 'Ze / Hir',
        callMeByMyName: 'Nenne mich bei meinem Namen',
    },
    // cspell:enable
    displayNamePage: {
        headerTitle: 'Anzeigename',
        isShownOnProfile: 'Ihr Anzeigename wird in Ihrem Profil angezeigt.',
    },
    timezonePage: {
        timezone: 'Zeitzone',
        isShownOnProfile: 'Ihre Zeitzone wird in Ihrem Profil angezeigt.',
        getLocationAutomatically: 'Bestimmen Sie automatisch Ihren Standort',
    },
    updateRequiredView: {
        updateRequired: 'Aktualisierung erforderlich',
        pleaseInstall: 'Bitte aktualisieren Sie auf die neueste Version von New Expensify.',
        pleaseInstallExpensifyClassic: 'Bitte installieren Sie die neueste Version von Expensify.',
        toGetLatestChanges: 'Für Mobilgeräte oder Desktop, laden Sie die neueste Version herunter und installieren Sie sie. Für das Web, aktualisieren Sie Ihren Browser.',
        newAppNotAvailable: 'Die neue Expensify-App ist nicht mehr verfügbar.',
    },
    initialSettingsPage: {
        about: 'Über',
        aboutPage: {
            description:
                'Die neue Expensify-App wird von einer Gemeinschaft von Open-Source-Entwicklern aus der ganzen Welt entwickelt. Helfen Sie uns, die Zukunft von Expensify zu gestalten.',
            appDownloadLinks: 'App-Download-Links',
            viewKeyboardShortcuts: 'Tastenkombinationen anzeigen',
            viewTheCode: 'Code anzeigen',
            viewOpenJobs: 'Offene Stellen anzeigen',
            reportABug: 'Einen Fehler melden',
            troubleshoot: 'Fehlerbehebung',
        },
        appDownloadLinks: {
            android: {
                label: 'Android',
            },
            ios: {
                label: 'iOS',
            },
            desktop: {
                label: 'macOS',
            },
        },
        troubleshoot: {
            clearCacheAndRestart: 'Cache leeren und neu starten',
            viewConsole: 'Debug-Konsole anzeigen',
            debugConsole: 'Debug-Konsole',
            description:
                '<muted-text>Verwenden Sie die folgenden Tools, um Probleme mit Expensify zu beheben. Wenn Sie auf Probleme stoßen, <concierge-link>melden Sie bitte einen Fehler</concierge-link>.</muted-text>',
            confirmResetDescription: 'Alle nicht gesendeten Entwurfsnachrichten gehen verloren, aber der Rest Ihrer Daten ist sicher.',
            resetAndRefresh: 'Zurücksetzen und aktualisieren',
            clientSideLogging: 'Client-seitiges Logging',
            noLogsToShare: 'Keine Protokolle zum Teilen',
            useProfiling: 'Profiling verwenden',
            profileTrace: 'Profilverlauf',
            results: 'Ergebnisse',
            releaseOptions: 'Veröffentlichungsoptionen',
            testingPreferences: 'Präferenzen testen',
            useStagingServer: 'Staging-Server verwenden',
            forceOffline: 'Offline erzwingen',
            simulatePoorConnection: 'Schlechte Internetverbindung simulieren',
            simulateFailingNetworkRequests: 'Netzwerkanfragen simulieren, die fehlschlagen',
            authenticationStatus: 'Authentifizierungsstatus',
            deviceCredentials: 'Geräteanmeldedaten',
            invalidate: 'Ungültig machen',
            destroy: 'Zerstören',
            maskExportOnyxStateData: 'Maskieren Sie sensible Mitgliederdaten beim Exportieren des Onyx-Zustands',
            exportOnyxState: 'Exportieren Sie den Onyx-Zustand',
            importOnyxState: 'Onyx-Status importieren',
            testCrash: 'Testabsturz',
            resetToOriginalState: 'Auf den ursprünglichen Zustand zurücksetzen',
            usingImportedState: 'Sie verwenden importierten Status. Drücken Sie hier, um ihn zu löschen.',
            debugMode: 'Debug-Modus',
            invalidFile: 'Ungültige Datei',
            invalidFileDescription: 'Die Datei, die Sie importieren möchten, ist ungültig. Bitte versuchen Sie es erneut.',
            invalidateWithDelay: 'Mit Verzögerung ungültig machen',
            recordTroubleshootData: 'Daten zur Fehlerbehebung aufzeichnen',
            softKillTheApp: 'Soft-Kill der App',
            kill: 'Töten',
        },
        debugConsole: {
            saveLog: 'Protokoll speichern',
            shareLog: 'Protokoll teilen',
            enterCommand: 'Befehl eingeben',
            execute: 'Ausführen',
            noLogsAvailable: 'Keine Protokolle verfügbar',
            logSizeTooLarge: ({size}: LogSizeParams) =>
                `Protokollgröße überschreitet das Limit von ${size} MB. Bitte verwenden Sie "Protokoll speichern", um die Protokolldatei stattdessen herunterzuladen.`,
            logs: 'Protokolle',
            viewConsole: 'Konsole anzeigen',
        },
        security: 'Sicherheit',
        signOut: 'Abmelden',
        restoreStashed: 'Wiederherstellen des zwischengespeicherten Logins',
        signOutConfirmationText: 'Sie verlieren alle Offline-Änderungen, wenn Sie sich abmelden.',
        versionLetter: 'v',
        readTheTermsAndPrivacy: {
            phrase1: 'Lesen Sie die',
            phrase2: 'Nutzungsbedingungen',
            phrase3: 'und',
            phrase4: 'Datenschutz',
        },
        help: 'Hilfe',
        whatIsNew: 'Was ist neu',
        accountSettings: 'Kontoeinstellungen',
        account: 'Konto',
        general: 'Allgemein',
    },
    closeAccountPage: {
        closeAccount: 'Konto schließen',
        reasonForLeavingPrompt: 'Wir würden es bedauern, Sie gehen zu sehen! Würden Sie uns freundlicherweise mitteilen, warum, damit wir uns verbessern können?',
        enterMessageHere: 'Nachricht hier eingeben',
        closeAccountWarning: 'Das Schließen Ihres Kontos kann nicht rückgängig gemacht werden.',
        closeAccountPermanentlyDeleteData: 'Möchten Sie Ihr Konto wirklich löschen? Dadurch werden alle ausstehenden Ausgaben dauerhaft gelöscht.',
        enterDefaultContactToConfirm: 'Bitte geben Sie Ihre Standardkontaktmethode ein, um zu bestätigen, dass Sie Ihr Konto schließen möchten. Ihre Standardkontaktmethode ist:',
        enterDefaultContact: 'Geben Sie Ihre Standardkontaktmethode ein',
        defaultContact: 'Standardkontaktmethode:',
        enterYourDefaultContactMethod: 'Bitte geben Sie Ihre Standardkontaktmethode ein, um Ihr Konto zu schließen.',
    },
    mergeAccountsPage: {
        mergeAccount: 'Konten zusammenführen',
        accountDetails: {
            accountToMergeInto: 'Geben Sie das Konto ein, in das Sie zusammenführen möchten.',
            notReversibleConsent: 'Ich verstehe, dass dies nicht umkehrbar ist.',
        },
        accountValidate: {
            confirmMerge: 'Möchten Sie die Konten wirklich zusammenführen?',
            lossOfUnsubmittedData: `Das Zusammenführen Ihrer Konten ist unwiderruflich und führt zum Verlust aller nicht eingereichten Ausgaben für`,
            enterMagicCode: `Um fortzufahren, geben Sie bitte den magischen Code ein, der an  gesendet wurde.`,
            errors: {
                incorrectMagicCode: 'Falscher oder ungültiger Magic-Code. Bitte versuche es erneut oder fordere einen neuen Code an.',
                fallback: 'Etwas ist schiefgelaufen. Bitte versuchen Sie es später noch einmal.',
            },
        },
        mergeSuccess: {
            accountsMerged: 'Konten zusammengeführt!',
            description: ({from, to}: MergeSuccessDescriptionParams) =>
                `<muted-text><centered-text>Sie haben erfolgreich alle Daten von <strong>${from}</strong> in <strong>${to}</strong> zusammengeführt. In Zukunft können Sie beide Logins für dieses Konto verwenden.</centered-text></muted-text>`,
        },
        mergePendingSAML: {
            weAreWorkingOnIt: 'Wir arbeiten daran.',
            limitedSupport: 'Wir unterstützen das Zusammenführen von Konten in New Expensify noch nicht. Bitte führen Sie diese Aktion stattdessen in Expensify Classic aus.',
            reachOutForHelp: '<muted-text><centered-text>Wenn Sie Fragen haben, wenden Sie sich <concierge-link>bitte an den Concierge</concierge-link>!</centered-text></muted-text>',
            goToExpensifyClassic: 'Gehe zu Expensify Classic',
        },
        mergeFailureSAMLDomainControlDescription: ({email}: MergeFailureDescriptionGenericParams) =>
            `<muted-text><centered-text>Sie können <strong>${email}</strong> nicht zusammenführen, da es von <strong>${email.split('@').at(1) ?? ''}</strong>kontrolliert wird. Bitte <concierge-link>wenden Sie sich an Concierge</concierge-link>, um Hilfe zu erhalten.</centered-text></muted-text>`,
        mergeFailureSAMLAccountDescription: ({email}: MergeFailureDescriptionGenericParams) =>
            `<muted-text><centered-text>Sie können <strong>${email}</strong> nicht mit anderen Konten zusammenführen, da Ihr Domain-Administrator es als Ihr primäres Login festgelegt hat. Bitte fügen Sie stattdessen andere Konten zu diesem Konto hinzu.</centered-text></muted-text>`,
        mergeFailure2FA: {
            description: ({email}: MergeFailureDescriptionGenericParams) =>
                `<muted-text><centered-text>Sie können Konten nicht zusammenführen, weil <strong>${email}</strong> die Zwei-Faktor-Authentifizierung (2FA) aktiviert hat. Bitte deaktivieren Sie 2FA für <strong>${email}</strong> und versuchen Sie es erneut.</centered-text></muted-text>`,
            learnMore: 'Erfahren Sie mehr über das Zusammenführen von Konten.',
        },
        mergeFailureAccountLockedDescription: ({email}: MergeFailureDescriptionGenericParams) =>
            `<muted-text><centered-text>Sie können <strong>${email}</strong> nicht zusammenführen, weil es gesperrt ist. Bitte <concierge-link>wenden Sie sich an Concierge</concierge-link>, um Hilfe zu erhalten.</centered-text></muted-text>`,
        mergeFailureUncreatedAccountDescription: ({email, contactMethodLink}: MergeFailureUncreatedAccountDescriptionParams) =>
            `<muted-text><centered-text>Sie können Konten nicht zusammenführen, weil <strong>${email}</strong> kein Expensify-Konto hat. Bitte <a href="${contactMethodLink}">fügen Sie es stattdessen als Kontaktmethode hinzu</a>.</centered-text></muted-text>`,
        mergeFailureSmartScannerAccountDescription: ({email}: MergeFailureDescriptionGenericParams) =>
            `<muted-text><centered-text>Sie können <strong>${email}</strong> nicht mit anderen Konten zusammenführen. Bitte fügen Sie stattdessen andere Konten hinzu.</centered-text></muted-text>`,
        mergeFailureInvoicedAccountDescription: ({email}: MergeFailureDescriptionGenericParams) =>
            `<muted-text><centered-text>Sie können keine Konten in <strong>${email}</strong> zusammenführen, da dieses Konto eine fakturierte Abrechnungsbeziehung besitzt.</centered-text></muted-text>`,
        mergeFailureTooManyAttempts: {
            heading: 'Versuchen Sie es später noch einmal.',
            description: 'Es gab zu viele Versuche, Konten zusammenzuführen. Bitte versuchen Sie es später erneut.',
        },
        mergeFailureUnvalidatedAccount: {
            description: 'Sie können nicht in andere Konten zusammenführen, da es nicht verifiziert ist. Bitte verifizieren Sie das Konto und versuchen Sie es erneut.',
        },
        mergeFailureSelfMerge: {
            description: 'Sie können ein Konto nicht mit sich selbst zusammenführen.',
        },
        mergeFailureGenericHeading: 'Konten können nicht zusammengeführt werden',
    },
    lockAccountPage: {
        reportSuspiciousActivity: 'Verdächtige Aktivität melden',
        lockAccount: 'Konto sperren',
        unlockAccount: 'Konto entsperren',
        compromisedDescription: 'Etwas stimmt nicht mit deinem Konto? Eine Meldung sperrt dein Konto sofort, stoppt neue Expensify Card-Transaktionen und verhindert Änderungen.',
        domainAdminsDescription: 'Für Domain-Admins: Dies pausiert auch alle Aktivitäten und Admin-Aktionen der Expensify Card in deiner Domain.',
        areYouSure: 'Bist du sicher, dass du dein Expensify-Konto sperren willst?',
        ourTeamWill: 'Unser Team wird den Zugriff prüfen und unbefugte Aktivitäten entfernen. Um wieder Zugriff zu erhalten, arbeite bitte mit Concierge zusammen.',
    },
    failedToLockAccountPage: {
        failedToLockAccount: 'Konto konnte nicht gesperrt werden',
        failedToLockAccountDescription: `Wir konnten Ihr Konto nicht sperren. Bitte chatten Sie mit Concierge, um dieses Problem zu lösen.`,
        chatWithConcierge: 'Chatten Sie mit Concierge',
    },
    unlockAccountPage: {
        accountLocked: 'Konto gesperrt',
        yourAccountIsLocked: 'Ihr Konto ist gesperrt',
        chatToConciergeToUnlock: 'Chatten Sie mit Concierge, um Sicherheitsbedenken zu klären und Ihr Konto freizuschalten.',
        chatWithConcierge: 'Chatten Sie mit Concierge',
    },
    passwordPage: {
        changePassword: 'Passwort ändern',
        changingYourPasswordPrompt: 'Wenn Sie Ihr Passwort ändern, wird Ihr Passwort sowohl für Ihr Expensify.com- als auch für Ihr New Expensify-Konto aktualisiert.',
        currentPassword: 'Aktuelles Passwort',
        newPassword: 'Neues Passwort',
        newPasswordPrompt: 'Ihr neues Passwort muss sich von Ihrem alten Passwort unterscheiden und mindestens 8 Zeichen, 1 Großbuchstaben, 1 Kleinbuchstaben und 1 Zahl enthalten.',
    },
    twoFactorAuth: {
        headerTitle: 'Zwei-Faktor-Authentifizierung',
        twoFactorAuthEnabled: 'Zwei-Faktor-Authentifizierung aktiviert',
        whatIsTwoFactorAuth:
            'Die Zwei-Faktor-Authentifizierung (2FA) hilft, Ihr Konto sicher zu halten. Beim Einloggen müssen Sie einen Code eingeben, der von Ihrer bevorzugten Authentifizierungs-App generiert wird.',
        disableTwoFactorAuth: 'Zwei-Faktor-Authentifizierung deaktivieren',
        explainProcessToRemove: 'Um die Zwei-Faktor-Authentifizierung (2FA) zu deaktivieren, geben Sie bitte einen gültigen Code aus Ihrer Authentifizierungs-App ein.',
        disabled: 'Die Zwei-Faktor-Authentifizierung ist jetzt deaktiviert.',
        noAuthenticatorApp: 'Sie benötigen keine Authentifizierungs-App mehr, um sich bei Expensify anzumelden.',
        stepCodes: 'Wiederherstellungscodes',
        keepCodesSafe: 'Bewahren Sie diese Wiederherstellungscodes sicher auf!',
        codesLoseAccess:
            'Wenn Sie den Zugriff auf Ihre Authentifizierungs-App verlieren und diese Codes nicht haben, verlieren Sie den Zugriff auf Ihr Konto.\n\nHinweis: Das Einrichten der Zwei-Faktor-Authentifizierung wird Sie aus allen anderen aktiven Sitzungen abmelden.',
        errorStepCodes: 'Bitte kopieren oder laden Sie die Codes herunter, bevor Sie fortfahren.',
        stepVerify: 'Überprüfen',
        scanCode: 'Scannen Sie den QR-Code mit Ihrem',
        authenticatorApp: 'Authentifikator-App',
        addKey: 'Oder fügen Sie diesen geheimen Schlüssel zu Ihrer Authentifizierungs-App hinzu:',
        enterCode: 'Geben Sie dann den sechsstelligen Code ein, der von Ihrer Authentifizierungs-App generiert wurde.',
        stepSuccess: 'Fertiggestellt',
        enabled: 'Zwei-Faktor-Authentifizierung aktiviert',
        congrats: 'Glückwunsch! Jetzt hast du diese zusätzliche Sicherheit.',
        copy: 'Kopieren',
        disable: 'Deaktivieren',
        enableTwoFactorAuth: 'Zwei-Faktor-Authentifizierung aktivieren',
        pleaseEnableTwoFactorAuth: 'Bitte aktivieren Sie die Zwei-Faktor-Authentifizierung.',
        twoFactorAuthIsRequiredDescription: 'Aus Sicherheitsgründen erfordert Xero eine Zwei-Faktor-Authentifizierung, um die Integration zu verbinden.',
        twoFactorAuthIsRequiredForAdminsHeader: 'Zwei-Faktor-Authentifizierung erforderlich',
        twoFactorAuthIsRequiredForAdminsTitle: 'Bitte aktivieren Sie die Zwei-Faktor-Authentifizierung',
        twoFactorAuthIsRequiredForAdminsDescription:
            'Ihre Xero-Buchhaltungsverbindung erfordert die Verwendung der Zwei-Faktor-Authentifizierung. Um Expensify weiterhin zu nutzen, aktivieren Sie diese bitte.',
        twoFactorAuthCannotDisable: '2FA kann nicht deaktiviert werden.',
        twoFactorAuthRequired: 'Die Zwei-Faktor-Authentifizierung (2FA) ist für Ihre Xero-Verbindung erforderlich und kann nicht deaktiviert werden.',
    },
    recoveryCodeForm: {
        error: {
            pleaseFillRecoveryCode: 'Bitte geben Sie Ihren Wiederherstellungscode ein',
            incorrectRecoveryCode: 'Falscher Wiederherstellungscode. Bitte versuche es erneut.',
        },
        useRecoveryCode: 'Wiederherstellungscode verwenden',
        recoveryCode: 'Wiederherstellungscode',
        use2fa: 'Verwenden Sie den Zwei-Faktor-Authentifizierungscode',
    },
    twoFactorAuthForm: {
        error: {
            pleaseFillTwoFactorAuth: 'Bitte geben Sie Ihren Zwei-Faktor-Authentifizierungscode ein',
            incorrect2fa: 'Falscher Zwei-Faktor-Authentifizierungscode. Bitte versuchen Sie es erneut.',
        },
    },
    passwordConfirmationScreen: {
        passwordUpdated: 'Passwort aktualisiert!',
        allSet: 'Alles erledigt. Bewahren Sie Ihr neues Passwort sicher auf.',
    },
    privateNotes: {
        title: 'Private Notizen',
        personalNoteMessage: 'Notizen zu diesem Chat hier festhalten. Sie sind die einzige Person, die diese Notizen hinzufügen, bearbeiten oder einsehen kann.',
        sharedNoteMessage: 'Notizen zu diesem Chat hier festhalten. Expensify-Mitarbeiter und andere Mitglieder der team.expensify.com-Domain können diese Notizen einsehen.',
        composerLabel: 'Notizen',
        myNote: 'Meine Notiz',
        error: {
            genericFailureMessage: 'Private Notizen konnten nicht gespeichert werden',
        },
    },
    billingCurrency: {
        error: {
            securityCode: 'Bitte geben Sie einen gültigen Sicherheitscode ein',
        },
        securityCode: 'Sicherheitscode',
        changeBillingCurrency: 'Rechnungswährung ändern',
        changePaymentCurrency: 'Zahlungswährung ändern',
        paymentCurrency: 'Zahlungswährung',
        paymentCurrencyDescription: 'Wählen Sie eine standardisierte Währung, in die alle persönlichen Ausgaben umgerechnet werden sollen.',
        note: `Hinweis: Wenn Sie Ihre Zahlungswährung ändern, kann sich dies auf Ihre Kosten für Expensify auswirken. Auf unserer <a href="${CONST.PRICING}">Preisseite</a> finden Sie alle Details.`,
    },
    addDebitCardPage: {
        addADebitCard: 'Fügen Sie eine Debitkarte hinzu',
        nameOnCard: 'Name auf der Karte',
        debitCardNumber: 'Debitkartennummer',
        expiration: 'Ablaufdatum',
        expirationDate: 'MMYY',
        cvv: 'CVV',
        billingAddress: 'Rechnungsadresse',
        growlMessageOnSave: 'Ihre Debitkarte wurde erfolgreich hinzugefügt',
        expensifyPassword: 'Expensify-Passwort',
        error: {
            invalidName: 'Name darf nur Buchstaben enthalten',
            addressZipCode: 'Bitte geben Sie eine gültige Postleitzahl ein',
            debitCardNumber: 'Bitte geben Sie eine gültige Debitkartennummer ein.',
            expirationDate: 'Bitte wählen Sie ein gültiges Ablaufdatum aus',
            securityCode: 'Bitte geben Sie einen gültigen Sicherheitscode ein',
            addressStreet: 'Bitte geben Sie eine gültige Rechnungsadresse ein, die kein Postfach ist.',
            addressState: 'Bitte wählen Sie einen Bundesstaat aus',
            addressCity: 'Bitte geben Sie eine Stadt ein',
            genericFailureMessage: 'Beim Hinzufügen Ihrer Karte ist ein Fehler aufgetreten. Bitte versuchen Sie es erneut.',
            password: 'Bitte geben Sie Ihr Expensify-Passwort ein.',
        },
    },
    addPaymentCardPage: {
        addAPaymentCard: 'Zahlungskarte hinzufügen',
        nameOnCard: 'Name auf der Karte',
        paymentCardNumber: 'Kartennummer',
        expiration: 'Ablaufdatum',
        expirationDate: 'MM/YY',
        cvv: 'CVV',
        billingAddress: 'Rechnungsadresse',
        growlMessageOnSave: 'Ihre Zahlungskarte wurde erfolgreich hinzugefügt',
        expensifyPassword: 'Expensify-Passwort',
        error: {
            invalidName: 'Name darf nur Buchstaben enthalten',
            addressZipCode: 'Bitte geben Sie eine gültige Postleitzahl ein',
            paymentCardNumber: 'Bitte geben Sie eine gültige Kartennummer ein.',
            expirationDate: 'Bitte wählen Sie ein gültiges Ablaufdatum aus',
            securityCode: 'Bitte geben Sie einen gültigen Sicherheitscode ein',
            addressStreet: 'Bitte geben Sie eine gültige Rechnungsadresse ein, die kein Postfach ist.',
            addressState: 'Bitte wählen Sie einen Bundesstaat aus',
            addressCity: 'Bitte geben Sie eine Stadt ein',
            genericFailureMessage: 'Beim Hinzufügen Ihrer Karte ist ein Fehler aufgetreten. Bitte versuchen Sie es erneut.',
            password: 'Bitte geben Sie Ihr Expensify-Passwort ein.',
        },
    },
    walletPage: {
        balance: 'Saldo',
        paymentMethodsTitle: 'Zahlungsmethoden',
        setDefaultConfirmation: 'Standardzahlungsmethode festlegen',
        setDefaultSuccess: 'Standardzahlungsmethode festgelegt!',
        deleteAccount: 'Konto löschen',
        deleteConfirmation: 'Möchten Sie dieses Konto wirklich löschen?',
        error: {
            notOwnerOfBankAccount: 'Beim Festlegen dieses Bankkontos als Standardzahlungsmethode ist ein Fehler aufgetreten.',
            invalidBankAccount: 'Dieses Bankkonto ist vorübergehend gesperrt.',
            notOwnerOfFund: 'Ein Fehler ist aufgetreten, als diese Karte als Ihre Standardzahlungsmethode festgelegt wurde.',
            setDefaultFailure: 'Etwas ist schiefgelaufen. Bitte chatten Sie mit Concierge für weitere Unterstützung.',
        },
        addBankAccountFailure: 'Beim Hinzufügen Ihres Bankkontos ist ein unerwarteter Fehler aufgetreten. Bitte versuchen Sie es erneut.',
        getPaidFaster: 'Schneller bezahlt werden',
        addPaymentMethod: 'Fügen Sie eine Zahlungsmethode hinzu, um Zahlungen direkt in der App zu senden und zu empfangen.',
        getPaidBackFaster: 'Schneller zurückgezahlt werden',
        secureAccessToYourMoney: 'Sicherer Zugriff auf Ihr Geld',
        receiveMoney: 'Erhalten Sie Geld in Ihrer lokalen Währung',
        expensifyWallet: 'Expensify Wallet (Beta)',
        sendAndReceiveMoney: 'Senden und Empfangen von Geld mit Freunden. Nur US-Bankkonten.',
        enableWallet: 'Wallet aktivieren',
        addBankAccountToSendAndReceive: 'Fügen Sie ein Bankkonto hinzu, um Zahlungen zu tätigen oder zu empfangen.',
        addDebitOrCreditCard: 'Debit- oder Kreditkarte hinzufügen',
        assignedCards: 'Zugewiesene Karten',
        assignedCardsDescription: 'Dies sind Karten, die von einem Workspace-Admin zugewiesen wurden, um die Ausgaben des Unternehmens zu verwalten.',
        expensifyCard: 'Expensify Card',
        walletActivationPending: 'Wir überprüfen Ihre Informationen. Bitte schauen Sie in ein paar Minuten wieder vorbei!',
        walletActivationFailed: 'Leider kann Ihr Wallet derzeit nicht aktiviert werden. Bitte chatten Sie mit Concierge für weitere Unterstützung.',
        addYourBankAccount: 'Fügen Sie Ihr Bankkonto hinzu',
        addBankAccountBody: 'Lassen Sie uns Ihr Bankkonto mit Expensify verbinden, damit es einfacher denn je ist, Zahlungen direkt in der App zu senden und zu empfangen.',
        chooseYourBankAccount: 'Wählen Sie Ihr Bankkonto aus',
        chooseAccountBody: 'Stellen Sie sicher, dass Sie das richtige auswählen.',
        confirmYourBankAccount: 'Bestätigen Sie Ihr Bankkonto',
        personalBankAccounts: 'Persönliche Bankkonten',
        businessBankAccounts: 'Geschäftsbankkonten',
    },
    cardPage: {
        expensifyCard: 'Expensify Card',
        expensifyTravelCard: 'Expensify Travel Card',
        availableSpend: 'Verbleibendes Limit',
        smartLimit: {
            name: 'Intelligentes Limit',
            title: ({formattedLimit}: ViolationsOverLimitParams) =>
                `Sie können bis zu ${formattedLimit} mit dieser Karte ausgeben, und das Limit wird zurückgesetzt, sobald Ihre eingereichten Ausgaben genehmigt werden.`,
        },
        fixedLimit: {
            name: 'Festgelegtes Limit',
            title: ({formattedLimit}: ViolationsOverLimitParams) => `Sie können bis zu ${formattedLimit} mit dieser Karte ausgeben, danach wird sie deaktiviert.`,
        },
        monthlyLimit: {
            name: 'Monatliches Limit',
            title: ({formattedLimit}: ViolationsOverLimitParams) =>
                `Sie können bis zu ${formattedLimit} pro Monat mit dieser Karte ausgeben. Das Limit wird am 1. Tag jedes Kalendermonats zurückgesetzt.`,
        },
        virtualCardNumber: 'Virtuelle Kartennummer',
        travelCardCvv: 'Travel-Karten-CVV',
        physicalCardNumber: 'Physische Kartennummer',
        getPhysicalCard: 'Physische Karte erhalten',
        reportFraud: 'Virtuelle Kartenbetrug melden',
        reportTravelFraud: 'Reisebetrug mit der Karte melden',
        reviewTransaction: 'Transaktion überprüfen',
        suspiciousBannerTitle: 'Verdächtige Transaktion',
        suspiciousBannerDescription: 'Wir haben verdächtige Transaktionen auf Ihrer Karte festgestellt. Tippen Sie unten, um sie zu überprüfen.',
        cardLocked: 'Ihre Karte ist vorübergehend gesperrt, während unser Team das Konto Ihres Unternehmens überprüft.',
        cardDetails: {
            cardNumber: 'Virtuelle Kartennummer',
            expiration: 'Ablauf',
            cvv: 'CVV',
            address: 'Adresse',
            revealDetails: 'Details anzeigen',
            revealCvv: 'CVV anzeigen',
            copyCardNumber: 'Kartennummer kopieren',
            updateAddress: 'Adresse aktualisieren',
        },
        cardAddedToWallet: ({platform}: {platform: 'Google' | 'Apple'}) => `Zum ${platform} Wallet hinzugefügt`,
        cardDetailsLoadingFailure: 'Beim Laden der Kartendetails ist ein Fehler aufgetreten. Bitte überprüfen Sie Ihre Internetverbindung und versuchen Sie es erneut.',
        validateCardTitle: 'Lassen Sie uns sicherstellen, dass Sie es sind',
        enterMagicCode: ({contactMethod}: EnterMagicCodeParams) =>
            `Bitte geben Sie den magischen Code ein, der an ${contactMethod} gesendet wurde, um Ihre Kartendetails anzuzeigen. Er sollte in ein bis zwei Minuten ankommen.`,
    },
    workflowsPage: {
        workflowTitle: 'Ausgaben',
        workflowDescription: 'Konfigurieren Sie einen Workflow ab dem Moment, in dem Ausgaben anfallen, einschließlich Genehmigung und Zahlung.',
        delaySubmissionTitle: 'Einreichungen verzögern',
        delaySubmissionDescription: 'Wählen Sie einen benutzerdefinierten Zeitplan für die Einreichung von Ausgaben oder lassen Sie dies für Echtzeit-Updates zu Ausgaben aus.',
        submissionFrequency: 'Einreichungshäufigkeit',
        submissionFrequencyDateOfMonth: 'Datum des Monats',
        addApprovalsTitle: 'Genehmigungen hinzufügen',
        addApprovalButton: 'Genehmigungsworkflow hinzufügen',
        addApprovalTip: 'Dieser Standard-Workflow gilt für alle Mitglieder, es sei denn, es existiert ein spezifischerer Workflow.',
        approver: 'Genehmiger',
        addApprovalsDescription: 'Zusätzliche Genehmigung erforderlich, bevor eine Zahlung autorisiert wird.',
        makeOrTrackPaymentsTitle: 'Zahlungen vornehmen oder verfolgen',
        makeOrTrackPaymentsDescription: 'Fügen Sie einen autorisierten Zahler für Zahlungen in Expensify hinzu oder verfolgen Sie Zahlungen, die anderswo getätigt wurden.',
        editor: {
            submissionFrequency: 'Wählen Sie, wie lange Expensify warten soll, bevor fehlerfreie Ausgaben geteilt werden.',
        },
        frequencyDescription: 'Wählen Sie, wie oft Ausgaben automatisch eingereicht werden sollen, oder stellen Sie es auf manuell um.',
        frequencies: {
            instant: 'Sofort',
            weekly: 'Wöchentlich',
            monthly: 'Monatlich',
            twiceAMonth: 'Zweimal im Monat',
            byTrip: 'Nach Reise',
            manually: 'Manuell',
            daily: 'Täglich',
            lastDayOfMonth: 'Letzter Tag des Monats',
            lastBusinessDayOfMonth: 'Letzter Geschäftstag des Monats',
            ordinals: {
                one: 'st',
                two: 'nd',
                few: 'rd',
                other: 'th',
                /* eslint-disable @typescript-eslint/naming-convention */
                '1': 'Erste',
                '2': 'Zweite',
                '3': 'Dritte',
                '4': 'Vierte',
                '5': 'Fünfte',
                '6': 'Sechste',
                '7': 'Siebte',
                '8': 'Achtel',
                '9': 'Neunte',
                '10': 'Zehntens',
                /* eslint-enable @typescript-eslint/naming-convention */
            },
        },
        approverInMultipleWorkflows: 'Dieses Mitglied gehört bereits zu einem anderen Genehmigungs-Workflow. Alle Aktualisierungen hier werden sich auch dort widerspiegeln.',
        approverCircularReference: ({name1, name2}: ApprovalWorkflowErrorParams) =>
            `<strong>${name1}</strong> genehmigt bereits Berichte an <strong>${name2}</strong>. Bitte wählen Sie einen anderen Genehmiger, um einen zirkulären Arbeitsablauf zu vermeiden.`,
        emptyContent: {
            title: 'Keine Mitglieder zum Anzeigen',
            expensesFromSubtitle: 'Alle Arbeitsbereichsmitglieder gehören bereits zu einem bestehenden Genehmigungsworkflow.',
            approverSubtitle: 'Alle Genehmigenden gehören zu einem bestehenden Workflow.',
        },
    },
    workflowsDelayedSubmissionPage: {
        autoReportingErrorMessage: 'Verspätete Einreichung konnte nicht geändert werden. Bitte versuchen Sie es erneut oder kontaktieren Sie den Support.',
        autoReportingFrequencyErrorMessage: 'Die Einreichungshäufigkeit konnte nicht geändert werden. Bitte versuchen Sie es erneut oder kontaktieren Sie den Support.',
        monthlyOffsetErrorMessage: 'Die monatliche Frequenz konnte nicht geändert werden. Bitte versuchen Sie es erneut oder kontaktieren Sie den Support.',
    },
    workflowsCreateApprovalsPage: {
        title: 'Bestätigen',
        header: 'Fügen Sie weitere Genehmiger hinzu und bestätigen Sie.',
        additionalApprover: 'Zusätzlicher Genehmiger',
        submitButton: 'Workflow hinzufügen',
    },
    workflowsEditApprovalsPage: {
        title: 'Genehmigungsworkflow bearbeiten',
        deleteTitle: 'Genehmigungsworkflow löschen',
        deletePrompt: 'Möchten Sie diesen Genehmigungs-Workflow wirklich löschen? Alle Mitglieder werden anschließend dem Standard-Workflow folgen.',
    },
    workflowsExpensesFromPage: {
        title: 'Ausgaben von',
        header: 'Wenn die folgenden Mitglieder Ausgaben einreichen:',
    },
    workflowsApproverPage: {
        genericErrorMessage: 'Der Genehmiger konnte nicht geändert werden. Bitte versuchen Sie es erneut oder kontaktieren Sie den Support.',
        header: 'An dieses Mitglied zur Genehmigung senden:',
    },
    workflowsPayerPage: {
        title: 'Autorisierter Zahler',
        genericErrorMessage: 'Der autorisierte Zahler konnte nicht geändert werden. Bitte versuchen Sie es erneut.',
        admins: 'Admins',
        payer: 'Zahler',
        paymentAccount: 'Zahlungskonto',
    },
    reportFraudPage: {
        title: 'Virtuelle Kartenbetrug melden',
        description:
            'Wenn Ihre virtuellen Kartendaten gestohlen oder kompromittiert wurden, werden wir Ihre bestehende Karte dauerhaft deaktivieren und Ihnen eine neue virtuelle Karte und Nummer zur Verfügung stellen.',
        deactivateCard: 'Karte deaktivieren',
        reportVirtualCardFraud: 'Virtuelle Kartenbetrug melden',
    },
    reportFraudConfirmationPage: {
        title: 'Kartenbetrug gemeldet',
        description:
            'Wir haben Ihre bestehende Karte dauerhaft deaktiviert. Wenn Sie zurückgehen, um Ihre Kartendetails anzusehen, wird Ihnen eine neue virtuelle Karte zur Verfügung stehen.',
        buttonText: 'Verstanden, danke!',
    },
    activateCardPage: {
        activateCard: 'Karte aktivieren',
        pleaseEnterLastFour: 'Bitte geben Sie die letzten vier Ziffern Ihrer Karte ein.',
        activatePhysicalCard: 'Physische Karte aktivieren',
        error: {
            thatDidNotMatch: 'Das stimmte nicht mit den letzten 4 Ziffern auf Ihrer Karte überein. Bitte versuchen Sie es erneut.',
            throttled:
                'Sie haben die letzten 4 Ziffern Ihrer Expensify Card zu oft falsch eingegeben. Wenn Sie sicher sind, dass die Zahlen korrekt sind, wenden Sie sich bitte an Concierge, um das Problem zu lösen. Andernfalls versuchen Sie es später erneut.',
        },
    },
    getPhysicalCard: {
        header: 'Physische Karte erhalten',
        nameMessage: 'Geben Sie Ihren Vor- und Nachnamen ein, da dieser auf Ihrer Karte angezeigt wird.',
        legalName: 'Rechtlicher Name',
        legalFirstName: 'Gesetzlicher Vorname',
        legalLastName: 'Rechtlicher Nachname',
        phoneMessage: 'Geben Sie Ihre Telefonnummer ein.',
        phoneNumber: 'Telefonnummer',
        address: 'Adresse',
        addressMessage: 'Geben Sie Ihre Lieferadresse ein.',
        streetAddress: 'Straßenadresse',
        city: 'Stadt',
        state: 'Zustand',
        zipPostcode: 'Postleitzahl',
        country: 'Land',
        confirmMessage: 'Bitte bestätigen Sie Ihre unten stehenden Angaben.',
        estimatedDeliveryMessage: 'Ihre physische Karte wird in 2-3 Werktagen ankommen.',
        next: 'Nächste',
        getPhysicalCard: 'Physische Karte erhalten',
        shipCard: 'Karte versenden',
    },
    transferAmountPage: {
        transfer: ({amount}: TransferParams) => `Transfer${amount ? ` ${amount}` : ''}`,
        instant: 'Sofort (Debitkarte)',
        instantSummary: ({rate, minAmount}: InstantSummaryParams) => `${rate}% Gebühr (${minAmount} Minimum)`,
        ach: '1-3 Werktage (Bankkonto)',
        achSummary: 'Keine Gebühr',
        whichAccount: 'Welches Konto?',
        fee: 'Gebühr',
        transferSuccess: 'Überweisung erfolgreich!',
        transferDetailBankAccount: 'Ihr Geld sollte in den nächsten 1-3 Werktagen ankommen.',
        transferDetailDebitCard: 'Ihr Geld sollte sofort ankommen.',
        failedTransfer: 'Ihr Kontostand ist nicht vollständig ausgeglichen. Bitte überweisen Sie auf ein Bankkonto.',
        notHereSubTitle: 'Bitte überweisen Sie Ihr Guthaben von der Wallet-Seite.',
        goToWallet: 'Gehe zu Wallet',
    },
    chooseTransferAccountPage: {
        chooseAccount: 'Konto auswählen',
    },
    paymentMethodList: {
        addPaymentMethod: 'Zahlungsmethode hinzufügen',
        addNewDebitCard: 'Neue Debitkarte hinzufügen',
        addNewBankAccount: 'Neues Bankkonto hinzufügen',
        accountLastFour: 'Endet mit',
        cardLastFour: 'Karte endet mit',
        addFirstPaymentMethod: 'Fügen Sie eine Zahlungsmethode hinzu, um Zahlungen direkt in der App zu senden und zu empfangen.',
        defaultPaymentMethod: 'Standardmäßig',
        bankAccountLastFour: ({lastFour}: BankAccountLastFourParams) => `Bankkonto • ${lastFour}`,
    },
    preferencesPage: {
        appSection: {
            title: 'App-Einstellungen',
        },
        testSection: {
            title: 'Präferenzen testen',
            subtitle: 'Einstellungen zur Unterstützung beim Debuggen und Testen der App auf der Staging-Umgebung.',
        },
        receiveRelevantFeatureUpdatesAndExpensifyNews: 'Erhalten Sie relevante Funktionsupdates und Expensify-Neuigkeiten',
        muteAllSounds: 'Alle Töne von Expensify stummschalten',
    },
    priorityModePage: {
        priorityMode: 'Prioritätsmodus',
        explainerText: 'Wählen Sie, ob Sie sich nur auf ungelesene und angeheftete Chats konzentrieren möchten oder alles mit den neuesten und angehefteten Chats oben anzeigen möchten.',
        priorityModes: {
            default: {
                label: 'Neueste',
                description: 'Alle Chats nach dem neuesten sortieren anzeigen',
            },
            gsd: {
                label: '#fokus',
                description: 'Nur ungelesene alphabetisch sortiert anzeigen',
            },
        },
    },
    reportDetailsPage: {
        inWorkspace: ({policyName}: ReportPolicyNameParams) => `in ${policyName}`,
        generatingPDF: 'PDF wird generiert',
        waitForPDF: 'Bitte warten Sie, während wir das PDF erstellen.',
        errorPDF: 'Beim Versuch, Ihr PDF zu erstellen, ist ein Fehler aufgetreten.',
        generatedPDF: 'Ihr Bericht als PDF wurde erstellt!',
    },
    reportDescriptionPage: {
        roomDescription: 'Zimmerbeschreibung',
        roomDescriptionOptional: 'Raumbeschreibung (optional)',
        explainerText: 'Legen Sie eine benutzerdefinierte Beschreibung für den Raum fest.',
    },
    groupChat: {
        lastMemberTitle: 'Achtung!',
        lastMemberWarning: 'Da du die letzte Person hier bist, wird der Chat für alle Mitglieder unzugänglich, wenn du ihn verlässt. Bist du sicher, dass du gehen möchtest?',
        defaultReportName: ({displayName}: ReportArchiveReasonsClosedParams) => `Gruppenchat von ${displayName}`,
    },
    languagePage: {
        language: 'Sprache',
        aiGenerated: 'Die Übersetzungen für diese Sprache werden automatisch erstellt und können Fehler enthalten.',
    },
    themePage: {
        theme: 'Thema',
        themes: {
            dark: {
                label: 'Dunkel',
            },
            light: {
                label: 'Licht',
            },
            system: {
                label: 'Geräteeinstellungen verwenden',
            },
        },
        chooseThemeBelowOrSync: 'Wählen Sie ein Thema unten aus oder synchronisieren Sie es mit den Einstellungen Ihres Geräts.',
    },
    termsOfUse: {
        phrase1: 'Mit der Anmeldung stimmen Sie den',
        phrase2: 'Nutzungsbedingungen',
        phrase3: 'und',
        phrase4: 'Datenschutz',
        phrase5: `Geldübermittlung wird bereitgestellt von ${CONST.WALLET.PROGRAM_ISSUERS.EXPENSIFY_PAYMENTS} (NMLS ID:2017010) gemäß seiner`,
        phrase6: 'Lizenzen',
    },
    validateCodeForm: {
        magicCodeNotReceived: 'Keinen magischen Code erhalten?',
        enterAuthenticatorCode: 'Bitte geben Sie Ihren Authentifizierungscode ein',
        enterRecoveryCode: 'Bitte geben Sie Ihren Wiederherstellungscode ein',
        requiredWhen2FAEnabled: 'Erforderlich, wenn die Zwei-Faktor-Authentifizierung aktiviert ist.',
        requestNewCode: 'Fordere einen neuen Code an in',
        requestNewCodeAfterErrorOccurred: 'Einen neuen Code anfordern',
        error: {
            pleaseFillMagicCode: 'Bitte geben Sie Ihren magischen Code ein',
            incorrectMagicCode: 'Falscher oder ungültiger Magic-Code. Bitte versuche es erneut oder fordere einen neuen Code an.',
            pleaseFillTwoFactorAuth: 'Bitte geben Sie Ihren Zwei-Faktor-Authentifizierungscode ein',
        },
    },
    passwordForm: {
        pleaseFillOutAllFields: 'Bitte füllen Sie alle Felder aus',
        pleaseFillPassword: 'Bitte geben Sie Ihr Passwort ein',
        pleaseFillTwoFactorAuth: 'Bitte geben Sie Ihren Zwei-Faktor-Code ein',
        enterYourTwoFactorAuthenticationCodeToContinue: 'Geben Sie Ihren Zwei-Faktor-Authentifizierungscode ein, um fortzufahren',
        forgot: 'Vergessen?',
        requiredWhen2FAEnabled: 'Erforderlich, wenn die Zwei-Faktor-Authentifizierung aktiviert ist.',
        error: {
            incorrectPassword: 'Falsches Passwort. Bitte versuchen Sie es erneut.',
            incorrectLoginOrPassword: 'Falscher Benutzername oder falsches Passwort. Bitte versuchen Sie es erneut.',
            incorrect2fa: 'Falscher Zwei-Faktor-Authentifizierungscode. Bitte versuchen Sie es erneut.',
            twoFactorAuthenticationEnabled:
                'Sie haben die Zwei-Faktor-Authentifizierung (2FA) für dieses Konto aktiviert. Bitte melden Sie sich mit Ihrer E-Mail-Adresse oder Telefonnummer an.',
            invalidLoginOrPassword: 'Ungültige Anmeldung oder ungültiges Passwort. Bitte versuchen Sie es erneut oder setzen Sie Ihr Passwort zurück.',
            unableToResetPassword:
                'Wir konnten Ihr Passwort nicht ändern. Dies liegt wahrscheinlich an einem abgelaufenen Link zur Passwortzurücksetzung in einer alten E-Mail zur Passwortzurücksetzung. Wir haben Ihnen einen neuen Link per E-Mail geschickt, damit Sie es erneut versuchen können. Überprüfen Sie Ihren Posteingang und Ihren Spam-Ordner; es sollte in wenigen Minuten ankommen.',
            noAccess: 'Sie haben keinen Zugriff auf diese Anwendung. Bitte fügen Sie Ihren GitHub-Benutzernamen für den Zugriff hinzu.',
            accountLocked: 'Ihr Konto wurde nach zu vielen erfolglosen Versuchen gesperrt. Bitte versuchen Sie es in 1 Stunde erneut.',
            fallback: 'Etwas ist schiefgelaufen. Bitte versuchen Sie es später noch einmal.',
        },
    },
    loginForm: {
        phoneOrEmail: 'Telefon oder E-Mail',
        error: {
            invalidFormatEmailLogin: 'Die eingegebene E-Mail ist ungültig. Bitte korrigieren Sie das Format und versuchen Sie es erneut.',
        },
        cannotGetAccountDetails: 'Konnte Kontodetails nicht abrufen. Bitte versuchen Sie, sich erneut anzumelden.',
        loginForm: 'Anmeldeformular',
        notYou: ({user}: NotYouParams) => `Nicht ${user}?`,
    },
    onboarding: {
        welcome: 'Willkommen!',
        welcomeSignOffTitleManageTeam: 'Sobald Sie die oben genannten Aufgaben abgeschlossen haben, können wir weitere Funktionen wie Genehmigungs-Workflows und Regeln erkunden!',
        welcomeSignOffTitle: 'Es ist großartig, Sie kennenzulernen!',
        explanationModal: {
            title: 'Willkommen bei Expensify',
            description:
                'Eine App, um Ihre geschäftlichen und persönlichen Ausgaben mit der Geschwindigkeit des Chats zu verwalten. Probieren Sie es aus und lassen Sie uns wissen, was Sie denken. Es kommt noch viel mehr!',
            secondaryDescription: 'Um zu Expensify Classic zurückzukehren, tippen Sie einfach auf Ihr Profilbild > Gehe zu Expensify Classic.',
        },
        welcomeVideo: {
            title: 'Willkommen bei Expensify',
            description: 'Eine App, um alle Ihre geschäftlichen und privaten Ausgaben in einem Chat zu verwalten. Entwickelt für Ihr Unternehmen, Ihr Team und Ihre Freunde.',
        },
        getStarted: 'Loslegen',
        whatsYourName: 'Wie heißt du?',
        peopleYouMayKnow: 'Personen, die Sie kennen könnten, sind bereits hier! Bestätigen Sie Ihre E-Mail, um sich ihnen anzuschließen.',
        workspaceYouMayJoin: ({domain, email}: WorkspaceYouMayJoin) =>
            `Jemand von ${domain} hat bereits einen Arbeitsbereich erstellt. Bitte geben Sie den magischen Code ein, der an ${email} gesendet wurde.`,
        joinAWorkspace: 'Einem Arbeitsbereich beitreten',
        listOfWorkspaces: 'Hier ist die Liste der Arbeitsbereiche, denen Sie beitreten können. Keine Sorge, Sie können ihnen auch später beitreten, wenn Sie möchten.',
        workspaceMemberList: ({employeeCount, policyOwner}: WorkspaceMemberList) => `${employeeCount} Mitglied${employeeCount > 1 ? 's' : ''} • ${policyOwner}`,
        whereYouWork: 'Wo arbeitest du?',
        errorSelection: 'Wählen Sie eine Option, um fortzufahren',
        purpose: {
            title: 'Was möchten Sie heute tun?',
            errorContinue: 'Bitte drücken Sie auf Weiter, um die Einrichtung abzuschließen.',
            errorBackButton: 'Bitte beenden Sie die Einrichtung, um die App zu verwenden.',
            [CONST.ONBOARDING_CHOICES.EMPLOYER]: 'Von meinem Arbeitgeber zurückbezahlt werden',
            [CONST.ONBOARDING_CHOICES.MANAGE_TEAM]: 'Verwalte die Ausgaben meines Teams',
            [CONST.ONBOARDING_CHOICES.PERSONAL_SPEND]: 'Verfolgen und budgetieren Sie Ausgaben',
            [CONST.ONBOARDING_CHOICES.CHAT_SPLIT]: 'Chatten und Ausgaben mit Freunden teilen',
            [CONST.ONBOARDING_CHOICES.LOOKING_AROUND]: 'Etwas anderes',
        },
        employees: {
            title: 'Wie viele Mitarbeiter haben Sie?',
            [CONST.ONBOARDING_COMPANY_SIZE.MICRO]: '1-10 Mitarbeiter',
            [CONST.ONBOARDING_COMPANY_SIZE.SMALL]: '11-50 Mitarbeiter',
            [CONST.ONBOARDING_COMPANY_SIZE.MEDIUM_SMALL]: '51-100 Mitarbeiter',
            [CONST.ONBOARDING_COMPANY_SIZE.MEDIUM]: '101-1.000 Mitarbeiter',
            [CONST.ONBOARDING_COMPANY_SIZE.LARGE]: 'Mehr als 1.000 Mitarbeiter',
        },
        accounting: {
            title: 'Verwenden Sie eine Buchhaltungssoftware?',
            none: 'Keine',
        },
        interestedFeatures: {
            title: 'Für welche Funktionen interessieren Sie sich?',
            featuresAlreadyEnabled: 'Ihr Arbeitsbereich hat bereits Folgendes aktiviert:',
            featureYouMayBeInterestedIn: 'Aktivieren Sie zusätzliche Funktionen, die Sie interessieren könnten:',
        },
        error: {
            requiredFirstName: 'Bitte geben Sie Ihren Vornamen ein, um fortzufahren.',
        },
        workEmail: {
            title: 'Wie lautet Ihre Arbeits-E-Mail?',
            subtitle: 'Expensify funktioniert am besten, wenn Sie Ihre Arbeits-E-Mail verbinden.',
            explanationModal: {
                descriptionOne: 'Weiterleiten an receipts@expensify.com zum Scannen',
                descriptionTwo: 'Treten Sie Ihren Kollegen bei, die bereits Expensify nutzen.',
                descriptionThree: 'Genießen Sie ein individuell angepasstes Erlebnis',
            },
            addWorkEmail: 'Arbeits-E-Mail hinzufügen',
        },
        workEmailValidation: {
            title: 'Bestätigen Sie Ihre Arbeits-E-Mail-Adresse',
            magicCodeSent: ({workEmail}: WorkEmailResendCodeParams) =>
                `Bitte geben Sie den magischen Code ein, der an ${workEmail} gesendet wurde. Er sollte in ein bis zwei Minuten ankommen.`,
        },
        workEmailValidationError: {
            publicEmail: 'Bitte geben Sie eine gültige Arbeits-E-Mail von einer privaten Domain ein, z.B. mitch@company.com',
            offline: 'Wir konnten Ihre Arbeits-E-Mail nicht hinzufügen, da Sie offline zu sein scheinen.',
        },
        mergeBlockScreen: {
            title: 'Konnte die Arbeits-E-Mail nicht hinzufügen',
            subtitle: ({workEmail}: WorkEmailMergingBlockedParams) =>
                `Wir konnten ${workEmail} nicht hinzufügen. Bitte versuchen Sie es später in den Einstellungen erneut oder chatten Sie mit Concierge für Unterstützung.`,
        },
        tasks: {
            testDriveAdminTask: {
                title: ({testDriveURL}) => `Mache eine [Probefahrt](${testDriveURL})`,
                description: ({testDriveURL}) => `[Mache eine kurze Produkttour](${testDriveURL}), um zu sehen, warum Expensify der schnellste Weg ist, Ausgaben zu verwalten.`,
            },
            testDriveEmployeeTask: {
                title: ({testDriveURL}) => `Mache eine [Probefahrt](${testDriveURL})`,
                description: ({testDriveURL}) => `Probiere uns in einer [Probefahrt](${testDriveURL}) aus und sichere deinem Team *3 Monate Expensify gratis!*`,
            },
            createTestDriveAdminWorkspaceTask: {
                title: ({workspaceConfirmationLink}) => `[Erstelle](${workspaceConfirmationLink}) einen Workspace`,
                description: 'Erstelle einen Workspace und konfiguriere die Einstellungen mit Hilfe deines Einrichtungsspezialisten!',
            },
            createWorkspaceTask: {
                title: ({workspaceSettingsLink}) => `Erstelle einen [Workspace](${workspaceSettingsLink})`,
                description: ({workspaceSettingsLink}) =>
                    '*Erstelle einen Workspace*, um Ausgaben zu verfolgen, Belege zu scannen, zu chatten und mehr.\n\n' +
                    '1. Klicke auf *Workspaces* > *Neuer Workspace*.\n\n' +
                    `*Dein neuer Workspace ist bereit!* [Schau ihn dir an](${workspaceSettingsLink}).`,
            },
            setupCategoriesTask: {
                title: ({workspaceCategoriesLink}) => `Richte [Kategorien](${workspaceCategoriesLink}) ein`,
                description: ({workspaceCategoriesLink}) =>
                    '*Richte Kategorien ein*, damit dein Team Ausgaben einfach zuordnen kann.\n\n' +
                    '1. Klicke auf *Workspaces*.\n' +
                    '2. Wähle deinen Workspace.\n' +
                    '3. Klicke auf *Kategorien*.\n' +
                    '4. Deaktiviere nicht benötigte Kategorien.\n' +
                    '5. Füge oben rechts eigene Kategorien hinzu.\n\n' +
                    `[Zu den Kategorie-Einstellungen](${workspaceCategoriesLink}).\n\n` +
                    `![Kategorien einrichten](${CONST.CLOUDFRONT_URL}/videos/walkthrough-categories-v2.mp4)`,
            },
            combinedTrackSubmitExpenseTask: {
                title: 'Reiche eine Ausgabe ein',
                description:
                    '*Reiche eine Ausgabe ein*, indem du einen Betrag eingibst oder einen Beleg scannst.\n\n' +
                    `1. Klicke auf den ${CONST.CUSTOM_EMOJIS.GLOBAL_CREATE}-Button.\n` +
                    '2. Wähle *Ausgabe erstellen*.\n' +
                    '3. Betrag eingeben oder Beleg scannen.\n' +
                    `4. Gib die E-Mail oder Telefonnummer deines Chefs ein.\n` +
                    '5. Klicke auf *Erstellen*.\n\n' +
                    'Fertig!',
            },
            adminSubmitExpenseTask: {
                title: 'Reiche eine Ausgabe ein',
                description:
                    '*Reiche eine Ausgabe ein*, indem du einen Betrag eingibst oder einen Beleg scannst.\n\n' +
                    `1. Klicke auf den ${CONST.CUSTOM_EMOJIS.GLOBAL_CREATE}-Button.\n` +
                    '2. Wähle *Ausgabe erstellen*.\n' +
                    '3. Betrag eingeben oder Beleg scannen.\n' +
                    '4. Details bestätigen.\n' +
                    '5. Klicke auf *Erstellen*.\n\n' +
                    'Fertig!',
            },
            trackExpenseTask: {
                title: 'Verfolge eine Ausgabe',
                description:
                    '*Verfolge eine Ausgabe* in jeder Währung – mit oder ohne Beleg.\n\n' +
                    `1. Klicke auf den ${CONST.CUSTOM_EMOJIS.GLOBAL_CREATE}-Button.\n` +
                    '2. Wähle *Ausgabe erstellen*.\n' +
                    '3. Betrag eingeben oder Beleg scannen.\n' +
                    '4. Wähle deinen *persönlichen* Bereich.\n' +
                    '5. Klicke auf *Erstellen*.\n\n' +
                    'Fertig! So einfach ist das.',
            },
            addAccountingIntegrationTask: {
                title: ({integrationName, workspaceAccountingLink}) =>
                    `Verbinde${integrationName === CONST.ONBOARDING_ACCOUNTING_MAPPING.other ? '' : ' mit'} [${integrationName === CONST.ONBOARDING_ACCOUNTING_MAPPING.other ? 'deiner' : ''} ${integrationName}](${workspaceAccountingLink})`,
                description: ({integrationName, workspaceAccountingLink}) =>
                    `Verbinde ${integrationName === CONST.ONBOARDING_ACCOUNTING_MAPPING.other ? 'deine' : 'mit'} ${integrationName}, um Ausgaben automatisch zuzuordnen und den Monatsabschluss zu vereinfachen.\n` +
                    '\n' +
                    '1. Klicke auf *Einstellungen*.\n' +
                    '2. Gehe zu *Workspaces*.\n' +
                    '3. Wähle deinen Workspace.\n' +
                    '4. Klicke auf *Buchhaltung*.\n' +
                    `5. Finde ${integrationName}.\n` +
                    '6. Klicke auf *Verbinden*.\n' +
                    '\n' +
                    `${
                        integrationName && CONST.connectionsVideoPaths[integrationName]
                            ? `[Zu Buchhaltung](${workspaceAccountingLink}).\n\n![Mit ${integrationName} verbinden](${CONST.CLOUDFRONT_URL}/${CONST.connectionsVideoPaths[integrationName]})`
                            : `[Zu Buchhaltung](${workspaceAccountingLink}).`
                    }`,
            },
            connectCorporateCardTask: {
                title: ({corporateCardLink}) => `Verbinde [deine Firmenkarte](${corporateCardLink})`,
                description: ({corporateCardLink}) =>
                    `Verbinde deine Firmenkarte, um Ausgaben automatisch zu importieren und zuzuordnen.\n\n` +
                    '1. Klicke auf *Workspaces*.\n' +
                    '2. Wähle deinen Workspace.\n' +
                    '3. Klicke auf *Firmenkarten*.\n' +
                    '4. Folge den Anweisungen zur Verbindung.\n\n' +
                    `[Zur Kartenverbindung](${corporateCardLink}).`,
            },
            inviteTeamTask: {
                title: ({workspaceMembersLink}) => `Lade [dein Team](${workspaceMembersLink}) ein`,
                description: ({workspaceMembersLink}) =>
                    '*Lade dein Team* zu Expensify ein, damit es sofort mit dem Verfolgen von Ausgaben beginnen kann.\n\n' +
                    '1. Klicke auf *Workspaces*.\n' +
                    '2. Wähle deinen Workspace.\n' +
                    '3. Klicke auf *Mitglieder* > *Mitglied einladen*.\n' +
                    '4. Gib E-Mails oder Telefonnummern ein.\n' +
                    '5. Optional: eigene Einladung hinzufügen.\n\n' +
                    `[Zu den Mitgliedereinstellungen](${workspaceMembersLink}).\n\n` +
                    `![Team einladen](${CONST.CLOUDFRONT_URL}/videos/walkthrough-invite_members-v2.mp4)`,
            },
            setupCategoriesAndTags: {
                title: ({workspaceCategoriesLink, workspaceMoreFeaturesLink}) => `Richte [Kategorien](${workspaceCategoriesLink}) und [Tags](${workspaceMoreFeaturesLink}) ein`,
                description: ({workspaceCategoriesLink, workspaceAccountingLink}) =>
                    '*Richte Kategorien und Tags ein*, damit dein Team Ausgaben einfach zuordnen kann.\n\n' +
                    `Importiere sie automatisch durch [Verbindung deiner Buchhaltungssoftware](${workspaceAccountingLink}) oder richte sie manuell in den [Workspace-Einstellungen](${workspaceCategoriesLink}) ein.`,
            },
            setupTagsTask: {
                title: ({workspaceMoreFeaturesLink}) => `Richte [Tags](${workspaceMoreFeaturesLink}) ein`,
                description: ({workspaceMoreFeaturesLink}) =>
                    'Verwende Tags, um zusätzliche Ausgabendetails wie Projekte, Kunden, Standorte und Abteilungen hinzuzufügen. Für mehrere Tag-Ebenen kannst du auf den Control-Plan upgraden.\n\n' +
                    '1. Klicke auf *Workspaces*.\n' +
                    '2. Wähle deinen Workspace.\n' +
                    '3. Klicke auf *Weitere Funktionen*.\n' +
                    '4. Aktiviere *Tags*.\n' +
                    '5. Navigiere zu *Tags* im Editor.\n' +
                    '6. Klicke auf *+ Tag hinzufügen*, um eigene zu erstellen.\n\n' +
                    `[Zu den weiteren Funktionen](${workspaceMoreFeaturesLink}).\n\n` +
                    `![Tags einrichten](${CONST.CLOUDFRONT_URL}/videos/walkthrough-tags-v2.mp4)`,
            },
            inviteAccountantTask: {
                title: ({workspaceMembersLink}) => `Lade deinen [Buchhalter](${workspaceMembersLink}) ein`,
                description: ({workspaceMembersLink}) =>
                    '*Lade deinen Buchhalter ein*, um gemeinsam an deinem Workspace zu arbeiten und Geschäftsausgaben zu verwalten.\n' +
                    '\n' +
                    '1. Klicke auf *Workspaces*.\n' +
                    '2. Wähle deinen Workspace.\n' +
                    '3. Klicke auf *Mitglieder*.\n' +
                    '4. Klicke auf *Mitglied einladen*.\n' +
                    '5. Gib die E-Mail-Adresse deines Buchhalters ein.\n' +
                    '\n' +
                    `[Jetzt Buchhalter einladen](${workspaceMembersLink}).`,
            },
            startChatTask: {
                title: 'Starte einen Chat',
                description:
                    '*Starte einen Chat* mit jeder Person über E-Mail oder Telefonnummer.\n\n' +
                    `1. Klicke auf den ${CONST.CUSTOM_EMOJIS.GLOBAL_CREATE}-Button.\n` +
                    '2. Wähle *Chat starten*.\n' +
                    '3. Gib eine E-Mail oder Telefonnummer ein.\n\n' +
                    'Falls die Person Expensify noch nicht nutzt, wird sie automatisch eingeladen.\n\n' +
                    'Jeder Chat wird außerdem als E-Mail oder SMS zugestellt.',
            },
            splitExpenseTask: {
                title: 'Teile eine Ausgabe',
                description:
                    '*Teile Ausgaben* mit einer oder mehreren Personen.\n\n' +
                    `1. Klicke auf den ${CONST.CUSTOM_EMOJIS.GLOBAL_CREATE}-Button.\n` +
                    '2. Wähle *Chat starten*.\n' +
                    '3. Gib E-Mail-Adressen oder Telefonnummern ein.\n' +
                    '4. Klicke im Chat auf den grauen *+*-Button > *Ausgabe teilen*.\n' +
                    '5. Wähle *Manuell*, *Scan* oder *Entfernung*.\n\n' +
                    'Du kannst Details hinzufügen oder es direkt abschicken. Zeit, dein Geld zurückzubekommen!',
            },
            reviewWorkspaceSettingsTask: {
                title: ({workspaceSettingsLink}) => `Überprüfe deine [Workspace-Einstellungen](${workspaceSettingsLink})`,
                description: ({workspaceSettingsLink}) =>
                    'So überprüfst und aktualisierst du deine Workspace-Einstellungen:\n' +
                    '1. Klicke auf den Tab *Einstellungen*.\n' +
                    '2. Klicke auf *Workspaces* > [Dein Workspace].\n' +
                    `[Zum Workspace](${workspaceSettingsLink}). Wir verfolgen Änderungen im Raum #admins.`,
            },
            createReportTask: {
                title: 'Erstelle deinen ersten Bericht',
                description:
                    'So erstellst du einen Bericht:\n\n' +
                    `1. Klicke auf den ${CONST.CUSTOM_EMOJIS.GLOBAL_CREATE}-Button.\n` +
                    '2. Wähle *Bericht erstellen*.\n' +
                    '3. Klicke auf *Ausgabe hinzufügen*.\n' +
                    '4. Füge deine erste Ausgabe hinzu.\n\n' +
                    'Fertig!',
            },
        } satisfies Record<string, Pick<OnboardingTask, 'title' | 'description'>>,
        testDrive: {
            name: ({testDriveURL}: {testDriveURL?: string}) => (testDriveURL ? `Mache eine [Probefahrt](${testDriveURL})` : 'Mache eine Probefahrt'),
            embeddedDemoIframeTitle: 'Probefahrt',
            employeeFakeReceipt: {
                description: 'Mein Probefahrt-Beleg!',
            },
        },
        messages: {
            onboardingEmployerOrSubmitMessage: 'Erstattungen zu erhalten ist so einfach wie eine Nachricht zu senden. Lass uns die Grundlagen durchgehen.',
            onboardingPersonalSpendMessage: 'So verfolgst du deine Ausgaben mit nur wenigen Klicks.',
            onboardingMangeTeamMessage: ({onboardingCompanySize}: {onboardingCompanySize?: OnboardingCompanySize}) =>
                `Hier ist eine Aufgabenliste, die ich für ein Unternehmen mit ${onboardingCompanySize} Einreichenden empfehle:`,
            onboardingTrackWorkspaceMessage:
                '# Lass uns loslegen\n👋 Ich helfe dir! Ich habe deine Workspace-Einstellungen für Einzelunternehmer und ähnliche Unternehmen angepasst. Du kannst sie über den folgenden Link anpassen!\n\nSo verfolgst du deine Ausgaben mit nur wenigen Klicks:',
            onboardingChatSplitMessage: 'Rechnungen mit Freunden zu teilen ist so einfach wie eine Nachricht zu senden. So funktioniert’s.',
            onboardingAdminMessage: 'Lerne, wie du den Workspace deines Teams als Admin verwaltest und eigene Ausgaben einreichst.',
            onboardingLookingAroundMessage:
                'Expensify ist vor allem für Ausgaben-, Reise- und Firmenkartenmanagement bekannt – aber wir können noch viel mehr. Sag mir, was dich interessiert, und ich helfe dir beim Einstieg.',
            onboardingTestDriveReceiverMessage: '*Du hast 3 Monate gratis! Jetzt loslegen.*',
        },
        workspace: {
            title: 'Bleiben Sie mit einem Arbeitsbereich organisiert.',
            subtitle: 'Entdecken Sie leistungsstarke Tools, um Ihr Ausgabenmanagement zu vereinfachen, alles an einem Ort. Mit einem Arbeitsbereich können Sie:',
            explanationModal: {
                descriptionOne: 'Belege nachverfolgen und organisieren',
                descriptionTwo: 'Kategorisieren und taggen Sie Ausgaben',
                descriptionThree: 'Berichte erstellen und teilen',
            },
            price: 'Testen Sie es 30 Tage lang kostenlos, dann upgraden Sie für nur <strong>$5/Monat</strong>.',
            createWorkspace: 'Arbeitsbereich erstellen',
        },
        confirmWorkspace: {
            title: 'Arbeitsbereich bestätigen',
            subtitle:
                'Erstellen Sie einen Arbeitsbereich, um Belege zu verfolgen, Ausgaben zu erstatten, Reisen zu verwalten, Berichte zu erstellen und mehr – alles in der Geschwindigkeit des Chats.',
        },
        inviteMembers: {
            title: 'Mitglieder einladen',
            subtitle: 'Verwalten und teilen Sie Ihre Ausgaben mit einem Buchhalter oder gründen Sie eine Reisegruppe mit Freunden.',
        },
    },
    featureTraining: {
        doNotShowAgain: 'Nicht mehr anzeigen',
    },
    personalDetails: {
        error: {
            containsReservedWord: 'Name darf die Wörter Expensify oder Concierge nicht enthalten',
            hasInvalidCharacter: 'Der Name darf kein Komma oder Semikolon enthalten.',
            requiredFirstName: 'Vorname darf nicht leer sein',
        },
    },
    privatePersonalDetails: {
        enterLegalName: 'Wie lautet Ihr gesetzlicher Name?',
        enterDateOfBirth: 'Was ist Ihr Geburtsdatum?',
        enterAddress: 'Wie lautet Ihre Adresse?',
        enterPhoneNumber: 'Wie lautet Ihre Telefonnummer?',
        personalDetails: 'Persönliche Daten',
        privateDataMessage: 'Diese Angaben werden für Reisen und Zahlungen verwendet. Sie werden niemals in Ihrem öffentlichen Profil angezeigt.',
        legalName: 'Rechtlicher Name',
        legalFirstName: 'Gesetzlicher Vorname',
        legalLastName: 'Rechtlicher Nachname',
        address: 'Adresse',
        error: {
            dateShouldBeBefore: ({dateString}: DateShouldBeBeforeParams) => `Das Datum sollte vor dem ${dateString} liegen.`,
            dateShouldBeAfter: ({dateString}: DateShouldBeAfterParams) => `Das Datum sollte nach ${dateString} liegen.`,
            hasInvalidCharacter: 'Der Name darf nur lateinische Zeichen enthalten.',
            incorrectZipFormat: ({zipFormat}: IncorrectZipFormatParams = {}) => `Ungültiges Postleitzahlenformat${zipFormat ? `Acceptable format: ${zipFormat}` : ''}`,
            invalidPhoneNumber: `Bitte stellen Sie sicher, dass die Telefonnummer gültig ist (z. B. ${CONST.EXAMPLE_PHONE_NUMBER})`,
        },
    },
    resendValidationForm: {
        linkHasBeenResent: 'Link wurde erneut gesendet',
        weSentYouMagicSignInLink: ({login, loginType}: WeSentYouMagicSignInLinkParams) =>
            `Ich habe einen magischen Anmeldelink an ${login} gesendet. Bitte überprüfe dein ${loginType}, um dich anzumelden.`,
        resendLink: 'Link erneut senden',
    },
    unlinkLoginForm: {
        toValidateLogin: ({primaryLogin, secondaryLogin}: ToValidateLoginParams) =>
            `Um ${secondaryLogin} zu validieren, senden Sie bitte den magischen Code aus den Kontoeinstellungen von ${primaryLogin} erneut.`,
        noLongerHaveAccess: ({primaryLogin}: NoLongerHaveAccessParams) => `Wenn Sie keinen Zugriff mehr auf ${primaryLogin} haben, trennen Sie bitte Ihre Konten.`,
        unlink: 'Trennen',
        linkSent: 'Link gesendet!',
        successfullyUnlinkedLogin: 'Sekundäres Login erfolgreich getrennt!',
    },
    emailDeliveryFailurePage: {
        ourEmailProvider: ({login}: OurEmailProviderParams) =>
            `Unser E-Mail-Anbieter hat E-Mails an ${login} vorübergehend aufgrund von Zustellungsproblemen gesperrt. Um Ihr Login zu entsperren, befolgen Sie bitte diese Schritte:`,
        confirmThat: ({login}: ConfirmThatParams) => `Bestätigen Sie, dass ${login} korrekt geschrieben ist und es sich um eine echte, zustellbare E-Mail-Adresse handelt.`,
        emailAliases: 'E-Mail-Aliasse wie "expenses@domain.com" müssen Zugriff auf ihren eigenen E-Mail-Posteingang haben, damit sie ein gültiger Expensify-Login sind.',
        ensureYourEmailClient: 'Stellen Sie sicher, dass Ihr E-Mail-Client E-Mails von expensify.com zulässt.',
        youCanFindDirections: 'Sie finden Anweisungen, wie Sie diesen Schritt abschließen können.',
        helpConfigure: 'aber möglicherweise benötigen Sie die Hilfe Ihrer IT-Abteilung, um Ihre E-Mail-Einstellungen zu konfigurieren.',
        onceTheAbove: 'Sobald die oben genannten Schritte abgeschlossen sind, wenden Sie sich bitte an',
        toUnblock: 'um Ihre Anmeldung zu entsperren.',
    },
    smsDeliveryFailurePage: {
        smsDeliveryFailureMessage: ({login}: OurEmailProviderParams) =>
            `Wir konnten SMS-Nachrichten nicht an ${login} zustellen, daher haben wir es vorübergehend gesperrt. Bitte versuchen Sie, Ihre Nummer zu validieren:`,
        validationSuccess: 'Ihre Nummer wurde bestätigt! Klicken Sie unten, um einen neuen magischen Anmeldecode zu senden.',
        validationFailed: ({
            timeData,
        }: {
            timeData?: {
                days?: number;
                hours?: number;
                minutes?: number;
            } | null;
        }) => {
            if (!timeData) {
                return 'Bitte warten Sie einen Moment, bevor Sie es erneut versuchen.';
            }
            const timeParts = [];
            if (timeData.days) {
                timeParts.push(`${timeData.days} ${timeData.days === 1 ? 'Tag' : 'Tage'}`);
            }
            if (timeData.hours) {
                timeParts.push(`${timeData.hours} ${timeData.hours === 1 ? 'Stunde' : 'Stunden'}`);
            }
            if (timeData.minutes) {
                timeParts.push(`${timeData.minutes} ${timeData.minutes === 1 ? 'Minute' : 'Minuten'}`);
            }
            let timeText = '';
            if (timeParts.length === 1) {
                timeText = timeParts.at(0) ?? '';
            } else if (timeParts.length === 2) {
                timeText = `${timeParts.at(0)} and ${timeParts.at(1)}`;
            } else if (timeParts.length === 3) {
                timeText = `${timeParts.at(0)}, ${timeParts.at(1)}, and ${timeParts.at(2)}`;
            }
            return `Bitte warten Sie! Sie müssen ${timeText} warten, bevor Sie erneut versuchen, Ihre Nummer zu validieren.`;
        },
    },
    welcomeSignUpForm: {
        join: 'Beitreten',
    },
    detailsPage: {
        localTime: 'Ortszeit',
    },
    newChatPage: {
        startGroup: 'Gruppe starten',
        addToGroup: 'Zur Gruppe hinzufügen',
    },
    yearPickerPage: {
        year: 'Jahr',
        selectYear: 'Bitte wählen Sie ein Jahr aus',
    },
    focusModeUpdateModal: {
        title: 'Willkommen im #Fokus-Modus!',
        prompt: 'Bleiben Sie auf dem Laufenden, indem Sie nur ungelesene Chats oder Chats sehen, die Ihre Aufmerksamkeit erfordern. Keine Sorge, Sie können dies jederzeit in  ändern.',
        settings: 'Einstellungen',
    },
    notFound: {
        chatYouLookingForCannotBeFound: 'Der gesuchte Chat kann nicht gefunden werden.',
        getMeOutOfHere: 'Hol mich hier raus',
        iouReportNotFound: 'Die gesuchten Zahlungsdetails können nicht gefunden werden.',
        notHere: 'Hmm... es ist nicht hier.',
        pageNotFound: 'Ups, diese Seite kann nicht gefunden werden.',
        noAccess: 'Dieser Chat oder diese Ausgabe wurde möglicherweise gelöscht oder Sie haben keinen Zugriff darauf.\n\nBei Fragen wenden Sie sich bitte an concierge@expensify.com',
        goBackHome: 'Zurück zur Startseite',
    },
    errorPage: {
        title: ({isBreakLine}: {isBreakLine: boolean}) => `Oops... ${isBreakLine ? '\n' : ''}Etwas ist schiefgelaufen`,
        subtitle: 'Ihre Anfrage konnte nicht abgeschlossen werden. Bitte versuchen Sie es später erneut.',
    },
    setPasswordPage: {
        enterPassword: 'Passwort eingeben',
        setPassword: 'Passwort festlegen',
        newPasswordPrompt: 'Ihr Passwort muss mindestens 8 Zeichen, 1 Großbuchstaben, 1 Kleinbuchstaben und 1 Zahl enthalten.',
        passwordFormTitle: 'Willkommen zurück bei der New Expensify! Bitte legen Sie Ihr Passwort fest.',
        passwordNotSet: 'Wir konnten Ihr neues Passwort nicht festlegen. Wir haben Ihnen einen neuen Passwort-Link gesendet, um es erneut zu versuchen.',
        setPasswordLinkInvalid: 'Dieser Link zum Festlegen des Passworts ist ungültig oder abgelaufen. Ein neuer wartet in Ihrem E-Mail-Posteingang auf Sie!',
        validateAccount: 'Konto verifizieren',
    },
    statusPage: {
        status: 'Status',
        statusExplanation: 'Fügen Sie ein Emoji hinzu, um Ihren Kollegen und Freunden auf einfache Weise mitzuteilen, was los ist. Sie können optional auch eine Nachricht hinzufügen!',
        today: 'Heute',
        clearStatus: 'Status löschen',
        save: 'Speichern',
        message: 'Nachricht',
        timePeriods: {
            never: 'Never',
            thirtyMinutes: '30 Minuten',
            oneHour: '1 Stunde',
            afterToday: 'Heute',
            afterWeek: 'Eine Woche',
            custom: 'Custom',
        },
        untilTomorrow: 'Bis morgen',
        untilTime: ({time}: UntilTimeParams) => `Bis ${time}`,
        date: 'Datum',
        time: 'Zeit',
        vacationDelegate: 'Urlaubsvertretung',
        setVacationDelegate: `Legen Sie eine Urlaubsvertretung fest, die Berichte in Ihrer Abwesenheit genehmigt.`,
        vacationDelegateError: 'Beim Aktualisieren Ihrer Urlaubsvertretung ist ein Fehler aufgetreten.',
        asVacationDelegate: ({nameOrEmail: managerName}: VacationDelegateParams) => `als Urlaubsvertretung von ${managerName}`,
        toAsVacationDelegate: ({submittedToName, vacationDelegateName}: SubmittedToVacationDelegateParams) => `an ${submittedToName} als Urlaubsvertretung von ${vacationDelegateName}`,
        vacationDelegateWarning: ({nameOrEmail}: VacationDelegateParams) =>
            `Sie weisen ${nameOrEmail} als Ihre Urlaubsvertretung zu. Diese Person ist noch nicht in all Ihren Workspaces. Wenn Sie fortfahren, wird eine E-Mail an alle Ihre Workspace-Administratoren gesendet, um sie hinzuzufügen.`,
        clearAfter: 'Nach dem Löschen',
        whenClearStatus: 'Wann sollten wir Ihren Status löschen?',
    },
    stepCounter: ({step, total, text}: StepCounterParams) => {
        let result = `Schritt ${step}`;
        if (total) {
            result = `${result} of ${total}`;
        }
        if (text) {
            result = `${result}: ${text}`;
        }
        return result;
    },
    bankAccount: {
        bankInfo: 'Bankinformationen',
        confirmBankInfo: 'Bankinformationen bestätigen',
        manuallyAdd: 'Fügen Sie Ihr Bankkonto manuell hinzu',
        letsDoubleCheck: 'Lassen Sie uns noch einmal überprüfen, ob alles richtig aussieht.',
        accountEnding: 'Konto endet mit',
        thisBankAccount: 'Dieses Bankkonto wird für Geschäftszahlungen in Ihrem Arbeitsbereich verwendet.',
        accountNumber: 'Kontonummer',
        routingNumber: 'Routing-Nummer',
        chooseAnAccountBelow: 'Wählen Sie ein Konto unten aus',
        addBankAccount: 'Bankkonto hinzufügen',
        chooseAnAccount: 'Konto auswählen',
        connectOnlineWithPlaid: 'Melden Sie sich bei Ihrer Bank an',
        connectManually: 'Manuell verbinden',
        desktopConnection:
            'Hinweis: Um eine Verbindung mit Chase, Wells Fargo, Capital One oder Bank of America herzustellen, klicken Sie bitte hier, um diesen Vorgang in einem Browser abzuschließen.',
        yourDataIsSecure: 'Ihre Daten sind sicher',
        toGetStarted: 'Fügen Sie ein Bankkonto hinzu, um Ausgaben zu erstatten, Expensify-Karten auszustellen, Rechnungszahlungen zu sammeln und Rechnungen von einem Ort aus zu bezahlen.',
        plaidBodyCopy: 'Geben Sie Ihren Mitarbeitern eine einfachere Möglichkeit, Unternehmensausgaben zu bezahlen - und zurückerstattet zu werden.',
        checkHelpLine: 'Ihre Bankleitzahl und Kontonummer finden Sie auf einem Scheck für das Konto.',
        hasPhoneLoginError: ({contactMethodRoute}: ContactMethodParams) =>
            `Um ein Bankkonto zu verbinden, bitte <a href="${contactMethodRoute}">Fügen Sie eine E-Mail als Ihren primären Login hinzu</a> und versuchen Sie es erneut. Sie können Ihre Telefonnummer als sekundären Login hinzufügen.`,
        hasBeenThrottledError: 'Beim Hinzufügen Ihres Bankkontos ist ein Fehler aufgetreten. Bitte warten Sie ein paar Minuten und versuchen Sie es erneut.',
        hasCurrencyError: ({workspaceRoute}: WorkspaceRouteParams) =>
            `Ups! Es scheint, dass die Währung Ihres Arbeitsbereichs auf eine andere Währung als USD eingestellt ist. Um fortzufahren, gehen Sie bitte zu <a href="${workspaceRoute}">Ihre Arbeitsbereichseinstellungen</a> um es auf USD zu setzen und es erneut zu versuchen.`,
        error: {
            youNeedToSelectAnOption: 'Bitte wählen Sie eine Option, um fortzufahren.',
            noBankAccountAvailable: 'Entschuldigung, es ist kein Bankkonto verfügbar.',
            noBankAccountSelected: 'Bitte wählen Sie ein Konto aus',
            taxID: 'Bitte geben Sie eine gültige Steueridentifikationsnummer ein.',
            website: 'Bitte geben Sie eine gültige Website ein.',
            zipCode: `Bitte geben Sie eine gültige Postleitzahl im Format ein: ${CONST.COUNTRY_ZIP_REGEX_DATA.US.samples}`,
            phoneNumber: 'Bitte geben Sie eine gültige Telefonnummer ein.',
            email: 'Bitte geben Sie eine gültige E-Mail-Adresse ein.',
            companyName: 'Bitte geben Sie einen gültigen Firmennamen ein',
            addressCity: 'Bitte geben Sie eine gültige Stadt ein',
            addressStreet: 'Bitte geben Sie eine gültige Straßenadresse ein',
            addressState: 'Bitte wählen Sie einen gültigen Bundesstaat aus',
            incorporationDateFuture: 'Das Gründungsdatum kann nicht in der Zukunft liegen.',
            incorporationState: 'Bitte wählen Sie einen gültigen Bundesstaat aus',
            industryCode: 'Bitte geben Sie einen gültigen Branchenklassifizierungscode mit sechs Ziffern ein.',
            restrictedBusiness: 'Bitte bestätigen Sie, dass das Unternehmen nicht auf der Liste der eingeschränkten Unternehmen steht.',
            routingNumber: 'Bitte geben Sie eine gültige Bankleitzahl ein',
            accountNumber: 'Bitte geben Sie eine gültige Kontonummer ein',
            routingAndAccountNumberCannotBeSame: 'Routing- und Kontonummern dürfen nicht übereinstimmen.',
            companyType: 'Bitte wählen Sie einen gültigen Unternehmenstyp aus',
            tooManyAttempts:
                'Aufgrund einer hohen Anzahl von Anmeldeversuchen wurde diese Option für 24 Stunden deaktiviert. Bitte versuchen Sie es später erneut oder geben Sie die Details stattdessen manuell ein.',
            address: 'Bitte geben Sie eine gültige Adresse ein',
            dob: 'Bitte wählen Sie ein gültiges Geburtsdatum aus',
            age: 'Muss über 18 Jahre alt sein',
            ssnLast4: 'Bitte geben Sie die letzten 4 Ziffern der SSN ein.',
            firstName: 'Bitte geben Sie einen gültigen Vornamen ein',
            lastName: 'Bitte geben Sie einen gültigen Nachnamen ein',
            noDefaultDepositAccountOrDebitCardAvailable: 'Bitte fügen Sie ein Standard-Einzahlungskonto oder eine Debitkarte hinzu.',
            validationAmounts: 'Die eingegebenen Validierungsbeträge sind falsch. Bitte überprüfen Sie Ihren Kontoauszug und versuchen Sie es erneut.',
            fullName: 'Bitte geben Sie einen gültigen vollständigen Namen ein',
            ownershipPercentage: 'Bitte geben Sie eine gültige Prozentzahl ein.',
            deletePaymentBankAccount:
                'Dieses Bankkonto kann nicht gelöscht werden, da es für Expensify-Karten-Zahlungen verwendet wird. Wenn Sie dieses Konto trotzdem löschen möchten, wenden Sie sich bitte an den Concierge.',
        },
    },
    addPersonalBankAccount: {
        countrySelectionStepHeader: 'Wo befindet sich Ihr Bankkonto?',
        accountDetailsStepHeader: 'Was sind Ihre Kontodaten?',
        accountTypeStepHeader: 'Welche Art von Konto ist das?',
        bankInformationStepHeader: 'Was sind Ihre Bankdaten?',
        accountHolderInformationStepHeader: 'Was sind die Kontoinhaberdaten?',
        howDoWeProtectYourData: 'Wie schützen wir Ihre Daten?',
        currencyHeader: 'Was ist die Währung Ihres Bankkontos?',
        confirmationStepHeader: 'Überprüfen Sie Ihre Informationen.',
        confirmationStepSubHeader: 'Überprüfen Sie die unten stehenden Details und aktivieren Sie das Kontrollkästchen für die Bedingungen, um zu bestätigen.',
    },
    addPersonalBankAccountPage: {
        enterPassword: 'Expensify-Passwort eingeben',
        alreadyAdded: 'Dieses Konto wurde bereits hinzugefügt.',
        chooseAccountLabel: 'Konto',
        successTitle: 'Persönliches Bankkonto hinzugefügt!',
        successMessage: 'Glückwunsch, Ihr Bankkonto ist eingerichtet und bereit, Rückerstattungen zu empfangen.',
    },
    attachmentView: {
        unknownFilename: 'Unbekannter Dateiname',
        passwordRequired: 'Bitte geben Sie ein Passwort ein',
        passwordIncorrect: 'Falsches Passwort. Bitte versuchen Sie es erneut.',
        failedToLoadPDF: 'Fehler beim Laden der PDF-Datei',
        pdfPasswordForm: {
            title: 'Passwortgeschütztes PDF',
            infoText: 'Diese PDF ist passwortgeschützt.',
            beforeLinkText: 'Bitte',
            linkText: 'Passwort eingeben',
            afterLinkText: 'um es anzusehen.',
            formLabel: 'PDF anzeigen',
        },
        attachmentNotFound: 'Anhang nicht gefunden',
    },
    messages: {
        errorMessageInvalidPhone: `Bitte geben Sie eine gültige Telefonnummer ohne Klammern oder Bindestriche ein. Wenn Sie sich außerhalb der USA befinden, geben Sie bitte Ihre Ländervorwahl an (z. B. ${CONST.EXAMPLE_PHONE_NUMBER}).`,
        errorMessageInvalidEmail: 'Ungültige E-Mail-Adresse',
        userIsAlreadyMember: ({login, name}: UserIsAlreadyMemberParams) => `${login} ist bereits Mitglied von ${name}`,
    },
    onfidoStep: {
        acceptTerms: 'Indem Sie mit der Anfrage zur Aktivierung Ihres Expensify Wallets fortfahren, bestätigen Sie, dass Sie gelesen haben, verstehen und akzeptieren',
        facialScan: 'Onfidos Richtlinie und Freigabe zur Gesichtserkennung',
        tryAgain: 'Versuchen Sie es erneut.',
        verifyIdentity: 'Identität verifizieren',
        letsVerifyIdentity: 'Lassen Sie uns Ihre Identität überprüfen',
        butFirst: `Aber zuerst das langweilige Zeug. Lies dir im nächsten Schritt das Kleingedruckte durch und klicke auf "Akzeptieren", wenn du bereit bist.`,
        genericError: 'Ein Fehler ist bei der Verarbeitung dieses Schritts aufgetreten. Bitte versuchen Sie es erneut.',
        cameraPermissionsNotGranted: 'Kamerazugriff aktivieren',
        cameraRequestMessage: 'Wir benötigen Zugriff auf Ihre Kamera, um die Bankkontoverifizierung abzuschließen. Bitte aktivieren Sie dies über Einstellungen > New Expensify.',
        microphonePermissionsNotGranted: 'Mikrofonzugriff aktivieren',
        microphoneRequestMessage: 'Wir benötigen Zugriff auf Ihr Mikrofon, um die Bankkontoverifizierung abzuschließen. Bitte aktivieren Sie dies über Einstellungen > New Expensify.',
        originalDocumentNeeded: 'Bitte laden Sie ein Originalbild Ihres Ausweises hoch, anstatt einen Screenshot oder ein gescanntes Bild.',
        documentNeedsBetterQuality:
            'Ihr Ausweis scheint beschädigt zu sein oder es fehlen Sicherheitsmerkmale. Bitte laden Sie ein Originalbild eines unbeschädigten Ausweises hoch, der vollständig sichtbar ist.',
        imageNeedsBetterQuality: 'Es gibt ein Problem mit der Bildqualität Ihres Ausweises. Bitte laden Sie ein neues Bild hoch, auf dem Ihr gesamter Ausweis klar zu sehen ist.',
        selfieIssue: 'Es gibt ein Problem mit Ihrem Selfie/Video. Bitte laden Sie ein Live-Selfie/Video hoch.',
        selfieNotMatching: 'Ihr Selfie/Video stimmt nicht mit Ihrem Ausweis überein. Bitte laden Sie ein neues Selfie/Video hoch, auf dem Ihr Gesicht klar zu erkennen ist.',
        selfieNotLive: 'Ihr Selfie/Video scheint kein Live-Foto/Video zu sein. Bitte laden Sie ein Live-Selfie/Video hoch.',
    },
    additionalDetailsStep: {
        headerTitle: 'Zusätzliche Details',
        helpText: 'Wir müssen die folgenden Informationen bestätigen, bevor Sie Geld von Ihrem Wallet senden und empfangen können.',
        helpTextIdologyQuestions: 'Wir müssen Ihnen nur noch ein paar weitere Fragen stellen, um Ihre Identität abschließend zu überprüfen.',
        helpLink: 'Erfahren Sie mehr darüber, warum wir das brauchen.',
        legalFirstNameLabel: 'Gesetzlicher Vorname',
        legalMiddleNameLabel: 'Zweiter Vorname (rechtlich)',
        legalLastNameLabel: 'Rechtlicher Nachname',
        selectAnswer: 'Bitte wählen Sie eine Antwort, um fortzufahren.',
        ssnFull9Error: 'Bitte geben Sie eine gültige neunstellige SSN ein.',
        needSSNFull9: 'Wir haben Schwierigkeiten, Ihre SSN zu verifizieren. Bitte geben Sie die vollständigen neun Ziffern Ihrer SSN ein.',
        weCouldNotVerify: 'Wir konnten nicht verifizieren',
        pleaseFixIt: 'Bitte korrigieren Sie diese Informationen, bevor Sie fortfahren.',
        failedKYCTextBefore: 'Wir konnten Ihre Identität nicht verifizieren. Bitte versuchen Sie es später erneut oder wenden Sie sich an',
        failedKYCTextAfter: 'wenn Sie Fragen haben.',
    },
    termsStep: {
        headerTitle: 'Bedingungen und Gebühren',
        headerTitleRefactor: 'Gebühren und Bedingungen',
        haveReadAndAgree: 'Ich habe gelesen und stimme zu, zu erhalten',
        electronicDisclosures: 'elektronische Offenlegungen',
        agreeToThe: 'Ich stimme den',
        walletAgreement: 'Wallet-Vereinbarung',
        enablePayments: 'Zahlungen aktivieren',
        monthlyFee: 'Monatliche Gebühr',
        inactivity: 'Inaktivität',
        noOverdraftOrCredit: 'Keine Überziehungs-/Kreditfunktion.',
        electronicFundsWithdrawal: 'Elektronische Mittelabhebung',
        standard: 'Standard',
        reviewTheFees: 'Schauen Sie sich einige Gebühren an.',
        checkTheBoxes: 'Bitte die untenstehenden Kästchen ankreuzen.',
        agreeToTerms: 'Stimmen Sie den Bedingungen zu und Sie können loslegen!',
        shortTermsForm: {
            expensifyPaymentsAccount: ({walletProgram}: WalletProgramParams) => `Das Expensify Wallet wird von ${walletProgram} ausgestellt.`,
            perPurchase: 'Pro Kauf',
            atmWithdrawal: 'Geldautomat-Abhebung',
            cashReload: 'Bargeldaufladung',
            inNetwork: 'im Netzwerk',
            outOfNetwork: 'außerhalb des Netzwerks',
            atmBalanceInquiry: 'Geldautomaten-Saldoabfrage',
            inOrOutOfNetwork: '(im Netzwerk oder außerhalb des Netzwerks)',
            customerService: 'Kundendienst',
            automatedOrLive: '(automated or live agent)',
            afterTwelveMonths: '(nach 12 Monaten ohne Transaktionen)',
            weChargeOneFee: 'Wir erheben eine andere Art von Gebühr. Sie ist:',
            fdicInsurance: 'Ihre Gelder sind für die FDIC-Versicherung berechtigt.',
            generalInfo: 'Für allgemeine Informationen über Prepaid-Konten besuchen Sie',
            conditionsDetails: 'Für Details und Bedingungen zu allen Gebühren und Dienstleistungen besuchen Sie bitte',
            conditionsPhone: 'oder rufen Sie +1 833-400-0904 an.',
            instant: '(instant)',
            electronicFundsInstantFeeMin: ({amount}: TermsParams) => `(min ${amount})`,
        },
        longTermsForm: {
            listOfAllFees: 'Eine Liste aller Expensify Wallet-Gebühren',
            typeOfFeeHeader: 'Alle Gebühren',
            feeAmountHeader: 'Betrag',
            moreDetailsHeader: 'Einzelheiten',
            openingAccountTitle: 'Ein Konto eröffnen',
            openingAccountDetails: 'Es gibt keine Gebühr, um ein Konto zu eröffnen.',
            monthlyFeeDetails: 'Es gibt keine monatliche Gebühr.',
            customerServiceTitle: 'Kundendienst',
            customerServiceDetails: 'Es gibt keine Kundendienstgebühren.',
            inactivityDetails: 'Es gibt keine Inaktivitätsgebühr.',
            sendingFundsTitle: 'Senden von Geldern an einen anderen Kontoinhaber',
            sendingFundsDetails: 'Es gibt keine Gebühr, um Geld an einen anderen Kontoinhaber zu senden, wenn Sie Ihr Guthaben, Ihr Bankkonto oder Ihre Debitkarte verwenden.',
            electronicFundsStandardDetails:
                "There's no fee to transfer funds from your Expensify Wallet " +
                'to your bank account using the standard option. This transfer usually completes within 1-3 business' +
                ' days.',
            electronicFundsInstantDetails: ({percentage, amount}: ElectronicFundsParams) =>
                "There's a fee to transfer funds from your Expensify Wallet to " +
                'your linked debit card using the instant transfer option. This transfer usually completes within ' +
                `several minutes. The fee is ${percentage}% of the transfer amount (with a minimum fee of ${amount}).`,
            fdicInsuranceBancorp: ({amount}: TermsParams) =>
                'Your funds are eligible for FDIC insurance. Your funds will be held at or ' +
                `transferred to ${CONST.WALLET.PROGRAM_ISSUERS.BANCORP_BANK}, an FDIC-insured institution. Once there, your funds are insured up ` +
                `to ${amount} by the FDIC in the event ${CONST.WALLET.PROGRAM_ISSUERS.BANCORP_BANK} fails, if specific deposit insurance requirements ` +
                `are met and your card is registered. See`,
            fdicInsuranceBancorp2: 'für Details.',
            contactExpensifyPayments: `Kontaktieren Sie ${CONST.WALLET.PROGRAM_ISSUERS.EXPENSIFY_PAYMENTS} telefonisch unter +1 833-400-0904 oder per E-Mail an`,
            contactExpensifyPayments2: 'oder anmelden bei',
            generalInformation: 'Für allgemeine Informationen über Prepaid-Konten besuchen Sie',
            generalInformation2: 'Wenn Sie eine Beschwerde über ein Prepaid-Konto haben, rufen Sie das Consumer Financial Protection Bureau unter 1-855-411-2372 an oder besuchen Sie',
            printerFriendlyView: 'Druckerfreundliche Version anzeigen',
            automated: 'Automatisiert',
            liveAgent: 'Live-Agent',
            instant: 'Sofort',
            electronicFundsInstantFeeMin: ({amount}: TermsParams) => `Min ${amount}`,
        },
    },
    activateStep: {
        headerTitle: 'Zahlungen aktivieren',
        activatedTitle: 'Wallet aktiviert!',
        activatedMessage: 'Glückwunsch, Ihr Wallet ist eingerichtet und bereit für Zahlungen.',
        checkBackLaterTitle: 'Nur eine Minute...',
        checkBackLaterMessage: 'Wir überprüfen Ihre Informationen noch. Bitte schauen Sie später noch einmal vorbei.',
        continueToPayment: 'Weiter zur Zahlung',
        continueToTransfer: 'Weiter übertragen',
    },
    companyStep: {
        headerTitle: 'Unternehmensinformationen',
        subtitle: 'Fast fertig! Aus Sicherheitsgründen müssen wir einige Informationen bestätigen:',
        legalBusinessName: 'Rechtlicher Firmenname',
        companyWebsite: 'Unternehmenswebsite',
        taxIDNumber: 'Steuernummer',
        taxIDNumberPlaceholder: '9 Ziffern',
        companyType: 'Unternehmenstyp',
        incorporationDate: 'Gründungsdatum',
        incorporationState: 'Gründungsstaat',
        industryClassificationCode: 'Industrieklassifikationscode',
        confirmCompanyIsNot: 'Ich bestätige, dass dieses Unternehmen nicht auf der',
        listOfRestrictedBusinesses: 'Liste der eingeschränkten Unternehmen',
        incorporationDatePlaceholder: 'Startdatum (yyyy-mm-dd)',
        incorporationTypes: {
            LLC: 'LLC',
            CORPORATION: 'Corp',
            PARTNERSHIP: 'Partnerschaft',
            COOPERATIVE: 'Kooperativ',
            SOLE_PROPRIETORSHIP: 'Einzelunternehmen',
            OTHER: 'Andere',
        },
        industryClassification: 'Unter welcher Branche ist das Unternehmen klassifiziert?',
        industryClassificationCodePlaceholder: 'Suche nach dem Branchenschlüssel',
    },
    requestorStep: {
        headerTitle: 'Persönliche Informationen',
        learnMore: 'Erfahren Sie mehr',
        isMyDataSafe: 'Sind meine Daten sicher?',
    },
    personalInfoStep: {
        personalInfo: 'Persönliche Informationen',
        enterYourLegalFirstAndLast: 'Wie lautet Ihr gesetzlicher Name?',
        legalFirstName: 'Gesetzlicher Vorname',
        legalLastName: 'Rechtlicher Nachname',
        legalName: 'Rechtlicher Name',
        enterYourDateOfBirth: 'Was ist Ihr Geburtsdatum?',
        enterTheLast4: 'Was sind die letzten vier Ziffern Ihrer Sozialversicherungsnummer?',
        dontWorry: 'Keine Sorge, wir führen keine persönlichen Bonitätsprüfungen durch!',
        last4SSN: 'Letzte 4 der SSN',
        enterYourAddress: 'Wie lautet Ihre Adresse?',
        address: 'Adresse',
        letsDoubleCheck: 'Lassen Sie uns noch einmal überprüfen, ob alles richtig aussieht.',
        byAddingThisBankAccount: 'Durch das Hinzufügen dieses Bankkontos bestätigen Sie, dass Sie gelesen haben, verstehen und akzeptieren',
        whatsYourLegalName: 'Wie lautet Ihr gesetzlicher Name?',
        whatsYourDOB: 'Was ist Ihr Geburtsdatum?',
        whatsYourAddress: 'Wie lautet Ihre Adresse?',
        whatsYourSSN: 'Was sind die letzten vier Ziffern Ihrer Sozialversicherungsnummer?',
        noPersonalChecks: 'Keine Sorge, hier gibt es keine persönlichen Bonitätsprüfungen!',
        whatsYourPhoneNumber: 'Wie lautet Ihre Telefonnummer?',
        weNeedThisToVerify: 'Wir benötigen dies, um Ihr Wallet zu verifizieren.',
    },
    businessInfoStep: {
        businessInfo: 'Unternehmensinformationen',
        enterTheNameOfYourBusiness: 'Wie heißt Ihr Unternehmen?',
        businessName: 'Rechtlicher Firmenname',
        enterYourCompanyTaxIdNumber: 'Wie lautet die Steuernummer Ihres Unternehmens?',
        taxIDNumber: 'Steuernummer',
        taxIDNumberPlaceholder: '9 Ziffern',
        enterYourCompanyWebsite: 'Wie lautet die Website Ihres Unternehmens?',
        companyWebsite: 'Unternehmenswebsite',
        enterYourCompanyPhoneNumber: 'Wie lautet die Telefonnummer Ihres Unternehmens?',
        enterYourCompanyAddress: 'Wie lautet die Adresse Ihres Unternehmens?',
        selectYourCompanyType: 'Was für ein Unternehmen ist das?',
        companyType: 'Unternehmenstyp',
        incorporationType: {
            LLC: 'LLC',
            CORPORATION: 'Corp',
            PARTNERSHIP: 'Partnerschaft',
            COOPERATIVE: 'Kooperativ',
            SOLE_PROPRIETORSHIP: 'Einzelunternehmen',
            OTHER: 'Andere',
        },
        selectYourCompanyIncorporationDate: 'Was ist das Gründungsdatum Ihres Unternehmens?',
        incorporationDate: 'Gründungsdatum',
        incorporationDatePlaceholder: 'Startdatum (yyyy-mm-dd)',
        incorporationState: 'Gründungsstaat',
        pleaseSelectTheStateYourCompanyWasIncorporatedIn: 'In welchem Bundesstaat wurde Ihr Unternehmen gegründet?',
        letsDoubleCheck: 'Lassen Sie uns noch einmal überprüfen, ob alles richtig aussieht.',
        companyAddress: 'Firmenadresse',
        listOfRestrictedBusinesses: 'Liste der eingeschränkten Unternehmen',
        confirmCompanyIsNot: 'Ich bestätige, dass dieses Unternehmen nicht auf der',
        businessInfoTitle: 'Geschäftsinformationen',
        legalBusinessName: 'Rechtlicher Firmenname',
        whatsTheBusinessName: 'Wie lautet der Firmenname?',
        whatsTheBusinessAddress: 'Wie lautet die Geschäftsadresse?',
        whatsTheBusinessContactInformation: 'Wie lauten die Geschäftskontaktdaten?',
        whatsTheBusinessRegistrationNumber: 'Wie lautet die Handelsregisternummer?',
        whatsTheBusinessTaxIDEIN: ({country}: BusinessTaxIDParams) => {
            switch (country) {
                case CONST.COUNTRY.US:
                    return 'Was ist die Arbeitgeber-Identifikationsnummer (EIN)?';
                case CONST.COUNTRY.CA:
                    return 'Was ist die Unternehmensnummer (BN)?';
                case CONST.COUNTRY.GB:
                    return 'Was ist die Umsatzsteuer-Identifikationsnummer (VRN)?';
                case CONST.COUNTRY.AU:
                    return 'Was ist die australische Unternehmensnummer (ABN)?';
                default:
                    return 'Was ist die EU-Umsatzsteuer-Identifikationsnummer?';
            }
        },
        whatsThisNumber: 'Was ist diese Nummer?',
        whereWasTheBusinessIncorporated: 'Wo wurde das Unternehmen gegründet?',
        whatTypeOfBusinessIsIt: 'Welche Art von Geschäft ist es?',
        whatsTheBusinessAnnualPayment: 'Wie hoch ist das jährliche Zahlungsvolumen des Unternehmens?',
        whatsYourExpectedAverageReimbursements: 'Wie hoch ist Ihr erwarteter durchschnittlicher Erstattungsbetrag?',
        registrationNumber: 'Registrierungsnummer',
        taxIDEIN: ({country}: BusinessTaxIDParams) => {
            switch (country) {
                case CONST.COUNTRY.US:
                    return 'EIN';
                case CONST.COUNTRY.CA:
                    return 'BN';
                case CONST.COUNTRY.GB:
                    return 'VRN';
                case CONST.COUNTRY.AU:
                    return 'ABN';
                default:
                    return 'EU-USt';
            }
        },
        businessAddress: 'Geschäftsadresse',
        businessType: 'Geschäftsart',
        incorporation: 'Inkorporation',
        incorporationCountry: 'Gründungsland',
        incorporationTypeName: 'Gründungsart',
        businessCategory: 'Geschäftskategorie',
        annualPaymentVolume: 'Jährliches Zahlungsvolumen',
        annualPaymentVolumeInCurrency: ({currencyCode}: CurrencyCodeParams) => `Jährliches Zahlungsvolumen in ${currencyCode}`,
        averageReimbursementAmount: 'Durchschnittlicher Erstattungsbetrag',
        averageReimbursementAmountInCurrency: ({currencyCode}: CurrencyCodeParams) => `Durchschnittlicher Erstattungsbetrag in ${currencyCode}`,
        selectIncorporationType: 'Wählen Sie die Art der Gründung aus',
        selectBusinessCategory: 'Geschäftskategorie auswählen',
        selectAnnualPaymentVolume: 'Jährliches Zahlungsvolumen auswählen',
        selectIncorporationCountry: 'Wählen Sie das Gründungsland aus',
        selectIncorporationState: 'Inkorporationsstaat auswählen',
        selectAverageReimbursement: 'Durchschnittlichen Erstattungsbetrag auswählen',
        findIncorporationType: 'Art der Unternehmensgründung finden',
        findBusinessCategory: 'Geschäftskategorie finden',
        findAnnualPaymentVolume: 'Jährliches Zahlungsvolumen finden',
        findIncorporationState: 'Gründungsstaat finden',
        findAverageReimbursement: 'Durchschnittlichen Erstattungsbetrag finden',
        error: {
            registrationNumber: 'Bitte geben Sie eine gültige Registrierungsnummer an.',
            taxIDEIN: ({country}: BusinessTaxIDParams) => {
                switch (country) {
                    case CONST.COUNTRY.US:
                        return 'Bitte geben Sie eine gültige Arbeitgeber-Identifikationsnummer (EIN) an';
                    case CONST.COUNTRY.CA:
                        return 'Bitte geben Sie eine gültige Unternehmensnummer (BN) an';
                    case CONST.COUNTRY.GB:
                        return 'Bitte geben Sie eine gültige Umsatzsteuer-Identifikationsnummer (VRN) an';
                    case CONST.COUNTRY.AU:
                        return 'Bitte geben Sie eine gültige australische Unternehmensnummer (ABN) an';
                    default:
                        return 'Bitte geben Sie eine gültige EU-Umsatzsteuer-Identifikationsnummer an';
                }
            },
        },
    },
    beneficialOwnerInfoStep: {
        doYouOwn25percent: 'Besitzen Sie 25 % oder mehr von',
        doAnyIndividualOwn25percent: 'Besitzen Einzelpersonen 25 % oder mehr von',
        areThereMoreIndividualsWhoOwn25percent: 'Gibt es mehr Personen, die 25 % oder mehr von besitzen?',
        regulationRequiresUsToVerifyTheIdentity: 'Die Vorschriften verlangen von uns, die Identität jeder Person zu überprüfen, die mehr als 25% des Unternehmens besitzt.',
        companyOwner: 'Geschäftsinhaber',
        enterLegalFirstAndLastName: 'Wie lautet der gesetzliche Name des Eigentümers?',
        legalFirstName: 'Gesetzlicher Vorname',
        legalLastName: 'Rechtlicher Nachname',
        enterTheDateOfBirthOfTheOwner: 'Was ist das Geburtsdatum des Eigentümers?',
        enterTheLast4: 'Was sind die letzten 4 Ziffern der Sozialversicherungsnummer des Eigentümers?',
        last4SSN: 'Letzte 4 der SSN',
        dontWorry: 'Keine Sorge, wir führen keine persönlichen Bonitätsprüfungen durch!',
        enterTheOwnersAddress: 'Wie lautet die Adresse des Eigentümers?',
        letsDoubleCheck: 'Lassen Sie uns noch einmal überprüfen, ob alles richtig aussieht.',
        legalName: 'Rechtlicher Name',
        address: 'Adresse',
        byAddingThisBankAccount: 'Durch das Hinzufügen dieses Bankkontos bestätigen Sie, dass Sie gelesen haben, verstehen und akzeptieren',
        owners: 'Eigentümer',
    },
    ownershipInfoStep: {
        ownerInfo: 'Eigentümerinformationen',
        businessOwner: 'Geschäftsinhaber',
        signerInfo: 'Unterzeichnerinformationen',
        doYouOwn: ({companyName}: CompanyNameParams) => `Besitzen Sie 25 % oder mehr von ${companyName}?`,
        doesAnyoneOwn: ({companyName}: CompanyNameParams) => `Besitzt eine Einzelperson 25 % oder mehr von ${companyName}?`,
        regulationsRequire: 'Vorschriften erfordern, dass wir die Identität jeder Person überprüfen, die mehr als 25% des Unternehmens besitzt.',
        legalFirstName: 'Gesetzlicher Vorname',
        legalLastName: 'Rechtlicher Nachname',
        whatsTheOwnersName: 'Wie lautet der gesetzliche Name des Eigentümers?',
        whatsYourName: 'Wie lautet Ihr gesetzlicher Name?',
        whatPercentage: 'Welcher Prozentsatz des Unternehmens gehört dem Eigentümer?',
        whatsYoursPercentage: 'Wie viel Prozent des Unternehmens besitzen Sie?',
        ownership: 'Eigentum',
        whatsTheOwnersDOB: 'Was ist das Geburtsdatum des Eigentümers?',
        whatsYourDOB: 'Was ist Ihr Geburtsdatum?',
        whatsTheOwnersAddress: 'Wie lautet die Adresse des Eigentümers?',
        whatsYourAddress: 'Wie lautet Ihre Adresse?',
        whatAreTheLast: 'Was sind die letzten 4 Ziffern der Sozialversicherungsnummer des Eigentümers?',
        whatsYourLast: 'Was sind die letzten 4 Ziffern Ihrer Sozialversicherungsnummer?',
        dontWorry: 'Keine Sorge, wir führen keine persönlichen Bonitätsprüfungen durch!',
        last4: 'Letzte 4 der SSN',
        whyDoWeAsk: 'Warum fragen wir danach?',
        letsDoubleCheck: 'Lassen Sie uns noch einmal überprüfen, ob alles richtig aussieht.',
        legalName: 'Rechtlicher Name',
        ownershipPercentage: 'Eigentumsanteil',
        areThereOther: ({companyName}: CompanyNameParams) => `Gibt es andere Personen, die 25 % oder mehr von ${companyName} besitzen?`,
        owners: 'Eigentümer',
        addCertified: 'Fügen Sie ein zertifiziertes Organigramm hinzu, das die wirtschaftlichen Eigentümer zeigt.',
        regulationRequiresChart:
            'Die Vorschriften erfordern, dass wir eine beglaubigte Kopie des Eigentumsdiagramms sammeln, das jede Person oder Einheit zeigt, die 25 % oder mehr des Unternehmens besitzt.',
        uploadEntity: 'Organigramm der Unternehmenseigentümer hochladen',
        noteEntity: 'Hinweis: Das Eigentumsdiagramm der Entität muss von Ihrem Buchhalter, Rechtsberater oder notariell beglaubigt unterschrieben werden.',
        certified: 'Zertifiziertes Eigentumsdiagramm der Einheit',
        selectCountry: 'Land auswählen',
        findCountry: 'Land finden',
        address: 'Adresse',
        chooseFile: 'Datei auswählen',
        uploadDocuments: 'Zusätzliche Dokumentation hochladen',
        pleaseUpload:
            'Bitte laden Sie zusätzliche Dokumente hoch, um uns zu helfen, Ihre Identität als direkter oder indirekter Eigentümer von 25% oder mehr der Geschäftseinheit zu verifizieren.',
        acceptedFiles: 'Akzeptierte Dateiformate: PDF, PNG, JPEG. Die Gesamtdateigröße für jeden Abschnitt darf 5 MB nicht überschreiten.',
        proofOfBeneficialOwner: 'Nachweis des wirtschaftlich Berechtigten',
        proofOfBeneficialOwnerDescription:
            'Bitte legen Sie eine unterzeichnete Bestätigung und ein Organigramm von einem Wirtschaftsprüfer, Notar oder Anwalt vor, die die Eigentümerschaft von 25 % oder mehr des Unternehmens bestätigen. Diese muss innerhalb der letzten drei Monate datiert sein und die Lizenznummer des Unterzeichners enthalten.',
        copyOfID: 'Kopie des Ausweises für den wirtschaftlich Berechtigten',
        copyOfIDDescription: 'Beispiele: Reisepass, Führerschein, etc.',
        proofOfAddress: 'Adressnachweis für den wirtschaftlich Berechtigten',
        proofOfAddressDescription: 'Beispiele: Nebenkostenabrechnung, Mietvertrag, etc.',
        codiceFiscale: 'Codice fiscale/Steuer-ID',
        codiceFiscaleDescription:
            'Bitte laden Sie ein Video eines Vor-Ort-Besuchs oder eines aufgezeichneten Anrufs mit dem unterzeichnenden Beamten hoch. Der Beamte muss folgende Angaben machen: vollständiger Name, Geburtsdatum, Firmenname, Registrierungsnummer, Steuercodenummer, registrierte Adresse, Art des Geschäfts und Zweck des Kontos.',
    },
    validationStep: {
        headerTitle: 'Bankkonto validieren',
        buttonText: 'Einrichtung abschließen',
        maxAttemptsReached: 'Die Validierung für dieses Bankkonto wurde aufgrund zu vieler falscher Versuche deaktiviert.',
        description: `Innerhalb von 1-2 Werktagen werden wir drei (3) kleine Transaktionen an Ihr Bankkonto senden, von einem Namen wie "Expensify, Inc. Validation".`,
        descriptionCTA: 'Bitte geben Sie jeden Transaktionsbetrag in die untenstehenden Felder ein. Beispiel: 1,51.',
        reviewingInfo: 'Danke! Wir überprüfen Ihre Informationen und werden uns in Kürze bei Ihnen melden. Bitte überprüfen Sie Ihren Chat mit Concierge.',
        forNextStep: 'für die nächsten Schritte, um die Einrichtung Ihres Bankkontos abzuschließen.',
        letsChatCTA: 'Ja, lass uns chatten.',
        letsChatText: 'Fast geschafft! Wir benötigen Ihre Hilfe, um ein paar letzte Informationen im Chat zu überprüfen. Bereit?',
        letsChatTitle: 'Lass uns plaudern!',
        enable2FATitle: 'Betrug verhindern, Zwei-Faktor-Authentifizierung (2FA) aktivieren',
        enable2FAText: 'Wir nehmen Ihre Sicherheit ernst. Bitte richten Sie jetzt die Zwei-Faktor-Authentifizierung (2FA) ein, um Ihrem Konto eine zusätzliche Schutzschicht hinzuzufügen.',
        secureYourAccount: 'Sichern Sie Ihr Konto',
    },
    beneficialOwnersStep: {
        additionalInformation: 'Zusätzliche Informationen',
        checkAllThatApply: 'Überprüfen Sie alle zutreffenden Optionen, andernfalls leer lassen.',
        iOwnMoreThan25Percent: 'Ich besitze mehr als 25% von',
        someoneOwnsMoreThan25Percent: 'Jemand anderes besitzt mehr als 25% von',
        additionalOwner: 'Zusätzlicher wirtschaftlich Berechtigter',
        removeOwner: 'Diesen wirtschaftlich Berechtigten entfernen',
        addAnotherIndividual: 'Fügen Sie eine weitere Person hinzu, die mehr als 25% von besitzt.',
        agreement: 'Vereinbarung:',
        termsAndConditions: 'Allgemeine Geschäftsbedingungen',
        certifyTrueAndAccurate: 'Ich bestätige, dass die angegebenen Informationen wahr und korrekt sind.',
        error: {
            certify: 'Muss bestätigen, dass die Informationen wahr und korrekt sind.',
        },
    },
    completeVerificationStep: {
        completeVerification: 'Überprüfung abschließen',
        confirmAgreements: 'Bitte bestätigen Sie die untenstehenden Vereinbarungen.',
        certifyTrueAndAccurate: 'Ich bestätige, dass die angegebenen Informationen wahr und korrekt sind.',
        certifyTrueAndAccurateError: 'Bitte bestätigen Sie, dass die Informationen wahr und korrekt sind.',
        isAuthorizedToUseBankAccount: 'Ich bin berechtigt, dieses Geschäftskonto für Geschäftsausgaben zu verwenden.',
        isAuthorizedToUseBankAccountError: 'Sie müssen ein Kontrollbeamter mit der Berechtigung sein, das Geschäftskonto zu führen.',
        termsAndConditions: 'Allgemeine Geschäftsbedingungen',
    },
    connectBankAccountStep: {
        finishButtonText: 'Einrichtung abschließen',
        validateYourBankAccount: 'Bestätigen Sie Ihr Bankkonto',
        validateButtonText: 'Validieren',
        validationInputLabel: 'Transaktion',
        maxAttemptsReached: 'Die Validierung für dieses Bankkonto wurde aufgrund zu vieler falscher Versuche deaktiviert.',
        description: `Innerhalb von 1-2 Werktagen werden wir drei (3) kleine Transaktionen an Ihr Bankkonto senden, von einem Namen wie "Expensify, Inc. Validation".`,
        descriptionCTA: 'Bitte geben Sie jeden Transaktionsbetrag in die untenstehenden Felder ein. Beispiel: 1,51.',
        reviewingInfo: 'Danke! Wir überprüfen Ihre Informationen und werden uns in Kürze bei Ihnen melden. Bitte überprüfen Sie Ihren Chat mit Concierge.',
        forNextSteps: 'für die nächsten Schritte, um die Einrichtung Ihres Bankkontos abzuschließen.',
        letsChatCTA: 'Ja, lass uns chatten.',
        letsChatText: 'Fast geschafft! Wir benötigen Ihre Hilfe, um ein paar letzte Informationen im Chat zu überprüfen. Bereit?',
        letsChatTitle: 'Lass uns plaudern!',
        enable2FATitle: 'Betrug verhindern, Zwei-Faktor-Authentifizierung (2FA) aktivieren',
        enable2FAText: 'Wir nehmen Ihre Sicherheit ernst. Bitte richten Sie jetzt die Zwei-Faktor-Authentifizierung (2FA) ein, um Ihrem Konto eine zusätzliche Schutzschicht hinzuzufügen.',
        secureYourAccount: 'Sichern Sie Ihr Konto',
    },
    countryStep: {
        confirmBusinessBank: 'Bestätigen Sie die Währung und das Land des Geschäftskontos',
        confirmCurrency: 'Währung und Land bestätigen',
        yourBusiness: 'Die Währung Ihres Geschäftskontos muss mit der Währung Ihres Arbeitsbereichs übereinstimmen.',
        youCanChange: 'Sie können die Währung Ihres Arbeitsbereichs in Ihrem ändern.',
        findCountry: 'Land finden',
        selectCountry: 'Land auswählen',
    },
    bankInfoStep: {
        whatAreYour: 'Was sind Ihre Geschäftskontodaten?',
        letsDoubleCheck: 'Lassen Sie uns noch einmal überprüfen, ob alles in Ordnung ist.',
        thisBankAccount: 'Dieses Bankkonto wird für Geschäftszahlungen in Ihrem Arbeitsbereich verwendet.',
        accountNumber: 'Kontonummer',
        accountHolderNameDescription: 'Vollständiger Name des autorisierten Unterzeichners',
    },
    signerInfoStep: {
        signerInfo: 'Unterzeichnerinformationen',
        areYouDirector: ({companyName}: CompanyNameParams) => `Sind Sie ein Direktor oder leitender Angestellter bei ${companyName}?`,
        regulationRequiresUs: 'Die Vorschrift erfordert, dass wir überprüfen, ob der Unterzeichner die Befugnis hat, diese Handlung im Namen des Unternehmens durchzuführen.',
        whatsYourName: 'Wie lautet Ihr gesetzlicher Name?',
        fullName: 'Vollständiger rechtlicher Name',
        whatsYourJobTitle: 'Wie lautet Ihre Berufsbezeichnung?',
        jobTitle: 'Berufsbezeichnung',
        whatsYourDOB: 'Was ist Ihr Geburtsdatum?',
        uploadID: 'Laden Sie einen Ausweis und einen Adressnachweis hoch',
        personalAddress: 'Nachweis der persönlichen Adresse (z.B. Stromrechnung)',
        letsDoubleCheck: 'Lassen Sie uns noch einmal überprüfen, ob alles richtig aussieht.',
        legalName: 'Rechtlicher Name',
        proofOf: 'Nachweis der persönlichen Adresse',
        enterOneEmail: ({companyName}: CompanyNameParams) => `Geben Sie die E-Mail-Adresse des Direktors oder leitenden Angestellten bei ${companyName} ein.`,
        regulationRequiresOneMoreDirector: 'Die Vorschrift erfordert mindestens einen weiteren Direktor oder leitenden Angestellten als Unterzeichner.',
        hangTight: 'Bitte warten...',
        enterTwoEmails: ({companyName}: CompanyNameParams) => `Geben Sie die E-Mails von zwei Direktoren oder leitenden Angestellten bei ${companyName} ein.`,
        sendReminder: 'Erinnere senden',
        chooseFile: 'Datei auswählen',
        weAreWaiting: 'Wir warten darauf, dass andere ihre Identität als Direktoren oder leitende Angestellte des Unternehmens verifizieren.',
        id: 'Kopie des Ausweises',
        proofOfDirectors: 'Nachweis des/der Direktors/Direktoren',
        proofOfDirectorsDescription: 'Beispiele: Unternehmensprofil von Oncorp oder Geschäftsregistrierung.',
        codiceFiscale: 'Codice Fiscale',
        codiceFiscaleDescription: 'Codice Fiscale für Unterzeichner, autorisierte Benutzer und wirtschaftlich Berechtigte.',
        PDSandFSG: 'PDS + FSG Offenlegungsunterlagen',
        PDSandFSGDescription:
            'Unsere Partnerschaft mit Corpay nutzt eine API-Verbindung, um das umfangreiche Netzwerk internationaler Bankpartner zu nutzen und globale Rückerstattungen in Expensify zu ermöglichen. Gemäß der australischen Vorschriften stellen wir Ihnen den Financial Services Guide (FSG) und die Product Disclosure Statement (PDS) von Corpay zur Verfügung.\n\nBitte lesen Sie die FSG- und PDS-Dokumente sorgfältig durch, da sie vollständige Details und wichtige Informationen zu den von Corpay angebotenen Produkten und Dienstleistungen enthalten. Bewahren Sie diese Dokumente für zukünftige Referenz auf.',
        pleaseUpload: 'Bitte laden Sie zusätzliche Unterlagen hoch, um uns bei der Überprüfung Ihrer Identität als Direktor oder leitender Angestellter des Unternehmens zu unterstützen.',
    },
    agreementsStep: {
        agreements: 'Vereinbarungen',
        pleaseConfirm: 'Bitte bestätigen Sie die untenstehenden Vereinbarungen',
        regulationRequiresUs: 'Die Vorschriften verlangen von uns, die Identität jeder Person zu überprüfen, die mehr als 25% des Unternehmens besitzt.',
        iAmAuthorized: 'Ich bin berechtigt, das Geschäftskonto für Geschäftsausgaben zu verwenden.',
        iCertify: 'Ich bestätige, dass die bereitgestellten Informationen wahr und korrekt sind.',
        termsAndConditions: 'Allgemeine Geschäftsbedingungen',
        accept: 'Akzeptieren und Bankkonto hinzufügen',
        iConsentToThe: 'Ich stimme der/dem zu',
        privacyNotice: 'Datenschutzhinweis',
        error: {
            authorized: 'Sie müssen ein Kontrollbeamter mit der Berechtigung sein, das Geschäftskonto zu führen.',
            certify: 'Bitte bestätigen Sie, dass die Informationen wahr und korrekt sind.',
            consent: 'Bitte stimmen Sie der Datenschutzerklärung zu.',
        },
    },
    docusignStep: {
        subheader: 'Docusign-Formular',
        pleaseComplete:
            'Bitte füllen Sie das ACH-Autorisierungsformular über den untenstehenden Docusign-Link aus und laden Sie anschließend die unterschriebene Kopie hier hoch, damit wir direkt von Ihrem Bankkonto abbuchen können.',
        pleaseCompleteTheBusinessAccount: 'Bitte füllen Sie den Antrag für ein Geschäftskonto und die Vereinbarung zum Lastschrifteinzug aus.',
        pleaseCompleteTheDirect:
            'Bitte füllen Sie die Vereinbarung zum Lastschrifteinzug über den untenstehenden Docusign-Link aus und laden Sie anschließend die unterschriebene Kopie hier hoch, damit wir direkt von Ihrem Bankkonto abbuchen können.',
        takeMeTo: 'Zu Docusign',
        uploadAdditional: 'Zusätzliche Dokumente hochladen',
        pleaseUpload: 'Bitte laden Sie das DEFT-Formular und die unterschriebene Docusign-Seite hoch.',
        pleaseUploadTheDirect: 'Bitte laden Sie die Lastschriftvereinbarung und die Docusign-Unterschriftsseite hoch.',
    },
    finishStep: {
        letsFinish: 'Lass uns im Chat fertig werden!',
        thanksFor:
            'Vielen Dank für diese Details. Ein dedizierter Support-Mitarbeiter wird nun Ihre Informationen überprüfen. Wir werden uns bei Ihnen melden, falls wir noch etwas von Ihnen benötigen. In der Zwischenzeit können Sie sich gerne mit Fragen an uns wenden.',
        iHaveA: 'Ich habe eine Frage.',
        enable2FA: 'Aktivieren Sie die Zwei-Faktor-Authentifizierung (2FA), um Betrug zu verhindern.',
        weTake: 'Wir nehmen Ihre Sicherheit ernst. Bitte richten Sie jetzt die Zwei-Faktor-Authentifizierung (2FA) ein, um Ihrem Konto eine zusätzliche Schutzschicht hinzuzufügen.',
        secure: 'Sichern Sie Ihr Konto',
    },
    reimbursementAccountLoadingAnimation: {
        oneMoment: 'Einen Moment',
        explanationLine: 'Wir überprüfen Ihre Informationen. Sie können in Kürze mit den nächsten Schritten fortfahren.',
    },
    session: {
        offlineMessageRetry: 'Es sieht so aus, als ob Sie offline sind. Bitte überprüfen Sie Ihre Verbindung und versuchen Sie es erneut.',
    },
    travel: {
        header: 'Reise buchen',
        title: 'Reise clever',
        subtitle: 'Verwenden Sie Expensify Travel, um die besten Reiseangebote zu erhalten und alle Ihre Geschäftsausgaben an einem Ort zu verwalten.',
        features: {
            saveMoney: 'Sparen Sie Geld bei Ihren Buchungen',
            alerts: 'Erhalten Sie Echtzeit-Updates und -Benachrichtigungen',
        },
        bookTravel: 'Reise buchen',
        bookDemo: 'Demo buchen',
        bookADemo: 'Eine Demo buchen',
        toLearnMore: 'um mehr zu erfahren.',
        termsAndConditions: {
            header: 'Bevor wir fortfahren...',
            title: 'Allgemeine Geschäftsbedingungen',
            label: 'Ich stimme den Bedingungen und Konditionen zu',
            subtitle: `Bitte stimmen Sie den <a href="${CONST.TRAVEL_TERMS_URL}">Allgemeinen Geschäftsbedingungen</a> von Expensify Travel zu.`,
            error: 'Sie müssen den Expensify Travel Geschäftsbedingungen zustimmen, um fortzufahren.',
            defaultWorkspaceError:
                'Sie müssen einen Standard-Arbeitsbereich festlegen, um Expensify Travel zu aktivieren. Gehen Sie zu Einstellungen > Arbeitsbereiche > klicken Sie auf die drei vertikalen Punkte neben einem Arbeitsbereich > Als Standard-Arbeitsbereich festlegen und versuchen Sie es dann erneut!',
        },
        flight: 'Flug',
        flightDetails: {
            passenger: 'Passagier',
            layover: ({layover}: FlightLayoverParams) => `<muted-text-label>Sie haben einen <strong>${layover} Zwischenstopp</strong> vor diesem Flug</muted-text-label>`,
            takeOff: 'Abheben',
            landing: 'Landung',
            seat: 'Sitzplatz',
            class: 'Kabinenklasse',
            recordLocator: 'Buchungscode',
            cabinClasses: {
                unknown: 'Unknown',
                economy: 'Wirtschaft',
                premiumEconomy: 'Premium Economy',
                business: 'Geschäft',
                first: 'Erste',
            },
        },
        hotel: 'Hotel',
        hotelDetails: {
            guest: 'Gast',
            checkIn: 'Check-in',
            checkOut: 'Check-out',
            roomType: 'Zimmertyp',
            cancellation: 'Stornierungsbedingungen',
            cancellationUntil: 'Kostenlose Stornierung bis',
            confirmation: 'Bestätigungsnummer',
            cancellationPolicies: {
                unknown: 'Unknown',
                nonRefundable: 'Nicht erstattungsfähig',
                freeCancellationUntil: 'Kostenlose Stornierung bis',
                partiallyRefundable: 'Teilweise erstattungsfähig',
            },
        },
        car: 'Auto',
        carDetails: {
            rentalCar: 'Autovermietung',
            pickUp: 'Abholung',
            dropOff: 'Abgabe',
            driver: 'Treiber',
            carType: 'Autotyp',
            cancellation: 'Stornierungsbedingungen',
            cancellationUntil: 'Kostenlose Stornierung bis',
            freeCancellation: 'Kostenlose Stornierung',
            confirmation: 'Bestätigungsnummer',
        },
        train: 'Schiene',
        trainDetails: {
            passenger: 'Passagier',
            departs: 'Abfahrten',
            arrives: 'Ankommt',
            coachNumber: 'Trainernummer',
            seat: 'Sitzplatz',
            fareDetails: 'Fahrpreisdetails',
            confirmation: 'Bestätigungsnummer',
        },
        viewTrip: 'Reise anzeigen',
        modifyTrip: 'Reise ändern',
        tripSupport: 'Reiseunterstützung',
        tripDetails: 'Reisedetails',
        viewTripDetails: 'Reisedetails anzeigen',
        trip: 'Reise',
        trips: 'Reisen',
        tripSummary: 'Reisezusammenfassung',
        departs: 'Abfahrten',
        errorMessage: 'Etwas ist schiefgelaufen. Bitte versuchen Sie es später noch einmal.',
        phoneError: {
            phrase1: 'Bitte',
            link: 'fügen Sie eine Arbeits-E-Mail als Ihren primären Login hinzu',
            phrase2: 'um Reisen zu buchen.',
        },
        domainSelector: {
            title: 'Domain',
            subtitle: 'Wählen Sie eine Domain für die Einrichtung von Expensify Travel.',
            recommended: 'Empfohlen',
        },
        domainPermissionInfo: {
            title: 'Domain',
            restrictionPrefix: `Sie haben keine Berechtigung, Expensify Travel für die Domain zu aktivieren.`,
            restrictionSuffix: `Sie müssen stattdessen jemanden aus dieser Domäne bitten, Reisen zu aktivieren.`,
            accountantInvitationPrefix: `Wenn Sie Buchhalter sind, sollten Sie dem`,
            accountantInvitationLink: `ExpensifyApproved! Buchhalterprogramm`,
            accountantInvitationSuffix: `um Reisen für diese Domain zu ermöglichen.`,
        },
        publicDomainError: {
            title: 'Erste Schritte mit Expensify Travel',
            message: `Sie müssen Ihre Arbeits-E-Mail (z. B. name@company.com) mit Expensify Travel verwenden, nicht Ihre persönliche E-Mail (z. B. name@gmail.com).`,
        },
        blockedFeatureModal: {
            title: 'Expensify Travel wurde deaktiviert',
            message: `Ihr Administrator hat Expensify Travel deaktiviert. Bitte befolgen Sie die Buchungsrichtlinien Ihres Unternehmens für Reisebuchungen.`,
        },
        verifyCompany: {
            title: 'Beginnen Sie noch heute mit dem Reisen!',
            message: `Bitte kontaktieren Sie Ihren Account Manager oder salesteam@expensify.com, um eine Demo von Travel zu erhalten und es für Ihr Unternehmen zu aktivieren.`,
        },
        updates: {
            bookingTicketed: ({airlineCode, origin, destination, startDate, confirmationID = ''}: FlightParams) =>
                `Ihr Flug ${airlineCode} (${origin} → ${destination}) am ${startDate} wurde gebucht. Bestätigungscode: ${confirmationID}`,
            ticketVoided: ({airlineCode, origin, destination, startDate}: FlightParams) =>
                `Ihr Ticket für den Flug ${airlineCode} (${origin} → ${destination}) am ${startDate} wurde storniert.`,
            ticketRefunded: ({airlineCode, origin, destination, startDate}: FlightParams) =>
                `Ihr Ticket für den Flug ${airlineCode} (${origin} → ${destination}) am ${startDate} wurde erstattet oder umgetauscht.`,
            flightCancelled: ({airlineCode, origin, destination, startDate}: FlightParams) =>
                `Ihr Flug ${airlineCode} (${origin} → ${destination}) am ${startDate} wurde von der Fluggesellschaft storniert.`,
            flightScheduleChangePending: ({airlineCode}: AirlineParams) =>
                `Die Fluggesellschaft hat eine Flugplanänderung für den Flug ${airlineCode} vorgeschlagen; wir warten auf die Bestätigung.`,
            flightScheduleChangeClosed: ({airlineCode, startDate}: AirlineParams) => `Flugplanänderung bestätigt: Flug ${airlineCode} startet jetzt um ${startDate}.`,
            flightUpdated: ({airlineCode, origin, destination, startDate}: FlightParams) => `Ihr Flug ${airlineCode} (${origin} → ${destination}) am ${startDate} wurde aktualisiert.`,
            flightCabinChanged: ({airlineCode, cabinClass}: AirlineParams) => `Ihre Kabinenklasse wurde auf ${cabinClass} auf dem Flug ${airlineCode} aktualisiert.`,
            flightSeatConfirmed: ({airlineCode}: AirlineParams) => `Ihre Sitzplatzzuweisung auf Flug ${airlineCode} wurde bestätigt.`,
            flightSeatChanged: ({airlineCode}: AirlineParams) => `Ihre Sitzplatzzuweisung auf Flug ${airlineCode} wurde geändert.`,
            flightSeatCancelled: ({airlineCode}: AirlineParams) => `Ihre Sitzplatzzuweisung auf dem Flug ${airlineCode} wurde entfernt.`,
            paymentDeclined: 'Die Zahlung für Ihre Flugbuchung ist fehlgeschlagen. Bitte versuchen Sie es erneut.',
            bookingCancelledByTraveler: ({type, id = ''}: TravelTypeParams) => `Sie haben Ihre ${type}-Reservierung ${id} storniert.`,
            bookingCancelledByVendor: ({type, id = ''}: TravelTypeParams) => `Der Anbieter hat Ihre ${type}-Reservierung ${id} storniert.`,
            bookingRebooked: ({type, id = ''}: TravelTypeParams) => `Ihre ${type} Reservierung wurde neu gebucht. Neue Bestätigungsnummer: ${id}.`,
            bookingUpdated: ({type}: TravelTypeParams) => `Ihre ${type}-Buchung wurde aktualisiert. Überprüfen Sie die neuen Details im Reiseplan.`,
            railTicketRefund: ({origin, destination, startDate}: RailTicketParams) =>
                `Ihr Bahnticket für ${origin} → ${destination} am ${startDate} wurde erstattet. Eine Gutschrift wird bearbeitet.`,
            railTicketExchange: ({origin, destination, startDate}: RailTicketParams) => `Ihr Bahnticket für ${origin} → ${destination} am ${startDate} wurde umgetauscht.`,
            railTicketUpdate: ({origin, destination, startDate}: RailTicketParams) => `Ihr Zugticket für ${origin} → ${destination} am ${startDate} wurde aktualisiert.`,
            defaultUpdate: ({type}: TravelTypeParams) => `Ihre ${type} Reservierung wurde aktualisiert.`,
        },
    },
    workspace: {
        common: {
            card: 'Karten',
            expensifyCard: 'Expensify Card',
            companyCards: 'Unternehmenskarten',
            workflows: 'Workflows',
            workspace: 'Arbeitsbereich',
            findWorkspace: 'Arbeitsbereich finden',
            edit: 'Arbeitsbereich bearbeiten',
            enabled: 'Aktiviert',
            disabled: 'Deaktiviert',
            everyone: 'Jeder',
            delete: 'Arbeitsbereich löschen',
            settings: 'Einstellungen',
            reimburse: 'Erstattungen',
            categories: 'Kategorien',
            tags: 'Tags',
            customField1: 'Benutzerdefiniertes Feld 1',
            customField2: 'Benutzerdefiniertes Feld 2',
            customFieldHint: 'Fügen Sie benutzerdefinierten Code hinzu, der für alle Ausgaben dieses Mitglieds gilt.',
            reportFields: 'Berichtsfelder',
            reportTitle: 'Berichtstitel',
            reportField: 'Berichtsfeld',
            taxes: 'Steuern',
            bills: 'Rechnungen',
            invoices: 'Rechnungen',
            travel: 'Reisen',
            members: 'Mitglieder',
            accounting: 'Buchhaltung',
            rules: 'Regeln',
            displayedAs: 'Angezeigt als',
            plan: 'Plan',
            profile: 'Übersicht',
            bankAccount: 'Bankkonto',
            testTransactions: 'Transaktionen testen',
            issueAndManageCards: 'Karten ausstellen und verwalten',
            reconcileCards: 'Karten abstimmen',
            selected: () => ({
                one: '1 ausgewählt',
                other: (count: number) => `${count} ausgewählt`,
            }),
            settlementFrequency: 'Abrechnungshäufigkeit',
            setAsDefault: 'Als Standard-Arbeitsbereich festlegen',
            defaultNote: `Belege, die an ${CONST.EMAIL.RECEIPTS} gesendet werden, erscheinen in diesem Arbeitsbereich.`,
            deleteConfirmation: 'Möchten Sie diesen Arbeitsbereich wirklich löschen?',
            deleteWithCardsConfirmation: 'Möchten Sie diesen Arbeitsbereich wirklich löschen? Dadurch werden alle Karten-Feeds und zugewiesenen Karten entfernt.',
            unavailable: 'Nicht verfügbarer Arbeitsbereich',
            memberNotFound: 'Mitglied nicht gefunden. Um ein neues Mitglied zum Arbeitsbereich einzuladen, verwenden Sie bitte die Einladungsschaltfläche oben.',
            notAuthorized: `Sie haben keinen Zugriff auf diese Seite. Wenn Sie versuchen, diesem Arbeitsbereich beizutreten, bitten Sie einfach den Besitzer des Arbeitsbereichs, Sie als Mitglied hinzuzufügen. Etwas anderes? Kontaktieren Sie ${CONST.EMAIL.CONCIERGE}.`,
            goToWorkspace: 'Zum Arbeitsbereich gehen',
            goToWorkspaces: 'Zu Arbeitsbereichen gehen',
            clearFilter: 'Filter löschen',
            workspaceName: 'Arbeitsbereichsname',
            workspaceOwner: 'Eigentümer',
            workspaceType: 'Arbeitsbereichstyp',
            workspaceAvatar: 'Arbeitsbereichs-Avatar',
            mustBeOnlineToViewMembers: 'Sie müssen online sein, um die Mitglieder dieses Arbeitsbereichs anzuzeigen.',
            moreFeatures: 'Mehr Funktionen',
            requested: 'Angefordert',
            distanceRates: 'Entfernungsraten',
            defaultDescription: 'Ein Ort für alle Ihre Belege und Ausgaben.',
            descriptionHint: 'Teilen Sie Informationen über diesen Arbeitsbereich mit allen Mitgliedern.',
            welcomeNote: 'Bitte verwenden Sie Expensify, um Ihre Belege zur Erstattung einzureichen, danke!',
            subscription: 'Abonnement',
            markAsEntered: 'Als manuell eingegeben markieren',
            markAsExported: 'Als exportiert markieren',
            exportIntegrationSelected: ({connectionName}: ExportIntegrationSelectedParams) => `Exportieren nach ${CONST.POLICY.CONNECTIONS.NAME_USER_FRIENDLY[connectionName]}`,
            letsDoubleCheck: 'Lassen Sie uns noch einmal überprüfen, ob alles richtig aussieht.',
            lineItemLevel: 'Positionsebene',
            reportLevel: 'Berichtsebene',
            topLevel: 'Top-Level',
            appliedOnExport: 'Nicht in Expensify importiert, bei Export angewendet',
            shareNote: {
                header: 'Teilen Sie Ihren Arbeitsbereich mit anderen Mitgliedern',
                content: {
                    firstPart:
                        'Teilen Sie diesen QR-Code oder kopieren Sie den untenstehenden Link, um es Mitgliedern zu erleichtern, den Zugang zu Ihrem Arbeitsbereich anzufordern. Alle Anfragen zum Beitritt zum Arbeitsbereich werden im',
                    secondPart: 'Raum für Ihre Bewertung.',
                },
            },
            connectTo: ({connectionName}: ConnectionNameParams) => `Mit ${CONST.POLICY.CONNECTIONS.NAME_USER_FRIENDLY[connectionName]} verbinden`,
            createNewConnection: 'Neue Verbindung erstellen',
            reuseExistingConnection: 'Vorhandene Verbindung wiederverwenden',
            existingConnections: 'Bestehende Verbindungen',
            existingConnectionsDescription: ({connectionName}: ConnectionNameParams) =>
                `Da Sie zuvor eine Verbindung zu ${CONST.POLICY.CONNECTIONS.NAME_USER_FRIENDLY[connectionName]} hergestellt haben, können Sie eine bestehende Verbindung wiederverwenden oder eine neue erstellen.`,
            lastSyncDate: ({connectionName, formattedDate}: LastSyncDateParams) => `${connectionName} - Zuletzt synchronisiert am ${formattedDate}`,
            authenticationError: ({connectionName}: AuthenticationErrorParams) => `Kann nicht mit ${connectionName} verbunden werden aufgrund eines Authentifizierungsfehlers.`,
            learnMore: 'Mehr erfahren.',
            memberAlternateText: 'Mitglieder können Berichte einreichen und genehmigen.',
            adminAlternateText: 'Administratoren haben vollen Bearbeitungszugriff auf alle Berichte und Arbeitsbereichseinstellungen.',
            auditorAlternateText: 'Prüfer können Berichte einsehen und kommentieren.',
            roleName: ({role}: OptionalParam<RoleNamesParams> = {}) => {
                switch (role) {
                    case CONST.POLICY.ROLE.ADMIN:
                        return 'Admin';
                    case CONST.POLICY.ROLE.AUDITOR:
                        return 'Prüfer';
                    case CONST.POLICY.ROLE.USER:
                        return 'Mitglied';
                    default:
                        return 'Mitglied';
                }
            },
            frequency: {
                manual: 'Manuell',
                instant: 'Sofort',
                immediate: 'Täglich',
                trip: 'Nach Reise',
                weekly: 'Wöchentlich',
                semimonthly: 'Zweimal im Monat',
                monthly: 'Monatlich',
            },
            planType: 'Plantyp',
            submitExpense: 'Reichen Sie Ihre Ausgaben unten ein:',
            defaultCategory: 'Standardkategorie',
            viewTransactions: 'Transaktionen anzeigen',
            policyExpenseChatName: ({displayName}: PolicyExpenseChatNameParams) => `Ausgaben von ${displayName}`,
<<<<<<< HEAD
            cannotDeleteWorkspaceAnnualSubscriptionError: 'Sie können den Arbeitsbereich erst am Ende der jährlichen Abonnementlaufzeit löschen.',
=======
            deepDiveExpensifyCard: `<muted-text-label>Expensify Card-Transaktionen werden automatisch in ein mit <a href="${CONST.DEEP_DIVE_EXPENSIFY_CARD}">unserer Integration</a> erstelltes „Expensify Card Liability Account“ exportiert.</muted-text-label>`,
>>>>>>> 2c1e1070
        },
        perDiem: {
            subtitle: 'Setzen Sie Tagespauschalen, um die täglichen Ausgaben der Mitarbeiter zu kontrollieren.',
            amount: 'Betrag',
            deleteRates: () => ({
                one: 'Löschrate',
                other: 'Raten löschen',
            }),
            deletePerDiemRate: 'Tagespauschale löschen',
            findPerDiemRate: 'Tagespauschale finden',
            areYouSureDelete: () => ({
                one: 'Möchten Sie diesen Satz wirklich löschen?',
                other: 'Möchten Sie diese Tarife wirklich löschen?',
            }),
            emptyList: {
                title: 'Tagegeld',
                subtitle: 'Legen Sie Tagessätze fest, um die täglichen Ausgaben der Mitarbeiter zu kontrollieren. Importieren Sie die Sätze aus einer Tabelle, um loszulegen.',
            },
            errors: {
                existingRateError: ({rate}: CustomUnitRateParams) => `Ein Tarif mit dem Wert ${rate} existiert bereits.`,
            },
            importPerDiemRates: 'Tagespauschalen importieren',
            editPerDiemRate: 'Tagespauschale bearbeiten',
            editPerDiemRates: 'Tagespauschalen bearbeiten',
            editDestinationSubtitle: ({destination}: EditDestinationSubtitleParams) => `Das Aktualisieren dieses Ziels wird es für alle ${destination} Tagespauschalen ändern.`,
            editCurrencySubtitle: ({destination}: EditDestinationSubtitleParams) => `Das Aktualisieren dieser Währung wird sie für alle ${destination} Tagegeld-Subraten ändern.`,
        },
        qbd: {
            exportOutOfPocketExpensesDescription: 'Legen Sie fest, wie Auslagen in QuickBooks Desktop exportiert werden.',
            exportOutOfPocketExpensesCheckToggle: 'Markiere Schecks als „später drucken“',
            exportDescription: 'Konfigurieren Sie, wie Expensify-Daten nach QuickBooks Desktop exportiert werden.',
            date: 'Exportdatum',
            exportInvoices: 'Rechnungen exportieren nach',
            exportExpensifyCard: 'Expensify Card-Transaktionen exportieren als',
            account: 'Konto',
            accountDescription: 'Wählen Sie, wo Sie Journaleinträge veröffentlichen möchten.',
            accountsPayable: 'Verbindlichkeiten',
            accountsPayableDescription: 'Wählen Sie aus, wo Lieferantenrechnungen erstellt werden sollen.',
            bankAccount: 'Bankkonto',
            notConfigured: 'Nicht konfiguriert',
            bankAccountDescription: 'Wählen Sie aus, von wo aus Schecks gesendet werden sollen.',
            creditCardAccount: 'Kreditkartenkonto',
            exportDate: {
                label: 'Exportdatum',
                description: 'Verwenden Sie dieses Datum beim Exportieren von Berichten zu QuickBooks Desktop.',
                values: {
                    [CONST.QUICKBOOKS_EXPORT_DATE.LAST_EXPENSE]: {
                        label: 'Datum der letzten Ausgabe',
                        description: 'Datum der letzten Ausgabe im Bericht.',
                    },
                    [CONST.QUICKBOOKS_EXPORT_DATE.REPORT_EXPORTED]: {
                        label: 'Exportdatum',
                        description: 'Datum, an dem der Bericht nach QuickBooks Desktop exportiert wurde.',
                    },
                    [CONST.QUICKBOOKS_EXPORT_DATE.REPORT_SUBMITTED]: {
                        label: 'Eingereichtes Datum',
                        description: 'Datum, an dem der Bericht zur Genehmigung eingereicht wurde.',
                    },
                },
            },
            exportCheckDescription: 'Wir werden für jeden Expensify-Bericht eine detaillierte Rechnung erstellen und sie von dem unten stehenden Bankkonto senden.',
            exportJournalEntryDescription: 'Wir werden für jeden Expensify-Bericht einen detaillierten Journaleintrag erstellen und ihn auf das untenstehende Konto buchen.',
            exportVendorBillDescription:
                'Wir erstellen eine detaillierte Lieferantenrechnung für jeden Expensify-Bericht und fügen sie dem unten stehenden Konto hinzu. Wenn dieser Zeitraum geschlossen ist, buchen wir zum 1. des nächsten offenen Zeitraums.',
            outOfPocketTaxEnabledDescription:
                'QuickBooks Desktop unterstützt keine Steuern bei Journalbuchungsexporten. Da Sie Steuern in Ihrem Arbeitsbereich aktiviert haben, ist diese Exportoption nicht verfügbar.',
            outOfPocketTaxEnabledError: 'Journalbuchungen sind nicht verfügbar, wenn Steuern aktiviert sind. Bitte wählen Sie eine andere Exportoption.',
            accounts: {
                [CONST.QUICKBOOKS_DESKTOP_NON_REIMBURSABLE_EXPORT_ACCOUNT_TYPE.CREDIT_CARD]: 'Kreditkarte',
                [CONST.QUICKBOOKS_DESKTOP_REIMBURSABLE_ACCOUNT_TYPE.VENDOR_BILL]: 'Lieferantenrechnung',
                [CONST.QUICKBOOKS_DESKTOP_REIMBURSABLE_ACCOUNT_TYPE.JOURNAL_ENTRY]: 'Journalbuchung',
                [CONST.QUICKBOOKS_DESKTOP_REIMBURSABLE_ACCOUNT_TYPE.CHECK]: 'Prüfen',
                [`${CONST.QUICKBOOKS_DESKTOP_NON_REIMBURSABLE_EXPORT_ACCOUNT_TYPE.CHECK}Description`]:
                    'Wir werden für jeden Expensify-Bericht eine detaillierte Rechnung erstellen und sie von dem unten stehenden Bankkonto senden.',
                [`${CONST.QUICKBOOKS_DESKTOP_NON_REIMBURSABLE_EXPORT_ACCOUNT_TYPE.CREDIT_CARD}Description`]:
                    "Wir ordnen den Händlernamen der Kreditkartentransaktion automatisch den entsprechenden Lieferanten in QuickBooks zu. Wenn keine Lieferanten vorhanden sind, erstellen wir einen Lieferanten 'Kreditkarte Verschiedenes' zur Zuordnung.",
                [`${CONST.QUICKBOOKS_DESKTOP_REIMBURSABLE_ACCOUNT_TYPE.VENDOR_BILL}Description`]:
                    'Wir werden eine detaillierte Lieferantenrechnung für jeden Expensify-Bericht mit dem Datum der letzten Ausgabe erstellen und sie dem untenstehenden Konto hinzufügen. Wenn dieser Zeitraum geschlossen ist, buchen wir zum 1. des nächsten offenen Zeitraums.',
                [`${CONST.QUICKBOOKS_DESKTOP_NON_REIMBURSABLE_EXPORT_ACCOUNT_TYPE.CREDIT_CARD}AccountDescription`]:
                    'Wählen Sie, wohin die Kreditkartentransaktionen exportiert werden sollen.',
                [`${CONST.QUICKBOOKS_DESKTOP_REIMBURSABLE_ACCOUNT_TYPE.VENDOR_BILL}AccountDescription`]: 'Wählen Sie einen Anbieter, um ihn auf alle Kreditkartentransaktionen anzuwenden.',
                [`${CONST.QUICKBOOKS_DESKTOP_REIMBURSABLE_ACCOUNT_TYPE.CHECK}AccountDescription`]: 'Wählen Sie aus, von wo aus Schecks gesendet werden sollen.',
                [`${CONST.QUICKBOOKS_DESKTOP_REIMBURSABLE_ACCOUNT_TYPE.VENDOR_BILL}Error`]:
                    'Lieferantenrechnungen sind nicht verfügbar, wenn Standorte aktiviert sind. Bitte wählen Sie eine andere Exportoption.',
                [`${CONST.QUICKBOOKS_DESKTOP_REIMBURSABLE_ACCOUNT_TYPE.CHECK}Error`]:
                    'Schecks sind nicht verfügbar, wenn Standorte aktiviert sind. Bitte wählen Sie eine andere Exportoption.',
                [`${CONST.QUICKBOOKS_DESKTOP_REIMBURSABLE_ACCOUNT_TYPE.JOURNAL_ENTRY}Error`]:
                    'Journalbuchungen sind nicht verfügbar, wenn Steuern aktiviert sind. Bitte wählen Sie eine andere Exportoption.',
            },
            noAccountsFound: 'Keine Konten gefunden',
            noAccountsFoundDescription: 'Fügen Sie das Konto in QuickBooks Desktop hinzu und synchronisieren Sie die Verbindung erneut.',
            qbdSetup: 'QuickBooks Desktop-Einrichtung',
            requiredSetupDevice: {
                title: 'Kann von diesem Gerät aus keine Verbindung herstellen.',
                body1: 'Sie müssen diese Verbindung von dem Computer aus einrichten, auf dem Ihre QuickBooks Desktop-Unternehmensdatei gehostet wird.',
                body2: 'Sobald Sie verbunden sind, können Sie von überall aus synchronisieren und exportieren.',
            },
            setupPage: {
                title: 'Öffnen Sie diesen Link, um eine Verbindung herzustellen.',
                body: 'Um die Einrichtung abzuschließen, öffnen Sie den folgenden Link auf dem Computer, auf dem QuickBooks Desktop ausgeführt wird.',
                setupErrorTitle: 'Etwas ist schiefgelaufen',
                setupErrorBody: ({conciergeLink}: QBDSetupErrorBodyParams) =>
                    `<muted-text><centered-text>The QuickBooks Desktop connection isn't working at the moment. Bitte versuchen Sie es später noch einmal oder <a href="${conciergeLink}">wenden Sie sich an Concierge</a>, wenn das Problem weiterhin besteht.</centered-text></muted-text>`,
            },
            importDescription: 'Wählen Sie aus, welche Kodierungskonfigurationen aus QuickBooks Desktop in Expensify importiert werden sollen.',
            classes: 'Klassen',
            items: 'Artikel',
            customers: 'Kunden/Projekte',
            exportCompanyCardsDescription: 'Legen Sie fest, wie Unternehmenskartenkäufe nach QuickBooks Desktop exportiert werden.',
            defaultVendorDescription: 'Legen Sie einen Standardanbieter fest, der bei Export auf alle Kreditkartentransaktionen angewendet wird.',
            accountsDescription: 'Ihr QuickBooks Desktop-Kontenplan wird in Expensify als Kategorien importiert.',
            accountsSwitchTitle: 'Wählen Sie, ob neue Konten als aktivierte oder deaktivierte Kategorien importiert werden sollen.',
            accountsSwitchDescription: 'Aktivierte Kategorien stehen den Mitgliedern zur Auswahl, wenn sie ihre Ausgaben erstellen.',
            classesDescription: 'Wählen Sie aus, wie QuickBooks Desktop-Klassen in Expensify behandelt werden sollen.',
            tagsDisplayedAsDescription: 'Positionsebene',
            reportFieldsDisplayedAsDescription: 'Berichtsebene',
            customersDescription: 'Wählen Sie aus, wie QuickBooks Desktop-Kunden/Projekte in Expensify behandelt werden sollen.',
            advancedConfig: {
                autoSyncDescription: 'Expensify wird automatisch jeden Tag mit QuickBooks Desktop synchronisieren.',
                createEntities: 'Entitäten automatisch erstellen',
                createEntitiesDescription: 'Expensify wird automatisch Lieferanten in QuickBooks Desktop erstellen, wenn sie noch nicht existieren.',
            },
            itemsDescription: 'Wählen Sie, wie QuickBooks Desktop-Elemente in Expensify behandelt werden sollen.',
        },
        qbo: {
            connectedTo: 'Verbunden mit',
            importDescription: 'Wählen Sie aus, welche Codierungskonfigurationen aus QuickBooks Online in Expensify importiert werden sollen.',
            classes: 'Klassen',
            locations: 'Standorte',
            customers: 'Kunden/Projekte',
            accountsDescription: 'Ihr QuickBooks Online-Kontenplan wird in Expensify als Kategorien importiert.',
            accountsSwitchTitle: 'Wählen Sie, ob neue Konten als aktivierte oder deaktivierte Kategorien importiert werden sollen.',
            accountsSwitchDescription: 'Aktivierte Kategorien stehen den Mitgliedern zur Auswahl, wenn sie ihre Ausgaben erstellen.',
            classesDescription: 'Wählen Sie, wie QuickBooks Online-Klassen in Expensify behandelt werden sollen.',
            customersDescription: 'Wählen Sie, wie QuickBooks Online-Kunden/Projekte in Expensify behandelt werden sollen.',
            locationsDescription: 'Wählen Sie aus, wie QuickBooks Online-Standorte in Expensify behandelt werden sollen.',
            taxesDescription: 'Wählen Sie, wie QuickBooks Online-Steuern in Expensify behandelt werden sollen.',
            locationsLineItemsRestrictionDescription:
                'QuickBooks Online unterstützt keine Standorte auf Zeilenebene für Schecks oder Lieferantenrechnungen. Wenn Sie Standorte auf Zeilenebene haben möchten, stellen Sie sicher, dass Sie Journalbuchungen und Kredit-/Debitkartenausgaben verwenden.',
            taxesJournalEntrySwitchNote: 'QuickBooks Online unterstützt keine Steuern bei Journaleinträgen. Bitte ändern Sie Ihre Exportoption auf Lieferantenrechnung oder Scheck.',
            exportDescription: 'Konfigurieren Sie, wie Expensify-Daten nach QuickBooks Online exportiert werden.',
            date: 'Exportdatum',
            exportInvoices: 'Rechnungen exportieren nach',
            exportExpensifyCard: 'Expensify Card-Transaktionen exportieren als',
            exportDate: {
                label: 'Exportdatum',
                description: 'Verwenden Sie dieses Datum beim Exportieren von Berichten nach QuickBooks Online.',
                values: {
                    [CONST.QUICKBOOKS_EXPORT_DATE.LAST_EXPENSE]: {
                        label: 'Datum der letzten Ausgabe',
                        description: 'Datum der letzten Ausgabe im Bericht.',
                    },
                    [CONST.QUICKBOOKS_EXPORT_DATE.REPORT_EXPORTED]: {
                        label: 'Exportdatum',
                        description: 'Datum, an dem der Bericht nach QuickBooks Online exportiert wurde.',
                    },
                    [CONST.QUICKBOOKS_EXPORT_DATE.REPORT_SUBMITTED]: {
                        label: 'Eingereichtes Datum',
                        description: 'Datum, an dem der Bericht zur Genehmigung eingereicht wurde.',
                    },
                },
            },
            receivable: 'Forderungen aus Lieferungen und Leistungen', // This is an account name that will come directly from QBO, so I don't know why we need a translation for it. It should take whatever the name of the account is in QBO. Leaving this note for CS.
            archive: 'Debitorenbuchhaltungsarchiv', // This is an account name that will come directly from QBO, so I don't know why we need a translation for it. It should take whatever the name of the account is in QBO. Leaving this note for CS.
            exportInvoicesDescription: 'Verwenden Sie dieses Konto beim Exportieren von Rechnungen zu QuickBooks Online.',
            exportCompanyCardsDescription: 'Legen Sie fest, wie Unternehmenskartenkäufe nach QuickBooks Online exportiert werden.',
            vendor: 'Lieferant',
            defaultVendorDescription: 'Legen Sie einen Standardanbieter fest, der bei Export auf alle Kreditkartentransaktionen angewendet wird.',
            exportOutOfPocketExpensesDescription: 'Legen Sie fest, wie Auslagen in QuickBooks Online exportiert werden.',
            exportCheckDescription: 'Wir werden für jeden Expensify-Bericht eine detaillierte Rechnung erstellen und sie von dem unten stehenden Bankkonto senden.',
            exportJournalEntryDescription: 'Wir werden für jeden Expensify-Bericht einen detaillierten Journaleintrag erstellen und ihn auf das untenstehende Konto buchen.',
            exportVendorBillDescription:
                'Wir erstellen eine detaillierte Lieferantenrechnung für jeden Expensify-Bericht und fügen sie dem unten stehenden Konto hinzu. Wenn dieser Zeitraum geschlossen ist, buchen wir zum 1. des nächsten offenen Zeitraums.',
            account: 'Konto',
            accountDescription: 'Wählen Sie, wo Sie Journaleinträge veröffentlichen möchten.',
            accountsPayable: 'Verbindlichkeiten',
            accountsPayableDescription: 'Wählen Sie aus, wo Lieferantenrechnungen erstellt werden sollen.',
            bankAccount: 'Bankkonto',
            notConfigured: 'Nicht konfiguriert',
            bankAccountDescription: 'Wählen Sie aus, von wo aus Schecks gesendet werden sollen.',
            creditCardAccount: 'Kreditkartenkonto',
            companyCardsLocationEnabledDescription:
                'QuickBooks Online unterstützt keine Standorte bei Exporten von Lieferantenrechnungen. Da Sie Standorte in Ihrem Arbeitsbereich aktiviert haben, ist diese Exportoption nicht verfügbar.',
            outOfPocketTaxEnabledDescription:
                'QuickBooks Online unterstützt keine Steuern bei Exporten von Journalbuchungen. Da Sie Steuern in Ihrem Arbeitsbereich aktiviert haben, ist diese Exportoption nicht verfügbar.',
            outOfPocketTaxEnabledError: 'Journalbuchungen sind nicht verfügbar, wenn Steuern aktiviert sind. Bitte wählen Sie eine andere Exportoption.',
            advancedConfig: {
                autoSyncDescription: 'Expensify wird jeden Tag automatisch mit QuickBooks Online synchronisieren.',
                inviteEmployees: 'Mitarbeiter einladen',
                inviteEmployeesDescription: 'Importieren Sie QuickBooks Online-Mitarbeiterdatensätze und laden Sie Mitarbeiter in diesen Arbeitsbereich ein.',
                createEntities: 'Entitäten automatisch erstellen',
                createEntitiesDescription:
                    'Expensify erstellt automatisch Lieferanten in QuickBooks Online, wenn sie noch nicht existieren, und erstellt automatisch Kunden beim Exportieren von Rechnungen.',
                reimbursedReportsDescription:
                    'Jedes Mal, wenn ein Bericht über Expensify ACH bezahlt wird, wird die entsprechende Rechnungszahlung im unten stehenden QuickBooks Online-Konto erstellt.',
                qboBillPaymentAccount: 'QuickBooks-Rechnungszahlungskonto',
                qboInvoiceCollectionAccount: 'QuickBooks Rechnungsinkasso-Konto',
                accountSelectDescription: 'Wählen Sie aus, von wo aus Sie Rechnungen bezahlen möchten, und wir erstellen die Zahlung in QuickBooks Online.',
                invoiceAccountSelectorDescription: 'Wählen Sie aus, wo Sie Rechnungszahlungen erhalten möchten, und wir erstellen die Zahlung in QuickBooks Online.',
            },
            accounts: {
                [CONST.QUICKBOOKS_NON_REIMBURSABLE_EXPORT_ACCOUNT_TYPE.DEBIT_CARD]: 'Debitkarte',
                [CONST.QUICKBOOKS_NON_REIMBURSABLE_EXPORT_ACCOUNT_TYPE.CREDIT_CARD]: 'Kreditkarte',
                [CONST.QUICKBOOKS_REIMBURSABLE_ACCOUNT_TYPE.VENDOR_BILL]: 'Lieferantenrechnung',
                [CONST.QUICKBOOKS_REIMBURSABLE_ACCOUNT_TYPE.JOURNAL_ENTRY]: 'Journalbuchung',
                [CONST.QUICKBOOKS_REIMBURSABLE_ACCOUNT_TYPE.CHECK]: 'Prüfen',
                [`${CONST.QUICKBOOKS_NON_REIMBURSABLE_EXPORT_ACCOUNT_TYPE.DEBIT_CARD}Description`]:
                    "Wir ordnen den Händlernamen der Debitkartentransaktion automatisch den entsprechenden Anbietern in QuickBooks zu. Wenn keine Anbieter existieren, erstellen wir einen Anbieter 'Debit Card Misc.' zur Zuordnung.",
                [`${CONST.QUICKBOOKS_NON_REIMBURSABLE_EXPORT_ACCOUNT_TYPE.CREDIT_CARD}Description`]:
                    "Wir ordnen den Händlernamen der Kreditkartentransaktion automatisch den entsprechenden Lieferanten in QuickBooks zu. Wenn keine Lieferanten vorhanden sind, erstellen wir einen Lieferanten 'Kreditkarte Verschiedenes' zur Zuordnung.",
                [`${CONST.QUICKBOOKS_REIMBURSABLE_ACCOUNT_TYPE.VENDOR_BILL}Description`]:
                    'Wir werden eine detaillierte Lieferantenrechnung für jeden Expensify-Bericht mit dem Datum der letzten Ausgabe erstellen und sie dem untenstehenden Konto hinzufügen. Wenn dieser Zeitraum geschlossen ist, buchen wir zum 1. des nächsten offenen Zeitraums.',
                [`${CONST.QUICKBOOKS_NON_REIMBURSABLE_EXPORT_ACCOUNT_TYPE.DEBIT_CARD}AccountDescription`]: 'Wählen Sie, wohin die Debitkartentransaktionen exportiert werden sollen.',
                [`${CONST.QUICKBOOKS_NON_REIMBURSABLE_EXPORT_ACCOUNT_TYPE.CREDIT_CARD}AccountDescription`]: 'Wählen Sie, wohin die Kreditkartentransaktionen exportiert werden sollen.',
                [`${CONST.QUICKBOOKS_REIMBURSABLE_ACCOUNT_TYPE.VENDOR_BILL}AccountDescription`]: 'Wählen Sie einen Anbieter, um ihn auf alle Kreditkartentransaktionen anzuwenden.',
                [`${CONST.QUICKBOOKS_REIMBURSABLE_ACCOUNT_TYPE.VENDOR_BILL}Error`]:
                    'Lieferantenrechnungen sind nicht verfügbar, wenn Standorte aktiviert sind. Bitte wählen Sie eine andere Exportoption.',
                [`${CONST.QUICKBOOKS_REIMBURSABLE_ACCOUNT_TYPE.CHECK}Error`]: 'Schecks sind nicht verfügbar, wenn Standorte aktiviert sind. Bitte wählen Sie eine andere Exportoption.',
                [`${CONST.QUICKBOOKS_REIMBURSABLE_ACCOUNT_TYPE.JOURNAL_ENTRY}Error`]:
                    'Journalbuchungen sind nicht verfügbar, wenn Steuern aktiviert sind. Bitte wählen Sie eine andere Exportoption.',
            },
            exportDestinationAccountsMisconfigurationError: {
                [CONST.QUICKBOOKS_REIMBURSABLE_ACCOUNT_TYPE.VENDOR_BILL]: 'Wählen Sie ein gültiges Konto für den Export der Lieferantenrechnung aus',
                [CONST.QUICKBOOKS_REIMBURSABLE_ACCOUNT_TYPE.JOURNAL_ENTRY]: 'Wählen Sie ein gültiges Konto für den Export des Journaleintrags aus',
                [CONST.QUICKBOOKS_REIMBURSABLE_ACCOUNT_TYPE.CHECK]: 'Wählen Sie ein gültiges Konto für den Scheckexport aus',
            },
            exportDestinationSetupAccountsInfo: {
                [CONST.QUICKBOOKS_REIMBURSABLE_ACCOUNT_TYPE.VENDOR_BILL]: 'Um die Lieferantenrechnungs-Exportfunktion zu nutzen, richten Sie ein Kreditorenkonto in QuickBooks Online ein.',
                [CONST.QUICKBOOKS_REIMBURSABLE_ACCOUNT_TYPE.JOURNAL_ENTRY]: 'Um den Export von Journaleinträgen zu verwenden, richten Sie ein Journal-Konto in QuickBooks Online ein.',
                [CONST.QUICKBOOKS_REIMBURSABLE_ACCOUNT_TYPE.CHECK]: 'Um den Scheckexport zu verwenden, richten Sie ein Bankkonto in QuickBooks Online ein.',
            },
            noAccountsFound: 'Keine Konten gefunden',
            noAccountsFoundDescription: 'Fügen Sie das Konto in QuickBooks Online hinzu und synchronisieren Sie die Verbindung erneut.',
            accountingMethods: {
                label: 'Wann exportieren',
                description: 'Wählen Sie, wann die Ausgaben exportiert werden sollen:',
                values: {
                    [COMMON_CONST.INTEGRATIONS.ACCOUNTING_METHOD.ACCRUAL]: 'Accrual',
                    [COMMON_CONST.INTEGRATIONS.ACCOUNTING_METHOD.CASH]: 'Bargeld',
                },
                alternateText: {
                    [COMMON_CONST.INTEGRATIONS.ACCOUNTING_METHOD.ACCRUAL]: 'Auslagen werden exportiert, wenn sie endgültig genehmigt sind.',
                    [COMMON_CONST.INTEGRATIONS.ACCOUNTING_METHOD.CASH]: 'Auslagen werden exportiert, wenn sie bezahlt sind.',
                },
            },
        },
        workspaceList: {
            joinNow: 'Jetzt beitreten',
            askToJoin: 'Beitreten anfragen',
        },
        xero: {
            organization: 'Xero-Organisation',
            organizationDescription: 'Wählen Sie die Xero-Organisation aus, aus der Sie Daten importieren möchten.',
            importDescription: 'Wählen Sie aus, welche Kodierungskonfigurationen von Xero nach Expensify importiert werden sollen.',
            accountsDescription: 'Ihr Xero-Kontenplan wird in Expensify als Kategorien importiert.',
            accountsSwitchTitle: 'Wählen Sie, ob neue Konten als aktivierte oder deaktivierte Kategorien importiert werden sollen.',
            accountsSwitchDescription: 'Aktivierte Kategorien stehen den Mitgliedern zur Auswahl, wenn sie ihre Ausgaben erstellen.',
            trackingCategories: 'Verfolgungskategorien',
            trackingCategoriesDescription: 'Wählen Sie, wie Xero-Tracking-Kategorien in Expensify behandelt werden sollen.',
            mapTrackingCategoryTo: ({categoryName}: CategoryNameParams) => `Xero ${categoryName} zuordnen zu`,
            mapTrackingCategoryToDescription: ({categoryName}: CategoryNameParams) => `Wählen Sie, wo ${categoryName} beim Export nach Xero zugeordnet werden soll.`,
            customers: 'Kunden erneut in Rechnung stellen',
            customersDescription:
                'Wählen Sie, ob Sie Kunden in Expensify erneut in Rechnung stellen möchten. Ihre Xero-Kundenkontakte können Ausgaben zugeordnet werden und werden als Verkaufsrechnung nach Xero exportiert.',
            taxesDescription: 'Wählen Sie, wie Xero-Steuern in Expensify behandelt werden sollen.',
            notImported: 'Nicht importiert',
            notConfigured: 'Nicht konfiguriert',
            trackingCategoriesOptions: {
                [CONST.XERO_CONFIG.TRACKING_CATEGORY_OPTIONS.DEFAULT]: 'Xero-Kontaktstandard',
                [CONST.XERO_CONFIG.TRACKING_CATEGORY_OPTIONS.TAG]: 'Tags',
                [CONST.XERO_CONFIG.TRACKING_CATEGORY_OPTIONS.REPORT_FIELD]: 'Berichtsfelder',
            },
            exportDescription: 'Konfigurieren Sie, wie Expensify-Daten nach Xero exportiert werden.',
            purchaseBill: 'Kaufrechnung',
            exportDeepDiveCompanyCard:
                'Exportierte Ausgaben werden als Banktransaktionen auf das unten stehende Xero-Bankkonto gebucht, und die Transaktionsdaten werden mit den Daten auf Ihrem Kontoauszug übereinstimmen.',
            bankTransactions: 'Banktransaktionen',
            xeroBankAccount: 'Xero-Bankkonto',
            xeroBankAccountDescription: 'Wählen Sie, wo Ausgaben als Banktransaktionen gebucht werden sollen.',
            exportExpensesDescription: 'Berichte werden als Einkaufsrechnung mit dem unten ausgewählten Datum und Status exportiert.',
            purchaseBillDate: 'Rechnungsdatum des Kaufs',
            exportInvoices: 'Rechnungen exportieren als',
            salesInvoice: 'Verkaufsrechnung',
            exportInvoicesDescription: 'Verkaufsrechnungen zeigen immer das Datum an, an dem die Rechnung gesendet wurde.',
            advancedConfig: {
                autoSyncDescription: 'Expensify wird jeden Tag automatisch mit Xero synchronisieren.',
                purchaseBillStatusTitle: 'Kaufrechnungsstatus',
                reimbursedReportsDescription: 'Jedes Mal, wenn ein Bericht über Expensify ACH bezahlt wird, wird die entsprechende Rechnungszahlung im unten stehenden Xero-Konto erstellt.',
                xeroBillPaymentAccount: 'Xero-Rechnungszahlungskonto',
                xeroInvoiceCollectionAccount: 'Xero-Rechnungsinkassokonto',
                xeroBillPaymentAccountDescription: 'Wählen Sie aus, von wo aus Sie Rechnungen bezahlen möchten, und wir erstellen die Zahlung in Xero.',
                invoiceAccountSelectorDescription: 'Wählen Sie aus, wo Sie Rechnungszahlungen erhalten möchten, und wir erstellen die Zahlung in Xero.',
            },
            exportDate: {
                label: 'Rechnungsdatum des Kaufs',
                description: 'Verwenden Sie dieses Datum beim Exportieren von Berichten nach Xero.',
                values: {
                    [CONST.XERO_EXPORT_DATE.LAST_EXPENSE]: {
                        label: 'Datum der letzten Ausgabe',
                        description: 'Datum der letzten Ausgabe im Bericht.',
                    },
                    [CONST.XERO_EXPORT_DATE.REPORT_EXPORTED]: {
                        label: 'Exportdatum',
                        description: 'Datum, an dem der Bericht nach Xero exportiert wurde.',
                    },
                    [CONST.XERO_EXPORT_DATE.REPORT_SUBMITTED]: {
                        label: 'Eingereichtes Datum',
                        description: 'Datum, an dem der Bericht zur Genehmigung eingereicht wurde.',
                    },
                },
            },
            invoiceStatus: {
                label: 'Kaufrechnungsstatus',
                description: 'Verwenden Sie diesen Status beim Exportieren von Einkaufsrechnungen nach Xero.',
                values: {
                    [CONST.XERO_CONFIG.INVOICE_STATUS.DRAFT]: 'Entwurf',
                    [CONST.XERO_CONFIG.INVOICE_STATUS.AWAITING_APPROVAL]: 'Warten auf Genehmigung',
                    [CONST.XERO_CONFIG.INVOICE_STATUS.AWAITING_PAYMENT]: 'Zahlung ausstehend',
                },
            },
            noAccountsFound: 'Keine Konten gefunden',
            noAccountsFoundDescription: 'Bitte fügen Sie das Konto in Xero hinzu und synchronisieren Sie die Verbindung erneut.',
            accountingMethods: {
                label: 'Wann exportieren',
                description: 'Wählen Sie, wann die Ausgaben exportiert werden sollen:',
                values: {
                    [COMMON_CONST.INTEGRATIONS.ACCOUNTING_METHOD.ACCRUAL]: 'Accrual',
                    [COMMON_CONST.INTEGRATIONS.ACCOUNTING_METHOD.CASH]: 'Bargeld',
                },
                alternateText: {
                    [COMMON_CONST.INTEGRATIONS.ACCOUNTING_METHOD.ACCRUAL]: 'Auslagen werden exportiert, wenn sie endgültig genehmigt sind.',
                    [COMMON_CONST.INTEGRATIONS.ACCOUNTING_METHOD.CASH]: 'Auslagen werden exportiert, wenn sie bezahlt sind.',
                },
            },
        },
        sageIntacct: {
            preferredExporter: 'Bevorzugter Exporteur',
            taxSolution: 'Steuerlösung',
            notConfigured: 'Nicht konfiguriert',
            exportDate: {
                label: 'Exportdatum',
                description: 'Verwenden Sie dieses Datum beim Exportieren von Berichten nach Sage Intacct.',
                values: {
                    [CONST.SAGE_INTACCT_EXPORT_DATE.LAST_EXPENSE]: {
                        label: 'Datum der letzten Ausgabe',
                        description: 'Datum der letzten Ausgabe im Bericht.',
                    },
                    [CONST.SAGE_INTACCT_EXPORT_DATE.EXPORTED]: {
                        label: 'Exportdatum',
                        description: 'Datum, an dem der Bericht nach Sage Intacct exportiert wurde.',
                    },
                    [CONST.SAGE_INTACCT_EXPORT_DATE.SUBMITTED]: {
                        label: 'Eingereichtes Datum',
                        description: 'Datum, an dem der Bericht zur Genehmigung eingereicht wurde.',
                    },
                },
            },
            reimbursableExpenses: {
                description: 'Legen Sie fest, wie Auslagen in Sage Intacct exportiert werden.',
                values: {
                    [CONST.SAGE_INTACCT_REIMBURSABLE_EXPENSE_TYPE.EXPENSE_REPORT]: 'Spesenabrechnungen',
                    [CONST.SAGE_INTACCT_REIMBURSABLE_EXPENSE_TYPE.VENDOR_BILL]: 'Lieferantenrechnungen',
                },
            },
            nonReimbursableExpenses: {
                description: 'Legen Sie fest, wie Unternehmenskartenkäufe nach Sage Intacct exportiert werden.',
                values: {
                    [CONST.SAGE_INTACCT_NON_REIMBURSABLE_EXPENSE_TYPE.CREDIT_CARD_CHARGE]: 'Kreditkarten',
                    [CONST.SAGE_INTACCT_NON_REIMBURSABLE_EXPENSE_TYPE.VENDOR_BILL]: 'Lieferantenrechnungen',
                },
            },
            creditCardAccount: 'Kreditkartenkonto',
            defaultVendor: 'Standardanbieter',
            defaultVendorDescription: ({isReimbursable}: DefaultVendorDescriptionParams) =>
                `Legen Sie einen Standardanbieter fest, der auf ${isReimbursable ? '' : 'non-'} erstattungsfähige Ausgaben angewendet wird, die keinen passenden Anbieter in Sage Intacct haben.`,
            exportDescription: 'Konfigurieren Sie, wie Expensify-Daten nach Sage Intacct exportiert werden.',
            exportPreferredExporterNote:
                'Der bevorzugte Exporteur kann jeder Workspace-Admin sein, muss jedoch auch ein Domain-Admin sein, wenn Sie in den Domaineinstellungen unterschiedliche Exportkonten für einzelne Firmenkarten festlegen.',
            exportPreferredExporterSubNote: 'Sobald festgelegt, sieht der bevorzugte Exporteur Berichte zur Exportierung in seinem Konto.',
            noAccountsFound: 'Keine Konten gefunden',
            noAccountsFoundDescription: `Bitte fügen Sie das Konto in Sage Intacct hinzu und synchronisieren Sie die Verbindung erneut.`,
            autoSync: 'Auto-Synchronisierung',
            autoSyncDescription: 'Expensify wird automatisch jeden Tag mit Sage Intacct synchronisieren.',
            inviteEmployees: 'Mitarbeiter einladen',
            inviteEmployeesDescription:
                'Importieren Sie Sage Intacct-Mitarbeiterdatensätze und laden Sie Mitarbeiter in diesen Arbeitsbereich ein. Ihr Genehmigungsworkflow wird standardmäßig auf Managergenehmigung gesetzt und kann auf der Mitgliederseite weiter konfiguriert werden.',
            syncReimbursedReports: 'Synchronisiere erstattete Berichte',
            syncReimbursedReportsDescription:
                'Jedes Mal, wenn ein Bericht über Expensify ACH bezahlt wird, wird die entsprechende Rechnungszahlung im unten stehenden Sage Intacct-Konto erstellt.',
            paymentAccount: 'Sage Intacct Zahlungskonto',
        },
        netsuite: {
            subsidiary: 'Tochtergesellschaft',
            subsidiarySelectDescription: 'Wählen Sie die Tochtergesellschaft in NetSuite aus, aus der Sie Daten importieren möchten.',
            exportDescription: 'Konfigurieren Sie, wie Expensify-Daten nach NetSuite exportiert werden.',
            exportInvoices: 'Rechnungen exportieren nach',
            journalEntriesTaxPostingAccount: 'Steuerbuchungskonto für Buchungseinträge',
            journalEntriesProvTaxPostingAccount: 'Journalbuchungen Provinzsteuerbuchungskonto',
            foreignCurrencyAmount: 'Fremdwährungsbetrag exportieren',
            exportToNextOpenPeriod: 'In die nächste offene Periode exportieren',
            nonReimbursableJournalPostingAccount: 'Nicht erstattungsfähiges Journalbuchungskonto',
            reimbursableJournalPostingAccount: 'Erstattungsfähiges Journalbuchungskonto',
            journalPostingPreference: {
                label: 'Buchungseinstellungen für Journalbuchungen',
                values: {
                    [CONST.NETSUITE_JOURNAL_POSTING_PREFERENCE.JOURNALS_POSTING_INDIVIDUAL_LINE]: 'Einzelner, aufgeschlüsselter Eintrag für jeden Bericht',
                    [CONST.NETSUITE_JOURNAL_POSTING_PREFERENCE.JOURNALS_POSTING_TOTAL_LINE]: 'Einzelner Eintrag für jede Ausgabe',
                },
            },
            invoiceItem: {
                label: 'Rechnungsposition',
                values: {
                    [CONST.NETSUITE_INVOICE_ITEM_PREFERENCE.CREATE]: {
                        label: 'Erstelle eins für mich.',
                        description: 'Wir erstellen für Sie einen "Expensify-Rechnungsposition" beim Export (falls noch keiner existiert).',
                    },
                    [CONST.NETSUITE_INVOICE_ITEM_PREFERENCE.SELECT]: {
                        label: 'Vorhandenes auswählen',
                        description: 'Wir werden Rechnungen von Expensify mit dem unten ausgewählten Element verknüpfen.',
                    },
                },
            },
            exportDate: {
                label: 'Exportdatum',
                description: 'Verwenden Sie dieses Datum beim Exportieren von Berichten nach NetSuite.',
                values: {
                    [CONST.NETSUITE_EXPORT_DATE.LAST_EXPENSE]: {
                        label: 'Datum der letzten Ausgabe',
                        description: 'Datum der letzten Ausgabe im Bericht.',
                    },
                    [CONST.NETSUITE_EXPORT_DATE.EXPORTED]: {
                        label: 'Exportdatum',
                        description: 'Datum, an dem der Bericht nach NetSuite exportiert wurde.',
                    },
                    [CONST.NETSUITE_EXPORT_DATE.SUBMITTED]: {
                        label: 'Eingereichtes Datum',
                        description: 'Datum, an dem der Bericht zur Genehmigung eingereicht wurde.',
                    },
                },
            },
            exportDestination: {
                values: {
                    [CONST.NETSUITE_EXPORT_DESTINATION.EXPENSE_REPORT]: {
                        label: 'Spesenabrechnungen',
                        reimbursableDescription: 'Aus der eigenen Tasche bezahlte Ausgaben werden als Spesenabrechnungen nach NetSuite exportiert.',
                        nonReimbursableDescription: 'Unternehmensausgaben werden als Spesenabrechnungen nach NetSuite exportiert.',
                    },
                    [CONST.NETSUITE_EXPORT_DESTINATION.VENDOR_BILL]: {
                        label: 'Lieferantenrechnungen',
                        reimbursableDescription:
                            'Out-of-pocket expenses will export as bills payable to the NetSuite vendor specified below.\n' +
                            '\n' +
                            'If you’d like to set a specific vendor for each card, go to *Settings > Domains > Company Cards*.',
                        nonReimbursableDescription:
                            'Company card expenses will export as bills payable to the NetSuite vendor specified below.\n' +
                            '\n' +
                            'If you’d like to set a specific vendor for each card, go to *Settings > Domains > Company Cards*.',
                    },
                    [CONST.NETSUITE_EXPORT_DESTINATION.JOURNAL_ENTRY]: {
                        label: 'Journalbuchungen',
                        reimbursableDescription:
                            'Out-of-pocket expenses will export as journal entries to the NetSuite account specified below.\n' +
                            '\n' +
                            'If you’d like to set a specific vendor for each card, go to *Settings > Domains > Company Cards*.',
                        nonReimbursableDescription:
                            'Company card expenses will export as journal entries to the NetSuite account specified below.\n' +
                            '\n' +
                            'If you’d like to set a specific vendor for each card, go to *Settings > Domains > Company Cards*.',
                    },
                },
            },
            advancedConfig: {
                autoSyncDescription: 'Expensify wird jeden Tag automatisch mit NetSuite synchronisiert.',
                reimbursedReportsDescription:
                    'Jedes Mal, wenn ein Bericht über Expensify ACH bezahlt wird, wird die entsprechende Rechnungszahlung im untenstehenden NetSuite-Konto erstellt.',
                reimbursementsAccount: 'Erstattungskonto',
                reimbursementsAccountDescription: 'Wählen Sie das Bankkonto aus, das Sie für Rückerstattungen verwenden möchten, und wir erstellen die zugehörige Zahlung in NetSuite.',
                collectionsAccount: 'Sammlungskonto',
                collectionsAccountDescription: 'Sobald eine Rechnung in Expensify als bezahlt markiert und nach NetSuite exportiert wird, erscheint sie auf dem unten stehenden Konto.',
                approvalAccount: 'A/P Genehmigungskonto',
                approvalAccountDescription:
                    'Wählen Sie das Konto, gegen das Transaktionen in NetSuite genehmigt werden. Wenn Sie erstattete Berichte synchronisieren, ist dies auch das Konto, gegen das Zahlungsanweisungen erstellt werden.',
                defaultApprovalAccount: 'NetSuite-Standardwert',
                inviteEmployees: 'Mitarbeiter einladen und Genehmigungen festlegen',
                inviteEmployeesDescription:
                    'Importieren Sie NetSuite-Mitarbeiterdatensätze und laden Sie Mitarbeiter in diesen Arbeitsbereich ein. Ihr Genehmigungsworkflow wird standardmäßig auf die Genehmigung durch den Manager eingestellt und kann auf der Seite *Mitglieder* weiter konfiguriert werden.',
                autoCreateEntities: 'Mitarbeiter/Lieferanten automatisch erstellen',
                enableCategories: 'Neu importierte Kategorien aktivieren',
                customFormID: 'Benutzerdefinierte Formular-ID',
                customFormIDDescription:
                    'Standardmäßig erstellt Expensify Einträge mit dem bevorzugten Transaktionsformular, das in NetSuite festgelegt ist. Alternativ können Sie ein bestimmtes Transaktionsformular festlegen, das verwendet werden soll.',
                customFormIDReimbursable: 'Auslage',
                customFormIDNonReimbursable: 'Unternehmenskarte Ausgabe',
                exportReportsTo: {
                    label: 'Genehmigungsebene für Spesenabrechnungen',
                    description:
                        'Sobald ein Spesenbericht in Expensify genehmigt und nach NetSuite exportiert wurde, können Sie in NetSuite eine zusätzliche Genehmigungsebene festlegen, bevor er gebucht wird.',
                    values: {
                        [CONST.NETSUITE_REPORTS_APPROVAL_LEVEL.REPORTS_APPROVED_NONE]: 'NetSuite-Standardpräferenz',
                        [CONST.NETSUITE_REPORTS_APPROVAL_LEVEL.REPORTS_SUPERVISOR_APPROVED]: 'Nur vom Vorgesetzten genehmigt',
                        [CONST.NETSUITE_REPORTS_APPROVAL_LEVEL.REPORTS_ACCOUNTING_APPROVED]: 'Nur Buchhaltung genehmigt',
                        [CONST.NETSUITE_REPORTS_APPROVAL_LEVEL.REPORTS_APPROVED_BOTH]: 'Vorgesetzter und Buchhaltung genehmigt',
                    },
                },
                accountingMethods: {
                    label: 'Wann exportieren',
                    description: 'Wählen Sie, wann die Ausgaben exportiert werden sollen:',
                    values: {
                        [COMMON_CONST.INTEGRATIONS.ACCOUNTING_METHOD.ACCRUAL]: 'Accrual',
                        [COMMON_CONST.INTEGRATIONS.ACCOUNTING_METHOD.CASH]: 'Bargeld',
                    },
                    alternateText: {
                        [COMMON_CONST.INTEGRATIONS.ACCOUNTING_METHOD.ACCRUAL]: 'Auslagen werden exportiert, wenn sie endgültig genehmigt sind.',
                        [COMMON_CONST.INTEGRATIONS.ACCOUNTING_METHOD.CASH]: 'Auslagen werden exportiert, wenn sie bezahlt sind.',
                    },
                },
                exportVendorBillsTo: {
                    label: 'Genehmigungsstufe für Lieferantenrechnungen',
                    description:
                        'Sobald eine Lieferantenrechnung in Expensify genehmigt und nach NetSuite exportiert wurde, können Sie in NetSuite eine zusätzliche Genehmigungsebene vor dem Buchen festlegen.',
                    values: {
                        [CONST.NETSUITE_VENDOR_BILLS_APPROVAL_LEVEL.VENDOR_BILLS_APPROVED_NONE]: 'NetSuite-Standardpräferenz',
                        [CONST.NETSUITE_VENDOR_BILLS_APPROVAL_LEVEL.VENDOR_BILLS_APPROVAL_PENDING]: 'Ausstehende Genehmigung',
                        [CONST.NETSUITE_VENDOR_BILLS_APPROVAL_LEVEL.VENDOR_BILLS_APPROVED]: 'Zur Veröffentlichung freigegeben',
                    },
                },
                exportJournalsTo: {
                    label: 'Genehmigungsebene für Journaleinträge',
                    description:
                        'Sobald ein Journaleintrag in Expensify genehmigt und nach NetSuite exportiert wurde, können Sie in NetSuite eine zusätzliche Genehmigungsebene festlegen, bevor er gebucht wird.',
                    values: {
                        [CONST.NETSUITE_JOURNALS_APPROVAL_LEVEL.JOURNALS_APPROVED_NONE]: 'NetSuite-Standardpräferenz',
                        [CONST.NETSUITE_JOURNALS_APPROVAL_LEVEL.JOURNALS_APPROVAL_PENDING]: 'Ausstehende Genehmigung',
                        [CONST.NETSUITE_JOURNALS_APPROVAL_LEVEL.JOURNALS_APPROVED]: 'Zur Veröffentlichung freigegeben',
                    },
                },
                error: {
                    customFormID: 'Bitte geben Sie eine gültige numerische benutzerdefinierte Formular-ID ein.',
                },
            },
            noAccountsFound: 'Keine Konten gefunden',
            noAccountsFoundDescription: 'Bitte fügen Sie das Konto in NetSuite hinzu und synchronisieren Sie die Verbindung erneut.',
            noVendorsFound: 'Keine Anbieter gefunden',
            noVendorsFoundDescription: 'Bitte fügen Sie Lieferanten in NetSuite hinzu und synchronisieren Sie die Verbindung erneut.',
            noItemsFound: 'Keine Rechnungspositionen gefunden',
            noItemsFoundDescription: 'Bitte fügen Sie Rechnungspositionen in NetSuite hinzu und synchronisieren Sie die Verbindung erneut.',
            noSubsidiariesFound: 'Keine Tochtergesellschaften gefunden',
            noSubsidiariesFoundDescription: 'Bitte fügen Sie eine Tochtergesellschaft in NetSuite hinzu und synchronisieren Sie die Verbindung erneut.',
            tokenInput: {
                title: 'NetSuite-Einrichtung',
                formSteps: {
                    installBundle: {
                        title: 'Installieren Sie das Expensify-Paket',
                        description: 'In NetSuite, gehe zu *Customization > SuiteBundler > Search & Install Bundles* > suche nach "Expensify" > installiere das Bundle.',
                    },
                    enableTokenAuthentication: {
                        title: 'Tokenbasierte Authentifizierung aktivieren',
                        description: 'In NetSuite, gehe zu *Setup > Company > Enable Features > SuiteCloud* > aktiviere *token-based authentication*.',
                    },
                    enableSoapServices: {
                        title: 'SOAP-Webdienste aktivieren',
                        description: 'In NetSuite, go to *Setup > Company > Enable Features > SuiteCloud* > enable *SOAP Web Services*.',
                    },
                    createAccessToken: {
                        title: 'Erstellen Sie ein Zugriffstoken',
                        description:
                            'In NetSuite, gehen Sie zu *Setup > Users/Roles > Access Tokens* > erstellen Sie ein Zugriffstoken für die "Expensify"-App und entweder die Rolle "Expensify Integration" oder "Administrator".\n\n*Wichtig:* Stellen Sie sicher, dass Sie die *Token-ID* und das *Token Secret* aus diesem Schritt speichern. Sie benötigen es für den nächsten Schritt.',
                    },
                    enterCredentials: {
                        title: 'Geben Sie Ihre NetSuite-Anmeldedaten ein',
                        formInputs: {
                            netSuiteAccountID: 'NetSuite Account ID',
                            netSuiteTokenID: 'Token-ID',
                            netSuiteTokenSecret: 'Token Secret',
                        },
                        netSuiteAccountIDDescription: 'In NetSuite, gehen Sie zu *Setup > Integration > SOAP Web Services Preferences*.',
                    },
                },
            },
            import: {
                expenseCategories: 'Ausgabenkategorien',
                expenseCategoriesDescription: 'Ihre NetSuite-Ausgabenkategorien werden in Expensify als Kategorien importiert.',
                crossSubsidiaryCustomers: 'Kunden/Projekte über Tochtergesellschaften hinweg',
                importFields: {
                    departments: {
                        title: 'Abteilungen',
                        subtitle: 'Wählen Sie, wie die NetSuite-*Abteilungen* in Expensify behandelt werden sollen.',
                    },
                    classes: {
                        title: 'Klassen',
                        subtitle: 'Wählen Sie, wie *Klassen* in Expensify behandelt werden sollen.',
                    },
                    locations: {
                        title: 'Standorte',
                        subtitle: 'Wählen Sie, wie *Standorte* in Expensify behandelt werden sollen.',
                    },
                },
                customersOrJobs: {
                    title: 'Kunden/Projekte',
                    subtitle: 'Wählen Sie aus, wie NetSuite-*Kunden* und *Projekte* in Expensify behandelt werden sollen.',
                    importCustomers: 'Kunden importieren',
                    importJobs: 'Projekte importieren',
                    customers: 'Kunden',
                    jobs: 'Projekte',
                    label: ({importFields, importType}: CustomersOrJobsLabelParams) => `${importFields.join('und')}, ${importType}`,
                },
                importTaxDescription: 'Steuergruppen aus NetSuite importieren.',
                importCustomFields: {
                    chooseOptionBelow: 'Wählen Sie eine der folgenden Optionen:',
                    label: ({importedTypes}: ImportedTypesParams) => `Imported as ${importedTypes.join('und')}`,
                    requiredFieldError: ({fieldName}: RequiredFieldParams) => `Bitte geben Sie das ${fieldName} ein.`,
                    customSegments: {
                        title: 'Benutzerdefinierte Segmente/Datensätze',
                        addText: 'Benutzerdefiniertes Segment/Datensatz hinzufügen',
                        recordTitle: 'Benutzerdefinierte Segment/Aufzeichnung',
                        helpLink: CONST.NETSUITE_IMPORT.HELP_LINKS.CUSTOM_SEGMENTS,
                        helpLinkText: 'Detaillierte Anweisungen anzeigen',
                        helpText: 'zur Konfiguration von benutzerdefinierten Segmenten/Datensätzen.',
                        emptyTitle: 'Fügen Sie ein benutzerdefiniertes Segment oder einen benutzerdefinierten Datensatz hinzu',
                        fields: {
                            segmentName: 'Name',
                            internalID: 'Interne ID',
                            scriptID: 'Script-ID',
                            customRecordScriptID: 'Transaktionsspalten-ID',
                            mapping: 'Angezeigt als',
                        },
                        removeTitle: 'Benutzerdefiniertes Segment/Datensatz entfernen',
                        removePrompt: 'Möchten Sie diesen benutzerdefinierten Abschnitt/Datensatz wirklich entfernen?',
                        addForm: {
                            customSegmentName: 'benutzerdefinierter Segmentname',
                            customRecordName: 'benutzerdefinierter Datensatzname',
                            segmentTitle: 'Benutzerdefiniertes Segment',
                            customSegmentAddTitle: 'Benutzerdefiniertes Segment hinzufügen',
                            customRecordAddTitle: 'Benutzerdefinierten Datensatz hinzufügen',
                            recordTitle: 'Benutzerdefinierter Datensatz',
                            segmentRecordType: 'Möchten Sie ein benutzerdefiniertes Segment oder einen benutzerdefinierten Datensatz hinzufügen?',
                            customSegmentNameTitle: 'Wie lautet der Name des benutzerdefinierten Segments?',
                            customRecordNameTitle: 'Wie lautet der benutzerdefinierte Datensatzname?',
                            customSegmentNameFooter: `Sie finden benutzerdefinierte Segmentnamen in NetSuite unter *Customizations > Links, Records & Fields > Custom Segments* Seite.\n\n_Für detailliertere Anweisungen, [besuchen Sie unsere Hilfeseite](${CONST.NETSUITE_IMPORT.HELP_LINKS.CUSTOM_SEGMENTS})_.`,
                            customRecordNameFooter: `Sie können benutzerdefinierte Datensatznamen in NetSuite finden, indem Sie "Transaction Column Field" in die globale Suche eingeben.\n\n_Für detailliertere Anweisungen, [besuchen Sie unsere Hilfeseite](${CONST.NETSUITE_IMPORT.HELP_LINKS.CUSTOM_SEGMENTS})_.`,
                            customSegmentInternalIDTitle: 'Wie lautet die interne ID?',
                            customSegmentInternalIDFooter: `Zuerst stellen Sie sicher, dass Sie interne IDs in NetSuite unter *Home > Set Preferences > Show Internal ID* aktiviert haben.\n\nSie können die internen IDs von benutzerdefinierten Segmenten in NetSuite unter folgendem Pfad finden:\n\n1. *Customization > Lists, Records, & Fields > Custom Segments*.\n2. Klicken Sie auf ein benutzerdefiniertes Segment.\n3. Klicken Sie auf den Hyperlink neben *Custom Record Type*.\n4. Finden Sie die interne ID in der Tabelle am unteren Rand.\n\n_Für detailliertere Anweisungen, [besuchen Sie unsere Hilfeseite](${CONST.NETSUITE_IMPORT.HELP_LINKS.CUSTOM_LISTS})_.`,
                            customRecordInternalIDFooter: `Sie können benutzerdefinierte Datensatz-IDs in NetSuite finden, indem Sie die folgenden Schritte ausführen:\n\n1. Geben Sie "Transaction Line Fields" in die globale Suche ein.\n2. Klicken Sie auf einen benutzerdefinierten Datensatz.\n3. Finden Sie die interne ID auf der linken Seite.\n\n_Für detailliertere Anweisungen, [besuchen Sie unsere Hilfeseite](${CONST.NETSUITE_IMPORT.HELP_LINKS.CUSTOM_SEGMENTS})_.`,
                            customSegmentScriptIDTitle: 'Was ist die Skript-ID?',
                            customSegmentScriptIDFooter: `Sie können benutzerdefinierte Segment-Skript-IDs in NetSuite unter folgendem Pfad finden:\n\n1. *Anpassung > Listen, Datensätze und Felder > Benutzerdefinierte Segmente*.\n2. Klicken Sie auf ein benutzerdefiniertes Segment.\n3. Klicken Sie auf die Registerkarte *Anwendung und Beschaffung* unten, dann:\n    a. Wenn Sie das benutzerdefinierte Segment als *Tag* (auf der Positionsebene) in Expensify anzeigen möchten, klicken Sie auf die Unterregisterkarte *Transaktionsspalten* und verwenden Sie die *Feld-ID*.\n    b. Wenn Sie das benutzerdefinierte Segment als *Berichtsfeld* (auf der Berichtebene) in Expensify anzeigen möchten, klicken Sie auf die Unterregisterkarte *Transaktionen* und verwenden Sie die *Feld-ID*.\n\n_Für detailliertere Anweisungen, [besuchen Sie unsere Hilfeseite](${CONST.NETSUITE_IMPORT.HELP_LINKS.CUSTOM_LISTS})_.`,
                            customRecordScriptIDTitle: 'Was ist die Transaktionsspalten-ID?',
                            customRecordScriptIDFooter: `Sie können benutzerdefinierte Skript-IDs in NetSuite unter folgendem finden:\n\n1. Geben Sie "Transaction Line Fields" in die globale Suche ein.\n2. Klicken Sie auf einen benutzerdefinierten Datensatz.\n3. Finden Sie die Skript-ID auf der linken Seite.\n\n_Für detailliertere Anweisungen, [besuchen Sie unsere Hilfeseite](${CONST.NETSUITE_IMPORT.HELP_LINKS.CUSTOM_SEGMENTS})_.`,
                            customSegmentMappingTitle: 'Wie sollte dieses benutzerdefinierte Segment in Expensify angezeigt werden?',
                            customRecordMappingTitle: 'Wie soll dieser benutzerdefinierte Datensatz in Expensify angezeigt werden?',
                        },
                        errors: {
                            uniqueFieldError: ({fieldName}: RequiredFieldParams) => `Ein benutzerdefiniertes Segment/Datensatz mit dieser ${fieldName?.toLowerCase()} existiert bereits.`,
                        },
                    },
                    customLists: {
                        title: 'Benutzerdefinierte Listen',
                        addText: 'Benutzerdefinierte Liste hinzufügen',
                        recordTitle: 'Benutzerdefinierte Liste',
                        helpLink: CONST.NETSUITE_IMPORT.HELP_LINKS.CUSTOM_LISTS,
                        helpLinkText: 'Detaillierte Anweisungen anzeigen',
                        helpText: 'zur Konfiguration benutzerdefinierter Listen.',
                        emptyTitle: 'Eine benutzerdefinierte Liste hinzufügen',
                        fields: {
                            listName: 'Name',
                            internalID: 'Interne ID',
                            transactionFieldID: 'Transaktionsfeld-ID',
                            mapping: 'Angezeigt als',
                        },
                        removeTitle: 'Benutzerdefinierte Liste entfernen',
                        removePrompt: 'Möchten Sie diese benutzerdefinierte Liste wirklich entfernen?',
                        addForm: {
                            listNameTitle: 'Wählen Sie eine benutzerdefinierte Liste aus',
                            transactionFieldIDTitle: 'Was ist die Transaktionsfeld-ID?',
                            transactionFieldIDFooter: `Sie können Transaktionsfeld-IDs in NetSuite finden, indem Sie folgende Schritte ausführen:\n\n1. Geben Sie "Transaction Line Fields" in die globale Suche ein.\n2. Klicken Sie auf eine benutzerdefinierte Liste.\n3. Finden Sie die Transaktionsfeld-ID auf der linken Seite.\n\n_Für detailliertere Anweisungen, [besuchen Sie unsere Hilfeseite](${CONST.NETSUITE_IMPORT.HELP_LINKS.CUSTOM_LISTS})_.`,
                            mappingTitle: 'Wie sollte diese benutzerdefinierte Liste in Expensify angezeigt werden?',
                        },
                        errors: {
                            uniqueTransactionFieldIDError: `Eine benutzerdefinierte Liste mit dieser Transaktionsfeld-ID existiert bereits.`,
                        },
                    },
                },
                importTypes: {
                    [CONST.INTEGRATION_ENTITY_MAP_TYPES.NETSUITE_DEFAULT]: {
                        label: 'NetSuite-Mitarbeiterstandard',
                        description: 'Nicht in Expensify importiert, bei Export angewendet',
                        footerContent: ({importField}: ImportFieldParams) =>
                            `Wenn Sie ${importField} in NetSuite verwenden, wenden wir den Standardwert an, der beim Export auf dem Mitarbeiterdatensatz im Spesenbericht oder Journalbuchung festgelegt ist.`,
                    },
                    [CONST.INTEGRATION_ENTITY_MAP_TYPES.TAG]: {
                        label: 'Tags',
                        description: 'Positionsebene',
                        footerContent: ({importField}: ImportFieldParams) => `${startCase(importField)} wird für jede einzelne Ausgabe in einem Mitarbeiterbericht auswählbar sein.`,
                    },
                    [CONST.INTEGRATION_ENTITY_MAP_TYPES.REPORT_FIELD]: {
                        label: 'Berichtsfelder',
                        description: 'Berichtsebene',
                        footerContent: ({importField}: ImportFieldParams) => `${startCase(importField)} Auswahl wird auf alle Ausgaben im Bericht eines Mitarbeiters angewendet.`,
                    },
                },
            },
        },
        intacct: {
            sageIntacctSetup: 'Sage Intacct Einrichtung',
            prerequisitesTitle: 'Bevor Sie sich verbinden...',
            downloadExpensifyPackage: 'Laden Sie das Expensify-Paket für Sage Intacct herunter',
            followSteps: 'Befolgen Sie die Schritte in unserer Anleitung: Verbinden mit Sage Intacct.',
            enterCredentials: 'Geben Sie Ihre Sage Intacct-Anmeldedaten ein',
            entity: 'Entity',
            employeeDefault: 'Sage Intacct Mitarbeiterstandard',
            employeeDefaultDescription: 'Die Standardabteilung des Mitarbeiters wird auf seine Ausgaben in Sage Intacct angewendet, falls eine vorhanden ist.',
            displayedAsTagDescription: 'Die Abteilung wird für jede einzelne Ausgabe in einem Bericht eines Mitarbeiters auswählbar sein.',
            displayedAsReportFieldDescription: 'Die Abteilungsauswahl gilt für alle Ausgaben im Bericht eines Mitarbeiters.',
            toggleImportTitleFirstPart: 'Wählen Sie, wie Sage Intacct behandelt werden soll',
            toggleImportTitleSecondPart: 'in Expensify.',
            expenseTypes: 'Ausgabenarten',
            expenseTypesDescription: 'Ihre Sage Intacct-Ausgabenarten werden in Expensify als Kategorien importiert.',
            accountTypesDescription: 'Ihr Sage Intacct-Kontenplan wird in Expensify als Kategorien importiert.',
            importTaxDescription: 'Kaufsteuersatz aus Sage Intacct importieren.',
            userDefinedDimensions: 'Benutzerdefinierte Dimensionen',
            addUserDefinedDimension: 'Benutzerdefinierte Dimension hinzufügen',
            integrationName: 'Integrationsname',
            dimensionExists: 'Eine Dimension mit diesem Namen existiert bereits.',
            removeDimension: 'Benutzerdefinierte Dimension entfernen',
            removeDimensionPrompt: 'Möchten Sie diese benutzerdefinierte Dimension wirklich entfernen?',
            userDefinedDimension: 'Benutzerdefinierte Dimension',
            addAUserDefinedDimension: 'Benutzerdefinierte Dimension hinzufügen',
            detailedInstructionsLink: 'Detaillierte Anweisungen anzeigen',
            detailedInstructionsRestOfSentence: 'beim Hinzufügen benutzerdefinierter Dimensionen.',
            userDimensionsAdded: () => ({
                one: '1 UDD hinzugefügt',
                other: (count: number) => `${count} UDDs hinzugefügt`,
            }),
            mappingTitle: ({mappingName}: IntacctMappingTitleParams) => {
                switch (mappingName) {
                    case CONST.SAGE_INTACCT_CONFIG.MAPPINGS.DEPARTMENTS:
                        return 'Abteilungen';
                    case CONST.SAGE_INTACCT_CONFIG.MAPPINGS.CLASSES:
                        return 'Klassen';
                    case CONST.SAGE_INTACCT_CONFIG.MAPPINGS.LOCATIONS:
                        return 'Standorte';
                    case CONST.SAGE_INTACCT_CONFIG.MAPPINGS.CUSTOMERS:
                        return 'Kunden';
                    case CONST.SAGE_INTACCT_CONFIG.MAPPINGS.PROJECTS:
                        return 'Projekte (Jobs)';
                    default:
                        return 'mappings';
                }
            },
        },
        type: {
            free: 'Kostenlos',
            control: 'Steuerung',
            collect: 'Sammeln',
        },
        companyCards: {
            addCards: 'Karten hinzufügen',
            selectCards: 'Karten auswählen',
            addNewCard: {
                other: 'Andere',
                cardProviders: {
                    gl1025: 'American Express Corporate Cards',
                    cdf: 'Mastercard Commercial Cards',
                    vcf: 'Visa Commercial Cards',
                    stripe: 'Stripe-Karten',
                },
                yourCardProvider: `Wer ist Ihr Kartenanbieter?`,
                whoIsYourBankAccount: 'Wer ist Ihre Bank?',
                whereIsYourBankLocated: 'Wo befindet sich Ihre Bank?',
                howDoYouWantToConnect: 'Wie möchten Sie sich mit Ihrer Bank verbinden?',
                learnMoreAboutOptions: {
                    text: 'Erfahren Sie mehr darüber',
                    linkText: 'Optionen.',
                },
                commercialFeedDetails:
                    'Erfordert die Einrichtung mit Ihrer Bank. Dies wird typischerweise von größeren Unternehmen verwendet und ist oft die beste Option, wenn Sie qualifiziert sind.',
                commercialFeedPlaidDetails: `Erfordert die Einrichtung mit Ihrer Bank, aber wir werden Sie anleiten. Dies ist normalerweise auf größere Unternehmen beschränkt.`,
                directFeedDetails: 'Der einfachste Ansatz. Verbinden Sie sich sofort mit Ihren Master-Anmeldedaten. Diese Methode ist am häufigsten.',
                enableFeed: {
                    title: ({provider}: GoBackMessageParams) => `Aktivieren Sie Ihren ${provider}-Feed`,
                    heading:
                        'Wir haben eine direkte Integration mit Ihrem Kartenaussteller und können Ihre Transaktionsdaten schnell und genau in Expensify importieren.\n\nUm loszulegen, einfach:',
                    visa: 'Wir haben globale Integrationen mit Visa, obwohl die Berechtigung je nach Bank und Kartenprogramm variiert.\n\nUm loszulegen, einfach:',
                    mastercard: 'Wir haben globale Integrationen mit Mastercard, obwohl die Berechtigung je nach Bank und Kartenprogramm variiert.\n\nUm loszulegen, einfach:',
                    vcf: `1. Besuchen Sie [diesen Hilfeartikel](${CONST.COMPANY_CARDS_VISA_COMMERCIAL_CARD_HELP}) für detaillierte Anweisungen zur Einrichtung Ihrer Visa Commercial Cards.\n\n2. [Kontaktieren Sie Ihre Bank](${CONST.COMPANY_CARDS_VISA_COMMERCIAL_CARD_HELP}), um zu überprüfen, ob sie einen kommerziellen Feed für Ihr Programm unterstützt, und bitten Sie sie, diesen zu aktivieren.\n\n3. *Sobald der Feed aktiviert ist und Sie dessen Details haben, fahren Sie mit dem nächsten Bildschirm fort.*`,
                    gl1025: `1. Besuchen Sie [diesen Hilfeartikel](${CONST.COMPANY_CARDS_AMEX_COMMERCIAL_CARD_HELP}), um herauszufinden, ob American Express einen kommerziellen Feed für Ihr Programm aktivieren kann.\n\n2. Sobald der Feed aktiviert ist, wird Amex Ihnen ein Produktionsschreiben senden.\n\n3. *Sobald Sie die Feed-Informationen haben, fahren Sie mit dem nächsten Bildschirm fort.*`,
                    cdf: `1. Besuchen Sie [diesen Hilfeartikel](${CONST.COMPANY_CARDS_MASTERCARD_COMMERCIAL_CARDS}) für detaillierte Anweisungen zur Einrichtung Ihrer Mastercard Commercial Cards.\n\n2. [Kontaktieren Sie Ihre Bank](${CONST.COMPANY_CARDS_MASTERCARD_COMMERCIAL_CARDS}), um zu überprüfen, ob sie einen kommerziellen Feed für Ihr Programm unterstützt, und bitten Sie sie, diesen zu aktivieren.\n\n3. *Sobald der Feed aktiviert ist und Sie die Details haben, fahren Sie mit dem nächsten Bildschirm fort.*`,
                    stripe: `1. Besuchen Sie das Stripe-Dashboard und gehen Sie zu [Einstellungen](${CONST.COMPANY_CARDS_STRIPE_HELP}).\n\n2. Klicken Sie unter Produktintegrationen auf Aktivieren neben Expensify.\n\n3. Sobald der Feed aktiviert ist, klicken Sie unten auf Senden und wir werden daran arbeiten, ihn hinzuzufügen.`,
                },
                whatBankIssuesCard: 'Welche Bank gibt diese Karten aus?',
                enterNameOfBank: 'Geben Sie den Namen der Bank ein',
                feedDetails: {
                    vcf: {
                        title: 'Was sind die Visa-Feed-Details?',
                        processorLabel: 'Prozessor-ID',
                        bankLabel: 'Finanzinstitutions-ID (Bank)',
                        companyLabel: 'Unternehmens-ID',
                        helpLabel: 'Wo finde ich diese IDs?',
                    },
                    gl1025: {
                        title: `Wie lautet der Amex-Lieferdateiname?`,
                        fileNameLabel: 'Dateiname der Lieferung',
                        helpLabel: 'Wo finde ich den Lieferdateinamen?',
                    },
                    cdf: {
                        title: `Wie lautet die Mastercard-Verteilungs-ID?`,
                        distributionLabel: 'Verteilungs-ID',
                        helpLabel: 'Wo finde ich die Distributions-ID?',
                    },
                },
                amexCorporate: 'Wählen Sie dies aus, wenn auf der Vorderseite Ihrer Karten „Corporate“ steht.',
                amexBusiness: 'Wählen Sie dies aus, wenn auf der Vorderseite Ihrer Karten "Business" steht.',
                amexPersonal: 'Wählen Sie dies aus, wenn Ihre Karten privat sind.',
                error: {
                    pleaseSelectProvider: 'Bitte wählen Sie einen Kartenanbieter, bevor Sie fortfahren.',
                    pleaseSelectBankAccount: 'Bitte wählen Sie ein Bankkonto aus, bevor Sie fortfahren.',
                    pleaseSelectBank: 'Bitte wählen Sie eine Bank aus, bevor Sie fortfahren.',
                    pleaseSelectCountry: 'Bitte wählen Sie ein Land aus, bevor Sie fortfahren.',
                    pleaseSelectFeedType: 'Bitte wählen Sie einen Feed-Typ aus, bevor Sie fortfahren.',
                },
            },
            statementCloseDate: {
                [CONST.COMPANY_CARDS.STATEMENT_CLOSE_DATE.LAST_DAY_OF_MONTH]: 'Letzter Tag des Monats',
                [CONST.COMPANY_CARDS.STATEMENT_CLOSE_DATE.LAST_BUSINESS_DAY_OF_MONTH]: 'Letzter Geschäftstag des Monats',
                [CONST.COMPANY_CARDS.STATEMENT_CLOSE_DATE.CUSTOM_DAY_OF_MONTH]: 'Individueller Tag des Monats',
            },
            assignCard: 'Karte zuweisen',
            findCard: 'Karte finden',
            cardNumber: 'Kartennummer',
            commercialFeed: 'Kommerzieller Feed',
            feedName: ({feedName}: CompanyCardFeedNameParams) => `${feedName}-Karten`,
            directFeed: 'Direkt-Feed',
            whoNeedsCardAssigned: 'Wer benötigt eine zugewiesene Karte?',
            chooseCard: 'Wählen Sie eine Karte',
            chooseCardFor: ({assignee, feed}: AssignCardParams) => `Wählen Sie eine Karte für ${assignee} aus dem ${feed} Karten-Feed.`,
            noActiveCards: 'Keine aktiven Karten in diesem Feed',
            somethingMightBeBroken: 'Oder etwas könnte kaputt sein. So oder so, wenn Sie Fragen haben, einfach',
            contactConcierge: 'Concierge kontaktieren',
            chooseTransactionStartDate: 'Wählen Sie ein Startdatum für die Transaktion',
            startDateDescription: 'Wir werden alle Transaktionen ab diesem Datum importieren. Wenn kein Datum angegeben ist, gehen wir so weit zurück, wie es Ihre Bank erlaubt.',
            fromTheBeginning: 'Von Anfang an',
            customStartDate: 'Benutzerdefiniertes Startdatum',
            customCloseDate: 'Benutzerdefiniertes Abschlussdatum',
            letsDoubleCheck: 'Lassen Sie uns noch einmal überprüfen, ob alles richtig aussieht.',
            confirmationDescription: 'Wir werden sofort mit dem Import von Transaktionen beginnen.',
            cardholder: 'Karteninhaber',
            card: 'Karte',
            cardName: 'Kartenname',
            brokenConnectionErrorFirstPart: `Die Verbindung zum Karten-Feed ist unterbrochen. Bitte`,
            brokenConnectionErrorLink: 'Melden Sie sich bei Ihrer Bank an',
            brokenConnectionErrorSecondPart: 'damit wir die Verbindung erneut herstellen können.',
            assignedCard: ({assignee, link}: AssignedCardParams) => `hat ${assignee} einen ${link} zugewiesen! Importierte Transaktionen werden in diesem Chat angezeigt.`,
            companyCard: 'Firmenkarte',
            chooseCardFeed: 'Karten-Feed auswählen',
            ukRegulation:
                'Expensify, Inc. ist ein Agent von Plaid Financial Ltd., einem autorisierten Zahlungsinstitut, das von der Financial Conduct Authority gemäß den Payment Services Regulations 2017 reguliert wird (Firmennummer: 804718). Plaid bietet Ihnen regulierte Kontoinformationsdienste über Expensify Limited als seinen Agenten an.',
        },
        expensifyCard: {
            issueAndManageCards: 'Ausstellen und Verwalten Ihrer Expensify-Karten',
            getStartedIssuing: 'Beginnen Sie, indem Sie Ihre erste virtuelle oder physische Karte ausstellen.',
            verificationInProgress: 'Verifizierung läuft...',
            verifyingTheDetails: 'Wir überprüfen ein paar Details. Concierge wird Sie informieren, wenn Expensify-Karten zur Ausgabe bereit sind.',
            disclaimer:
                'The Expensify Visa® Commercial Card wird von der The Bancorp Bank, N.A., Mitglied FDIC, gemäß einer Lizenz von Visa U.S.A. Inc. ausgestellt und kann nicht bei allen Händlern verwendet werden, die Visa-Karten akzeptieren. Apple® und das Apple-Logo® sind Marken von Apple Inc., registriert in den USA und anderen Ländern. App Store ist eine Dienstleistungsmarke von Apple Inc. Google Play und das Google Play-Logo sind Marken von Google LLC.',
            issueCard: 'Karte ausstellen',
            findCard: 'Karte finden',
            newCard: 'Neue Karte',
            name: 'Name',
            lastFour: 'Letzte 4',
            limit: 'Limit',
            currentBalance: 'Aktueller Kontostand',
            currentBalanceDescription: 'Der aktuelle Saldo ist die Summe aller gebuchten Expensify Card-Transaktionen, die seit dem letzten Abrechnungsdatum stattgefunden haben.',
            balanceWillBeSettledOn: ({settlementDate}: SettlementDateParams) => `Der Saldo wird am ${settlementDate} beglichen.`,
            settleBalance: 'Saldo ausgleichen',
            cardLimit: 'Kartenlimit',
            remainingLimit: 'Verbleibendes Limit',
            requestLimitIncrease: 'Anforderung zur Erhöhung des Limits',
            remainingLimitDescription:
                'Wir berücksichtigen eine Reihe von Faktoren bei der Berechnung Ihres verbleibenden Limits: Ihre Zugehörigkeitsdauer als Kunde, die geschäftsbezogenen Informationen, die Sie bei der Anmeldung angegeben haben, und das verfügbare Guthaben auf Ihrem Geschäftskonto. Ihr verbleibendes Limit kann täglich schwanken.',
            earnedCashback: 'Cashback',
            earnedCashbackDescription: 'Der Cashback-Saldo basiert auf den abgerechneten monatlichen Ausgaben der Expensify-Karte in Ihrem Arbeitsbereich.',
            issueNewCard: 'Neue Karte ausstellen',
            finishSetup: 'Einrichtung abschließen',
            chooseBankAccount: 'Bankkonto auswählen',
            chooseExistingBank: 'Wählen Sie ein bestehendes Geschäftskonto, um Ihr Expensify Card-Guthaben zu begleichen, oder fügen Sie ein neues Bankkonto hinzu.',
            accountEndingIn: 'Konto endet mit',
            addNewBankAccount: 'Ein neues Bankkonto hinzufügen',
            settlementAccount: 'Abrechnungskonto',
            settlementAccountDescription: 'Wählen Sie ein Konto aus, um Ihr Expensify Card-Guthaben zu begleichen.',
            settlementAccountInfo: ({reconciliationAccountSettingsLink, accountNumber}: SettlementAccountInfoParams) =>
                `Vergewissern Sie sich, dass dieses Konto mit Ihrem <a href="${reconciliationAccountSettingsLink}">Abstimmungskonto</a> (${accountNumber}) übereinstimmt, damit der kontinuierliche Abgleich korrekt funktioniert.`,
            settlementFrequency: 'Abrechnungshäufigkeit',
            settlementFrequencyDescription: 'Wählen Sie, wie oft Sie Ihr Expensify Card-Guthaben bezahlen möchten.',
            settlementFrequencyInfo: 'Wenn Sie zur monatlichen Abrechnung wechseln möchten, müssen Sie Ihr Bankkonto über Plaid verbinden und eine positive 90-Tage-Saldenhistorie haben.',
            frequency: {
                daily: 'Täglich',
                monthly: 'Monatlich',
            },
            cardDetails: 'Kartendetails',
            virtual: 'Virtual',
            physical: 'Physisch',
            deactivate: 'Karte deaktivieren',
            changeCardLimit: 'Kartenlimit ändern',
            changeLimit: 'Limit ändern',
            smartLimitWarning: ({limit}: CharacterLimitParams) =>
                `Wenn Sie das Limit dieser Karte auf ${limit} ändern, werden neue Transaktionen abgelehnt, bis Sie weitere Ausgaben auf der Karte genehmigen.`,
            monthlyLimitWarning: ({limit}: CharacterLimitParams) => `Wenn Sie das Limit dieser Karte auf ${limit} ändern, werden neue Transaktionen bis zum nächsten Monat abgelehnt.`,
            fixedLimitWarning: ({limit}: CharacterLimitParams) => `Wenn Sie das Limit dieser Karte auf ${limit} ändern, werden neue Transaktionen abgelehnt.`,
            changeCardLimitType: 'Kartengrenztyp ändern',
            changeLimitType: 'Limit-Typ ändern',
            changeCardSmartLimitTypeWarning: ({limit}: CharacterLimitParams) =>
                `Wenn Sie den Limittyp dieser Karte auf Smart Limit ändern, werden neue Transaktionen abgelehnt, da das ${limit} ungenehmigte Limit bereits erreicht wurde.`,
            changeCardMonthlyLimitTypeWarning: ({limit}: CharacterLimitParams) =>
                `Wenn Sie den Limittyp dieser Karte auf monatlich ändern, werden neue Transaktionen abgelehnt, da das monatliche Limit von ${limit} bereits erreicht wurde.`,
            addShippingDetails: 'Versanddetails hinzufügen',
            issuedCard: ({assignee}: AssigneeParams) => `hat ${assignee} eine Expensify-Karte ausgestellt! Die Karte wird in 2-3 Werktagen ankommen.`,
            issuedCardNoShippingDetails: ({assignee}: AssigneeParams) =>
                `hat ${assignee} eine Expensify-Karte ausgestellt! Die Karte wird versendet, sobald die Versanddetails hinzugefügt wurden.`,
            issuedCardVirtual: ({assignee, link}: IssueVirtualCardParams) => `hat ${assignee} eine virtuelle ${link} ausgestellt! Die Karte kann sofort verwendet werden.`,
            addedShippingDetails: ({assignee}: AssigneeParams) => `${assignee} hat Versanddetails hinzugefügt. Die Expensify Card wird in 2-3 Werktagen ankommen.`,
            verifyingHeader: 'Überprüfen',
            bankAccountVerifiedHeader: 'Bankkonto verifiziert',
            verifyingBankAccount: 'Bankkonto wird überprüft...',
            verifyingBankAccountDescription: 'Bitte warten Sie, während wir bestätigen, dass dieses Konto verwendet werden kann, um Expensify-Karten auszustellen.',
            bankAccountVerified: 'Bankkonto verifiziert!',
            bankAccountVerifiedDescription: 'Sie können jetzt Expensify-Karten an die Mitglieder Ihres Arbeitsbereichs ausgeben.',
            oneMoreStep: 'Noch ein Schritt...',
            oneMoreStepDescription: 'Es sieht so aus, als müssten wir Ihr Bankkonto manuell verifizieren. Bitte gehen Sie zu Concierge, wo Ihre Anweisungen auf Sie warten.',
            gotIt: 'Verstanden',
            goToConcierge: 'Zu Concierge gehen',
        },
        categories: {
            deleteCategories: 'Kategorien löschen',
            deleteCategoriesPrompt: 'Möchten Sie diese Kategorien wirklich löschen?',
            deleteCategory: 'Kategorie löschen',
            deleteCategoryPrompt: 'Möchten Sie diese Kategorie wirklich löschen?',
            disableCategories: 'Kategorien deaktivieren',
            disableCategory: 'Kategorie deaktivieren',
            enableCategories: 'Kategorien aktivieren',
            enableCategory: 'Kategorie aktivieren',
            defaultSpendCategories: 'Standardausgabenkategorien',
            spendCategoriesDescription: 'Passen Sie an, wie Händlerausgaben für Kreditkartentransaktionen und gescannte Belege kategorisiert werden.',
            deleteFailureMessage: 'Beim Löschen der Kategorie ist ein Fehler aufgetreten, bitte versuchen Sie es erneut.',
            categoryName: 'Kategoriename',
            requiresCategory: 'Mitglieder müssen alle Ausgaben kategorisieren',
            needCategoryForExportToIntegration: ({connectionName}: NeedCategoryForExportToIntegrationParams) =>
                `Alle Ausgaben müssen kategorisiert werden, um nach ${connectionName} exportiert zu werden.`,
            subtitle: 'Verschaffen Sie sich einen besseren Überblick darüber, wo Geld ausgegeben wird. Verwenden Sie unsere Standardkategorien oder fügen Sie Ihre eigenen hinzu.',
            emptyCategories: {
                title: 'Sie haben noch keine Kategorien erstellt.',
                subtitle: 'Fügen Sie eine Kategorie hinzu, um Ihre Ausgaben zu organisieren.',
                subtitleWithAccounting: ({accountingPageURL}: EmptyCategoriesSubtitleWithAccountingParams) =>
                    `<muted-text><centered-text>Ihre Kategorien werden derzeit aus einer Buchhaltungsverbindung importiert. Gehen Sie zur <a href="${accountingPageURL}">Buchhaltung</a>, um Änderungen vorzunehmen.</centered-text></muted-text>`,
            },
            updateFailureMessage: 'Beim Aktualisieren der Kategorie ist ein Fehler aufgetreten, bitte versuchen Sie es erneut.',
            createFailureMessage: 'Beim Erstellen der Kategorie ist ein Fehler aufgetreten, bitte versuchen Sie es erneut.',
            addCategory: 'Kategorie hinzufügen',
            editCategory: 'Kategorie bearbeiten',
            editCategories: 'Kategorien bearbeiten',
            findCategory: 'Kategorie finden',
            categoryRequiredError: 'Kategoriename ist erforderlich',
            existingCategoryError: 'Eine Kategorie mit diesem Namen existiert bereits',
            invalidCategoryName: 'Ungültiger Kategoriename',
            importedFromAccountingSoftware: 'Die untenstehenden Kategorien werden aus Ihrem',
            payrollCode: 'Lohnabrechnungscode',
            updatePayrollCodeFailureMessage: 'Beim Aktualisieren des Gehaltsabrechnungscodes ist ein Fehler aufgetreten, bitte versuchen Sie es erneut.',
            glCode: 'GL-Code',
            updateGLCodeFailureMessage: 'Beim Aktualisieren des GL-Codes ist ein Fehler aufgetreten, bitte versuchen Sie es erneut.',
            importCategories: 'Kategorien importieren',
            cannotDeleteOrDisableAllCategories: {
                title: 'Kann nicht alle Kategorien löschen oder deaktivieren',
                description: `Mindestens eine Kategorie muss aktiviert bleiben, da Ihr Arbeitsbereich Kategorien erfordert.`,
            },
        },
        moreFeatures: {
            subtitle:
                'Verwenden Sie die unten stehenden Schalter, um weitere Funktionen zu aktivieren, während Sie wachsen. Jede Funktion wird im Navigationsmenü zur weiteren Anpassung angezeigt.',
            spendSection: {
                title: 'Ausgaben',
                subtitle: 'Aktivieren Sie Funktionen, die Ihnen helfen, Ihr Team zu skalieren.',
            },
            manageSection: {
                title: 'Verwalten',
                subtitle: 'Fügen Sie Kontrollen hinzu, die helfen, die Ausgaben im Rahmen des Budgets zu halten.',
            },
            earnSection: {
                title: 'Verdienen',
                subtitle: 'Optimieren Sie Ihren Umsatz und werden Sie schneller bezahlt.',
            },
            organizeSection: {
                title: 'Organisieren',
                subtitle: 'Gruppieren und analysieren Sie Ausgaben, erfassen Sie jede gezahlte Steuer.',
            },
            integrateSection: {
                title: 'Integrieren',
                subtitle: 'Verbinden Sie Expensify mit beliebten Finanzprodukten.',
            },
            distanceRates: {
                title: 'Entfernungsraten',
                subtitle: 'Raten hinzufügen, aktualisieren und durchsetzen.',
            },
            perDiem: {
                title: 'Tagegeld',
                subtitle: 'Legen Sie Tagessätze fest, um die täglichen Ausgaben der Mitarbeiter zu kontrollieren.',
            },
            expensifyCard: {
                title: 'Expensify Card',
                subtitle: 'Erhalten Sie Einblicke und Kontrolle über Ausgaben.',
                disableCardTitle: 'Expensify Card deaktivieren',
                disableCardPrompt: 'Sie können die Expensify-Karte nicht deaktivieren, da sie bereits verwendet wird. Wenden Sie sich an Concierge, um die nächsten Schritte zu erfahren.',
                disableCardButton: 'Chatten Sie mit Concierge',
                feed: {
                    title: 'Erhalte die Expensify-Karte',
                    subTitle: 'Optimieren Sie Ihre Geschäftsausgaben und sparen Sie bis zu 50 % auf Ihrer Expensify-Rechnung, plus:',
                    features: {
                        cashBack: 'Cashback auf jeden Einkauf in den USA',
                        unlimited: 'Unbegrenzte virtuelle Karten',
                        spend: 'Ausgabenkontrollen und benutzerdefinierte Limits',
                    },
                    ctaTitle: 'Neue Karte ausstellen',
                },
            },
            companyCards: {
                title: 'Unternehmenskarten',
                subtitle: 'Ausgaben von bestehenden Firmenkarten importieren.',
                feed: {
                    title: 'Unternehmens-Karten importieren',
                    features: {
                        support: 'Unterstützung für alle großen Kartenanbieter',
                        assignCards: 'Karten dem gesamten Team zuweisen',
                        automaticImport: 'Automatischer Transaktionsimport',
                    },
                },
                disableCardTitle: 'Unternehmens-Karten deaktivieren',
                disableCardPrompt: 'Sie können Firmenkarten nicht deaktivieren, da diese Funktion in Gebrauch ist. Wenden Sie sich an den Concierge für die nächsten Schritte.',
                disableCardButton: 'Chatten Sie mit Concierge',
                cardDetails: 'Kartendetails',
                cardNumber: 'Kartennummer',
                cardholder: 'Karteninhaber',
                cardName: 'Kartenname',
                integrationExport: ({integration, type}: IntegrationExportParams) => (integration && type ? `${integration} ${type.toLowerCase()} Export` : `${integration}-Export`),
                integrationExportTitleFirstPart: ({integration}: IntegrationExportParams) => `Wählen Sie das ${integration}-Konto aus, in das die Transaktionen exportiert werden sollen.`,
                integrationExportTitlePart: 'Wählen Sie eine andere Option aus.',
                integrationExportTitleLinkPart: 'Exportoption',
                integrationExportTitleSecondPart: 'um die verfügbaren Konten zu ändern.',
                lastUpdated: 'Zuletzt aktualisiert',
                transactionStartDate: 'Transaktionsstartdatum',
                updateCard: 'Karte aktualisieren',
                unassignCard: 'Karte zuweisen aufheben',
                unassign: 'Zuweisung aufheben',
                unassignCardDescription: 'Das Entfernen dieser Karte wird alle Transaktionen auf Entwurfsberichten vom Konto des Karteninhabers entfernen.',
                assignCard: 'Karte zuweisen',
                cardFeedName: 'Karten-Feed-Name',
                cardFeedNameDescription: 'Geben Sie dem Karten-Feed einen eindeutigen Namen, damit Sie ihn von den anderen unterscheiden können.',
                cardFeedTransaction: 'Transaktionen löschen',
                cardFeedTransactionDescription: 'Wählen Sie, ob Karteninhaber Kartentransaktionen löschen können. Neue Transaktionen werden diesen Regeln folgen.',
                cardFeedRestrictDeletingTransaction: 'Löschen von Transaktionen einschränken',
                cardFeedAllowDeletingTransaction: 'Löschen von Transaktionen erlauben',
                removeCardFeed: 'Karten-Feed entfernen',
                removeCardFeedTitle: ({feedName}: CompanyCardFeedNameParams) => `${feedName}-Feed entfernen`,
                removeCardFeedDescription: 'Möchten Sie diesen Karten-Feed wirklich entfernen? Dadurch werden alle Karten zugewiesen.',
                error: {
                    feedNameRequired: 'Der Name des Karten-Feeds ist erforderlich',
                    statementCloseDateRequired: 'Bitte wählen Sie ein Abschlussdatum für den Kontoauszug aus.',
                },
                corporate: 'Löschen von Transaktionen einschränken',
                personal: 'Löschen von Transaktionen erlauben',
                setFeedNameDescription: 'Geben Sie dem Karten-Feed einen eindeutigen Namen, damit Sie ihn von den anderen unterscheiden können.',
                setTransactionLiabilityDescription: 'Wenn aktiviert, können Karteninhaber Kartentransaktionen löschen. Neue Transaktionen werden dieser Regel folgen.',
                emptyAddedFeedTitle: 'Unternehmenskarten zuweisen',
                emptyAddedFeedDescription: 'Beginnen Sie, indem Sie einem Mitglied Ihre erste Karte zuweisen.',
                pendingFeedTitle: `Wir überprüfen Ihre Anfrage...`,
                pendingFeedDescription: `Wir überprüfen derzeit Ihre Feed-Details. Sobald das abgeschlossen ist, werden wir uns per`,
                pendingBankTitle: 'Überprüfen Sie Ihr Browserfenster',
                pendingBankDescription: ({bankName}: CompanyCardBankName) =>
                    `Bitte verbinden Sie sich mit ${bankName} über das Browserfenster, das sich gerade geöffnet hat. Falls sich keines geöffnet hat,`,
                pendingBankLink: 'Bitte hier klicken',
                giveItNameInstruction: 'Geben Sie der Karte einen Namen, der sie von anderen abhebt.',
                updating: 'Aktualisierung...',
                noAccountsFound: 'Keine Konten gefunden',
                defaultCard: 'Standardkarte',
                downgradeTitle: `Arbeitsbereich kann nicht herabgestuft werden`,
                downgradeSubTitleFirstPart: `Dieser Arbeitsbereich kann nicht herabgestuft werden, da mehrere Karten-Feeds verbunden sind (außer Expensify-Karten). Bitte`,
                downgradeSubTitleMiddlePart: `nur einen Karten-Feed behalten`,
                downgradeSubTitleLastPart: 'fortzufahren.',
                noAccountsFoundDescription: ({connection}: ConnectionParams) => `Bitte fügen Sie das Konto in ${connection} hinzu und synchronisieren Sie die Verbindung erneut.`,
                expensifyCardBannerTitle: 'Erhalte die Expensify-Karte',
                expensifyCardBannerSubtitle:
                    'Genießen Sie Cashback bei jedem Einkauf in den USA, bis zu 50 % Rabatt auf Ihre Expensify-Rechnung, unbegrenzte virtuelle Karten und vieles mehr.',
                expensifyCardBannerLearnMoreButton: 'Erfahren Sie mehr',
                statementCloseDateTitle: 'Datum des Rechnungsabschlusses',
                statementCloseDateDescription: 'Teilen Sie uns mit, wann Ihre Kartenabrechnung geschlossen wird, und wir erstellen eine passende Abrechnung in Expensify.',
            },
            workflows: {
                title: 'Workflows',
                subtitle: 'Konfigurieren Sie, wie Ausgaben genehmigt und bezahlt werden.',
                disableApprovalPrompt:
                    'Expensify-Karten aus diesem Arbeitsbereich hängen derzeit von der Genehmigung ab, um ihre Smart Limits festzulegen. Bitte ändern Sie die Limitarten aller Expensify-Karten mit Smart Limits, bevor Sie Genehmigungen deaktivieren.',
            },
            invoices: {
                title: 'Rechnungen',
                subtitle: 'Rechnungen senden und empfangen.',
            },
            categories: {
                title: 'Kategorien',
                subtitle: 'Verfolgen und organisieren Sie Ausgaben.',
            },
            tags: {
                title: 'Tags',
                subtitle: 'Klassifizieren Sie Kosten und verfolgen Sie abrechenbare Ausgaben.',
            },
            taxes: {
                title: 'Steuern',
                subtitle: 'Dokumentieren und fordern Sie berechtigte Steuern zurück.',
            },
            reportFields: {
                title: 'Berichtsfelder',
                subtitle: 'Benutzerdefinierte Felder für Ausgaben einrichten.',
            },
            connections: {
                title: 'Buchhaltung',
                subtitle: 'Synchronisieren Sie Ihren Kontenplan und mehr.',
            },
            connectionsWarningModal: {
                featureEnabledTitle: 'Nicht so schnell...',
                featureEnabledText: 'Um diese Funktion zu aktivieren oder zu deaktivieren, müssen Sie Ihre Buchhaltungsimporteinstellungen ändern.',
                disconnectText: 'Um die Buchhaltung zu deaktivieren, müssen Sie Ihre Buchhaltungsverbindung von Ihrem Arbeitsbereich trennen.',
                manageSettings: 'Einstellungen verwalten',
            },
            workflowWarningModal: {
                featureEnabledTitle: 'Nicht so schnell...',
                featureEnabledText:
                    'Expensify-Karten in diesem Arbeitsbereich basieren auf Genehmigungs-Workflows, um ihre Smart Limits festzulegen.\n\nBitte ändern Sie die Limittypen von Karten mit Smart Limits, bevor Sie Workflows deaktivieren.',
                confirmText: 'Gehe zu Expensify-Karten',
            },
            rules: {
                title: 'Regeln',
                subtitle: 'Belege anfordern, hohe Ausgaben kennzeichnen und mehr.',
            },
        },
        reportFields: {
            addField: 'Feld hinzufügen',
            delete: 'Feld löschen',
            deleteFields: 'Felder löschen',
            findReportField: 'Berichtsfeld finden',
            deleteConfirmation: 'Möchten Sie dieses Berichtsfeld wirklich löschen?',
            deleteFieldsConfirmation: 'Möchten Sie diese Berichts-Felder wirklich löschen?',
            emptyReportFields: {
                title: 'Sie haben noch keine Berichts-Felder erstellt.',
                subtitle: 'Fügen Sie ein benutzerdefiniertes Feld (Text, Datum oder Dropdown) hinzu, das in Berichten angezeigt wird.',
            },
            subtitle: 'Berichtsfelder gelten für alle Ausgaben und können hilfreich sein, wenn Sie nach zusätzlichen Informationen fragen möchten.',
            disableReportFields: 'Berichtsfelder deaktivieren',
            disableReportFieldsConfirmation: 'Bist du sicher? Text- und Datumsfelder werden gelöscht und Listen werden deaktiviert.',
            importedFromAccountingSoftware: 'Die unten aufgeführten Berichtsfelder werden aus Ihrem importiert.',
            textType: 'Text',
            dateType: 'Datum',
            dropdownType: 'Liste',
            textAlternateText: 'Fügen Sie ein Feld für die freie Texteingabe hinzu.',
            dateAlternateText: 'Fügen Sie einen Kalender zur Datumauswahl hinzu.',
            dropdownAlternateText: 'Fügen Sie eine Liste von Optionen zur Auswahl hinzu.',
            nameInputSubtitle: 'Wählen Sie einen Namen für das Berichtsfeld.',
            typeInputSubtitle: 'Wählen Sie aus, welche Art von Berichtsfeld verwendet werden soll.',
            initialValueInputSubtitle: 'Geben Sie einen Startwert ein, der im Berichtsfeld angezeigt werden soll.',
            listValuesInputSubtitle: 'Diese Werte werden im Dropdown-Menü Ihres Berichtsfelds angezeigt. Aktivierte Werte können von Mitgliedern ausgewählt werden.',
            listInputSubtitle: 'Diese Werte werden in Ihrer Berichts-Feldliste angezeigt. Aktivierte Werte können von Mitgliedern ausgewählt werden.',
            deleteValue: 'Wert löschen',
            deleteValues: 'Werte löschen',
            disableValue: 'Wert deaktivieren',
            disableValues: 'Werte deaktivieren',
            enableValue: 'Wert aktivieren',
            enableValues: 'Werte aktivieren',
            emptyReportFieldsValues: {
                title: 'Sie haben keine Listenwerte erstellt.',
                subtitle: 'Benutzerdefinierte Werte hinzufügen, die in Berichten erscheinen sollen.',
            },
            deleteValuePrompt: 'Möchten Sie diesen Listenwert wirklich löschen?',
            deleteValuesPrompt: 'Möchten Sie diese Listenwerte wirklich löschen?',
            listValueRequiredError: 'Bitte geben Sie einen Listennamen ein',
            existingListValueError: 'Ein Listenwert mit diesem Namen existiert bereits.',
            editValue: 'Wert bearbeiten',
            listValues: 'Werte auflisten',
            addValue: 'Wert hinzufügen',
            existingReportFieldNameError: 'Ein Berichtsfeld mit diesem Namen existiert bereits.',
            reportFieldNameRequiredError: 'Bitte geben Sie einen Berichtsfeldnamen ein',
            reportFieldTypeRequiredError: 'Bitte wählen Sie einen Berichtsfeldtyp aus',
            reportFieldInitialValueRequiredError: 'Bitte wählen Sie einen Anfangswert für das Berichtsfeld aus',
            genericFailureMessage: 'Beim Aktualisieren des Berichtsfeldes ist ein Fehler aufgetreten. Bitte versuchen Sie es erneut.',
        },
        tags: {
            tagName: 'Tag-Name',
            requiresTag: 'Mitglieder müssen alle Ausgaben kennzeichnen',
            trackBillable: 'Verfolgen Sie abrechenbare Ausgaben',
            customTagName: 'Benutzerdefinierter Tag-Name',
            enableTag: 'Tag aktivieren',
            enableTags: 'Tags aktivieren',
            requireTag: 'Require tag',
            requireTags: 'Tags erforderlich',
            notRequireTags: 'Nicht erforderlich',
            disableTag: 'Tag deaktivieren',
            disableTags: 'Tags deaktivieren',
            addTag: 'Tag hinzufügen',
            editTag: 'Tag bearbeiten',
            editTags: 'Tags bearbeiten',
            findTag: 'Tag finden',
            subtitle: 'Tags bieten detailliertere Möglichkeiten, Kosten zu klassifizieren.',
            dependentMultiLevelTagsSubtitle: {
                phrase1: 'Sie verwenden',
                phrase2: 'abhängige Tags',
                phrase3: '. You can',
                phrase4: 'eine Tabelle erneut importieren',
                phrase5: 'um Ihre Tags zu aktualisieren.',
            },
            emptyTags: {
                title: 'Sie haben noch keine Tags erstellt.',
                //  We need to remove the subtitle and use the below one when we remove the canUseMultiLevelTags beta
                subtitle: 'Fügen Sie ein Tag hinzu, um Projekte, Standorte, Abteilungen und mehr zu verfolgen.',
                subtitleHTML: `<muted-text><centered-text>Importieren Sie eine Kalkulationstabelle, um Tags für die Verfolgung von Projekten, Standorten, Abteilungen und mehr hinzuzufügen. <a href="${CONST.IMPORT_TAGS_EXPENSIFY_URL}">Erfahren Sie mehr</a> über die Formatierung von Tag-Dateien.</centered-text></muted-text>`,
                subtitleWithAccounting: ({accountingPageURL}: EmptyTagsSubtitleWithAccountingParams) =>
                    `<muted-text><centered-text>Your tags are currently importing from an accounting connection. Gehen Sie zur <a href="${accountingPageURL}">Buchhaltung</a>, um Änderungen vorzunehmen.</centered-text></muted-text>`,
            },
            deleteTag: 'Tag löschen',
            deleteTags: 'Tags löschen',
            deleteTagConfirmation: 'Möchten Sie dieses Tag wirklich löschen?',
            deleteTagsConfirmation: 'Möchten Sie diese Tags wirklich löschen?',
            deleteFailureMessage: 'Beim Löschen des Tags ist ein Fehler aufgetreten, bitte versuchen Sie es erneut.',
            tagRequiredError: 'Tag-Name ist erforderlich',
            existingTagError: 'Ein Tag mit diesem Namen existiert bereits',
            invalidTagNameError: 'Der Tag-Name darf nicht 0 sein. Bitte wählen Sie einen anderen Wert.',
            genericFailureMessage: 'Beim Aktualisieren des Tags ist ein Fehler aufgetreten, bitte versuchen Sie es erneut.',
            importedFromAccountingSoftware: 'Die unten stehenden Tags werden aus Ihrem',
            glCode: 'GL-Code',
            updateGLCodeFailureMessage: 'Beim Aktualisieren des GL-Codes ist ein Fehler aufgetreten, bitte versuchen Sie es erneut.',
            tagRules: 'Tag-Regeln',
            approverDescription: 'Genehmiger',
            importTags: 'Tags importieren',
            importTagsSupportingText: 'Kodieren Sie Ihre Ausgaben mit einer Art von Tag oder vielen.',
            configureMultiLevelTags: 'Konfigurieren Sie Ihre Liste von Tags für die mehrstufige Kategorisierung.',
            importMultiLevelTagsSupportingText: `Hier ist eine Vorschau Ihrer Tags. Wenn alles gut aussieht, klicken Sie unten, um sie zu importieren.`,
            importMultiLevelTags: {
                firstRowTitle: 'Die erste Zeile ist der Titel für jede Tag-Liste.',
                independentTags: 'Dies sind unabhängige Tags',
                glAdjacentColumn: 'Es gibt einen GL-Code in der angrenzenden Spalte.',
            },
            tagLevel: {
                singleLevel: 'Einzelne Ebene von Tags',
                multiLevel: 'Mehrstufige Tags',
            },
            switchSingleToMultiLevelTagWarning: {
                title: 'Tag-Ebenen wechseln',
                prompt1: 'Das Ändern der Tag-Ebenen löscht alle aktuellen Tags.',
                prompt2: 'Wir empfehlen Ihnen zuerst',
                prompt3: 'ein Backup herunterladen',
                prompt4: 'indem Sie Ihre Tags exportieren.',
                prompt5: 'Erfahren Sie mehr',
                prompt6: 'about tag levels.',
            },
            importedTagsMessage: ({columnCounts}: ImportedTagsMessageParams) =>
                `Wir haben *${columnCounts} Spalten* in Ihrer Tabelle gefunden. Wählen Sie *Name* neben der Spalte, die die Tag-Namen enthält. Sie können auch *Aktiviert* neben der Spalte auswählen, die den Tag-Status festlegt.`,
            cannotDeleteOrDisableAllTags: {
                title: 'Kann nicht alle Tags löschen oder deaktivieren',
                description: `Mindestens ein Tag muss aktiviert bleiben, da Ihr Arbeitsbereich Tags benötigt.`,
            },
            cannotMakeAllTagsOptional: {
                title: 'Kann nicht alle Tags optional machen',
                description: `Mindestens ein Tag muss erforderlich bleiben, da Ihre Arbeitsbereichseinstellungen Tags erfordern.`,
            },
            tagCount: () => ({
                one: '1 Tag',
                other: (count: number) => `${count} Tags`,
            }),
        },
        taxes: {
            subtitle: 'Steuernamen, -sätze hinzufügen und Standardwerte festlegen.',
            addRate: 'Rate hinzufügen',
            workspaceDefault: 'Standardwährung des Arbeitsbereichs',
            foreignDefault: 'Fremdwährungsstandard',
            customTaxName: 'Benutzerdefinierter Steuername',
            value: 'Wert',
            taxReclaimableOn: 'Steuer erstattungsfähig auf',
            taxRate: 'Steuersatz',
            findTaxRate: 'Steuersatz finden',
            error: {
                taxRateAlreadyExists: 'Dieser Steuername wird bereits verwendet',
                taxCodeAlreadyExists: 'Dieser Steuercode wird bereits verwendet',
                valuePercentageRange: 'Bitte geben Sie einen gültigen Prozentsatz zwischen 0 und 100 ein.',
                customNameRequired: 'Benutzerdefinierter Steuername ist erforderlich',
                deleteFailureMessage: 'Beim Löschen des Steuersatzes ist ein Fehler aufgetreten. Bitte versuchen Sie es erneut oder bitten Sie Concierge um Hilfe.',
                updateFailureMessage: 'Beim Aktualisieren des Steuersatzes ist ein Fehler aufgetreten. Bitte versuchen Sie es erneut oder bitten Sie Concierge um Hilfe.',
                createFailureMessage: 'Beim Erstellen des Steuersatzes ist ein Fehler aufgetreten. Bitte versuchen Sie es erneut oder bitten Sie Concierge um Hilfe.',
                updateTaxClaimableFailureMessage: 'Der erstattungsfähige Teil muss geringer sein als der Distanzsatzbetrag.',
            },
            deleteTaxConfirmation: 'Möchten Sie diese Steuer wirklich löschen?',
            deleteMultipleTaxConfirmation: ({taxAmount}: TaxAmountParams) => `Möchten Sie wirklich ${taxAmount} Steuern löschen?`,
            actions: {
                delete: 'Löschrate',
                deleteMultiple: 'Raten löschen',
                enable: 'Rate aktivieren',
                disable: 'Rate deaktivieren',
                enableTaxRates: () => ({
                    one: 'Rate aktivieren',
                    other: 'Raten aktivieren',
                }),
                disableTaxRates: () => ({
                    one: 'Rate deaktivieren',
                    other: 'Raten deaktivieren',
                }),
            },
            importedFromAccountingSoftware: 'Die unten aufgeführten Steuern werden von Ihrem importiert',
            taxCode: 'Steuercode',
            updateTaxCodeFailureMessage: 'Beim Aktualisieren des Steuercodes ist ein Fehler aufgetreten, bitte versuchen Sie es erneut.',
        },
        emptyWorkspace: {
            title: 'Erstellen Sie einen Arbeitsbereich',
            subtitle:
                'Erstellen Sie einen Arbeitsbereich, um Belege zu verfolgen, Ausgaben zu erstatten, Reisen zu verwalten, Rechnungen zu senden und mehr – alles in der Geschwindigkeit eines Chats.',
            createAWorkspaceCTA: 'Loslegen',
            features: {
                trackAndCollect: 'Belege verfolgen und sammeln',
                reimbursements: 'Mitarbeiter erstatten',
                companyCards: 'Firmenkarten verwalten',
            },
            notFound: 'Kein Arbeitsbereich gefunden',
            description:
                'Räume sind ein großartiger Ort, um mit mehreren Personen zu diskutieren und zu arbeiten. Um mit der Zusammenarbeit zu beginnen, erstellen Sie einen Arbeitsbereich oder treten Sie einem bei.',
        },
        new: {
            newWorkspace: 'Neuer Arbeitsbereich',
            getTheExpensifyCardAndMore: 'Holen Sie sich die Expensify-Karte und mehr',
            confirmWorkspace: 'Arbeitsbereich bestätigen',
            myGroupWorkspace: ({workspaceNumber}: {workspaceNumber?: number}) => `Mein Gruppenarbeitsbereich${workspaceNumber ? ` ${workspaceNumber}` : ''}`,
            workspaceName: ({userName, workspaceNumber}: NewWorkspaceNameParams) => `${userName}'s Workspace${workspaceNumber ? ` ${workspaceNumber}` : ''}`,
        },
        people: {
            genericFailureMessage: 'Beim Entfernen eines Mitglieds aus dem Arbeitsbereich ist ein Fehler aufgetreten. Bitte versuchen Sie es erneut.',
            removeMembersPrompt: ({memberName}: {memberName: string}) => ({
                one: `Möchten Sie ${memberName} wirklich entfernen?`,
                other: 'Möchten Sie diese Mitglieder wirklich entfernen?',
            }),
            removeMembersWarningPrompt: ({memberName, ownerName}: RemoveMembersWarningPrompt) =>
                `${memberName} ist ein Genehmiger in diesem Arbeitsbereich. Wenn Sie diesen Arbeitsbereich mit ihnen nicht mehr teilen, ersetzen wir sie im Genehmigungsprozess durch den Arbeitsbereichsinhaber, ${ownerName}.`,
            removeMembersTitle: () => ({
                one: 'Mitglied entfernen',
                other: 'Mitglieder entfernen',
            }),
            findMember: 'Mitglied finden',
            removeWorkspaceMemberButtonTitle: 'Aus dem Arbeitsbereich entfernen',
            removeGroupMemberButtonTitle: 'Aus Gruppe entfernen',
            removeRoomMemberButtonTitle: 'Aus dem Chat entfernen',
            removeMemberPrompt: ({memberName}: RemoveMemberPromptParams) => `Möchten Sie ${memberName} wirklich entfernen?`,
            removeMemberTitle: 'Mitglied entfernen',
            transferOwner: 'Besitzer übertragen',
            makeMember: 'Mitglied machen',
            makeAdmin: 'Admin machen',
            makeAuditor: 'Prüfer erstellen',
            selectAll: 'Alle auswählen',
            error: {
                genericAdd: 'Es gab ein Problem beim Hinzufügen dieses Arbeitsbereichsmitglieds.',
                cannotRemove: 'Sie können sich selbst oder den Workspace-Inhaber nicht entfernen.',
                genericRemove: 'Es gab ein Problem beim Entfernen dieses Arbeitsbereichsmitglieds.',
            },
            addedWithPrimary: 'Einige Mitglieder wurden mit ihren primären Anmeldungen hinzugefügt.',
            invitedBySecondaryLogin: ({secondaryLogin}: SecondaryLoginParams) => `Hinzugefügt durch sekundären Login ${secondaryLogin}.`,
            membersListTitle: 'Verzeichnis aller Arbeitsbereichsmitglieder.',
            importMembers: 'Mitglieder importieren',
        },
        card: {
            getStartedIssuing: 'Beginnen Sie, indem Sie Ihre erste virtuelle oder physische Karte ausstellen.',
            issueCard: 'Karte ausstellen',
            issueNewCard: {
                whoNeedsCard: 'Wer braucht eine Karte?',
                findMember: 'Mitglied finden',
                chooseCardType: 'Wählen Sie einen Kartentyp aus',
                physicalCard: 'Physische Karte',
                physicalCardDescription: 'Ideal für den häufigen Ausgeber',
                virtualCard: 'Virtuelle Karte',
                virtualCardDescription: 'Sofort und flexibel',
                chooseLimitType: 'Wählen Sie einen Grenztyp',
                smartLimit: 'Smart Limit',
                smartLimitDescription: 'Bis zu einem bestimmten Betrag ausgeben, bevor eine Genehmigung erforderlich ist.',
                monthly: 'Monatlich',
                monthlyDescription: 'Bis zu einem bestimmten Betrag pro Monat ausgeben',
                fixedAmount: 'Fester Betrag',
                fixedAmountDescription: 'Einmalig bis zu einem bestimmten Betrag ausgeben',
                setLimit: 'Ein Limit festlegen',
                cardLimitError: 'Bitte geben Sie einen Betrag unter $21,474,836 ein.',
                giveItName: 'Gib ihm einen Namen',
                giveItNameInstruction: 'Gestalten Sie es einzigartig genug, um es von anderen Karten zu unterscheiden. Spezifische Anwendungsfälle sind sogar noch besser!',
                cardName: 'Kartenname',
                letsDoubleCheck: 'Lassen Sie uns noch einmal überprüfen, ob alles richtig aussieht.',
                willBeReady: 'Diese Karte wird sofort einsatzbereit sein.',
                cardholder: 'Karteninhaber',
                cardType: 'Kartentyp',
                limit: 'Limit',
                limitType: 'Typ begrenzen',
                name: 'Name',
            },
            deactivateCardModal: {
                deactivate: 'Deaktivieren',
                deactivateCard: 'Karte deaktivieren',
                deactivateConfirmation: 'Das Deaktivieren dieser Karte wird alle zukünftigen Transaktionen ablehnen und kann nicht rückgängig gemacht werden.',
            },
        },
        accounting: {
            settings: 'Einstellungen',
            title: 'Verbindungen',
            subtitle:
                'Verbinden Sie sich mit Ihrem Buchhaltungssystem, um Transaktionen mit Ihrem Kontenplan zu kodieren, Zahlungen automatisch abzugleichen und Ihre Finanzen synchron zu halten.',
            qbo: 'QuickBooks Online',
            qbd: 'QuickBooks Desktop',
            xero: 'Xero',
            netsuite: 'NetSuite',
            intacct: 'Sage Intacct',
            sap: 'SAP',
            oracle: 'Oracle',
            microsoftDynamics: 'Microsoft Dynamics',
            talkYourOnboardingSpecialist: 'Chatten Sie mit Ihrem Einrichtungsspezialisten.',
            talkYourAccountManager: 'Chatten Sie mit Ihrem Kundenbetreuer.',
            talkToConcierge: 'Chatten Sie mit Concierge.',
            needAnotherAccounting: 'Benötigen Sie eine weitere Buchhaltungssoftware?',
            connectionName: ({connectionName}: ConnectionNameParams) => {
                switch (connectionName) {
                    case CONST.POLICY.CONNECTIONS.NAME.QBO:
                        return 'QuickBooks Online';
                    case CONST.POLICY.CONNECTIONS.NAME.XERO:
                        return 'Xero';
                    case CONST.POLICY.CONNECTIONS.NAME.NETSUITE:
                        return 'NetSuite';
                    case CONST.POLICY.CONNECTIONS.NAME.SAGE_INTACCT:
                        return 'Sage Intacct';
                    default: {
                        return '';
                    }
                }
            },
            errorODIntegration: 'Es gibt einen Fehler mit einer Verbindung, die in Expensify Classic eingerichtet wurde.',
            goToODToFix: 'Gehen Sie zu Expensify Classic, um dieses Problem zu beheben.',
            goToODToSettings: 'Gehe zu Expensify Classic, um deine Einstellungen zu verwalten.',
            setup: 'Verbinden',
            lastSync: ({relativeDate}: LastSyncAccountingParams) => `Zuletzt synchronisiert ${relativeDate}`,
            notSync: 'Nicht synchronisiert',
            import: 'Importieren',
            export: 'Exportieren',
            advanced: 'Fortgeschritten',
            other: 'Andere',
            syncNow: 'Jetzt synchronisieren',
            disconnect: 'Trennen',
            reinstall: 'Connector neu installieren',
            disconnectTitle: ({connectionName}: OptionalParam<ConnectionNameParams> = {}) => {
                const integrationName =
                    connectionName && CONST.POLICY.CONNECTIONS.NAME_USER_FRIENDLY[connectionName] ? CONST.POLICY.CONNECTIONS.NAME_USER_FRIENDLY[connectionName] : 'Integration';
                return `${integrationName} trennen`;
            },
            connectTitle: ({connectionName}: ConnectionNameParams) => `Connect ${CONST.POLICY.CONNECTIONS.NAME_USER_FRIENDLY[connectionName] ?? 'Buchhaltungsintegration'}`,
            syncError: ({connectionName}: ConnectionNameParams) => {
                switch (connectionName) {
                    case CONST.POLICY.CONNECTIONS.NAME.QBO:
                        return 'Kann keine Verbindung zu QuickBooks Online herstellen';
                    case CONST.POLICY.CONNECTIONS.NAME.XERO:
                        return 'Kann keine Verbindung zu Xero herstellen';
                    case CONST.POLICY.CONNECTIONS.NAME.NETSUITE:
                        return 'Kann keine Verbindung zu NetSuite herstellen';
                    case CONST.POLICY.CONNECTIONS.NAME.QBD:
                        return 'Kann keine Verbindung zu QuickBooks Desktop herstellen';
                    default: {
                        return 'Kann keine Verbindung zur Integration herstellen';
                    }
                }
            },
            accounts: 'Kontenplan',
            taxes: 'Steuern',
            imported: 'Importiert',
            notImported: 'Nicht importiert',
            importAsCategory: 'Als Kategorien importiert',
            importTypes: {
                [CONST.INTEGRATION_ENTITY_MAP_TYPES.IMPORTED]: 'Importiert',
                [CONST.INTEGRATION_ENTITY_MAP_TYPES.TAG]: 'Als Tags importiert',
                [CONST.INTEGRATION_ENTITY_MAP_TYPES.DEFAULT]: 'Importiert',
                [CONST.INTEGRATION_ENTITY_MAP_TYPES.NOT_IMPORTED]: 'Nicht importiert',
                [CONST.INTEGRATION_ENTITY_MAP_TYPES.NONE]: 'Nicht importiert',
                [CONST.INTEGRATION_ENTITY_MAP_TYPES.REPORT_FIELD]: 'Als Berichtsfelder importiert',
                [CONST.INTEGRATION_ENTITY_MAP_TYPES.NETSUITE_DEFAULT]: 'NetSuite-Mitarbeiterstandard',
            },
            disconnectPrompt: ({connectionName}: OptionalParam<ConnectionNameParams> = {}) => {
                const integrationName =
                    connectionName && CONST.POLICY.CONNECTIONS.NAME_USER_FRIENDLY[connectionName] ? CONST.POLICY.CONNECTIONS.NAME_USER_FRIENDLY[connectionName] : 'diese Integration';
                return `Möchten Sie ${integrationName} wirklich trennen?`;
            },
            connectPrompt: ({connectionName}: ConnectionNameParams) =>
                `Möchten Sie wirklich ${CONST.POLICY.CONNECTIONS.NAME_USER_FRIENDLY[connectionName] ?? 'diese Buchhaltungsintegration'} verbinden? Dadurch werden alle bestehenden Buchhaltungsverbindungen entfernt.`,
            enterCredentials: 'Geben Sie Ihre Anmeldedaten ein',
            connections: {
                syncStageName: ({stage}: SyncStageNameConnectionsParams) => {
                    switch (stage) {
                        case 'quickbooksOnlineImportCustomers':
                        case 'quickbooksDesktopImportCustomers':
                            return 'Kunden importieren';
                        case 'quickbooksOnlineImportEmployees':
                        case 'netSuiteSyncImportEmployees':
                        case 'intacctImportEmployees':
                        case 'quickbooksDesktopImportEmployees':
                            return 'Mitarbeiter importieren';
                        case 'quickbooksOnlineImportAccounts':
                        case 'quickbooksDesktopImportAccounts':
                            return 'Konten importieren';
                        case 'quickbooksOnlineImportClasses':
                        case 'quickbooksDesktopImportClasses':
                            return 'Klassen importieren';
                        case 'quickbooksOnlineImportLocations':
                            return 'Standorte importieren';
                        case 'quickbooksOnlineImportProcessing':
                            return 'Verarbeitung importierter Daten';
                        case 'quickbooksOnlineSyncBillPayments':
                        case 'intacctImportSyncBillPayments':
                            return 'Synchronisieren von erstatteten Berichten und Rechnungszahlungen';
                        case 'quickbooksOnlineSyncTaxCodes':
                            return 'Importieren von Steuercodes';
                        case 'quickbooksOnlineCheckConnection':
                            return 'Überprüfung der QuickBooks Online-Verbindung';
                        case 'quickbooksOnlineImportMain':
                            return 'Importieren von QuickBooks Online-Daten';
                        case 'startingImportXero':
                            return 'Importieren von Xero-Daten';
                        case 'startingImportQBO':
                            return 'Importieren von QuickBooks Online-Daten';
                        case 'startingImportQBD':
                        case 'quickbooksDesktopImportMore':
                            return 'Importieren von QuickBooks Desktop-Daten';
                        case 'quickbooksDesktopImportTitle':
                            return 'Titel importieren';
                        case 'quickbooksDesktopImportApproveCertificate':
                            return 'Zertifikat zur Genehmigung importieren';
                        case 'quickbooksDesktopImportDimensions':
                            return 'Dimensionen importieren';
                        case 'quickbooksDesktopImportSavePolicy':
                            return 'Speicherungsrichtlinie importieren';
                        case 'quickbooksDesktopWebConnectorReminder':
                            return 'Daten werden weiterhin mit QuickBooks synchronisiert... Bitte stellen Sie sicher, dass der Web Connector läuft.';
                        case 'quickbooksOnlineSyncTitle':
                            return 'Synchronisiere QuickBooks Online-Daten';
                        case 'quickbooksOnlineSyncLoadData':
                        case 'xeroSyncStep':
                        case 'intacctImportData':
                            return 'Daten werden geladen';
                        case 'quickbooksOnlineSyncApplyCategories':
                            return 'Kategorien aktualisieren';
                        case 'quickbooksOnlineSyncApplyCustomers':
                            return 'Kunden/Projekte aktualisieren';
                        case 'quickbooksOnlineSyncApplyEmployees':
                            return 'Aktualisierung der Personenliste';
                        case 'quickbooksOnlineSyncApplyClassesLocations':
                            return 'Aktualisieren von Berichtsfeldern';
                        case 'jobDone':
                            return 'Warten auf das Laden der importierten Daten';
                        case 'xeroSyncImportChartOfAccounts':
                            return 'Kontenplan synchronisieren';
                        case 'xeroSyncImportCategories':
                            return 'Kategorien synchronisieren';
                        case 'xeroSyncImportCustomers':
                            return 'Kunden synchronisieren';
                        case 'xeroSyncXeroReimbursedReports':
                            return 'Expensify-Berichte als erstattet markieren';
                        case 'xeroSyncExpensifyReimbursedReports':
                            return 'Xero-Rechnungen und -Rechnungen als bezahlt markieren';
                        case 'xeroSyncImportTrackingCategories':
                            return 'Synchronisieren von Tracking-Kategorien';
                        case 'xeroSyncImportBankAccounts':
                            return 'Synchronisieren von Bankkonten';
                        case 'xeroSyncImportTaxRates':
                            return 'Steuersätze synchronisieren';
                        case 'xeroCheckConnection':
                            return 'Xero-Verbindung wird überprüft';
                        case 'xeroSyncTitle':
                            return 'Synchronisiere Xero-Daten';
                        case 'netSuiteSyncConnection':
                            return 'Initialisiere Verbindung zu NetSuite';
                        case 'netSuiteSyncCustomers':
                            return 'Kunden importieren';
                        case 'netSuiteSyncInitData':
                            return 'Daten von NetSuite abrufen';
                        case 'netSuiteSyncImportTaxes':
                            return 'Steuern importieren';
                        case 'netSuiteSyncImportItems':
                            return 'Elemente importieren';
                        case 'netSuiteSyncData':
                            return 'Daten in Expensify importieren';
                        case 'netSuiteSyncAccounts':
                            return 'Konten synchronisieren';
                        case 'netSuiteSyncCurrencies':
                            return 'Währungen synchronisieren';
                        case 'netSuiteSyncCategories':
                            return 'Kategorien synchronisieren';
                        case 'netSuiteSyncReportFields':
                            return 'Importieren von Daten als Expensify-Berichtsfelder';
                        case 'netSuiteSyncTags':
                            return 'Daten als Expensify-Tags importieren';
                        case 'netSuiteSyncUpdateConnectionData':
                            return 'Verbindungseinstellungen werden aktualisiert';
                        case 'netSuiteSyncNetSuiteReimbursedReports':
                            return 'Expensify-Berichte als erstattet markieren';
                        case 'netSuiteSyncExpensifyReimbursedReports':
                            return 'NetSuite-Rechnungen und -Rechnungen als bezahlt markieren';
                        case 'netSuiteImportVendorsTitle':
                            return 'Importieren von Lieferanten';
                        case 'netSuiteImportCustomListsTitle':
                            return 'Importieren benutzerdefinierter Listen';
                        case 'netSuiteSyncImportCustomLists':
                            return 'Importieren benutzerdefinierter Listen';
                        case 'netSuiteSyncImportSubsidiaries':
                            return 'Importieren von Tochtergesellschaften';
                        case 'netSuiteSyncImportVendors':
                        case 'quickbooksDesktopImportVendors':
                            return 'Importieren von Lieferanten';
                        case 'intacctCheckConnection':
                            return 'Sage Intacct-Verbindung wird überprüft';
                        case 'intacctImportDimensions':
                            return 'Importieren von Sage Intacct-Dimensionen';
                        case 'intacctImportTitle':
                            return 'Importieren von Sage Intacct-Daten';
                        default: {
                            // eslint-disable-next-line @typescript-eslint/restrict-template-expressions
                            return `Übersetzung fehlt für Stufe: ${stage}`;
                        }
                    }
                },
            },
            preferredExporter: 'Bevorzugter Exporteur',
            exportPreferredExporterNote:
                'Der bevorzugte Exporteur kann jeder Workspace-Admin sein, muss jedoch auch ein Domain-Admin sein, wenn Sie in den Domaineinstellungen unterschiedliche Exportkonten für einzelne Firmenkarten festlegen.',
            exportPreferredExporterSubNote: 'Sobald festgelegt, sieht der bevorzugte Exporteur Berichte zur Exportierung in seinem Konto.',
            exportAs: 'Exportieren als',
            exportOutOfPocket: 'Auslagen als exportieren',
            exportCompanyCard: 'Unternehmensausgaben exportieren als',
            exportDate: 'Exportdatum',
            defaultVendor: 'Standardanbieter',
            autoSync: 'Auto-Synchronisierung',
            autoSyncDescription: 'Synchronisieren Sie NetSuite und Expensify automatisch, jeden Tag. Exportieren Sie den finalisierten Bericht in Echtzeit.',
            reimbursedReports: 'Synchronisiere erstattete Berichte',
            cardReconciliation: 'Kartenabstimmung',
            reconciliationAccount: 'Abstimmungskonto',
            continuousReconciliation: 'Kontinuierliche Abstimmung',
            saveHoursOnReconciliation:
                'Sparen Sie Stunden bei der Abstimmung in jedem Buchhaltungszeitraum, indem Expensify kontinuierlich Expensify Card-Abrechnungen und -Abwicklungen in Ihrem Namen abstimmt.',
            enableContinuousReconciliation: 'Um die kontinuierliche Abstimmung zu aktivieren, bitte aktivieren Sie',
            chooseReconciliationAccount: {
                chooseBankAccount: 'Wählen Sie das Bankkonto, gegen das Ihre Expensify Card-Zahlungen abgeglichen werden sollen.',
                accountMatches: 'Stellen Sie sicher, dass dieses Konto mit Ihrem übereinstimmt',
                settlementAccount: 'Expensify-Kartenabrechnungskonto',
                reconciliationWorks: ({lastFourPAN}: ReconciliationWorksParams) => `(endend mit ${lastFourPAN}), damit die kontinuierliche Abstimmung ordnungsgemäß funktioniert.`,
            },
        },
        export: {
            notReadyHeading: 'Nicht bereit zum Exportieren',
            notReadyDescription:
                'Entwürfe oder ausstehende Spesenabrechnungen können nicht in das Buchhaltungssystem exportiert werden. Bitte genehmigen oder begleichen Sie diese Ausgaben, bevor Sie sie exportieren.',
        },
        invoices: {
            sendInvoice: 'Rechnung senden',
            sendFrom: 'Senden von',
            invoicingDetails: 'Rechnungsdetails',
            invoicingDetailsDescription: 'Diese Informationen werden auf Ihren Rechnungen erscheinen.',
            companyName: 'Firmenname',
            companyWebsite: 'Unternehmenswebsite',
            paymentMethods: {
                personal: 'Persönlich',
                business: 'Geschäft',
                chooseInvoiceMethod: 'Wählen Sie unten eine Zahlungsmethode aus:',
                payingAsIndividual: 'Als Einzelperson bezahlen',
                payingAsBusiness: 'Als Unternehmen bezahlen',
            },
            invoiceBalance: 'Rechnungsbetrag',
            invoiceBalanceSubtitle:
                'Dies ist Ihr aktueller Kontostand aus dem Einzug von Rechnungszahlungen. Er wird automatisch auf Ihr Bankkonto überwiesen, wenn Sie eines hinzugefügt haben.',
            bankAccountsSubtitle: 'Fügen Sie ein Bankkonto hinzu, um Rechnungszahlungen zu senden und zu empfangen.',
        },
        invite: {
            member: 'Mitglied einladen',
            members: 'Mitglieder einladen',
            invitePeople: 'Neue Mitglieder einladen',
            genericFailureMessage: 'Beim Einladen des Mitglieds in den Arbeitsbereich ist ein Fehler aufgetreten. Bitte versuchen Sie es erneut.',
            pleaseEnterValidLogin: `Bitte stellen Sie sicher, dass die E-Mail-Adresse oder Telefonnummer gültig ist (z. B. ${CONST.EXAMPLE_PHONE_NUMBER}).`,
            user: 'Benutzer',
            users: 'Benutzer',
            invited: 'eingeladen',
            removed: 'entfernt',
            to: 'zu',
            from: 'von',
        },
        inviteMessage: {
            confirmDetails: 'Details bestätigen',
            inviteMessagePrompt: 'Machen Sie Ihre Einladung besonders, indem Sie unten eine Nachricht hinzufügen!',
            personalMessagePrompt: 'Nachricht',
            genericFailureMessage: 'Beim Einladen des Mitglieds in den Arbeitsbereich ist ein Fehler aufgetreten. Bitte versuchen Sie es erneut.',
            inviteNoMembersError: 'Bitte wählen Sie mindestens ein Mitglied zum Einladen aus.',
            joinRequest: ({user, workspaceName}: {user: string; workspaceName: string}) => `${user} hat beantragt, ${workspaceName} beizutreten.`,
        },
        distanceRates: {
            oopsNotSoFast: 'Hoppla! Nicht so schnell...',
            workspaceNeeds: 'Ein Arbeitsbereich benötigt mindestens einen aktivierten Distanzsatz.',
            distance: 'Entfernung',
            centrallyManage: 'Verwalten Sie zentral die Tarife, verfolgen Sie in Meilen oder Kilometern und legen Sie eine Standardkategorie fest.',
            rate: 'Bewerten',
            addRate: 'Rate hinzufügen',
            findRate: 'Rate finden',
            trackTax: 'Steuern verfolgen',
            deleteRates: () => ({
                one: 'Löschrate',
                other: 'Raten löschen',
            }),
            enableRates: () => ({
                one: 'Rate aktivieren',
                other: 'Raten aktivieren',
            }),
            disableRates: () => ({
                one: 'Rate deaktivieren',
                other: 'Raten deaktivieren',
            }),
            enableRate: 'Rate aktivieren',
            status: 'Status',
            unit: 'Einheit',
            taxFeatureNotEnabledMessage: 'Steuern müssen im Arbeitsbereich aktiviert sein, um diese Funktion zu nutzen. Gehen Sie zu',
            changePromptMessage: 'um diese Änderung vorzunehmen.',
            deleteDistanceRate: 'Entfernen Sie den Distanzsatz',
            areYouSureDelete: () => ({
                one: 'Möchten Sie diesen Satz wirklich löschen?',
                other: 'Möchten Sie diese Tarife wirklich löschen?',
            }),
            errors: {
                rateNameRequired: 'Ratenname ist erforderlich',
                existingRateName: 'Ein Entfernungsrate mit diesem Namen existiert bereits.',
            },
        },
        editor: {
            descriptionInputLabel: 'Beschreibung',
            nameInputLabel: 'Name',
            typeInputLabel: 'Typ',
            initialValueInputLabel: 'Anfangswert',
            nameInputHelpText: 'Dies ist der Name, den Sie in Ihrem Arbeitsbereich sehen werden.',
            nameIsRequiredError: 'Sie müssen Ihrem Arbeitsbereich einen Namen geben',
            currencyInputLabel: 'Standardwährung',
            currencyInputHelpText: 'Alle Ausgaben in diesem Arbeitsbereich werden in diese Währung umgerechnet.',
            currencyInputDisabledText: ({currency}: CurrencyInputDisabledTextParams) =>
                `Die Standardwährung kann nicht geändert werden, da dieser Arbeitsbereich mit einem ${currency} Bankkonto verknüpft ist.`,
            save: 'Speichern',
            genericFailureMessage: 'Beim Aktualisieren des Arbeitsbereichs ist ein Fehler aufgetreten. Bitte versuchen Sie es erneut.',
            avatarUploadFailureMessage: 'Beim Hochladen des Avatars ist ein Fehler aufgetreten. Bitte versuche es erneut.',
            addressContext: 'Eine Workspace-Adresse ist erforderlich, um Expensify Travel zu aktivieren. Bitte geben Sie eine Adresse ein, die mit Ihrem Unternehmen verbunden ist.',
        },
        bankAccount: {
            continueWithSetup: 'Setup fortsetzen',
            youAreAlmostDone:
                'Sie sind fast fertig mit der Einrichtung Ihres Bankkontos, das es Ihnen ermöglicht, Firmenkarten auszustellen, Ausgaben zu erstatten, Rechnungen zu sammeln und Rechnungen zu bezahlen.',
            streamlinePayments: 'Zahlungen optimieren',
            connectBankAccountNote: 'Hinweis: Persönliche Bankkonten können nicht für Zahlungen in Arbeitsbereichen verwendet werden.',
            oneMoreThing: 'Noch eine Sache!',
            allSet: 'Du bist startklar!',
            accountDescriptionWithCards: 'Dieses Bankkonto wird verwendet, um Firmenkarten auszustellen, Ausgaben zu erstatten, Rechnungen einzuziehen und Rechnungen zu bezahlen.',
            letsFinishInChat: 'Lass uns im Chat fertig werden!',
            finishInChat: 'Im Chat beenden',
            almostDone: 'Fast fertig!',
            disconnectBankAccount: 'Bankkonto trennen',
            startOver: 'Von vorne anfangen',
            updateDetails: 'Details aktualisieren',
            yesDisconnectMyBankAccount: 'Ja, trennen Sie mein Bankkonto.',
            yesStartOver: 'Ja, von vorne beginnen.',
            disconnectYour: 'Trennen Sie Ihr',
            bankAccountAnyTransactions: 'Bankkonto. Alle ausstehenden Transaktionen für dieses Konto werden trotzdem abgeschlossen.',
            clearProgress: 'Ein Neuanfang wird den bisherigen Fortschritt löschen.',
            areYouSure: 'Bist du sicher?',
            workspaceCurrency: 'Arbeitsbereichswährung',
            updateCurrencyPrompt:
                'Es sieht so aus, als ob Ihr Arbeitsbereich derzeit auf eine andere Währung als USD eingestellt ist. Bitte klicken Sie auf die Schaltfläche unten, um Ihre Währung jetzt auf USD zu aktualisieren.',
            updateToUSD: 'In USD aktualisieren',
            updateWorkspaceCurrency: 'Arbeitsbereichswährung aktualisieren',
            workspaceCurrencyNotSupported: 'Arbeitsbereichswährung wird nicht unterstützt',
            yourWorkspace: 'Ihr Arbeitsbereich ist auf eine nicht unterstützte Währung eingestellt. Sehen Sie sich die',
            listOfSupportedCurrencies: 'Liste der unterstützten Währungen',
        },
        changeOwner: {
            changeOwnerPageTitle: 'Besitzer übertragen',
            addPaymentCardTitle: 'Geben Sie Ihre Zahlungskarte ein, um die Eigentümerschaft zu übertragen.',
            addPaymentCardButtonText: 'Bedingungen akzeptieren & Zahlungskarte hinzufügen',
            addPaymentCardReadAndAcceptTextPart1: 'Lesen und akzeptieren',
            addPaymentCardReadAndAcceptTextPart2: 'Richtlinie zum Hinzufügen Ihrer Karte',
            addPaymentCardTerms: 'Bedingungen',
            addPaymentCardPrivacy: 'Datenschutz',
            addPaymentCardAnd: '&',
            addPaymentCardPciCompliant: 'PCI-DSS-konform',
            addPaymentCardBankLevelEncrypt: 'Verschlüsselung auf Bankniveau',
            addPaymentCardRedundant: 'Redundante Infrastruktur',
            addPaymentCardLearnMore: 'Erfahren Sie mehr über unsere',
            addPaymentCardSecurity: 'Sicherheit',
            amountOwedTitle: 'Ausstehender Saldo',
            amountOwedButtonText: 'OK',
            amountOwedText:
                'Dieses Konto hat einen ausstehenden Saldo aus einem vorherigen Monat.\n\nMöchten Sie den Saldo ausgleichen und die Abrechnung für diesen Arbeitsbereich übernehmen?',
            ownerOwesAmountTitle: 'Ausstehender Saldo',
            ownerOwesAmountButtonText: 'Guthaben übertragen',
            ownerOwesAmountText: ({email, amount}: OwnerOwesAmountParams) =>
                `Das Konto, dem dieser Arbeitsbereich gehört (${email}), hat einen ausstehenden Saldo aus einem vorherigen Monat.\n\nMöchten Sie diesen Betrag (${amount}) überweisen, um die Abrechnung für diesen Arbeitsbereich zu übernehmen? Ihre Zahlungskarte wird sofort belastet.`,
            subscriptionTitle: 'Übernahme des Jahresabonnements',
            subscriptionButtonText: 'Abonnement übertragen',
            subscriptionText: ({usersCount, finalCount}: ChangeOwnerSubscriptionParams) =>
                `Die Übernahme dieses Arbeitsbereichs wird sein Jahresabonnement mit Ihrem aktuellen Abonnement zusammenführen. Dadurch erhöht sich die Größe Ihres Abonnements um ${usersCount} Mitglieder, sodass Ihre neue Abonnementgröße ${finalCount} beträgt. Möchten Sie fortfahren?`,
            duplicateSubscriptionTitle: 'Benachrichtigung über doppelte Abonnements',
            duplicateSubscriptionButtonText: 'Fortfahren',
            duplicateSubscriptionText: ({email, workspaceName}: ChangeOwnerDuplicateSubscriptionParams) =>
                `Es sieht so aus, als ob Sie versuchen, die Abrechnung für die Arbeitsbereiche von ${email} zu übernehmen. Dazu müssen Sie jedoch zuerst Administrator in all ihren Arbeitsbereichen sein.\n\nKlicken Sie auf "Weiter", wenn Sie nur die Abrechnung für den Arbeitsbereich ${workspaceName} übernehmen möchten.\n\nWenn Sie die Abrechnung für ihr gesamtes Abonnement übernehmen möchten, lassen Sie sich bitte zuerst als Administrator zu all ihren Arbeitsbereichen hinzufügen, bevor Sie die Abrechnung übernehmen.`,
            hasFailedSettlementsTitle: 'Eigentum kann nicht übertragen werden',
            hasFailedSettlementsButtonText: 'Verstanden',
            hasFailedSettlementsText: ({email}: ChangeOwnerHasFailedSettlementsParams) =>
                `Sie können die Abrechnung nicht übernehmen, weil ${email} eine überfällige Expensify Card-Abrechnung hat. Bitte bitten Sie sie, sich an concierge@expensify.com zu wenden, um das Problem zu lösen. Dann können Sie die Abrechnung für diesen Arbeitsbereich übernehmen.`,
            failedToClearBalanceTitle: 'Fehler beim Ausgleichen des Saldos',
            failedToClearBalanceButtonText: 'OK',
            failedToClearBalanceText: 'Wir konnten den Saldo nicht ausgleichen. Bitte versuchen Sie es später erneut.',
            successTitle: 'Woohoo! Alles bereit.',
            successDescription: 'Sie sind jetzt der Besitzer dieses Arbeitsbereichs.',
            errorTitle: 'Hoppla! Nicht so schnell...',
            errorDescriptionPartOne: 'Es gab ein Problem beim Übertragen der Inhaberschaft dieses Arbeitsbereichs. Versuchen Sie es erneut, oder',
            errorDescriptionPartTwo: 'Wenden Sie sich an Concierge.',
            errorDescriptionPartThree: 'für Hilfe.',
        },
        exportAgainModal: {
            title: 'Vorsicht!',
            description: ({reportName, connectionName}: ExportAgainModalDescriptionParams) =>
                `Die folgenden Berichte wurden bereits nach ${CONST.POLICY.CONNECTIONS.NAME_USER_FRIENDLY[connectionName]} exportiert:\n\n${reportName}\n\nSind Sie sicher, dass Sie sie erneut exportieren möchten?`,
            confirmText: 'Ja, erneut exportieren',
            cancelText: 'Abbrechen',
        },
        upgrade: {
            reportFields: {
                title: 'Berichtsfelder',
                description: `Berichtsfelder ermöglichen es Ihnen, Details auf Kopfzeilenebene anzugeben, im Gegensatz zu Tags, die sich auf Ausgaben einzelner Positionen beziehen. Diese Details können spezifische Projektnamen, Informationen zu Geschäftsreisen, Standorte und mehr umfassen.`,
                onlyAvailableOnPlan: 'Berichtsfelder sind nur im Control-Plan verfügbar, beginnend bei',
            },
            [CONST.POLICY.CONNECTIONS.NAME.NETSUITE]: {
                title: 'NetSuite',
                description: `Genießen Sie die automatische Synchronisierung und reduzieren Sie manuelle Eingaben mit der Expensify + NetSuite-Integration. Erhalten Sie tiefgehende, Echtzeit-Finanzanalysen mit nativer und benutzerdefinierter Segmentunterstützung, einschließlich Projekt- und Kundenabbildung.`,
                onlyAvailableOnPlan: 'Unsere NetSuite-Integration ist nur im Control-Plan verfügbar, beginnend bei',
            },
            [CONST.POLICY.CONNECTIONS.NAME.SAGE_INTACCT]: {
                title: 'Sage Intacct',
                description: `Genießen Sie die automatische Synchronisierung und reduzieren Sie manuelle Eingaben mit der Expensify + Sage Intacct-Integration. Erhalten Sie tiefgehende, Echtzeit-Finanzanalysen mit benutzerdefinierten Dimensionen sowie Spesenkodierung nach Abteilung, Klasse, Standort, Kunde und Projekt (Job).`,
                onlyAvailableOnPlan: 'Unsere Sage Intacct-Integration ist nur im Control-Plan verfügbar, beginnend bei',
            },
            [CONST.POLICY.CONNECTIONS.NAME.QBD]: {
                title: 'QuickBooks Desktop',
                description: `Genießen Sie die automatische Synchronisierung und reduzieren Sie manuelle Eingaben mit der Expensify + QuickBooks Desktop-Integration. Erreichen Sie ultimative Effizienz mit einer Echtzeit-Zwei-Wege-Verbindung und der Ausgabenkodierung nach Klasse, Artikel, Kunde und Projekt.`,
                onlyAvailableOnPlan: 'Unsere QuickBooks Desktop-Integration ist nur im Control-Plan verfügbar, beginnend bei',
            },
            [CONST.UPGRADE_FEATURE_INTRO_MAPPING.approvals.id]: {
                title: 'Erweiterte Genehmigungen',
                description: `Wenn Sie weitere Genehmigungsebenen hinzufügen möchten – oder einfach nur sicherstellen möchten, dass die größten Ausgaben noch einmal überprüft werden – sind Sie bei uns genau richtig. Erweiterte Genehmigungen helfen Ihnen, die richtigen Kontrollen auf jeder Ebene einzurichten, damit Sie die Ausgaben Ihres Teams im Griff behalten.`,
                onlyAvailableOnPlan: 'Erweiterte Genehmigungen sind nur im Control-Plan verfügbar, der bei',
            },
            categories: {
                title: 'Kategorien',
                description: `Kategorien helfen Ihnen, Ausgaben besser zu organisieren, um den Überblick darüber zu behalten, wo Sie Ihr Geld ausgeben. Verwenden Sie unsere vorgeschlagene Kategorienliste oder erstellen Sie Ihre eigene.`,
                onlyAvailableOnPlan: 'Kategorien sind im Collect-Plan verfügbar, beginnend bei',
            },
            glCodes: {
                title: 'GL-Codes',
                description: `Fügen Sie Ihren Kategorien und Tags GL-Codes hinzu, um Ausgaben einfach in Ihre Buchhaltungs- und Gehaltssysteme zu exportieren.`,
                onlyAvailableOnPlan: 'GL-Codes sind nur im Control-Plan verfügbar, beginnend bei',
            },
            glAndPayrollCodes: {
                title: 'GL- und Payroll-Codes',
                description: `Fügen Sie GL- und Payroll-Codes zu Ihren Kategorien hinzu, um Ausgaben einfach in Ihre Buchhaltungs- und Gehaltssysteme zu exportieren.`,
                onlyAvailableOnPlan: 'GL- und Payroll-Codes sind nur im Control-Plan verfügbar, beginnend bei',
            },
            taxCodes: {
                title: 'Steuercodes',
                description: `Fügen Sie Ihren Steuern Steuercodes hinzu, um Ausgaben einfach in Ihre Buchhaltungs- und Gehaltssysteme zu exportieren.`,
                onlyAvailableOnPlan: 'Steuercodes sind nur im Control-Plan verfügbar, beginnend bei',
            },
            companyCards: {
                title: 'Unbegrenzte Firmenkarten',
                description: `Müssen Sie weitere Karten-Feeds hinzufügen? Schalten Sie unbegrenzte Firmenkarten frei, um Transaktionen von allen großen Kartenausstellern zu synchronisieren.`,
                onlyAvailableOnPlan: 'Dies ist nur im Control-Plan verfügbar, beginnend bei',
            },
            rules: {
                title: 'Regeln',
                description: `Regeln laufen im Hintergrund und halten Ihre Ausgaben unter Kontrolle, damit Sie sich nicht um Kleinigkeiten kümmern müssen.\n\nFordern Sie Ausgabendetails wie Belege und Beschreibungen an, legen Sie Limits und Standards fest und automatisieren Sie Genehmigungen und Zahlungen – alles an einem Ort.`,
                onlyAvailableOnPlan: 'Regeln sind nur im Control-Plan verfügbar, beginnend bei',
            },
            perDiem: {
                title: 'Tagegeld',
                description:
                    'Per Diem ist eine großartige Möglichkeit, um Ihre täglichen Kosten konform und vorhersehbar zu halten, wann immer Ihre Mitarbeiter reisen. Genießen Sie Funktionen wie benutzerdefinierte Raten, Standardkategorien und detailliertere Informationen wie Ziele und Unterraten.',
                onlyAvailableOnPlan: 'Tagespauschalen sind nur im Control-Plan verfügbar, beginnend bei',
            },
            travel: {
                title: 'Reisen',
                description:
                    'Expensify Travel ist eine neue Plattform für die Buchung und Verwaltung von Geschäftsreisen, die es Mitgliedern ermöglicht, Unterkünfte, Flüge, Transportmittel und mehr zu buchen.',
                onlyAvailableOnPlan: 'Reisen ist im Collect-Plan verfügbar, beginnend bei',
            },
            multiLevelTags: {
                title: 'Mehrstufige Tags',
                description:
                    'Mehrstufige Tags helfen Ihnen, Ausgaben präziser zu verfolgen. Weisen Sie jedem Posten mehrere Tags zu – wie Abteilung, Kunde oder Kostenstelle – um den vollständigen Kontext jeder Ausgabe zu erfassen. Dies ermöglicht detailliertere Berichte, Genehmigungs-Workflows und Buchhaltungsexporte.',
                onlyAvailableOnPlan: 'Mehrstufige Tags sind nur im Control-Plan verfügbar, beginnend bei',
            },
            pricing: {
                perActiveMember: 'pro aktivem Mitglied pro Monat.',
                perMember: 'pro Mitglied pro Monat.',
            },
            note: {
                upgradeWorkspace: 'Aktualisieren Sie Ihren Arbeitsbereich, um auf diese Funktion zuzugreifen, oder',
                learnMore: 'Erfahren Sie mehr',
                aboutOurPlans: 'über unsere Pläne und Preise.',
            },
            upgradeToUnlock: 'Diese Funktion freischalten',
            completed: {
                headline: `Sie haben Ihren Arbeitsbereich aktualisiert!`,
                successMessage: ({policyName}: ReportPolicyNameParams) => `Sie haben ${policyName} erfolgreich auf den Control-Plan hochgestuft!`,
                categorizeMessage: `Sie haben erfolgreich auf einen Workspace im Collect-Plan upgegradet. Jetzt können Sie Ihre Ausgaben kategorisieren!`,
                travelMessage: `Sie haben erfolgreich auf einen Workspace im Collect-Plan aufgerüstet. Jetzt können Sie mit der Buchung und Verwaltung von Reisen beginnen!`,
                viewSubscription: 'Abonnements anzeigen',
                moreDetails: 'für mehr Details.',
                gotIt: 'Verstanden, danke',
            },
            commonFeatures: {
                title: 'Zum Control-Plan upgraden',
                note: 'Entsperren Sie unsere leistungsstärksten Funktionen, einschließlich:',
                benefits: {
                    startsAt: 'Der Control-Plan beginnt bei',
                    perMember: 'pro aktivem Mitglied pro Monat.',
                    learnMore: 'Erfahren Sie mehr',
                    pricing: 'über unsere Pläne und Preise.',
                    benefit1: 'Erweiterte Buchhaltungsverbindungen (NetSuite, Sage Intacct und mehr)',
                    benefit2: 'Intelligente Ausgabenregeln',
                    benefit3: 'Genehmigungsabläufe mit mehreren Ebenen',
                    benefit4: 'Erweiterte Sicherheitskontrollen',
                    toUpgrade: 'Zum Upgrade klicken',
                    selectWorkspace: 'Wählen Sie einen Arbeitsbereich aus und ändern Sie den Plantyp in',
                },
            },
        },
        downgrade: {
            commonFeatures: {
                title: 'Zum Collect-Plan herabstufen',
                note: 'Wenn Sie ein Downgrade durchführen, verlieren Sie den Zugriff auf diese Funktionen und mehr:',
                benefits: {
                    note: 'Für einen vollständigen Vergleich unserer Pläne, schauen Sie sich unsere',
                    pricingPage: 'Preisseite',
                    confirm: 'Möchten Sie wirklich herabstufen und Ihre Konfigurationen entfernen?',
                    warning: 'Dies kann nicht rückgängig gemacht werden.',
                    benefit1: 'Buchhaltungsverbindungen (außer QuickBooks Online und Xero)',
                    benefit2: 'Intelligente Ausgabenregeln',
                    benefit3: 'Genehmigungsabläufe mit mehreren Ebenen',
                    benefit4: 'Erweiterte Sicherheitskontrollen',
                    headsUp: 'Achtung!',
                    multiWorkspaceNote:
                        'Sie müssen alle Ihre Arbeitsbereiche herabstufen, bevor Ihre erste monatliche Zahlung erfolgt, um ein Abonnement zum Collect-Tarif zu beginnen. Klicken Sie',
                    selectStep: '> Wählen Sie jeden Arbeitsbereich aus > Ändern Sie den Plantyp in',
                },
            },
            completed: {
                headline: 'Ihr Arbeitsbereich wurde herabgestuft',
                description: 'Sie haben andere Arbeitsbereiche im Control-Plan. Um zum Collect-Tarif abgerechnet zu werden, müssen Sie alle Arbeitsbereiche herabstufen.',
                gotIt: 'Verstanden, danke',
            },
        },
        payAndDowngrade: {
            title: 'Bezahlen & Herabstufen',
            headline: 'Ihre letzte Zahlung',
            description1: 'Ihre endgültige Rechnung für dieses Abonnement wird sein',
            description2: ({date}: DateParams) => `Siehe Ihre Aufschlüsselung unten für ${date}:`,
            subscription:
                'Achtung! Diese Aktion beendet Ihr Expensify-Abonnement, löscht diesen Arbeitsbereich und entfernt alle Mitglieder des Arbeitsbereichs. Wenn Sie diesen Arbeitsbereich behalten und nur sich selbst entfernen möchten, lassen Sie zuerst einen anderen Administrator die Abrechnung übernehmen.',
            genericFailureMessage: 'Beim Bezahlen Ihrer Rechnung ist ein Fehler aufgetreten. Bitte versuchen Sie es erneut.',
        },
        restrictedAction: {
            restricted: 'Restricted',
            actionsAreCurrentlyRestricted: ({workspaceName}: ActionsAreCurrentlyRestricted) => `Aktionen im ${workspaceName}-Arbeitsbereich sind derzeit eingeschränkt.`,
            workspaceOwnerWillNeedToAddOrUpdatePaymentCard: ({workspaceOwnerName}: WorkspaceOwnerWillNeedToAddOrUpdatePaymentCardParams) =>
                `Arbeitsbereichsinhaber, ${workspaceOwnerName}, muss die hinterlegte Zahlungskarte hinzufügen oder aktualisieren, um neue Aktivitäten im Arbeitsbereich freizuschalten.`,
            youWillNeedToAddOrUpdatePaymentCard: 'Sie müssen die hinterlegte Zahlungskarte hinzufügen oder aktualisieren, um neue Workspace-Aktivitäten freizuschalten.',
            addPaymentCardToUnlock: 'Fügen Sie eine Zahlungskarte hinzu, um freizuschalten!',
            addPaymentCardToContinueUsingWorkspace: 'Fügen Sie eine Zahlungskarte hinzu, um diesen Arbeitsbereich weiterhin zu nutzen.',
            pleaseReachOutToYourWorkspaceAdmin: 'Bitte wenden Sie sich bei Fragen an Ihren Workspace-Administrator.',
            chatWithYourAdmin: 'Mit Ihrem Administrator chatten',
            chatInAdmins: 'Im #admins chatten',
            addPaymentCard: 'Zahlungskarte hinzufügen',
        },
        rules: {
            individualExpenseRules: {
                title: 'Ausgaben',
                subtitle: 'Legen Sie Ausgabenkontrollen und -standards für einzelne Ausgaben fest. Sie können auch Regeln für',
                receiptRequiredAmount: 'Beleg erforderlicher Betrag',
                receiptRequiredAmountDescription: 'Belege anfordern, wenn die Ausgaben diesen Betrag überschreiten, es sei denn, eine Kategorievorschrift hebt dies auf.',
                maxExpenseAmount: 'Maximaler Ausgabenbetrag',
                maxExpenseAmountDescription: 'Kennzeichnen Sie Ausgaben, die diesen Betrag überschreiten, es sei denn, sie werden durch eine Kategorievorschrift außer Kraft gesetzt.',
                maxAge: 'Maximales Alter',
                maxExpenseAge: 'Maximales Ausgabenalter',
                maxExpenseAgeDescription: 'Kennzeichnen Sie Ausgaben, die älter als eine bestimmte Anzahl von Tagen sind.',
                maxExpenseAgeDays: () => ({
                    one: '1 Tag',
                    other: (count: number) => `${count} Tage`,
                }),
                billableDefault: 'Abrechnungsstandard',
                billableDefaultDescription: 'Wählen Sie, ob Bar- und Kreditkartenausgaben standardmäßig abrechenbar sein sollen. Abrechenbare Ausgaben werden aktiviert oder deaktiviert in',
                billable: 'Abrechenbar',
                billableDescription: 'Spesen werden meist an Kunden weiterberechnet.',
                nonBillable: 'Nicht abrechenbar',
                nonBillableDescription: 'Spesen werden gelegentlich an Kunden weiterberechnet.',
                eReceipts: 'eReceipts',
                eReceiptsHint: 'eReceipts werden automatisch erstellt',
                eReceiptsHintLink: 'für die meisten USD-Kredittransaktionen',
                attendeeTracking: 'Teilnehmerverfolgung',
                attendeeTrackingHint: 'Verfolgen Sie die Kosten pro Person für jede Ausgabe.',
                prohibitedDefaultDescription:
                    'Markieren Sie alle Belege, auf denen Alkohol, Glücksspiel oder andere eingeschränkte Artikel erscheinen. Ausgaben mit Belegen, auf denen diese Positionen erscheinen, erfordern eine manuelle Überprüfung.',
                prohibitedExpenses: 'Verbotene Ausgaben',
                alcohol: 'Alkohol',
                hotelIncidentals: 'Hotelnebenkosten',
                gambling: 'Glücksspiel',
                tobacco: 'Tabak',
                adultEntertainment: 'Erwachsenenunterhaltung',
            },
            expenseReportRules: {
                examples: 'Beispiele:',
                title: 'Spesenabrechnungen',
                subtitle: 'Automatisieren Sie die Einhaltung von Spesenabrechnungen, Genehmigungen und Zahlungen.',
                customReportNamesSubtitle: 'Passen Sie Berichtstitel mit unserem an',
                customNameTitle: 'Standardberichtstitel',
                customNameDescription: 'Wählen Sie einen benutzerdefinierten Namen für Spesenabrechnungen mit unserem',
                customNameDescriptionLink: 'umfassende Formeln',
                customNameInputLabel: 'Name',
                customNameEmailPhoneExample: 'E-Mail oder Telefon des Mitglieds: {report:submit:from}',
                customNameStartDateExample: 'Berichtsstartdatum: {report:startdate}',
                customNameWorkspaceNameExample: 'Workspace-Name: {report:workspacename}',
                customNameReportIDExample: 'Report-ID: {report:id}',
                customNameTotalExample: 'Gesamt: {report:total}.',
                preventMembersFromChangingCustomNamesTitle: 'Verhindern Sie, dass Mitglieder benutzerdefinierte Berichtsnamen ändern',
                preventSelfApprovalsTitle: 'Selbstgenehmigungen verhindern',
                preventSelfApprovalsSubtitle: 'Verhindern Sie, dass Arbeitsbereichsmitglieder ihre eigenen Spesenabrechnungen genehmigen.',
                autoApproveCompliantReportsTitle: 'Konforme Berichte automatisch genehmigen',
                autoApproveCompliantReportsSubtitle: 'Konfigurieren Sie, welche Spesenabrechnungen für die automatische Genehmigung infrage kommen.',
                autoApproveReportsUnderTitle: 'Berichte unter automatisch genehmigen',
                autoApproveReportsUnderDescription: 'Vollständig konforme Spesenabrechnungen unter diesem Betrag werden automatisch genehmigt.',
                randomReportAuditTitle: 'Zufällige Berichtprüfung',
                randomReportAuditDescription: 'Einige Berichte müssen manuell genehmigt werden, auch wenn sie für die automatische Genehmigung in Frage kommen.',
                autoPayApprovedReportsTitle: 'Automatisch genehmigte Berichte bezahlen',
                autoPayApprovedReportsSubtitle: 'Konfigurieren Sie, welche Spesenabrechnungen für die automatische Zahlung berechtigt sind.',
                autoPayApprovedReportsLimitError: ({currency}: AutoPayApprovedReportsLimitErrorParams = {}) =>
                    `Bitte geben Sie einen Betrag ein, der kleiner als ${currency ?? ''}20.000 ist.`,
                autoPayApprovedReportsLockedSubtitle: 'Gehen Sie zu Weitere Funktionen und aktivieren Sie Workflows, dann fügen Sie Zahlungen hinzu, um diese Funktion freizuschalten.',
                autoPayReportsUnderTitle: 'Berichte unter Auto-Zahlung',
                autoPayReportsUnderDescription: 'Vollständig konforme Spesenabrechnungen unter diesem Betrag werden automatisch bezahlt.',
                unlockFeatureGoToSubtitle: 'Gehe zu',
                unlockFeatureEnableWorkflowsSubtitle: ({featureName}: FeatureNameParams) => `und Workflows aktivieren, dann ${featureName} hinzufügen, um diese Funktion freizuschalten.`,
                enableFeatureSubtitle: ({featureName}: FeatureNameParams) => `und aktivieren Sie ${featureName}, um diese Funktion freizuschalten.`,
            },
            categoryRules: {
                title: 'Kategorienregeln',
                approver: 'Genehmiger',
                requireDescription: 'Beschreibung erforderlich',
                descriptionHint: 'Beschreibungshinweis',
                descriptionHintDescription: ({categoryName}: CategoryNameParams) =>
                    `Erinnern Sie die Mitarbeiter daran, zusätzliche Informationen für Ausgaben der Kategorie „${categoryName}“ bereitzustellen. Dieser Hinweis erscheint im Beschreibungsfeld der Ausgaben.`,
                descriptionHintLabel: 'Hinweis',
                descriptionHintSubtitle: 'Profi-Tipp: Je kürzer, desto besser!',
                maxAmount: 'Maximalbetrag',
                flagAmountsOver: 'Beträge über markieren',
                flagAmountsOverDescription: ({categoryName}: CategoryNameParams) => `Gilt für die Kategorie „${categoryName}“.`,
                flagAmountsOverSubtitle: 'Dies überschreibt den Höchstbetrag für alle Ausgaben.',
                expenseLimitTypes: {
                    expense: 'Einzelausgabe',
                    expenseSubtitle: 'Beträge von Ausgaben nach Kategorie kennzeichnen. Diese Regel überschreibt die allgemeine Arbeitsbereichsregel für den maximalen Ausgabenbetrag.',
                    daily: 'Kategorietotal',
                    dailySubtitle: 'Gesamtausgaben pro Kategorie pro Spesenbericht kennzeichnen.',
                },
                requireReceiptsOver: 'Belege über erforderlich',
                requireReceiptsOverList: {
                    default: ({defaultAmount}: DefaultAmountParams) => `${defaultAmount} ${CONST.DOT_SEPARATOR} Standard`,
                    never: 'Belege niemals verlangen',
                    always: 'Immer Belege anfordern',
                },
                defaultTaxRate: 'Standardsteuersatz',
                goTo: 'Gehe zu',
                andEnableWorkflows: 'und Workflows aktivieren, dann Genehmigungen hinzufügen, um diese Funktion freizuschalten.',
            },
            customRules: {
                title: 'Benutzerdefinierte Regeln',
                subtitle: 'Beschreibung',
                description: 'Benutzerdefinierte Regeln für Spesenabrechnungen eingeben',
            },
        },
        planTypePage: {
            planTypes: {
                team: {
                    label: 'Sammeln',
                    description: 'Für Teams, die ihre Prozesse automatisieren möchten.',
                },
                corporate: {
                    label: 'Steuerung',
                    description: 'Für Organisationen mit erweiterten Anforderungen.',
                },
            },
            description: 'Wählen Sie einen Plan, der zu Ihnen passt. Für eine detaillierte Liste der Funktionen und Preise, schauen Sie sich unsere',
            subscriptionLink: 'Planarten und Preishilfe-Seite',
            lockedPlanDescription: ({count, annualSubscriptionEndDate}: WorkspaceLockedPlanTypeParams) => ({
                one: `Sie haben sich verpflichtet, bis zum Ende Ihres Jahresabonnements am ${annualSubscriptionEndDate} 1 aktives Mitglied im Control-Plan zu haben. Sie können zu einem nutzungsbasierten Abonnement wechseln und ab dem ${annualSubscriptionEndDate} auf den Collect-Plan herabstufen, indem Sie die automatische Verlängerung deaktivieren.`,
                other: `Sie haben sich zu ${count} aktiven Mitgliedern im Control-Plan verpflichtet, bis Ihr Jahresabonnement am ${annualSubscriptionEndDate} endet. Sie können zu einem nutzungsbasierten Abonnement wechseln und ab dem ${annualSubscriptionEndDate} auf den Collect-Plan herabstufen, indem Sie die automatische Verlängerung deaktivieren in`,
            }),
            subscriptions: 'Abonnements',
        },
    },
    getAssistancePage: {
        title: 'Hilfe erhalten',
        subtitle: 'Wir sind hier, um Ihren Weg zur Größe freizumachen!',
        description: 'Wählen Sie aus den untenstehenden Support-Optionen:',
        chatWithConcierge: 'Chatten Sie mit Concierge',
        scheduleSetupCall: 'Einen Einrichtungstermin vereinbaren',
        scheduleACall: 'Anruf planen',
        questionMarkButtonTooltip: 'Holen Sie sich Unterstützung von unserem Team',
        exploreHelpDocs: 'Hilfe-Dokumente durchsuchen',
        registerForWebinar: 'Für das Webinar registrieren',
        onboardingHelp: 'Hilfe bei der Einführung',
    },
    emojiPicker: {
        skinTonePickerLabel: 'Standard-Hautton ändern',
        headers: {
            frequentlyUsed: 'Häufig verwendet',
            smileysAndEmotion: 'Smileys & Emotion',
            peopleAndBody: 'Menschen & Körper',
            animalsAndNature: 'Tiere & Natur',
            foodAndDrink: 'Essen & Getränke',
            travelAndPlaces: 'Reisen & Orte',
            activities: 'Aktivitäten',
            objects: 'Objekte',
            symbols: 'Symbole',
            flags: 'Flaggen',
        },
    },
    newRoomPage: {
        newRoom: 'Neuer Raum',
        groupName: 'Gruppenname',
        roomName: 'Raumname',
        visibility: 'Sichtbarkeit',
        restrictedDescription: 'Personen in Ihrem Arbeitsbereich können diesen Raum finden.',
        privateDescription: 'Personen, die zu diesem Raum eingeladen wurden, können ihn finden.',
        publicDescription: 'Jeder kann diesen Raum finden',
        // eslint-disable-next-line @typescript-eslint/naming-convention
        public_announceDescription: 'Jeder kann diesen Raum finden',
        createRoom: 'Raum erstellen',
        roomAlreadyExistsError: 'Ein Raum mit diesem Namen existiert bereits.',
        roomNameReservedError: ({reservedName}: RoomNameReservedErrorParams) => `${reservedName} ist ein Standardraum in allen Arbeitsbereichen. Bitte wählen Sie einen anderen Namen.`,
        roomNameInvalidError: 'Raumnamen dürfen nur Kleinbuchstaben, Zahlen und Bindestriche enthalten.',
        pleaseEnterRoomName: 'Bitte geben Sie einen Raumnamen ein',
        pleaseSelectWorkspace: 'Bitte wählen Sie einen Arbeitsbereich aus',
        renamedRoomAction: ({oldName, newName, actorName, isExpenseReport}: RenamedRoomActionParams) => {
            const actor = actorName ? `${actorName} ` : '';
            return isExpenseReport ? `${actor}umbenannt in "${newName}" (zuvor "${oldName}")` : `${actor} hat diesen Raum in "${newName}" umbenannt (vorher "${oldName}")`;
        },
        roomRenamedTo: ({newName}: RoomRenamedToParams) => `Raum umbenannt in ${newName}`,
        social: 'sozial',
        selectAWorkspace: 'Wählen Sie einen Arbeitsbereich aus',
        growlMessageOnRenameError: 'Der Arbeitsbereichsraum kann nicht umbenannt werden. Bitte überprüfen Sie Ihre Verbindung und versuchen Sie es erneut.',
        visibilityOptions: {
            restricted: 'Arbeitsbereich', // the translation for "restricted" visibility is actually workspace. This is so we can display restricted visibility rooms as "workspace" without having to change what's stored.
            private: 'Privat',
            public: 'Öffentlich',
            // eslint-disable-next-line @typescript-eslint/naming-convention
            public_announce: 'Öffentliche Ankündigung',
        },
    },
    workspaceApprovalModes: {
        submitAndClose: 'Einreichen und Schließen',
        submitAndApprove: 'Einreichen und Genehmigen',
        advanced: 'ADVANCED',
        dynamicExternal: 'DYNAMIC_EXTERNAL',
        smartReport: 'SMARTREPORT',
        billcom: 'BILLCOM',
    },
    workspaceActions: {
        addApprovalRule: ({approverEmail, approverName, field, name}: AddedPolicyApprovalRuleParams) =>
            `hat ${approverName} (${approverEmail}) als Genehmiger für das ${field} "${name}" hinzugefügt`,
        deleteApprovalRule: ({approverEmail, approverName, field, name}: AddedPolicyApprovalRuleParams) =>
            `hat ${approverName} (${approverEmail}) als Genehmiger für das ${field} "${name}" entfernt`,
        updateApprovalRule: ({field, name, newApproverEmail, newApproverName, oldApproverEmail, oldApproverName}: UpdatedPolicyApprovalRuleParams) => {
            const formatApprover = (displayName?: string, email?: string) => (displayName ? `${displayName} (${email})` : email);
            return `hat den Genehmiger für das ${field} "${name}" auf ${formatApprover(newApproverName, newApproverEmail)} geändert (zuvor ${formatApprover(oldApproverName, oldApproverEmail)})`;
        },
        addCategory: ({categoryName}: UpdatedPolicyCategoryParams) => `hat die Kategorie "${categoryName}" hinzugefügt`,
        deleteCategory: ({categoryName}: UpdatedPolicyCategoryParams) => `Kategorie "${categoryName}" entfernt`,
        updateCategory: ({oldValue, categoryName}: UpdatedPolicyCategoryParams) => `${oldValue ? 'deaktiviert' : 'aktiviert'} die Kategorie "${categoryName}"`,
        updateCategoryPayrollCode: ({oldValue, categoryName, newValue}: UpdatedPolicyCategoryGLCodeParams) => {
            if (!oldValue) {
                return `hat den Gehaltscode "${newValue}" zur Kategorie "${categoryName}" hinzugefügt`;
            }
            if (!newValue && oldValue) {
                return `hat den Gehaltsabrechnungscode "${oldValue}" aus der Kategorie "${categoryName}" entfernt`;
            }
            return `hat den Gehaltsabrechnungscode der Kategorie „${categoryName}“ in „${newValue}“ geändert (zuvor „${oldValue}“)`;
        },
        updateCategoryGLCode: ({oldValue, categoryName, newValue}: UpdatedPolicyCategoryGLCodeParams) => {
            if (!oldValue) {
                return `hat den GL-Code "${newValue}" zur Kategorie "${categoryName}" hinzugefügt`;
            }
            if (!newValue && oldValue) {
                return `hat den GL-Code "${oldValue}" aus der Kategorie "${categoryName}" entfernt`;
            }
            return `hat den GL-Code der Kategorie „${categoryName}“ in „${newValue}“ geändert (vorher „${oldValue}“)`;
        },
        updateAreCommentsRequired: ({oldValue, categoryName}: UpdatedPolicyCategoryParams) => {
            return `änderte die Beschreibung der Kategorie "${categoryName}" zu ${!oldValue ? 'erforderlich' : 'nicht erforderlich'} (zuvor ${!oldValue ? 'nicht erforderlich' : 'erforderlich'})`;
        },
        updateCategoryMaxExpenseAmount: ({categoryName, oldAmount, newAmount}: UpdatedPolicyCategoryMaxExpenseAmountParams) => {
            if (newAmount && !oldAmount) {
                return `hat einen maximalen Betrag von ${newAmount} zur Kategorie "${categoryName}" hinzugefügt`;
            }
            if (oldAmount && !newAmount) {
                return `hat den maximalen Betrag von ${oldAmount} aus der Kategorie "${categoryName}" entfernt`;
            }
            return `hat den maximalen Betrag der Kategorie "${categoryName}" auf ${newAmount} geändert (zuvor ${oldAmount})`;
        },
        updateCategoryExpenseLimitType: ({categoryName, oldValue, newValue}: UpdatedPolicyCategoryExpenseLimitTypeParams) => {
            if (!oldValue) {
                return `hat einen Grenzwerttyp von ${newValue} zur Kategorie "${categoryName}" hinzugefügt`;
            }
            return `hat den Limit-Typ der Kategorie "${categoryName}" auf ${newValue} geändert (vorher ${oldValue})`;
        },
        updateCategoryMaxAmountNoReceipt: ({categoryName, oldValue, newValue}: UpdatedPolicyCategoryMaxAmountNoReceiptParams) => {
            if (!oldValue) {
                return `hat die Kategorie "${categoryName}" aktualisiert, indem Belege in ${newValue} geändert wurden`;
            }
            return `hat die Kategorie "${categoryName}" auf ${newValue} geändert (vorher ${oldValue})`;
        },
        setCategoryName: ({oldName, newName}: UpdatedPolicyCategoryNameParams) => `die Kategorie "${oldName}" in "${newName}" umbenannt`,
        updatedDescriptionHint: ({categoryName, oldValue, newValue}: UpdatedPolicyCategoryDescriptionHintTypeParams) => {
            if (!newValue) {
                return `hat den Beschreibungshinweis "${oldValue}" aus der Kategorie "${categoryName}" entfernt`;
            }
            return !oldValue
                ? `hat den Beschreibungshinweis "${newValue}" zur Kategorie "${categoryName}" hinzugefügt`
                : `hat den Hinweis zur Kategoriebeschreibung "${categoryName}" in „${newValue}“ geändert (vorher „${oldValue}“)`;
        },
        updateTagListName: ({oldName, newName}: UpdatedPolicyCategoryNameParams) => `den Taglisten-Namen in "${newName}" geändert (vorher "${oldName}")`,
        addTag: ({tagListName, tagName}: UpdatedPolicyTagParams) => `hat das Tag "${tagName}" zur Liste "${tagListName}" hinzugefügt`,
        updateTagName: ({tagListName, newName, oldName}: UpdatedPolicyTagNameParams) =>
            `hat die Tag-Liste "${tagListName}" aktualisiert, indem der Tag "${oldName}" in "${newName}" geändert wurde`,
        updateTagEnabled: ({tagListName, tagName, enabled}: UpdatedPolicyTagParams) => `${enabled ? 'aktiviert' : 'deaktiviert'} das Tag "${tagName}" in der Liste "${tagListName}"`,
        deleteTag: ({tagListName, tagName}: UpdatedPolicyTagParams) => `hat den Tag "${tagName}" aus der Liste "${tagListName}" entfernt`,
        deleteMultipleTags: ({count, tagListName}: UpdatedPolicyTagParams) => `entfernte "${count}" Tags aus der Liste "${tagListName}"`,
        updateTag: ({tagListName, newValue, tagName, updatedField, oldValue}: UpdatedPolicyTagFieldParams) => {
            if (oldValue) {
                return `hat das Tag "${tagName}" in der Liste "${tagListName}" aktualisiert, indem das ${updatedField} auf "${newValue}" geändert wurde (vorher "${oldValue}")`;
            }
            return `hat das Tag "${tagName}" in der Liste "${tagListName}" aktualisiert, indem ein ${updatedField} von "${newValue}" hinzugefügt wurde`;
        },
        updateCustomUnit: ({customUnitName, newValue, oldValue, updatedField}: UpdatePolicyCustomUnitParams) =>
            `änderte die ${customUnitName} ${updatedField} zu "${newValue}" (zuvor "${oldValue}")`,
        updateCustomUnitTaxEnabled: ({newValue}: UpdatePolicyCustomUnitTaxEnabledParams) => `${newValue ? 'aktiviert' : 'deaktiviert'} Steuerverfolgung bei Entfernungsraten`,
        addCustomUnitRate: ({customUnitName, rateName}: AddOrDeletePolicyCustomUnitRateParams) => `hat einen neuen "${customUnitName}"-Satz "${rateName}" hinzugefügt`,
        updatedCustomUnitRate: ({customUnitName, customUnitRateName, newValue, oldValue, updatedField}: UpdatedPolicyCustomUnitRateParams) =>
            `hat den Satz des ${customUnitName} ${updatedField} "${customUnitRateName}" auf "${newValue}" geändert (zuvor "${oldValue}")`,
        updatedCustomUnitTaxRateExternalID: ({customUnitRateName, newValue, newTaxPercentage, oldTaxPercentage, oldValue}: UpdatedPolicyCustomUnitTaxRateExternalIDParams) => {
            if (oldTaxPercentage && oldValue) {
                return `hat den Steuersatz für den Distanzsatz "${customUnitRateName}" auf "${newValue} (${newTaxPercentage})" geändert (zuvor "${oldValue} (${oldTaxPercentage})")`;
            }
            return `hat den Steuersatz "${newValue} (${newTaxPercentage})" zum Distanzsatz "${customUnitRateName}" hinzugefügt`;
        },
        updatedCustomUnitTaxClaimablePercentage: ({customUnitRateName, newValue, oldValue}: UpdatedPolicyCustomUnitTaxClaimablePercentageParams) => {
            if (oldValue) {
                return `hat den erstattungsfähigen Steueranteil am Distanzsatz "${customUnitRateName}" auf "${newValue}" geändert (zuvor "${oldValue}")`;
            }
            return `hat einen steuerlich absetzbaren Anteil von "${newValue}" zum Distanzsatz "${customUnitRateName}" hinzugefügt`;
        },
        deleteCustomUnitRate: ({customUnitName, rateName}: AddOrDeletePolicyCustomUnitRateParams) => `entfernte den "${customUnitName}"-Satz "${rateName}"`,
        addedReportField: ({fieldType, fieldName}: AddedOrDeletedPolicyReportFieldParams) => `hinzugefügtes ${fieldType} Berichts-Feld "${fieldName}"`,
        updateReportFieldDefaultValue: ({defaultValue, fieldName}: UpdatedPolicyReportFieldDefaultValueParams) =>
            `den Standardwert des Berichtsfeldes "${fieldName}" auf "${defaultValue}" setzen`,
        addedReportFieldOption: ({fieldName, optionName}: PolicyAddedReportFieldOptionParams) => `die Option "${optionName}" zum Berichtsfeld "${fieldName}" hinzugefügt`,
        removedReportFieldOption: ({fieldName, optionName}: PolicyAddedReportFieldOptionParams) => `hat die Option "${optionName}" aus dem Berichtsfeld "${fieldName}" entfernt`,
        updateReportFieldOptionDisabled: ({fieldName, optionName, optionEnabled}: PolicyDisabledReportFieldOptionParams) =>
            `${optionEnabled ? 'aktiviert' : 'deaktiviert'} die Option "${optionName}" für das Berichtsfeld "${fieldName}"`,
        updateReportFieldAllOptionsDisabled: ({fieldName, optionName, allEnabled, toggledOptionsCount}: PolicyDisabledReportFieldAllOptionsParams) => {
            if (toggledOptionsCount && toggledOptionsCount > 1) {
                return `${allEnabled ? 'aktiviert' : 'deaktiviert'} alle Optionen für das Berichtsfeld "${fieldName}"`;
            }
            return `${allEnabled ? 'aktiviert' : 'deaktiviert'} die Option "${optionName}" für das Berichtsfeld "${fieldName}", wodurch alle Optionen ${allEnabled ? 'aktiviert' : 'deaktiviert'}`;
        },
        deleteReportField: ({fieldType, fieldName}: AddedOrDeletedPolicyReportFieldParams) => `entferntes ${fieldType}-Berichtsfeld "${fieldName}"`,
        preventSelfApproval: ({oldValue, newValue}: UpdatedPolicyPreventSelfApprovalParams) =>
            `aktualisiert "Prevent self-approval" auf "${newValue === 'true' ? 'Aktiviert' : 'Deaktiviert'}" (zuvor "${oldValue === 'true' ? 'Aktiviert' : 'Deaktiviert'}")`,
        updateMaxExpenseAmountNoReceipt: ({oldValue, newValue}: UpdatedPolicyFieldWithNewAndOldValueParams) =>
            `hat den maximal erforderlichen Belegbetrag auf ${newValue} geändert (vorher ${oldValue})`,
        updateMaxExpenseAmount: ({oldValue, newValue}: UpdatedPolicyFieldWithNewAndOldValueParams) =>
            `hat den maximalen Ausgabenbetrag für Verstöße auf ${newValue} geändert (zuvor ${oldValue})`,
        updateMaxExpenseAge: ({oldValue, newValue}: UpdatedPolicyFieldWithNewAndOldValueParams) =>
            `aktualisiert "Maximales Ausgabenalter (Tage)" auf "${newValue}" (zuvor "${oldValue === 'false' ? CONST.POLICY.DEFAULT_MAX_EXPENSE_AGE : oldValue}")`,
        updateMonthlyOffset: ({oldValue, newValue}: UpdatedPolicyFieldWithNewAndOldValueParams) => {
            if (!oldValue) {
                return `Legen Sie das Einreichungsdatum des Monatsberichts auf "${newValue}" fest.`;
            }
            return `das Einreichungsdatum des monatlichen Berichts auf "${newValue}" aktualisiert (zuvor "${oldValue}")`;
        },
        updateDefaultBillable: ({oldValue, newValue}: UpdatedPolicyFieldWithNewAndOldValueParams) =>
            `aktualisiert "Kosten an Kunden weiterberechnen" auf "${newValue}" (vorher "${oldValue}")`,
        updateDefaultTitleEnforced: ({value}: UpdatedPolicyFieldWithValueParam) => `"Standardberichtstitel erzwingen" ${value ? 'on' : 'aus'}`,
        renamedWorkspaceNameAction: ({oldName, newName}: RenamedWorkspaceNameActionParams) => `hat den Namen dieses Arbeitsbereichs in "${newName}" geändert (vorher "${oldName}")`,
        updateWorkspaceDescription: ({newDescription, oldDescription}: UpdatedPolicyDescriptionParams) =>
            !oldDescription
                ? `Setzen Sie die Beschreibung dieses Arbeitsbereichs auf "${newDescription}".`
                : `hat die Beschreibung dieses Arbeitsbereichs auf "${newDescription}" aktualisiert (zuvor "${oldDescription}")`,
        removedFromApprovalWorkflow: ({submittersNames}: RemovedFromApprovalWorkflowParams) => {
            let joinedNames = '';
            if (submittersNames.length === 1) {
                joinedNames = submittersNames.at(0) ?? '';
            } else if (submittersNames.length === 2) {
                joinedNames = submittersNames.join('und');
            } else if (submittersNames.length > 2) {
                joinedNames = `${submittersNames.slice(0, submittersNames.length - 1).join(', ')} and ${submittersNames.at(-1)}`;
            }
            return {
                one: `hat Sie aus dem Genehmigungsworkflow und dem Ausgaben-Chat von ${joinedNames} entfernt. Bereits eingereichte Berichte bleiben zur Genehmigung in Ihrem Posteingang verfügbar.`,
                other: `hat dich aus den Genehmigungs-Workflows und Ausgaben-Chats von ${joinedNames} entfernt. Bereits eingereichte Berichte bleiben zur Genehmigung in deinem Posteingang verfügbar.`,
            };
        },
        demotedFromWorkspace: ({policyName, oldRole}: DemotedFromWorkspaceParams) =>
            `hat Ihre Rolle in ${policyName} von ${oldRole} zu Benutzer aktualisiert. Sie wurden aus allen Einreicher-Ausgabenchats entfernt, außer Ihrem eigenen.`,
        updatedWorkspaceCurrencyAction: ({oldCurrency, newCurrency}: UpdatedPolicyCurrencyParams) => `die Standardwährung auf ${newCurrency} aktualisiert (zuvor ${oldCurrency})`,
        updatedWorkspaceFrequencyAction: ({oldFrequency, newFrequency}: UpdatedPolicyFrequencyParams) =>
            `hat die automatische Berichterstattungshäufigkeit auf "${newFrequency}" aktualisiert (zuvor "${oldFrequency}")`,
        updateApprovalMode: ({newValue, oldValue}: ChangeFieldParams) => `hat den Genehmigungsmodus auf "${newValue}" aktualisiert (zuvor "${oldValue}")`,
        upgradedWorkspace: 'dieses Arbeitsbereich auf den Control-Plan hochgestuft',
        downgradedWorkspace: 'hat dieses Arbeitsbereich auf den Collect-Plan herabgestuft',
        updatedAuditRate: ({oldAuditRate, newAuditRate}: UpdatedPolicyAuditRateParams) =>
            `änderte die Rate der Berichte, die zufällig zur manuellen Genehmigung weitergeleitet werden, auf ${Math.round(newAuditRate * 100)}% (zuvor ${Math.round(oldAuditRate * 100)}%)`,
        updatedManualApprovalThreshold: ({oldLimit, newLimit}: UpdatedPolicyManualApprovalThresholdParams) =>
            `hat das manuelle Genehmigungslimit für alle Ausgaben auf ${newLimit} geändert (vorher ${oldLimit})`,
    },
    roomMembersPage: {
        memberNotFound: 'Mitglied nicht gefunden.',
        useInviteButton: 'Um ein neues Mitglied zum Chat einzuladen, verwenden Sie bitte die Einladungs-Schaltfläche oben.',
        notAuthorized: `Sie haben keinen Zugriff auf diese Seite. Wenn Sie versuchen, diesem Raum beizutreten, bitten Sie einfach ein Mitglied des Raums, Sie hinzuzufügen. Etwas anderes? Wenden Sie sich an ${CONST.EMAIL.CONCIERGE}`,
        removeMembersPrompt: ({memberName}: {memberName: string}) => ({
            one: `Möchten Sie ${memberName} wirklich aus dem Raum entfernen?`,
            other: 'Möchten Sie die ausgewählten Mitglieder wirklich aus dem Raum entfernen?',
        }),
        error: {
            genericAdd: 'Es gab ein Problem beim Hinzufügen dieses Raummitglieds.',
        },
    },
    newTaskPage: {
        assignTask: 'Aufgabe zuweisen',
        assignMe: 'Mir zuweisen',
        confirmTask: 'Aufgabe bestätigen',
        confirmError: 'Bitte geben Sie einen Titel ein und wählen Sie ein Freigabeziel aus.',
        descriptionOptional: 'Beschreibung (optional)',
        pleaseEnterTaskName: 'Bitte geben Sie einen Titel ein',
        pleaseEnterTaskDestination: 'Bitte wählen Sie aus, wo Sie diese Aufgabe teilen möchten.',
    },
    task: {
        task: 'Aufgabe',
        title: 'Titel',
        description: 'Beschreibung',
        assignee: 'Zugewiesene Person',
        completed: 'Abgeschlossen',
        action: 'Vervollständigen',
        messages: {
            created: ({title}: TaskCreatedActionParams) => `Aufgabe für ${title}`,
            completed: 'als abgeschlossen markiert',
            canceled: 'gelöschte Aufgabe',
            reopened: 'als unvollständig markiert',
            error: 'Sie haben keine Berechtigung, die angeforderte Aktion auszuführen.',
        },
        markAsComplete: 'Als abgeschlossen markieren',
        markAsIncomplete: 'Als unvollständig markieren',
        assigneeError: 'Beim Zuweisen dieser Aufgabe ist ein Fehler aufgetreten. Bitte versuchen Sie es mit einem anderen Beauftragten.',
        genericCreateTaskFailureMessage: 'Beim Erstellen dieser Aufgabe ist ein Fehler aufgetreten. Bitte versuchen Sie es später erneut.',
        deleteTask: 'Aufgabe löschen',
        deleteConfirmation: 'Möchten Sie diese Aufgabe wirklich löschen?',
    },
    statementPage: {
        title: ({year, monthName}: StatementTitleParams) => `${monthName} ${year} Abrechnung`,
    },
    keyboardShortcutsPage: {
        title: 'Tastenkombinationen',
        subtitle: 'Sparen Sie Zeit mit diesen praktischen Tastenkombinationen:',
        shortcuts: {
            openShortcutDialog: 'Öffnet den Dialog für Tastenkombinationen',
            markAllMessagesAsRead: 'Alle Nachrichten als gelesen markieren',
            escape: 'Dialoge verlassen',
            search: 'Suchdialog öffnen',
            newChat: 'Neuer Chatbildschirm',
            copy: 'Kommentar kopieren',
            openDebug: 'Öffnen Sie das Dialogfeld für Testeinstellungen',
        },
    },
    guides: {
        screenShare: 'Bildschirmfreigabe',
        screenShareRequest: 'Expensify lädt Sie zu einer Bildschirmfreigabe ein',
    },
    search: {
        resultsAreLimited: 'Suchergebnisse sind begrenzt.',
        viewResults: 'Ergebnisse anzeigen',
        resetFilters: 'Filter zurücksetzen',
        searchResults: {
            emptyResults: {
                title: 'Nichts zu zeigen',
                subtitle: `Versuchen Sie, Ihre Suchkriterien anzupassen oder etwas mit dem grünen ${CONST.CUSTOM_EMOJIS.GLOBAL_CREATE} Button zu erstellen.`,
            },
            emptyExpenseResults: {
                title: 'Sie haben noch keine Ausgaben erstellt.',
                subtitle: 'Erstellen Sie eine Ausgabe oder machen Sie eine Probefahrt mit Expensify, um mehr zu erfahren.',
                subtitleWithOnlyCreateButton: 'Verwenden Sie die grüne Schaltfläche unten, um eine Ausgabe zu erstellen.',
            },
            emptyReportResults: {
                title: 'Sie haben noch keine Berichte erstellt.',
                subtitle: 'Erstellen Sie einen Bericht oder machen Sie eine Probefahrt mit Expensify, um mehr zu erfahren.',
                subtitleWithOnlyCreateButton: 'Verwenden Sie die grüne Schaltfläche unten, um einen Bericht zu erstellen.',
            },
            emptyInvoiceResults: {
                title: 'Sie haben noch keine Rechnungen erstellt.',
                subtitle: 'Senden Sie eine Rechnung oder machen Sie eine Probefahrt mit Expensify, um mehr zu erfahren.',
                subtitleWithOnlyCreateButton: 'Verwenden Sie die grüne Schaltfläche unten, um eine Rechnung zu senden.',
            },
            emptyTripResults: {
                title: 'Keine Reisen anzuzeigen',
                subtitle: 'Beginnen Sie, indem Sie unten Ihre erste Reise buchen.',
                buttonText: 'Eine Reise buchen',
            },
            emptySubmitResults: {
                title: 'Keine Ausgaben zum Einreichen',
                subtitle: 'Alles klar. Mach eine Ehrenrunde!',
                buttonText: 'Bericht erstellen',
            },
            emptyApproveResults: {
                title: 'Keine Ausgaben zur Genehmigung',
                subtitle: 'Null Ausgaben. Maximale Entspannung. Gut gemacht!',
            },
            emptyPayResults: {
                title: 'Keine Ausgaben zu bezahlen',
                subtitle: 'Herzlichen Glückwunsch! Du hast die Ziellinie überquert.',
            },
            emptyExportResults: {
                title: 'Keine Ausgaben zum Exportieren',
                subtitle: 'Zeit, es ruhig angehen zu lassen, gute Arbeit.',
            },
            emptyStatementsResults: {
                title: 'Keine Ausgaben zu sehen',
                subtitle: 'Keine Ergebnisse. Bitte versuchen Sie, Ihre Filter anzupassen.',
            },
            emptyUnapprovedResults: {
                title: 'Keine Ausgaben zur Genehmigung',
                subtitle: 'Null Ausgaben. Maximale Entspannung. Gut gemacht!',
            },
        },
        statements: 'Erklärungen',
        unapprovedCash: 'Nicht genehmigtes Bargeld',
        unapprovedCard: 'Nicht genehmigte Karte',
        saveSearch: 'Suche speichern',
        deleteSavedSearch: 'Gespeicherte Suche löschen',
        deleteSavedSearchConfirm: 'Möchten Sie diese Suche wirklich löschen?',
        searchName: 'Name suchen',
        savedSearchesMenuItemTitle: 'Gespeichert',
        groupedExpenses: 'gruppierte Ausgaben',
        bulkActions: {
            approve: 'Genehmigen',
            pay: 'Bezahlen',
            delete: 'Löschen',
            hold: 'Halten',
            unhold: 'Halten entfernen',
            noOptionsAvailable: 'Keine Optionen verfügbar für die ausgewählte Gruppe von Ausgaben.',
        },
        filtersHeader: 'Filter',
        filters: {
            date: {
                before: ({date}: OptionalParam<DateParams> = {}) => `Vor ${date ?? ''}`,
                after: ({date}: OptionalParam<DateParams> = {}) => `After ${date ?? ''}`,
                on: ({date}: OptionalParam<DateParams> = {}) => `On ${date ?? ''}`,
                presets: {
                    [CONST.SEARCH.DATE_PRESETS.NEVER]: 'Niemals',
                    [CONST.SEARCH.DATE_PRESETS.LAST_MONTH]: 'Letzter Monat',
                    [CONST.SEARCH.DATE_PRESETS.LAST_STATEMENT]: 'Letzte Erklärung',
                },
            },
            status: 'Status',
            keyword: 'Schlüsselwort',
            hasKeywords: 'Hat Schlüsselwörter',
            currency: 'Währung',
            link: 'Link',
            pinned: 'Angeheftet',
            unread: 'Ungelesen',
            completed: 'Abgeschlossen',
            amount: {
                lessThan: ({amount}: OptionalParam<RequestAmountParams> = {}) => `Weniger als ${amount ?? ''}`,
                greaterThan: ({amount}: OptionalParam<RequestAmountParams> = {}) => `Größer als ${amount ?? ''}`,
                between: ({greaterThan, lessThan}: FiltersAmountBetweenParams) => `Zwischen ${greaterThan} und ${lessThan}`,
            },
            card: {
                expensify: 'Expensify',
                individualCards: 'Individuelle Karten',
                closedCards: 'Geschlossene Karten',
                cardFeeds: 'Karten-Feeds',
                cardFeedName: ({cardFeedBankName, cardFeedLabel}: {cardFeedBankName: string; cardFeedLabel?: string}) =>
                    `Alle ${cardFeedBankName}${cardFeedLabel ? ` - ${cardFeedLabel}` : ''}`,
                cardFeedNameCSV: ({cardFeedLabel}: {cardFeedLabel?: string}) => `All CSV Imported Cards${cardFeedLabel ? ` - ${cardFeedLabel}` : ''}`,
            },
            current: 'Aktuell',
            past: 'Vergangenheit',
            submitted: 'Eingereichtes Datum',
            approved: 'Genehmigtes Datum',
            paid: 'Zahlungsdatum',
            exported: 'Exportiertes Datum',
            posted: 'Buchungsdatum',
            billable: 'Abrechenbar',
            reimbursable: 'Erstattungsfähig',
            groupBy: {
                reports: 'Bericht',
                members: 'Mitglied',
                cards: 'Karte',
            },
            feed: 'Feed',
        },
        groupBy: 'Gruppe nach',
        moneyRequestReport: {
            emptyStateTitle: 'Dieser Bericht enthält keine Ausgaben.',
            emptyStateSubtitle: 'Sie können Ausgaben zu diesem Bericht hinzufügen, indem Sie die Schaltfläche oben verwenden.',
        },
        noCategory: 'Keine Kategorie',
        noTag: 'Kein Tag',
        expenseType: 'Ausgabentyp',
        recentSearches: 'Letzte Suchanfragen',
        recentChats: 'Letzte Chats',
        searchIn: 'Suche in',
        searchPlaceholder: 'Nach etwas suchen',
        suggestions: 'Vorschläge',
        exportSearchResults: {
            title: 'Export erstellen',
            description: 'Wow, das sind viele Artikel! Wir werden sie zusammenpacken, und Concierge wird Ihnen in Kürze eine Datei senden.',
        },
        exportAll: {
            selectAllMatchingItems: 'Alle passenden Elemente auswählen',
            allMatchingItemsSelected: 'Alle übereinstimmenden Elemente ausgewählt',
        },
    },
    genericErrorPage: {
        title: 'Oh-oh, etwas ist schiefgelaufen!',
        body: {
            helpTextMobile: 'Bitte schließen und öffnen Sie die App erneut oder wechseln Sie zu',
            helpTextWeb: 'web.',
            helpTextConcierge: 'Wenn das Problem weiterhin besteht, wenden Sie sich an',
        },
        refresh: 'Aktualisieren',
    },
    fileDownload: {
        success: {
            title: 'Heruntergeladen!',
            message: 'Anhang erfolgreich heruntergeladen!',
            qrMessage:
                'Überprüfen Sie Ihren Fotos- oder Downloads-Ordner auf eine Kopie Ihres QR-Codes. Tipp: Fügen Sie ihn einer Präsentation hinzu, damit Ihr Publikum ihn scannen und direkt mit Ihnen in Verbindung treten kann.',
        },
        generalError: {
            title: 'Anlagenfehler',
            message: 'Anhang kann nicht heruntergeladen werden',
        },
        permissionError: {
            title: 'Speicherzugriff',
            message: 'Expensify kann Anhänge ohne Speicherzugriff nicht speichern. Tippen Sie auf Einstellungen, um die Berechtigungen zu aktualisieren.',
        },
    },
    desktopApplicationMenu: {
        mainMenu: 'Neues Expensify',
        about: 'Über New Expensify',
        update: 'Neues Expensify aktualisieren',
        checkForUpdates: 'Nach Updates suchen',
        toggleDevTools: 'Entwicklerwerkzeuge umschalten',
        viewShortcuts: 'Tastenkombinationen anzeigen',
        services: 'Dienstleistungen',
        hide: 'Neues Expensify ausblenden',
        hideOthers: 'Andere ausblenden',
        showAll: 'Alle anzeigen',
        quit: 'Beende New Expensify',
        fileMenu: 'Datei',
        closeWindow: 'Fenster schließen',
        editMenu: 'Bearbeiten',
        undo: 'Rückgängig machen',
        redo: 'Wiederholen',
        cut: 'Schneiden',
        copy: 'Kopieren',
        paste: 'Einfügen',
        pasteAndMatchStyle: 'Einfügen und Stil anpassen',
        pasteAsPlainText: 'Als unformatierter Text einfügen',
        delete: 'Löschen',
        selectAll: 'Alle auswählen',
        speechSubmenu: 'Rede',
        startSpeaking: 'Sprechen Sie los',
        stopSpeaking: 'Hör auf zu sprechen',
        viewMenu: 'Ansicht',
        reload: 'Neu laden',
        forceReload: 'Erneut Laden Erzwingen',
        resetZoom: 'Tatsächliche Größe',
        zoomIn: 'Vergrößern',
        zoomOut: 'Verkleinern',
        togglefullscreen: 'Vollbild umschalten',
        historyMenu: 'Verlauf',
        back: 'Zurück',
        forward: 'Weiterleiten',
        windowMenu: 'Fenster',
        minimize: 'Minimieren',
        zoom: 'Zoom',
        front: 'Alle nach vorne bringen',
        helpMenu: 'Hilfe',
        learnMore: 'Erfahren Sie mehr',
        documentation: 'Dokumentation',
        communityDiscussions: 'Community-Diskussionen',
        searchIssues: 'Probleme durchsuchen',
    },
    historyMenu: {
        forward: 'Weiterleiten',
        back: 'Zurück',
    },
    checkForUpdatesModal: {
        available: {
            title: 'Update verfügbar',
            message: ({isSilentUpdating}: {isSilentUpdating: boolean}) =>
                `Die neue Version wird in Kürze verfügbar sein.${!isSilentUpdating ? 'Wir benachrichtigen Sie, wenn wir bereit sind, das Update durchzuführen.' : ''}`,
            soundsGood: 'Klingt gut',
        },
        notAvailable: {
            title: 'Aktualisierung nicht verfügbar',
            message: 'Es ist derzeit kein Update verfügbar. Bitte später erneut prüfen!',
            okay: 'Okay',
        },
        error: {
            title: 'Aktualisierungsprüfung fehlgeschlagen',
            message: 'Wir konnten nicht nach einem Update suchen. Bitte versuchen Sie es in Kürze erneut.',
        },
    },
    report: {
        newReport: {
            createReport: 'Bericht erstellen',
            chooseWorkspace: 'Wählen Sie einen Arbeitsbereich für diesen Bericht aus.',
        },
        genericCreateReportFailureMessage: 'Unerwarteter Fehler beim Erstellen dieses Chats. Bitte versuchen Sie es später erneut.',
        genericAddCommentFailureMessage: 'Unerwarteter Fehler beim Posten des Kommentars. Bitte versuchen Sie es später noch einmal.',
        genericUpdateReportFieldFailureMessage: 'Unerwarteter Fehler beim Aktualisieren des Feldes. Bitte versuchen Sie es später erneut.',
        genericUpdateReportNameEditFailureMessage: 'Unerwarteter Fehler beim Umbenennen des Berichts. Bitte versuchen Sie es später erneut.',
        noActivityYet: 'Noch keine Aktivität',
        actions: {
            type: {
                changeField: ({oldValue, newValue, fieldName}: ChangeFieldParams) => `geändert ${fieldName} von ${oldValue} zu ${newValue}`,
                changeFieldEmpty: ({newValue, fieldName}: ChangeFieldParams) => `${fieldName} in ${newValue} geändert`,
                changeReportPolicy: ({fromPolicyName, toPolicyName}: ChangeReportPolicyParams) => {
                    if (!toPolicyName) {
                        return `Arbeitsbereich geändert${fromPolicyName ? ` (zuvor ${fromPolicyName})` : ''}`;
                    }
                    return `Arbeitsbereich geändert zu ${toPolicyName}${fromPolicyName ? ` (zuvor ${fromPolicyName})` : ''}`;
                },
                changeType: ({oldType, newType}: ChangeTypeParams) => `Typ von ${oldType} zu ${newType} geändert`,
                exportedToCSV: `in CSV exportiert`,
                exportedToIntegration: {
                    automatic: ({label}: ExportedToIntegrationParams) => `exportiert nach ${label}`,
                    automaticActionOne: ({label}: ExportedToIntegrationParams) => `exportiert nach ${label} über`,
                    automaticActionTwo: 'Buchhaltungseinstellungen',
                    manual: ({label}: ExportedToIntegrationParams) => `hat diesen Bericht als manuell exportiert nach ${label} markiert.`,
                    automaticActionThree: 'und erfolgreich einen Datensatz erstellt für',
                    reimburseableLink: 'Auslagen',
                    nonReimbursableLink: 'Unternehmensausgaben mit Firmenkarte',
                    pending: ({label}: ExportedToIntegrationParams) => `hat begonnen, diesen Bericht nach ${label} zu exportieren...`,
                },
                integrationsMessage: ({errorMessage, label, linkText, linkURL}: IntegrationSyncFailedParams) =>
                    `Fehler beim Exportieren dieses Berichts nach ${label} ("${errorMessage} ${linkText ? `<a href="${linkURL}">${linkText}</a>` : ''}")`,
                managerAttachReceipt: `hat eine Quittung hinzugefügt`,
                managerDetachReceipt: `einen Beleg entfernt`,
                markedReimbursed: ({amount, currency}: MarkedReimbursedParams) => `${currency}${amount} anderswo bezahlt`,
                markedReimbursedFromIntegration: ({amount, currency}: MarkReimbursedFromIntegrationParams) => `bezahlte ${currency}${amount} über Integration`,
                outdatedBankAccount: `konnte die Zahlung aufgrund eines Problems mit dem Bankkonto des Zahlers nicht verarbeiten`,
                reimbursementACHBounce: `Konnte die Zahlung nicht verarbeiten, da der Zahler nicht über ausreichende Mittel verfügt.`,
                reimbursementACHCancelled: `die Zahlung storniert`,
                reimbursementAccountChanged: `Konnte die Zahlung nicht verarbeiten, da der Zahler die Bankkonten gewechselt hat.`,
                reimbursementDelayed: `hat die Zahlung bearbeitet, aber sie verzögert sich um 1-2 weitere Werktage`,
                selectedForRandomAudit: `zufällig zur Überprüfung ausgewählt`,
                selectedForRandomAuditMarkdown: `[zufällig ausgewählt](https://help.expensify.com/articles/expensify-classic/reports/Set-a-random-report-audit-schedule) zur Überprüfung`,
                share: ({to}: ShareParams) => `eingeladenes Mitglied ${to}`,
                unshare: ({to}: UnshareParams) => `Mitglied ${to} entfernt`,
                stripePaid: ({amount, currency}: StripePaidParams) => `bezahlt ${currency}${amount}`,
                takeControl: `übernahm die Kontrolle`,
                integrationSyncFailed: ({label, errorMessage, workspaceAccountingLink}: IntegrationSyncFailedParams) =>
                    `Beim Synchronisieren mit ${label} ist ein Problem aufgetreten${errorMessage ? ` ("${errorMessage}")` : ''}. Bitte behebe das Problem in den <a href="${workspaceAccountingLink}">Arbeitsbereichseinstellungen</a>.`,
                addEmployee: ({email, role}: AddEmployeeParams) => `hinzugefügt ${email} als ${role === 'member' ? 'a' : 'an'} ${role}`,
                updateRole: ({email, currentRole, newRole}: UpdateRoleParams) => `hat die Rolle von ${email} auf ${newRole} aktualisiert (zuvor ${currentRole})`,
                updatedCustomField1: ({email, previousValue, newValue}: UpdatedCustomFieldParams) => {
                    if (!newValue) {
                        return `hat das benutzerdefinierte Feld 1 von ${email} entfernt (zuvor "${previousValue}")`;
                    }
                    return !previousValue
                        ? `"${newValue}" zu benutzerdefiniertem Feld 1 von ${email} hinzugefügt`
                        : `hat das benutzerdefinierte Feld 1 von ${email} in "${newValue}" geändert (vorher "${previousValue}")`;
                },
                updatedCustomField2: ({email, previousValue, newValue}: UpdatedCustomFieldParams) => {
                    if (!newValue) {
                        return `entfernte benutzerdefiniertes Feld 2 von ${email} (vorher "${previousValue}")`;
                    }
                    return !previousValue
                        ? `"${newValue}" zu benutzerdefiniertem Feld 2 von ${email} hinzugefügt`
                        : `änderte das benutzerdefinierte Feld 2 von ${email} zu "${newValue}" (vorher "${previousValue}")`;
                },
                leftWorkspace: ({nameOrEmail}: LeftWorkspaceParams) => `${nameOrEmail} hat den Arbeitsbereich verlassen`,
                removeMember: ({email, role}: AddEmployeeParams) => `entfernt ${role} ${email}`,
                removedConnection: ({connectionName}: ConnectionNameParams) => `Verbindung zu ${CONST.POLICY.CONNECTIONS.NAME_USER_FRIENDLY[connectionName]} entfernt`,
                addedConnection: ({connectionName}: ConnectionNameParams) => `verbunden mit ${CONST.POLICY.CONNECTIONS.NAME_USER_FRIENDLY[connectionName]}`,
                leftTheChat: 'hat den Chat verlassen',
            },
        },
    },
    chronos: {
        oooEventSummaryFullDay: ({summary, dayCount, date}: OOOEventSummaryFullDayParams) => `${summary} für ${dayCount} ${dayCount === 1 ? 'Tag' : 'Tage'} bis ${date}`,
        oooEventSummaryPartialDay: ({summary, timePeriod, date}: OOOEventSummaryPartialDayParams) => `${summary} von ${timePeriod} am ${date}`,
    },
    footer: {
        features: 'Funktionen',
        expenseManagement: 'Ausgabenverwaltung',
        spendManagement: 'Ausgabenmanagement',
        expenseReports: 'Spesenabrechnungen',
        companyCreditCard: 'Unternehmens-Kreditkarte',
        receiptScanningApp: 'Beleg-Scan-App',
        billPay: 'Bill Pay',
        invoicing: 'Rechnungsstellung',
        CPACard: 'CPA-Karte',
        payroll: 'Gehaltsabrechnung',
        travel: 'Reisen',
        resources: 'Ressourcen',
        expensifyApproved: 'ExpensifyApproved!',
        pressKit: 'Pressemappe',
        support: 'Unterstützung',
        expensifyHelp: 'ExpensifyHelp',
        terms: 'Nutzungsbedingungen',
        privacy: 'Datenschutz',
        learnMore: 'Mehr erfahren',
        aboutExpensify: 'Über Expensify',
        blog: 'Blog',
        jobs: 'Jobs',
        expensifyOrg: 'Expensify.org',
        investorRelations: 'Investor Relations',
        getStarted: 'Loslegen',
        createAccount: 'Ein neues Konto erstellen',
        logIn: 'Einloggen',
    },
    allStates: COMMON_CONST.STATES as States,
    allCountries: CONST.ALL_COUNTRIES as AllCountries,
    accessibilityHints: {
        navigateToChatsList: 'Zurück zur Chatliste navigieren',
        chatWelcomeMessage: 'Begrüßungsnachricht im Chat',
        navigatesToChat: 'Navigiert zu einem Chat',
        newMessageLineIndicator: 'Neue Nachrichtenzeilenanzeige',
        chatMessage: 'Chat-Nachricht',
        lastChatMessagePreview: 'Letzte Chatnachricht-Vorschau',
        workspaceName: 'Arbeitsbereichsname',
        chatUserDisplayNames: 'Chat-Mitglied Anzeigenamen',
        scrollToNewestMessages: 'Zu den neuesten Nachrichten scrollen',
        preStyledText: 'Vorangestylter Text',
        viewAttachment: 'Anhang anzeigen',
    },
    parentReportAction: {
        deletedReport: 'Gelöschter Bericht',
        deletedMessage: 'Gelöschte Nachricht',
        deletedExpense: 'Gelöschte Ausgabe',
        reversedTransaction: 'Stornierte Transaktion',
        deletedTask: 'Gelöschte Aufgabe',
        hiddenMessage: 'Versteckte Nachricht',
    },
    threads: {
        thread: 'Thread',
        replies: 'Antworten',
        reply: 'Antworten',
        from: 'Von',
        in: 'in',
        parentNavigationSummary: ({reportName, workspaceName}: ParentNavigationSummaryParams) => `Von ${reportName}${workspaceName ? `in ${workspaceName}` : ''}`,
    },
    qrCodes: {
        copy: 'URL kopieren',
        copied: 'Kopiert!',
    },
    moderation: {
        flagDescription: 'Alle markierten Nachrichten werden zur Überprüfung an einen Moderator gesendet.',
        chooseAReason: 'Wählen Sie einen Grund für die Markierung unten aus:',
        spam: 'Spam',
        spamDescription: 'Unaufgeforderte themenfremde Werbung',
        inconsiderate: 'Rücksichtslos',
        inconsiderateDescription: 'Beleidigende oder respektlose Formulierungen mit fragwürdigen Absichten',
        intimidation: 'Einschüchterung',
        intimidationDescription: 'Aggressiv eine Agenda verfolgen trotz berechtigter Einwände',
        bullying: 'Mobbing',
        bullyingDescription: 'Zielen auf eine Person, um Gehorsam zu erlangen',
        harassment: 'Belästigung',
        harassmentDescription: 'Rassistisches, frauenfeindliches oder anderweitig diskriminierendes Verhalten',
        assault: 'Angriff',
        assaultDescription: 'Speziell gezielter emotionaler Angriff mit der Absicht, Schaden zuzufügen.',
        flaggedContent: 'Diese Nachricht wurde als Verstoß gegen unsere Gemeinschaftsregeln markiert und der Inhalt wurde verborgen.',
        hideMessage: 'Nachricht ausblenden',
        revealMessage: 'Nachricht anzeigen',
        levelOneResult: 'Sendet anonyme Warnung und Nachricht wird zur Überprüfung gemeldet.',
        levelTwoResult: 'Nachricht im Kanal verborgen, plus anonyme Warnung und Nachricht wird zur Überprüfung gemeldet.',
        levelThreeResult: 'Nachricht aus dem Kanal entfernt, anonyme Warnung gesendet und Nachricht zur Überprüfung gemeldet.',
    },
    actionableMentionWhisperOptions: {
        inviteToSubmitExpense: 'Zum Einreichen von Ausgaben einladen',
        inviteToChat: 'Nur zum Chatten einladen',
        nothing: 'Nichts tun',
    },
    actionableMentionJoinWorkspaceOptions: {
        accept: 'Akzeptieren',
        decline: 'Ablehnen',
    },
    actionableMentionTrackExpense: {
        submit: 'An jemanden senden',
        categorize: 'Kategorisieren Sie es',
        share: 'Teilen Sie es mit meinem Buchhalter',
        nothing: 'Nichts für jetzt',
    },
    teachersUnitePage: {
        teachersUnite: 'Lehrer vereinigen sich',
        joinExpensifyOrg:
            'Schließen Sie sich Expensify.org an, um Ungerechtigkeit auf der ganzen Welt zu beseitigen. Die aktuelle Kampagne "Teachers Unite" unterstützt Lehrer überall, indem sie die Kosten für wichtige Schulmaterialien aufteilt.',
        iKnowATeacher: 'Ich kenne einen Lehrer.',
        iAmATeacher: 'Ich bin Lehrer.',
        getInTouch: 'Ausgezeichnet! Bitte teilen Sie uns deren Informationen mit, damit wir Kontakt aufnehmen können.',
        introSchoolPrincipal: 'Einführung zu Ihrem Schulleiter',
        schoolPrincipalVerifyExpense:
            'Expensify.org teilt die Kosten für wichtige Schulmaterialien, damit Schüler aus einkommensschwachen Haushalten eine bessere Lernerfahrung haben können. Ihr Schulleiter wird gebeten, Ihre Ausgaben zu überprüfen.',
        principalFirstName: 'Vorname des Hauptansprechpartners',
        principalLastName: 'Nachname des Schulleiters',
        principalWorkEmail: 'Hauptarbeits-E-Mail-Adresse',
        updateYourEmail: 'Aktualisieren Sie Ihre E-Mail-Adresse',
        updateEmail: 'E-Mail-Adresse aktualisieren',
        schoolMailAsDefault: ({contactMethodsRoute}: ContactMethodsRouteParams) =>
            `Bevor Sie fortfahren, stellen Sie bitte sicher, dass Sie Ihre Schul-E-Mail als Ihre Standardkontaktmethode festlegen. Sie können dies unter Einstellungen > Profil > <a href="${contactMethodsRoute}">Kontaktmethoden</a>.`,
        error: {
            enterPhoneEmail: 'Geben Sie eine gültige E-Mail-Adresse oder Telefonnummer ein',
            enterEmail: 'Geben Sie eine E-Mail-Adresse ein',
            enterValidEmail: 'Geben Sie eine gültige E-Mail-Adresse ein',
            tryDifferentEmail: 'Bitte versuchen Sie eine andere E-Mail-Adresse',
        },
    },
    cardTransactions: {
        notActivated: 'Nicht aktiviert',
        outOfPocket: 'Ausgaben aus eigener Tasche',
        companySpend: 'Unternehmensausgaben',
    },
    distance: {
        addStop: 'Stopp hinzufügen',
        deleteWaypoint: 'Wegpunkt löschen',
        deleteWaypointConfirmation: 'Möchten Sie diesen Wegpunkt wirklich löschen?',
        address: 'Adresse',
        waypointDescription: {
            start: 'Starten',
            stop: 'Stopp',
        },
        mapPending: {
            title: 'Ausstehende Karte',
            subtitle: 'Die Karte wird generiert, wenn Sie wieder online sind.',
            onlineSubtitle: 'Einen Moment, während wir die Karte einrichten.',
            errorTitle: 'Kartenfehler',
            errorSubtitle: 'Beim Laden der Karte ist ein Fehler aufgetreten. Bitte versuchen Sie es erneut.',
        },
        error: {
            selectSuggestedAddress: 'Bitte wählen Sie eine vorgeschlagene Adresse aus oder verwenden Sie den aktuellen Standort.',
        },
    },
    reportCardLostOrDamaged: {
        screenTitle: 'Zeugnis verloren oder beschädigt',
        nextButtonLabel: 'Nächste',
        reasonTitle: 'Warum benötigen Sie eine neue Karte?',
        cardDamaged: 'Meine Karte wurde beschädigt',
        cardLostOrStolen: 'Meine Karte wurde verloren oder gestohlen',
        confirmAddressTitle: 'Bitte bestätigen Sie die Postadresse für Ihre neue Karte.',
        cardDamagedInfo: 'Ihre neue Karte wird in 2-3 Werktagen ankommen. Ihre aktuelle Karte wird weiterhin funktionieren, bis Sie Ihre neue aktivieren.',
        cardLostOrStolenInfo: 'Ihre aktuelle Karte wird dauerhaft deaktiviert, sobald Ihre Bestellung aufgegeben wird. Die meisten Karten kommen in wenigen Werktagen an.',
        address: 'Adresse',
        deactivateCardButton: 'Karte deaktivieren',
        shipNewCardButton: 'Neue Karte versenden',
        addressError: 'Adresse ist erforderlich',
        reasonError: 'Grund ist erforderlich',
        successTitle: 'Ihre neue Karte ist auf dem Weg!',
        successDescription: 'Sie müssen sie aktivieren, sobald sie in wenigen Werktagen ankommt. In der Zwischenzeit können Sie eine virtuelle Karte verwenden.',
    },
    eReceipt: {
        guaranteed: 'Garantierter eReceipt',
        transactionDate: 'Transaktionsdatum',
    },
    referralProgram: {
        [CONST.REFERRAL_PROGRAM.CONTENT_TYPES.START_CHAT]: {
            buttonText: 'Beginnen Sie einen Chat, <success><strong>empfehlen Sie einen Freund</strong></success>.',
            header: 'Starte einen Chat, empfehle einen Freund weiter',
            body: 'Möchten Sie, dass Ihre Freunde auch Expensify nutzen? Starten Sie einfach einen Chat mit ihnen und wir kümmern uns um den Rest.',
        },
        [CONST.REFERRAL_PROGRAM.CONTENT_TYPES.SUBMIT_EXPENSE]: {
            buttonText: 'Reichen Sie eine Ausgabe ein, <success><strong>empfehlen Sie Ihren Chef</strong></success>.',
            header: 'Reichen Sie eine Ausgabe ein, verweisen Sie auf Ihren Chef.',
            body: 'Möchten Sie, dass Ihr Chef auch Expensify nutzt? Reichen Sie einfach eine Ausgabe bei ihnen ein und wir kümmern uns um den Rest.',
        },
        [CONST.REFERRAL_PROGRAM.CONTENT_TYPES.REFER_FRIEND]: {
            header: 'Einen Freund empfehlen',
            body: 'Möchten Sie, dass Ihre Freunde auch Expensify nutzen? Chatten, bezahlen oder teilen Sie einfach eine Ausgabe mit ihnen und wir kümmern uns um den Rest. Oder teilen Sie einfach Ihren Einladungslink!',
        },
        [CONST.REFERRAL_PROGRAM.CONTENT_TYPES.SHARE_CODE]: {
            buttonText: 'Einen Freund empfehlen',
            header: 'Einen Freund empfehlen',
            body: 'Möchten Sie, dass Ihre Freunde auch Expensify nutzen? Chatten, bezahlen oder teilen Sie einfach eine Ausgabe mit ihnen und wir kümmern uns um den Rest. Oder teilen Sie einfach Ihren Einladungslink!',
        },
        copyReferralLink: 'Einladungslink kopieren',
    },
    systemChatFooterMessage: {
        [CONST.INTRO_CHOICES.MANAGE_TEAM]: {
            phrase1: 'Chatte mit deinem Setup-Spezialisten in',
            phrase2: 'für Hilfe',
        },
        default: {
            phrase1: 'Nachricht',
            phrase2: 'für Hilfe bei der Einrichtung',
        },
    },
    violations: {
        allTagLevelsRequired: 'Alle Tags erforderlich',
        autoReportedRejectedExpense: ({rejectReason, rejectedBy}: ViolationsAutoReportedRejectedExpenseParams) =>
            `${rejectedBy} hat diese Ausgabe mit dem Kommentar "${rejectReason}" abgelehnt.`,
        billableExpense: 'Abrechnungsfähig nicht mehr gültig',
        cashExpenseWithNoReceipt: ({formattedLimit}: ViolationsCashExpenseWithNoReceiptParams = {}) => `Beleg erforderlich${formattedLimit ? `über ${formattedLimit}` : ''}`,
        categoryOutOfPolicy: 'Kategorie nicht mehr gültig',
        conversionSurcharge: ({surcharge}: ViolationsConversionSurchargeParams) => `Angewandte ${surcharge}% Umrechnungsgebühr`,
        customUnitOutOfPolicy: 'Rate für diesen Arbeitsbereich nicht gültig',
        duplicatedTransaction: 'Duplikat',
        fieldRequired: 'Berichtsfelder sind erforderlich',
        futureDate: 'Zukünftiges Datum nicht erlaubt',
        invoiceMarkup: ({invoiceMarkup}: ViolationsInvoiceMarkupParams) => `Mit ${invoiceMarkup}% aufgeschlagen`,
        maxAge: ({maxAge}: ViolationsMaxAgeParams) => `Datum älter als ${maxAge} Tage`,
        missingCategory: 'Fehlende Kategorie',
        missingComment: 'Beschreibung für die ausgewählte Kategorie erforderlich',
        missingTag: ({tagName}: ViolationsMissingTagParams = {}) => `Missing ${tagName ?? 'tag'}`,
        modifiedAmount: ({type, displayPercentVariance}: ViolationsModifiedAmountParams) => {
            switch (type) {
                case 'distance':
                    return 'Betrag weicht von berechneter Entfernung ab';
                case 'card':
                    return 'Betrag größer als Kartentransaktion';
                default:
                    if (displayPercentVariance) {
                        return `Betrag ${displayPercentVariance}% höher als der gescannte Beleg`;
                    }
                    return 'Betrag größer als gescanntes Beleg';
            }
        },
        modifiedDate: 'Datum weicht vom gescannten Beleg ab',
        nonExpensiworksExpense: 'Nicht-Expensiworks-Ausgabe',
        overAutoApprovalLimit: ({formattedLimit}: ViolationsOverLimitParams) => `Ausgabe überschreitet die automatische Genehmigungsgrenze von ${formattedLimit}`,
        overCategoryLimit: ({formattedLimit}: ViolationsOverCategoryLimitParams) => `Betrag über dem ${formattedLimit}/Personen-Kategorielimit`,
        overLimit: ({formattedLimit}: ViolationsOverLimitParams) => `Betrag über dem Limit von ${formattedLimit}/Person`,
        overTripLimit: ({formattedLimit}: ViolationsOverLimitParams) => `Betrag über ${formattedLimit}/Fahrtgrenze`,
        overLimitAttendee: ({formattedLimit}: ViolationsOverLimitParams) => `Betrag über dem Limit von ${formattedLimit}/Person`,
        perDayLimit: ({formattedLimit}: ViolationsPerDayLimitParams) => `Betrag über dem täglichen ${formattedLimit}/Personen-Kategorielimit`,
        receiptNotSmartScanned:
            'Beleg und Ausgabendetails manuell hinzugefügt. <a href="https://help.expensify.com/articles/expensify-classic/reports/Automatic-Receipt-Audit">Erfahren Sie mehr.</a>',
        receiptRequired: ({formattedLimit, category}: ViolationsReceiptRequiredParams) => {
            let message = 'Beleg erforderlich';
            if (formattedLimit ?? category) {
                message += 'über';
                if (formattedLimit) {
                    message += ` ${formattedLimit}`;
                }
                if (category) {
                    message += 'Kategorielimitierung';
                }
            }
            return message;
        },
        prohibitedExpense: ({prohibitedExpenseType}: ViolationsProhibitedExpenseParams) => {
            const preMessage = 'Verbotene Ausgabe:';
            switch (prohibitedExpenseType) {
                case 'alcohol':
                    return `${preMessage} Alkohol`;
                case 'gambling':
                    return `${preMessage} Glücksspiel`;
                case 'tobacco':
                    return `${preMessage} Tabak`;
                case 'adultEntertainment':
                    return `${preMessage} Erwachsenenunterhaltung`;
                case 'hotelIncidentals':
                    return `${preMessage} Hotelnebenkosten`;
                default:
                    return `${preMessage}${prohibitedExpenseType}`;
            }
        },
        customRules: ({message}: ViolationsCustomRulesParams) => message,
        reviewRequired: 'Überprüfung erforderlich',
        rter: ({brokenBankConnection, email, isAdmin, isTransactionOlderThan7Days, member, rterType}: ViolationsRterParams) => {
            if (rterType === CONST.RTER_VIOLATION_TYPES.BROKEN_CARD_CONNECTION_530) {
                return 'Kassenbon kann aufgrund einer unterbrochenen Bankverbindung nicht automatisch zugeordnet werden.';
            }
            if (brokenBankConnection || rterType === CONST.RTER_VIOLATION_TYPES.BROKEN_CARD_CONNECTION) {
                return isAdmin
                    ? `Kassenbon kann aufgrund einer unterbrochenen Bankverbindung, die ${email} beheben muss, nicht automatisch zugeordnet werden.`
                    : 'Konnte Beleg aufgrund einer defekten Bankverbindung, die Sie beheben müssen, nicht automatisch zuordnen.';
            }
            if (!isTransactionOlderThan7Days) {
                return isAdmin
                    ? `Bitte ${member}, es als Bargeld zu markieren oder 7 Tage zu warten und es erneut zu versuchen.`
                    : 'Warten auf die Zusammenführung mit der Kartentransaktion.';
            }
            return '';
        },
        brokenConnection530Error: 'Beleg ausstehend aufgrund einer unterbrochenen Bankverbindung',
        adminBrokenConnectionError: 'Beleg ausstehend aufgrund einer unterbrochenen Bankverbindung. Bitte beheben in',
        memberBrokenConnectionError: 'Beleg ausstehend aufgrund einer unterbrochenen Bankverbindung. Bitte bitten Sie einen Workspace-Administrator, das Problem zu lösen.',
        markAsCashToIgnore: 'Als Barzahlung markieren, um zu ignorieren und Zahlung anzufordern.',
        smartscanFailed: ({canEdit = true}) => `Beleg-Scan fehlgeschlagen.${canEdit ? 'Details manuell eingeben.' : ''}`,
        receiptGeneratedWithAI: 'Potentieller KI-generierter Beleg',
        someTagLevelsRequired: ({tagName}: ViolationsTagOutOfPolicyParams = {}) => `Missing ${tagName ?? 'Etikett'}`,
        tagOutOfPolicy: ({tagName}: ViolationsTagOutOfPolicyParams = {}) => `${tagName ?? 'Etikett'} nicht mehr gültig`,
        taxAmountChanged: 'Der Steuerbetrag wurde geändert.',
        taxOutOfPolicy: ({taxName}: ViolationsTaxOutOfPolicyParams = {}) => `${taxName ?? 'Steuer'} nicht mehr gültig`,
        taxRateChanged: 'Steuersatz wurde geändert',
        taxRequired: 'Fehlender Steuersatz',
        none: 'Keine',
        taxCodeToKeep: 'Wählen Sie, welchen Steuercode Sie behalten möchten',
        tagToKeep: 'Wählen Sie aus, welches Tag beibehalten werden soll',
        isTransactionReimbursable: 'Wählen Sie, ob die Transaktion erstattungsfähig ist',
        merchantToKeep: 'Wählen Sie, welchen Händler Sie behalten möchten',
        descriptionToKeep: 'Wählen Sie aus, welche Beschreibung beibehalten werden soll.',
        categoryToKeep: 'Wählen Sie, welche Kategorie beibehalten werden soll',
        isTransactionBillable: 'Wählen Sie, ob die Transaktion abrechenbar ist',
        keepThisOne: 'Keep this one',
        confirmDetails: `Bestätigen Sie die Details, die Sie behalten.`,
        confirmDuplicatesInfo: `Die doppelten Anfragen, die Sie nicht behalten, werden für das Mitglied zur Löschung bereitgehalten.`,
        hold: 'Diese Ausgabe wurde zurückgestellt.',
        resolvedDuplicates: 'den doppelten Eintrag gelöst',
    },
    reportViolations: {
        [CONST.REPORT_VIOLATIONS.FIELD_REQUIRED]: ({fieldName}: RequiredFieldParams) => `${fieldName} ist erforderlich`,
    },
    violationDismissal: {
        rter: {
            manual: 'diesen Beleg als Barzahlung markiert',
        },
        duplicatedTransaction: {
            manual: 'den doppelten Eintrag gelöst',
        },
    },
    videoPlayer: {
        play: 'Spielen',
        pause: 'Pause',
        fullscreen: 'Vollbildschirm',
        playbackSpeed: 'Wiedergabegeschwindigkeit',
        expand: 'Erweitern',
        mute: 'Stumm schalten',
        unmute: 'Stummschaltung aufheben',
        normal: 'Normal',
    },
    exitSurvey: {
        header: 'Bevor Sie gehen',
        reasonPage: {
            title: 'Bitte teilen Sie uns mit, warum Sie uns verlassen.',
            subtitle: 'Bevor Sie gehen, teilen Sie uns bitte mit, warum Sie zu Expensify Classic wechseln möchten.',
        },
        reasons: {
            [CONST.EXIT_SURVEY.REASONS.FEATURE_NOT_AVAILABLE]: 'Ich benötige eine Funktion, die nur in Expensify Classic verfügbar ist.',
            [CONST.EXIT_SURVEY.REASONS.DONT_UNDERSTAND]: 'Ich verstehe nicht, wie man New Expensify benutzt.',
            [CONST.EXIT_SURVEY.REASONS.PREFER_CLASSIC]: 'Ich verstehe, wie man New Expensify benutzt, aber ich bevorzuge Expensify Classic.',
        },
        prompts: {
            [CONST.EXIT_SURVEY.REASONS.FEATURE_NOT_AVAILABLE]: 'Welche Funktion benötigen Sie, die in New Expensify nicht verfügbar ist?',
            [CONST.EXIT_SURVEY.REASONS.DONT_UNDERSTAND]: 'Was versuchst du zu tun?',
            [CONST.EXIT_SURVEY.REASONS.PREFER_CLASSIC]: 'Warum bevorzugen Sie Expensify Classic?',
        },
        responsePlaceholder: 'Ihre Antwort',
        thankYou: 'Danke für das Feedback!',
        thankYouSubtitle: 'Ihre Antworten helfen uns, ein besseres Produkt zu entwickeln, um Dinge zu erledigen. Vielen Dank!',
        goToExpensifyClassic: 'Zu Expensify Classic wechseln',
        offlineTitle: 'Sie scheinen hier festzustecken...',
        offline:
            'Sie scheinen offline zu sein. Leider funktioniert Expensify Classic nicht offline, aber New Expensify schon. Wenn Sie Expensify Classic verwenden möchten, versuchen Sie es erneut, wenn Sie eine Internetverbindung haben.',
        quickTip: 'Kurzer Tipp...',
        quickTipSubTitle: 'Sie können direkt zu Expensify Classic gehen, indem Sie expensify.com besuchen. Setzen Sie ein Lesezeichen, um eine einfache Abkürzung zu haben!',
        bookACall: 'Einen Anruf buchen',
        noThanks: 'Nein danke',
        bookACallTitle: 'Möchten Sie mit einem Produktmanager sprechen?',
        benefits: {
            [CONST.EXIT_SURVEY.BENEFIT.CHATTING_DIRECTLY]: 'Direktes Chatten über Ausgaben und Berichte',
            [CONST.EXIT_SURVEY.BENEFIT.EVERYTHING_MOBILE]: 'Fähigkeit, alles auf dem Handy zu erledigen',
            [CONST.EXIT_SURVEY.BENEFIT.TRAVEL_EXPENSE]: 'Reisen und Ausgaben mit der Geschwindigkeit des Chats',
        },
        bookACallTextTop: 'Wenn Sie zu Expensify Classic wechseln, verpassen Sie:',
        bookACallTextBottom:
            'Wir würden uns freuen, mit Ihnen einen Anruf zu vereinbaren, um zu verstehen, warum. Sie können einen Anruf mit einem unserer leitenden Produktmanager buchen, um Ihre Bedürfnisse zu besprechen.',
        takeMeToExpensifyClassic: 'Bring mich zu Expensify Classic',
    },
    listBoundary: {
        errorMessage: 'Beim Laden weiterer Nachrichten ist ein Fehler aufgetreten.',
        tryAgain: 'Versuchen Sie es erneut.',
    },
    systemMessage: {
        mergedWithCashTransaction: 'einen Beleg mit dieser Transaktion abgeglichen',
    },
    subscription: {
        authenticatePaymentCard: 'Zahlungskarte authentifizieren',
        mobileReducedFunctionalityMessage: 'Sie können Änderungen an Ihrem Abonnement nicht in der mobilen App vornehmen.',
        badge: {
            freeTrial: ({numOfDays}: BadgeFreeTrialParams) => `Kostenlose Testversion: ${numOfDays} ${numOfDays === 1 ? 'Tag' : 'Tage'} übrig`,
        },
        billingBanner: {
            policyOwnerAmountOwed: {
                title: 'Ihre Zahlungsinformationen sind veraltet.',
                subtitle: ({date}: BillingBannerSubtitleWithDateParams) =>
                    `Aktualisieren Sie Ihre Zahlungskarte bis zum ${date}, um weiterhin alle Ihre Lieblingsfunktionen nutzen zu können.`,
            },
            policyOwnerAmountOwedOverdue: {
                title: 'Ihre Zahlung konnte nicht verarbeitet werden.',
                subtitle: ({date, purchaseAmountOwed}: BillingBannerOwnerAmountOwedOverdueParams) =>
                    date && purchaseAmountOwed
                        ? `Ihre Belastung vom ${date} über ${purchaseAmountOwed} konnte nicht verarbeitet werden. Bitte fügen Sie eine Zahlungskarte hinzu, um den fälligen Betrag zu begleichen.`
                        : 'Bitte fügen Sie eine Zahlungskarte hinzu, um den geschuldeten Betrag zu begleichen.',
            },
            policyOwnerUnderInvoicing: {
                title: 'Ihre Zahlungsinformationen sind veraltet.',
                subtitle: ({date}: BillingBannerSubtitleWithDateParams) =>
                    `Ihre Zahlung ist überfällig. Bitte begleichen Sie Ihre Rechnung bis zum ${date}, um eine Unterbrechung des Dienstes zu vermeiden.`,
            },
            policyOwnerUnderInvoicingOverdue: {
                title: 'Ihre Zahlungsinformationen sind veraltet.',
                subtitle: 'Ihre Zahlung ist überfällig. Bitte begleichen Sie Ihre Rechnung.',
            },
            billingDisputePending: {
                title: 'Ihre Karte konnte nicht belastet werden.',
                subtitle: ({amountOwed, cardEnding}: BillingBannerDisputePendingParams) =>
                    `Sie haben die Belastung von ${amountOwed} auf der Karte mit der Endung ${cardEnding} angefochten. Ihr Konto wird gesperrt, bis der Streit mit Ihrer Bank geklärt ist.`,
            },
            cardAuthenticationRequired: {
                title: 'Ihre Karte konnte nicht belastet werden.',
                subtitle: ({cardEnding}: BillingBannerCardAuthenticationRequiredParams) =>
                    `Ihre Zahlungskarte wurde nicht vollständig authentifiziert. Bitte schließen Sie den Authentifizierungsprozess ab, um Ihre Zahlungskarte mit der Endung ${cardEnding} zu aktivieren.`,
            },
            insufficientFunds: {
                title: 'Ihre Karte konnte nicht belastet werden.',
                subtitle: ({amountOwed}: BillingBannerInsufficientFundsParams) =>
                    `Ihre Zahlungskarte wurde aufgrund unzureichender Mittel abgelehnt. Bitte versuchen Sie es erneut oder fügen Sie eine neue Zahlungskarte hinzu, um Ihren ausstehenden Saldo von ${amountOwed} zu begleichen.`,
            },
            cardExpired: {
                title: 'Ihre Karte konnte nicht belastet werden.',
                subtitle: ({amountOwed}: BillingBannerCardExpiredParams) =>
                    `Ihre Zahlungskarte ist abgelaufen. Bitte fügen Sie eine neue Zahlungskarte hinzu, um Ihren ausstehenden Saldo von ${amountOwed} zu begleichen.`,
            },
            cardExpireSoon: {
                title: 'Ihre Karte läuft bald ab',
                subtitle:
                    'Ihre Zahlungskarte läuft am Ende dieses Monats ab. Klicken Sie auf das Drei-Punkte-Menü unten, um sie zu aktualisieren und weiterhin alle Ihre Lieblingsfunktionen zu nutzen.',
            },
            retryBillingSuccess: {
                title: 'Erfolg!',
                subtitle: 'Ihre Karte wurde erfolgreich belastet.',
            },
            retryBillingError: {
                title: 'Ihre Karte konnte nicht belastet werden.',
                subtitle:
                    'Bevor Sie es erneut versuchen, rufen Sie bitte direkt Ihre Bank an, um Expensify-Gebühren zu autorisieren und eventuelle Sperren zu entfernen. Andernfalls versuchen Sie, eine andere Zahlungskarte hinzuzufügen.',
            },
            cardOnDispute: ({amountOwed, cardEnding}: BillingBannerCardOnDisputeParams) =>
                `Sie haben die Belastung von ${amountOwed} auf der Karte mit der Endung ${cardEnding} angefochten. Ihr Konto wird gesperrt, bis der Streit mit Ihrer Bank geklärt ist.`,
            preTrial: {
                title: 'Kostenlose Testversion starten',
                subtitleStart: 'Als nächster Schritt,',
                subtitleLink: 'Vervollständigen Sie Ihre Einrichtungsliste',
                subtitleEnd: 'damit Ihr Team mit der Spesenabrechnung beginnen kann.',
            },
            trialStarted: {
                title: ({numOfDays}: TrialStartedTitleParams) => `Testversion: ${numOfDays} ${numOfDays === 1 ? 'Tag' : 'Tage'} übrig!`,
                subtitle: 'Fügen Sie eine Zahlungskarte hinzu, um alle Ihre Lieblingsfunktionen weiterhin nutzen zu können.',
            },
            trialEnded: {
                title: 'Ihre kostenlose Testversion ist abgelaufen',
                subtitle: 'Fügen Sie eine Zahlungskarte hinzu, um alle Ihre Lieblingsfunktionen weiterhin nutzen zu können.',
            },
            earlyDiscount: {
                claimOffer: 'Angebot einlösen',
                noThanks: 'Nein danke',
                subscriptionPageTitle: ({discountType}: EarlyDiscountTitleParams) =>
                    `<strong>${discountType}% Rabatt auf Ihr erstes Jahr!</strong> Fügen Sie einfach eine Zahlungsmethode hinzu und beginnen Sie mit einem Jahresabonnement.`,
                onboardingChatTitle: ({discountType}: EarlyDiscountTitleParams) => `Zeitlich begrenztes Angebot: ${discountType}% Rabatt auf Ihr erstes Jahr!`,
                subtitle: ({days, hours, minutes, seconds}: EarlyDiscountSubtitleParams) => `Einlösen in ${days > 0 ? `${days}d :` : ''}${hours}h : ${minutes}m : ${seconds}s`,
            },
        },
        cardSection: {
            title: 'Zahlung',
            subtitle: 'Fügen Sie eine Karte hinzu, um Ihr Expensify-Abonnement zu bezahlen.',
            addCardButton: 'Zahlungskarte hinzufügen',
            cardNextPayment: ({nextPaymentDate}: CardNextPaymentParams) => `Ihr nächstes Zahlungsdatum ist ${nextPaymentDate}.`,
            cardEnding: ({cardNumber}: CardEndingParams) => `Karte endet mit ${cardNumber}`,
            cardInfo: ({name, expiration, currency}: CardInfoParams) => `Name: ${name}, Ablaufdatum: ${expiration}, Währung: ${currency}`,
            changeCard: 'Zahlungskarte ändern',
            changeCurrency: 'Zahlungswährung ändern',
            cardNotFound: 'Keine Zahlungskarte hinzugefügt',
            retryPaymentButton: 'Zahlung erneut versuchen',
            authenticatePayment: 'Zahlung authentifizieren',
            requestRefund: 'Rückerstattung anfordern',
            requestRefundModal: {
                full: 'Eine Rückerstattung zu erhalten ist einfach: Downgraden Sie einfach Ihr Konto vor Ihrem nächsten Abrechnungsdatum und Sie erhalten eine Rückerstattung. <br /> <br /> Achtung: Wenn Sie Ihr Konto herabstufen, werden Ihre Arbeitsbereiche gelöscht. Diese Aktion kann nicht rückgängig gemacht werden, aber Sie können jederzeit einen neuen Arbeitsbereich erstellen, wenn Sie Ihre Meinung ändern.',
                confirm: 'Arbeitsbereich(e) löschen und herabstufen',
            },
            viewPaymentHistory: 'Zahlungsverlauf anzeigen',
        },
        yourPlan: {
            title: 'Ihr Plan',
            exploreAllPlans: 'Alle Pläne erkunden',
            customPricing: 'Individuelle Preisgestaltung',
            asLowAs: ({price}: YourPlanPriceValueParams) => `ab ${price} pro aktivem Mitglied/Monat`,
            pricePerMemberMonth: ({price}: YourPlanPriceValueParams) => `${price} pro Mitglied/Monat`,
            pricePerMemberPerMonth: ({price}: YourPlanPriceValueParams) => `${price} pro Mitglied pro Monat`,
            perMemberMonth: 'pro Mitglied/Monat',
            collect: {
                title: 'Sammeln',
                description: 'Der Kleinunternehmensplan, der Ihnen Ausgaben, Reisen und Chat bietet.',
                priceAnnual: ({lower, upper}: YourPlanPriceParams) => `Von ${lower}/aktivem Mitglied mit der Expensify-Karte, ${upper}/aktivem Mitglied ohne die Expensify-Karte.`,
                pricePayPerUse: ({lower, upper}: YourPlanPriceParams) => `Von ${lower}/aktivem Mitglied mit der Expensify-Karte, ${upper}/aktivem Mitglied ohne die Expensify-Karte.`,
                benefit1: 'Beleg-Scannen',
                benefit2: 'Erstattungen',
                benefit3: 'Verwaltung von Firmenkreditkarten',
                benefit4: 'Spesen- und Reisegenehmigungen',
                benefit5: 'Reisebuchung und -regeln',
                benefit6: 'QuickBooks/Xero-Integrationen',
                benefit7: 'Chat über Ausgaben, Berichte und Räume',
                benefit8: 'KI- und menschlicher Support',
            },
            control: {
                title: 'Steuerung',
                description: 'Spesen, Reisen und Chat für größere Unternehmen.',
                priceAnnual: ({lower, upper}: YourPlanPriceParams) => `Von ${lower}/aktivem Mitglied mit der Expensify-Karte, ${upper}/aktivem Mitglied ohne die Expensify-Karte.`,
                pricePayPerUse: ({lower, upper}: YourPlanPriceParams) => `Von ${lower}/aktivem Mitglied mit der Expensify-Karte, ${upper}/aktivem Mitglied ohne die Expensify-Karte.`,
                benefit1: 'Alles im Collect-Plan',
                benefit2: 'Genehmigungsabläufe mit mehreren Ebenen',
                benefit3: 'Benutzerdefinierte Ausgabenregeln',
                benefit4: 'ERP-Integrationen (NetSuite, Sage Intacct, Oracle)',
                benefit5: 'HR-Integrationen (Workday, Certinia)',
                benefit6: 'SAML/SSO',
                benefit7: 'Benutzerdefinierte Einblicke und Berichterstattung',
                benefit8: 'Budgetierung',
            },
            thisIsYourCurrentPlan: 'Dies ist Ihr aktueller Plan',
            downgrade: 'Herabstufen zu Collect',
            upgrade: 'Upgrade zu Control',
            addMembers: 'Mitglieder hinzufügen',
            saveWithExpensifyTitle: 'Sparen Sie mit der Expensify-Karte',
            saveWithExpensifyDescription: 'Verwenden Sie unseren Sparrechner, um zu sehen, wie das Cashback der Expensify Card Ihre Expensify-Rechnung reduzieren kann.',
            saveWithExpensifyButton: 'Erfahren Sie mehr',
        },
        compareModal: {
            comparePlans: 'Pläne vergleichen',
            unlockTheFeatures: 'Schalten Sie die Funktionen frei, die Sie benötigen, mit dem Plan, der für Sie richtig ist.',
            viewOurPricing: 'Sehen Sie sich unsere Preisseite an',
            forACompleteFeatureBreakdown: 'für eine vollständige Funktionsübersicht unserer Pläne.',
        },
        details: {
            title: 'Abonnementdetails',
            annual: 'Jahresabonnement',
            taxExempt: 'Steuerbefreiungsstatus beantragen',
            taxExemptEnabled: 'Steuerbefreit',
            taxExemptStatus: 'Steuerbefreiungsstatus',
            payPerUse: 'Nutzungsgesteuert',
            subscriptionSize: 'Abonnementgröße',
            headsUp:
                'Achtung: Wenn Sie jetzt nicht die Größe Ihres Abonnements festlegen, setzen wir sie automatisch auf die Anzahl der aktiven Mitglieder Ihres ersten Monats. Sie verpflichten sich dann, für mindestens diese Anzahl von Mitgliedern für die nächsten 12 Monate zu zahlen. Sie können die Größe Ihres Abonnements jederzeit erhöhen, aber nicht verringern, bis Ihr Abonnement abgelaufen ist.',
            zeroCommitment: 'Keine Verpflichtung zum ermäßigten Jahresabonnementpreis',
        },
        subscriptionSize: {
            title: 'Abonnementgröße',
            yourSize: 'Ihre Abonnementgröße ist die Anzahl der offenen Plätze, die in einem bestimmten Monat von jedem aktiven Mitglied besetzt werden können.',
            eachMonth:
                'Jeden Monat deckt Ihr Abonnement bis zu der oben festgelegten Anzahl aktiver Mitglieder ab. Jedes Mal, wenn Sie die Größe Ihres Abonnements erhöhen, beginnen Sie ein neues 12-monatiges Abonnement in dieser neuen Größe.',
            note: 'Hinweis: Ein aktives Mitglied ist jeder, der Ausgabendaten erstellt, bearbeitet, eingereicht, genehmigt, erstattet oder exportiert hat, die mit dem Arbeitsbereich Ihres Unternehmens verbunden sind.',
            confirmDetails: 'Bestätigen Sie Ihre neuen jährlichen Abonnementdetails:',
            subscriptionSize: 'Abonnementgröße',
            activeMembers: ({size}: SubscriptionSizeParams) => `${size} aktive Mitglieder/Monat`,
            subscriptionRenews: 'Abonnement wird erneuert',
            youCantDowngrade: 'Sie können während Ihres Jahresabonnements nicht herabstufen.',
            youAlreadyCommitted: ({size, date}: SubscriptionCommitmentParams) =>
                `Sie haben sich bereits für ein Jahresabonnement mit einer Größe von ${size} aktiven Mitgliedern pro Monat bis zum ${date} verpflichtet. Sie können am ${date} zu einem nutzungsbasierten Abonnement wechseln, indem Sie die automatische Verlängerung deaktivieren.`,
            error: {
                size: 'Bitte geben Sie eine gültige Abonnementgröße ein.',
                sameSize: 'Bitte geben Sie eine Zahl ein, die sich von Ihrer aktuellen Abonnementgröße unterscheidet.',
            },
        },
        paymentCard: {
            addPaymentCard: 'Zahlungskarte hinzufügen',
            enterPaymentCardDetails: 'Geben Sie Ihre Zahlungsinformationen ein',
            security: 'Expensify ist PCI-DSS-konform, verwendet Verschlüsselung auf Bankniveau und nutzt redundante Infrastruktur, um Ihre Daten zu schützen.',
            learnMoreAboutSecurity: 'Erfahren Sie mehr über unsere Sicherheit.',
        },
        subscriptionSettings: {
            title: 'Abonnementseinstellungen',
            summary: ({subscriptionType, subscriptionSize, autoRenew, autoIncrease}: SubscriptionSettingsSummaryParams) =>
                `Abonnementstyp: ${subscriptionType}, Abonnementgröße: ${subscriptionSize}, Automatische Verlängerung: ${autoRenew}, Automatische jährliche Sitzplatzerhöhung: ${autoIncrease}`,
            none: 'none',
            on: 'on',
            off: 'aus',
            annual: 'Jährlich',
            autoRenew: 'Automatische Verlängerung',
            autoIncrease: 'Automatische jährliche Sitzplatzerhöhung',
            saveUpTo: ({amountWithCurrency}: SubscriptionSettingsSaveUpToParams) => `Sparen Sie bis zu ${amountWithCurrency}/Monat pro aktivem Mitglied`,
            automaticallyIncrease:
                'Erhöhen Sie automatisch Ihre jährlichen Plätze, um aktive Mitglieder aufzunehmen, die Ihre Abonnementgröße überschreiten. Hinweis: Dies wird das Enddatum Ihres Jahresabonnements verlängern.',
            disableAutoRenew: 'Automatische Verlängerung deaktivieren',
            helpUsImprove: 'Helfen Sie uns, Expensify zu verbessern',
            whatsMainReason: 'Was ist der Hauptgrund, warum Sie die automatische Verlängerung deaktivieren?',
            renewsOn: ({date}: SubscriptionSettingsRenewsOnParams) => `Wird am ${date} erneuert.`,
            pricingConfiguration: 'Die Preisgestaltung hängt von der Konfiguration ab. Für den niedrigsten Preis wählen Sie ein Jahresabonnement und erhalten Sie die Expensify Card.',
            learnMore: {
                part1: 'Erfahren Sie mehr auf unserer',
                pricingPage: 'Preisseite',
                part2: 'oder chatten Sie mit unserem Team in Ihrer',
                adminsRoom: '#admins room.',
            },
            estimatedPrice: 'Geschätzter Preis',
            changesBasedOn: 'Dies ändert sich basierend auf Ihrer Expensify Card-Nutzung und den untenstehenden Abonnementoptionen.',
        },
        requestEarlyCancellation: {
            title: 'Frühzeitige Kündigung beantragen',
            subtitle: 'Was ist der Hauptgrund für Ihre vorzeitige Kündigungsanfrage?',
            subscriptionCanceled: {
                title: 'Abonnement storniert',
                subtitle: 'Ihr Jahresabonnement wurde storniert.',
                info: 'Wenn Sie Ihre Arbeitsbereiche weiterhin auf Pay-per-Use-Basis nutzen möchten, sind Sie startklar.',
                preventFutureActivity: ({workspacesListRoute}: WorkspacesListRouteParams) =>
                    `Wenn Sie zukünftige Aktivitäten und Gebühren verhindern möchten, müssen Sie <a href="${workspacesListRoute}">löschen Sie Ihren Arbeitsbereich/Ihre Arbeitsbereiche</a> Beachten Sie, dass Ihnen beim Löschen Ihrer Arbeitsbereiche alle ausstehenden Aktivitäten, die im aktuellen Kalendermonat angefallen sind, in Rechnung gestellt werden.`,
            },
            requestSubmitted: {
                title: 'Anfrage eingereicht',
                subtitle: {
                    part1: 'Vielen Dank, dass Sie uns mitgeteilt haben, dass Sie an der Kündigung Ihres Abonnements interessiert sind. Wir prüfen Ihre Anfrage und werden uns bald über Ihren Chat mit Ihnen in Verbindung setzen.',
                    link: 'Concierge',
                    part2: '.',
                },
            },
            acknowledgement: `Indem ich die vorzeitige Kündigung beantrage, erkenne ich an und stimme zu, dass Expensify keine Verpflichtung hat, einem solchen Antrag im Rahmen von Expensify stattzugeben.<a href=${CONST.OLD_DOT_PUBLIC_URLS.TERMS_URL}>Nutzungsbedingungen</a>oder andere anwendbare Dienstleistungsvereinbarungen zwischen mir und Expensify und dass Expensify das alleinige Ermessen hinsichtlich der Gewährung eines solchen Antrags behält.`,
        },
    },
    feedbackSurvey: {
        tooLimited: 'Funktionalität muss verbessert werden',
        tooExpensive: 'Zu teuer',
        inadequateSupport: 'Unzureichender Kundensupport',
        businessClosing: 'Unternehmen schließt, verkleinert sich oder wurde übernommen',
        additionalInfoTitle: 'Zu welcher Software wechseln Sie und warum?',
        additionalInfoInputLabel: 'Ihre Antwort',
    },
    roomChangeLog: {
        updateRoomDescription: 'setze die Raumbeschreibung auf:',
        clearRoomDescription: 'Raumbeschreibung gelöscht',
    },
    delegate: {
        switchAccount: 'Konten wechseln:',
        copilotDelegatedAccess: 'Copilot: Delegierter Zugriff',
        copilotDelegatedAccessDescription: 'Erlauben Sie anderen Mitgliedern, auf Ihr Konto zuzugreifen.',
        addCopilot: 'Copilot hinzufügen',
        membersCanAccessYourAccount: 'Diese Mitglieder können auf Ihr Konto zugreifen:',
        youCanAccessTheseAccounts: 'Sie können auf diese Konten über den Kontowechsler zugreifen:',
        role: ({role}: OptionalParam<DelegateRoleParams> = {}) => {
            switch (role) {
                case CONST.DELEGATE_ROLE.ALL:
                    return 'Voll';
                case CONST.DELEGATE_ROLE.SUBMITTER:
                    return 'Begrenzt';
                default:
                    return '';
            }
        },
        genericError: 'Ups, etwas ist schiefgelaufen. Bitte versuche es erneut.',
        onBehalfOfMessage: ({delegator}: DelegatorParams) => `im Auftrag von ${delegator}`,
        accessLevel: 'Zugriffsebene',
        confirmCopilot: 'Bestätigen Sie Ihren Copilot unten.',
        accessLevelDescription:
            'Wählen Sie unten eine Zugriffsebene aus. Sowohl Vollzugriff als auch eingeschränkter Zugriff ermöglichen es Co-Piloten, alle Gespräche und Ausgaben einzusehen.',
        roleDescription: ({role}: OptionalParam<DelegateRoleParams> = {}) => {
            switch (role) {
                case CONST.DELEGATE_ROLE.ALL:
                    return 'Erlauben Sie einem anderen Mitglied, alle Aktionen in Ihrem Konto in Ihrem Namen durchzuführen. Dazu gehören Chats, Einreichungen, Genehmigungen, Zahlungen, Einstellungen und mehr.';
                case CONST.DELEGATE_ROLE.SUBMITTER:
                    return 'Erlauben Sie einem anderen Mitglied, die meisten Aktionen in Ihrem Konto in Ihrem Namen durchzuführen. Ausgenommen sind Genehmigungen, Zahlungen, Ablehnungen und Sperren.';
                default:
                    return '';
            }
        },
        removeCopilot: 'Copilot entfernen',
        removeCopilotConfirmation: 'Möchten Sie diesen Copilot wirklich entfernen?',
        changeAccessLevel: 'Zugriffsebene ändern',
        makeSureItIsYou: 'Lassen Sie uns sicherstellen, dass Sie es sind',
        enterMagicCode: ({contactMethod}: EnterMagicCodeParams) =>
            `Bitte geben Sie den magischen Code ein, der an ${contactMethod} gesendet wurde, um einen Co-Piloten hinzuzufügen. Er sollte in ein bis zwei Minuten ankommen.`,
        enterMagicCodeUpdate: ({contactMethod}: EnterMagicCodeParams) => `Bitte geben Sie den magischen Code ein, der an ${contactMethod} gesendet wurde, um Ihren Copilot zu aktualisieren.`,
        notAllowed: 'Nicht so schnell...',
        noAccessMessage: 'Als Copilot hast du keinen Zugriff auf diese Seite. Entschuldigung!',
        notAllowedMessage: ({accountOwnerEmail}: AccountOwnerParams) =>
            `Als <a href="${CONST.DELEGATE_ROLE_HELP_DOT_ARTICLE_LINK}">Copilot</a> für ${accountOwnerEmail} haben Sie nicht die Erlaubnis, diese Aktion durchzuführen. Entschuldigung!`,
        copilotAccess: 'Copilot-Zugriff',
    },
    debug: {
        debug: 'Debuggen',
        details: 'Einzelheiten',
        JSON: 'JSON',
        reportActions: 'Aktionen',
        reportActionPreview: 'Vorschau',
        nothingToPreview: 'Nichts zur Vorschau',
        editJson: 'Editiere JSON:',
        preview: 'Vorschau:',
        missingProperty: ({propertyName}: MissingPropertyParams) => `Fehlendes ${propertyName}`,
        invalidProperty: ({propertyName, expectedType}: InvalidPropertyParams) => `Ungültige Eigenschaft: ${propertyName} - Erwartet: ${expectedType}`,
        invalidValue: ({expectedValues}: InvalidValueParams) => `Ungültiger Wert - Erwartet: ${expectedValues}`,
        missingValue: 'Fehlender Wert',
        createReportAction: 'Berichtaktion erstellen',
        reportAction: 'Aktion melden',
        report: 'Bericht',
        transaction: 'Transaktion',
        violations: 'Verstöße',
        transactionViolation: 'Transaktionsverstoß',
        hint: 'Datenänderungen werden nicht an das Backend gesendet.',
        textFields: 'Textfelder',
        numberFields: 'Zahlenfelder',
        booleanFields: 'Boolesche Felder',
        constantFields: 'Konstante Felder',
        dateTimeFields: 'DateTime-Felder',
        date: 'Datum',
        time: 'Zeit',
        none: 'Keine',
        visibleInLHN: 'Sichtbar in LHN',
        GBR: 'GBR',
        RBR: 'RBR',
        true: 'true',
        false: 'false',
        viewReport: 'Bericht anzeigen',
        viewTransaction: 'Transaktion anzeigen',
        createTransactionViolation: 'Transaktionsverstoß erstellen',
        reasonVisibleInLHN: {
            hasDraftComment: 'Hat Entwurfskommentar',
            hasGBR: 'Has GBR',
            hasRBR: 'Hat RBR',
            pinnedByUser: 'Von Mitglied angeheftet',
            hasIOUViolations: 'Hat IOU-Verstöße',
            hasAddWorkspaceRoomErrors: 'Hat Fehler beim Hinzufügen des Arbeitsbereichsraums',
            isUnread: 'Ist ungelesen (Fokusmodus)',
            isArchived: 'Ist archiviert (neuester Modus)',
            isSelfDM: 'Ist Selbst-DM',
            isFocused: 'Ist vorübergehend fokussiert',
        },
        reasonGBR: {
            hasJoinRequest: 'Hat Beitrittsanfrage (Admin-Raum)',
            isUnreadWithMention: 'Ist ungelesen mit Erwähnung',
            isWaitingForAssigneeToCompleteAction: 'Wartet darauf, dass der Zuständige die Aktion abschließt.',
            hasChildReportAwaitingAction: 'Hat einen untergeordneten Bericht, der auf eine Aktion wartet',
            hasMissingInvoiceBankAccount: 'Fehlendes Rechnungsbankkonto',
        },
        reasonRBR: {
            hasErrors: 'Hat Fehler in den Berichtsdaten oder Berichtsaktionen',
            hasViolations: 'Hat Verstöße',
            hasTransactionThreadViolations: 'Hat Transaktions-Thread-Verstöße',
        },
        indicatorStatus: {
            theresAReportAwaitingAction: 'Es gibt einen Bericht, der auf eine Aktion wartet.',
            theresAReportWithErrors: 'Es gibt einen Bericht mit Fehlern',
            theresAWorkspaceWithCustomUnitsErrors: 'Es gibt einen Arbeitsbereich mit Fehlern bei benutzerdefinierten Einheiten.',
            theresAProblemWithAWorkspaceMember: 'Es gibt ein Problem mit einem Arbeitsbereichsmitglied.',
            theresAProblemWithAWorkspaceQBOExport: 'Es gab ein Problem mit einer Exporteinstellung der Arbeitsbereichsverbindung.',
            theresAProblemWithAContactMethod: 'Es gibt ein Problem mit einer Kontaktmethode',
            aContactMethodRequiresVerification: 'Eine Kontaktmethode erfordert eine Verifizierung',
            theresAProblemWithAPaymentMethod: 'Es gibt ein Problem mit einer Zahlungsmethode',
            theresAProblemWithAWorkspace: 'Es gibt ein Problem mit einem Arbeitsbereich.',
            theresAProblemWithYourReimbursementAccount: 'Es gibt ein Problem mit Ihrem Erstattungskonto',
            theresABillingProblemWithYourSubscription: 'Es gibt ein Abrechnungsproblem mit Ihrem Abonnement.',
            yourSubscriptionHasBeenSuccessfullyRenewed: 'Ihr Abonnement wurde erfolgreich erneuert.',
            theresWasAProblemDuringAWorkspaceConnectionSync: 'Während der Synchronisierung der Workspace-Verbindung ist ein Problem aufgetreten.',
            theresAProblemWithYourWallet: 'Es gibt ein Problem mit Ihrem Wallet.',
            theresAProblemWithYourWalletTerms: 'Es gibt ein Problem mit den Bedingungen Ihrer Brieftasche.',
        },
    },
    emptySearchView: {
        takeATestDrive: 'Machen Sie eine Probefahrt',
    },
    migratedUserWelcomeModal: {
        title: 'Reisen und Ausgaben, in der Geschwindigkeit des Chats',
        subtitle: 'New Expensify hat die gleiche großartige Automatisierung, aber jetzt mit erstaunlicher Zusammenarbeit:',
        confirmText: "Los geht's!",
        features: {
            chat: '<strong>Chatten Sie direkt über jede Ausgabe</strong>, jeden Bericht oder Arbeitsbereich',
            scanReceipt: '<strong>Belege scannen</strong> und Rückerstattung erhalten',
            crossPlatform: 'Erledigen Sie <strong>alles</strong> von Ihrem Telefon oder Browser aus',
        },
    },
    productTrainingTooltip: {
        // TODO: CONCIERGE_LHN_GBR tooltip will be replaced by a tooltip in the #admins room
        // https://github.com/Expensify/App/issues/57045#issuecomment-2701455668
        conciergeLHNGBR: '<tooltip>Loslegen <strong>hier!</strong></tooltip>',
        saveSearchTooltip: '<tooltip><strong>Benennen Sie Ihre gespeicherten Suchen um</strong> hier!</tooltip>',
        globalCreateTooltip: '<tooltip><strong>Ausgaben erstellen</strong>, beginnen Sie zu chatten, und mehr. Probieren Sie es aus!</tooltip>',
        bottomNavInboxTooltip: '<tooltip>Überprüfen Sie was <strong>benötigt Ihre Aufmerksamkeit</strong> und <strong>über Ausgaben chatten.</strong></tooltip>',
        workspaceChatTooltip: '<tooltip>Chatten mit <strong>Genehmigern</strong></tooltip>',
        GBRRBRChat: '<tooltip>Du wirst 🟢 auf sehen <strong>Maßnahmen ergreifen</strong>, und 🔴 auf <strong>Elemente zur Überprüfung.</strong></tooltip>',
        accountSwitcher: '<tooltip>Zugriff auf Ihre <strong>Copilot-Konten</strong> hier</tooltip>',
        expenseReportsFilter: '<tooltip>Willkommen! Finden Sie alle Ihre <strong>Berichte des Unternehmens</strong> hier.</tooltip>',
        scanTestTooltip: {
            main: '<tooltip><strong>Möchten Sie sehen, wie Scan funktioniert?</strong> Probieren Sie einen Testbeleg aus!</tooltip>',
            manager: '<tooltip>Wählen Sie unsere <strong>Testmanager</strong>, um es auszuprobieren!</tooltip>',
            confirmation: '<tooltip>Jetzt, <strong>Reichen Sie Ihre Ausgaben ein</strong> und sieh zu, wie die Magie geschieht!</tooltip>',
            tryItOut: 'Probieren Sie es aus',
            noThanks: 'Nein danke',
        },
        outstandingFilter: '<tooltip>Filter für Ausgaben, die <strong>Genehmigung erforderlich</strong></tooltip>',
        scanTestDriveTooltip: '<tooltip>Diesen Beleg senden an <strong>Beenden Sie die Probefahrt!</strong></tooltip>',
    },
    discardChangesConfirmation: {
        title: 'Änderungen verwerfen?',
        body: 'Möchten Sie die vorgenommenen Änderungen wirklich verwerfen?',
        confirmText: 'Änderungen verwerfen',
    },
    scheduledCall: {
        book: {
            title: 'Anruf planen',
            description: 'Finden Sie eine Zeit, die für Sie passt.',
            slots: 'Verfügbare Zeiten für',
        },
        confirmation: {
            title: 'Anruf bestätigen',
            description:
                'Stellen Sie sicher, dass die unten stehenden Details für Sie in Ordnung sind. Sobald Sie den Anruf bestätigen, senden wir eine Einladung mit weiteren Informationen.',
            setupSpecialist: 'Ihr Einrichtungsspezialist',
            meetingLength: 'Besprechungslänge',
            dateTime: 'Datum & Uhrzeit',
            minutes: '30 Minuten',
        },
        callScheduled: 'Anruf geplant',
    },
    autoSubmitModal: {
        title: 'Alles klar und eingereicht!',
        description: 'Alle Warnungen und Verstöße wurden beseitigt, daher:',
        submittedExpensesTitle: 'Diese Ausgaben wurden eingereicht',
        submittedExpensesDescription: 'Diese Ausgaben wurden an Ihren Genehmiger gesendet, können aber noch bearbeitet werden, bis sie genehmigt sind.',
        pendingExpensesTitle: 'Ausstehende Ausgaben wurden verschoben',
        pendingExpensesDescription: 'Alle ausstehenden Kartenausgaben wurden in einen separaten Bericht verschoben, bis sie gebucht werden.',
    },
    testDrive: {
        quickAction: {
            takeATwoMinuteTestDrive: 'Machen Sie eine 2-minütige Probefahrt',
        },
        modal: {
            title: 'Probieren Sie uns aus',
            description: 'Machen Sie eine schnelle Produkttour, um schnell auf den neuesten Stand zu kommen. Keine Zwischenstopps erforderlich!',
            confirmText: 'Testfahrt starten',
            helpText: 'Überspringen',
            employee: {
                description:
                    '<muted-text>Holen Sie sich für Ihr Team <strong>3 kostenlose Monate Expensify!</strong> Geben Sie einfach die E-Mail-Adresse Ihres Chefs unten ein und senden Sie ihm eine Testausgabe.</muted-text>',
                email: 'Geben Sie die E-Mail-Adresse Ihres Chefs ein',
                error: 'Dieses Mitglied besitzt einen Arbeitsbereich, bitte geben Sie ein neues Mitglied zum Testen ein.',
            },
        },
        banner: {
            currentlyTestDrivingExpensify: 'Sie testen derzeit Expensify',
            readyForTheRealThing: 'Bereit für das echte Ding?',
            getStarted: 'Loslegen',
        },
        employeeInviteMessage: ({name}: EmployeeInviteMessageParams) =>
            `# ${name} hat dich eingeladen, Expensify auszuprobieren\nHey! Ich habe uns gerade *3 Monate kostenlos* gesichert, um Expensify auszuprobieren, den schnellsten Weg, um Ausgaben zu verwalten.\n\nHier ist ein *Testbeleg*, um dir zu zeigen, wie es funktioniert:`,
    },
    export: {
        basicExport: 'Basis Export',
        reportLevelExport: 'Alle Daten - Berichtsebene',
        expenseLevelExport: 'Alle Daten - Ausgabenebene',
        exportInProgress: 'Export läuft',
        conciergeWillSend: 'Concierge sendet dir die Datei in Kürze.',
    },
};
// IMPORTANT: This line is manually replaced in generate translation files by scripts/generateTranslations.ts,
// so if you change it here, please update it there as well.
export default translations satisfies TranslationDeepObject<typeof en>;<|MERGE_RESOLUTION|>--- conflicted
+++ resolved
@@ -3481,11 +3481,8 @@
             defaultCategory: 'Standardkategorie',
             viewTransactions: 'Transaktionen anzeigen',
             policyExpenseChatName: ({displayName}: PolicyExpenseChatNameParams) => `Ausgaben von ${displayName}`,
-<<<<<<< HEAD
+            deepDiveExpensifyCard: `<muted-text-label>Expensify Card-Transaktionen werden automatisch in ein mit <a href="${CONST.DEEP_DIVE_EXPENSIFY_CARD}">unserer Integration</a> erstelltes „Expensify Card Liability Account“ exportiert.</muted-text-label>`,
             cannotDeleteWorkspaceAnnualSubscriptionError: 'Sie können den Arbeitsbereich erst am Ende der jährlichen Abonnementlaufzeit löschen.',
-=======
-            deepDiveExpensifyCard: `<muted-text-label>Expensify Card-Transaktionen werden automatisch in ein mit <a href="${CONST.DEEP_DIVE_EXPENSIFY_CARD}">unserer Integration</a> erstelltes „Expensify Card Liability Account“ exportiert.</muted-text-label>`,
->>>>>>> 2c1e1070
         },
         perDiem: {
             subtitle: 'Setzen Sie Tagespauschalen, um die täglichen Ausgaben der Mitarbeiter zu kontrollieren.',
