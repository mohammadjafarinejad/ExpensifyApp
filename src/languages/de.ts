/**
 *   _____                      __         __
 *  / ___/__ ___  ___ _______ _/ /____ ___/ /
 * / (_ / -_) _ \/ -_) __/ _ \`/ __/ -_) _  /
 * \___/\__/_//_/\__/_/  \_,_/\__/\__/\_,_/
 *
 * This file was automatically generated. Please consider these alternatives before manually editing it:
 *
 * - Improve the prompts in prompts/translation, or
 * - Improve context annotations in src/languages/en.ts
 */
import {CONST as COMMON_CONST} from 'expensify-common';
import startCase from 'lodash/startCase';
import type {OnboardingTask} from '@libs/actions/Welcome/OnboardingFlow';
import CONST from '@src/CONST';
import type {Country} from '@src/CONST';
import type OriginalMessage from '@src/types/onyx/OriginalMessage';
import type en from './en';
import type {
    AccountOwnerParams,
    ActionsAreCurrentlyRestricted,
    AddedOrDeletedPolicyReportFieldParams,
    AddedPolicyApprovalRuleParams,
    AddEmployeeParams,
    AddOrDeletePolicyCustomUnitRateParams,
    AddressLineParams,
    AdminCanceledRequestParams,
    AirlineParams,
    AlreadySignedInParams,
    ApprovalWorkflowErrorParams,
    ApprovedAmountParams,
    AssignCardParams,
    AssignedCardParams,
    AssigneeParams,
    AuthenticationErrorParams,
    AutoPayApprovedReportsLimitErrorParams,
    BadgeFreeTrialParams,
    BankAccountLastFourParams,
    BeginningOfArchivedRoomParams,
    BeginningOfChatHistoryAdminRoomParams,
    BeginningOfChatHistoryAnnounceRoomParams,
    BeginningOfChatHistoryDomainRoomParams,
    BeginningOfChatHistoryInvoiceRoomParams,
    BeginningOfChatHistoryPolicyExpenseChatParams,
    BeginningOfChatHistoryUserRoomParams,
    BillableDefaultDescriptionParams,
    BillingBannerCardAuthenticationRequiredParams,
    BillingBannerCardExpiredParams,
    BillingBannerCardOnDisputeParams,
    BillingBannerDisputePendingParams,
    BillingBannerInsufficientFundsParams,
    BillingBannerOwnerAmountOwedOverdueParams,
    BillingBannerSubtitleWithDateParams,
    BusinessBankAccountParams,
    BusinessTaxIDParams,
    CanceledRequestParams,
    CardEndingParams,
    CardInfoParams,
    CardNextPaymentParams,
    CategoryNameParams,
    ChangeFieldParams,
    ChangeOwnerDuplicateSubscriptionParams,
    ChangeOwnerHasFailedSettlementsParams,
    ChangeOwnerSubscriptionParams,
    ChangeReportPolicyParams,
    ChangeTypeParams,
    CharacterLengthLimitParams,
    CharacterLimitParams,
    ChatWithAccountManagerParams,
    CompanyCardBankName,
    CompanyCardFeedNameParams,
    CompanyNameParams,
    ConfirmThatParams,
    ConnectionNameParams,
    ConnectionParams,
    ContactMethodParams,
    ContactMethodsRouteParams,
    CreateExpensesParams,
    CurrencyCodeParams,
    CurrencyInputDisabledTextParams,
    CustomersOrJobsLabelParams,
    CustomUnitRateParams,
    DateParams,
    DateShouldBeAfterParams,
    DateShouldBeBeforeParams,
    DefaultAmountParams,
    DefaultVendorDescriptionParams,
    DelegateRoleParams,
    DelegatorParams,
    DeleteActionParams,
    DeleteConfirmationParams,
    DeleteTransactionParams,
    DemotedFromWorkspaceParams,
    DidSplitAmountMessageParams,
    DomainPermissionInfoRestrictionParams,
    DuplicateTransactionParams,
    EarlyDiscountSubtitleParams,
    EarlyDiscountTitleParams,
    EditActionParams,
    EditDestinationSubtitleParams,
    ElectronicFundsParams,
    EmployeeInviteMessageParams,
    EmptyCategoriesSubtitleWithAccountingParams,
    EmptyTagsSubtitleWithAccountingParams,
    EnterMagicCodeParams,
    ExportAgainModalDescriptionParams,
    ExportedToIntegrationParams,
    ExportIntegrationSelectedParams,
    FeatureNameParams,
    FileLimitParams,
    FileTypeParams,
    FiltersAmountBetweenParams,
    FlightLayoverParams,
    FlightParams,
    FormattedMaxLengthParams,
    GoBackMessageParams,
    ImportedTagsMessageParams,
    ImportedTypesParams,
    ImportFieldParams,
    ImportMembersSuccessfulDescriptionParams,
    ImportPerDiemRatesSuccessfulDescriptionParams,
    ImportTagsSuccessfulDescriptionParams,
    IncorrectZipFormatParams,
    IndividualExpenseRulesSubtitleParams,
    InstantSummaryParams,
    IntacctMappingTitleParams,
    IntegrationExportParams,
    IntegrationSyncFailedParams,
    InvalidPropertyParams,
    InvalidValueParams,
    IssueVirtualCardParams,
    LastSyncAccountingParams,
    LastSyncDateParams,
    LeftWorkspaceParams,
    LocalTimeParams,
    LoggedInAsParams,
    LogSizeParams,
    ManagerApprovedAmountParams,
    ManagerApprovedParams,
    MarkedReimbursedParams,
    MarkReimbursedFromIntegrationParams,
    MergeFailureDescriptionGenericParams,
    MergeFailureUncreatedAccountDescriptionParams,
    MergeSuccessDescriptionParams,
    MissingPropertyParams,
    MovedFromPersonalSpaceParams,
    MovedFromReportParams,
    MovedTransactionParams,
    NeedCategoryForExportToIntegrationParams,
    NewWorkspaceNameParams,
    NoLongerHaveAccessParams,
    NotAllowedExtensionParams,
    NotYouParams,
    OOOEventSummaryFullDayParams,
    OOOEventSummaryPartialDayParams,
    OptionalParam,
    OurEmailProviderParams,
    OwnerOwesAmountParams,
    PaidElsewhereParams,
    PaidWithExpensifyParams,
    ParentNavigationSummaryParams,
    PayerOwesAmountParams,
    PayerOwesParams,
    PayerPaidAmountParams,
    PayerPaidParams,
    PayerSettledParams,
    PaySomeoneParams,
    PolicyAddedReportFieldOptionParams,
    PolicyDisabledReportFieldAllOptionsParams,
    PolicyDisabledReportFieldOptionParams,
    PolicyExpenseChatNameParams,
    QBDSetupErrorBodyParams,
    RailTicketParams,
    ReconciliationWorksParams,
    RemovedFromApprovalWorkflowParams,
    RemovedTheRequestParams,
    RemoveMemberPromptParams,
    RemoveMembersWarningPrompt,
    RenamedRoomActionParams,
    RenamedWorkspaceNameActionParams,
    ReportArchiveReasonsClosedParams,
    ReportArchiveReasonsInvoiceReceiverPolicyDeletedParams,
    ReportArchiveReasonsMergedParams,
    ReportArchiveReasonsRemovedFromPolicyParams,
    ReportPolicyNameParams,
    RequestAmountParams,
    RequestCountParams,
    RequestedAmountMessageParams,
    RequiredFieldParams,
    ResolutionConstraintsParams,
    ReviewParams,
    RoleNamesParams,
    RoomNameReservedErrorParams,
    RoomRenamedToParams,
    RulesEnableWorkflowsParams,
    SecondaryLoginParams,
    SetTheDistanceMerchantParams,
    SetTheRequestParams,
    SettledAfterAddedBankAccountParams,
    SettleExpensifyCardParams,
    SettlementAccountInfoParams,
    SettlementDateParams,
    ShareParams,
    SignUpNewFaceCodeParams,
    SizeExceededParams,
    SplitAmountParams,
    SplitExpenseEditTitleParams,
    SplitExpenseSubtitleParams,
    SpreadCategoriesParams,
    SpreadFieldNameParams,
    SpreadSheetColumnParams,
    StatementTitleParams,
    StepCounterParams,
    StripePaidParams,
    SubmitsToParams,
    SubmittedToVacationDelegateParams,
    SubmittedWithMemoParams,
    SubscriptionCommitmentParams,
    SubscriptionSettingsRenewsOnParams,
    SubscriptionSettingsSaveUpToParams,
    SubscriptionSettingsSummaryParams,
    SubscriptionSizeParams,
    SyncStageNameConnectionsParams,
    TaskCreatedActionParams,
    TaxAmountParams,
    TermsParams,
    ThreadRequestReportNameParams,
    ThreadSentMoneyReportNameParams,
    TotalAmountGreaterOrLessThanOriginalParams,
    ToValidateLoginParams,
    TransferParams,
    TravelTypeParams,
    TrialStartedTitleParams,
    UnapproveWithIntegrationWarningParams,
    UnshareParams,
    UntilTimeParams,
    UpdatedCustomFieldParams,
    UpdatedPolicyApprovalRuleParams,
    UpdatedPolicyAuditRateParams,
    UpdatedPolicyCategoryDescriptionHintTypeParams,
    UpdatedPolicyCategoryExpenseLimitTypeParams,
    UpdatedPolicyCategoryGLCodeParams,
    UpdatedPolicyCategoryMaxAmountNoReceiptParams,
    UpdatedPolicyCategoryMaxExpenseAmountParams,
    UpdatedPolicyCategoryNameParams,
    UpdatedPolicyCategoryParams,
    UpdatedPolicyCurrencyParams,
    UpdatedPolicyCustomUnitRateParams,
    UpdatedPolicyCustomUnitTaxClaimablePercentageParams,
    UpdatedPolicyCustomUnitTaxRateExternalIDParams,
    UpdatedPolicyDescriptionParams,
    UpdatedPolicyFieldWithNewAndOldValueParams,
    UpdatedPolicyFieldWithValueParam,
    UpdatedPolicyFrequencyParams,
    UpdatedPolicyManualApprovalThresholdParams,
    UpdatedPolicyPreventSelfApprovalParams,
    UpdatedPolicyReportFieldDefaultValueParams,
    UpdatedPolicyTagFieldParams,
    UpdatedPolicyTagNameParams,
    UpdatedPolicyTagParams,
    UpdatedTheDistanceMerchantParams,
    UpdatedTheRequestParams,
    UpdatePolicyCustomUnitParams,
    UpdatePolicyCustomUnitTaxEnabledParams,
    UpdateRoleParams,
    UpgradeSuccessMessageParams,
    UsePlusButtonParams,
    UserIsAlreadyMemberParams,
    UserSplitParams,
    VacationDelegateParams,
    ViolationsAutoReportedRejectedExpenseParams,
    ViolationsCashExpenseWithNoReceiptParams,
    ViolationsConversionSurchargeParams,
    ViolationsCustomRulesParams,
    ViolationsInvoiceMarkupParams,
    ViolationsMaxAgeParams,
    ViolationsMissingTagParams,
    ViolationsModifiedAmountParams,
    ViolationsOverCategoryLimitParams,
    ViolationsOverLimitParams,
    ViolationsPerDayLimitParams,
    ViolationsProhibitedExpenseParams,
    ViolationsReceiptRequiredParams,
    ViolationsRterParams,
    ViolationsTagOutOfPolicyParams,
    ViolationsTaxOutOfPolicyParams,
    WaitingOnBankAccountParams,
    WalletProgramParams,
    WelcomeEnterMagicCodeParams,
    WelcomeToRoomParams,
    WeSentYouMagicSignInLinkParams,
    WorkEmailMergingBlockedParams,
    WorkEmailResendCodeParams,
    WorkspaceLockedPlanTypeParams,
    WorkspaceMemberList,
    WorkspaceOwnerWillNeedToAddOrUpdatePaymentCardParams,
    WorkspaceRouteParams,
    WorkspaceShareNoteParams,
    WorkspacesListRouteParams,
    WorkspaceYouMayJoin,
    YourPlanPriceParams,
    YourPlanPriceValueParams,
    ZipCodeExampleFormatParams,
} from './params';
import type {TranslationDeepObject} from './types';

type StateValue = {
    stateISO: string;
    stateName: string;
};
type States = Record<keyof typeof COMMON_CONST.STATES, StateValue>;
type AllCountries = Record<Country, string>;
/* eslint-disable max-len */
const translations = {
    common: {
        count: 'Zählen',
        cancel: 'Abbrechen',
        dismiss: 'Verwerfen',
        yes: 'Ja',
        no: 'No',
        ok: 'OK',
        notNow: 'Nicht jetzt',
        learnMore: 'Mehr erfahren',
        buttonConfirm: 'Verstanden',
        name: 'Name',
        attachment: 'Anhang',
        attachments: 'Anhänge',
        center: 'Zentrum',
        from: 'Von',
        to: 'Zu',
        in: 'In',
        optional: 'Optional',
        new: 'Neu',
        search: 'Suche',
        reports: 'Berichte',
        find: 'Finden',
        searchWithThreeDots: 'Suchen...',
        next: 'Nächste',
        previous: 'Vorherige',
        goBack: 'Zurückgehen',
        create: 'Erstellen',
        add: 'Hinzufügen',
        resend: 'Erneut senden',
        save: 'Speichern',
        select: 'Auswählen',
        deselect: 'Abwählen',
        selectMultiple: 'Mehrere auswählen',
        saveChanges: 'Änderungen speichern',
        submit: 'Einreichen',
        rotate: 'Drehen',
        zoom: 'Zoom',
        password: 'Passwort',
        magicCode: 'Magic code',
        twoFactorCode: 'Zwei-Faktor-Code',
        workspaces: 'Arbeitsbereiche',
        inbox: 'Posteingang',
        success: 'Erfolgreich',
        group: 'Gruppe',
        profile: 'Profil',
        referral: 'Empfehlung',
        payments: 'Zahlungen',
        approvals: 'Genehmigungen',
        wallet: 'Brieftasche',
        preferences: 'Einstellungen',
        view: 'Ansicht',
        review: (reviewParams?: ReviewParams) => `Review${reviewParams?.amount ? ` ${reviewParams?.amount}` : ''}`,
        not: 'Nicht',
        signIn: 'Anmelden',
        signInWithGoogle: 'Mit Google anmelden',
        signInWithApple: 'Mit Apple anmelden',
        signInWith: 'Anmelden mit',
        continue: 'Fortfahren',
        firstName: 'Vorname',
        lastName: 'Nachname',
        scanning: 'Scannen',
        addCardTermsOfService: 'Expensify-Nutzungsbedingungen',
        perPerson: 'pro Person',
        phone: 'Telefon',
        phoneNumber: 'Telefonnummer',
        phoneNumberPlaceholder: '(xxx) xxx-xxxx',
        email: 'E-Mail',
        and: 'und',
        or: 'oder',
        details: 'Einzelheiten',
        privacy: 'Datenschutz',
        privacyPolicy: 'Datenschutzrichtlinie',
        hidden: 'Hidden',
        visible: 'Sichtbar',
        delete: 'Löschen',
        archived: 'archiviert',
        contacts: 'Kontakte',
        recents: 'Zuletzt verwendet',
        close: 'Schließen',
        download: 'Herunterladen',
        downloading: 'Herunterladen',
        uploading: 'Hochladen',
        pin: 'Pin',
        unPin: 'Lösen',
        back: 'Zurück',
        saveAndContinue: 'Speichern & fortfahren',
        settings: 'Einstellungen',
        termsOfService: 'Nutzungsbedingungen',
        members: 'Mitglieder',
        invite: 'Einladen',
        here: 'hier',
        date: 'Datum',
        dob: 'Geburtsdatum',
        currentYear: 'Current year',
        currentMonth: 'Aktueller Monat',
        ssnLast4: 'Letzte 4 Ziffern der SSN',
        ssnFull9: 'Vollständige 9 Ziffern der SSN',
        addressLine: ({lineNumber}: AddressLineParams) => `Adresszeile ${lineNumber}`,
        personalAddress: 'Persönliche Adresse',
        companyAddress: 'Firmenadresse',
        noPO: 'Keine Postfächer oder Postweiterleitungsadressen, bitte.',
        city: 'Stadt',
        state: 'Zustand',
        streetAddress: 'Straßenadresse',
        stateOrProvince: 'Bundesland / Provinz',
        country: 'Land',
        zip: 'Postleitzahl',
        zipPostCode: 'Postleitzahl',
        whatThis: 'Was ist das?',
        iAcceptThe: 'Ich akzeptiere die',
        remove: 'Entfernen',
        admin: 'Admin',
        owner: 'Eigentümer',
        dateFormat: 'YYYY-MM-DD',
        send: 'Senden',
        na: 'N/A',
        noResultsFound: 'Keine Ergebnisse gefunden',
        noResultsFoundMatching: ({searchString}: {searchString: string}) => `Keine Ergebnisse gefunden, die mit "${searchString}" übereinstimmen.`,
        recentDestinations: 'Letzte Ziele',
        timePrefix: 'Es ist',
        conjunctionFor: 'für',
        todayAt: 'Heute um',
        tomorrowAt: 'Morgen um',
        yesterdayAt: 'Gestern um',
        conjunctionAt: 'bei',
        conjunctionTo: 'zu',
        genericErrorMessage: 'Ups... etwas ist schiefgelaufen und Ihre Anfrage konnte nicht abgeschlossen werden. Bitte versuchen Sie es später erneut.',
        percentage: 'Prozentsatz',
        error: {
            invalidAmount: 'Ungültiger Betrag',
            acceptTerms: 'Sie müssen die Nutzungsbedingungen akzeptieren, um fortzufahren.',
            phoneNumber: `Bitte geben Sie eine gültige Telefonnummer mit der Landesvorwahl ein (z. B. ${CONST.EXAMPLE_PHONE_NUMBER})`,
            fieldRequired: 'Dieses Feld ist erforderlich',
            requestModified: 'Diese Anfrage wird von einem anderen Mitglied bearbeitet.',
            characterLimitExceedCounter: ({length, limit}: CharacterLengthLimitParams) => `Zeichenlimit überschritten (${length}/${limit})`,
            dateInvalid: 'Bitte wählen Sie ein gültiges Datum aus',
            invalidDateShouldBeFuture: 'Bitte wählen Sie heute oder ein zukünftiges Datum.',
            invalidTimeShouldBeFuture: 'Bitte wählen Sie eine Zeit, die mindestens eine Minute voraus ist.',
            invalidCharacter: 'Ungültiges Zeichen',
            enterMerchant: 'Geben Sie einen Händlernamen ein',
            enterAmount: 'Betrag eingeben',
            missingMerchantName: 'Fehlender Händlername',
            missingAmount: 'Fehlender Betrag',
            missingDate: 'Fehlendes Datum',
            enterDate: 'Geben Sie ein Datum ein',
            invalidTimeRange: 'Bitte geben Sie eine Uhrzeit im 12-Stunden-Format ein (z. B. 14:30 Uhr)',
            pleaseCompleteForm: 'Bitte füllen Sie das obige Formular aus, um fortzufahren.',
            pleaseSelectOne: 'Bitte wählen Sie eine der oben genannten Optionen aus.',
            invalidRateError: 'Bitte geben Sie einen gültigen Tarif ein',
            lowRateError: 'Der Satz muss größer als 0 sein.',
            email: 'Bitte geben Sie eine gültige E-Mail-Adresse ein.',
            login: 'Beim Anmelden ist ein Fehler aufgetreten. Bitte versuchen Sie es erneut.',
        },
        comma: 'Komma',
        semicolon: 'Semikolon',
        please: 'Bitte',
        contactUs: 'kontaktieren Sie uns',
        pleaseEnterEmailOrPhoneNumber: 'Bitte geben Sie eine E-Mail-Adresse oder Telefonnummer ein.',
        fixTheErrors: 'Beheben Sie die Fehler.',
        inTheFormBeforeContinuing: 'im Formular, bevor Sie fortfahren',
        confirm: 'Bestätigen',
        reset: 'Zurücksetzen',
        done: 'Fertiggestellt',
        more: 'Mehr',
        debitCard: 'Debitkarte',
        bankAccount: 'Bankkonto',
        personalBankAccount: 'Persönliches Bankkonto',
        businessBankAccount: 'Geschäftsbankkonto',
        join: 'Beitreten',
        leave: 'Verlassen',
        decline: 'Ablehnen',
        transferBalance: 'Guthaben übertragen',
        cantFindAddress: 'Können Sie Ihre Adresse nicht finden?',
        enterManually: 'Manuell eingeben',
        message: 'Nachricht',
        leaveThread: 'Thread verlassen',
        you: 'Du',
        me: 'mich',
        youAfterPreposition: 'du',
        your: 'Ihr',
        conciergeHelp: 'Bitte wenden Sie sich an Concierge, um Hilfe zu erhalten.',
        youAppearToBeOffline: 'Sie scheinen offline zu sein.',
        thisFeatureRequiresInternet: 'Diese Funktion erfordert eine aktive Internetverbindung.',
        attachmentWillBeAvailableOnceBackOnline: 'Anhang wird verfügbar, sobald die Verbindung wiederhergestellt ist.',
        errorOccurredWhileTryingToPlayVideo: 'Beim Abspielen dieses Videos ist ein Fehler aufgetreten.',
        areYouSure: 'Bist du sicher?',
        verify: 'Überprüfen',
        yesContinue: 'Ja, weiter',
        websiteExample: 'e.g. https://www.expensify.com',
        zipCodeExampleFormat: ({zipSampleFormat}: ZipCodeExampleFormatParams) => (zipSampleFormat ? `e.g. ${zipSampleFormat}` : ''),
        description: 'Beschreibung',
        title: 'Titel',
        assignee: 'Zugewiesene Person',
        createdBy: 'Erstellt von',
        with: 'mit',
        shareCode: 'Code teilen',
        share: 'Teilen',
        per: 'pro',
        mi: 'Meile',
        km: 'Kilometer',
        copied: 'Kopiert!',
        someone: 'Jemand',
        total: 'Gesamtbetrag',
        edit: 'Bearbeiten',
        letsDoThis: `Los geht's!`,
        letsStart: `Lass uns anfangen.`,
        showMore: 'Mehr anzeigen',
        merchant: 'Händler',
        category: 'Kategorie',
        report: 'Bericht',
        billable: 'Abrechenbar',
        nonBillable: 'Nicht abrechenbar',
        tag: 'Etikett',
        receipt: 'Beleg',
        verified: 'Verifiziert',
        replace: 'Ersetzen',
        distance: 'Entfernung',
        mile: 'Meile',
        miles: 'Meilen',
        kilometer: 'Kilometer',
        kilometers: 'Kilometer',
        recent: 'Kürzlich',
        all: 'Alle',
        am: 'AM',
        pm: 'PM',
        tbd: 'TBD',
        selectCurrency: 'Wählen Sie eine Währung aus',
        selectSymbolOrCurrency: 'Wählen Sie ein Symbol oder eine Währung aus',
        card: 'Karte',
        whyDoWeAskForThis: 'Warum fragen wir danach?',
        required: 'Erforderlich',
        showing: 'Anzeigen',
        of: 'von',
        default: 'Standardmäßig',
        update: 'Aktualisieren',
        member: 'Mitglied',
        auditor: 'Prüfer',
        role: 'Rolle',
        currency: 'Währung',
        groupCurrency: 'Konzernwährung',
        rate: 'Bewerten',
        emptyLHN: {
            title: 'Woohoo! Alles erledigt.',
            subtitleText1: 'Finden Sie einen Chat mit dem',
            subtitleText2: 'Schaltfläche oben oder erstellen Sie etwas mit dem',
            subtitleText3: 'Schaltfläche unten.',
        },
        businessName: 'Firmenname',
        clear: 'Klar',
        type: 'Typ',
        action: 'Aktion',
        expenses: 'Ausgaben',
        totalSpend: 'Gesamtausgaben',
        tax: 'Steuer',
        shared: 'Geteilt',
        drafts: 'Entwürfe',
        draft: 'Entwurf',
        finished: 'Fertiggestellt',
        upgrade: 'Upgrade',
        downgradeWorkspace: 'Arbeitsbereich herabstufen',
        companyID: 'Unternehmens-ID',
        userID: 'Benutzer-ID',
        disable: 'Deaktivieren',
        export: 'Exportieren',
        initialValue: 'Anfangswert',
        currentDate: 'Aktuelles Datum',
        value: 'Wert',
        downloadFailedTitle: 'Download fehlgeschlagen',
        downloadFailedDescription: 'Ihr Download konnte nicht abgeschlossen werden. Bitte versuchen Sie es später erneut.',
        filterLogs: 'Protokolle filtern',
        network: 'Netzwerk',
        reportID: 'Berichts-ID',
        longID: 'Lange ID',
        bankAccounts: 'Bankkonten',
        chooseFile: 'Datei auswählen',
        chooseFiles: 'Dateien auswählen',
        dropTitle: 'Lass es los',
        dropMessage: 'Datei hier ablegen',
        ignore: 'Ignore',
        enabled: 'Aktiviert',
        disabled: 'Deaktiviert',
        import: 'Importieren',
        offlinePrompt: 'Sie können diese Aktion momentan nicht ausführen.',
        outstanding: 'Hervorragend',
        chats: 'Chats',
        tasks: 'Aufgaben',
        unread: 'Ungelesen',
        sent: 'Gesendet',
        links: 'Links',
        day: 'Tag',
        days: 'Tage',
        rename: 'Umbenennen',
        address: 'Adresse',
        hourAbbreviation: 'h',
        minuteAbbreviation: 'm',
        skip: 'Überspringen',
        chatWithAccountManager: ({accountManagerDisplayName}: ChatWithAccountManagerParams) =>
            `Brauchen Sie etwas Bestimmtes? Chatten Sie mit Ihrem Kundenbetreuer, ${accountManagerDisplayName}.`,
        chatNow: 'Jetzt chatten',
        workEmail: 'Geschäftliche E-Mail-Adresse',
        destination: 'Zielort',
        subrate: 'Subrate',
        perDiem: 'Tagegeld',
        validate: 'Validieren',
        downloadAsPDF: 'Als PDF herunterladen',
        downloadAsCSV: 'Als CSV herunterladen',
        help: 'Hilfe',
        expenseReports: 'Spesenabrechnungen',
        rateOutOfPolicy: 'Außerhalb der Richtlinie bewerten',
        reimbursable: 'Erstattungsfähig',
        editYourProfile: 'Bearbeiten Sie Ihr Profil',
        comments: 'Kommentare',
        sharedIn: 'Geteilt in',
        unreported: 'Nicht gemeldet',
        explore: 'Erkunden',
        todo: 'To-do',
        invoice: 'Rechnung',
        expense: 'Ausgabe',
        chat: 'Chat',
        task: 'Aufgabe',
        trip: 'Reise',
        apply: 'Anwenden',
        status: 'Status',
        on: 'An',
        before: 'Vorher',
        after: 'Nach',
        reschedule: 'Verschieben',
        general: 'Allgemein',
        workspacesTabTitle: 'Arbeitsbereiche',
        getTheApp: 'Hole dir die App',
        scanReceiptsOnTheGo: 'Scannen Sie Belege von Ihrem Telefon aus',
        headsUp: 'Achtung!',
        merge: 'Zusammenführen',
        unstableInternetConnection: 'Instabile Internetverbindung. Bitte überprüfe dein Netzwerk und versuche es erneut.',
    },
    supportalNoAccess: {
        title: 'Nicht so schnell',
        description: 'Sie sind nicht berechtigt, diese Aktion auszuführen, wenn der Support eingeloggt ist.',
    },
    lockedAccount: {
        title: 'Gesperrtes Konto',
        description: 'Sie dürfen diese Aktion nicht ausführen, da dieses Konto gesperrt wurde. Bitte wenden Sie sich an concierge@expensify.com für weitere Schritte.',
    },
    location: {
        useCurrent: 'Aktuellen Standort verwenden',
        notFound: 'Wir konnten Ihren Standort nicht finden. Bitte versuchen Sie es erneut oder geben Sie eine Adresse manuell ein.',
        permissionDenied: 'Es sieht so aus, als hätten Sie den Zugriff auf Ihren Standort verweigert.',
        please: 'Bitte',
        allowPermission: 'Standortzugriff in den Einstellungen erlauben',
        tryAgain: 'und versuche es erneut.',
    },
    contact: {
        importContacts: 'Kontakte importieren',
        importContactsTitle: 'Importieren Sie Ihre Kontakte',
        importContactsText: 'Importieren Sie Kontakte von Ihrem Telefon, damit Ihre Lieblingspersonen immer nur einen Fingertipp entfernt sind.',
        importContactsExplanation: 'damit deine Lieblingspersonen immer nur einen Fingertipp entfernt sind.',
        importContactsNativeText: 'Nur noch ein Schritt! Geben Sie uns grünes Licht, um Ihre Kontakte zu importieren.',
    },
    anonymousReportFooter: {
        logoTagline: 'Nimm an der Diskussion teil.',
    },
    attachmentPicker: {
        cameraPermissionRequired: 'Kamerazugriff',
        expensifyDoesNotHaveAccessToCamera: 'Expensify kann ohne Zugriff auf Ihre Kamera keine Fotos aufnehmen. Tippen Sie auf Einstellungen, um die Berechtigungen zu aktualisieren.',
        attachmentError: 'Anlagenfehler',
        errorWhileSelectingAttachment: 'Beim Auswählen eines Anhangs ist ein Fehler aufgetreten. Bitte versuchen Sie es erneut.',
        errorWhileSelectingCorruptedAttachment: 'Beim Auswählen eines beschädigten Anhangs ist ein Fehler aufgetreten. Bitte versuchen Sie es mit einer anderen Datei.',
        takePhoto: 'Foto machen',
        chooseFromGallery: 'Aus Galerie auswählen',
        chooseDocument: 'Datei auswählen',
        attachmentTooLarge: 'Anhang ist zu groß',
        sizeExceeded: 'Die Anhangsgröße überschreitet das Limit von 24 MB.',
        sizeExceededWithLimit: ({maxUploadSizeInMB}: SizeExceededParams) => `Die Anhangsgröße überschreitet das Limit von ${maxUploadSizeInMB} MB.`,
        attachmentTooSmall: 'Anhang ist zu klein',
        sizeNotMet: 'Anhangsgröße muss größer als 240 Bytes sein',
        wrongFileType: 'Ungültiger Dateityp',
        notAllowedExtension: 'Dieser Dateityp ist nicht erlaubt. Bitte versuchen Sie es mit einem anderen Dateityp.',
        folderNotAllowedMessage: 'Das Hochladen eines Ordners ist nicht erlaubt. Bitte versuchen Sie es mit einer anderen Datei.',
        protectedPDFNotSupported: 'Passwortgeschütztes PDF wird nicht unterstützt',
        attachmentImageResized: 'Dieses Bild wurde zur Vorschaugröße angepasst. Herunterladen für volle Auflösung.',
        attachmentImageTooLarge: 'Dieses Bild ist zu groß, um es vor dem Hochladen in der Vorschau anzuzeigen.',
        tooManyFiles: ({fileLimit}: FileLimitParams) => `Sie können jeweils nur bis zu ${fileLimit} Dateien hochladen.`,
        sizeExceededWithValue: ({maxUploadSizeInMB}: SizeExceededParams) => `Dateien überschreiten ${maxUploadSizeInMB} MB. Bitte versuchen Sie es erneut.`,
        someFilesCantBeUploaded: 'Einige Dateien können nicht hochgeladen werden',
        sizeLimitExceeded: ({maxUploadSizeInMB}: SizeExceededParams) => `Dateien müssen unter ${maxUploadSizeInMB} MB sein. Größere Dateien werden nicht hochgeladen.`,
        maxFileLimitExceeded: 'Sie können bis zu 30 Belege gleichzeitig hochladen. Weitere werden nicht hochgeladen.',
        unsupportedFileType: ({fileType}: FileTypeParams) => `${fileType} Dateien werden nicht unterstützt. Nur unterstützte Dateitypen werden hochgeladen.`,
        learnMoreAboutSupportedFiles: 'Erfahren Sie mehr über unterstützte Formate.',
        passwordProtected: 'Passwortgeschützte PDFs werden nicht unterstützt. Nur unterstützte Dateien werden hochgeladen.',
    },
    dropzone: {
        addAttachments: 'Anhänge hinzufügen',
        addReceipt: 'Beleg hinzufügen',
        scanReceipts: 'Belege scannen',
        replaceReceipt: 'Beleg ersetzen',
    },
    filePicker: {
        fileError: 'Dateifehler',
        errorWhileSelectingFile: 'Beim Auswählen einer Datei ist ein Fehler aufgetreten. Bitte versuchen Sie es erneut.',
    },
    connectionComplete: {
        title: 'Verbindung abgeschlossen',
        supportingText: 'Sie können dieses Fenster schließen und zur Expensify-App zurückkehren.',
    },
    avatarCropModal: {
        title: 'Foto bearbeiten',
        description: 'Ziehen, zoomen und drehen Sie Ihr Bild, wie Sie möchten.',
    },
    composer: {
        noExtensionFoundForMimeType: 'Keine Erweiterung für den MIME-Typ gefunden',
        problemGettingImageYouPasted: 'Es gab ein Problem beim Abrufen des Bildes, das Sie eingefügt haben.',
        commentExceededMaxLength: ({formattedMaxLength}: FormattedMaxLengthParams) => `Die maximale Kommentarlänge beträgt ${formattedMaxLength} Zeichen.`,
        taskTitleExceededMaxLength: ({formattedMaxLength}: FormattedMaxLengthParams) => `Die maximale Länge des Aufgabentitels beträgt ${formattedMaxLength} Zeichen.`,
    },
    baseUpdateAppModal: {
        updateApp: 'App aktualisieren',
        updatePrompt: 'Eine neue Version dieser App ist verfügbar. Aktualisieren Sie jetzt oder starten Sie die App später neu, um die neuesten Änderungen herunterzuladen.',
    },
    deeplinkWrapper: {
        launching: 'Expensify wird gestartet',
        expired: 'Ihre Sitzung ist abgelaufen.',
        signIn: 'Bitte melden Sie sich erneut an.',
        redirectedToDesktopApp: 'Wir haben Sie zur Desktop-App weitergeleitet.',
        youCanAlso: 'Sie können auch',
        openLinkInBrowser: 'öffnen Sie diesen Link in Ihrem Browser',
        loggedInAs: ({email}: LoggedInAsParams) => `Sie sind als ${email} angemeldet. Klicken Sie im Hinweis auf "Link öffnen", um sich mit diesem Konto in der Desktop-App anzumelden.`,
        doNotSeePrompt: 'Kannst du die Eingabeaufforderung nicht sehen?',
        tryAgain: 'Versuchen Sie es erneut.',
        or: ', oder',
        continueInWeb: 'weiter zur Web-App',
    },
    validateCodeModal: {
        successfulSignInTitle: 'Abrakadabra, du bist angemeldet!',
        successfulSignInDescription: 'Gehe zurück zu deinem ursprünglichen Tab, um fortzufahren.',
        title: 'Hier ist dein magischer Code',
        description: 'Bitte geben Sie den Code von dem Gerät ein, auf dem er ursprünglich angefordert wurde.',
        doNotShare: 'Teile deinen Code mit niemandem.\nExpensify wird dich niemals danach fragen!',
        or: ', oder',
        signInHere: 'einfach hier anmelden',
        expiredCodeTitle: 'Magischer Code abgelaufen',
        expiredCodeDescription: 'Gehen Sie zurück zum ursprünglichen Gerät und fordern Sie einen neuen Code an.',
        successfulNewCodeRequest: 'Code angefordert. Bitte überprüfen Sie Ihr Gerät.',
        tfaRequiredTitle: 'Zwei-Faktor-Authentifizierung erforderlich',
        tfaRequiredDescription: 'Bitte geben Sie den Zwei-Faktor-Authentifizierungscode ein, wo Sie sich anmelden möchten.',
        requestOneHere: 'hier eine anfordern.',
    },
    moneyRequestConfirmationList: {
        paidBy: 'Bezahlt von',
        whatsItFor: 'Wofür ist das?',
    },
    selectionList: {
        nameEmailOrPhoneNumber: 'Name, E-Mail oder Telefonnummer',
        findMember: 'Mitglied finden',
        searchForSomeone: 'Suche nach jemandem',
    },
    emptyList: {
        [CONST.IOU.TYPE.CREATE]: {
            title: 'Reichen Sie eine Ausgabe ein, verweisen Sie auf Ihren Chef.',
            subtitleText: 'Möchten Sie, dass Ihr Chef auch Expensify nutzt? Reichen Sie einfach eine Ausgabe bei ihnen ein und wir kümmern uns um den Rest.',
        },
    },
    videoChatButtonAndMenu: {
        tooltip: 'Einen Anruf buchen',
    },
    hello: 'Hallo',
    phoneCountryCode: '1',
    welcomeText: {
        getStarted: 'Unten beginnen.',
        anotherLoginPageIsOpen: 'Eine weitere Anmeldeseite ist geöffnet.',
        anotherLoginPageIsOpenExplanation: 'Sie haben die Anmeldeseite in einem separaten Tab geöffnet. Bitte melden Sie sich von diesem Tab aus an.',
        welcome: 'Willkommen!',
        welcomeWithoutExclamation: 'Willkommen',
        phrase2: 'Geld spricht. Und jetzt, da Chat und Zahlungen an einem Ort sind, ist es auch einfach.',
        phrase3: 'Ihre Zahlungen erreichen Sie so schnell, wie Sie Ihren Standpunkt vermitteln können.',
        enterPassword: 'Bitte geben Sie Ihr Passwort ein',
        welcomeNewFace: ({login}: SignUpNewFaceCodeParams) => `${login}, es ist immer schön, ein neues Gesicht hier zu sehen!`,
        welcomeEnterMagicCode: ({login}: WelcomeEnterMagicCodeParams) =>
            `Bitte geben Sie den magischen Code ein, der an ${login} gesendet wurde. Er sollte in ein bis zwei Minuten ankommen.`,
    },
    login: {
        hero: {
            header: 'Reisen und Ausgaben, in der Geschwindigkeit des Chats',
            body: 'Willkommen bei der nächsten Generation von Expensify, wo Ihre Reisen und Ausgaben mit Hilfe von kontextuellem, Echtzeit-Chat schneller werden.',
        },
    },
    thirdPartySignIn: {
        alreadySignedIn: ({email}: AlreadySignedInParams) => `Sie sind bereits als ${email} angemeldet.`,
        goBackMessage: ({provider}: GoBackMessageParams) => `Möchten Sie sich nicht mit ${provider} anmelden?`,
        continueWithMyCurrentSession: 'Mit meiner aktuellen Sitzung fortfahren',
        redirectToDesktopMessage: 'Wir leiten Sie zur Desktop-App weiter, sobald Sie sich angemeldet haben.',
        signInAgreementMessage: 'Mit der Anmeldung stimmen Sie den',
        termsOfService: 'Nutzungsbedingungen',
        privacy: 'Datenschutz',
    },
    samlSignIn: {
        welcomeSAMLEnabled: 'Weiter mit Single Sign-On anmelden:',
        orContinueWithMagicCode: 'Sie können sich auch mit einem magischen Code anmelden.',
        useSingleSignOn: 'Einmalanmeldung verwenden',
        useMagicCode: 'Verwende magischen Code',
        launching: 'Starten...',
        oneMoment: 'Einen Moment bitte, während wir Sie zum Single-Sign-On-Portal Ihres Unternehmens weiterleiten.',
    },
    reportActionCompose: {
        dropToUpload: 'Zum Hochladen hierher ziehen',
        sendAttachment: 'Anhang senden',
        addAttachment: 'Anhang hinzufügen',
        writeSomething: 'Schreiben Sie etwas...',
        blockedFromConcierge: 'Kommunikation ist gesperrt',
        fileUploadFailed: 'Hochladen fehlgeschlagen. Datei wird nicht unterstützt.',
        localTime: ({user, time}: LocalTimeParams) => `Es ist ${time} für ${user}`,
        edited: '(bearbeitet)',
        emoji: 'Emoji',
        collapse: 'Einklappen',
        expand: 'Erweitern',
    },
    reportActionContextMenu: {
        copyToClipboard: 'In die Zwischenablage kopieren',
        copied: 'Kopiert!',
        copyLink: 'Link kopieren',
        copyURLToClipboard: 'URL in die Zwischenablage kopieren',
        copyEmailToClipboard: 'E-Mail in die Zwischenablage kopieren',
        markAsUnread: 'Als ungelesen markieren',
        markAsRead: 'Als gelesen markieren',
        editAction: ({action}: EditActionParams) => `Edit ${action?.actionName === CONST.REPORT.ACTIONS.TYPE.IOU ? 'Ausgabe' : 'Kommentar'}`,
        deleteAction: ({action}: DeleteActionParams) => `Löschen ${action?.actionName === CONST.REPORT.ACTIONS.TYPE.IOU ? 'Ausgabe' : 'Kommentar'}`,
        deleteConfirmation: ({action}: DeleteConfirmationParams) => `Möchten Sie dieses ${action?.actionName === CONST.REPORT.ACTIONS.TYPE.IOU ? 'Ausgabe' : 'Kommentar'} wirklich löschen?`,
        onlyVisible: 'Nur sichtbar für',
        replyInThread: 'Im Thread antworten',
        joinThread: 'Thread beitreten',
        leaveThread: 'Thread verlassen',
        copyOnyxData: 'Onyx-Daten kopieren',
        flagAsOffensive: 'Als anstößig markieren',
        menu: 'Menü',
    },
    emojiReactions: {
        addReactionTooltip: 'Reaktion hinzufügen',
        reactedWith: 'reagierte mit',
    },
    reportActionsView: {
        beginningOfArchivedRoom: ({reportName, reportDetailsLink}: BeginningOfArchivedRoomParams) =>
            `Du hast die Party in <strong><a class="no-style-link" href="${reportDetailsLink}">${reportName}</a></strong> verpasst, hier gibt es nichts zu sehen.`,
        beginningOfChatHistoryDomainRoom: ({domainRoom}: BeginningOfChatHistoryDomainRoomParams) =>
            `Dieser Chat ist für alle Expensify-Mitglieder auf der <strong>${domainRoom}</strong>-Domain. Nutzen Sie ihn, um mit Kollegen zu chatten, Tipps auszutauschen und Fragen zu stellen.`,
        beginningOfChatHistoryAdminRoom: ({workspaceName}: BeginningOfChatHistoryAdminRoomParams) =>
            `Dieser Chat ist mit dem <strong>${workspaceName}</strong>-Administrator. Nutzen Sie ihn, um über die Einrichtung von Arbeitsbereichen und mehr zu sprechen.`,
        beginningOfChatHistoryAnnounceRoom: ({workspaceName}: BeginningOfChatHistoryAnnounceRoomParams) =>
            `Dieser Chat ist für alle im <strong>${workspaceName}</strong>. Benutze ihn für die wichtigsten Ankündigungen.`,
        beginningOfChatHistoryUserRoom: ({reportName, reportDetailsLink}: BeginningOfChatHistoryUserRoomParams) =>
            `Dieser Chatraum ist für alles, was mit <strong><a class="no-style-link" href="${reportDetailsLink}">${reportName}</a></strong> zu tun hat.`,
        beginningOfChatHistoryInvoiceRoom: ({invoicePayer, invoiceReceiver}: BeginningOfChatHistoryInvoiceRoomParams) =>
            `Dieser Chat ist für Rechnungen zwischen <strong>${invoicePayer}</strong> und <strong>${invoiceReceiver}</strong>. Verwenden Sie die Schaltfläche +, um eine Rechnung zu senden.`,
        beginningOfChatHistory: 'Dieser Chat ist mit',
        beginningOfChatHistoryPolicyExpenseChat: ({workspaceName, submitterDisplayName}: BeginningOfChatHistoryPolicyExpenseChatParams) =>
            `Hier wird <strong>${submitterDisplayName}</strong> die Ausgaben an <strong>${workspaceName}</strong> übermitteln. Verwenden Sie einfach die Schaltfläche +.`,
        beginningOfChatHistorySelfDM: 'Dies ist Ihr persönlicher Bereich. Nutzen Sie ihn für Notizen, Aufgaben, Entwürfe und Erinnerungen.',
        beginningOfChatHistorySystemDM: 'Willkommen! Lassen Sie uns mit der Einrichtung beginnen.',
        chatWithAccountManager: 'Hier mit Ihrem Kundenbetreuer chatten',
        sayHello: 'Hallo!',
        yourSpace: 'Ihr Bereich',
        welcomeToRoom: ({roomName}: WelcomeToRoomParams) => `Willkommen in ${roomName}!`,
        usePlusButton: ({additionalText}: UsePlusButtonParams) => `Verwenden Sie die + Taste, um ${additionalText} einen Ausgabenposten hinzuzufügen.`,
        askConcierge: 'Stellen Sie Fragen und erhalten Sie rund um die Uhr Unterstützung in Echtzeit.',
        conciergeSupport: '24/7 Support',
        create: 'erstellen',
        iouTypes: {
            pay: 'bezahlen',
            split: 'split',
            submit: 'einreichen',
            track: 'verfolgen',
            invoice: 'Rechnung',
        },
    },
    adminOnlyCanPost: 'Nur Administratoren können Nachrichten in diesem Raum senden.',
    reportAction: {
        asCopilot: 'als Co-Pilot für',
    },
    mentionSuggestions: {
        hereAlternateText: 'Benachrichtige alle in diesem Gespräch',
    },
    newMessages: 'Neue Nachrichten',
    latestMessages: 'Neueste Nachrichten',
    youHaveBeenBanned: 'Hinweis: Du wurdest von der Teilnahme an diesem Kanal ausgeschlossen.',
    reportTypingIndicator: {
        isTyping: 'tippt...',
        areTyping: 'tippen...',
        multipleMembers: 'Mehrere Mitglieder',
    },
    reportArchiveReasons: {
        [CONST.REPORT.ARCHIVE_REASON.DEFAULT]: 'Dieser Chatraum wurde archiviert.',
        [CONST.REPORT.ARCHIVE_REASON.ACCOUNT_CLOSED]: ({displayName}: ReportArchiveReasonsClosedParams) => `Dieser Chat ist nicht mehr aktiv, weil ${displayName} ihr Konto geschlossen hat.`,
        [CONST.REPORT.ARCHIVE_REASON.ACCOUNT_MERGED]: ({displayName, oldDisplayName}: ReportArchiveReasonsMergedParams) =>
            `Dieser Chat ist nicht mehr aktiv, weil ${oldDisplayName} ihr Konto mit ${displayName} zusammengeführt hat.`,
        [CONST.REPORT.ARCHIVE_REASON.REMOVED_FROM_POLICY]: ({displayName, policyName, shouldUseYou = false}: ReportArchiveReasonsRemovedFromPolicyParams) =>
            shouldUseYou
                ? `Dieser Chat ist nicht mehr aktiv, weil <strong>Sie</strong> kein Mitglied des ${policyName} Arbeitsbereichs mehr sind.`
                : `Dieser Chat ist nicht mehr aktiv, weil ${displayName} kein Mitglied des Arbeitsbereichs ${policyName} mehr ist.`,
        [CONST.REPORT.ARCHIVE_REASON.POLICY_DELETED]: ({policyName}: ReportArchiveReasonsInvoiceReceiverPolicyDeletedParams) =>
            `Dieser Chat ist nicht mehr aktiv, weil ${policyName} kein aktiver Arbeitsbereich mehr ist.`,
        [CONST.REPORT.ARCHIVE_REASON.INVOICE_RECEIVER_POLICY_DELETED]: ({policyName}: ReportArchiveReasonsInvoiceReceiverPolicyDeletedParams) =>
            `Dieser Chat ist nicht mehr aktiv, weil ${policyName} kein aktiver Arbeitsbereich mehr ist.`,
        [CONST.REPORT.ARCHIVE_REASON.BOOKING_END_DATE_HAS_PASSED]: 'Diese Buchung ist archiviert.',
    },
    writeCapabilityPage: {
        label: 'Wer kann posten?',
        writeCapability: {
            all: 'Alle Mitglieder',
            admins: 'Nur Administratoren',
        },
    },
    sidebarScreen: {
        buttonFind: 'Etwas finden...',
        buttonMySettings: 'Meine Einstellungen',
        fabNewChat: 'Chat starten',
        fabNewChatExplained: 'Chat starten (Floating action)',
        chatPinned: 'Chat angeheftet',
        draftedMessage: 'Entwurfene Nachricht',
        listOfChatMessages: 'Liste der Chatnachrichten',
        listOfChats: 'Liste der Chats',
        saveTheWorld: 'Rette die Welt',
        tooltip: 'Hier starten!',
        redirectToExpensifyClassicModal: {
            title: 'Demnächst verfügbar',
            description: 'Wir optimieren noch ein paar Details von New Expensify, um Ihre spezifische Einrichtung zu berücksichtigen. In der Zwischenzeit gehen Sie zu Expensify Classic.',
        },
    },
    allSettingsScreen: {
        subscription: 'Abonnement',
        domains: 'Domains',
    },
    tabSelector: {
        chat: 'Chat',
        room: 'Zimmer',
        distance: 'Entfernung',
        manual: 'Handbuch',
        scan: 'Scannen',
    },
    spreadsheet: {
        upload: 'Eine Tabelle hochladen',
        import: 'Tabellenkalkulation importieren',
        dragAndDrop: '<muted-link>Ziehen Sie Ihre Tabelle hierher oder wählen Sie unten eine Datei aus. Unterstützte Formate: .csv, .txt, .xls und .xlsx.</muted-link>',
        dragAndDropMultiLevelTag: `<muted-link>Ziehen Sie Ihre Tabelle hierher oder wählen Sie unten eine Datei aus. <a href="${CONST.IMPORT_SPREADSHEET.MULTI_LEVEL_TAGS_ARTICLE_LINK}">Erfahren Sie mehr</a> über unterstützte Dateiformate.</muted-link>`,
        chooseSpreadsheet: '<muted-link>Wählen Sie eine Tabellenkalkulationsdatei zum Importieren aus. Unterstützte Formate: .csv, .txt, .xls und .xlsx.</muted-link>',
        chooseSpreadsheetMultiLevelTag: `<muted-link>Wählen Sie eine Tabellenkalkulationsdatei zum Importieren aus. <a href="${CONST.IMPORT_SPREADSHEET.MULTI_LEVEL_TAGS_ARTICLE_LINK}">Erfahren Sie mehr</a> über unterstützte Dateiformate.</muted-link>`,
        fileContainsHeader: 'Datei enthält Spaltenüberschriften',
        column: ({name}: SpreadSheetColumnParams) => `Spalte ${name}`,
        fieldNotMapped: ({fieldName}: SpreadFieldNameParams) => `Ups! Ein erforderliches Feld ("${fieldName}") wurde nicht zugeordnet. Bitte überprüfen und erneut versuchen.`,
        singleFieldMultipleColumns: ({fieldName}: SpreadFieldNameParams) =>
            `Ups! Sie haben ein einzelnes Feld ("${fieldName}") mehreren Spalten zugeordnet. Bitte überprüfen Sie dies und versuchen Sie es erneut.`,
        emptyMappedField: ({fieldName}: SpreadFieldNameParams) => `Hoppla! Das Feld („${fieldName}“) enthält einen oder mehrere leere Werte. Bitte überprüfen und erneut versuchen.`,
        importSuccessfulTitle: 'Import erfolgreich',
        importCategoriesSuccessfulDescription: ({categories}: SpreadCategoriesParams) => (categories > 1 ? `${categories} Kategorien wurden hinzugefügt.` : '1 Kategorie wurde hinzugefügt.'),
        importMembersSuccessfulDescription: ({added, updated}: ImportMembersSuccessfulDescriptionParams) => {
            if (!added && !updated) {
                return 'Keine Mitglieder wurden hinzugefügt oder aktualisiert.';
            }
            if (added && updated) {
                return `${added} Mitglied${added > 1 ? 's' : ''} hinzugefügt, ${updated} Mitglied${updated > 1 ? 's' : ''} aktualisiert.`;
            }
            if (updated) {
                return updated > 1 ? `${updated} Mitglieder wurden aktualisiert.` : '1 Mitglied wurde aktualisiert.';
            }
            return added > 1 ? `${added} Mitglieder wurden hinzugefügt.` : '1 Mitglied wurde hinzugefügt.';
        },
        importTagsSuccessfulDescription: ({tags}: ImportTagsSuccessfulDescriptionParams) => (tags > 1 ? `${tags} Tags wurden hinzugefügt.` : '1 Tag wurde hinzugefügt.'),
        importMultiLevelTagsSuccessfulDescription: 'Mehrstufige Tags wurden hinzugefügt.',
        importPerDiemRatesSuccessfulDescription: ({rates}: ImportPerDiemRatesSuccessfulDescriptionParams) =>
            rates > 1 ? `${rates} Tagespauschalen wurden hinzugefügt.` : '1 Tagespauschale wurde hinzugefügt.',
        importFailedTitle: 'Import fehlgeschlagen',
        importFailedDescription:
            'Bitte stellen Sie sicher, dass alle Felder korrekt ausgefüllt sind, und versuchen Sie es erneut. Wenn das Problem weiterhin besteht, wenden Sie sich bitte an Concierge.',
        importDescription: 'Wählen Sie aus, welche Felder Sie aus Ihrer Tabelle zuordnen möchten, indem Sie auf das Dropdown-Menü neben jeder importierten Spalte unten klicken.',
        sizeNotMet: 'Die Dateigröße muss größer als 0 Byte sein',
        invalidFileMessage:
            'Die Datei, die Sie hochgeladen haben, ist entweder leer oder enthält ungültige Daten. Bitte stellen Sie sicher, dass die Datei korrekt formatiert ist und die notwendigen Informationen enthält, bevor Sie sie erneut hochladen.',
        importSpreadsheet: 'Tabellenkalkulation importieren',
        downloadCSV: 'CSV herunterladen',
    },
    receipt: {
        upload: 'Beleg hochladen',
        uploadMultiple: 'Belege hochladen',
        dragReceiptBeforeEmail: 'Ziehen Sie eine Quittung auf diese Seite oder leiten Sie eine Quittung weiter an',
        dragReceiptsBeforeEmail: 'Ziehen Sie Quittungen auf diese Seite oder leiten Sie Quittungen weiter an',
        dragReceiptAfterEmail: 'oder wählen Sie unten eine Datei zum Hochladen aus.',
        dragReceiptsAfterEmail: 'oder wählen Sie unten Dateien zum Hochladen aus.',
        chooseReceipt: 'Wählen Sie eine Quittung zum Hochladen aus oder leiten Sie eine Quittung weiter an',
        chooseReceipts: 'Wählen Sie Quittungen zum Hochladen aus oder leiten Sie Quittungen weiter an ',
        takePhoto: 'Ein Foto machen',
        cameraAccess: 'Der Kamerazugriff ist erforderlich, um Fotos von Belegen zu machen.',
        deniedCameraAccess: 'Kamerazugriff wurde noch nicht gewährt, bitte folgen Sie',
        deniedCameraAccessInstructions: 'diese Anweisungen',
        cameraErrorTitle: 'Kamerafehler',
        cameraErrorMessage: 'Beim Aufnehmen eines Fotos ist ein Fehler aufgetreten. Bitte versuche es erneut.',
        locationAccessTitle: 'Standortzugriff erlauben',
        locationAccessMessage: 'Der Standortzugriff hilft uns, Ihre Zeitzone und Währung überall genau zu halten, wohin Sie auch gehen.',
        locationErrorTitle: 'Standortzugriff erlauben',
        locationErrorMessage: 'Der Standortzugriff hilft uns, Ihre Zeitzone und Währung überall genau zu halten, wohin Sie auch gehen.',
        allowLocationFromSetting: `Der Standortzugriff hilft uns, Ihre Zeitzone und Währung überall genau zu halten. Bitte erlauben Sie den Standortzugriff in den Berechtigungseinstellungen Ihres Geräts.`,
        dropTitle: 'Lass es los',
        dropMessage: 'Datei hier ablegen',
        flash: 'Blitz',
        multiScan: 'multi-scan',
        shutter: 'Shutter',
        gallery: 'Galerie',
        deleteReceipt: 'Beleg löschen',
        deleteConfirmation: 'Möchten Sie diesen Beleg wirklich löschen?',
        addReceipt: 'Beleg hinzufügen',
        scanFailed: 'Der Beleg konnte nicht gescannt werden, da Händler, Datum oder Betrag fehlen.',
    },
    quickAction: {
        scanReceipt: 'Beleg scannen',
        recordDistance: 'Entfernung verfolgen',
        requestMoney: 'Ausgabe erstellen',
        perDiem: 'Tagespauschale erstellen',
        splitBill: 'Ausgabe aufteilen',
        splitScan: 'Beleg aufteilen',
        splitDistance: 'Distanz aufteilen',
        paySomeone: ({name}: PaySomeoneParams = {}) => `Zahlen Sie ${name ?? 'jemand'}`,
        assignTask: 'Aufgabe zuweisen',
        header: 'Schnelle Aktion',
        noLongerHaveReportAccess: 'Sie haben keinen Zugriff mehr auf Ihr vorheriges Schnellaktionsziel. Wählen Sie unten ein neues aus.',
        updateDestination: 'Ziel aktualisieren',
        createReport: 'Bericht erstellen',
    },
    iou: {
        amount: 'Betrag',
        taxAmount: 'Steuerbetrag',
        taxRate: 'Steuersatz',
        approve: ({
            formattedAmount,
        }: {
            formattedAmount?: string;
        } = {}) => (formattedAmount ? `Genehmigen Sie ${formattedAmount}` : 'Genehmigen'),
        approved: 'Genehmigt',
        cash: 'Bargeld',
        card: 'Karte',
        original: 'Original',
        split: 'Teilen',
        splitExpense: 'Ausgabe aufteilen',
        splitExpenseSubtitle: ({amount, merchant}: SplitExpenseSubtitleParams) => `${amount} von ${merchant}`,
        addSplit: 'Split hinzufügen',
        totalAmountGreaterThanOriginal: ({amount}: TotalAmountGreaterOrLessThanOriginalParams) => `Der Gesamtbetrag ist ${amount} höher als die ursprüngliche Ausgabe.`,
        totalAmountLessThanOriginal: ({amount}: TotalAmountGreaterOrLessThanOriginalParams) => `Der Gesamtbetrag ist ${amount} weniger als die ursprüngliche Ausgabe.`,
        splitExpenseZeroAmount: 'Bitte geben Sie einen gültigen Betrag ein, bevor Sie fortfahren.',
        splitExpenseEditTitle: ({amount, merchant}: SplitExpenseEditTitleParams) => `Bearbeiten Sie ${amount} für ${merchant}`,
        removeSplit: 'Aufteilung entfernen',
        paySomeone: ({name}: PaySomeoneParams = {}) => `Zahlen Sie ${name ?? 'jemand'}`,
        expense: 'Ausgabe',
        categorize: 'Kategorisieren',
        share: 'Teilen',
        participants: 'Teilnehmer',
        createExpense: 'Ausgabe erstellen',
        trackDistance: 'Entfernung verfolgen',
        createExpenses: ({expensesNumber}: CreateExpensesParams) => `Erstelle ${expensesNumber} Ausgaben`,
        removeExpense: 'Ausgabe entfernen',
        removeThisExpense: 'Diese Ausgabe entfernen',
        removeExpenseConfirmation: 'Sind Sie sicher, dass Sie diesen Beleg entfernen möchten? Diese Aktion kann nicht rückgängig gemacht werden.',
        addExpense: 'Ausgabe hinzufügen',
        chooseRecipient: 'Empfänger auswählen',
        createExpenseWithAmount: ({amount}: {amount: string}) => `Erstelle ${amount} Ausgabe`,
        confirmDetails: 'Details bestätigen',
        pay: 'Bezahlen',
        cancelPayment: 'Zahlung stornieren',
        cancelPaymentConfirmation: 'Möchten Sie diese Zahlung wirklich stornieren?',
        viewDetails: 'Details anzeigen',
        pending: 'Ausstehend',
        canceled: 'Abgebrochen',
        posted: 'Gepostet',
        deleteReceipt: 'Beleg löschen',
        deletedTransaction: ({amount, merchant}: DeleteTransactionParams) => `hat eine Ausgabe gelöscht (${amount} für ${merchant})`,
        movedFromReport: ({reportName}: MovedFromReportParams) => `verschob eine Ausgabe${reportName ? `von ${reportName}` : ''}`,
        movedTransaction: ({reportUrl, reportName}: MovedTransactionParams) => `verschob diese Ausgabe${reportName ? `to <a href="${reportUrl}">${reportName}</a>` : ''}`,
        unreportedTransaction: 'diese Ausgabe in Ihren persönlichen Bereich verschoben',
        pendingMatchWithCreditCard: 'Beleg steht aus, um mit Kartentransaktion abgeglichen zu werden',
        pendingMatch: 'Ausstehende Übereinstimmung',
        pendingMatchWithCreditCardDescription: 'Beleg wartet auf Abgleich mit Kartentransaktion. Als Barzahlung markieren, um abzubrechen.',
        markAsCash: 'Als Barzahlung markieren',
        routePending: 'Route wird bearbeitet...',
        receiptScanning: () => ({
            one: 'Beleg scannen...',
            other: 'Belege werden gescannt...',
        }),
        scanMultipleReceipts: 'Mehrere Belege scannen',
        scanMultipleReceiptsDescription: 'Machen Sie Fotos von all Ihren Belegen auf einmal, dann bestätigen Sie die Details selbst oder lassen Sie SmartScan dies übernehmen.',
        receiptScanInProgress: 'Belegscan läuft',
        receiptScanInProgressDescription: 'Belegscan läuft. Später erneut prüfen oder die Details jetzt eingeben.',
        removeFromReport: 'Ausgabe aus Bericht entfernen',
        moveToPersonalSpace: 'Ausgaben in persönlichen Bereich verschieben',
        duplicateTransaction: ({isSubmitted}: DuplicateTransactionParams) =>
            !isSubmitted
                ? 'Mögliche doppelte Ausgaben erkannt. Überprüfen Sie die Duplikate, um die Einreichung zu ermöglichen.'
                : 'Potenzielle doppelte Ausgaben erkannt. Überprüfen Sie die Duplikate, um die Genehmigung zu ermöglichen.',
        receiptIssuesFound: () => ({
            one: 'Problem gefunden',
            other: 'Gefundene Probleme',
        }),
        fieldPending: 'Ausstehend...',
        defaultRate: 'Standardrate',
        receiptMissingDetails: 'Beleg fehlt Details',
        missingAmount: 'Fehlender Betrag',
        missingMerchant: 'Fehlender Händler',
        receiptStatusTitle: 'Scannen…',
        receiptStatusText: 'Nur Sie können diese Quittung sehen, während sie gescannt wird. Schauen Sie später noch einmal vorbei oder geben Sie die Details jetzt ein.',
        receiptScanningFailed: 'Beleg-Scan fehlgeschlagen. Bitte geben Sie die Details manuell ein.',
        transactionPendingDescription: 'Transaktion ausstehend. Es kann ein paar Tage dauern, bis sie verbucht wird.',
        companyInfo: 'Unternehmensinformationen',
        companyInfoDescription: 'Wir benötigen noch ein paar weitere Details, bevor Sie Ihre erste Rechnung senden können.',
        yourCompanyName: 'Ihr Firmenname',
        yourCompanyWebsite: 'Ihre Firmenwebsite',
        yourCompanyWebsiteNote: 'Wenn Sie keine Website haben, können Sie stattdessen das LinkedIn-Profil oder das Social-Media-Profil Ihres Unternehmens angeben.',
        invalidDomainError: 'Sie haben eine ungültige Domain eingegeben. Um fortzufahren, geben Sie bitte eine gültige Domain ein.',
        publicDomainError: 'Sie haben eine öffentliche Domain betreten. Um fortzufahren, geben Sie bitte eine private Domain ein.',
        // TODO: This key should be deprecated. More details: https://github.com/Expensify/App/pull/59653#discussion_r2028653252
        expenseCountWithStatus: ({scanningReceipts = 0, pendingReceipts = 0}: RequestCountParams) => {
            const statusText: string[] = [];
            if (scanningReceipts > 0) {
                statusText.push(`${scanningReceipts} scannen`);
            }
            if (pendingReceipts > 0) {
                statusText.push(`${pendingReceipts} ausstehend`);
            }
            return {
                one: statusText.length > 0 ? `1 Ausgabe (${statusText.join(', ')})` : `1 Ausgabe`,
                other: (count: number) => (statusText.length > 0 ? `${count} Ausgaben (${statusText.join(', ')})` : `${count} Ausgaben`),
            };
        },
        expenseCount: () => {
            return {
                one: '1 Ausgabe',
                other: (count: number) => `${count} Ausgaben`,
            };
        },
        deleteExpense: () => ({
            one: 'Ausgabe löschen',
            other: 'Ausgaben löschen',
        }),
        deleteConfirmation: () => ({
            one: 'Möchten Sie diesen Ausgabenposten wirklich löschen?',
            other: 'Möchten Sie diese Ausgaben wirklich löschen?',
        }),
        deleteReport: 'Bericht löschen',
        deleteReportConfirmation: 'Möchten Sie diesen Bericht wirklich löschen?',
        settledExpensify: 'Bezahlt',
        done: 'Fertiggestellt',
        settledElsewhere: 'Anderswo bezahlt',
        individual: 'Individuum',
        business: 'Geschäft',
        settleExpensify: ({formattedAmount}: SettleExpensifyCardParams) => (formattedAmount ? `Bezahle ${formattedAmount} mit Expensify` : `Mit Expensify bezahlen`),
        settlePersonal: ({formattedAmount}: SettleExpensifyCardParams) => (formattedAmount ? `Bezahle ${formattedAmount} als Privatperson` : `Mit Privatkonto bezahlen`),
        settleWallet: ({formattedAmount}: SettleExpensifyCardParams) => (formattedAmount ? `Bezahle ${formattedAmount} mit Wallet` : `Mit Wallet bezahlen`),
        settlePayment: ({formattedAmount}: SettleExpensifyCardParams) => `Zahlen Sie ${formattedAmount}`,
        settleBusiness: ({formattedAmount}: SettleExpensifyCardParams) => (formattedAmount ? `Bezahle ${formattedAmount} als Unternehmen` : `Mit Geschäftskonto bezahlen`),
        payElsewhere: ({formattedAmount}: SettleExpensifyCardParams) => (formattedAmount ? `${formattedAmount} als bezahlt markieren` : `Als bezahlt markieren`),
        settleInvoicePersonal: ({amount, last4Digits}: BusinessBankAccountParams) => (amount ? `${amount} mit Privatkonto ${last4Digits} bezahlt` : `Mit Privatkonto bezahlt`),
        settleInvoiceBusiness: ({amount, last4Digits}: BusinessBankAccountParams) => (amount ? `${amount} mit Geschäftskonto ${last4Digits} bezahlt` : `Mit Geschäftskonto bezahlt`),
        payWithPolicy: ({formattedAmount, policyName}: SettleExpensifyCardParams & {policyName: string}) =>
            formattedAmount ? `${formattedAmount} über ${policyName} bezahlen` : `Über ${policyName} bezahlen`,
        businessBankAccount: ({amount, last4Digits}: BusinessBankAccountParams) => (amount ? `${amount} mit Bankkonto ${last4Digits} bezahlt.` : `mit Bankkonto ${last4Digits} bezahlt.`),
        automaticallyPaidWithBusinessBankAccount: ({amount, last4Digits}: BusinessBankAccountParams) =>
            `heeft ${amount} betaald met bankrekening ${last4Digits}. via <a href="${CONST.CONFIGURE_EXPENSE_REPORT_RULES_HELP_URL}">werkruimte regels</a>`,
        invoicePersonalBank: ({lastFour}: BankAccountLastFourParams) => `Privatkonto • ${lastFour}`,
        invoiceBusinessBank: ({lastFour}: BankAccountLastFourParams) => `Geschäftskonto • ${lastFour}`,
        nextStep: 'Nächste Schritte',
        finished: 'Fertiggestellt',
        sendInvoice: ({amount}: RequestAmountParams) => `Sende ${amount} Rechnung`,
        submitAmount: ({amount}: RequestAmountParams) => `Einreichen ${amount}`,
        expenseAmount: ({formattedAmount, comment}: RequestedAmountMessageParams) => `${formattedAmount}${comment ? `für ${comment}` : ''}`,
        submitted: ({memo}: SubmittedWithMemoParams) => `eingereicht${memo ? `, sagte ${memo}` : ''}`,
        automaticallySubmitted: `über <a href="${CONST.SELECT_WORKFLOWS_HELP_URL}">verzögerte Einreichungen</a> eingereicht`,
        trackedAmount: ({formattedAmount, comment}: RequestedAmountMessageParams) => `tracking ${formattedAmount}${comment ? `für ${comment}` : ''}`,
        splitAmount: ({amount}: SplitAmountParams) => `teilen ${amount}`,
        didSplitAmount: ({formattedAmount, comment}: DidSplitAmountMessageParams) => `split ${formattedAmount}${comment ? `für ${comment}` : ''}`,
        yourSplit: ({amount}: UserSplitParams) => `Ihr Anteil ${amount}`,
        payerOwesAmount: ({payer, amount, comment}: PayerOwesAmountParams) => `${payer} schuldet ${amount}${comment ? `für ${comment}` : ''}`,
        payerOwes: ({payer}: PayerOwesParams) => `${payer} schuldet:`,
        payerPaidAmount: ({payer, amount}: PayerPaidAmountParams) => `${payer ? `${payer} ` : ''}hat ${amount} bezahlt`,
        payerPaid: ({payer}: PayerPaidParams) => `${payer} hat bezahlt:`,
        payerSpentAmount: ({payer, amount}: PayerPaidAmountParams) => `${payer} hat ${amount} ausgegeben`,
        payerSpent: ({payer}: PayerPaidParams) => `${payer} hat ausgegeben:`,
        managerApproved: ({manager}: ManagerApprovedParams) => `${manager} genehmigt:`,
        managerApprovedAmount: ({manager, amount}: ManagerApprovedAmountParams) => `${manager} hat ${amount} genehmigt`,
        payerSettled: ({amount}: PayerSettledParams) => `bezahlt ${amount}`,
        payerSettledWithMissingBankAccount: ({amount}: PayerSettledParams) => `bezahlt ${amount}. Fügen Sie ein Bankkonto hinzu, um Ihre Zahlung zu erhalten.`,
        automaticallyApproved: `genehmigt über <a href="${CONST.CONFIGURE_EXPENSE_REPORT_RULES_HELP_URL}">Arbeitsbereichsregeln</a>`,
        approvedAmount: ({amount}: ApprovedAmountParams) => `genehmigt ${amount}`,
        approvedMessage: `genehmigt`,
        unapproved: `nicht genehmigt`,
        automaticallyForwarded: `genehmigt über <a href="${CONST.CONFIGURE_EXPENSE_REPORT_RULES_HELP_URL}">Arbeitsbereichsregeln</a>`,
        forwarded: `genehmigt`,
        rejectedThisReport: 'diesen Bericht abgelehnt',
        waitingOnBankAccount: ({submitterDisplayName}: WaitingOnBankAccountParams) => `hat die Zahlung gestartet, wartet aber darauf, dass ${submitterDisplayName} ein Bankkonto hinzufügt.`,
        adminCanceledRequest: ({manager}: AdminCanceledRequestParams) => `${manager ? `${manager}: ` : ''} hat die Zahlung storniert`,
        canceledRequest: ({amount, submitterDisplayName}: CanceledRequestParams) =>
            `hat die Zahlung von ${amount} storniert, weil ${submitterDisplayName} ihre Expensify Wallet nicht innerhalb von 30 Tagen aktiviert hat`,
        settledAfterAddedBankAccount: ({submitterDisplayName, amount}: SettledAfterAddedBankAccountParams) =>
            `${submitterDisplayName} hat ein Bankkonto hinzugefügt. Die Zahlung von ${amount} wurde geleistet.`,
        paidElsewhere: ({payer}: PaidElsewhereParams = {}) => `${payer ? `${payer} ` : ''}als bezahlt markiert`,
        paidWithExpensify: ({payer}: PaidWithExpensifyParams = {}) => `${payer ? `${payer} ` : ''}mit Wallet bezahlt`,
        automaticallyPaidWithExpensify: ({payer}: PaidWithExpensifyParams = {}) =>
            `${payer ? `${payer} ` : ''} mit Expensify über <a href="${CONST.CONFIGURE_EXPENSE_REPORT_RULES_HELP_URL}">Arbeitsbereichsregeln</a> bezahlt`,
        noReimbursableExpenses: 'Dieser Bericht hat einen ungültigen Betrag.',
        pendingConversionMessage: 'Der Gesamtbetrag wird aktualisiert, wenn Sie wieder online sind.',
        changedTheExpense: 'die Ausgabe geändert',
        setTheRequest: ({valueName, newValueToDisplay}: SetTheRequestParams) => `der ${valueName} zu ${newValueToDisplay}`,
        setTheDistanceMerchant: ({translatedChangedField, newMerchant, newAmountToDisplay}: SetTheDistanceMerchantParams) =>
            `setzen Sie das ${translatedChangedField} auf ${newMerchant}, was den Betrag auf ${newAmountToDisplay} festlegt`,
        removedTheRequest: ({valueName, oldValueToDisplay}: RemovedTheRequestParams) => `der ${valueName} (früher ${oldValueToDisplay})`,
        updatedTheRequest: ({valueName, newValueToDisplay, oldValueToDisplay}: UpdatedTheRequestParams) => `der ${valueName} zu ${newValueToDisplay} (zuvor ${oldValueToDisplay})`,
        updatedTheDistanceMerchant: ({translatedChangedField, newMerchant, oldMerchant, newAmountToDisplay, oldAmountToDisplay}: UpdatedTheDistanceMerchantParams) =>
            `änderte das ${translatedChangedField} zu ${newMerchant} (zuvor ${oldMerchant}), wodurch der Betrag auf ${newAmountToDisplay} aktualisiert wurde (zuvor ${oldAmountToDisplay})`,
        threadExpenseReportName: ({formattedAmount, comment}: ThreadRequestReportNameParams) => `${formattedAmount} ${comment ? `für ${comment}` : 'Ausgabe'}`,
        invoiceReportName: ({linkedReportID}: OriginalMessage<typeof CONST.REPORT.ACTIONS.TYPE.REPORT_PREVIEW>) => `Rechnungsbericht Nr. ${linkedReportID}`,
        threadPaySomeoneReportName: ({formattedAmount, comment}: ThreadSentMoneyReportNameParams) => `${formattedAmount} gesendet${comment ? `für ${comment}` : ''}`,
        movedFromPersonalSpace: ({workspaceName, reportName}: MovedFromPersonalSpaceParams) =>
            `verschobene Ausgabe von persönlichem Bereich zu ${workspaceName ?? `chatten mit ${reportName}`}`,
        movedToPersonalSpace: 'Ausgabe in den persönlichen Bereich verschoben',
        tagSelection: 'Wählen Sie ein Tag aus, um Ihre Ausgaben besser zu organisieren.',
        categorySelection: 'Wählen Sie eine Kategorie, um Ihre Ausgaben besser zu organisieren.',
        error: {
            invalidCategoryLength: 'Der Kategoriename überschreitet 255 Zeichen. Bitte kürzen Sie ihn oder wählen Sie eine andere Kategorie.',
            invalidTagLength: 'Der Tag-Name überschreitet 255 Zeichen. Bitte kürzen Sie ihn oder wählen Sie einen anderen Tag.',
            invalidAmount: 'Bitte geben Sie einen gültigen Betrag ein, bevor Sie fortfahren.',
            invalidIntegerAmount: 'Bitte geben Sie einen ganzen Dollarbetrag ein, bevor Sie fortfahren.',
            invalidTaxAmount: ({amount}: RequestAmountParams) => `Der maximale Steuerbetrag beträgt ${amount}`,
            invalidSplit: 'Die Summe der Aufteilungen muss dem Gesamtbetrag entsprechen.',
            invalidSplitParticipants: 'Bitte geben Sie einen Betrag größer als null für mindestens zwei Teilnehmer ein.',
            invalidSplitYourself: 'Bitte geben Sie einen Betrag ungleich null für Ihre Aufteilung ein.',
            noParticipantSelected: 'Bitte wählen Sie einen Teilnehmer aus',
            other: 'Unerwarteter Fehler. Bitte versuchen Sie es später noch einmal.',
            genericCreateFailureMessage: 'Unerwarteter Fehler beim Einreichen dieser Ausgabe. Bitte versuchen Sie es später erneut.',
            genericCreateInvoiceFailureMessage: 'Unerwarteter Fehler beim Senden dieser Rechnung. Bitte versuchen Sie es später erneut.',
            genericHoldExpenseFailureMessage: 'Unerwarteter Fehler beim Halten dieser Ausgabe. Bitte versuchen Sie es später erneut.',
            genericUnholdExpenseFailureMessage: 'Unerwarteter Fehler beim Entfernen dieser Ausgabe von der Warteschleife. Bitte versuchen Sie es später erneut.',
            receiptDeleteFailureError: 'Unerwarteter Fehler beim Löschen dieser Quittung. Bitte versuchen Sie es später erneut.',
            receiptFailureMessage: 'Beim Hochladen Ihrer Quittung ist ein Fehler aufgetreten. Bitte',
            receiptFailureMessageShort: 'Beim Hochladen Ihres Belegs ist ein Fehler aufgetreten.',
            tryAgainMessage: 'nochmals versuchen',
            saveFileMessage: 'Beleg speichern',
            uploadLaterMessage: 'später hochladen.',
            genericDeleteFailureMessage: 'Unerwarteter Fehler beim Löschen dieser Ausgabe. Bitte versuchen Sie es später erneut.',
            genericEditFailureMessage: 'Unerwarteter Fehler beim Bearbeiten dieser Ausgabe. Bitte versuchen Sie es später erneut.',
            genericSmartscanFailureMessage: 'Transaktion fehlt Felder',
            duplicateWaypointsErrorMessage: 'Bitte entfernen Sie doppelte Wegpunkte',
            atLeastTwoDifferentWaypoints: 'Bitte geben Sie mindestens zwei verschiedene Adressen ein.',
            splitExpenseMultipleParticipantsErrorMessage:
                'Eine Ausgabe kann nicht zwischen einem Arbeitsbereich und anderen Mitgliedern aufgeteilt werden. Bitte aktualisieren Sie Ihre Auswahl.',
            invalidMerchant: 'Bitte geben Sie einen gültigen Händler ein',
            atLeastOneAttendee: 'Mindestens ein Teilnehmer muss ausgewählt werden.',
            invalidQuantity: 'Bitte geben Sie eine gültige Menge ein',
            quantityGreaterThanZero: 'Die Menge muss größer als null sein',
            invalidSubrateLength: 'Es muss mindestens einen Untertarif geben.',
            invalidRate: 'Der Tarif ist für diesen Arbeitsbereich nicht gültig. Bitte wählen Sie einen verfügbaren Tarif aus dem Arbeitsbereich aus.',
        },
        dismissReceiptError: 'Fehler ignorieren',
        dismissReceiptErrorConfirmation: 'Achtung! Wenn Sie diesen Fehler ignorieren, wird Ihre hochgeladene Quittung vollständig entfernt. Sind Sie sicher?',
        waitingOnEnabledWallet: ({submitterDisplayName}: WaitingOnBankAccountParams) =>
            `hat begonnen, die Abrechnung vorzunehmen. Die Zahlung wird zurückgehalten, bis ${submitterDisplayName} ihre Wallet aktiviert.`,
        enableWallet: 'Wallet aktivieren',
        hold: 'Halten',
        unhold: 'Halten entfernen',
        holdExpense: 'Ausgabe zurückhalten',
        unholdExpense: 'Ausgabe freigeben',
        heldExpense: 'diese Ausgabe zurückgehalten',
        unheldExpense: 'diese Ausgabe freigegeben',
        moveUnreportedExpense: 'Nicht gemeldete Ausgabe verschieben',
        addUnreportedExpense: 'Nicht gemeldete Ausgabe hinzufügen',
        selectUnreportedExpense: 'Wählen Sie mindestens eine Ausgabe aus, die dem Bericht hinzugefügt werden soll.',
        emptyStateUnreportedExpenseTitle: 'Keine nicht gemeldeten Ausgaben',
        emptyStateUnreportedExpenseSubtitle: 'Es sieht so aus, als hätten Sie keine nicht gemeldeten Ausgaben. Versuchen Sie, unten eine zu erstellen.',
        addUnreportedExpenseConfirm: 'Zum Bericht hinzufügen',
        explainHold: 'Erklären Sie, warum Sie diese Ausgabe zurückhalten.',
        undoSubmit: 'Senden rückgängig machen',
        retracted: 'zurückgezogen',
        undoClose: 'Schließen rückgängig machen',
        reopened: 'wieder geöffnet',
        reopenReport: 'Bericht wieder öffnen',
        reopenExportedReportConfirmation: ({connectionName}: {connectionName: string}) =>
            `Dieser Bericht wurde bereits nach ${connectionName} exportiert. Änderungen daran können zu Datenabweichungen führen. Sind Sie sicher, dass Sie diesen Bericht erneut öffnen möchten?`,
        reason: 'Grund',
        holdReasonRequired: 'Ein Grund ist erforderlich, wenn gehalten wird.',
        expenseWasPutOnHold: 'Ausgabe wurde zurückgestellt',
        expenseOnHold: 'Diese Ausgabe wurde zurückgestellt. Bitte überprüfen Sie die Kommentare für die nächsten Schritte.',
        expensesOnHold: 'Alle Ausgaben wurden zurückgestellt. Bitte überprüfen Sie die Kommentare für die nächsten Schritte.',
        expenseDuplicate: 'Diese Ausgabe hat ähnliche Details wie eine andere. Bitte überprüfen Sie die Duplikate, um fortzufahren.',
        someDuplicatesArePaid: 'Einige dieser Duplikate wurden bereits genehmigt oder bezahlt.',
        reviewDuplicates: 'Duplikate überprüfen',
        keepAll: 'Alles behalten',
        confirmApprove: 'Betrag der Genehmigung bestätigen',
        confirmApprovalAmount: 'Genehmigen Sie nur konforme Ausgaben oder genehmigen Sie den gesamten Bericht.',
        confirmApprovalAllHoldAmount: () => ({
            one: 'Diese Ausgabe ist zurückgestellt. Möchten Sie trotzdem genehmigen?',
            other: 'Diese Ausgaben sind zurückgestellt. Möchten Sie trotzdem genehmigen?',
        }),
        confirmPay: 'Zahlungsbetrag bestätigen',
        confirmPayAmount: 'Bezahlen Sie, was nicht zurückgehalten wird, oder bezahlen Sie den gesamten Bericht.',
        confirmPayAllHoldAmount: () => ({
            one: 'Diese Ausgabe ist zurückgestellt. Möchten Sie trotzdem bezahlen?',
            other: 'Diese Ausgaben sind zurückgestellt. Möchten Sie trotzdem bezahlen?',
        }),
        payOnly: 'Nur bezahlen',
        approveOnly: 'Nur genehmigen',
        holdEducationalTitle: 'Diese Anfrage ist an',
        holdEducationalText: 'halten',
        whatIsHoldExplain: 'Halten ist wie das Drücken der „Pause“-Taste bei einer Ausgabe, um vor der Genehmigung oder Zahlung nach weiteren Details zu fragen.',
        holdIsLeftBehind: 'Zurückgehaltene Ausgaben werden nach Genehmigung oder Zahlung in einen anderen Bericht verschoben.',
        unholdWhenReady: 'Genehmiger können Ausgaben freigeben, wenn sie zur Genehmigung oder Zahlung bereit sind.',
        changePolicyEducational: {
            title: 'Du hast diesen Bericht verschoben!',
            description: 'Überprüfen Sie diese Punkte, die sich beim Verschieben von Berichten in einen neuen Arbeitsbereich ändern können.',
            reCategorize: '<strong>Kategorisieren Sie alle Ausgaben neu</strong>, um den Arbeitsbereichsregeln zu entsprechen.',
            workflows: 'Dieser Bericht kann nun einem anderen <strong>Genehmigungsworkflow</strong> unterliegen.',
        },
        changeWorkspace: 'Arbeitsbereich ändern',
        set: 'set',
        changed: 'geändert',
        removed: 'entfernt',
        transactionPending: 'Transaktion ausstehend.',
        chooseARate: 'Wählen Sie einen Erstattungssatz pro Meile oder Kilometer für den Arbeitsbereich aus',
        unapprove: 'Nicht genehmigen',
        unapproveReport: 'Bericht nicht genehmigen',
        headsUp: 'Achtung!',
        unapproveWithIntegrationWarning: ({accountingIntegration}: UnapproveWithIntegrationWarningParams) =>
            `Dieser Bericht wurde bereits nach ${accountingIntegration} exportiert. Eine Änderung kann zu Datenabweichungen führen. Sind Sie sicher, dass Sie diesen Bericht nicht genehmigen möchten?`,
        reimbursable: 'erstattungsfähig',
        nonReimbursable: 'nicht erstattungsfähig',
        bookingPending: 'Diese Buchung ist ausstehend',
        bookingPendingDescription: 'Diese Buchung ist ausstehend, weil sie noch nicht bezahlt wurde.',
        bookingArchived: 'Diese Buchung ist archiviert',
        bookingArchivedDescription: 'Diese Buchung ist archiviert, weil das Reisedatum verstrichen ist. Fügen Sie bei Bedarf eine Ausgabe für den Endbetrag hinzu.',
        attendees: 'Teilnehmer',
        whoIsYourAccountant: 'Wer ist Ihr Buchhalter?',
        paymentComplete: 'Zahlung abgeschlossen',
        time: 'Zeit',
        startDate: 'Startdatum',
        endDate: 'Enddatum',
        startTime: 'Startzeit',
        endTime: 'Endzeit',
        deleteSubrate: 'Subrate löschen',
        deleteSubrateConfirmation: 'Möchten Sie diesen Untertarif wirklich löschen?',
        quantity: 'Menge',
        subrateSelection: 'Wählen Sie einen Untertarif und geben Sie eine Menge ein.',
        qty: 'Menge',
        firstDayText: () => ({
            one: `Erster Tag: 1 Stunde`,
            other: (count: number) => `Erster Tag: ${count.toFixed(2)} Stunden`,
        }),
        lastDayText: () => ({
            one: `Letzter Tag: 1 Stunde`,
            other: (count: number) => `Letzter Tag: ${count.toFixed(2)} Stunden`,
        }),
        tripLengthText: () => ({
            one: `Reise: 1 ganzer Tag`,
            other: (count: number) => `Reise: ${count} volle Tage`,
        }),
        dates: 'Daten',
        rates: 'Preise',
        submitsTo: ({name}: SubmitsToParams) => `Übermittelt an ${name}`,
        moveExpenses: () => ({one: 'Ausgabe verschieben', other: 'Ausgaben verschieben'}),
    },
    transactionMerge: {
        listPage: {
            header: 'Ausgaben zusammenführen',
            noEligibleExpenseFound: 'Keine geeigneten Ausgaben gefunden',
            noEligibleExpenseFoundSubtitle: `Du hast keine Ausgaben, die mit dieser zusammengeführt werden können. <a href="${CONST.HELP_DOC_LINKS.MERGE_EXPENSES}">Erfahre mehr</a> über geeignete Ausgaben.`,
            selectTransactionToMerge: ({reportName}: {reportName: string}) =>
                `Wähle eine <a href="${CONST.HELP_DOC_LINKS.MERGE_EXPENSES}">geeignete Ausgabe</a> zum Zusammenführen <strong>${reportName}</strong>.`,
        },
        receiptPage: {
            header: 'Beleg auswählen',
            pageTitle: 'Wähle den Beleg, den du behalten möchtest:',
        },
        detailsPage: {
            header: 'Details auswählen',
            pageTitle: 'Wähle die Details, die du behalten möchtest:',
            noDifferences: 'Keine Unterschiede zwischen den Transaktionen gefunden',
            pleaseSelectError: ({field}: {field: string}) => `Bitte wähle ein(e) ${field}`,
            selectAllDetailsError: 'Wähle alle Details, bevor du fortfährst.',
        },
        confirmationPage: {
            header: 'Details bestätigen',
            pageTitle: 'Bestätige die Details, die du behalten möchtest. Die nicht behaltenen Details werden gelöscht.',
            confirmButton: 'Ausgaben zusammenführen',
        },
    },
    share: {
        shareToExpensify: 'Teilen mit Expensify',
        messageInputLabel: 'Nachricht',
    },
    notificationPreferencesPage: {
        header: 'Benachrichtigungseinstellungen',
        label: 'Benachrichtige mich über neue Nachrichten',
        notificationPreferences: {
            always: 'Sofort',
            daily: 'Täglich',
            mute: 'Stumm schalten',
            hidden: 'Hidden',
        },
    },
    loginField: {
        numberHasNotBeenValidated: 'Die Nummer wurde nicht validiert. Klicken Sie auf die Schaltfläche, um den Validierungslink per SMS erneut zu senden.',
        emailHasNotBeenValidated: 'Die E-Mail wurde nicht verifiziert. Klicken Sie auf die Schaltfläche, um den Bestätigungslink per SMS erneut zu senden.',
    },
    avatarWithImagePicker: {
        uploadPhoto: 'Foto hochladen',
        removePhoto: 'Foto entfernen',
        editImage: 'Foto bearbeiten',
        viewPhoto: 'Foto ansehen',
        imageUploadFailed: 'Bild-Upload fehlgeschlagen',
        deleteWorkspaceError: 'Entschuldigung, es gab ein unerwartetes Problem beim Löschen Ihres Arbeitsbereich-Avatars.',
        sizeExceeded: ({maxUploadSizeInMB}: SizeExceededParams) => `Das ausgewählte Bild überschreitet die maximale Upload-Größe von ${maxUploadSizeInMB} MB.`,
        resolutionConstraints: ({minHeightInPx, minWidthInPx, maxHeightInPx, maxWidthInPx}: ResolutionConstraintsParams) =>
            `Bitte laden Sie ein Bild hoch, das größer als ${minHeightInPx}x${minWidthInPx} Pixel und kleiner als ${maxHeightInPx}x${maxWidthInPx} Pixel ist.`,
        notAllowedExtension: ({allowedExtensions}: NotAllowedExtensionParams) => `Das Profilbild muss einer der folgenden Typen sein: ${allowedExtensions.join(', ')}.`,
    },
    modal: {
        backdropLabel: 'Modal-Hintergrund',
    },
    profilePage: {
        profile: 'Profil',
        preferredPronouns: 'Bevorzugte Pronomen',
        selectYourPronouns: 'Wählen Sie Ihre Pronomen aus',
        selfSelectYourPronoun: 'Wählen Sie Ihr Pronomen selbst aus',
        emailAddress: 'E-Mail-Adresse',
        setMyTimezoneAutomatically: 'Zeitzone automatisch einstellen',
        timezone: 'Zeitzone',
        invalidFileMessage: 'Ungültige Datei. Bitte versuchen Sie es mit einem anderen Bild.',
        avatarUploadFailureMessage: 'Beim Hochladen des Avatars ist ein Fehler aufgetreten. Bitte versuche es erneut.',
        online: 'Online',
        offline: 'Offline',
        syncing: 'Synchronisieren',
        profileAvatar: 'Profil-Avatar',
        publicSection: {
            title: 'Öffentlich',
            subtitle: 'Diese Details werden in Ihrem öffentlichen Profil angezeigt. Jeder kann sie sehen.',
        },
        privateSection: {
            title: 'Privat',
            subtitle: 'Diese Angaben werden für Reisen und Zahlungen verwendet. Sie werden niemals in Ihrem öffentlichen Profil angezeigt.',
        },
    },
    securityPage: {
        title: 'Sicherheitsoptionen',
        subtitle: 'Aktivieren Sie die Zwei-Faktor-Authentifizierung, um Ihr Konto zu schützen.',
        goToSecurity: 'Zurück zur Sicherheitsseite',
    },
    shareCodePage: {
        title: 'Ihr Code',
        subtitle: 'Laden Sie Mitglieder zu Expensify ein, indem Sie Ihren persönlichen QR-Code oder Empfehlungslink teilen.',
    },
    pronounsPage: {
        pronouns: 'Pronomen',
        isShownOnProfile: 'Ihre Pronomen werden in Ihrem Profil angezeigt.',
        placeholderText: 'Suchen, um Optionen zu sehen',
    },
    contacts: {
        contactMethod: 'Kontaktmethode',
        contactMethods: 'Kontaktmethoden',
        featureRequiresValidate: 'Diese Funktion erfordert, dass Sie Ihr Konto verifizieren.',
        validateAccount: 'Bestätigen Sie Ihr Konto',
        helpTextBeforeEmail: 'Fügen Sie weitere Möglichkeiten hinzu, damit Leute Sie finden können, und leiten Sie Belege weiter an',
        helpTextAfterEmail: 'von mehreren E-Mail-Adressen.',
        pleaseVerify: 'Bitte überprüfen Sie diese Kontaktmethode',
        getInTouch: 'Wann immer wir mit Ihnen in Kontakt treten müssen, werden wir diese Kontaktmethode verwenden.',
        enterMagicCode: ({contactMethod}: EnterMagicCodeParams) =>
            `Bitte geben Sie den magischen Code ein, der an ${contactMethod} gesendet wurde. Er sollte in ein bis zwei Minuten ankommen.`,
        setAsDefault: 'Als Standard festlegen',
        yourDefaultContactMethod:
            'Dies ist Ihre aktuelle Standardkontaktmethode. Bevor Sie sie löschen können, müssen Sie eine andere Kontaktmethode auswählen und auf „Als Standard festlegen“ klicken.',
        removeContactMethod: 'Kontaktmethode entfernen',
        removeAreYouSure: 'Möchten Sie diese Kontaktmethode wirklich entfernen? Diese Aktion kann nicht rückgängig gemacht werden.',
        failedNewContact: 'Fehler beim Hinzufügen dieser Kontaktmethode.',
        genericFailureMessages: {
            requestContactMethodValidateCode: 'Fehler beim Senden eines neuen magischen Codes. Bitte warten Sie einen Moment und versuchen Sie es erneut.',
            validateSecondaryLogin: 'Falscher oder ungültiger Magic-Code. Bitte versuche es erneut oder fordere einen neuen Code an.',
            deleteContactMethod: 'Löschen der Kontaktmethode fehlgeschlagen. Bitte wenden Sie sich an Concierge, um Hilfe zu erhalten.',
            setDefaultContactMethod: 'Fehler beim Festlegen einer neuen Standardkontaktmethode. Bitte wenden Sie sich an Concierge, um Hilfe zu erhalten.',
            addContactMethod: 'Fehler beim Hinzufügen dieser Kontaktmethode. Bitte wenden Sie sich an Concierge, um Hilfe zu erhalten.',
            enteredMethodIsAlreadySubmitted: 'Diese Kontaktmethode existiert bereits.',
            passwordRequired: 'Passwort erforderlich.',
            contactMethodRequired: 'Kontaktmethode ist erforderlich',
            invalidContactMethod: 'Ungültige Kontaktmethode',
        },
        newContactMethod: 'Neue Kontaktmethode',
        goBackContactMethods: 'Zurück zu den Kontaktmethoden',
    },
    // cspell:disable
    pronouns: {
        coCos: 'Co / Cos',
        eEyEmEir: 'E / Ey / Em / Eir',
        faeFaer: 'Fae / Faer',
        heHimHis: 'Er / Ihn / Sein',
        heHimHisTheyThemTheirs: 'Er / Ihn / Sein / Sie / Ihnen / Ihr',
        sheHerHers: 'Sie / Ihr / Ihre',
        sheHerHersTheyThemTheirs: 'Sie / Ihr / Ihre / Sie / Ihnen / Ihre',
        merMers: 'Mer / Mers',
        neNirNirs: 'Ne / Nir / Nirs',
        neeNerNers: 'Nee / Ner / Ners',
        perPers: 'Per / Pers',
        theyThemTheirs: 'They / Them / Theirs',
        thonThons: 'Thon / Thons',
        veVerVis: 'Ansehen / Anzeigen / Anzeigen',
        viVir: 'Vi / Vir',
        xeXemXyr: 'Xe / Xem / Xyr',
        zeZieZirHir: 'Ze / Zie / Zir / Hir',
        zeHirHirs: 'Ze / Hir',
        callMeByMyName: 'Nenne mich bei meinem Namen',
    },
    // cspell:enable
    displayNamePage: {
        headerTitle: 'Anzeigename',
        isShownOnProfile: 'Ihr Anzeigename wird in Ihrem Profil angezeigt.',
    },
    timezonePage: {
        timezone: 'Zeitzone',
        isShownOnProfile: 'Ihre Zeitzone wird in Ihrem Profil angezeigt.',
        getLocationAutomatically: 'Bestimmen Sie automatisch Ihren Standort',
    },
    updateRequiredView: {
        updateRequired: 'Aktualisierung erforderlich',
        pleaseInstall: 'Bitte aktualisieren Sie auf die neueste Version von New Expensify.',
        pleaseInstallExpensifyClassic: 'Bitte installieren Sie die neueste Version von Expensify.',
        toGetLatestChanges: 'Für Mobilgeräte oder Desktop, laden Sie die neueste Version herunter und installieren Sie sie. Für das Web, aktualisieren Sie Ihren Browser.',
        newAppNotAvailable: 'Die neue Expensify-App ist nicht mehr verfügbar.',
    },
    initialSettingsPage: {
        about: 'Über',
        aboutPage: {
            description:
                'Die neue Expensify-App wird von einer Gemeinschaft von Open-Source-Entwicklern aus der ganzen Welt entwickelt. Helfen Sie uns, die Zukunft von Expensify zu gestalten.',
            appDownloadLinks: 'App-Download-Links',
            viewKeyboardShortcuts: 'Tastenkombinationen anzeigen',
            viewTheCode: 'Code anzeigen',
            viewOpenJobs: 'Offene Stellen anzeigen',
            reportABug: 'Einen Fehler melden',
            troubleshoot: 'Fehlerbehebung',
        },
        appDownloadLinks: {
            android: {
                label: 'Android',
            },
            ios: {
                label: 'iOS',
            },
            desktop: {
                label: 'macOS',
            },
        },
        troubleshoot: {
            clearCacheAndRestart: 'Cache leeren und neu starten',
            viewConsole: 'Debug-Konsole anzeigen',
            debugConsole: 'Debug-Konsole',
            description:
                '<muted-text>Verwenden Sie die folgenden Tools, um Probleme mit Expensify zu beheben. Wenn Sie auf Probleme stoßen, <concierge-link>melden Sie bitte einen Fehler</concierge-link>.</muted-text>',
            confirmResetDescription: 'Alle nicht gesendeten Entwurfsnachrichten gehen verloren, aber der Rest Ihrer Daten ist sicher.',
            resetAndRefresh: 'Zurücksetzen und aktualisieren',
            clientSideLogging: 'Client-seitiges Logging',
            noLogsToShare: 'Keine Protokolle zum Teilen',
            useProfiling: 'Profiling verwenden',
            profileTrace: 'Profilverlauf',
            results: 'Ergebnisse',
            releaseOptions: 'Veröffentlichungsoptionen',
            testingPreferences: 'Präferenzen testen',
            useStagingServer: 'Staging-Server verwenden',
            forceOffline: 'Offline erzwingen',
            simulatePoorConnection: 'Schlechte Internetverbindung simulieren',
            simulateFailingNetworkRequests: 'Netzwerkanfragen simulieren, die fehlschlagen',
            authenticationStatus: 'Authentifizierungsstatus',
            deviceCredentials: 'Geräteanmeldedaten',
            invalidate: 'Ungültig machen',
            destroy: 'Zerstören',
            maskExportOnyxStateData: 'Maskieren Sie sensible Mitgliederdaten beim Exportieren des Onyx-Zustands',
            exportOnyxState: 'Exportieren Sie den Onyx-Zustand',
            importOnyxState: 'Onyx-Status importieren',
            testCrash: 'Testabsturz',
            resetToOriginalState: 'Auf den ursprünglichen Zustand zurücksetzen',
            usingImportedState: 'Sie verwenden importierten Status. Drücken Sie hier, um ihn zu löschen.',
            debugMode: 'Debug-Modus',
            invalidFile: 'Ungültige Datei',
            invalidFileDescription: 'Die Datei, die Sie importieren möchten, ist ungültig. Bitte versuchen Sie es erneut.',
            invalidateWithDelay: 'Mit Verzögerung ungültig machen',
            recordTroubleshootData: 'Daten zur Fehlerbehebung aufzeichnen',
            softKillTheApp: 'Soft-Kill der App',
            kill: 'Töten',
        },
        debugConsole: {
            saveLog: 'Protokoll speichern',
            shareLog: 'Protokoll teilen',
            enterCommand: 'Befehl eingeben',
            execute: 'Ausführen',
            noLogsAvailable: 'Keine Protokolle verfügbar',
            logSizeTooLarge: ({size}: LogSizeParams) =>
                `Protokollgröße überschreitet das Limit von ${size} MB. Bitte verwenden Sie "Protokoll speichern", um die Protokolldatei stattdessen herunterzuladen.`,
            logs: 'Protokolle',
            viewConsole: 'Konsole anzeigen',
        },
        security: 'Sicherheit',
        signOut: 'Abmelden',
        restoreStashed: 'Wiederherstellen des zwischengespeicherten Logins',
        signOutConfirmationText: 'Sie verlieren alle Offline-Änderungen, wenn Sie sich abmelden.',
        versionLetter: 'v',
        readTheTermsAndPrivacy: {
            phrase1: 'Lesen Sie die',
            phrase2: 'Nutzungsbedingungen',
            phrase3: 'und',
            phrase4: 'Datenschutz',
        },
        help: 'Hilfe',
        whatIsNew: 'Was ist neu',
        accountSettings: 'Kontoeinstellungen',
        account: 'Konto',
        general: 'Allgemein',
    },
    closeAccountPage: {
        closeAccount: 'Konto schließen',
        reasonForLeavingPrompt: 'Wir würden es bedauern, Sie gehen zu sehen! Würden Sie uns freundlicherweise mitteilen, warum, damit wir uns verbessern können?',
        enterMessageHere: 'Nachricht hier eingeben',
        closeAccountWarning: 'Das Schließen Ihres Kontos kann nicht rückgängig gemacht werden.',
        closeAccountPermanentlyDeleteData: 'Möchten Sie Ihr Konto wirklich löschen? Dadurch werden alle ausstehenden Ausgaben dauerhaft gelöscht.',
        enterDefaultContactToConfirm: 'Bitte geben Sie Ihre Standardkontaktmethode ein, um zu bestätigen, dass Sie Ihr Konto schließen möchten. Ihre Standardkontaktmethode ist:',
        enterDefaultContact: 'Geben Sie Ihre Standardkontaktmethode ein',
        defaultContact: 'Standardkontaktmethode:',
        enterYourDefaultContactMethod: 'Bitte geben Sie Ihre Standardkontaktmethode ein, um Ihr Konto zu schließen.',
    },
    mergeAccountsPage: {
        mergeAccount: 'Konten zusammenführen',
        accountDetails: {
            accountToMergeInto: 'Geben Sie das Konto ein, in das Sie zusammenführen möchten.',
            notReversibleConsent: 'Ich verstehe, dass dies nicht umkehrbar ist.',
        },
        accountValidate: {
            confirmMerge: 'Möchten Sie die Konten wirklich zusammenführen?',
            lossOfUnsubmittedData: `Das Zusammenführen Ihrer Konten ist unwiderruflich und führt zum Verlust aller nicht eingereichten Ausgaben für`,
            enterMagicCode: `Um fortzufahren, geben Sie bitte den magischen Code ein, der an  gesendet wurde.`,
            errors: {
                incorrectMagicCode: 'Falscher oder ungültiger Magic-Code. Bitte versuche es erneut oder fordere einen neuen Code an.',
                fallback: 'Etwas ist schiefgelaufen. Bitte versuchen Sie es später noch einmal.',
            },
        },
        mergeSuccess: {
            accountsMerged: 'Konten zusammengeführt!',
            description: ({from, to}: MergeSuccessDescriptionParams) =>
                `<muted-text><centered-text>Sie haben erfolgreich alle Daten von <strong>${from}</strong> in <strong>${to}</strong> zusammengeführt. In Zukunft können Sie beide Logins für dieses Konto verwenden.</centered-text></muted-text>`,
        },
        mergePendingSAML: {
            weAreWorkingOnIt: 'Wir arbeiten daran.',
            limitedSupport: 'Wir unterstützen das Zusammenführen von Konten in New Expensify noch nicht. Bitte führen Sie diese Aktion stattdessen in Expensify Classic aus.',
            reachOutForHelp: '<muted-text><centered-text>Wenn Sie Fragen haben, wenden Sie sich <concierge-link>bitte an den Concierge</concierge-link>!</centered-text></muted-text>',
            goToExpensifyClassic: 'Gehe zu Expensify Classic',
        },
        mergeFailureSAMLDomainControlDescription: ({email}: MergeFailureDescriptionGenericParams) =>
            `<muted-text><centered-text>Sie können <strong>${email}</strong> nicht zusammenführen, da es von <strong>${email.split('@').at(1) ?? ''}</strong>kontrolliert wird. Bitte <concierge-link>wenden Sie sich an Concierge</concierge-link>, um Hilfe zu erhalten.</centered-text></muted-text>`,
        mergeFailureSAMLAccountDescription: ({email}: MergeFailureDescriptionGenericParams) =>
            `<muted-text><centered-text>Sie können <strong>${email}</strong> nicht mit anderen Konten zusammenführen, da Ihr Domain-Administrator es als Ihr primäres Login festgelegt hat. Bitte fügen Sie stattdessen andere Konten zu diesem Konto hinzu.</centered-text></muted-text>`,
        mergeFailure2FA: {
            description: ({email}: MergeFailureDescriptionGenericParams) =>
                `<muted-text><centered-text>Sie können Konten nicht zusammenführen, weil <strong>${email}</strong> die Zwei-Faktor-Authentifizierung (2FA) aktiviert hat. Bitte deaktivieren Sie 2FA für <strong>${email}</strong> und versuchen Sie es erneut.</centered-text></muted-text>`,
            learnMore: 'Erfahren Sie mehr über das Zusammenführen von Konten.',
        },
        mergeFailureAccountLockedDescription: ({email}: MergeFailureDescriptionGenericParams) =>
            `<muted-text><centered-text>Sie können <strong>${email}</strong> nicht zusammenführen, weil es gesperrt ist. Bitte <concierge-link>wenden Sie sich an Concierge</concierge-link>, um Hilfe zu erhalten.</centered-text></muted-text>`,
        mergeFailureUncreatedAccountDescription: ({email, contactMethodLink}: MergeFailureUncreatedAccountDescriptionParams) =>
            `<muted-text><centered-text>Sie können Konten nicht zusammenführen, weil <strong>${email}</strong> kein Expensify-Konto hat. Bitte <a href="${contactMethodLink}">fügen Sie es stattdessen als Kontaktmethode hinzu</a>.</centered-text></muted-text>`,
        mergeFailureSmartScannerAccountDescription: ({email}: MergeFailureDescriptionGenericParams) =>
            `<muted-text><centered-text>Sie können <strong>${email}</strong> nicht mit anderen Konten zusammenführen. Bitte fügen Sie stattdessen andere Konten hinzu.</centered-text></muted-text>`,
        mergeFailureInvoicedAccountDescription: ({email}: MergeFailureDescriptionGenericParams) =>
            `<muted-text><centered-text>Sie können keine Konten in <strong>${email}</strong> zusammenführen, da dieses Konto eine fakturierte Abrechnungsbeziehung besitzt.</centered-text></muted-text>`,
        mergeFailureTooManyAttempts: {
            heading: 'Versuchen Sie es später noch einmal.',
            description: 'Es gab zu viele Versuche, Konten zusammenzuführen. Bitte versuchen Sie es später erneut.',
        },
        mergeFailureUnvalidatedAccount: {
            description: 'Sie können nicht in andere Konten zusammenführen, da es nicht verifiziert ist. Bitte verifizieren Sie das Konto und versuchen Sie es erneut.',
        },
        mergeFailureSelfMerge: {
            description: 'Sie können ein Konto nicht mit sich selbst zusammenführen.',
        },
        mergeFailureGenericHeading: 'Konten können nicht zusammengeführt werden',
    },
    lockAccountPage: {
        reportSuspiciousActivity: 'Verdächtige Aktivität melden',
        lockAccount: 'Konto sperren',
        unlockAccount: 'Konto entsperren',
        compromisedDescription: 'Etwas stimmt nicht mit deinem Konto? Eine Meldung sperrt dein Konto sofort, stoppt neue Expensify Card-Transaktionen und verhindert Änderungen.',
        domainAdminsDescription: 'Für Domain-Admins: Dies pausiert auch alle Aktivitäten und Admin-Aktionen der Expensify Card in deiner Domain.',
        areYouSure: 'Bist du sicher, dass du dein Expensify-Konto sperren willst?',
        ourTeamWill: 'Unser Team wird den Zugriff prüfen und unbefugte Aktivitäten entfernen. Um wieder Zugriff zu erhalten, arbeite bitte mit Concierge zusammen.',
    },
    failedToLockAccountPage: {
        failedToLockAccount: 'Konto konnte nicht gesperrt werden',
        failedToLockAccountDescription: `Wir konnten Ihr Konto nicht sperren. Bitte chatten Sie mit Concierge, um dieses Problem zu lösen.`,
        chatWithConcierge: 'Chatten Sie mit Concierge',
    },
    unlockAccountPage: {
        accountLocked: 'Konto gesperrt',
        yourAccountIsLocked: 'Ihr Konto ist gesperrt',
        chatToConciergeToUnlock: 'Chatten Sie mit Concierge, um Sicherheitsbedenken zu klären und Ihr Konto freizuschalten.',
        chatWithConcierge: 'Chatten Sie mit Concierge',
    },
    passwordPage: {
        changePassword: 'Passwort ändern',
        changingYourPasswordPrompt: 'Wenn Sie Ihr Passwort ändern, wird Ihr Passwort sowohl für Ihr Expensify.com- als auch für Ihr New Expensify-Konto aktualisiert.',
        currentPassword: 'Aktuelles Passwort',
        newPassword: 'Neues Passwort',
        newPasswordPrompt: 'Ihr neues Passwort muss sich von Ihrem alten Passwort unterscheiden und mindestens 8 Zeichen, 1 Großbuchstaben, 1 Kleinbuchstaben und 1 Zahl enthalten.',
    },
    twoFactorAuth: {
        headerTitle: 'Zwei-Faktor-Authentifizierung',
        twoFactorAuthEnabled: 'Zwei-Faktor-Authentifizierung aktiviert',
        whatIsTwoFactorAuth:
            'Die Zwei-Faktor-Authentifizierung (2FA) hilft, Ihr Konto sicher zu halten. Beim Einloggen müssen Sie einen Code eingeben, der von Ihrer bevorzugten Authentifizierungs-App generiert wird.',
        disableTwoFactorAuth: 'Zwei-Faktor-Authentifizierung deaktivieren',
        explainProcessToRemove: 'Um die Zwei-Faktor-Authentifizierung (2FA) zu deaktivieren, geben Sie bitte einen gültigen Code aus Ihrer Authentifizierungs-App ein.',
        disabled: 'Die Zwei-Faktor-Authentifizierung ist jetzt deaktiviert.',
        noAuthenticatorApp: 'Sie benötigen keine Authentifizierungs-App mehr, um sich bei Expensify anzumelden.',
        stepCodes: 'Wiederherstellungscodes',
        keepCodesSafe: 'Bewahren Sie diese Wiederherstellungscodes sicher auf!',
        codesLoseAccess:
            'Wenn Sie den Zugriff auf Ihre Authentifizierungs-App verlieren und diese Codes nicht haben, verlieren Sie den Zugriff auf Ihr Konto.\n\nHinweis: Das Einrichten der Zwei-Faktor-Authentifizierung wird Sie aus allen anderen aktiven Sitzungen abmelden.',
        errorStepCodes: 'Bitte kopieren oder laden Sie die Codes herunter, bevor Sie fortfahren.',
        stepVerify: 'Überprüfen',
        scanCode: 'Scannen Sie den QR-Code mit Ihrem',
        authenticatorApp: 'Authentifikator-App',
        addKey: 'Oder fügen Sie diesen geheimen Schlüssel zu Ihrer Authentifizierungs-App hinzu:',
        enterCode: 'Geben Sie dann den sechsstelligen Code ein, der von Ihrer Authentifizierungs-App generiert wurde.',
        stepSuccess: 'Fertiggestellt',
        enabled: 'Zwei-Faktor-Authentifizierung aktiviert',
        congrats: 'Glückwunsch! Jetzt hast du diese zusätzliche Sicherheit.',
        copy: 'Kopieren',
        disable: 'Deaktivieren',
        enableTwoFactorAuth: 'Zwei-Faktor-Authentifizierung aktivieren',
        pleaseEnableTwoFactorAuth: 'Bitte aktivieren Sie die Zwei-Faktor-Authentifizierung.',
        twoFactorAuthIsRequiredDescription: 'Aus Sicherheitsgründen erfordert Xero eine Zwei-Faktor-Authentifizierung, um die Integration zu verbinden.',
        twoFactorAuthIsRequiredForAdminsHeader: 'Zwei-Faktor-Authentifizierung erforderlich',
        twoFactorAuthIsRequiredForAdminsTitle: 'Bitte aktivieren Sie die Zwei-Faktor-Authentifizierung',
        twoFactorAuthIsRequiredForAdminsDescription:
            'Ihre Xero-Buchhaltungsverbindung erfordert die Verwendung der Zwei-Faktor-Authentifizierung. Um Expensify weiterhin zu nutzen, aktivieren Sie diese bitte.',
        twoFactorAuthCannotDisable: '2FA kann nicht deaktiviert werden.',
        twoFactorAuthRequired: 'Die Zwei-Faktor-Authentifizierung (2FA) ist für Ihre Xero-Verbindung erforderlich und kann nicht deaktiviert werden.',
    },
    recoveryCodeForm: {
        error: {
            pleaseFillRecoveryCode: 'Bitte geben Sie Ihren Wiederherstellungscode ein',
            incorrectRecoveryCode: 'Falscher Wiederherstellungscode. Bitte versuche es erneut.',
        },
        useRecoveryCode: 'Wiederherstellungscode verwenden',
        recoveryCode: 'Wiederherstellungscode',
        use2fa: 'Verwenden Sie den Zwei-Faktor-Authentifizierungscode',
    },
    twoFactorAuthForm: {
        error: {
            pleaseFillTwoFactorAuth: 'Bitte geben Sie Ihren Zwei-Faktor-Authentifizierungscode ein',
            incorrect2fa: 'Falscher Zwei-Faktor-Authentifizierungscode. Bitte versuchen Sie es erneut.',
        },
    },
    passwordConfirmationScreen: {
        passwordUpdated: 'Passwort aktualisiert!',
        allSet: 'Alles erledigt. Bewahren Sie Ihr neues Passwort sicher auf.',
    },
    privateNotes: {
        title: 'Private Notizen',
        personalNoteMessage: 'Notizen zu diesem Chat hier festhalten. Sie sind die einzige Person, die diese Notizen hinzufügen, bearbeiten oder einsehen kann.',
        sharedNoteMessage: 'Notizen zu diesem Chat hier festhalten. Expensify-Mitarbeiter und andere Mitglieder der team.expensify.com-Domain können diese Notizen einsehen.',
        composerLabel: 'Notizen',
        myNote: 'Meine Notiz',
        error: {
            genericFailureMessage: 'Private Notizen konnten nicht gespeichert werden',
        },
    },
    billingCurrency: {
        error: {
            securityCode: 'Bitte geben Sie einen gültigen Sicherheitscode ein',
        },
        securityCode: 'Sicherheitscode',
        changeBillingCurrency: 'Rechnungswährung ändern',
        changePaymentCurrency: 'Zahlungswährung ändern',
        paymentCurrency: 'Zahlungswährung',
        paymentCurrencyDescription: 'Wählen Sie eine standardisierte Währung, in die alle persönlichen Ausgaben umgerechnet werden sollen.',
        note: `Hinweis: Wenn Sie Ihre Zahlungswährung ändern, kann sich dies auf Ihre Kosten für Expensify auswirken. Auf unserer <a href="${CONST.PRICING}">Preisseite</a> finden Sie alle Details.`,
    },
    addDebitCardPage: {
        addADebitCard: 'Fügen Sie eine Debitkarte hinzu',
        nameOnCard: 'Name auf der Karte',
        debitCardNumber: 'Debitkartennummer',
        expiration: 'Ablaufdatum',
        expirationDate: 'MMYY',
        cvv: 'CVV',
        billingAddress: 'Rechnungsadresse',
        growlMessageOnSave: 'Ihre Debitkarte wurde erfolgreich hinzugefügt',
        expensifyPassword: 'Expensify-Passwort',
        error: {
            invalidName: 'Name darf nur Buchstaben enthalten',
            addressZipCode: 'Bitte geben Sie eine gültige Postleitzahl ein',
            debitCardNumber: 'Bitte geben Sie eine gültige Debitkartennummer ein.',
            expirationDate: 'Bitte wählen Sie ein gültiges Ablaufdatum aus',
            securityCode: 'Bitte geben Sie einen gültigen Sicherheitscode ein',
            addressStreet: 'Bitte geben Sie eine gültige Rechnungsadresse ein, die kein Postfach ist.',
            addressState: 'Bitte wählen Sie einen Bundesstaat aus',
            addressCity: 'Bitte geben Sie eine Stadt ein',
            genericFailureMessage: 'Beim Hinzufügen Ihrer Karte ist ein Fehler aufgetreten. Bitte versuchen Sie es erneut.',
            password: 'Bitte geben Sie Ihr Expensify-Passwort ein.',
        },
    },
    addPaymentCardPage: {
        addAPaymentCard: 'Zahlungskarte hinzufügen',
        nameOnCard: 'Name auf der Karte',
        paymentCardNumber: 'Kartennummer',
        expiration: 'Ablaufdatum',
        expirationDate: 'MM/YY',
        cvv: 'CVV',
        billingAddress: 'Rechnungsadresse',
        growlMessageOnSave: 'Ihre Zahlungskarte wurde erfolgreich hinzugefügt',
        expensifyPassword: 'Expensify-Passwort',
        error: {
            invalidName: 'Name darf nur Buchstaben enthalten',
            addressZipCode: 'Bitte geben Sie eine gültige Postleitzahl ein',
            paymentCardNumber: 'Bitte geben Sie eine gültige Kartennummer ein.',
            expirationDate: 'Bitte wählen Sie ein gültiges Ablaufdatum aus',
            securityCode: 'Bitte geben Sie einen gültigen Sicherheitscode ein',
            addressStreet: 'Bitte geben Sie eine gültige Rechnungsadresse ein, die kein Postfach ist.',
            addressState: 'Bitte wählen Sie einen Bundesstaat aus',
            addressCity: 'Bitte geben Sie eine Stadt ein',
            genericFailureMessage: 'Beim Hinzufügen Ihrer Karte ist ein Fehler aufgetreten. Bitte versuchen Sie es erneut.',
            password: 'Bitte geben Sie Ihr Expensify-Passwort ein.',
        },
    },
    walletPage: {
        balance: 'Saldo',
        paymentMethodsTitle: 'Zahlungsmethoden',
        setDefaultConfirmation: 'Standardzahlungsmethode festlegen',
        setDefaultSuccess: 'Standardzahlungsmethode festgelegt!',
        deleteAccount: 'Konto löschen',
        deleteConfirmation: 'Möchten Sie dieses Konto wirklich löschen?',
        error: {
            notOwnerOfBankAccount: 'Beim Festlegen dieses Bankkontos als Standardzahlungsmethode ist ein Fehler aufgetreten.',
            invalidBankAccount: 'Dieses Bankkonto ist vorübergehend gesperrt.',
            notOwnerOfFund: 'Ein Fehler ist aufgetreten, als diese Karte als Ihre Standardzahlungsmethode festgelegt wurde.',
            setDefaultFailure: 'Etwas ist schiefgelaufen. Bitte chatten Sie mit Concierge für weitere Unterstützung.',
        },
        addBankAccountFailure: 'Beim Hinzufügen Ihres Bankkontos ist ein unerwarteter Fehler aufgetreten. Bitte versuchen Sie es erneut.',
        getPaidFaster: 'Schneller bezahlt werden',
        addPaymentMethod: 'Fügen Sie eine Zahlungsmethode hinzu, um Zahlungen direkt in der App zu senden und zu empfangen.',
        getPaidBackFaster: 'Schneller zurückgezahlt werden',
        secureAccessToYourMoney: 'Sicherer Zugriff auf Ihr Geld',
        receiveMoney: 'Erhalten Sie Geld in Ihrer lokalen Währung',
        expensifyWallet: 'Expensify Wallet (Beta)',
        sendAndReceiveMoney: 'Senden und Empfangen von Geld mit Freunden. Nur US-Bankkonten.',
        enableWallet: 'Wallet aktivieren',
        addBankAccountToSendAndReceive: 'Fügen Sie ein Bankkonto hinzu, um Zahlungen zu tätigen oder zu empfangen.',
        addDebitOrCreditCard: 'Debit- oder Kreditkarte hinzufügen',
        assignedCards: 'Zugewiesene Karten',
        assignedCardsDescription: 'Dies sind Karten, die von einem Workspace-Admin zugewiesen wurden, um die Ausgaben des Unternehmens zu verwalten.',
        expensifyCard: 'Expensify Card',
        walletActivationPending: 'Wir überprüfen Ihre Informationen. Bitte schauen Sie in ein paar Minuten wieder vorbei!',
        walletActivationFailed: 'Leider kann Ihr Wallet derzeit nicht aktiviert werden. Bitte chatten Sie mit Concierge für weitere Unterstützung.',
        addYourBankAccount: 'Fügen Sie Ihr Bankkonto hinzu',
        addBankAccountBody: 'Lassen Sie uns Ihr Bankkonto mit Expensify verbinden, damit es einfacher denn je ist, Zahlungen direkt in der App zu senden und zu empfangen.',
        chooseYourBankAccount: 'Wählen Sie Ihr Bankkonto aus',
        chooseAccountBody: 'Stellen Sie sicher, dass Sie das richtige auswählen.',
        confirmYourBankAccount: 'Bestätigen Sie Ihr Bankkonto',
        personalBankAccounts: 'Persönliche Bankkonten',
        businessBankAccounts: 'Geschäftsbankkonten',
    },
    cardPage: {
        expensifyCard: 'Expensify Card',
        expensifyTravelCard: 'Expensify Travel Card',
        availableSpend: 'Verbleibendes Limit',
        smartLimit: {
            name: 'Intelligentes Limit',
            title: ({formattedLimit}: ViolationsOverLimitParams) =>
                `Sie können bis zu ${formattedLimit} mit dieser Karte ausgeben, und das Limit wird zurückgesetzt, sobald Ihre eingereichten Ausgaben genehmigt werden.`,
        },
        fixedLimit: {
            name: 'Festgelegtes Limit',
            title: ({formattedLimit}: ViolationsOverLimitParams) => `Sie können bis zu ${formattedLimit} mit dieser Karte ausgeben, danach wird sie deaktiviert.`,
        },
        monthlyLimit: {
            name: 'Monatliches Limit',
            title: ({formattedLimit}: ViolationsOverLimitParams) =>
                `Sie können bis zu ${formattedLimit} pro Monat mit dieser Karte ausgeben. Das Limit wird am 1. Tag jedes Kalendermonats zurückgesetzt.`,
        },
        virtualCardNumber: 'Virtuelle Kartennummer',
        travelCardCvv: 'Travel-Karten-CVV',
        physicalCardNumber: 'Physische Kartennummer',
        getPhysicalCard: 'Physische Karte erhalten',
        reportFraud: 'Virtuelle Kartenbetrug melden',
        reportTravelFraud: 'Reisebetrug mit der Karte melden',
        reviewTransaction: 'Transaktion überprüfen',
        suspiciousBannerTitle: 'Verdächtige Transaktion',
        suspiciousBannerDescription: 'Wir haben verdächtige Transaktionen auf Ihrer Karte festgestellt. Tippen Sie unten, um sie zu überprüfen.',
        cardLocked: 'Ihre Karte ist vorübergehend gesperrt, während unser Team das Konto Ihres Unternehmens überprüft.',
        cardDetails: {
            cardNumber: 'Virtuelle Kartennummer',
            expiration: 'Ablauf',
            cvv: 'CVV',
            address: 'Adresse',
            revealDetails: 'Details anzeigen',
            revealCvv: 'CVV anzeigen',
            copyCardNumber: 'Kartennummer kopieren',
            updateAddress: 'Adresse aktualisieren',
        },
        cardAddedToWallet: ({platform}: {platform: 'Google' | 'Apple'}) => `Zum ${platform} Wallet hinzugefügt`,
        cardDetailsLoadingFailure: 'Beim Laden der Kartendetails ist ein Fehler aufgetreten. Bitte überprüfen Sie Ihre Internetverbindung und versuchen Sie es erneut.',
        validateCardTitle: 'Lassen Sie uns sicherstellen, dass Sie es sind',
        enterMagicCode: ({contactMethod}: EnterMagicCodeParams) =>
            `Bitte geben Sie den magischen Code ein, der an ${contactMethod} gesendet wurde, um Ihre Kartendetails anzuzeigen. Er sollte in ein bis zwei Minuten ankommen.`,
    },
    workflowsPage: {
        workflowTitle: 'Ausgaben',
        workflowDescription: 'Konfigurieren Sie einen Workflow ab dem Moment, in dem Ausgaben anfallen, einschließlich Genehmigung und Zahlung.',
        delaySubmissionTitle: 'Einreichungen verzögern',
        delaySubmissionDescription: 'Wählen Sie einen benutzerdefinierten Zeitplan für die Einreichung von Ausgaben oder lassen Sie dies für Echtzeit-Updates zu Ausgaben aus.',
        submissionFrequency: 'Einreichungshäufigkeit',
        submissionFrequencyDateOfMonth: 'Datum des Monats',
        addApprovalsTitle: 'Genehmigungen hinzufügen',
        addApprovalButton: 'Genehmigungsworkflow hinzufügen',
        addApprovalTip: 'Dieser Standard-Workflow gilt für alle Mitglieder, es sei denn, es existiert ein spezifischerer Workflow.',
        approver: 'Genehmiger',
        addApprovalsDescription: 'Zusätzliche Genehmigung erforderlich, bevor eine Zahlung autorisiert wird.',
        makeOrTrackPaymentsTitle: 'Zahlungen vornehmen oder verfolgen',
        makeOrTrackPaymentsDescription: 'Fügen Sie einen autorisierten Zahler für Zahlungen in Expensify hinzu oder verfolgen Sie Zahlungen, die anderswo getätigt wurden.',
        editor: {
            submissionFrequency: 'Wählen Sie, wie lange Expensify warten soll, bevor fehlerfreie Ausgaben geteilt werden.',
        },
        frequencyDescription: 'Wählen Sie, wie oft Ausgaben automatisch eingereicht werden sollen, oder stellen Sie es auf manuell um.',
        frequencies: {
            instant: 'Sofort',
            weekly: 'Wöchentlich',
            monthly: 'Monatlich',
            twiceAMonth: 'Zweimal im Monat',
            byTrip: 'Nach Reise',
            manually: 'Manuell',
            daily: 'Täglich',
            lastDayOfMonth: 'Letzter Tag des Monats',
            lastBusinessDayOfMonth: 'Letzter Geschäftstag des Monats',
            ordinals: {
                one: 'st',
                two: 'nd',
                few: 'rd',
                other: 'th',
                /* eslint-disable @typescript-eslint/naming-convention */
                '1': 'Erste',
                '2': 'Zweite',
                '3': 'Dritte',
                '4': 'Vierte',
                '5': 'Fünfte',
                '6': 'Sechste',
                '7': 'Siebte',
                '8': 'Achtel',
                '9': 'Neunte',
                '10': 'Zehntens',
                /* eslint-enable @typescript-eslint/naming-convention */
            },
        },
        approverInMultipleWorkflows: 'Dieses Mitglied gehört bereits zu einem anderen Genehmigungs-Workflow. Alle Aktualisierungen hier werden sich auch dort widerspiegeln.',
        approverCircularReference: ({name1, name2}: ApprovalWorkflowErrorParams) =>
            `<strong>${name1}</strong> genehmigt bereits Berichte an <strong>${name2}</strong>. Bitte wählen Sie einen anderen Genehmiger, um einen zirkulären Arbeitsablauf zu vermeiden.`,
        emptyContent: {
            title: 'Keine Mitglieder zum Anzeigen',
            expensesFromSubtitle: 'Alle Arbeitsbereichsmitglieder gehören bereits zu einem bestehenden Genehmigungsworkflow.',
            approverSubtitle: 'Alle Genehmigenden gehören zu einem bestehenden Workflow.',
        },
    },
    workflowsDelayedSubmissionPage: {
        autoReportingErrorMessage: 'Verspätete Einreichung konnte nicht geändert werden. Bitte versuchen Sie es erneut oder kontaktieren Sie den Support.',
        autoReportingFrequencyErrorMessage: 'Die Einreichungshäufigkeit konnte nicht geändert werden. Bitte versuchen Sie es erneut oder kontaktieren Sie den Support.',
        monthlyOffsetErrorMessage: 'Die monatliche Frequenz konnte nicht geändert werden. Bitte versuchen Sie es erneut oder kontaktieren Sie den Support.',
    },
    workflowsCreateApprovalsPage: {
        title: 'Bestätigen',
        header: 'Fügen Sie weitere Genehmiger hinzu und bestätigen Sie.',
        additionalApprover: 'Zusätzlicher Genehmiger',
        submitButton: 'Workflow hinzufügen',
    },
    workflowsEditApprovalsPage: {
        title: 'Genehmigungsworkflow bearbeiten',
        deleteTitle: 'Genehmigungsworkflow löschen',
        deletePrompt: 'Möchten Sie diesen Genehmigungs-Workflow wirklich löschen? Alle Mitglieder werden anschließend dem Standard-Workflow folgen.',
    },
    workflowsExpensesFromPage: {
        title: 'Ausgaben von',
        header: 'Wenn die folgenden Mitglieder Ausgaben einreichen:',
    },
    workflowsApproverPage: {
        genericErrorMessage: 'Der Genehmiger konnte nicht geändert werden. Bitte versuchen Sie es erneut oder kontaktieren Sie den Support.',
        header: 'An dieses Mitglied zur Genehmigung senden:',
    },
    workflowsPayerPage: {
        title: 'Autorisierter Zahler',
        genericErrorMessage: 'Der autorisierte Zahler konnte nicht geändert werden. Bitte versuchen Sie es erneut.',
        admins: 'Admins',
        payer: 'Zahler',
        paymentAccount: 'Zahlungskonto',
    },
    reportFraudPage: {
        title: 'Virtuelle Kartenbetrug melden',
        description:
            'Wenn Ihre virtuellen Kartendaten gestohlen oder kompromittiert wurden, werden wir Ihre bestehende Karte dauerhaft deaktivieren und Ihnen eine neue virtuelle Karte und Nummer zur Verfügung stellen.',
        deactivateCard: 'Karte deaktivieren',
        reportVirtualCardFraud: 'Virtuelle Kartenbetrug melden',
    },
    reportFraudConfirmationPage: {
        title: 'Kartenbetrug gemeldet',
        description:
            'Wir haben Ihre bestehende Karte dauerhaft deaktiviert. Wenn Sie zurückgehen, um Ihre Kartendetails anzusehen, wird Ihnen eine neue virtuelle Karte zur Verfügung stehen.',
        buttonText: 'Verstanden, danke!',
    },
    activateCardPage: {
        activateCard: 'Karte aktivieren',
        pleaseEnterLastFour: 'Bitte geben Sie die letzten vier Ziffern Ihrer Karte ein.',
        activatePhysicalCard: 'Physische Karte aktivieren',
        error: {
            thatDidNotMatch: 'Das stimmte nicht mit den letzten 4 Ziffern auf Ihrer Karte überein. Bitte versuchen Sie es erneut.',
            throttled:
                'Sie haben die letzten 4 Ziffern Ihrer Expensify Card zu oft falsch eingegeben. Wenn Sie sicher sind, dass die Zahlen korrekt sind, wenden Sie sich bitte an Concierge, um das Problem zu lösen. Andernfalls versuchen Sie es später erneut.',
        },
    },
    getPhysicalCard: {
        header: 'Physische Karte erhalten',
        nameMessage: 'Geben Sie Ihren Vor- und Nachnamen ein, da dieser auf Ihrer Karte angezeigt wird.',
        legalName: 'Rechtlicher Name',
        legalFirstName: 'Gesetzlicher Vorname',
        legalLastName: 'Rechtlicher Nachname',
        phoneMessage: 'Geben Sie Ihre Telefonnummer ein.',
        phoneNumber: 'Telefonnummer',
        address: 'Adresse',
        addressMessage: 'Geben Sie Ihre Lieferadresse ein.',
        streetAddress: 'Straßenadresse',
        city: 'Stadt',
        state: 'Zustand',
        zipPostcode: 'Postleitzahl',
        country: 'Land',
        confirmMessage: 'Bitte bestätigen Sie Ihre unten stehenden Angaben.',
        estimatedDeliveryMessage: 'Ihre physische Karte wird in 2-3 Werktagen ankommen.',
        next: 'Nächste',
        getPhysicalCard: 'Physische Karte erhalten',
        shipCard: 'Karte versenden',
    },
    transferAmountPage: {
        transfer: ({amount}: TransferParams) => `Transfer${amount ? ` ${amount}` : ''}`,
        instant: 'Sofort (Debitkarte)',
        instantSummary: ({rate, minAmount}: InstantSummaryParams) => `${rate}% Gebühr (${minAmount} Minimum)`,
        ach: '1-3 Werktage (Bankkonto)',
        achSummary: 'Keine Gebühr',
        whichAccount: 'Welches Konto?',
        fee: 'Gebühr',
        transferSuccess: 'Überweisung erfolgreich!',
        transferDetailBankAccount: 'Ihr Geld sollte in den nächsten 1-3 Werktagen ankommen.',
        transferDetailDebitCard: 'Ihr Geld sollte sofort ankommen.',
        failedTransfer: 'Ihr Kontostand ist nicht vollständig ausgeglichen. Bitte überweisen Sie auf ein Bankkonto.',
        notHereSubTitle: 'Bitte überweisen Sie Ihr Guthaben von der Wallet-Seite.',
        goToWallet: 'Gehe zu Wallet',
    },
    chooseTransferAccountPage: {
        chooseAccount: 'Konto auswählen',
    },
    paymentMethodList: {
        addPaymentMethod: 'Zahlungsmethode hinzufügen',
        addNewDebitCard: 'Neue Debitkarte hinzufügen',
        addNewBankAccount: 'Neues Bankkonto hinzufügen',
        accountLastFour: 'Endet mit',
        cardLastFour: 'Karte endet mit',
        addFirstPaymentMethod: 'Fügen Sie eine Zahlungsmethode hinzu, um Zahlungen direkt in der App zu senden und zu empfangen.',
        defaultPaymentMethod: 'Standardmäßig',
        bankAccountLastFour: ({lastFour}: BankAccountLastFourParams) => `Bankkonto • ${lastFour}`,
    },
    preferencesPage: {
        appSection: {
            title: 'App-Einstellungen',
        },
        testSection: {
            title: 'Präferenzen testen',
            subtitle: 'Einstellungen zur Unterstützung beim Debuggen und Testen der App auf der Staging-Umgebung.',
        },
        receiveRelevantFeatureUpdatesAndExpensifyNews: 'Erhalten Sie relevante Funktionsupdates und Expensify-Neuigkeiten',
        muteAllSounds: 'Alle Töne von Expensify stummschalten',
    },
    priorityModePage: {
        priorityMode: 'Prioritätsmodus',
        explainerText: 'Wählen Sie, ob Sie sich nur auf ungelesene und angeheftete Chats konzentrieren möchten oder alles mit den neuesten und angehefteten Chats oben anzeigen möchten.',
        priorityModes: {
            default: {
                label: 'Neueste',
                description: 'Alle Chats nach dem neuesten sortieren anzeigen',
            },
            gsd: {
                label: '#fokus',
                description: 'Nur ungelesene alphabetisch sortiert anzeigen',
            },
        },
    },
    reportDetailsPage: {
        inWorkspace: ({policyName}: ReportPolicyNameParams) => `in ${policyName}`,
        generatingPDF: 'PDF wird generiert',
        waitForPDF: 'Bitte warten Sie, während wir das PDF erstellen.',
        errorPDF: 'Beim Versuch, Ihr PDF zu erstellen, ist ein Fehler aufgetreten.',
        generatedPDF: 'Ihr Bericht als PDF wurde erstellt!',
    },
    reportDescriptionPage: {
        roomDescription: 'Zimmerbeschreibung',
        roomDescriptionOptional: 'Raumbeschreibung (optional)',
        explainerText: 'Legen Sie eine benutzerdefinierte Beschreibung für den Raum fest.',
    },
    groupChat: {
        lastMemberTitle: 'Achtung!',
        lastMemberWarning: 'Da du die letzte Person hier bist, wird der Chat für alle Mitglieder unzugänglich, wenn du ihn verlässt. Bist du sicher, dass du gehen möchtest?',
        defaultReportName: ({displayName}: ReportArchiveReasonsClosedParams) => `Gruppenchat von ${displayName}`,
    },
    languagePage: {
        language: 'Sprache',
        aiGenerated: 'Die Übersetzungen für diese Sprache werden automatisch erstellt und können Fehler enthalten.',
    },
    themePage: {
        theme: 'Thema',
        themes: {
            dark: {
                label: 'Dunkel',
            },
            light: {
                label: 'Licht',
            },
            system: {
                label: 'Geräteeinstellungen verwenden',
            },
        },
        chooseThemeBelowOrSync: 'Wählen Sie ein Thema unten aus oder synchronisieren Sie es mit den Einstellungen Ihres Geräts.',
    },
    termsOfUse: {
        phrase1: 'Mit der Anmeldung stimmen Sie den',
        phrase2: 'Nutzungsbedingungen',
        phrase3: 'und',
        phrase4: 'Datenschutz',
        phrase5: `Geldübermittlung wird bereitgestellt von ${CONST.WALLET.PROGRAM_ISSUERS.EXPENSIFY_PAYMENTS} (NMLS ID:2017010) gemäß seiner`,
        phrase6: 'Lizenzen',
    },
    validateCodeForm: {
        magicCodeNotReceived: 'Keinen magischen Code erhalten?',
        enterAuthenticatorCode: 'Bitte geben Sie Ihren Authentifizierungscode ein',
        enterRecoveryCode: 'Bitte geben Sie Ihren Wiederherstellungscode ein',
        requiredWhen2FAEnabled: 'Erforderlich, wenn die Zwei-Faktor-Authentifizierung aktiviert ist.',
        requestNewCode: 'Fordere einen neuen Code an in',
        requestNewCodeAfterErrorOccurred: 'Einen neuen Code anfordern',
        error: {
            pleaseFillMagicCode: 'Bitte geben Sie Ihren magischen Code ein',
            incorrectMagicCode: 'Falscher oder ungültiger Magic-Code. Bitte versuche es erneut oder fordere einen neuen Code an.',
            pleaseFillTwoFactorAuth: 'Bitte geben Sie Ihren Zwei-Faktor-Authentifizierungscode ein',
        },
    },
    passwordForm: {
        pleaseFillOutAllFields: 'Bitte füllen Sie alle Felder aus',
        pleaseFillPassword: 'Bitte geben Sie Ihr Passwort ein',
        pleaseFillTwoFactorAuth: 'Bitte geben Sie Ihren Zwei-Faktor-Code ein',
        enterYourTwoFactorAuthenticationCodeToContinue: 'Geben Sie Ihren Zwei-Faktor-Authentifizierungscode ein, um fortzufahren',
        forgot: 'Vergessen?',
        requiredWhen2FAEnabled: 'Erforderlich, wenn die Zwei-Faktor-Authentifizierung aktiviert ist.',
        error: {
            incorrectPassword: 'Falsches Passwort. Bitte versuchen Sie es erneut.',
            incorrectLoginOrPassword: 'Falscher Benutzername oder falsches Passwort. Bitte versuchen Sie es erneut.',
            incorrect2fa: 'Falscher Zwei-Faktor-Authentifizierungscode. Bitte versuchen Sie es erneut.',
            twoFactorAuthenticationEnabled:
                'Sie haben die Zwei-Faktor-Authentifizierung (2FA) für dieses Konto aktiviert. Bitte melden Sie sich mit Ihrer E-Mail-Adresse oder Telefonnummer an.',
            invalidLoginOrPassword: 'Ungültige Anmeldung oder ungültiges Passwort. Bitte versuchen Sie es erneut oder setzen Sie Ihr Passwort zurück.',
            unableToResetPassword:
                'Wir konnten Ihr Passwort nicht ändern. Dies liegt wahrscheinlich an einem abgelaufenen Link zur Passwortzurücksetzung in einer alten E-Mail zur Passwortzurücksetzung. Wir haben Ihnen einen neuen Link per E-Mail geschickt, damit Sie es erneut versuchen können. Überprüfen Sie Ihren Posteingang und Ihren Spam-Ordner; es sollte in wenigen Minuten ankommen.',
            noAccess: 'Sie haben keinen Zugriff auf diese Anwendung. Bitte fügen Sie Ihren GitHub-Benutzernamen für den Zugriff hinzu.',
            accountLocked: 'Ihr Konto wurde nach zu vielen erfolglosen Versuchen gesperrt. Bitte versuchen Sie es in 1 Stunde erneut.',
            fallback: 'Etwas ist schiefgelaufen. Bitte versuchen Sie es später noch einmal.',
        },
    },
    loginForm: {
        phoneOrEmail: 'Telefon oder E-Mail',
        error: {
            invalidFormatEmailLogin: 'Die eingegebene E-Mail ist ungültig. Bitte korrigieren Sie das Format und versuchen Sie es erneut.',
        },
        cannotGetAccountDetails: 'Konnte Kontodetails nicht abrufen. Bitte versuchen Sie, sich erneut anzumelden.',
        loginForm: 'Anmeldeformular',
        notYou: ({user}: NotYouParams) => `Nicht ${user}?`,
    },
    onboarding: {
        welcome: 'Willkommen!',
        welcomeSignOffTitleManageTeam: 'Sobald Sie die oben genannten Aufgaben abgeschlossen haben, können wir weitere Funktionen wie Genehmigungs-Workflows und Regeln erkunden!',
        welcomeSignOffTitle: 'Es ist großartig, Sie kennenzulernen!',
        explanationModal: {
            title: 'Willkommen bei Expensify',
            description:
                'Eine App, um Ihre geschäftlichen und persönlichen Ausgaben mit der Geschwindigkeit des Chats zu verwalten. Probieren Sie es aus und lassen Sie uns wissen, was Sie denken. Es kommt noch viel mehr!',
            secondaryDescription: 'Um zu Expensify Classic zurückzukehren, tippen Sie einfach auf Ihr Profilbild > Gehe zu Expensify Classic.',
        },
        welcomeVideo: {
            title: 'Willkommen bei Expensify',
            description: 'Eine App, um alle Ihre geschäftlichen und privaten Ausgaben in einem Chat zu verwalten. Entwickelt für Ihr Unternehmen, Ihr Team und Ihre Freunde.',
        },
        getStarted: 'Loslegen',
        whatsYourName: 'Wie heißt du?',
        peopleYouMayKnow: 'Personen, die Sie kennen könnten, sind bereits hier! Bestätigen Sie Ihre E-Mail, um sich ihnen anzuschließen.',
        workspaceYouMayJoin: ({domain, email}: WorkspaceYouMayJoin) =>
            `Jemand von ${domain} hat bereits einen Arbeitsbereich erstellt. Bitte geben Sie den magischen Code ein, der an ${email} gesendet wurde.`,
        joinAWorkspace: 'Einem Arbeitsbereich beitreten',
        listOfWorkspaces: 'Hier ist die Liste der Arbeitsbereiche, denen Sie beitreten können. Keine Sorge, Sie können ihnen auch später beitreten, wenn Sie möchten.',
        workspaceMemberList: ({employeeCount, policyOwner}: WorkspaceMemberList) => `${employeeCount} Mitglied${employeeCount > 1 ? 's' : ''} • ${policyOwner}`,
        whereYouWork: 'Wo arbeitest du?',
        errorSelection: 'Wählen Sie eine Option, um fortzufahren',
        purpose: {
            title: 'Was möchten Sie heute tun?',
            errorContinue: 'Bitte drücken Sie auf Weiter, um die Einrichtung abzuschließen.',
            errorBackButton: 'Bitte beenden Sie die Einrichtung, um die App zu verwenden.',
            [CONST.ONBOARDING_CHOICES.EMPLOYER]: 'Von meinem Arbeitgeber zurückbezahlt werden',
            [CONST.ONBOARDING_CHOICES.MANAGE_TEAM]: 'Verwalte die Ausgaben meines Teams',
            [CONST.ONBOARDING_CHOICES.PERSONAL_SPEND]: 'Verfolgen und budgetieren Sie Ausgaben',
            [CONST.ONBOARDING_CHOICES.CHAT_SPLIT]: 'Chatten und Ausgaben mit Freunden teilen',
            [CONST.ONBOARDING_CHOICES.LOOKING_AROUND]: 'Etwas anderes',
        },
        employees: {
            title: 'Wie viele Mitarbeiter haben Sie?',
            [CONST.ONBOARDING_COMPANY_SIZE.MICRO]: '1-10 Mitarbeiter',
            [CONST.ONBOARDING_COMPANY_SIZE.SMALL]: '11-50 Mitarbeiter',
            [CONST.ONBOARDING_COMPANY_SIZE.MEDIUM_SMALL]: '51-100 Mitarbeiter',
            [CONST.ONBOARDING_COMPANY_SIZE.MEDIUM]: '101-1.000 Mitarbeiter',
            [CONST.ONBOARDING_COMPANY_SIZE.LARGE]: 'Mehr als 1.000 Mitarbeiter',
        },
        accounting: {
            title: 'Verwenden Sie eine Buchhaltungssoftware?',
            none: 'Keine',
        },
        interestedFeatures: {
            title: 'Für welche Funktionen interessieren Sie sich?',
            featuresAlreadyEnabled: 'Ihr Arbeitsbereich hat bereits Folgendes aktiviert:',
            featureYouMayBeInterestedIn: 'Aktivieren Sie zusätzliche Funktionen, die Sie interessieren könnten:',
        },
        error: {
            requiredFirstName: 'Bitte geben Sie Ihren Vornamen ein, um fortzufahren.',
        },
        workEmail: {
            title: 'Wie lautet Ihre Arbeits-E-Mail?',
            subtitle: 'Expensify funktioniert am besten, wenn Sie Ihre Arbeits-E-Mail verbinden.',
            explanationModal: {
                descriptionOne: 'Weiterleiten an receipts@expensify.com zum Scannen',
                descriptionTwo: 'Treten Sie Ihren Kollegen bei, die bereits Expensify nutzen.',
                descriptionThree: 'Genießen Sie ein individuell angepasstes Erlebnis',
            },
            addWorkEmail: 'Arbeits-E-Mail hinzufügen',
        },
        workEmailValidation: {
            title: 'Bestätigen Sie Ihre Arbeits-E-Mail-Adresse',
            magicCodeSent: ({workEmail}: WorkEmailResendCodeParams) =>
                `Bitte geben Sie den magischen Code ein, der an ${workEmail} gesendet wurde. Er sollte in ein bis zwei Minuten ankommen.`,
        },
        workEmailValidationError: {
            publicEmail: 'Bitte geben Sie eine gültige Arbeits-E-Mail von einer privaten Domain ein, z.B. mitch@company.com',
            offline: 'Wir konnten Ihre Arbeits-E-Mail nicht hinzufügen, da Sie offline zu sein scheinen.',
        },
        mergeBlockScreen: {
            title: 'Konnte die Arbeits-E-Mail nicht hinzufügen',
            subtitle: ({workEmail}: WorkEmailMergingBlockedParams) =>
                `Wir konnten ${workEmail} nicht hinzufügen. Bitte versuchen Sie es später in den Einstellungen erneut oder chatten Sie mit Concierge für Unterstützung.`,
        },
        tasks: {
            testDriveAdminTask: {
                title: ({testDriveURL}) => `Mache eine [Probefahrt](${testDriveURL})`,
                description: ({testDriveURL}) => `[Mache eine kurze Produkttour](${testDriveURL}), um zu sehen, warum Expensify der schnellste Weg ist, Ausgaben zu verwalten.`,
            },
            testDriveEmployeeTask: {
                title: ({testDriveURL}) => `Mache eine [Probefahrt](${testDriveURL})`,
                description: ({testDriveURL}) => `Probiere uns in einer [Probefahrt](${testDriveURL}) aus und sichere deinem Team *3 Monate Expensify gratis!*`,
            },
            createTestDriveAdminWorkspaceTask: {
                title: ({workspaceConfirmationLink}) => `[Erstelle](${workspaceConfirmationLink}) einen Workspace`,
                description: 'Erstelle einen Workspace und konfiguriere die Einstellungen mit Hilfe deines Einrichtungsspezialisten!',
            },
            createWorkspaceTask: {
                title: ({workspaceSettingsLink}) => `Erstelle einen [Workspace](${workspaceSettingsLink})`,
                description: ({workspaceSettingsLink}) =>
                    '*Erstelle einen Workspace*, um Ausgaben zu verfolgen, Belege zu scannen, zu chatten und mehr.\n\n' +
                    '1. Klicke auf *Workspaces* > *Neuer Workspace*.\n\n' +
                    `*Dein neuer Workspace ist bereit!* [Schau ihn dir an](${workspaceSettingsLink}).`,
            },
            setupCategoriesTask: {
                title: ({workspaceCategoriesLink}) => `Richte [Kategorien](${workspaceCategoriesLink}) ein`,
                description: ({workspaceCategoriesLink}) =>
                    '*Richte Kategorien ein*, damit dein Team Ausgaben einfach zuordnen kann.\n\n' +
                    '1. Klicke auf *Workspaces*.\n' +
                    '2. Wähle deinen Workspace.\n' +
                    '3. Klicke auf *Kategorien*.\n' +
                    '4. Deaktiviere nicht benötigte Kategorien.\n' +
                    '5. Füge oben rechts eigene Kategorien hinzu.\n\n' +
                    `[Zu den Kategorie-Einstellungen](${workspaceCategoriesLink}).\n\n` +
                    `![Kategorien einrichten](${CONST.CLOUDFRONT_URL}/videos/walkthrough-categories-v2.mp4)`,
            },
            combinedTrackSubmitExpenseTask: {
                title: 'Reiche eine Ausgabe ein',
                description:
                    '*Reiche eine Ausgabe ein*, indem du einen Betrag eingibst oder einen Beleg scannst.\n\n' +
                    `1. Klicke auf den ${CONST.CUSTOM_EMOJIS.GLOBAL_CREATE}-Button.\n` +
                    '2. Wähle *Ausgabe erstellen*.\n' +
                    '3. Betrag eingeben oder Beleg scannen.\n' +
                    `4. Gib die E-Mail oder Telefonnummer deines Chefs ein.\n` +
                    '5. Klicke auf *Erstellen*.\n\n' +
                    'Fertig!',
            },
            adminSubmitExpenseTask: {
                title: 'Reiche eine Ausgabe ein',
                description:
                    '*Reiche eine Ausgabe ein*, indem du einen Betrag eingibst oder einen Beleg scannst.\n\n' +
                    `1. Klicke auf den ${CONST.CUSTOM_EMOJIS.GLOBAL_CREATE}-Button.\n` +
                    '2. Wähle *Ausgabe erstellen*.\n' +
                    '3. Betrag eingeben oder Beleg scannen.\n' +
                    '4. Details bestätigen.\n' +
                    '5. Klicke auf *Erstellen*.\n\n' +
                    'Fertig!',
            },
            trackExpenseTask: {
                title: 'Verfolge eine Ausgabe',
                description:
                    '*Verfolge eine Ausgabe* in jeder Währung – mit oder ohne Beleg.\n\n' +
                    `1. Klicke auf den ${CONST.CUSTOM_EMOJIS.GLOBAL_CREATE}-Button.\n` +
                    '2. Wähle *Ausgabe erstellen*.\n' +
                    '3. Betrag eingeben oder Beleg scannen.\n' +
                    '4. Wähle deinen *persönlichen* Bereich.\n' +
                    '5. Klicke auf *Erstellen*.\n\n' +
                    'Fertig! So einfach ist das.',
            },
            addAccountingIntegrationTask: {
                title: ({integrationName, workspaceAccountingLink}) =>
                    `Verbinde${integrationName === CONST.ONBOARDING_ACCOUNTING_MAPPING.other ? '' : ' mit'} [${integrationName === CONST.ONBOARDING_ACCOUNTING_MAPPING.other ? 'deiner' : ''} ${integrationName}](${workspaceAccountingLink})`,
                description: ({integrationName, workspaceAccountingLink}) =>
                    `Verbinde ${integrationName === CONST.ONBOARDING_ACCOUNTING_MAPPING.other ? 'deine' : 'mit'} ${integrationName}, um Ausgaben automatisch zuzuordnen und den Monatsabschluss zu vereinfachen.\n` +
                    '\n' +
                    '1. Klicke auf *Einstellungen*.\n' +
                    '2. Gehe zu *Workspaces*.\n' +
                    '3. Wähle deinen Workspace.\n' +
                    '4. Klicke auf *Buchhaltung*.\n' +
                    `5. Finde ${integrationName}.\n` +
                    '6. Klicke auf *Verbinden*.\n' +
                    '\n' +
                    `${
                        integrationName && CONST.connectionsVideoPaths[integrationName]
                            ? `[Zu Buchhaltung](${workspaceAccountingLink}).\n\n![Mit ${integrationName} verbinden](${CONST.CLOUDFRONT_URL}/${CONST.connectionsVideoPaths[integrationName]})`
                            : `[Zu Buchhaltung](${workspaceAccountingLink}).`
                    }`,
            },
            connectCorporateCardTask: {
                title: ({corporateCardLink}) => `Verbinde [deine Firmenkarte](${corporateCardLink})`,
                description: ({corporateCardLink}) =>
                    `Verbinde deine Firmenkarte, um Ausgaben automatisch zu importieren und zuzuordnen.\n\n` +
                    '1. Klicke auf *Workspaces*.\n' +
                    '2. Wähle deinen Workspace.\n' +
                    '3. Klicke auf *Firmenkarten*.\n' +
                    '4. Folge den Anweisungen zur Verbindung.\n\n' +
                    `[Zur Kartenverbindung](${corporateCardLink}).`,
            },
            inviteTeamTask: {
                title: ({workspaceMembersLink}) => `Lade [dein Team](${workspaceMembersLink}) ein`,
                description: ({workspaceMembersLink}) =>
                    '*Lade dein Team* zu Expensify ein, damit es sofort mit dem Verfolgen von Ausgaben beginnen kann.\n\n' +
                    '1. Klicke auf *Workspaces*.\n' +
                    '2. Wähle deinen Workspace.\n' +
                    '3. Klicke auf *Mitglieder* > *Mitglied einladen*.\n' +
                    '4. Gib E-Mails oder Telefonnummern ein.\n' +
                    '5. Optional: eigene Einladung hinzufügen.\n\n' +
                    `[Zu den Mitgliedereinstellungen](${workspaceMembersLink}).\n\n` +
                    `![Team einladen](${CONST.CLOUDFRONT_URL}/videos/walkthrough-invite_members-v2.mp4)`,
            },
            setupCategoriesAndTags: {
                title: ({workspaceCategoriesLink, workspaceMoreFeaturesLink}) => `Richte [Kategorien](${workspaceCategoriesLink}) und [Tags](${workspaceMoreFeaturesLink}) ein`,
                description: ({workspaceCategoriesLink, workspaceAccountingLink}) =>
                    '*Richte Kategorien und Tags ein*, damit dein Team Ausgaben einfach zuordnen kann.\n\n' +
                    `Importiere sie automatisch durch [Verbindung deiner Buchhaltungssoftware](${workspaceAccountingLink}) oder richte sie manuell in den [Workspace-Einstellungen](${workspaceCategoriesLink}) ein.`,
            },
            setupTagsTask: {
                title: ({workspaceMoreFeaturesLink}) => `Richte [Tags](${workspaceMoreFeaturesLink}) ein`,
                description: ({workspaceMoreFeaturesLink}) =>
                    'Verwende Tags, um zusätzliche Ausgabendetails wie Projekte, Kunden, Standorte und Abteilungen hinzuzufügen. Für mehrere Tag-Ebenen kannst du auf den Control-Plan upgraden.\n\n' +
                    '1. Klicke auf *Workspaces*.\n' +
                    '2. Wähle deinen Workspace.\n' +
                    '3. Klicke auf *Weitere Funktionen*.\n' +
                    '4. Aktiviere *Tags*.\n' +
                    '5. Navigiere zu *Tags* im Editor.\n' +
                    '6. Klicke auf *+ Tag hinzufügen*, um eigene zu erstellen.\n\n' +
                    `[Zu den weiteren Funktionen](${workspaceMoreFeaturesLink}).\n\n` +
                    `![Tags einrichten](${CONST.CLOUDFRONT_URL}/videos/walkthrough-tags-v2.mp4)`,
            },
            inviteAccountantTask: {
                title: ({workspaceMembersLink}) => `Lade deinen [Buchhalter](${workspaceMembersLink}) ein`,
                description: ({workspaceMembersLink}) =>
                    '*Lade deinen Buchhalter ein*, um gemeinsam an deinem Workspace zu arbeiten und Geschäftsausgaben zu verwalten.\n' +
                    '\n' +
                    '1. Klicke auf *Workspaces*.\n' +
                    '2. Wähle deinen Workspace.\n' +
                    '3. Klicke auf *Mitglieder*.\n' +
                    '4. Klicke auf *Mitglied einladen*.\n' +
                    '5. Gib die E-Mail-Adresse deines Buchhalters ein.\n' +
                    '\n' +
                    `[Jetzt Buchhalter einladen](${workspaceMembersLink}).`,
            },
            startChatTask: {
                title: 'Starte einen Chat',
                description:
                    '*Starte einen Chat* mit jeder Person über E-Mail oder Telefonnummer.\n\n' +
                    `1. Klicke auf den ${CONST.CUSTOM_EMOJIS.GLOBAL_CREATE}-Button.\n` +
                    '2. Wähle *Chat starten*.\n' +
                    '3. Gib eine E-Mail oder Telefonnummer ein.\n\n' +
                    'Falls die Person Expensify noch nicht nutzt, wird sie automatisch eingeladen.\n\n' +
                    'Jeder Chat wird außerdem als E-Mail oder SMS zugestellt.',
            },
            splitExpenseTask: {
                title: 'Teile eine Ausgabe',
                description:
                    '*Teile Ausgaben* mit einer oder mehreren Personen.\n\n' +
                    `1. Klicke auf den ${CONST.CUSTOM_EMOJIS.GLOBAL_CREATE}-Button.\n` +
                    '2. Wähle *Chat starten*.\n' +
                    '3. Gib E-Mail-Adressen oder Telefonnummern ein.\n' +
                    '4. Klicke im Chat auf den grauen *+*-Button > *Ausgabe teilen*.\n' +
                    '5. Wähle *Manuell*, *Scan* oder *Entfernung*.\n\n' +
                    'Du kannst Details hinzufügen oder es direkt abschicken. Zeit, dein Geld zurückzubekommen!',
            },
            reviewWorkspaceSettingsTask: {
                title: ({workspaceSettingsLink}) => `Überprüfe deine [Workspace-Einstellungen](${workspaceSettingsLink})`,
                description: ({workspaceSettingsLink}) =>
                    'So überprüfst und aktualisierst du deine Workspace-Einstellungen:\n' +
                    '1. Klicke auf den Tab *Einstellungen*.\n' +
                    '2. Klicke auf *Workspaces* > [Dein Workspace].\n' +
                    `[Zum Workspace](${workspaceSettingsLink}). Wir verfolgen Änderungen im Raum #admins.`,
            },
            createReportTask: {
                title: 'Erstelle deinen ersten Bericht',
                description:
                    'So erstellst du einen Bericht:\n\n' +
                    `1. Klicke auf den ${CONST.CUSTOM_EMOJIS.GLOBAL_CREATE}-Button.\n` +
                    '2. Wähle *Bericht erstellen*.\n' +
                    '3. Klicke auf *Ausgabe hinzufügen*.\n' +
                    '4. Füge deine erste Ausgabe hinzu.\n\n' +
                    'Fertig!',
            },
        } satisfies Record<string, Pick<OnboardingTask, 'title' | 'description'>>,
        testDrive: {
            name: ({testDriveURL}: {testDriveURL?: string}) => (testDriveURL ? `Mache eine [Probefahrt](${testDriveURL})` : 'Mache eine Probefahrt'),
            embeddedDemoIframeTitle: 'Probefahrt',
            employeeFakeReceipt: {
                description: 'Mein Probefahrt-Beleg!',
            },
        },
        messages: {
            onboardingEmployerOrSubmitMessage: 'Erstattungen zu erhalten ist so einfach wie eine Nachricht zu senden. Lass uns die Grundlagen durchgehen.',
            onboardingPersonalSpendMessage: 'So verfolgst du deine Ausgaben mit nur wenigen Klicks.',
            onboardingManageTeamMessage:
                '# Deine kostenlose Testversion hat begonnen! Lass uns mit der Einrichtung loslegen.\n👋 Hallo, ich bin dein Expensify-Einrichtungsassistent. Jetzt, da du einen Workspace erstellt hast, hole das Beste aus deiner 30-tägigen kostenlosen Testphase heraus, indem du die folgenden Schritte befolgst!',
            onboardingTrackWorkspaceMessage:
                '# Lass uns loslegen\n👋 Ich helfe dir! Ich habe deine Workspace-Einstellungen für Einzelunternehmer und ähnliche Unternehmen angepasst. Du kannst sie über den folgenden Link anpassen!\n\nSo verfolgst du deine Ausgaben mit nur wenigen Klicks:',
            onboardingChatSplitMessage: 'Rechnungen mit Freunden zu teilen ist so einfach wie eine Nachricht zu senden. So funktioniert’s.',
            onboardingAdminMessage: 'Lerne, wie du den Workspace deines Teams als Admin verwaltest und eigene Ausgaben einreichst.',
            onboardingLookingAroundMessage:
                'Expensify ist vor allem für Ausgaben-, Reise- und Firmenkartenmanagement bekannt – aber wir können noch viel mehr. Sag mir, was dich interessiert, und ich helfe dir beim Einstieg.',
            onboardingTestDriveReceiverMessage: '*Du hast 3 Monate gratis! Jetzt loslegen.*',
        },
        workspace: {
            title: 'Bleiben Sie mit einem Arbeitsbereich organisiert.',
            subtitle: 'Entdecken Sie leistungsstarke Tools, um Ihr Ausgabenmanagement zu vereinfachen, alles an einem Ort. Mit einem Arbeitsbereich können Sie:',
            explanationModal: {
                descriptionOne: 'Belege nachverfolgen und organisieren',
                descriptionTwo: 'Kategorisieren und taggen Sie Ausgaben',
                descriptionThree: 'Berichte erstellen und teilen',
            },
            price: 'Testen Sie es 30 Tage lang kostenlos, dann upgraden Sie für nur <strong>$5/Monat</strong>.',
            createWorkspace: 'Arbeitsbereich erstellen',
        },
        confirmWorkspace: {
            title: 'Arbeitsbereich bestätigen',
            subtitle:
                'Erstellen Sie einen Arbeitsbereich, um Belege zu verfolgen, Ausgaben zu erstatten, Reisen zu verwalten, Berichte zu erstellen und mehr – alles in der Geschwindigkeit des Chats.',
        },
        inviteMembers: {
            title: 'Mitglieder einladen',
            subtitle: 'Verwalten und teilen Sie Ihre Ausgaben mit einem Buchhalter oder gründen Sie eine Reisegruppe mit Freunden.',
        },
    },
    featureTraining: {
        doNotShowAgain: 'Nicht mehr anzeigen',
    },
    personalDetails: {
        error: {
            containsReservedWord: 'Name darf die Wörter Expensify oder Concierge nicht enthalten',
            hasInvalidCharacter: 'Der Name darf kein Komma oder Semikolon enthalten.',
            requiredFirstName: 'Vorname darf nicht leer sein',
        },
    },
    privatePersonalDetails: {
        enterLegalName: 'Wie lautet Ihr gesetzlicher Name?',
        enterDateOfBirth: 'Was ist Ihr Geburtsdatum?',
        enterAddress: 'Wie lautet Ihre Adresse?',
        enterPhoneNumber: 'Wie lautet Ihre Telefonnummer?',
        personalDetails: 'Persönliche Daten',
        privateDataMessage: 'Diese Angaben werden für Reisen und Zahlungen verwendet. Sie werden niemals in Ihrem öffentlichen Profil angezeigt.',
        legalName: 'Rechtlicher Name',
        legalFirstName: 'Gesetzlicher Vorname',
        legalLastName: 'Rechtlicher Nachname',
        address: 'Adresse',
        error: {
            dateShouldBeBefore: ({dateString}: DateShouldBeBeforeParams) => `Das Datum sollte vor dem ${dateString} liegen.`,
            dateShouldBeAfter: ({dateString}: DateShouldBeAfterParams) => `Das Datum sollte nach ${dateString} liegen.`,
            hasInvalidCharacter: 'Der Name darf nur lateinische Zeichen enthalten.',
            incorrectZipFormat: ({zipFormat}: IncorrectZipFormatParams = {}) => `Ungültiges Postleitzahlenformat${zipFormat ? `Acceptable format: ${zipFormat}` : ''}`,
            invalidPhoneNumber: `Bitte stellen Sie sicher, dass die Telefonnummer gültig ist (z. B. ${CONST.EXAMPLE_PHONE_NUMBER})`,
        },
    },
    resendValidationForm: {
        linkHasBeenResent: 'Link wurde erneut gesendet',
        weSentYouMagicSignInLink: ({login, loginType}: WeSentYouMagicSignInLinkParams) =>
            `Ich habe einen magischen Anmeldelink an ${login} gesendet. Bitte überprüfe dein ${loginType}, um dich anzumelden.`,
        resendLink: 'Link erneut senden',
    },
    unlinkLoginForm: {
        toValidateLogin: ({primaryLogin, secondaryLogin}: ToValidateLoginParams) =>
            `Um ${secondaryLogin} zu validieren, senden Sie bitte den magischen Code aus den Kontoeinstellungen von ${primaryLogin} erneut.`,
        noLongerHaveAccess: ({primaryLogin}: NoLongerHaveAccessParams) => `Wenn Sie keinen Zugriff mehr auf ${primaryLogin} haben, trennen Sie bitte Ihre Konten.`,
        unlink: 'Trennen',
        linkSent: 'Link gesendet!',
        successfullyUnlinkedLogin: 'Sekundäres Login erfolgreich getrennt!',
    },
    emailDeliveryFailurePage: {
        ourEmailProvider: ({login}: OurEmailProviderParams) =>
            `Unser E-Mail-Anbieter hat E-Mails an ${login} vorübergehend aufgrund von Zustellungsproblemen gesperrt. Um Ihr Login zu entsperren, befolgen Sie bitte diese Schritte:`,
        confirmThat: ({login}: ConfirmThatParams) => `Bestätigen Sie, dass ${login} korrekt geschrieben ist und es sich um eine echte, zustellbare E-Mail-Adresse handelt.`,
        emailAliases: 'E-Mail-Aliasse wie "expenses@domain.com" müssen Zugriff auf ihren eigenen E-Mail-Posteingang haben, damit sie ein gültiger Expensify-Login sind.',
        ensureYourEmailClient: 'Stellen Sie sicher, dass Ihr E-Mail-Client E-Mails von expensify.com zulässt.',
        youCanFindDirections: 'Sie finden Anweisungen, wie Sie diesen Schritt abschließen können.',
        helpConfigure: 'aber möglicherweise benötigen Sie die Hilfe Ihrer IT-Abteilung, um Ihre E-Mail-Einstellungen zu konfigurieren.',
        onceTheAbove: 'Sobald die oben genannten Schritte abgeschlossen sind, wenden Sie sich bitte an',
        toUnblock: 'um Ihre Anmeldung zu entsperren.',
    },
    smsDeliveryFailurePage: {
        smsDeliveryFailureMessage: ({login}: OurEmailProviderParams) =>
            `Wir konnten SMS-Nachrichten nicht an ${login} zustellen, daher haben wir es vorübergehend gesperrt. Bitte versuchen Sie, Ihre Nummer zu validieren:`,
        validationSuccess: 'Ihre Nummer wurde bestätigt! Klicken Sie unten, um einen neuen magischen Anmeldecode zu senden.',
        validationFailed: ({
            timeData,
        }: {
            timeData?: {
                days?: number;
                hours?: number;
                minutes?: number;
            } | null;
        }) => {
            if (!timeData) {
                return 'Bitte warten Sie einen Moment, bevor Sie es erneut versuchen.';
            }
            const timeParts = [];
            if (timeData.days) {
                timeParts.push(`${timeData.days} ${timeData.days === 1 ? 'Tag' : 'Tage'}`);
            }
            if (timeData.hours) {
                timeParts.push(`${timeData.hours} ${timeData.hours === 1 ? 'Stunde' : 'Stunden'}`);
            }
            if (timeData.minutes) {
                timeParts.push(`${timeData.minutes} ${timeData.minutes === 1 ? 'Minute' : 'Minuten'}`);
            }
            let timeText = '';
            if (timeParts.length === 1) {
                timeText = timeParts.at(0) ?? '';
            } else if (timeParts.length === 2) {
                timeText = `${timeParts.at(0)} and ${timeParts.at(1)}`;
            } else if (timeParts.length === 3) {
                timeText = `${timeParts.at(0)}, ${timeParts.at(1)}, and ${timeParts.at(2)}`;
            }
            return `Bitte warten Sie! Sie müssen ${timeText} warten, bevor Sie erneut versuchen, Ihre Nummer zu validieren.`;
        },
    },
    welcomeSignUpForm: {
        join: 'Beitreten',
    },
    detailsPage: {
        localTime: 'Ortszeit',
    },
    newChatPage: {
        startGroup: 'Gruppe starten',
        addToGroup: 'Zur Gruppe hinzufügen',
    },
    yearPickerPage: {
        year: 'Jahr',
        selectYear: 'Bitte wählen Sie ein Jahr aus',
    },
    focusModeUpdateModal: {
        title: 'Willkommen im #Fokus-Modus!',
        prompt: 'Bleiben Sie auf dem Laufenden, indem Sie nur ungelesene Chats oder Chats sehen, die Ihre Aufmerksamkeit erfordern. Keine Sorge, Sie können dies jederzeit in  ändern.',
        settings: 'Einstellungen',
    },
    notFound: {
        chatYouLookingForCannotBeFound: 'Der gesuchte Chat kann nicht gefunden werden.',
        getMeOutOfHere: 'Hol mich hier raus',
        iouReportNotFound: 'Die gesuchten Zahlungsdetails können nicht gefunden werden.',
        notHere: 'Hmm... es ist nicht hier.',
        pageNotFound: 'Ups, diese Seite kann nicht gefunden werden.',
        noAccess: 'Dieser Chat oder diese Ausgabe wurde möglicherweise gelöscht oder Sie haben keinen Zugriff darauf.\n\nBei Fragen wenden Sie sich bitte an concierge@expensify.com',
        goBackHome: 'Zurück zur Startseite',
        commentYouLookingForCannotBeFound: 'Der gesuchte Kommentar konnte nicht gefunden werden. Geh zurück zum Chat',
        contactConcierge: 'Bei Fragen wenden Sie sich bitte an concierge@expensify.com',
        goToChatInstead: 'Geh stattdessen zum Chat.',
    },
    errorPage: {
        title: ({isBreakLine}: {isBreakLine: boolean}) => `Oops... ${isBreakLine ? '\n' : ''}Etwas ist schiefgelaufen`,
        subtitle: 'Ihre Anfrage konnte nicht abgeschlossen werden. Bitte versuchen Sie es später erneut.',
    },
    setPasswordPage: {
        enterPassword: 'Passwort eingeben',
        setPassword: 'Passwort festlegen',
        newPasswordPrompt: 'Ihr Passwort muss mindestens 8 Zeichen, 1 Großbuchstaben, 1 Kleinbuchstaben und 1 Zahl enthalten.',
        passwordFormTitle: 'Willkommen zurück bei der New Expensify! Bitte legen Sie Ihr Passwort fest.',
        passwordNotSet: 'Wir konnten Ihr neues Passwort nicht festlegen. Wir haben Ihnen einen neuen Passwort-Link gesendet, um es erneut zu versuchen.',
        setPasswordLinkInvalid: 'Dieser Link zum Festlegen des Passworts ist ungültig oder abgelaufen. Ein neuer wartet in Ihrem E-Mail-Posteingang auf Sie!',
        validateAccount: 'Konto verifizieren',
    },
    statusPage: {
        status: 'Status',
        statusExplanation: 'Fügen Sie ein Emoji hinzu, um Ihren Kollegen und Freunden auf einfache Weise mitzuteilen, was los ist. Sie können optional auch eine Nachricht hinzufügen!',
        today: 'Heute',
        clearStatus: 'Status löschen',
        save: 'Speichern',
        message: 'Nachricht',
        timePeriods: {
            never: 'Never',
            thirtyMinutes: '30 Minuten',
            oneHour: '1 Stunde',
            afterToday: 'Heute',
            afterWeek: 'Eine Woche',
            custom: 'Custom',
        },
        untilTomorrow: 'Bis morgen',
        untilTime: ({time}: UntilTimeParams) => `Bis ${time}`,
        date: 'Datum',
        time: 'Zeit',
        vacationDelegate: 'Urlaubsvertretung',
        setVacationDelegate: `Legen Sie eine Urlaubsvertretung fest, die Berichte in Ihrer Abwesenheit genehmigt.`,
        vacationDelegateError: 'Beim Aktualisieren Ihrer Urlaubsvertretung ist ein Fehler aufgetreten.',
        asVacationDelegate: ({nameOrEmail: managerName}: VacationDelegateParams) => `als Urlaubsvertretung von ${managerName}`,
        toAsVacationDelegate: ({submittedToName, vacationDelegateName}: SubmittedToVacationDelegateParams) => `an ${submittedToName} als Urlaubsvertretung von ${vacationDelegateName}`,
        vacationDelegateWarning: ({nameOrEmail}: VacationDelegateParams) =>
            `Sie weisen ${nameOrEmail} als Ihre Urlaubsvertretung zu. Diese Person ist noch nicht in all Ihren Workspaces. Wenn Sie fortfahren, wird eine E-Mail an alle Ihre Workspace-Administratoren gesendet, um sie hinzuzufügen.`,
        clearAfter: 'Nach dem Löschen',
        whenClearStatus: 'Wann sollten wir Ihren Status löschen?',
    },
    stepCounter: ({step, total, text}: StepCounterParams) => {
        let result = `Schritt ${step}`;
        if (total) {
            result = `${result} of ${total}`;
        }
        if (text) {
            result = `${result}: ${text}`;
        }
        return result;
    },
    bankAccount: {
        bankInfo: 'Bankinformationen',
        confirmBankInfo: 'Bankinformationen bestätigen',
        manuallyAdd: 'Fügen Sie Ihr Bankkonto manuell hinzu',
        letsDoubleCheck: 'Lassen Sie uns noch einmal überprüfen, ob alles richtig aussieht.',
        accountEnding: 'Konto endet mit',
        thisBankAccount: 'Dieses Bankkonto wird für Geschäftszahlungen in Ihrem Arbeitsbereich verwendet.',
        accountNumber: 'Kontonummer',
        routingNumber: 'Routing-Nummer',
        chooseAnAccountBelow: 'Wählen Sie ein Konto unten aus',
        addBankAccount: 'Bankkonto hinzufügen',
        chooseAnAccount: 'Konto auswählen',
        connectOnlineWithPlaid: 'Melden Sie sich bei Ihrer Bank an',
        connectManually: 'Manuell verbinden',
        desktopConnection:
            'Hinweis: Um eine Verbindung mit Chase, Wells Fargo, Capital One oder Bank of America herzustellen, klicken Sie bitte hier, um diesen Vorgang in einem Browser abzuschließen.',
        yourDataIsSecure: 'Ihre Daten sind sicher',
        toGetStarted: 'Fügen Sie ein Bankkonto hinzu, um Ausgaben zu erstatten, Expensify-Karten auszustellen, Rechnungszahlungen zu sammeln und Rechnungen von einem Ort aus zu bezahlen.',
        plaidBodyCopy: 'Geben Sie Ihren Mitarbeitern eine einfachere Möglichkeit, Unternehmensausgaben zu bezahlen - und zurückerstattet zu werden.',
        checkHelpLine: 'Ihre Bankleitzahl und Kontonummer finden Sie auf einem Scheck für das Konto.',
        hasPhoneLoginError: ({contactMethodRoute}: ContactMethodParams) =>
            `Um ein Bankkonto zu verbinden, bitte <a href="${contactMethodRoute}">Fügen Sie eine E-Mail als Ihren primären Login hinzu</a> und versuchen Sie es erneut. Sie können Ihre Telefonnummer als sekundären Login hinzufügen.`,
        hasBeenThrottledError: 'Beim Hinzufügen Ihres Bankkontos ist ein Fehler aufgetreten. Bitte warten Sie ein paar Minuten und versuchen Sie es erneut.',
        hasCurrencyError: ({workspaceRoute}: WorkspaceRouteParams) =>
            `Ups! Es scheint, dass die Währung Ihres Arbeitsbereichs auf eine andere Währung als USD eingestellt ist. Um fortzufahren, gehen Sie bitte zu <a href="${workspaceRoute}">Ihre Arbeitsbereichseinstellungen</a> um es auf USD zu setzen und es erneut zu versuchen.`,
        error: {
            youNeedToSelectAnOption: 'Bitte wählen Sie eine Option, um fortzufahren.',
            noBankAccountAvailable: 'Entschuldigung, es ist kein Bankkonto verfügbar.',
            noBankAccountSelected: 'Bitte wählen Sie ein Konto aus',
            taxID: 'Bitte geben Sie eine gültige Steueridentifikationsnummer ein.',
            website: 'Bitte geben Sie eine gültige Website ein.',
            zipCode: `Bitte geben Sie eine gültige Postleitzahl im Format ein: ${CONST.COUNTRY_ZIP_REGEX_DATA.US.samples}`,
            phoneNumber: 'Bitte geben Sie eine gültige Telefonnummer ein.',
            email: 'Bitte geben Sie eine gültige E-Mail-Adresse ein.',
            companyName: 'Bitte geben Sie einen gültigen Firmennamen ein',
            addressCity: 'Bitte geben Sie eine gültige Stadt ein',
            addressStreet: 'Bitte geben Sie eine gültige Straßenadresse ein',
            addressState: 'Bitte wählen Sie einen gültigen Bundesstaat aus',
            incorporationDateFuture: 'Das Gründungsdatum kann nicht in der Zukunft liegen.',
            incorporationState: 'Bitte wählen Sie einen gültigen Bundesstaat aus',
            industryCode: 'Bitte geben Sie einen gültigen Branchenklassifizierungscode mit sechs Ziffern ein.',
            restrictedBusiness: 'Bitte bestätigen Sie, dass das Unternehmen nicht auf der Liste der eingeschränkten Unternehmen steht.',
            routingNumber: 'Bitte geben Sie eine gültige Bankleitzahl ein',
            accountNumber: 'Bitte geben Sie eine gültige Kontonummer ein',
            routingAndAccountNumberCannotBeSame: 'Routing- und Kontonummern dürfen nicht übereinstimmen.',
            companyType: 'Bitte wählen Sie einen gültigen Unternehmenstyp aus',
            tooManyAttempts:
                'Aufgrund einer hohen Anzahl von Anmeldeversuchen wurde diese Option für 24 Stunden deaktiviert. Bitte versuchen Sie es später erneut oder geben Sie die Details stattdessen manuell ein.',
            address: 'Bitte geben Sie eine gültige Adresse ein',
            dob: 'Bitte wählen Sie ein gültiges Geburtsdatum aus',
            age: 'Muss über 18 Jahre alt sein',
            ssnLast4: 'Bitte geben Sie die letzten 4 Ziffern der SSN ein.',
            firstName: 'Bitte geben Sie einen gültigen Vornamen ein',
            lastName: 'Bitte geben Sie einen gültigen Nachnamen ein',
            noDefaultDepositAccountOrDebitCardAvailable: 'Bitte fügen Sie ein Standard-Einzahlungskonto oder eine Debitkarte hinzu.',
            validationAmounts: 'Die eingegebenen Validierungsbeträge sind falsch. Bitte überprüfen Sie Ihren Kontoauszug und versuchen Sie es erneut.',
            fullName: 'Bitte geben Sie einen gültigen vollständigen Namen ein',
            ownershipPercentage: 'Bitte geben Sie eine gültige Prozentzahl ein.',
            deletePaymentBankAccount:
                'Dieses Bankkonto kann nicht gelöscht werden, da es für Expensify-Karten-Zahlungen verwendet wird. Wenn Sie dieses Konto trotzdem löschen möchten, wenden Sie sich bitte an den Concierge.',
        },
    },
    addPersonalBankAccount: {
        countrySelectionStepHeader: 'Wo befindet sich Ihr Bankkonto?',
        accountDetailsStepHeader: 'Was sind Ihre Kontodaten?',
        accountTypeStepHeader: 'Welche Art von Konto ist das?',
        bankInformationStepHeader: 'Was sind Ihre Bankdaten?',
        accountHolderInformationStepHeader: 'Was sind die Kontoinhaberdaten?',
        howDoWeProtectYourData: 'Wie schützen wir Ihre Daten?',
        currencyHeader: 'Was ist die Währung Ihres Bankkontos?',
        confirmationStepHeader: 'Überprüfen Sie Ihre Informationen.',
        confirmationStepSubHeader: 'Überprüfen Sie die unten stehenden Details und aktivieren Sie das Kontrollkästchen für die Bedingungen, um zu bestätigen.',
    },
    addPersonalBankAccountPage: {
        enterPassword: 'Expensify-Passwort eingeben',
        alreadyAdded: 'Dieses Konto wurde bereits hinzugefügt.',
        chooseAccountLabel: 'Konto',
        successTitle: 'Persönliches Bankkonto hinzugefügt!',
        successMessage: 'Glückwunsch, Ihr Bankkonto ist eingerichtet und bereit, Rückerstattungen zu empfangen.',
    },
    attachmentView: {
        unknownFilename: 'Unbekannter Dateiname',
        passwordRequired: 'Bitte geben Sie ein Passwort ein',
        passwordIncorrect: 'Falsches Passwort. Bitte versuchen Sie es erneut.',
        failedToLoadPDF: 'Fehler beim Laden der PDF-Datei',
        pdfPasswordForm: {
            title: 'Passwortgeschütztes PDF',
            infoText: 'Diese PDF ist passwortgeschützt.',
            beforeLinkText: 'Bitte',
            linkText: 'Passwort eingeben',
            afterLinkText: 'um es anzusehen.',
            formLabel: 'PDF anzeigen',
        },
        attachmentNotFound: 'Anhang nicht gefunden',
    },
    messages: {
        errorMessageInvalidPhone: `Bitte geben Sie eine gültige Telefonnummer ohne Klammern oder Bindestriche ein. Wenn Sie sich außerhalb der USA befinden, geben Sie bitte Ihre Ländervorwahl an (z. B. ${CONST.EXAMPLE_PHONE_NUMBER}).`,
        errorMessageInvalidEmail: 'Ungültige E-Mail-Adresse',
        userIsAlreadyMember: ({login, name}: UserIsAlreadyMemberParams) => `${login} ist bereits Mitglied von ${name}`,
    },
    onfidoStep: {
        acceptTerms: 'Indem Sie mit der Anfrage zur Aktivierung Ihres Expensify Wallets fortfahren, bestätigen Sie, dass Sie gelesen haben, verstehen und akzeptieren',
        facialScan: 'Onfidos Richtlinie und Freigabe zur Gesichtserkennung',
        tryAgain: 'Versuchen Sie es erneut.',
        verifyIdentity: 'Identität verifizieren',
        letsVerifyIdentity: 'Lassen Sie uns Ihre Identität überprüfen',
        butFirst: `Aber zuerst das langweilige Zeug. Lies dir im nächsten Schritt das Kleingedruckte durch und klicke auf "Akzeptieren", wenn du bereit bist.`,
        genericError: 'Ein Fehler ist bei der Verarbeitung dieses Schritts aufgetreten. Bitte versuchen Sie es erneut.',
        cameraPermissionsNotGranted: 'Kamerazugriff aktivieren',
        cameraRequestMessage: 'Wir benötigen Zugriff auf Ihre Kamera, um die Bankkontoverifizierung abzuschließen. Bitte aktivieren Sie dies über Einstellungen > New Expensify.',
        microphonePermissionsNotGranted: 'Mikrofonzugriff aktivieren',
        microphoneRequestMessage: 'Wir benötigen Zugriff auf Ihr Mikrofon, um die Bankkontoverifizierung abzuschließen. Bitte aktivieren Sie dies über Einstellungen > New Expensify.',
        originalDocumentNeeded: 'Bitte laden Sie ein Originalbild Ihres Ausweises hoch, anstatt einen Screenshot oder ein gescanntes Bild.',
        documentNeedsBetterQuality:
            'Ihr Ausweis scheint beschädigt zu sein oder es fehlen Sicherheitsmerkmale. Bitte laden Sie ein Originalbild eines unbeschädigten Ausweises hoch, der vollständig sichtbar ist.',
        imageNeedsBetterQuality: 'Es gibt ein Problem mit der Bildqualität Ihres Ausweises. Bitte laden Sie ein neues Bild hoch, auf dem Ihr gesamter Ausweis klar zu sehen ist.',
        selfieIssue: 'Es gibt ein Problem mit Ihrem Selfie/Video. Bitte laden Sie ein Live-Selfie/Video hoch.',
        selfieNotMatching: 'Ihr Selfie/Video stimmt nicht mit Ihrem Ausweis überein. Bitte laden Sie ein neues Selfie/Video hoch, auf dem Ihr Gesicht klar zu erkennen ist.',
        selfieNotLive: 'Ihr Selfie/Video scheint kein Live-Foto/Video zu sein. Bitte laden Sie ein Live-Selfie/Video hoch.',
    },
    additionalDetailsStep: {
        headerTitle: 'Zusätzliche Details',
        helpText: 'Wir müssen die folgenden Informationen bestätigen, bevor Sie Geld von Ihrem Wallet senden und empfangen können.',
        helpTextIdologyQuestions: 'Wir müssen Ihnen nur noch ein paar weitere Fragen stellen, um Ihre Identität abschließend zu überprüfen.',
        helpLink: 'Erfahren Sie mehr darüber, warum wir das brauchen.',
        legalFirstNameLabel: 'Gesetzlicher Vorname',
        legalMiddleNameLabel: 'Zweiter Vorname (rechtlich)',
        legalLastNameLabel: 'Rechtlicher Nachname',
        selectAnswer: 'Bitte wählen Sie eine Antwort, um fortzufahren.',
        ssnFull9Error: 'Bitte geben Sie eine gültige neunstellige SSN ein.',
        needSSNFull9: 'Wir haben Schwierigkeiten, Ihre SSN zu verifizieren. Bitte geben Sie die vollständigen neun Ziffern Ihrer SSN ein.',
        weCouldNotVerify: 'Wir konnten nicht verifizieren',
        pleaseFixIt: 'Bitte korrigieren Sie diese Informationen, bevor Sie fortfahren.',
        failedKYCTextBefore: 'Wir konnten Ihre Identität nicht verifizieren. Bitte versuchen Sie es später erneut oder wenden Sie sich an',
        failedKYCTextAfter: 'wenn Sie Fragen haben.',
    },
    termsStep: {
        headerTitle: 'Bedingungen und Gebühren',
        headerTitleRefactor: 'Gebühren und Bedingungen',
        haveReadAndAgree: 'Ich habe gelesen und stimme zu, zu erhalten',
        electronicDisclosures: 'elektronische Offenlegungen',
        agreeToThe: 'Ich stimme den',
        walletAgreement: 'Wallet-Vereinbarung',
        enablePayments: 'Zahlungen aktivieren',
        monthlyFee: 'Monatliche Gebühr',
        inactivity: 'Inaktivität',
        noOverdraftOrCredit: 'Keine Überziehungs-/Kreditfunktion.',
        electronicFundsWithdrawal: 'Elektronische Mittelabhebung',
        standard: 'Standard',
        reviewTheFees: 'Schauen Sie sich einige Gebühren an.',
        checkTheBoxes: 'Bitte die untenstehenden Kästchen ankreuzen.',
        agreeToTerms: 'Stimmen Sie den Bedingungen zu und Sie können loslegen!',
        shortTermsForm: {
            expensifyPaymentsAccount: ({walletProgram}: WalletProgramParams) => `Das Expensify Wallet wird von ${walletProgram} ausgestellt.`,
            perPurchase: 'Pro Kauf',
            atmWithdrawal: 'Geldautomat-Abhebung',
            cashReload: 'Bargeldaufladung',
            inNetwork: 'im Netzwerk',
            outOfNetwork: 'außerhalb des Netzwerks',
            atmBalanceInquiry: 'Geldautomaten-Saldoabfrage',
            inOrOutOfNetwork: '(im Netzwerk oder außerhalb des Netzwerks)',
            customerService: 'Kundendienst',
            automatedOrLive: '(automated or live agent)',
            afterTwelveMonths: '(nach 12 Monaten ohne Transaktionen)',
            weChargeOneFee: 'Wir erheben eine andere Art von Gebühr. Sie ist:',
            fdicInsurance: 'Ihre Gelder sind für die FDIC-Versicherung berechtigt.',
            generalInfo: 'Für allgemeine Informationen über Prepaid-Konten besuchen Sie',
            conditionsDetails: 'Für Details und Bedingungen zu allen Gebühren und Dienstleistungen besuchen Sie bitte',
            conditionsPhone: 'oder rufen Sie +1 833-400-0904 an.',
            instant: '(instant)',
            electronicFundsInstantFeeMin: ({amount}: TermsParams) => `(min ${amount})`,
        },
        longTermsForm: {
            listOfAllFees: 'Eine Liste aller Expensify Wallet-Gebühren',
            typeOfFeeHeader: 'Alle Gebühren',
            feeAmountHeader: 'Betrag',
            moreDetailsHeader: 'Einzelheiten',
            openingAccountTitle: 'Ein Konto eröffnen',
            openingAccountDetails: 'Es gibt keine Gebühr, um ein Konto zu eröffnen.',
            monthlyFeeDetails: 'Es gibt keine monatliche Gebühr.',
            customerServiceTitle: 'Kundendienst',
            customerServiceDetails: 'Es gibt keine Kundendienstgebühren.',
            inactivityDetails: 'Es gibt keine Inaktivitätsgebühr.',
            sendingFundsTitle: 'Senden von Geldern an einen anderen Kontoinhaber',
            sendingFundsDetails: 'Es gibt keine Gebühr, um Geld an einen anderen Kontoinhaber zu senden, wenn Sie Ihr Guthaben, Ihr Bankkonto oder Ihre Debitkarte verwenden.',
            electronicFundsStandardDetails:
                "There's no fee to transfer funds from your Expensify Wallet " +
                'to your bank account using the standard option. This transfer usually completes within 1-3 business' +
                ' days.',
            electronicFundsInstantDetails: ({percentage, amount}: ElectronicFundsParams) =>
                "There's a fee to transfer funds from your Expensify Wallet to " +
                'your linked debit card using the instant transfer option. This transfer usually completes within ' +
                `several minutes. The fee is ${percentage}% of the transfer amount (with a minimum fee of ${amount}).`,
            fdicInsuranceBancorp: ({amount}: TermsParams) =>
                'Your funds are eligible for FDIC insurance. Your funds will be held at or ' +
                `transferred to ${CONST.WALLET.PROGRAM_ISSUERS.BANCORP_BANK}, an FDIC-insured institution. Once there, your funds are insured up ` +
                `to ${amount} by the FDIC in the event ${CONST.WALLET.PROGRAM_ISSUERS.BANCORP_BANK} fails, if specific deposit insurance requirements ` +
                `are met and your card is registered. See`,
            fdicInsuranceBancorp2: 'für Details.',
            contactExpensifyPayments: `Kontaktieren Sie ${CONST.WALLET.PROGRAM_ISSUERS.EXPENSIFY_PAYMENTS} telefonisch unter +1 833-400-0904 oder per E-Mail an`,
            contactExpensifyPayments2: 'oder anmelden bei',
            generalInformation: 'Für allgemeine Informationen über Prepaid-Konten besuchen Sie',
            generalInformation2: 'Wenn Sie eine Beschwerde über ein Prepaid-Konto haben, rufen Sie das Consumer Financial Protection Bureau unter 1-855-411-2372 an oder besuchen Sie',
            printerFriendlyView: 'Druckerfreundliche Version anzeigen',
            automated: 'Automatisiert',
            liveAgent: 'Live-Agent',
            instant: 'Sofort',
            electronicFundsInstantFeeMin: ({amount}: TermsParams) => `Min ${amount}`,
        },
    },
    activateStep: {
        headerTitle: 'Zahlungen aktivieren',
        activatedTitle: 'Wallet aktiviert!',
        activatedMessage: 'Glückwunsch, Ihr Wallet ist eingerichtet und bereit für Zahlungen.',
        checkBackLaterTitle: 'Nur eine Minute...',
        checkBackLaterMessage: 'Wir überprüfen Ihre Informationen noch. Bitte schauen Sie später noch einmal vorbei.',
        continueToPayment: 'Weiter zur Zahlung',
        continueToTransfer: 'Weiter übertragen',
    },
    companyStep: {
        headerTitle: 'Unternehmensinformationen',
        subtitle: 'Fast fertig! Aus Sicherheitsgründen müssen wir einige Informationen bestätigen:',
        legalBusinessName: 'Rechtlicher Firmenname',
        companyWebsite: 'Unternehmenswebsite',
        taxIDNumber: 'Steuernummer',
        taxIDNumberPlaceholder: '9 Ziffern',
        companyType: 'Unternehmenstyp',
        incorporationDate: 'Gründungsdatum',
        incorporationState: 'Gründungsstaat',
        industryClassificationCode: 'Industrieklassifikationscode',
        confirmCompanyIsNot: 'Ich bestätige, dass dieses Unternehmen nicht auf der',
        listOfRestrictedBusinesses: 'Liste der eingeschränkten Unternehmen',
        incorporationDatePlaceholder: 'Startdatum (yyyy-mm-dd)',
        incorporationTypes: {
            LLC: 'LLC',
            CORPORATION: 'Corp',
            PARTNERSHIP: 'Partnerschaft',
            COOPERATIVE: 'Kooperativ',
            SOLE_PROPRIETORSHIP: 'Einzelunternehmen',
            OTHER: 'Andere',
        },
        industryClassification: 'Unter welcher Branche ist das Unternehmen klassifiziert?',
        industryClassificationCodePlaceholder: 'Suche nach dem Branchenschlüssel',
    },
    requestorStep: {
        headerTitle: 'Persönliche Informationen',
        learnMore: 'Erfahren Sie mehr',
        isMyDataSafe: 'Sind meine Daten sicher?',
    },
    personalInfoStep: {
        personalInfo: 'Persönliche Informationen',
        enterYourLegalFirstAndLast: 'Wie lautet Ihr gesetzlicher Name?',
        legalFirstName: 'Gesetzlicher Vorname',
        legalLastName: 'Rechtlicher Nachname',
        legalName: 'Rechtlicher Name',
        enterYourDateOfBirth: 'Was ist Ihr Geburtsdatum?',
        enterTheLast4: 'Was sind die letzten vier Ziffern Ihrer Sozialversicherungsnummer?',
        dontWorry: 'Keine Sorge, wir führen keine persönlichen Bonitätsprüfungen durch!',
        last4SSN: 'Letzte 4 der SSN',
        enterYourAddress: 'Wie lautet Ihre Adresse?',
        address: 'Adresse',
        letsDoubleCheck: 'Lassen Sie uns noch einmal überprüfen, ob alles richtig aussieht.',
        byAddingThisBankAccount: 'Durch das Hinzufügen dieses Bankkontos bestätigen Sie, dass Sie gelesen haben, verstehen und akzeptieren',
        whatsYourLegalName: 'Wie lautet Ihr gesetzlicher Name?',
        whatsYourDOB: 'Was ist Ihr Geburtsdatum?',
        whatsYourAddress: 'Wie lautet Ihre Adresse?',
        whatsYourSSN: 'Was sind die letzten vier Ziffern Ihrer Sozialversicherungsnummer?',
        noPersonalChecks: 'Keine Sorge, hier gibt es keine persönlichen Bonitätsprüfungen!',
        whatsYourPhoneNumber: 'Wie lautet Ihre Telefonnummer?',
        weNeedThisToVerify: 'Wir benötigen dies, um Ihr Wallet zu verifizieren.',
    },
    businessInfoStep: {
        businessInfo: 'Unternehmensinformationen',
        enterTheNameOfYourBusiness: 'Wie heißt Ihr Unternehmen?',
        businessName: 'Rechtlicher Firmenname',
        enterYourCompanyTaxIdNumber: 'Wie lautet die Steuernummer Ihres Unternehmens?',
        taxIDNumber: 'Steuernummer',
        taxIDNumberPlaceholder: '9 Ziffern',
        enterYourCompanyWebsite: 'Wie lautet die Website Ihres Unternehmens?',
        companyWebsite: 'Unternehmenswebsite',
        enterYourCompanyPhoneNumber: 'Wie lautet die Telefonnummer Ihres Unternehmens?',
        enterYourCompanyAddress: 'Wie lautet die Adresse Ihres Unternehmens?',
        selectYourCompanyType: 'Was für ein Unternehmen ist das?',
        companyType: 'Unternehmenstyp',
        incorporationType: {
            LLC: 'LLC',
            CORPORATION: 'Corp',
            PARTNERSHIP: 'Partnerschaft',
            COOPERATIVE: 'Kooperativ',
            SOLE_PROPRIETORSHIP: 'Einzelunternehmen',
            OTHER: 'Andere',
        },
        selectYourCompanyIncorporationDate: 'Was ist das Gründungsdatum Ihres Unternehmens?',
        incorporationDate: 'Gründungsdatum',
        incorporationDatePlaceholder: 'Startdatum (yyyy-mm-dd)',
        incorporationState: 'Gründungsstaat',
        pleaseSelectTheStateYourCompanyWasIncorporatedIn: 'In welchem Bundesstaat wurde Ihr Unternehmen gegründet?',
        letsDoubleCheck: 'Lassen Sie uns noch einmal überprüfen, ob alles richtig aussieht.',
        companyAddress: 'Firmenadresse',
        listOfRestrictedBusinesses: 'Liste der eingeschränkten Unternehmen',
        confirmCompanyIsNot: 'Ich bestätige, dass dieses Unternehmen nicht auf der',
        businessInfoTitle: 'Geschäftsinformationen',
        legalBusinessName: 'Rechtlicher Firmenname',
        whatsTheBusinessName: 'Wie lautet der Firmenname?',
        whatsTheBusinessAddress: 'Wie lautet die Geschäftsadresse?',
        whatsTheBusinessContactInformation: 'Wie lauten die Geschäftskontaktdaten?',
        whatsTheBusinessRegistrationNumber: 'Wie lautet die Handelsregisternummer?',
        whatsTheBusinessTaxIDEIN: ({country}: BusinessTaxIDParams) => {
            switch (country) {
                case CONST.COUNTRY.US:
                    return 'Was ist die Arbeitgeber-Identifikationsnummer (EIN)?';
                case CONST.COUNTRY.CA:
                    return 'Was ist die Unternehmensnummer (BN)?';
                case CONST.COUNTRY.GB:
                    return 'Was ist die Umsatzsteuer-Identifikationsnummer (VRN)?';
                case CONST.COUNTRY.AU:
                    return 'Was ist die australische Unternehmensnummer (ABN)?';
                default:
                    return 'Was ist die EU-Umsatzsteuer-Identifikationsnummer?';
            }
        },
        whatsThisNumber: 'Was ist diese Nummer?',
        whereWasTheBusinessIncorporated: 'Wo wurde das Unternehmen gegründet?',
        whatTypeOfBusinessIsIt: 'Welche Art von Geschäft ist es?',
        whatsTheBusinessAnnualPayment: 'Wie hoch ist das jährliche Zahlungsvolumen des Unternehmens?',
        whatsYourExpectedAverageReimbursements: 'Wie hoch ist Ihr erwarteter durchschnittlicher Erstattungsbetrag?',
        registrationNumber: 'Registrierungsnummer',
        taxIDEIN: ({country}: BusinessTaxIDParams) => {
            switch (country) {
                case CONST.COUNTRY.US:
                    return 'EIN';
                case CONST.COUNTRY.CA:
                    return 'BN';
                case CONST.COUNTRY.GB:
                    return 'VRN';
                case CONST.COUNTRY.AU:
                    return 'ABN';
                default:
                    return 'EU-USt';
            }
        },
        businessAddress: 'Geschäftsadresse',
        businessType: 'Geschäftsart',
        incorporation: 'Inkorporation',
        incorporationCountry: 'Gründungsland',
        incorporationTypeName: 'Gründungsart',
        businessCategory: 'Geschäftskategorie',
        annualPaymentVolume: 'Jährliches Zahlungsvolumen',
        annualPaymentVolumeInCurrency: ({currencyCode}: CurrencyCodeParams) => `Jährliches Zahlungsvolumen in ${currencyCode}`,
        averageReimbursementAmount: 'Durchschnittlicher Erstattungsbetrag',
        averageReimbursementAmountInCurrency: ({currencyCode}: CurrencyCodeParams) => `Durchschnittlicher Erstattungsbetrag in ${currencyCode}`,
        selectIncorporationType: 'Wählen Sie die Art der Gründung aus',
        selectBusinessCategory: 'Geschäftskategorie auswählen',
        selectAnnualPaymentVolume: 'Jährliches Zahlungsvolumen auswählen',
        selectIncorporationCountry: 'Wählen Sie das Gründungsland aus',
        selectIncorporationState: 'Inkorporationsstaat auswählen',
        selectAverageReimbursement: 'Durchschnittlichen Erstattungsbetrag auswählen',
        findIncorporationType: 'Art der Unternehmensgründung finden',
        findBusinessCategory: 'Geschäftskategorie finden',
        findAnnualPaymentVolume: 'Jährliches Zahlungsvolumen finden',
        findIncorporationState: 'Gründungsstaat finden',
        findAverageReimbursement: 'Durchschnittlichen Erstattungsbetrag finden',
        error: {
            registrationNumber: 'Bitte geben Sie eine gültige Registrierungsnummer an.',
            taxIDEIN: ({country}: BusinessTaxIDParams) => {
                switch (country) {
                    case CONST.COUNTRY.US:
                        return 'Bitte geben Sie eine gültige Arbeitgeber-Identifikationsnummer (EIN) an';
                    case CONST.COUNTRY.CA:
                        return 'Bitte geben Sie eine gültige Unternehmensnummer (BN) an';
                    case CONST.COUNTRY.GB:
                        return 'Bitte geben Sie eine gültige Umsatzsteuer-Identifikationsnummer (VRN) an';
                    case CONST.COUNTRY.AU:
                        return 'Bitte geben Sie eine gültige australische Unternehmensnummer (ABN) an';
                    default:
                        return 'Bitte geben Sie eine gültige EU-Umsatzsteuer-Identifikationsnummer an';
                }
            },
        },
    },
    beneficialOwnerInfoStep: {
        doYouOwn25percent: 'Besitzen Sie 25 % oder mehr von',
        doAnyIndividualOwn25percent: 'Besitzen Einzelpersonen 25 % oder mehr von',
        areThereMoreIndividualsWhoOwn25percent: 'Gibt es mehr Personen, die 25 % oder mehr von besitzen?',
        regulationRequiresUsToVerifyTheIdentity: 'Die Vorschriften verlangen von uns, die Identität jeder Person zu überprüfen, die mehr als 25% des Unternehmens besitzt.',
        companyOwner: 'Geschäftsinhaber',
        enterLegalFirstAndLastName: 'Wie lautet der gesetzliche Name des Eigentümers?',
        legalFirstName: 'Gesetzlicher Vorname',
        legalLastName: 'Rechtlicher Nachname',
        enterTheDateOfBirthOfTheOwner: 'Was ist das Geburtsdatum des Eigentümers?',
        enterTheLast4: 'Was sind die letzten 4 Ziffern der Sozialversicherungsnummer des Eigentümers?',
        last4SSN: 'Letzte 4 der SSN',
        dontWorry: 'Keine Sorge, wir führen keine persönlichen Bonitätsprüfungen durch!',
        enterTheOwnersAddress: 'Wie lautet die Adresse des Eigentümers?',
        letsDoubleCheck: 'Lassen Sie uns noch einmal überprüfen, ob alles richtig aussieht.',
        legalName: 'Rechtlicher Name',
        address: 'Adresse',
        byAddingThisBankAccount: 'Durch das Hinzufügen dieses Bankkontos bestätigen Sie, dass Sie gelesen haben, verstehen und akzeptieren',
        owners: 'Eigentümer',
    },
    ownershipInfoStep: {
        ownerInfo: 'Eigentümerinformationen',
        businessOwner: 'Geschäftsinhaber',
        signerInfo: 'Unterzeichnerinformationen',
        doYouOwn: ({companyName}: CompanyNameParams) => `Besitzen Sie 25 % oder mehr von ${companyName}?`,
        doesAnyoneOwn: ({companyName}: CompanyNameParams) => `Besitzt eine Einzelperson 25 % oder mehr von ${companyName}?`,
        regulationsRequire: 'Vorschriften erfordern, dass wir die Identität jeder Person überprüfen, die mehr als 25% des Unternehmens besitzt.',
        legalFirstName: 'Gesetzlicher Vorname',
        legalLastName: 'Rechtlicher Nachname',
        whatsTheOwnersName: 'Wie lautet der gesetzliche Name des Eigentümers?',
        whatsYourName: 'Wie lautet Ihr gesetzlicher Name?',
        whatPercentage: 'Welcher Prozentsatz des Unternehmens gehört dem Eigentümer?',
        whatsYoursPercentage: 'Wie viel Prozent des Unternehmens besitzen Sie?',
        ownership: 'Eigentum',
        whatsTheOwnersDOB: 'Was ist das Geburtsdatum des Eigentümers?',
        whatsYourDOB: 'Was ist Ihr Geburtsdatum?',
        whatsTheOwnersAddress: 'Wie lautet die Adresse des Eigentümers?',
        whatsYourAddress: 'Wie lautet Ihre Adresse?',
        whatAreTheLast: 'Was sind die letzten 4 Ziffern der Sozialversicherungsnummer des Eigentümers?',
        whatsYourLast: 'Was sind die letzten 4 Ziffern Ihrer Sozialversicherungsnummer?',
        dontWorry: 'Keine Sorge, wir führen keine persönlichen Bonitätsprüfungen durch!',
        last4: 'Letzte 4 der SSN',
        whyDoWeAsk: 'Warum fragen wir danach?',
        letsDoubleCheck: 'Lassen Sie uns noch einmal überprüfen, ob alles richtig aussieht.',
        legalName: 'Rechtlicher Name',
        ownershipPercentage: 'Eigentumsanteil',
        areThereOther: ({companyName}: CompanyNameParams) => `Gibt es andere Personen, die 25 % oder mehr von ${companyName} besitzen?`,
        owners: 'Eigentümer',
        addCertified: 'Fügen Sie ein zertifiziertes Organigramm hinzu, das die wirtschaftlichen Eigentümer zeigt.',
        regulationRequiresChart:
            'Die Vorschriften erfordern, dass wir eine beglaubigte Kopie des Eigentumsdiagramms sammeln, das jede Person oder Einheit zeigt, die 25 % oder mehr des Unternehmens besitzt.',
        uploadEntity: 'Organigramm der Unternehmenseigentümer hochladen',
        noteEntity: 'Hinweis: Das Eigentumsdiagramm der Entität muss von Ihrem Buchhalter, Rechtsberater oder notariell beglaubigt unterschrieben werden.',
        certified: 'Zertifiziertes Eigentumsdiagramm der Einheit',
        selectCountry: 'Land auswählen',
        findCountry: 'Land finden',
        address: 'Adresse',
        chooseFile: 'Datei auswählen',
        uploadDocuments: 'Zusätzliche Dokumentation hochladen',
        pleaseUpload:
            'Bitte laden Sie zusätzliche Dokumente hoch, um uns zu helfen, Ihre Identität als direkter oder indirekter Eigentümer von 25% oder mehr der Geschäftseinheit zu verifizieren.',
        acceptedFiles: 'Akzeptierte Dateiformate: PDF, PNG, JPEG. Die Gesamtdateigröße für jeden Abschnitt darf 5 MB nicht überschreiten.',
        proofOfBeneficialOwner: 'Nachweis des wirtschaftlich Berechtigten',
        proofOfBeneficialOwnerDescription:
            'Bitte legen Sie eine unterzeichnete Bestätigung und ein Organigramm von einem Wirtschaftsprüfer, Notar oder Anwalt vor, die die Eigentümerschaft von 25 % oder mehr des Unternehmens bestätigen. Diese muss innerhalb der letzten drei Monate datiert sein und die Lizenznummer des Unterzeichners enthalten.',
        copyOfID: 'Kopie des Ausweises für den wirtschaftlich Berechtigten',
        copyOfIDDescription: 'Beispiele: Reisepass, Führerschein, etc.',
        proofOfAddress: 'Adressnachweis für den wirtschaftlich Berechtigten',
        proofOfAddressDescription: 'Beispiele: Nebenkostenabrechnung, Mietvertrag, etc.',
        codiceFiscale: 'Codice fiscale/Steuer-ID',
        codiceFiscaleDescription:
            'Bitte laden Sie ein Video eines Vor-Ort-Besuchs oder eines aufgezeichneten Anrufs mit dem unterzeichnenden Beamten hoch. Der Beamte muss folgende Angaben machen: vollständiger Name, Geburtsdatum, Firmenname, Registrierungsnummer, Steuercodenummer, registrierte Adresse, Art des Geschäfts und Zweck des Kontos.',
    },
    validationStep: {
        headerTitle: 'Bankkonto validieren',
        buttonText: 'Einrichtung abschließen',
        maxAttemptsReached: 'Die Validierung für dieses Bankkonto wurde aufgrund zu vieler falscher Versuche deaktiviert.',
        description: `Innerhalb von 1-2 Werktagen werden wir drei (3) kleine Transaktionen an Ihr Bankkonto senden, von einem Namen wie "Expensify, Inc. Validation".`,
        descriptionCTA: 'Bitte geben Sie jeden Transaktionsbetrag in die untenstehenden Felder ein. Beispiel: 1,51.',
        reviewingInfo: 'Danke! Wir überprüfen Ihre Informationen und werden uns in Kürze bei Ihnen melden. Bitte überprüfen Sie Ihren Chat mit Concierge.',
        forNextStep: 'für die nächsten Schritte, um die Einrichtung Ihres Bankkontos abzuschließen.',
        letsChatCTA: 'Ja, lass uns chatten.',
        letsChatText: 'Fast geschafft! Wir benötigen Ihre Hilfe, um ein paar letzte Informationen im Chat zu überprüfen. Bereit?',
        letsChatTitle: 'Lass uns plaudern!',
        enable2FATitle: 'Betrug verhindern, Zwei-Faktor-Authentifizierung (2FA) aktivieren',
        enable2FAText: 'Wir nehmen Ihre Sicherheit ernst. Bitte richten Sie jetzt die Zwei-Faktor-Authentifizierung (2FA) ein, um Ihrem Konto eine zusätzliche Schutzschicht hinzuzufügen.',
        secureYourAccount: 'Sichern Sie Ihr Konto',
    },
    beneficialOwnersStep: {
        additionalInformation: 'Zusätzliche Informationen',
        checkAllThatApply: 'Überprüfen Sie alle zutreffenden Optionen, andernfalls leer lassen.',
        iOwnMoreThan25Percent: 'Ich besitze mehr als 25% von',
        someoneOwnsMoreThan25Percent: 'Jemand anderes besitzt mehr als 25% von',
        additionalOwner: 'Zusätzlicher wirtschaftlich Berechtigter',
        removeOwner: 'Diesen wirtschaftlich Berechtigten entfernen',
        addAnotherIndividual: 'Fügen Sie eine weitere Person hinzu, die mehr als 25% von besitzt.',
        agreement: 'Vereinbarung:',
        termsAndConditions: 'Allgemeine Geschäftsbedingungen',
        certifyTrueAndAccurate: 'Ich bestätige, dass die angegebenen Informationen wahr und korrekt sind.',
        error: {
            certify: 'Muss bestätigen, dass die Informationen wahr und korrekt sind.',
        },
    },
    completeVerificationStep: {
        completeVerification: 'Überprüfung abschließen',
        confirmAgreements: 'Bitte bestätigen Sie die untenstehenden Vereinbarungen.',
        certifyTrueAndAccurate: 'Ich bestätige, dass die angegebenen Informationen wahr und korrekt sind.',
        certifyTrueAndAccurateError: 'Bitte bestätigen Sie, dass die Informationen wahr und korrekt sind.',
        isAuthorizedToUseBankAccount: 'Ich bin berechtigt, dieses Geschäftskonto für Geschäftsausgaben zu verwenden.',
        isAuthorizedToUseBankAccountError: 'Sie müssen ein Kontrollbeamter mit der Berechtigung sein, das Geschäftskonto zu führen.',
        termsAndConditions: 'Allgemeine Geschäftsbedingungen',
    },
    connectBankAccountStep: {
        finishButtonText: 'Einrichtung abschließen',
        validateYourBankAccount: 'Bestätigen Sie Ihr Bankkonto',
        validateButtonText: 'Validieren',
        validationInputLabel: 'Transaktion',
        maxAttemptsReached: 'Die Validierung für dieses Bankkonto wurde aufgrund zu vieler falscher Versuche deaktiviert.',
        description: `Innerhalb von 1-2 Werktagen werden wir drei (3) kleine Transaktionen an Ihr Bankkonto senden, von einem Namen wie "Expensify, Inc. Validation".`,
        descriptionCTA: 'Bitte geben Sie jeden Transaktionsbetrag in die untenstehenden Felder ein. Beispiel: 1,51.',
        reviewingInfo: 'Danke! Wir überprüfen Ihre Informationen und werden uns in Kürze bei Ihnen melden. Bitte überprüfen Sie Ihren Chat mit Concierge.',
        forNextSteps: 'für die nächsten Schritte, um die Einrichtung Ihres Bankkontos abzuschließen.',
        letsChatCTA: 'Ja, lass uns chatten.',
        letsChatText: 'Fast geschafft! Wir benötigen Ihre Hilfe, um ein paar letzte Informationen im Chat zu überprüfen. Bereit?',
        letsChatTitle: 'Lass uns plaudern!',
        enable2FATitle: 'Betrug verhindern, Zwei-Faktor-Authentifizierung (2FA) aktivieren',
        enable2FAText: 'Wir nehmen Ihre Sicherheit ernst. Bitte richten Sie jetzt die Zwei-Faktor-Authentifizierung (2FA) ein, um Ihrem Konto eine zusätzliche Schutzschicht hinzuzufügen.',
        secureYourAccount: 'Sichern Sie Ihr Konto',
    },
    countryStep: {
        confirmBusinessBank: 'Bestätigen Sie die Währung und das Land des Geschäftskontos',
        confirmCurrency: 'Währung und Land bestätigen',
        yourBusiness: 'Die Währung Ihres Geschäftskontos muss mit der Währung Ihres Arbeitsbereichs übereinstimmen.',
        youCanChange: 'Sie können die Währung Ihres Arbeitsbereichs in Ihrem ändern.',
        findCountry: 'Land finden',
        selectCountry: 'Land auswählen',
    },
    bankInfoStep: {
        whatAreYour: 'Was sind Ihre Geschäftskontodaten?',
        letsDoubleCheck: 'Lassen Sie uns noch einmal überprüfen, ob alles in Ordnung ist.',
        thisBankAccount: 'Dieses Bankkonto wird für Geschäftszahlungen in Ihrem Arbeitsbereich verwendet.',
        accountNumber: 'Kontonummer',
        accountHolderNameDescription: 'Vollständiger Name des autorisierten Unterzeichners',
    },
    signerInfoStep: {
        signerInfo: 'Unterzeichnerinformationen',
        areYouDirector: ({companyName}: CompanyNameParams) => `Sind Sie ein Direktor oder leitender Angestellter bei ${companyName}?`,
        regulationRequiresUs: 'Die Vorschrift erfordert, dass wir überprüfen, ob der Unterzeichner die Befugnis hat, diese Handlung im Namen des Unternehmens durchzuführen.',
        whatsYourName: 'Wie lautet Ihr gesetzlicher Name?',
        fullName: 'Vollständiger rechtlicher Name',
        whatsYourJobTitle: 'Wie lautet Ihre Berufsbezeichnung?',
        jobTitle: 'Berufsbezeichnung',
        whatsYourDOB: 'Was ist Ihr Geburtsdatum?',
        uploadID: 'Laden Sie einen Ausweis und einen Adressnachweis hoch',
        personalAddress: 'Nachweis der persönlichen Adresse (z.B. Stromrechnung)',
        letsDoubleCheck: 'Lassen Sie uns noch einmal überprüfen, ob alles richtig aussieht.',
        legalName: 'Rechtlicher Name',
        proofOf: 'Nachweis der persönlichen Adresse',
        enterOneEmail: ({companyName}: CompanyNameParams) => `Geben Sie die E-Mail-Adresse des Direktors oder leitenden Angestellten bei ${companyName} ein.`,
        regulationRequiresOneMoreDirector: 'Die Vorschrift erfordert mindestens einen weiteren Direktor oder leitenden Angestellten als Unterzeichner.',
        hangTight: 'Bitte warten...',
        enterTwoEmails: ({companyName}: CompanyNameParams) => `Geben Sie die E-Mails von zwei Direktoren oder leitenden Angestellten bei ${companyName} ein.`,
        sendReminder: 'Erinnere senden',
        chooseFile: 'Datei auswählen',
        weAreWaiting: 'Wir warten darauf, dass andere ihre Identität als Direktoren oder leitende Angestellte des Unternehmens verifizieren.',
        id: 'Kopie des Ausweises',
        proofOfDirectors: 'Nachweis des/der Direktors/Direktoren',
        proofOfDirectorsDescription: 'Beispiele: Unternehmensprofil von Oncorp oder Geschäftsregistrierung.',
        codiceFiscale: 'Codice Fiscale',
        codiceFiscaleDescription: 'Codice Fiscale für Unterzeichner, autorisierte Benutzer und wirtschaftlich Berechtigte.',
        PDSandFSG: 'PDS + FSG Offenlegungsunterlagen',
        PDSandFSGDescription:
            'Unsere Partnerschaft mit Corpay nutzt eine API-Verbindung, um das umfangreiche Netzwerk internationaler Bankpartner zu nutzen und globale Rückerstattungen in Expensify zu ermöglichen. Gemäß der australischen Vorschriften stellen wir Ihnen den Financial Services Guide (FSG) und die Product Disclosure Statement (PDS) von Corpay zur Verfügung.\n\nBitte lesen Sie die FSG- und PDS-Dokumente sorgfältig durch, da sie vollständige Details und wichtige Informationen zu den von Corpay angebotenen Produkten und Dienstleistungen enthalten. Bewahren Sie diese Dokumente für zukünftige Referenz auf.',
        pleaseUpload: 'Bitte laden Sie zusätzliche Unterlagen hoch, um uns bei der Überprüfung Ihrer Identität als Direktor oder leitender Angestellter des Unternehmens zu unterstützen.',
    },
    agreementsStep: {
        agreements: 'Vereinbarungen',
        pleaseConfirm: 'Bitte bestätigen Sie die untenstehenden Vereinbarungen',
        regulationRequiresUs: 'Die Vorschriften verlangen von uns, die Identität jeder Person zu überprüfen, die mehr als 25% des Unternehmens besitzt.',
        iAmAuthorized: 'Ich bin berechtigt, das Geschäftskonto für Geschäftsausgaben zu verwenden.',
        iCertify: 'Ich bestätige, dass die bereitgestellten Informationen wahr und korrekt sind.',
        termsAndConditions: 'Allgemeine Geschäftsbedingungen',
        accept: 'Akzeptieren und Bankkonto hinzufügen',
        iConsentToThe: 'Ich stimme der/dem zu',
        privacyNotice: 'Datenschutzhinweis',
        error: {
            authorized: 'Sie müssen ein Kontrollbeamter mit der Berechtigung sein, das Geschäftskonto zu führen.',
            certify: 'Bitte bestätigen Sie, dass die Informationen wahr und korrekt sind.',
            consent: 'Bitte stimmen Sie der Datenschutzerklärung zu.',
        },
    },
    docusignStep: {
        subheader: 'Docusign-Formular',
        pleaseComplete:
            'Bitte füllen Sie das ACH-Autorisierungsformular über den untenstehenden Docusign-Link aus und laden Sie anschließend die unterschriebene Kopie hier hoch, damit wir direkt von Ihrem Bankkonto abbuchen können.',
        pleaseCompleteTheBusinessAccount: 'Bitte füllen Sie den Antrag für ein Geschäftskonto und die Vereinbarung zum Lastschrifteinzug aus.',
        pleaseCompleteTheDirect:
            'Bitte füllen Sie die Vereinbarung zum Lastschrifteinzug über den untenstehenden Docusign-Link aus und laden Sie anschließend die unterschriebene Kopie hier hoch, damit wir direkt von Ihrem Bankkonto abbuchen können.',
        takeMeTo: 'Zu Docusign',
        uploadAdditional: 'Zusätzliche Dokumente hochladen',
        pleaseUpload: 'Bitte laden Sie das DEFT-Formular und die unterschriebene Docusign-Seite hoch.',
        pleaseUploadTheDirect: 'Bitte laden Sie die Lastschriftvereinbarung und die Docusign-Unterschriftsseite hoch.',
    },
    finishStep: {
        letsFinish: 'Lass uns im Chat fertig werden!',
        thanksFor:
            'Vielen Dank für diese Details. Ein dedizierter Support-Mitarbeiter wird nun Ihre Informationen überprüfen. Wir werden uns bei Ihnen melden, falls wir noch etwas von Ihnen benötigen. In der Zwischenzeit können Sie sich gerne mit Fragen an uns wenden.',
        iHaveA: 'Ich habe eine Frage.',
        enable2FA: 'Aktivieren Sie die Zwei-Faktor-Authentifizierung (2FA), um Betrug zu verhindern.',
        weTake: 'Wir nehmen Ihre Sicherheit ernst. Bitte richten Sie jetzt die Zwei-Faktor-Authentifizierung (2FA) ein, um Ihrem Konto eine zusätzliche Schutzschicht hinzuzufügen.',
        secure: 'Sichern Sie Ihr Konto',
    },
    reimbursementAccountLoadingAnimation: {
        oneMoment: 'Einen Moment',
        explanationLine: 'Wir überprüfen Ihre Informationen. Sie können in Kürze mit den nächsten Schritten fortfahren.',
    },
    session: {
        offlineMessageRetry: 'Es sieht so aus, als ob Sie offline sind. Bitte überprüfen Sie Ihre Verbindung und versuchen Sie es erneut.',
    },
    travel: {
        header: 'Reise buchen',
        title: 'Reise clever',
        subtitle: 'Verwenden Sie Expensify Travel, um die besten Reiseangebote zu erhalten und alle Ihre Geschäftsausgaben an einem Ort zu verwalten.',
        features: {
            saveMoney: 'Sparen Sie Geld bei Ihren Buchungen',
            alerts: 'Erhalten Sie Echtzeit-Updates und -Benachrichtigungen',
        },
        bookTravel: 'Reise buchen',
        bookDemo: 'Demo buchen',
        bookADemo: 'Eine Demo buchen',
        toLearnMore: 'um mehr zu erfahren.',
        termsAndConditions: {
            header: 'Bevor wir fortfahren...',
            title: 'Allgemeine Geschäftsbedingungen',
            label: 'Ich stimme den Bedingungen und Konditionen zu',
            subtitle: `Bitte stimmen Sie den <a href="${CONST.TRAVEL_TERMS_URL}">Allgemeinen Geschäftsbedingungen</a> von Expensify Travel zu.`,
            error: 'Sie müssen den Expensify Travel Geschäftsbedingungen zustimmen, um fortzufahren.',
            defaultWorkspaceError:
                'Sie müssen einen Standard-Arbeitsbereich festlegen, um Expensify Travel zu aktivieren. Gehen Sie zu Einstellungen > Arbeitsbereiche > klicken Sie auf die drei vertikalen Punkte neben einem Arbeitsbereich > Als Standard-Arbeitsbereich festlegen und versuchen Sie es dann erneut!',
        },
        flight: 'Flug',
        flightDetails: {
            passenger: 'Passagier',
            layover: ({layover}: FlightLayoverParams) => `<muted-text-label>Sie haben einen <strong>${layover} Zwischenstopp</strong> vor diesem Flug</muted-text-label>`,
            takeOff: 'Abheben',
            landing: 'Landung',
            seat: 'Sitzplatz',
            class: 'Kabinenklasse',
            recordLocator: 'Buchungscode',
            cabinClasses: {
                unknown: 'Unknown',
                economy: 'Wirtschaft',
                premiumEconomy: 'Premium Economy',
                business: 'Geschäft',
                first: 'Erste',
            },
        },
        hotel: 'Hotel',
        hotelDetails: {
            guest: 'Gast',
            checkIn: 'Check-in',
            checkOut: 'Check-out',
            roomType: 'Zimmertyp',
            cancellation: 'Stornierungsbedingungen',
            cancellationUntil: 'Kostenlose Stornierung bis',
            confirmation: 'Bestätigungsnummer',
            cancellationPolicies: {
                unknown: 'Unknown',
                nonRefundable: 'Nicht erstattungsfähig',
                freeCancellationUntil: 'Kostenlose Stornierung bis',
                partiallyRefundable: 'Teilweise erstattungsfähig',
            },
        },
        car: 'Auto',
        carDetails: {
            rentalCar: 'Autovermietung',
            pickUp: 'Abholung',
            dropOff: 'Abgabe',
            driver: 'Treiber',
            carType: 'Autotyp',
            cancellation: 'Stornierungsbedingungen',
            cancellationUntil: 'Kostenlose Stornierung bis',
            freeCancellation: 'Kostenlose Stornierung',
            confirmation: 'Bestätigungsnummer',
        },
        train: 'Schiene',
        trainDetails: {
            passenger: 'Passagier',
            departs: 'Abfahrten',
            arrives: 'Ankommt',
            coachNumber: 'Trainernummer',
            seat: 'Sitzplatz',
            fareDetails: 'Fahrpreisdetails',
            confirmation: 'Bestätigungsnummer',
        },
        viewTrip: 'Reise anzeigen',
        modifyTrip: 'Reise ändern',
        tripSupport: 'Reiseunterstützung',
        tripDetails: 'Reisedetails',
        viewTripDetails: 'Reisedetails anzeigen',
        trip: 'Reise',
        trips: 'Reisen',
        tripSummary: 'Reisezusammenfassung',
        departs: 'Abfahrten',
        errorMessage: 'Etwas ist schiefgelaufen. Bitte versuchen Sie es später noch einmal.',
        phoneError: {
            phrase1: 'Bitte',
            link: 'fügen Sie eine Arbeits-E-Mail als Ihren primären Login hinzu',
            phrase2: 'um Reisen zu buchen.',
        },
        domainSelector: {
            title: 'Domain',
            subtitle: 'Wählen Sie eine Domain für die Einrichtung von Expensify Travel.',
            recommended: 'Empfohlen',
        },
        domainPermissionInfo: {
            title: 'Domain',
            restriction: ({domain}: DomainPermissionInfoRestrictionParams) =>
                `Sie haben nicht die Berechtigung, Expensify Travel für die Domain <strong>${domain}</strong>zu aktivieren. Sie müssen jemanden von dieser Domain bitten, stattdessen Reisen zu aktivieren.`,
            accountantInvitation: `Wenn Sie Buchhalter sind, sollten Sie sich für das <a href="${CONST.OLD_DOT_PUBLIC_URLS.EXPENSIFY_APPROVED_PROGRAM_URL}">ExpensifyApproved!-Buchhalterprogramm</a> anmelden, um Reisen für diesen Bereich zu ermöglichen.`,
        },
        publicDomainError: {
            title: 'Erste Schritte mit Expensify Travel',
            message: `Sie müssen Ihre Arbeits-E-Mail (z. B. name@company.com) mit Expensify Travel verwenden, nicht Ihre persönliche E-Mail (z. B. name@gmail.com).`,
        },
        blockedFeatureModal: {
            title: 'Expensify Travel wurde deaktiviert',
            message: `Ihr Administrator hat Expensify Travel deaktiviert. Bitte befolgen Sie die Buchungsrichtlinien Ihres Unternehmens für Reisebuchungen.`,
        },
        verifyCompany: {
            title: 'Beginnen Sie noch heute mit dem Reisen!',
            message: `Bitte kontaktieren Sie Ihren Account Manager oder salesteam@expensify.com, um eine Demo von Travel zu erhalten und es für Ihr Unternehmen zu aktivieren.`,
        },
        updates: {
            bookingTicketed: ({airlineCode, origin, destination, startDate, confirmationID = ''}: FlightParams) =>
                `Ihr Flug ${airlineCode} (${origin} → ${destination}) am ${startDate} wurde gebucht. Bestätigungscode: ${confirmationID}`,
            ticketVoided: ({airlineCode, origin, destination, startDate}: FlightParams) =>
                `Ihr Ticket für den Flug ${airlineCode} (${origin} → ${destination}) am ${startDate} wurde storniert.`,
            ticketRefunded: ({airlineCode, origin, destination, startDate}: FlightParams) =>
                `Ihr Ticket für den Flug ${airlineCode} (${origin} → ${destination}) am ${startDate} wurde erstattet oder umgetauscht.`,
            flightCancelled: ({airlineCode, origin, destination, startDate}: FlightParams) =>
                `Ihr Flug ${airlineCode} (${origin} → ${destination}) am ${startDate} wurde von der Fluggesellschaft storniert.`,
            flightScheduleChangePending: ({airlineCode}: AirlineParams) =>
                `Die Fluggesellschaft hat eine Flugplanänderung für den Flug ${airlineCode} vorgeschlagen; wir warten auf die Bestätigung.`,
            flightScheduleChangeClosed: ({airlineCode, startDate}: AirlineParams) => `Flugplanänderung bestätigt: Flug ${airlineCode} startet jetzt um ${startDate}.`,
            flightUpdated: ({airlineCode, origin, destination, startDate}: FlightParams) => `Ihr Flug ${airlineCode} (${origin} → ${destination}) am ${startDate} wurde aktualisiert.`,
            flightCabinChanged: ({airlineCode, cabinClass}: AirlineParams) => `Ihre Kabinenklasse wurde auf ${cabinClass} auf dem Flug ${airlineCode} aktualisiert.`,
            flightSeatConfirmed: ({airlineCode}: AirlineParams) => `Ihre Sitzplatzzuweisung auf Flug ${airlineCode} wurde bestätigt.`,
            flightSeatChanged: ({airlineCode}: AirlineParams) => `Ihre Sitzplatzzuweisung auf Flug ${airlineCode} wurde geändert.`,
            flightSeatCancelled: ({airlineCode}: AirlineParams) => `Ihre Sitzplatzzuweisung auf dem Flug ${airlineCode} wurde entfernt.`,
            paymentDeclined: 'Die Zahlung für Ihre Flugbuchung ist fehlgeschlagen. Bitte versuchen Sie es erneut.',
            bookingCancelledByTraveler: ({type, id = ''}: TravelTypeParams) => `Sie haben Ihre ${type}-Reservierung ${id} storniert.`,
            bookingCancelledByVendor: ({type, id = ''}: TravelTypeParams) => `Der Anbieter hat Ihre ${type}-Reservierung ${id} storniert.`,
            bookingRebooked: ({type, id = ''}: TravelTypeParams) => `Ihre ${type} Reservierung wurde neu gebucht. Neue Bestätigungsnummer: ${id}.`,
            bookingUpdated: ({type}: TravelTypeParams) => `Ihre ${type}-Buchung wurde aktualisiert. Überprüfen Sie die neuen Details im Reiseplan.`,
            railTicketRefund: ({origin, destination, startDate}: RailTicketParams) =>
                `Ihr Bahnticket für ${origin} → ${destination} am ${startDate} wurde erstattet. Eine Gutschrift wird bearbeitet.`,
            railTicketExchange: ({origin, destination, startDate}: RailTicketParams) => `Ihr Bahnticket für ${origin} → ${destination} am ${startDate} wurde umgetauscht.`,
            railTicketUpdate: ({origin, destination, startDate}: RailTicketParams) => `Ihr Zugticket für ${origin} → ${destination} am ${startDate} wurde aktualisiert.`,
            defaultUpdate: ({type}: TravelTypeParams) => `Ihre ${type} Reservierung wurde aktualisiert.`,
        },
        flightTo: 'Flug nach',
        trainTo: 'Zug nach',
        carRental: ' Mietwagen',
        nightIn: 'Nacht in',
        nightsIn: 'Nächte in',
    },
    workspace: {
        common: {
            card: 'Karten',
            expensifyCard: 'Expensify Card',
            companyCards: 'Unternehmenskarten',
            workflows: 'Workflows',
            workspace: 'Arbeitsbereich',
            findWorkspace: 'Arbeitsbereich finden',
            edit: 'Arbeitsbereich bearbeiten',
            enabled: 'Aktiviert',
            disabled: 'Deaktiviert',
            everyone: 'Jeder',
            delete: 'Arbeitsbereich löschen',
            settings: 'Einstellungen',
            reimburse: 'Erstattungen',
            categories: 'Kategorien',
            tags: 'Tags',
            customField1: 'Benutzerdefiniertes Feld 1',
            customField2: 'Benutzerdefiniertes Feld 2',
            customFieldHint: 'Fügen Sie benutzerdefinierten Code hinzu, der für alle Ausgaben dieses Mitglieds gilt.',
            reportFields: 'Berichtsfelder',
            reportTitle: 'Berichtstitel',
            reportField: 'Berichtsfeld',
            taxes: 'Steuern',
            bills: 'Rechnungen',
            invoices: 'Rechnungen',
            travel: 'Reisen',
            members: 'Mitglieder',
            accounting: 'Buchhaltung',
            receiptPartners: 'Beleg-Partner',
            rules: 'Regeln',
            displayedAs: 'Angezeigt als',
            plan: 'Plan',
            profile: 'Übersicht',
            bankAccount: 'Bankkonto',
            testTransactions: 'Transaktionen testen',
            issueAndManageCards: 'Karten ausstellen und verwalten',
            reconcileCards: 'Karten abstimmen',
            selected: () => ({
                one: '1 ausgewählt',
                other: (count: number) => `${count} ausgewählt`,
            }),
            settlementFrequency: 'Abrechnungshäufigkeit',
            setAsDefault: 'Als Standard-Arbeitsbereich festlegen',
            defaultNote: `Belege, die an ${CONST.EMAIL.RECEIPTS} gesendet werden, erscheinen in diesem Arbeitsbereich.`,
            deleteConfirmation: 'Möchten Sie diesen Arbeitsbereich wirklich löschen?',
            deleteWithCardsConfirmation: 'Möchten Sie diesen Arbeitsbereich wirklich löschen? Dadurch werden alle Karten-Feeds und zugewiesenen Karten entfernt.',
            unavailable: 'Nicht verfügbarer Arbeitsbereich',
            memberNotFound: 'Mitglied nicht gefunden. Um ein neues Mitglied zum Arbeitsbereich einzuladen, verwenden Sie bitte die Einladungsschaltfläche oben.',
            notAuthorized: `Sie haben keinen Zugriff auf diese Seite. Wenn Sie versuchen, diesem Arbeitsbereich beizutreten, bitten Sie einfach den Besitzer des Arbeitsbereichs, Sie als Mitglied hinzuzufügen. Etwas anderes? Kontaktieren Sie ${CONST.EMAIL.CONCIERGE}.`,
            goToWorkspace: 'Zum Arbeitsbereich gehen',
            goToWorkspaces: 'Zu Arbeitsbereichen gehen',
            clearFilter: 'Filter löschen',
            workspaceName: 'Arbeitsbereichsname',
            workspaceOwner: 'Eigentümer',
            workspaceType: 'Arbeitsbereichstyp',
            workspaceAvatar: 'Arbeitsbereichs-Avatar',
            mustBeOnlineToViewMembers: 'Sie müssen online sein, um die Mitglieder dieses Arbeitsbereichs anzuzeigen.',
            moreFeatures: 'Mehr Funktionen',
            requested: 'Angefordert',
            distanceRates: 'Entfernungsraten',
            defaultDescription: 'Ein Ort für alle Ihre Belege und Ausgaben.',
            descriptionHint: 'Teilen Sie Informationen über diesen Arbeitsbereich mit allen Mitgliedern.',
            welcomeNote: 'Bitte verwenden Sie Expensify, um Ihre Belege zur Erstattung einzureichen, danke!',
            subscription: 'Abonnement',
            markAsEntered: 'Als manuell eingegeben markieren',
            markAsExported: 'Als exportiert markieren',
            exportIntegrationSelected: ({connectionName}: ExportIntegrationSelectedParams) => `Exportieren nach ${CONST.POLICY.CONNECTIONS.NAME_USER_FRIENDLY[connectionName]}`,
            letsDoubleCheck: 'Lassen Sie uns noch einmal überprüfen, ob alles richtig aussieht.',
            lineItemLevel: 'Positionsebene',
            reportLevel: 'Berichtsebene',
            topLevel: 'Top-Level',
            appliedOnExport: 'Nicht in Expensify importiert, bei Export angewendet',
            shareNote: {
                header: 'Teilen Sie Ihren Arbeitsbereich mit anderen Mitgliedern',
                content: ({adminsRoomLink}: WorkspaceShareNoteParams) =>
                    `Teilen Sie diesen QR-Code oder kopieren Sie den unten stehenden Link, um es Mitgliedern leicht zu machen, Zugang zu Ihrem Arbeitsbereich zu beantragen. Alle Anträge auf Zugang zum Arbeitsbereich werden im Raum <a href="${adminsRoomLink}">${CONST.REPORT.WORKSPACE_CHAT_ROOMS.ADMINS}</a> zu Ihrer Überprüfung angezeigt.`,
            },
            connectTo: ({connectionName}: ConnectionNameParams) => `Mit ${CONST.POLICY.CONNECTIONS.NAME_USER_FRIENDLY[connectionName]} verbinden`,
            createNewConnection: 'Neue Verbindung erstellen',
            reuseExistingConnection: 'Vorhandene Verbindung wiederverwenden',
            existingConnections: 'Bestehende Verbindungen',
            existingConnectionsDescription: ({connectionName}: ConnectionNameParams) =>
                `Da Sie zuvor eine Verbindung zu ${CONST.POLICY.CONNECTIONS.NAME_USER_FRIENDLY[connectionName]} hergestellt haben, können Sie eine bestehende Verbindung wiederverwenden oder eine neue erstellen.`,
            lastSyncDate: ({connectionName, formattedDate}: LastSyncDateParams) => `${connectionName} - Zuletzt synchronisiert am ${formattedDate}`,
            authenticationError: ({connectionName}: AuthenticationErrorParams) => `Kann nicht mit ${connectionName} verbunden werden aufgrund eines Authentifizierungsfehlers.`,
            learnMore: 'Mehr erfahren',
            memberAlternateText: 'Mitglieder können Berichte einreichen und genehmigen.',
            adminAlternateText: 'Administratoren haben vollen Bearbeitungszugriff auf alle Berichte und Arbeitsbereichseinstellungen.',
            auditorAlternateText: 'Prüfer können Berichte einsehen und kommentieren.',
            roleName: ({role}: OptionalParam<RoleNamesParams> = {}) => {
                switch (role) {
                    case CONST.POLICY.ROLE.ADMIN:
                        return 'Admin';
                    case CONST.POLICY.ROLE.AUDITOR:
                        return 'Prüfer';
                    case CONST.POLICY.ROLE.USER:
                        return 'Mitglied';
                    default:
                        return 'Mitglied';
                }
            },
            frequency: {
                manual: 'Manuell',
                instant: 'Sofort',
                immediate: 'Täglich',
                trip: 'Nach Reise',
                weekly: 'Wöchentlich',
                semimonthly: 'Zweimal im Monat',
                monthly: 'Monatlich',
            },
            planType: 'Plantyp',
            submitExpense: 'Reichen Sie Ihre Ausgaben unten ein:',
            defaultCategory: 'Standardkategorie',
            viewTransactions: 'Transaktionen anzeigen',
            policyExpenseChatName: ({displayName}: PolicyExpenseChatNameParams) => `Ausgaben von ${displayName}`,
            deepDiveExpensifyCard: `<muted-text-label>Expensify Card-Transaktionen werden automatisch in ein mit <a href="${CONST.DEEP_DIVE_EXPENSIFY_CARD}">unserer Integration</a> erstelltes „Expensify Card Liability Account“ exportiert.</muted-text-label>`,
        },
        receiptPartners: {
            uber: {
                subtitle: 'Automatisieren Sie die Reisekosten und Essenslieferungskosten in Ihrem gesamten Unternehmen.',
            },
        },
        perDiem: {
            subtitle: 'Setzen Sie Tagespauschalen, um die täglichen Ausgaben der Mitarbeiter zu kontrollieren.',
            amount: 'Betrag',
            deleteRates: () => ({
                one: 'Löschrate',
                other: 'Raten löschen',
            }),
            deletePerDiemRate: 'Tagespauschale löschen',
            findPerDiemRate: 'Tagespauschale finden',
            areYouSureDelete: () => ({
                one: 'Möchten Sie diesen Satz wirklich löschen?',
                other: 'Möchten Sie diese Tarife wirklich löschen?',
            }),
            emptyList: {
                title: 'Tagegeld',
                subtitle: 'Legen Sie Tagessätze fest, um die täglichen Ausgaben der Mitarbeiter zu kontrollieren. Importieren Sie die Sätze aus einer Tabelle, um loszulegen.',
            },
            errors: {
                existingRateError: ({rate}: CustomUnitRateParams) => `Ein Tarif mit dem Wert ${rate} existiert bereits.`,
            },
            importPerDiemRates: 'Tagespauschalen importieren',
            editPerDiemRate: 'Tagespauschale bearbeiten',
            editPerDiemRates: 'Tagespauschalen bearbeiten',
            editDestinationSubtitle: ({destination}: EditDestinationSubtitleParams) => `Das Aktualisieren dieses Ziels wird es für alle ${destination} Tagespauschalen ändern.`,
            editCurrencySubtitle: ({destination}: EditDestinationSubtitleParams) => `Das Aktualisieren dieser Währung wird sie für alle ${destination} Tagegeld-Subraten ändern.`,
        },
        qbd: {
            exportOutOfPocketExpensesDescription: 'Legen Sie fest, wie Auslagen in QuickBooks Desktop exportiert werden.',
            exportOutOfPocketExpensesCheckToggle: 'Markiere Schecks als „später drucken“',
            exportDescription: 'Konfigurieren Sie, wie Expensify-Daten nach QuickBooks Desktop exportiert werden.',
            date: 'Exportdatum',
            exportInvoices: 'Rechnungen exportieren nach',
            exportExpensifyCard: 'Expensify Card-Transaktionen exportieren als',
            account: 'Konto',
            accountDescription: 'Wählen Sie, wo Sie Journaleinträge veröffentlichen möchten.',
            accountsPayable: 'Verbindlichkeiten',
            accountsPayableDescription: 'Wählen Sie aus, wo Lieferantenrechnungen erstellt werden sollen.',
            bankAccount: 'Bankkonto',
            notConfigured: 'Nicht konfiguriert',
            bankAccountDescription: 'Wählen Sie aus, von wo aus Schecks gesendet werden sollen.',
            creditCardAccount: 'Kreditkartenkonto',
            exportDate: {
                label: 'Exportdatum',
                description: 'Verwenden Sie dieses Datum beim Exportieren von Berichten zu QuickBooks Desktop.',
                values: {
                    [CONST.QUICKBOOKS_EXPORT_DATE.LAST_EXPENSE]: {
                        label: 'Datum der letzten Ausgabe',
                        description: 'Datum der letzten Ausgabe im Bericht.',
                    },
                    [CONST.QUICKBOOKS_EXPORT_DATE.REPORT_EXPORTED]: {
                        label: 'Exportdatum',
                        description: 'Datum, an dem der Bericht nach QuickBooks Desktop exportiert wurde.',
                    },
                    [CONST.QUICKBOOKS_EXPORT_DATE.REPORT_SUBMITTED]: {
                        label: 'Eingereichtes Datum',
                        description: 'Datum, an dem der Bericht zur Genehmigung eingereicht wurde.',
                    },
                },
            },
            exportCheckDescription: 'Wir werden für jeden Expensify-Bericht eine detaillierte Rechnung erstellen und sie von dem unten stehenden Bankkonto senden.',
            exportJournalEntryDescription: 'Wir werden für jeden Expensify-Bericht einen detaillierten Journaleintrag erstellen und ihn auf das untenstehende Konto buchen.',
            exportVendorBillDescription:
                'Wir erstellen eine detaillierte Lieferantenrechnung für jeden Expensify-Bericht und fügen sie dem unten stehenden Konto hinzu. Wenn dieser Zeitraum geschlossen ist, buchen wir zum 1. des nächsten offenen Zeitraums.',
            outOfPocketTaxEnabledDescription:
                'QuickBooks Desktop unterstützt keine Steuern bei Journalbuchungsexporten. Da Sie Steuern in Ihrem Arbeitsbereich aktiviert haben, ist diese Exportoption nicht verfügbar.',
            outOfPocketTaxEnabledError: 'Journalbuchungen sind nicht verfügbar, wenn Steuern aktiviert sind. Bitte wählen Sie eine andere Exportoption.',
            accounts: {
                [CONST.QUICKBOOKS_DESKTOP_NON_REIMBURSABLE_EXPORT_ACCOUNT_TYPE.CREDIT_CARD]: 'Kreditkarte',
                [CONST.QUICKBOOKS_DESKTOP_REIMBURSABLE_ACCOUNT_TYPE.VENDOR_BILL]: 'Lieferantenrechnung',
                [CONST.QUICKBOOKS_DESKTOP_REIMBURSABLE_ACCOUNT_TYPE.JOURNAL_ENTRY]: 'Journalbuchung',
                [CONST.QUICKBOOKS_DESKTOP_REIMBURSABLE_ACCOUNT_TYPE.CHECK]: 'Prüfen',
                [`${CONST.QUICKBOOKS_DESKTOP_NON_REIMBURSABLE_EXPORT_ACCOUNT_TYPE.CHECK}Description`]:
                    'Wir werden für jeden Expensify-Bericht eine detaillierte Rechnung erstellen und sie von dem unten stehenden Bankkonto senden.',
                [`${CONST.QUICKBOOKS_DESKTOP_NON_REIMBURSABLE_EXPORT_ACCOUNT_TYPE.CREDIT_CARD}Description`]:
                    "Wir ordnen den Händlernamen der Kreditkartentransaktion automatisch den entsprechenden Lieferanten in QuickBooks zu. Wenn keine Lieferanten vorhanden sind, erstellen wir einen Lieferanten 'Kreditkarte Verschiedenes' zur Zuordnung.",
                [`${CONST.QUICKBOOKS_DESKTOP_REIMBURSABLE_ACCOUNT_TYPE.VENDOR_BILL}Description`]:
                    'Wir werden eine detaillierte Lieferantenrechnung für jeden Expensify-Bericht mit dem Datum der letzten Ausgabe erstellen und sie dem untenstehenden Konto hinzufügen. Wenn dieser Zeitraum geschlossen ist, buchen wir zum 1. des nächsten offenen Zeitraums.',
                [`${CONST.QUICKBOOKS_DESKTOP_NON_REIMBURSABLE_EXPORT_ACCOUNT_TYPE.CREDIT_CARD}AccountDescription`]:
                    'Wählen Sie, wohin die Kreditkartentransaktionen exportiert werden sollen.',
                [`${CONST.QUICKBOOKS_DESKTOP_REIMBURSABLE_ACCOUNT_TYPE.VENDOR_BILL}AccountDescription`]: 'Wählen Sie einen Anbieter, um ihn auf alle Kreditkartentransaktionen anzuwenden.',
                [`${CONST.QUICKBOOKS_DESKTOP_REIMBURSABLE_ACCOUNT_TYPE.CHECK}AccountDescription`]: 'Wählen Sie aus, von wo aus Schecks gesendet werden sollen.',
                [`${CONST.QUICKBOOKS_DESKTOP_REIMBURSABLE_ACCOUNT_TYPE.VENDOR_BILL}Error`]:
                    'Lieferantenrechnungen sind nicht verfügbar, wenn Standorte aktiviert sind. Bitte wählen Sie eine andere Exportoption.',
                [`${CONST.QUICKBOOKS_DESKTOP_REIMBURSABLE_ACCOUNT_TYPE.CHECK}Error`]:
                    'Schecks sind nicht verfügbar, wenn Standorte aktiviert sind. Bitte wählen Sie eine andere Exportoption.',
                [`${CONST.QUICKBOOKS_DESKTOP_REIMBURSABLE_ACCOUNT_TYPE.JOURNAL_ENTRY}Error`]:
                    'Journalbuchungen sind nicht verfügbar, wenn Steuern aktiviert sind. Bitte wählen Sie eine andere Exportoption.',
            },
            noAccountsFound: 'Keine Konten gefunden',
            noAccountsFoundDescription: 'Fügen Sie das Konto in QuickBooks Desktop hinzu und synchronisieren Sie die Verbindung erneut.',
            qbdSetup: 'QuickBooks Desktop-Einrichtung',
            requiredSetupDevice: {
                title: 'Kann von diesem Gerät aus keine Verbindung herstellen.',
                body1: 'Sie müssen diese Verbindung von dem Computer aus einrichten, auf dem Ihre QuickBooks Desktop-Unternehmensdatei gehostet wird.',
                body2: 'Sobald Sie verbunden sind, können Sie von überall aus synchronisieren und exportieren.',
            },
            setupPage: {
                title: 'Öffnen Sie diesen Link, um eine Verbindung herzustellen.',
                body: 'Um die Einrichtung abzuschließen, öffnen Sie den folgenden Link auf dem Computer, auf dem QuickBooks Desktop ausgeführt wird.',
                setupErrorTitle: 'Etwas ist schiefgelaufen',
                setupErrorBody: ({conciergeLink}: QBDSetupErrorBodyParams) =>
                    `<muted-text><centered-text>The QuickBooks Desktop connection isn't working at the moment. Bitte versuchen Sie es später noch einmal oder <a href="${conciergeLink}">wenden Sie sich an Concierge</a>, wenn das Problem weiterhin besteht.</centered-text></muted-text>`,
            },
            importDescription: 'Wählen Sie aus, welche Kodierungskonfigurationen aus QuickBooks Desktop in Expensify importiert werden sollen.',
            classes: 'Klassen',
            items: 'Artikel',
            customers: 'Kunden/Projekte',
            exportCompanyCardsDescription: 'Legen Sie fest, wie Unternehmenskartenkäufe nach QuickBooks Desktop exportiert werden.',
            defaultVendorDescription: 'Legen Sie einen Standardanbieter fest, der bei Export auf alle Kreditkartentransaktionen angewendet wird.',
            accountsDescription: 'Ihr QuickBooks Desktop-Kontenplan wird in Expensify als Kategorien importiert.',
            accountsSwitchTitle: 'Wählen Sie, ob neue Konten als aktivierte oder deaktivierte Kategorien importiert werden sollen.',
            accountsSwitchDescription: 'Aktivierte Kategorien stehen den Mitgliedern zur Auswahl, wenn sie ihre Ausgaben erstellen.',
            classesDescription: 'Wählen Sie aus, wie QuickBooks Desktop-Klassen in Expensify behandelt werden sollen.',
            tagsDisplayedAsDescription: 'Positionsebene',
            reportFieldsDisplayedAsDescription: 'Berichtsebene',
            customersDescription: 'Wählen Sie aus, wie QuickBooks Desktop-Kunden/Projekte in Expensify behandelt werden sollen.',
            advancedConfig: {
                autoSyncDescription: 'Expensify wird automatisch jeden Tag mit QuickBooks Desktop synchronisieren.',
                createEntities: 'Entitäten automatisch erstellen',
                createEntitiesDescription: 'Expensify wird automatisch Lieferanten in QuickBooks Desktop erstellen, wenn sie noch nicht existieren.',
            },
            itemsDescription: 'Wählen Sie, wie QuickBooks Desktop-Elemente in Expensify behandelt werden sollen.',
        },
        qbo: {
            connectedTo: 'Verbunden mit',
            importDescription: 'Wählen Sie aus, welche Codierungskonfigurationen aus QuickBooks Online in Expensify importiert werden sollen.',
            classes: 'Klassen',
            locations: 'Standorte',
            customers: 'Kunden/Projekte',
            accountsDescription: 'Ihr QuickBooks Online-Kontenplan wird in Expensify als Kategorien importiert.',
            accountsSwitchTitle: 'Wählen Sie, ob neue Konten als aktivierte oder deaktivierte Kategorien importiert werden sollen.',
            accountsSwitchDescription: 'Aktivierte Kategorien stehen den Mitgliedern zur Auswahl, wenn sie ihre Ausgaben erstellen.',
            classesDescription: 'Wählen Sie, wie QuickBooks Online-Klassen in Expensify behandelt werden sollen.',
            customersDescription: 'Wählen Sie, wie QuickBooks Online-Kunden/Projekte in Expensify behandelt werden sollen.',
            locationsDescription: 'Wählen Sie aus, wie QuickBooks Online-Standorte in Expensify behandelt werden sollen.',
            taxesDescription: 'Wählen Sie, wie QuickBooks Online-Steuern in Expensify behandelt werden sollen.',
            locationsLineItemsRestrictionDescription:
                'QuickBooks Online unterstützt keine Standorte auf Zeilenebene für Schecks oder Lieferantenrechnungen. Wenn Sie Standorte auf Zeilenebene haben möchten, stellen Sie sicher, dass Sie Journalbuchungen und Kredit-/Debitkartenausgaben verwenden.',
            taxesJournalEntrySwitchNote: 'QuickBooks Online unterstützt keine Steuern bei Journaleinträgen. Bitte ändern Sie Ihre Exportoption auf Lieferantenrechnung oder Scheck.',
            exportDescription: 'Konfigurieren Sie, wie Expensify-Daten nach QuickBooks Online exportiert werden.',
            date: 'Exportdatum',
            exportInvoices: 'Rechnungen exportieren nach',
            exportExpensifyCard: 'Expensify Card-Transaktionen exportieren als',
            exportDate: {
                label: 'Exportdatum',
                description: 'Verwenden Sie dieses Datum beim Exportieren von Berichten nach QuickBooks Online.',
                values: {
                    [CONST.QUICKBOOKS_EXPORT_DATE.LAST_EXPENSE]: {
                        label: 'Datum der letzten Ausgabe',
                        description: 'Datum der letzten Ausgabe im Bericht.',
                    },
                    [CONST.QUICKBOOKS_EXPORT_DATE.REPORT_EXPORTED]: {
                        label: 'Exportdatum',
                        description: 'Datum, an dem der Bericht nach QuickBooks Online exportiert wurde.',
                    },
                    [CONST.QUICKBOOKS_EXPORT_DATE.REPORT_SUBMITTED]: {
                        label: 'Eingereichtes Datum',
                        description: 'Datum, an dem der Bericht zur Genehmigung eingereicht wurde.',
                    },
                },
            },
            receivable: 'Forderungen aus Lieferungen und Leistungen', // This is an account name that will come directly from QBO, so I don't know why we need a translation for it. It should take whatever the name of the account is in QBO. Leaving this note for CS.
            archive: 'Debitorenbuchhaltungsarchiv', // This is an account name that will come directly from QBO, so I don't know why we need a translation for it. It should take whatever the name of the account is in QBO. Leaving this note for CS.
            exportInvoicesDescription: 'Verwenden Sie dieses Konto beim Exportieren von Rechnungen zu QuickBooks Online.',
            exportCompanyCardsDescription: 'Legen Sie fest, wie Unternehmenskartenkäufe nach QuickBooks Online exportiert werden.',
            vendor: 'Lieferant',
            defaultVendorDescription: 'Legen Sie einen Standardanbieter fest, der bei Export auf alle Kreditkartentransaktionen angewendet wird.',
            exportOutOfPocketExpensesDescription: 'Legen Sie fest, wie Auslagen in QuickBooks Online exportiert werden.',
            exportCheckDescription: 'Wir werden für jeden Expensify-Bericht eine detaillierte Rechnung erstellen und sie von dem unten stehenden Bankkonto senden.',
            exportJournalEntryDescription: 'Wir werden für jeden Expensify-Bericht einen detaillierten Journaleintrag erstellen und ihn auf das untenstehende Konto buchen.',
            exportVendorBillDescription:
                'Wir erstellen eine detaillierte Lieferantenrechnung für jeden Expensify-Bericht und fügen sie dem unten stehenden Konto hinzu. Wenn dieser Zeitraum geschlossen ist, buchen wir zum 1. des nächsten offenen Zeitraums.',
            account: 'Konto',
            accountDescription: 'Wählen Sie, wo Sie Journaleinträge veröffentlichen möchten.',
            accountsPayable: 'Verbindlichkeiten',
            accountsPayableDescription: 'Wählen Sie aus, wo Lieferantenrechnungen erstellt werden sollen.',
            bankAccount: 'Bankkonto',
            notConfigured: 'Nicht konfiguriert',
            bankAccountDescription: 'Wählen Sie aus, von wo aus Schecks gesendet werden sollen.',
            creditCardAccount: 'Kreditkartenkonto',
            companyCardsLocationEnabledDescription:
                'QuickBooks Online unterstützt keine Standorte bei Exporten von Lieferantenrechnungen. Da Sie Standorte in Ihrem Arbeitsbereich aktiviert haben, ist diese Exportoption nicht verfügbar.',
            outOfPocketTaxEnabledDescription:
                'QuickBooks Online unterstützt keine Steuern bei Exporten von Journalbuchungen. Da Sie Steuern in Ihrem Arbeitsbereich aktiviert haben, ist diese Exportoption nicht verfügbar.',
            outOfPocketTaxEnabledError: 'Journalbuchungen sind nicht verfügbar, wenn Steuern aktiviert sind. Bitte wählen Sie eine andere Exportoption.',
            advancedConfig: {
                autoSyncDescription: 'Expensify wird jeden Tag automatisch mit QuickBooks Online synchronisieren.',
                inviteEmployees: 'Mitarbeiter einladen',
                inviteEmployeesDescription: 'Importieren Sie QuickBooks Online-Mitarbeiterdatensätze und laden Sie Mitarbeiter in diesen Arbeitsbereich ein.',
                createEntities: 'Entitäten automatisch erstellen',
                createEntitiesDescription:
                    'Expensify erstellt automatisch Lieferanten in QuickBooks Online, wenn sie noch nicht existieren, und erstellt automatisch Kunden beim Exportieren von Rechnungen.',
                reimbursedReportsDescription:
                    'Jedes Mal, wenn ein Bericht über Expensify ACH bezahlt wird, wird die entsprechende Rechnungszahlung im unten stehenden QuickBooks Online-Konto erstellt.',
                qboBillPaymentAccount: 'QuickBooks-Rechnungszahlungskonto',
                qboInvoiceCollectionAccount: 'QuickBooks Rechnungsinkasso-Konto',
                accountSelectDescription: 'Wählen Sie aus, von wo aus Sie Rechnungen bezahlen möchten, und wir erstellen die Zahlung in QuickBooks Online.',
                invoiceAccountSelectorDescription: 'Wählen Sie aus, wo Sie Rechnungszahlungen erhalten möchten, und wir erstellen die Zahlung in QuickBooks Online.',
            },
            accounts: {
                [CONST.QUICKBOOKS_NON_REIMBURSABLE_EXPORT_ACCOUNT_TYPE.DEBIT_CARD]: 'Debitkarte',
                [CONST.QUICKBOOKS_NON_REIMBURSABLE_EXPORT_ACCOUNT_TYPE.CREDIT_CARD]: 'Kreditkarte',
                [CONST.QUICKBOOKS_REIMBURSABLE_ACCOUNT_TYPE.VENDOR_BILL]: 'Lieferantenrechnung',
                [CONST.QUICKBOOKS_REIMBURSABLE_ACCOUNT_TYPE.JOURNAL_ENTRY]: 'Journalbuchung',
                [CONST.QUICKBOOKS_REIMBURSABLE_ACCOUNT_TYPE.CHECK]: 'Prüfen',
                [`${CONST.QUICKBOOKS_NON_REIMBURSABLE_EXPORT_ACCOUNT_TYPE.DEBIT_CARD}Description`]:
                    "Wir ordnen den Händlernamen der Debitkartentransaktion automatisch den entsprechenden Anbietern in QuickBooks zu. Wenn keine Anbieter existieren, erstellen wir einen Anbieter 'Debit Card Misc.' zur Zuordnung.",
                [`${CONST.QUICKBOOKS_NON_REIMBURSABLE_EXPORT_ACCOUNT_TYPE.CREDIT_CARD}Description`]:
                    "Wir ordnen den Händlernamen der Kreditkartentransaktion automatisch den entsprechenden Lieferanten in QuickBooks zu. Wenn keine Lieferanten vorhanden sind, erstellen wir einen Lieferanten 'Kreditkarte Verschiedenes' zur Zuordnung.",
                [`${CONST.QUICKBOOKS_REIMBURSABLE_ACCOUNT_TYPE.VENDOR_BILL}Description`]:
                    'Wir werden eine detaillierte Lieferantenrechnung für jeden Expensify-Bericht mit dem Datum der letzten Ausgabe erstellen und sie dem untenstehenden Konto hinzufügen. Wenn dieser Zeitraum geschlossen ist, buchen wir zum 1. des nächsten offenen Zeitraums.',
                [`${CONST.QUICKBOOKS_NON_REIMBURSABLE_EXPORT_ACCOUNT_TYPE.DEBIT_CARD}AccountDescription`]: 'Wählen Sie, wohin die Debitkartentransaktionen exportiert werden sollen.',
                [`${CONST.QUICKBOOKS_NON_REIMBURSABLE_EXPORT_ACCOUNT_TYPE.CREDIT_CARD}AccountDescription`]: 'Wählen Sie, wohin die Kreditkartentransaktionen exportiert werden sollen.',
                [`${CONST.QUICKBOOKS_REIMBURSABLE_ACCOUNT_TYPE.VENDOR_BILL}AccountDescription`]: 'Wählen Sie einen Anbieter, um ihn auf alle Kreditkartentransaktionen anzuwenden.',
                [`${CONST.QUICKBOOKS_REIMBURSABLE_ACCOUNT_TYPE.VENDOR_BILL}Error`]:
                    'Lieferantenrechnungen sind nicht verfügbar, wenn Standorte aktiviert sind. Bitte wählen Sie eine andere Exportoption.',
                [`${CONST.QUICKBOOKS_REIMBURSABLE_ACCOUNT_TYPE.CHECK}Error`]: 'Schecks sind nicht verfügbar, wenn Standorte aktiviert sind. Bitte wählen Sie eine andere Exportoption.',
                [`${CONST.QUICKBOOKS_REIMBURSABLE_ACCOUNT_TYPE.JOURNAL_ENTRY}Error`]:
                    'Journalbuchungen sind nicht verfügbar, wenn Steuern aktiviert sind. Bitte wählen Sie eine andere Exportoption.',
            },
            exportDestinationAccountsMisconfigurationError: {
                [CONST.QUICKBOOKS_REIMBURSABLE_ACCOUNT_TYPE.VENDOR_BILL]: 'Wählen Sie ein gültiges Konto für den Export der Lieferantenrechnung aus',
                [CONST.QUICKBOOKS_REIMBURSABLE_ACCOUNT_TYPE.JOURNAL_ENTRY]: 'Wählen Sie ein gültiges Konto für den Export des Journaleintrags aus',
                [CONST.QUICKBOOKS_REIMBURSABLE_ACCOUNT_TYPE.CHECK]: 'Wählen Sie ein gültiges Konto für den Scheckexport aus',
            },
            exportDestinationSetupAccountsInfo: {
                [CONST.QUICKBOOKS_REIMBURSABLE_ACCOUNT_TYPE.VENDOR_BILL]: 'Um die Lieferantenrechnungs-Exportfunktion zu nutzen, richten Sie ein Kreditorenkonto in QuickBooks Online ein.',
                [CONST.QUICKBOOKS_REIMBURSABLE_ACCOUNT_TYPE.JOURNAL_ENTRY]: 'Um den Export von Journaleinträgen zu verwenden, richten Sie ein Journal-Konto in QuickBooks Online ein.',
                [CONST.QUICKBOOKS_REIMBURSABLE_ACCOUNT_TYPE.CHECK]: 'Um den Scheckexport zu verwenden, richten Sie ein Bankkonto in QuickBooks Online ein.',
            },
            noAccountsFound: 'Keine Konten gefunden',
            noAccountsFoundDescription: 'Fügen Sie das Konto in QuickBooks Online hinzu und synchronisieren Sie die Verbindung erneut.',
            accountingMethods: {
                label: 'Wann exportieren',
                description: 'Wählen Sie, wann die Ausgaben exportiert werden sollen:',
                values: {
                    [COMMON_CONST.INTEGRATIONS.ACCOUNTING_METHOD.ACCRUAL]: 'Accrual',
                    [COMMON_CONST.INTEGRATIONS.ACCOUNTING_METHOD.CASH]: 'Bargeld',
                },
                alternateText: {
                    [COMMON_CONST.INTEGRATIONS.ACCOUNTING_METHOD.ACCRUAL]: 'Auslagen werden exportiert, wenn sie endgültig genehmigt sind.',
                    [COMMON_CONST.INTEGRATIONS.ACCOUNTING_METHOD.CASH]: 'Auslagen werden exportiert, wenn sie bezahlt sind.',
                },
            },
        },
        workspaceList: {
            joinNow: 'Jetzt beitreten',
            askToJoin: 'Beitreten anfragen',
        },
        xero: {
            organization: 'Xero-Organisation',
            organizationDescription: 'Wählen Sie die Xero-Organisation aus, aus der Sie Daten importieren möchten.',
            importDescription: 'Wählen Sie aus, welche Kodierungskonfigurationen von Xero nach Expensify importiert werden sollen.',
            accountsDescription: 'Ihr Xero-Kontenplan wird in Expensify als Kategorien importiert.',
            accountsSwitchTitle: 'Wählen Sie, ob neue Konten als aktivierte oder deaktivierte Kategorien importiert werden sollen.',
            accountsSwitchDescription: 'Aktivierte Kategorien stehen den Mitgliedern zur Auswahl, wenn sie ihre Ausgaben erstellen.',
            trackingCategories: 'Verfolgungskategorien',
            trackingCategoriesDescription: 'Wählen Sie, wie Xero-Tracking-Kategorien in Expensify behandelt werden sollen.',
            mapTrackingCategoryTo: ({categoryName}: CategoryNameParams) => `Xero ${categoryName} zuordnen zu`,
            mapTrackingCategoryToDescription: ({categoryName}: CategoryNameParams) => `Wählen Sie, wo ${categoryName} beim Export nach Xero zugeordnet werden soll.`,
            customers: 'Kunden erneut in Rechnung stellen',
            customersDescription:
                'Wählen Sie, ob Sie Kunden in Expensify erneut in Rechnung stellen möchten. Ihre Xero-Kundenkontakte können Ausgaben zugeordnet werden und werden als Verkaufsrechnung nach Xero exportiert.',
            taxesDescription: 'Wählen Sie, wie Xero-Steuern in Expensify behandelt werden sollen.',
            notImported: 'Nicht importiert',
            notConfigured: 'Nicht konfiguriert',
            trackingCategoriesOptions: {
                [CONST.XERO_CONFIG.TRACKING_CATEGORY_OPTIONS.DEFAULT]: 'Xero-Kontaktstandard',
                [CONST.XERO_CONFIG.TRACKING_CATEGORY_OPTIONS.TAG]: 'Tags',
                [CONST.XERO_CONFIG.TRACKING_CATEGORY_OPTIONS.REPORT_FIELD]: 'Berichtsfelder',
            },
            exportDescription: 'Konfigurieren Sie, wie Expensify-Daten nach Xero exportiert werden.',
            purchaseBill: 'Kaufrechnung',
            exportDeepDiveCompanyCard:
                'Exportierte Ausgaben werden als Banktransaktionen auf das unten stehende Xero-Bankkonto gebucht, und die Transaktionsdaten werden mit den Daten auf Ihrem Kontoauszug übereinstimmen.',
            bankTransactions: 'Banktransaktionen',
            xeroBankAccount: 'Xero-Bankkonto',
            xeroBankAccountDescription: 'Wählen Sie, wo Ausgaben als Banktransaktionen gebucht werden sollen.',
            exportExpensesDescription: 'Berichte werden als Einkaufsrechnung mit dem unten ausgewählten Datum und Status exportiert.',
            purchaseBillDate: 'Rechnungsdatum des Kaufs',
            exportInvoices: 'Rechnungen exportieren als',
            salesInvoice: 'Verkaufsrechnung',
            exportInvoicesDescription: 'Verkaufsrechnungen zeigen immer das Datum an, an dem die Rechnung gesendet wurde.',
            advancedConfig: {
                autoSyncDescription: 'Expensify wird jeden Tag automatisch mit Xero synchronisieren.',
                purchaseBillStatusTitle: 'Kaufrechnungsstatus',
                reimbursedReportsDescription: 'Jedes Mal, wenn ein Bericht über Expensify ACH bezahlt wird, wird die entsprechende Rechnungszahlung im unten stehenden Xero-Konto erstellt.',
                xeroBillPaymentAccount: 'Xero-Rechnungszahlungskonto',
                xeroInvoiceCollectionAccount: 'Xero-Rechnungsinkassokonto',
                xeroBillPaymentAccountDescription: 'Wählen Sie aus, von wo aus Sie Rechnungen bezahlen möchten, und wir erstellen die Zahlung in Xero.',
                invoiceAccountSelectorDescription: 'Wählen Sie aus, wo Sie Rechnungszahlungen erhalten möchten, und wir erstellen die Zahlung in Xero.',
            },
            exportDate: {
                label: 'Rechnungsdatum des Kaufs',
                description: 'Verwenden Sie dieses Datum beim Exportieren von Berichten nach Xero.',
                values: {
                    [CONST.XERO_EXPORT_DATE.LAST_EXPENSE]: {
                        label: 'Datum der letzten Ausgabe',
                        description: 'Datum der letzten Ausgabe im Bericht.',
                    },
                    [CONST.XERO_EXPORT_DATE.REPORT_EXPORTED]: {
                        label: 'Exportdatum',
                        description: 'Datum, an dem der Bericht nach Xero exportiert wurde.',
                    },
                    [CONST.XERO_EXPORT_DATE.REPORT_SUBMITTED]: {
                        label: 'Eingereichtes Datum',
                        description: 'Datum, an dem der Bericht zur Genehmigung eingereicht wurde.',
                    },
                },
            },
            invoiceStatus: {
                label: 'Kaufrechnungsstatus',
                description: 'Verwenden Sie diesen Status beim Exportieren von Einkaufsrechnungen nach Xero.',
                values: {
                    [CONST.XERO_CONFIG.INVOICE_STATUS.DRAFT]: 'Entwurf',
                    [CONST.XERO_CONFIG.INVOICE_STATUS.AWAITING_APPROVAL]: 'Warten auf Genehmigung',
                    [CONST.XERO_CONFIG.INVOICE_STATUS.AWAITING_PAYMENT]: 'Zahlung ausstehend',
                },
            },
            noAccountsFound: 'Keine Konten gefunden',
            noAccountsFoundDescription: 'Bitte fügen Sie das Konto in Xero hinzu und synchronisieren Sie die Verbindung erneut.',
            accountingMethods: {
                label: 'Wann exportieren',
                description: 'Wählen Sie, wann die Ausgaben exportiert werden sollen:',
                values: {
                    [COMMON_CONST.INTEGRATIONS.ACCOUNTING_METHOD.ACCRUAL]: 'Accrual',
                    [COMMON_CONST.INTEGRATIONS.ACCOUNTING_METHOD.CASH]: 'Bargeld',
                },
                alternateText: {
                    [COMMON_CONST.INTEGRATIONS.ACCOUNTING_METHOD.ACCRUAL]: 'Auslagen werden exportiert, wenn sie endgültig genehmigt sind.',
                    [COMMON_CONST.INTEGRATIONS.ACCOUNTING_METHOD.CASH]: 'Auslagen werden exportiert, wenn sie bezahlt sind.',
                },
            },
        },
        sageIntacct: {
            preferredExporter: 'Bevorzugter Exporteur',
            taxSolution: 'Steuerlösung',
            notConfigured: 'Nicht konfiguriert',
            exportDate: {
                label: 'Exportdatum',
                description: 'Verwenden Sie dieses Datum beim Exportieren von Berichten nach Sage Intacct.',
                values: {
                    [CONST.SAGE_INTACCT_EXPORT_DATE.LAST_EXPENSE]: {
                        label: 'Datum der letzten Ausgabe',
                        description: 'Datum der letzten Ausgabe im Bericht.',
                    },
                    [CONST.SAGE_INTACCT_EXPORT_DATE.EXPORTED]: {
                        label: 'Exportdatum',
                        description: 'Datum, an dem der Bericht nach Sage Intacct exportiert wurde.',
                    },
                    [CONST.SAGE_INTACCT_EXPORT_DATE.SUBMITTED]: {
                        label: 'Eingereichtes Datum',
                        description: 'Datum, an dem der Bericht zur Genehmigung eingereicht wurde.',
                    },
                },
            },
            reimbursableExpenses: {
                description: 'Legen Sie fest, wie Auslagen in Sage Intacct exportiert werden.',
                values: {
                    [CONST.SAGE_INTACCT_REIMBURSABLE_EXPENSE_TYPE.EXPENSE_REPORT]: 'Spesenabrechnungen',
                    [CONST.SAGE_INTACCT_REIMBURSABLE_EXPENSE_TYPE.VENDOR_BILL]: 'Lieferantenrechnungen',
                },
            },
            nonReimbursableExpenses: {
                description: 'Legen Sie fest, wie Unternehmenskartenkäufe nach Sage Intacct exportiert werden.',
                values: {
                    [CONST.SAGE_INTACCT_NON_REIMBURSABLE_EXPENSE_TYPE.CREDIT_CARD_CHARGE]: 'Kreditkarten',
                    [CONST.SAGE_INTACCT_NON_REIMBURSABLE_EXPENSE_TYPE.VENDOR_BILL]: 'Lieferantenrechnungen',
                },
            },
            creditCardAccount: 'Kreditkartenkonto',
            defaultVendor: 'Standardanbieter',
            defaultVendorDescription: ({isReimbursable}: DefaultVendorDescriptionParams) =>
                `Legen Sie einen Standardanbieter fest, der auf ${isReimbursable ? '' : 'non-'} erstattungsfähige Ausgaben angewendet wird, die keinen passenden Anbieter in Sage Intacct haben.`,
            exportDescription: 'Konfigurieren Sie, wie Expensify-Daten nach Sage Intacct exportiert werden.',
            exportPreferredExporterNote:
                'Der bevorzugte Exporteur kann jeder Workspace-Admin sein, muss jedoch auch ein Domain-Admin sein, wenn Sie in den Domaineinstellungen unterschiedliche Exportkonten für einzelne Firmenkarten festlegen.',
            exportPreferredExporterSubNote: 'Sobald festgelegt, sieht der bevorzugte Exporteur Berichte zur Exportierung in seinem Konto.',
            noAccountsFound: 'Keine Konten gefunden',
            noAccountsFoundDescription: `Bitte fügen Sie das Konto in Sage Intacct hinzu und synchronisieren Sie die Verbindung erneut.`,
            autoSync: 'Auto-Synchronisierung',
            autoSyncDescription: 'Expensify wird automatisch jeden Tag mit Sage Intacct synchronisieren.',
            inviteEmployees: 'Mitarbeiter einladen',
            inviteEmployeesDescription:
                'Importieren Sie Sage Intacct-Mitarbeiterdatensätze und laden Sie Mitarbeiter in diesen Arbeitsbereich ein. Ihr Genehmigungsworkflow wird standardmäßig auf Managergenehmigung gesetzt und kann auf der Mitgliederseite weiter konfiguriert werden.',
            syncReimbursedReports: 'Synchronisiere erstattete Berichte',
            syncReimbursedReportsDescription:
                'Jedes Mal, wenn ein Bericht über Expensify ACH bezahlt wird, wird die entsprechende Rechnungszahlung im unten stehenden Sage Intacct-Konto erstellt.',
            paymentAccount: 'Sage Intacct Zahlungskonto',
        },
        netsuite: {
            subsidiary: 'Tochtergesellschaft',
            subsidiarySelectDescription: 'Wählen Sie die Tochtergesellschaft in NetSuite aus, aus der Sie Daten importieren möchten.',
            exportDescription: 'Konfigurieren Sie, wie Expensify-Daten nach NetSuite exportiert werden.',
            exportInvoices: 'Rechnungen exportieren nach',
            journalEntriesTaxPostingAccount: 'Steuerbuchungskonto für Buchungseinträge',
            journalEntriesProvTaxPostingAccount: 'Journalbuchungen Provinzsteuerbuchungskonto',
            foreignCurrencyAmount: 'Fremdwährungsbetrag exportieren',
            exportToNextOpenPeriod: 'In die nächste offene Periode exportieren',
            nonReimbursableJournalPostingAccount: 'Nicht erstattungsfähiges Journalbuchungskonto',
            reimbursableJournalPostingAccount: 'Erstattungsfähiges Journalbuchungskonto',
            journalPostingPreference: {
                label: 'Buchungseinstellungen für Journalbuchungen',
                values: {
                    [CONST.NETSUITE_JOURNAL_POSTING_PREFERENCE.JOURNALS_POSTING_INDIVIDUAL_LINE]: 'Einzelner, aufgeschlüsselter Eintrag für jeden Bericht',
                    [CONST.NETSUITE_JOURNAL_POSTING_PREFERENCE.JOURNALS_POSTING_TOTAL_LINE]: 'Einzelner Eintrag für jede Ausgabe',
                },
            },
            invoiceItem: {
                label: 'Rechnungsposition',
                values: {
                    [CONST.NETSUITE_INVOICE_ITEM_PREFERENCE.CREATE]: {
                        label: 'Erstelle eins für mich.',
                        description: 'Wir erstellen für Sie einen "Expensify-Rechnungsposition" beim Export (falls noch keiner existiert).',
                    },
                    [CONST.NETSUITE_INVOICE_ITEM_PREFERENCE.SELECT]: {
                        label: 'Vorhandenes auswählen',
                        description: 'Wir werden Rechnungen von Expensify mit dem unten ausgewählten Element verknüpfen.',
                    },
                },
            },
            exportDate: {
                label: 'Exportdatum',
                description: 'Verwenden Sie dieses Datum beim Exportieren von Berichten nach NetSuite.',
                values: {
                    [CONST.NETSUITE_EXPORT_DATE.LAST_EXPENSE]: {
                        label: 'Datum der letzten Ausgabe',
                        description: 'Datum der letzten Ausgabe im Bericht.',
                    },
                    [CONST.NETSUITE_EXPORT_DATE.EXPORTED]: {
                        label: 'Exportdatum',
                        description: 'Datum, an dem der Bericht nach NetSuite exportiert wurde.',
                    },
                    [CONST.NETSUITE_EXPORT_DATE.SUBMITTED]: {
                        label: 'Eingereichtes Datum',
                        description: 'Datum, an dem der Bericht zur Genehmigung eingereicht wurde.',
                    },
                },
            },
            exportDestination: {
                values: {
                    [CONST.NETSUITE_EXPORT_DESTINATION.EXPENSE_REPORT]: {
                        label: 'Spesenabrechnungen',
                        reimbursableDescription: 'Aus der eigenen Tasche bezahlte Ausgaben werden als Spesenabrechnungen nach NetSuite exportiert.',
                        nonReimbursableDescription: 'Unternehmensausgaben werden als Spesenabrechnungen nach NetSuite exportiert.',
                    },
                    [CONST.NETSUITE_EXPORT_DESTINATION.VENDOR_BILL]: {
                        label: 'Lieferantenrechnungen',
                        reimbursableDescription:
                            'Out-of-pocket expenses will export as bills payable to the NetSuite vendor specified below.\n' +
                            '\n' +
                            'If you’d like to set a specific vendor for each card, go to *Settings > Domains > Company Cards*.',
                        nonReimbursableDescription:
                            'Company card expenses will export as bills payable to the NetSuite vendor specified below.\n' +
                            '\n' +
                            'If you’d like to set a specific vendor for each card, go to *Settings > Domains > Company Cards*.',
                    },
                    [CONST.NETSUITE_EXPORT_DESTINATION.JOURNAL_ENTRY]: {
                        label: 'Journalbuchungen',
                        reimbursableDescription:
                            'Out-of-pocket expenses will export as journal entries to the NetSuite account specified below.\n' +
                            '\n' +
                            'If you’d like to set a specific vendor for each card, go to *Settings > Domains > Company Cards*.',
                        nonReimbursableDescription:
                            'Company card expenses will export as journal entries to the NetSuite account specified below.\n' +
                            '\n' +
                            'If you’d like to set a specific vendor for each card, go to *Settings > Domains > Company Cards*.',
                    },
                },
            },
            advancedConfig: {
                autoSyncDescription: 'Expensify wird jeden Tag automatisch mit NetSuite synchronisiert.',
                reimbursedReportsDescription:
                    'Jedes Mal, wenn ein Bericht über Expensify ACH bezahlt wird, wird die entsprechende Rechnungszahlung im untenstehenden NetSuite-Konto erstellt.',
                reimbursementsAccount: 'Erstattungskonto',
                reimbursementsAccountDescription: 'Wählen Sie das Bankkonto aus, das Sie für Rückerstattungen verwenden möchten, und wir erstellen die zugehörige Zahlung in NetSuite.',
                collectionsAccount: 'Sammlungskonto',
                collectionsAccountDescription: 'Sobald eine Rechnung in Expensify als bezahlt markiert und nach NetSuite exportiert wird, erscheint sie auf dem unten stehenden Konto.',
                approvalAccount: 'A/P Genehmigungskonto',
                approvalAccountDescription:
                    'Wählen Sie das Konto, gegen das Transaktionen in NetSuite genehmigt werden. Wenn Sie erstattete Berichte synchronisieren, ist dies auch das Konto, gegen das Zahlungsanweisungen erstellt werden.',
                defaultApprovalAccount: 'NetSuite-Standardwert',
                inviteEmployees: 'Mitarbeiter einladen und Genehmigungen festlegen',
                inviteEmployeesDescription:
                    'Importieren Sie NetSuite-Mitarbeiterdatensätze und laden Sie Mitarbeiter in diesen Arbeitsbereich ein. Ihr Genehmigungsworkflow wird standardmäßig auf die Genehmigung durch den Manager eingestellt und kann auf der Seite *Mitglieder* weiter konfiguriert werden.',
                autoCreateEntities: 'Mitarbeiter/Lieferanten automatisch erstellen',
                enableCategories: 'Neu importierte Kategorien aktivieren',
                customFormID: 'Benutzerdefinierte Formular-ID',
                customFormIDDescription:
                    'Standardmäßig erstellt Expensify Einträge mit dem bevorzugten Transaktionsformular, das in NetSuite festgelegt ist. Alternativ können Sie ein bestimmtes Transaktionsformular festlegen, das verwendet werden soll.',
                customFormIDReimbursable: 'Auslage',
                customFormIDNonReimbursable: 'Unternehmenskarte Ausgabe',
                exportReportsTo: {
                    label: 'Genehmigungsebene für Spesenabrechnungen',
                    description:
                        'Sobald ein Spesenbericht in Expensify genehmigt und nach NetSuite exportiert wurde, können Sie in NetSuite eine zusätzliche Genehmigungsebene festlegen, bevor er gebucht wird.',
                    values: {
                        [CONST.NETSUITE_REPORTS_APPROVAL_LEVEL.REPORTS_APPROVED_NONE]: 'NetSuite-Standardpräferenz',
                        [CONST.NETSUITE_REPORTS_APPROVAL_LEVEL.REPORTS_SUPERVISOR_APPROVED]: 'Nur vom Vorgesetzten genehmigt',
                        [CONST.NETSUITE_REPORTS_APPROVAL_LEVEL.REPORTS_ACCOUNTING_APPROVED]: 'Nur Buchhaltung genehmigt',
                        [CONST.NETSUITE_REPORTS_APPROVAL_LEVEL.REPORTS_APPROVED_BOTH]: 'Vorgesetzter und Buchhaltung genehmigt',
                    },
                },
                accountingMethods: {
                    label: 'Wann exportieren',
                    description: 'Wählen Sie, wann die Ausgaben exportiert werden sollen:',
                    values: {
                        [COMMON_CONST.INTEGRATIONS.ACCOUNTING_METHOD.ACCRUAL]: 'Accrual',
                        [COMMON_CONST.INTEGRATIONS.ACCOUNTING_METHOD.CASH]: 'Bargeld',
                    },
                    alternateText: {
                        [COMMON_CONST.INTEGRATIONS.ACCOUNTING_METHOD.ACCRUAL]: 'Auslagen werden exportiert, wenn sie endgültig genehmigt sind.',
                        [COMMON_CONST.INTEGRATIONS.ACCOUNTING_METHOD.CASH]: 'Auslagen werden exportiert, wenn sie bezahlt sind.',
                    },
                },
                exportVendorBillsTo: {
                    label: 'Genehmigungsstufe für Lieferantenrechnungen',
                    description:
                        'Sobald eine Lieferantenrechnung in Expensify genehmigt und nach NetSuite exportiert wurde, können Sie in NetSuite eine zusätzliche Genehmigungsebene vor dem Buchen festlegen.',
                    values: {
                        [CONST.NETSUITE_VENDOR_BILLS_APPROVAL_LEVEL.VENDOR_BILLS_APPROVED_NONE]: 'NetSuite-Standardpräferenz',
                        [CONST.NETSUITE_VENDOR_BILLS_APPROVAL_LEVEL.VENDOR_BILLS_APPROVAL_PENDING]: 'Ausstehende Genehmigung',
                        [CONST.NETSUITE_VENDOR_BILLS_APPROVAL_LEVEL.VENDOR_BILLS_APPROVED]: 'Zur Veröffentlichung freigegeben',
                    },
                },
                exportJournalsTo: {
                    label: 'Genehmigungsebene für Journaleinträge',
                    description:
                        'Sobald ein Journaleintrag in Expensify genehmigt und nach NetSuite exportiert wurde, können Sie in NetSuite eine zusätzliche Genehmigungsebene festlegen, bevor er gebucht wird.',
                    values: {
                        [CONST.NETSUITE_JOURNALS_APPROVAL_LEVEL.JOURNALS_APPROVED_NONE]: 'NetSuite-Standardpräferenz',
                        [CONST.NETSUITE_JOURNALS_APPROVAL_LEVEL.JOURNALS_APPROVAL_PENDING]: 'Ausstehende Genehmigung',
                        [CONST.NETSUITE_JOURNALS_APPROVAL_LEVEL.JOURNALS_APPROVED]: 'Zur Veröffentlichung freigegeben',
                    },
                },
                error: {
                    customFormID: 'Bitte geben Sie eine gültige numerische benutzerdefinierte Formular-ID ein.',
                },
            },
            noAccountsFound: 'Keine Konten gefunden',
            noAccountsFoundDescription: 'Bitte fügen Sie das Konto in NetSuite hinzu und synchronisieren Sie die Verbindung erneut.',
            noVendorsFound: 'Keine Anbieter gefunden',
            noVendorsFoundDescription: 'Bitte fügen Sie Lieferanten in NetSuite hinzu und synchronisieren Sie die Verbindung erneut.',
            noItemsFound: 'Keine Rechnungspositionen gefunden',
            noItemsFoundDescription: 'Bitte fügen Sie Rechnungspositionen in NetSuite hinzu und synchronisieren Sie die Verbindung erneut.',
            noSubsidiariesFound: 'Keine Tochtergesellschaften gefunden',
            noSubsidiariesFoundDescription: 'Bitte fügen Sie eine Tochtergesellschaft in NetSuite hinzu und synchronisieren Sie die Verbindung erneut.',
            tokenInput: {
                title: 'NetSuite-Einrichtung',
                formSteps: {
                    installBundle: {
                        title: 'Installieren Sie das Expensify-Paket',
                        description: 'In NetSuite, gehe zu *Customization > SuiteBundler > Search & Install Bundles* > suche nach "Expensify" > installiere das Bundle.',
                    },
                    enableTokenAuthentication: {
                        title: 'Tokenbasierte Authentifizierung aktivieren',
                        description: 'In NetSuite, gehe zu *Setup > Company > Enable Features > SuiteCloud* > aktiviere *token-based authentication*.',
                    },
                    enableSoapServices: {
                        title: 'SOAP-Webdienste aktivieren',
                        description: 'In NetSuite, go to *Setup > Company > Enable Features > SuiteCloud* > enable *SOAP Web Services*.',
                    },
                    createAccessToken: {
                        title: 'Erstellen Sie ein Zugriffstoken',
                        description:
                            'In NetSuite, gehen Sie zu *Setup > Users/Roles > Access Tokens* > erstellen Sie ein Zugriffstoken für die "Expensify"-App und entweder die Rolle "Expensify Integration" oder "Administrator".\n\n*Wichtig:* Stellen Sie sicher, dass Sie die *Token-ID* und das *Token Secret* aus diesem Schritt speichern. Sie benötigen es für den nächsten Schritt.',
                    },
                    enterCredentials: {
                        title: 'Geben Sie Ihre NetSuite-Anmeldedaten ein',
                        formInputs: {
                            netSuiteAccountID: 'NetSuite Account ID',
                            netSuiteTokenID: 'Token-ID',
                            netSuiteTokenSecret: 'Token Secret',
                        },
                        netSuiteAccountIDDescription: 'In NetSuite, gehen Sie zu *Setup > Integration > SOAP Web Services Preferences*.',
                    },
                },
            },
            import: {
                expenseCategories: 'Ausgabenkategorien',
                expenseCategoriesDescription: 'Ihre NetSuite-Ausgabenkategorien werden in Expensify als Kategorien importiert.',
                crossSubsidiaryCustomers: 'Kunden/Projekte über Tochtergesellschaften hinweg',
                importFields: {
                    departments: {
                        title: 'Abteilungen',
                        subtitle: 'Wählen Sie, wie die NetSuite-*Abteilungen* in Expensify behandelt werden sollen.',
                    },
                    classes: {
                        title: 'Klassen',
                        subtitle: 'Wählen Sie, wie *Klassen* in Expensify behandelt werden sollen.',
                    },
                    locations: {
                        title: 'Standorte',
                        subtitle: 'Wählen Sie, wie *Standorte* in Expensify behandelt werden sollen.',
                    },
                },
                customersOrJobs: {
                    title: 'Kunden/Projekte',
                    subtitle: 'Wählen Sie aus, wie NetSuite-*Kunden* und *Projekte* in Expensify behandelt werden sollen.',
                    importCustomers: 'Kunden importieren',
                    importJobs: 'Projekte importieren',
                    customers: 'Kunden',
                    jobs: 'Projekte',
                    label: ({importFields, importType}: CustomersOrJobsLabelParams) => `${importFields.join('und')}, ${importType}`,
                },
                importTaxDescription: 'Steuergruppen aus NetSuite importieren.',
                importCustomFields: {
                    chooseOptionBelow: 'Wählen Sie eine der folgenden Optionen:',
                    label: ({importedTypes}: ImportedTypesParams) => `Imported as ${importedTypes.join('und')}`,
                    requiredFieldError: ({fieldName}: RequiredFieldParams) => `Bitte geben Sie das ${fieldName} ein.`,
                    customSegments: {
                        title: 'Benutzerdefinierte Segmente/Datensätze',
                        addText: 'Benutzerdefiniertes Segment/Datensatz hinzufügen',
                        recordTitle: 'Benutzerdefinierte Segment/Aufzeichnung',
                        helpLink: CONST.NETSUITE_IMPORT.HELP_LINKS.CUSTOM_SEGMENTS,
                        helpLinkText: 'Detaillierte Anweisungen anzeigen',
                        helpText: 'zur Konfiguration von benutzerdefinierten Segmenten/Datensätzen.',
                        emptyTitle: 'Fügen Sie ein benutzerdefiniertes Segment oder einen benutzerdefinierten Datensatz hinzu',
                        fields: {
                            segmentName: 'Name',
                            internalID: 'Interne ID',
                            scriptID: 'Script-ID',
                            customRecordScriptID: 'Transaktionsspalten-ID',
                            mapping: 'Angezeigt als',
                        },
                        removeTitle: 'Benutzerdefiniertes Segment/Datensatz entfernen',
                        removePrompt: 'Möchten Sie diesen benutzerdefinierten Abschnitt/Datensatz wirklich entfernen?',
                        addForm: {
                            customSegmentName: 'benutzerdefinierter Segmentname',
                            customRecordName: 'benutzerdefinierter Datensatzname',
                            segmentTitle: 'Benutzerdefiniertes Segment',
                            customSegmentAddTitle: 'Benutzerdefiniertes Segment hinzufügen',
                            customRecordAddTitle: 'Benutzerdefinierten Datensatz hinzufügen',
                            recordTitle: 'Benutzerdefinierter Datensatz',
                            segmentRecordType: 'Möchten Sie ein benutzerdefiniertes Segment oder einen benutzerdefinierten Datensatz hinzufügen?',
                            customSegmentNameTitle: 'Wie lautet der Name des benutzerdefinierten Segments?',
                            customRecordNameTitle: 'Wie lautet der benutzerdefinierte Datensatzname?',
                            customSegmentNameFooter: `Sie finden benutzerdefinierte Segmentnamen in NetSuite unter *Customizations > Links, Records & Fields > Custom Segments* Seite.\n\n_Für detailliertere Anweisungen, [besuchen Sie unsere Hilfeseite](${CONST.NETSUITE_IMPORT.HELP_LINKS.CUSTOM_SEGMENTS})_.`,
                            customRecordNameFooter: `Sie können benutzerdefinierte Datensatznamen in NetSuite finden, indem Sie "Transaction Column Field" in die globale Suche eingeben.\n\n_Für detailliertere Anweisungen, [besuchen Sie unsere Hilfeseite](${CONST.NETSUITE_IMPORT.HELP_LINKS.CUSTOM_SEGMENTS})_.`,
                            customSegmentInternalIDTitle: 'Wie lautet die interne ID?',
                            customSegmentInternalIDFooter: `Zuerst stellen Sie sicher, dass Sie interne IDs in NetSuite unter *Home > Set Preferences > Show Internal ID* aktiviert haben.\n\nSie können die internen IDs von benutzerdefinierten Segmenten in NetSuite unter folgendem Pfad finden:\n\n1. *Customization > Lists, Records, & Fields > Custom Segments*.\n2. Klicken Sie auf ein benutzerdefiniertes Segment.\n3. Klicken Sie auf den Hyperlink neben *Custom Record Type*.\n4. Finden Sie die interne ID in der Tabelle am unteren Rand.\n\n_Für detailliertere Anweisungen, [besuchen Sie unsere Hilfeseite](${CONST.NETSUITE_IMPORT.HELP_LINKS.CUSTOM_LISTS})_.`,
                            customRecordInternalIDFooter: `Sie können benutzerdefinierte Datensatz-IDs in NetSuite finden, indem Sie die folgenden Schritte ausführen:\n\n1. Geben Sie "Transaction Line Fields" in die globale Suche ein.\n2. Klicken Sie auf einen benutzerdefinierten Datensatz.\n3. Finden Sie die interne ID auf der linken Seite.\n\n_Für detailliertere Anweisungen, [besuchen Sie unsere Hilfeseite](${CONST.NETSUITE_IMPORT.HELP_LINKS.CUSTOM_SEGMENTS})_.`,
                            customSegmentScriptIDTitle: 'Was ist die Skript-ID?',
                            customSegmentScriptIDFooter: `Sie können benutzerdefinierte Segment-Skript-IDs in NetSuite unter folgendem Pfad finden:\n\n1. *Anpassung > Listen, Datensätze und Felder > Benutzerdefinierte Segmente*.\n2. Klicken Sie auf ein benutzerdefiniertes Segment.\n3. Klicken Sie auf die Registerkarte *Anwendung und Beschaffung* unten, dann:\n    a. Wenn Sie das benutzerdefinierte Segment als *Tag* (auf der Positionsebene) in Expensify anzeigen möchten, klicken Sie auf die Unterregisterkarte *Transaktionsspalten* und verwenden Sie die *Feld-ID*.\n    b. Wenn Sie das benutzerdefinierte Segment als *Berichtsfeld* (auf der Berichtebene) in Expensify anzeigen möchten, klicken Sie auf die Unterregisterkarte *Transaktionen* und verwenden Sie die *Feld-ID*.\n\n_Für detailliertere Anweisungen, [besuchen Sie unsere Hilfeseite](${CONST.NETSUITE_IMPORT.HELP_LINKS.CUSTOM_LISTS})_.`,
                            customRecordScriptIDTitle: 'Was ist die Transaktionsspalten-ID?',
                            customRecordScriptIDFooter: `Sie können benutzerdefinierte Skript-IDs in NetSuite unter folgendem finden:\n\n1. Geben Sie "Transaction Line Fields" in die globale Suche ein.\n2. Klicken Sie auf einen benutzerdefinierten Datensatz.\n3. Finden Sie die Skript-ID auf der linken Seite.\n\n_Für detailliertere Anweisungen, [besuchen Sie unsere Hilfeseite](${CONST.NETSUITE_IMPORT.HELP_LINKS.CUSTOM_SEGMENTS})_.`,
                            customSegmentMappingTitle: 'Wie sollte dieses benutzerdefinierte Segment in Expensify angezeigt werden?',
                            customRecordMappingTitle: 'Wie soll dieser benutzerdefinierte Datensatz in Expensify angezeigt werden?',
                        },
                        errors: {
                            uniqueFieldError: ({fieldName}: RequiredFieldParams) => `Ein benutzerdefiniertes Segment/Datensatz mit dieser ${fieldName?.toLowerCase()} existiert bereits.`,
                        },
                    },
                    customLists: {
                        title: 'Benutzerdefinierte Listen',
                        addText: 'Benutzerdefinierte Liste hinzufügen',
                        recordTitle: 'Benutzerdefinierte Liste',
                        helpLink: CONST.NETSUITE_IMPORT.HELP_LINKS.CUSTOM_LISTS,
                        helpLinkText: 'Detaillierte Anweisungen anzeigen',
                        helpText: 'zur Konfiguration benutzerdefinierter Listen.',
                        emptyTitle: 'Eine benutzerdefinierte Liste hinzufügen',
                        fields: {
                            listName: 'Name',
                            internalID: 'Interne ID',
                            transactionFieldID: 'Transaktionsfeld-ID',
                            mapping: 'Angezeigt als',
                        },
                        removeTitle: 'Benutzerdefinierte Liste entfernen',
                        removePrompt: 'Möchten Sie diese benutzerdefinierte Liste wirklich entfernen?',
                        addForm: {
                            listNameTitle: 'Wählen Sie eine benutzerdefinierte Liste aus',
                            transactionFieldIDTitle: 'Was ist die Transaktionsfeld-ID?',
                            transactionFieldIDFooter: `Sie können Transaktionsfeld-IDs in NetSuite finden, indem Sie folgende Schritte ausführen:\n\n1. Geben Sie "Transaction Line Fields" in die globale Suche ein.\n2. Klicken Sie auf eine benutzerdefinierte Liste.\n3. Finden Sie die Transaktionsfeld-ID auf der linken Seite.\n\n_Für detailliertere Anweisungen, [besuchen Sie unsere Hilfeseite](${CONST.NETSUITE_IMPORT.HELP_LINKS.CUSTOM_LISTS})_.`,
                            mappingTitle: 'Wie sollte diese benutzerdefinierte Liste in Expensify angezeigt werden?',
                        },
                        errors: {
                            uniqueTransactionFieldIDError: `Eine benutzerdefinierte Liste mit dieser Transaktionsfeld-ID existiert bereits.`,
                        },
                    },
                },
                importTypes: {
                    [CONST.INTEGRATION_ENTITY_MAP_TYPES.NETSUITE_DEFAULT]: {
                        label: 'NetSuite-Mitarbeiterstandard',
                        description: 'Nicht in Expensify importiert, bei Export angewendet',
                        footerContent: ({importField}: ImportFieldParams) =>
                            `Wenn Sie ${importField} in NetSuite verwenden, wenden wir den Standardwert an, der beim Export auf dem Mitarbeiterdatensatz im Spesenbericht oder Journalbuchung festgelegt ist.`,
                    },
                    [CONST.INTEGRATION_ENTITY_MAP_TYPES.TAG]: {
                        label: 'Tags',
                        description: 'Positionsebene',
                        footerContent: ({importField}: ImportFieldParams) => `${startCase(importField)} wird für jede einzelne Ausgabe in einem Mitarbeiterbericht auswählbar sein.`,
                    },
                    [CONST.INTEGRATION_ENTITY_MAP_TYPES.REPORT_FIELD]: {
                        label: 'Berichtsfelder',
                        description: 'Berichtsebene',
                        footerContent: ({importField}: ImportFieldParams) => `${startCase(importField)} Auswahl wird auf alle Ausgaben im Bericht eines Mitarbeiters angewendet.`,
                    },
                },
            },
        },
        intacct: {
            sageIntacctSetup: 'Sage Intacct Einrichtung',
            prerequisitesTitle: 'Bevor Sie sich verbinden...',
            downloadExpensifyPackage: 'Laden Sie das Expensify-Paket für Sage Intacct herunter',
            followSteps: 'Befolgen Sie die Schritte in unserer Anleitung: Verbinden mit Sage Intacct.',
            enterCredentials: 'Geben Sie Ihre Sage Intacct-Anmeldedaten ein',
            entity: 'Entity',
            employeeDefault: 'Sage Intacct Mitarbeiterstandard',
            employeeDefaultDescription: 'Die Standardabteilung des Mitarbeiters wird auf seine Ausgaben in Sage Intacct angewendet, falls eine vorhanden ist.',
            displayedAsTagDescription: 'Die Abteilung wird für jede einzelne Ausgabe in einem Bericht eines Mitarbeiters auswählbar sein.',
            displayedAsReportFieldDescription: 'Die Abteilungsauswahl gilt für alle Ausgaben im Bericht eines Mitarbeiters.',
            toggleImportTitleFirstPart: 'Wählen Sie, wie Sage Intacct behandelt werden soll',
            toggleImportTitleSecondPart: 'in Expensify.',
            expenseTypes: 'Ausgabenarten',
            expenseTypesDescription: 'Ihre Sage Intacct-Ausgabenarten werden in Expensify als Kategorien importiert.',
            accountTypesDescription: 'Ihr Sage Intacct-Kontenplan wird in Expensify als Kategorien importiert.',
            importTaxDescription: 'Kaufsteuersatz aus Sage Intacct importieren.',
            userDefinedDimensions: 'Benutzerdefinierte Dimensionen',
            addUserDefinedDimension: 'Benutzerdefinierte Dimension hinzufügen',
            integrationName: 'Integrationsname',
            dimensionExists: 'Eine Dimension mit diesem Namen existiert bereits.',
            removeDimension: 'Benutzerdefinierte Dimension entfernen',
            removeDimensionPrompt: 'Möchten Sie diese benutzerdefinierte Dimension wirklich entfernen?',
            userDefinedDimension: 'Benutzerdefinierte Dimension',
            addAUserDefinedDimension: 'Benutzerdefinierte Dimension hinzufügen',
            detailedInstructionsLink: 'Detaillierte Anweisungen anzeigen',
            detailedInstructionsRestOfSentence: 'beim Hinzufügen benutzerdefinierter Dimensionen.',
            userDimensionsAdded: () => ({
                one: '1 UDD hinzugefügt',
                other: (count: number) => `${count} UDDs hinzugefügt`,
            }),
            mappingTitle: ({mappingName}: IntacctMappingTitleParams) => {
                switch (mappingName) {
                    case CONST.SAGE_INTACCT_CONFIG.MAPPINGS.DEPARTMENTS:
                        return 'Abteilungen';
                    case CONST.SAGE_INTACCT_CONFIG.MAPPINGS.CLASSES:
                        return 'Klassen';
                    case CONST.SAGE_INTACCT_CONFIG.MAPPINGS.LOCATIONS:
                        return 'Standorte';
                    case CONST.SAGE_INTACCT_CONFIG.MAPPINGS.CUSTOMERS:
                        return 'Kunden';
                    case CONST.SAGE_INTACCT_CONFIG.MAPPINGS.PROJECTS:
                        return 'Projekte (Jobs)';
                    default:
                        return 'mappings';
                }
            },
        },
        type: {
            free: 'Kostenlos',
            control: 'Steuerung',
            collect: 'Sammeln',
        },
        companyCards: {
            addCards: 'Karten hinzufügen',
            selectCards: 'Karten auswählen',
            addNewCard: {
                other: 'Andere',
                cardProviders: {
                    gl1025: 'American Express Corporate Cards',
                    cdf: 'Mastercard Commercial Cards',
                    vcf: 'Visa Commercial Cards',
                    stripe: 'Stripe-Karten',
                },
                yourCardProvider: `Wer ist Ihr Kartenanbieter?`,
                whoIsYourBankAccount: 'Wer ist Ihre Bank?',
                whereIsYourBankLocated: 'Wo befindet sich Ihre Bank?',
                howDoYouWantToConnect: 'Wie möchten Sie sich mit Ihrer Bank verbinden?',
                learnMoreAboutOptions: {
                    text: 'Erfahren Sie mehr darüber',
                    linkText: 'Optionen.',
                },
                commercialFeedDetails:
                    'Erfordert die Einrichtung mit Ihrer Bank. Dies wird typischerweise von größeren Unternehmen verwendet und ist oft die beste Option, wenn Sie qualifiziert sind.',
                commercialFeedPlaidDetails: `Erfordert die Einrichtung mit Ihrer Bank, aber wir werden Sie anleiten. Dies ist normalerweise auf größere Unternehmen beschränkt.`,
                directFeedDetails: 'Der einfachste Ansatz. Verbinden Sie sich sofort mit Ihren Master-Anmeldedaten. Diese Methode ist am häufigsten.',
                enableFeed: {
                    title: ({provider}: GoBackMessageParams) => `Aktivieren Sie Ihren ${provider}-Feed`,
                    heading:
                        'Wir haben eine direkte Integration mit Ihrem Kartenaussteller und können Ihre Transaktionsdaten schnell und genau in Expensify importieren.\n\nUm loszulegen, einfach:',
                    visa: 'Wir haben globale Integrationen mit Visa, obwohl die Berechtigung je nach Bank und Kartenprogramm variiert.\n\nUm loszulegen, einfach:',
                    mastercard: 'Wir haben globale Integrationen mit Mastercard, obwohl die Berechtigung je nach Bank und Kartenprogramm variiert.\n\nUm loszulegen, einfach:',
                    vcf: `1. Besuchen Sie [diesen Hilfeartikel](${CONST.COMPANY_CARDS_VISA_COMMERCIAL_CARD_HELP}) für detaillierte Anweisungen zur Einrichtung Ihrer Visa Commercial Cards.\n\n2. [Kontaktieren Sie Ihre Bank](${CONST.COMPANY_CARDS_VISA_COMMERCIAL_CARD_HELP}), um zu überprüfen, ob sie einen kommerziellen Feed für Ihr Programm unterstützt, und bitten Sie sie, diesen zu aktivieren.\n\n3. *Sobald der Feed aktiviert ist und Sie dessen Details haben, fahren Sie mit dem nächsten Bildschirm fort.*`,
                    gl1025: `1. Besuchen Sie [diesen Hilfeartikel](${CONST.COMPANY_CARDS_AMEX_COMMERCIAL_CARD_HELP}), um herauszufinden, ob American Express einen kommerziellen Feed für Ihr Programm aktivieren kann.\n\n2. Sobald der Feed aktiviert ist, wird Amex Ihnen ein Produktionsschreiben senden.\n\n3. *Sobald Sie die Feed-Informationen haben, fahren Sie mit dem nächsten Bildschirm fort.*`,
                    cdf: `1. Besuchen Sie [diesen Hilfeartikel](${CONST.COMPANY_CARDS_MASTERCARD_COMMERCIAL_CARDS}) für detaillierte Anweisungen zur Einrichtung Ihrer Mastercard Commercial Cards.\n\n2. [Kontaktieren Sie Ihre Bank](${CONST.COMPANY_CARDS_MASTERCARD_COMMERCIAL_CARDS}), um zu überprüfen, ob sie einen kommerziellen Feed für Ihr Programm unterstützt, und bitten Sie sie, diesen zu aktivieren.\n\n3. *Sobald der Feed aktiviert ist und Sie die Details haben, fahren Sie mit dem nächsten Bildschirm fort.*`,
                    stripe: `1. Besuchen Sie das Stripe-Dashboard und gehen Sie zu [Einstellungen](${CONST.COMPANY_CARDS_STRIPE_HELP}).\n\n2. Klicken Sie unter Produktintegrationen auf Aktivieren neben Expensify.\n\n3. Sobald der Feed aktiviert ist, klicken Sie unten auf Senden und wir werden daran arbeiten, ihn hinzuzufügen.`,
                },
                whatBankIssuesCard: 'Welche Bank gibt diese Karten aus?',
                enterNameOfBank: 'Geben Sie den Namen der Bank ein',
                feedDetails: {
                    vcf: {
                        title: 'Was sind die Visa-Feed-Details?',
                        processorLabel: 'Prozessor-ID',
                        bankLabel: 'Finanzinstitutions-ID (Bank)',
                        companyLabel: 'Unternehmens-ID',
                        helpLabel: 'Wo finde ich diese IDs?',
                    },
                    gl1025: {
                        title: `Wie lautet der Amex-Lieferdateiname?`,
                        fileNameLabel: 'Dateiname der Lieferung',
                        helpLabel: 'Wo finde ich den Lieferdateinamen?',
                    },
                    cdf: {
                        title: `Wie lautet die Mastercard-Verteilungs-ID?`,
                        distributionLabel: 'Verteilungs-ID',
                        helpLabel: 'Wo finde ich die Distributions-ID?',
                    },
                },
                amexCorporate: 'Wählen Sie dies aus, wenn auf der Vorderseite Ihrer Karten „Corporate“ steht.',
                amexBusiness: 'Wählen Sie dies aus, wenn auf der Vorderseite Ihrer Karten "Business" steht.',
                amexPersonal: 'Wählen Sie dies aus, wenn Ihre Karten privat sind.',
                error: {
                    pleaseSelectProvider: 'Bitte wählen Sie einen Kartenanbieter, bevor Sie fortfahren.',
                    pleaseSelectBankAccount: 'Bitte wählen Sie ein Bankkonto aus, bevor Sie fortfahren.',
                    pleaseSelectBank: 'Bitte wählen Sie eine Bank aus, bevor Sie fortfahren.',
                    pleaseSelectCountry: 'Bitte wählen Sie ein Land aus, bevor Sie fortfahren.',
                    pleaseSelectFeedType: 'Bitte wählen Sie einen Feed-Typ aus, bevor Sie fortfahren.',
                },
            },
            statementCloseDate: {
                [CONST.COMPANY_CARDS.STATEMENT_CLOSE_DATE.LAST_DAY_OF_MONTH]: 'Letzter Tag des Monats',
                [CONST.COMPANY_CARDS.STATEMENT_CLOSE_DATE.LAST_BUSINESS_DAY_OF_MONTH]: 'Letzter Geschäftstag des Monats',
                [CONST.COMPANY_CARDS.STATEMENT_CLOSE_DATE.CUSTOM_DAY_OF_MONTH]: 'Individueller Tag des Monats',
            },
            assignCard: 'Karte zuweisen',
            findCard: 'Karte finden',
            cardNumber: 'Kartennummer',
            commercialFeed: 'Kommerzieller Feed',
            feedName: ({feedName}: CompanyCardFeedNameParams) => `${feedName}-Karten`,
            directFeed: 'Direkt-Feed',
            whoNeedsCardAssigned: 'Wer benötigt eine zugewiesene Karte?',
            chooseCard: 'Wählen Sie eine Karte',
            chooseCardFor: ({assignee, feed}: AssignCardParams) => `Wählen Sie eine Karte für ${assignee} aus dem ${feed} Karten-Feed.`,
            noActiveCards: 'Keine aktiven Karten in diesem Feed',
            somethingMightBeBroken:
                '<muted-text><centered-text>Oder es ist etwas kaputt. Wie auch immer, wenn Sie Fragen haben, wenden Sie <concierge-link>sich an Concierge</concierge-link>.</centered-text></muted-text>',
            chooseTransactionStartDate: 'Wählen Sie ein Startdatum für die Transaktion',
            startDateDescription: 'Wir werden alle Transaktionen ab diesem Datum importieren. Wenn kein Datum angegeben ist, gehen wir so weit zurück, wie es Ihre Bank erlaubt.',
            fromTheBeginning: 'Von Anfang an',
            customStartDate: 'Benutzerdefiniertes Startdatum',
            customCloseDate: 'Benutzerdefiniertes Abschlussdatum',
            letsDoubleCheck: 'Lassen Sie uns noch einmal überprüfen, ob alles richtig aussieht.',
            confirmationDescription: 'Wir werden sofort mit dem Import von Transaktionen beginnen.',
            cardholder: 'Karteninhaber',
            card: 'Karte',
            cardName: 'Kartenname',
            brokenConnectionErrorFirstPart: `Die Verbindung zum Karten-Feed ist unterbrochen. Bitte`,
            brokenConnectionErrorLink: 'Melden Sie sich bei Ihrer Bank an',
            brokenConnectionErrorSecondPart: 'damit wir die Verbindung erneut herstellen können.',
            assignedCard: ({assignee, link}: AssignedCardParams) => `hat ${assignee} einen ${link} zugewiesen! Importierte Transaktionen werden in diesem Chat angezeigt.`,
            companyCard: 'Firmenkarte',
            chooseCardFeed: 'Karten-Feed auswählen',
            ukRegulation:
                'Expensify, Inc. ist ein Agent von Plaid Financial Ltd., einem autorisierten Zahlungsinstitut, das von der Financial Conduct Authority gemäß den Payment Services Regulations 2017 reguliert wird (Firmennummer: 804718). Plaid bietet Ihnen regulierte Kontoinformationsdienste über Expensify Limited als seinen Agenten an.',
        },
        expensifyCard: {
            issueAndManageCards: 'Ausstellen und Verwalten Ihrer Expensify-Karten',
            getStartedIssuing: 'Beginnen Sie, indem Sie Ihre erste virtuelle oder physische Karte ausstellen.',
            verificationInProgress: 'Verifizierung läuft...',
            verifyingTheDetails: 'Wir überprüfen ein paar Details. Concierge wird Sie informieren, wenn Expensify-Karten zur Ausgabe bereit sind.',
            disclaimer:
                'The Expensify Visa® Commercial Card wird von der The Bancorp Bank, N.A., Mitglied FDIC, gemäß einer Lizenz von Visa U.S.A. Inc. ausgestellt und kann nicht bei allen Händlern verwendet werden, die Visa-Karten akzeptieren. Apple® und das Apple-Logo® sind Marken von Apple Inc., registriert in den USA und anderen Ländern. App Store ist eine Dienstleistungsmarke von Apple Inc. Google Play und das Google Play-Logo sind Marken von Google LLC.',
            issueCard: 'Karte ausstellen',
            findCard: 'Karte finden',
            newCard: 'Neue Karte',
            name: 'Name',
            lastFour: 'Letzte 4',
            limit: 'Limit',
            currentBalance: 'Aktueller Kontostand',
            currentBalanceDescription: 'Der aktuelle Saldo ist die Summe aller gebuchten Expensify Card-Transaktionen, die seit dem letzten Abrechnungsdatum stattgefunden haben.',
            balanceWillBeSettledOn: ({settlementDate}: SettlementDateParams) => `Der Saldo wird am ${settlementDate} beglichen.`,
            settleBalance: 'Saldo ausgleichen',
            cardLimit: 'Kartenlimit',
            remainingLimit: 'Verbleibendes Limit',
            requestLimitIncrease: 'Anforderung zur Erhöhung des Limits',
            remainingLimitDescription:
                'Wir berücksichtigen eine Reihe von Faktoren bei der Berechnung Ihres verbleibenden Limits: Ihre Zugehörigkeitsdauer als Kunde, die geschäftsbezogenen Informationen, die Sie bei der Anmeldung angegeben haben, und das verfügbare Guthaben auf Ihrem Geschäftskonto. Ihr verbleibendes Limit kann täglich schwanken.',
            earnedCashback: 'Cashback',
            earnedCashbackDescription: 'Der Cashback-Saldo basiert auf den abgerechneten monatlichen Ausgaben der Expensify-Karte in Ihrem Arbeitsbereich.',
            issueNewCard: 'Neue Karte ausstellen',
            finishSetup: 'Einrichtung abschließen',
            chooseBankAccount: 'Bankkonto auswählen',
            chooseExistingBank: 'Wählen Sie ein bestehendes Geschäftskonto, um Ihr Expensify Card-Guthaben zu begleichen, oder fügen Sie ein neues Bankkonto hinzu.',
            accountEndingIn: 'Konto endet mit',
            addNewBankAccount: 'Ein neues Bankkonto hinzufügen',
            settlementAccount: 'Abrechnungskonto',
            settlementAccountDescription: 'Wählen Sie ein Konto aus, um Ihr Expensify Card-Guthaben zu begleichen.',
            settlementAccountInfo: ({reconciliationAccountSettingsLink, accountNumber}: SettlementAccountInfoParams) =>
                `Vergewissern Sie sich, dass dieses Konto mit Ihrem <a href="${reconciliationAccountSettingsLink}">Abstimmungskonto</a> (${accountNumber}) übereinstimmt, damit der kontinuierliche Abgleich korrekt funktioniert.`,
            settlementFrequency: 'Abrechnungshäufigkeit',
            settlementFrequencyDescription: 'Wählen Sie, wie oft Sie Ihr Expensify Card-Guthaben bezahlen möchten.',
            settlementFrequencyInfo: 'Wenn Sie zur monatlichen Abrechnung wechseln möchten, müssen Sie Ihr Bankkonto über Plaid verbinden und eine positive 90-Tage-Saldenhistorie haben.',
            frequency: {
                daily: 'Täglich',
                monthly: 'Monatlich',
            },
            cardDetails: 'Kartendetails',
            virtual: 'Virtual',
            physical: 'Physisch',
            deactivate: 'Karte deaktivieren',
            changeCardLimit: 'Kartenlimit ändern',
            changeLimit: 'Limit ändern',
            smartLimitWarning: ({limit}: CharacterLimitParams) =>
                `Wenn Sie das Limit dieser Karte auf ${limit} ändern, werden neue Transaktionen abgelehnt, bis Sie weitere Ausgaben auf der Karte genehmigen.`,
            monthlyLimitWarning: ({limit}: CharacterLimitParams) => `Wenn Sie das Limit dieser Karte auf ${limit} ändern, werden neue Transaktionen bis zum nächsten Monat abgelehnt.`,
            fixedLimitWarning: ({limit}: CharacterLimitParams) => `Wenn Sie das Limit dieser Karte auf ${limit} ändern, werden neue Transaktionen abgelehnt.`,
            changeCardLimitType: 'Kartengrenztyp ändern',
            changeLimitType: 'Limit-Typ ändern',
            changeCardSmartLimitTypeWarning: ({limit}: CharacterLimitParams) =>
                `Wenn Sie den Limittyp dieser Karte auf Smart Limit ändern, werden neue Transaktionen abgelehnt, da das ${limit} ungenehmigte Limit bereits erreicht wurde.`,
            changeCardMonthlyLimitTypeWarning: ({limit}: CharacterLimitParams) =>
                `Wenn Sie den Limittyp dieser Karte auf monatlich ändern, werden neue Transaktionen abgelehnt, da das monatliche Limit von ${limit} bereits erreicht wurde.`,
            addShippingDetails: 'Versanddetails hinzufügen',
            issuedCard: ({assignee}: AssigneeParams) => `hat ${assignee} eine Expensify-Karte ausgestellt! Die Karte wird in 2-3 Werktagen ankommen.`,
            issuedCardNoShippingDetails: ({assignee}: AssigneeParams) =>
                `hat ${assignee} eine Expensify-Karte ausgestellt! Die Karte wird versendet, sobald die Versanddetails hinzugefügt wurden.`,
            issuedCardVirtual: ({assignee, link}: IssueVirtualCardParams) => `hat ${assignee} eine virtuelle ${link} ausgestellt! Die Karte kann sofort verwendet werden.`,
            addedShippingDetails: ({assignee}: AssigneeParams) => `${assignee} hat Versanddetails hinzugefügt. Die Expensify Card wird in 2-3 Werktagen ankommen.`,
            verifyingHeader: 'Überprüfen',
            bankAccountVerifiedHeader: 'Bankkonto verifiziert',
            verifyingBankAccount: 'Bankkonto wird überprüft...',
            verifyingBankAccountDescription: 'Bitte warten Sie, während wir bestätigen, dass dieses Konto verwendet werden kann, um Expensify-Karten auszustellen.',
            bankAccountVerified: 'Bankkonto verifiziert!',
            bankAccountVerifiedDescription: 'Sie können jetzt Expensify-Karten an die Mitglieder Ihres Arbeitsbereichs ausgeben.',
            oneMoreStep: 'Noch ein Schritt...',
            oneMoreStepDescription: 'Es sieht so aus, als müssten wir Ihr Bankkonto manuell verifizieren. Bitte gehen Sie zu Concierge, wo Ihre Anweisungen auf Sie warten.',
            gotIt: 'Verstanden',
            goToConcierge: 'Zu Concierge gehen',
        },
        categories: {
            deleteCategories: 'Kategorien löschen',
            deleteCategoriesPrompt: 'Möchten Sie diese Kategorien wirklich löschen?',
            deleteCategory: 'Kategorie löschen',
            deleteCategoryPrompt: 'Möchten Sie diese Kategorie wirklich löschen?',
            disableCategories: 'Kategorien deaktivieren',
            disableCategory: 'Kategorie deaktivieren',
            enableCategories: 'Kategorien aktivieren',
            enableCategory: 'Kategorie aktivieren',
            defaultSpendCategories: 'Standardausgabenkategorien',
            spendCategoriesDescription: 'Passen Sie an, wie Händlerausgaben für Kreditkartentransaktionen und gescannte Belege kategorisiert werden.',
            deleteFailureMessage: 'Beim Löschen der Kategorie ist ein Fehler aufgetreten, bitte versuchen Sie es erneut.',
            categoryName: 'Kategoriename',
            requiresCategory: 'Mitglieder müssen alle Ausgaben kategorisieren',
            needCategoryForExportToIntegration: ({connectionName}: NeedCategoryForExportToIntegrationParams) =>
                `Alle Ausgaben müssen kategorisiert werden, um nach ${connectionName} exportiert zu werden.`,
            subtitle: 'Verschaffen Sie sich einen besseren Überblick darüber, wo Geld ausgegeben wird. Verwenden Sie unsere Standardkategorien oder fügen Sie Ihre eigenen hinzu.',
            emptyCategories: {
                title: 'Sie haben noch keine Kategorien erstellt.',
                subtitle: 'Fügen Sie eine Kategorie hinzu, um Ihre Ausgaben zu organisieren.',
                subtitleWithAccounting: ({accountingPageURL}: EmptyCategoriesSubtitleWithAccountingParams) =>
                    `<muted-text><centered-text>Ihre Kategorien werden derzeit aus einer Buchhaltungsverbindung importiert. Gehen Sie zur <a href="${accountingPageURL}">Buchhaltung</a>, um Änderungen vorzunehmen.</centered-text></muted-text>`,
            },
            updateFailureMessage: 'Beim Aktualisieren der Kategorie ist ein Fehler aufgetreten, bitte versuchen Sie es erneut.',
            createFailureMessage: 'Beim Erstellen der Kategorie ist ein Fehler aufgetreten, bitte versuchen Sie es erneut.',
            addCategory: 'Kategorie hinzufügen',
            editCategory: 'Kategorie bearbeiten',
            editCategories: 'Kategorien bearbeiten',
            findCategory: 'Kategorie finden',
            categoryRequiredError: 'Kategoriename ist erforderlich',
            existingCategoryError: 'Eine Kategorie mit diesem Namen existiert bereits',
            invalidCategoryName: 'Ungültiger Kategoriename',
            importedFromAccountingSoftware: 'Die untenstehenden Kategorien werden aus Ihrem',
            payrollCode: 'Lohnabrechnungscode',
            updatePayrollCodeFailureMessage: 'Beim Aktualisieren des Gehaltsabrechnungscodes ist ein Fehler aufgetreten, bitte versuchen Sie es erneut.',
            glCode: 'GL-Code',
            updateGLCodeFailureMessage: 'Beim Aktualisieren des GL-Codes ist ein Fehler aufgetreten, bitte versuchen Sie es erneut.',
            importCategories: 'Kategorien importieren',
            cannotDeleteOrDisableAllCategories: {
                title: 'Kann nicht alle Kategorien löschen oder deaktivieren',
                description: `Mindestens eine Kategorie muss aktiviert bleiben, da Ihr Arbeitsbereich Kategorien erfordert.`,
            },
        },
        moreFeatures: {
            subtitle:
                'Verwenden Sie die unten stehenden Schalter, um weitere Funktionen zu aktivieren, während Sie wachsen. Jede Funktion wird im Navigationsmenü zur weiteren Anpassung angezeigt.',
            spendSection: {
                title: 'Ausgaben',
                subtitle: 'Aktivieren Sie Funktionen, die Ihnen helfen, Ihr Team zu skalieren.',
            },
            manageSection: {
                title: 'Verwalten',
                subtitle: 'Fügen Sie Kontrollen hinzu, die helfen, die Ausgaben im Rahmen des Budgets zu halten.',
            },
            earnSection: {
                title: 'Verdienen',
                subtitle: 'Optimieren Sie Ihren Umsatz und werden Sie schneller bezahlt.',
            },
            organizeSection: {
                title: 'Organisieren',
                subtitle: 'Gruppieren und analysieren Sie Ausgaben, erfassen Sie jede gezahlte Steuer.',
            },
            integrateSection: {
                title: 'Integrieren',
                subtitle: 'Verbinden Sie Expensify mit beliebten Finanzprodukten.',
            },
            distanceRates: {
                title: 'Entfernungsraten',
                subtitle: 'Raten hinzufügen, aktualisieren und durchsetzen.',
            },
            perDiem: {
                title: 'Tagegeld',
                subtitle: 'Legen Sie Tagessätze fest, um die täglichen Ausgaben der Mitarbeiter zu kontrollieren.',
            },
            expensifyCard: {
                title: 'Expensify Card',
                subtitle: 'Erhalten Sie Einblicke und Kontrolle über Ausgaben.',
                disableCardTitle: 'Expensify Card deaktivieren',
                disableCardPrompt: 'Sie können die Expensify-Karte nicht deaktivieren, da sie bereits verwendet wird. Wenden Sie sich an Concierge, um die nächsten Schritte zu erfahren.',
                disableCardButton: 'Chatten Sie mit Concierge',
                feed: {
                    title: 'Erhalte die Expensify-Karte',
                    subTitle: 'Optimieren Sie Ihre Geschäftsausgaben und sparen Sie bis zu 50 % auf Ihrer Expensify-Rechnung, plus:',
                    features: {
                        cashBack: 'Cashback auf jeden Einkauf in den USA',
                        unlimited: 'Unbegrenzte virtuelle Karten',
                        spend: 'Ausgabenkontrollen und benutzerdefinierte Limits',
                    },
                    ctaTitle: 'Neue Karte ausstellen',
                },
            },
            companyCards: {
                title: 'Unternehmenskarten',
                subtitle: 'Ausgaben von bestehenden Firmenkarten importieren.',
                feed: {
                    title: 'Unternehmens-Karten importieren',
                    features: {
                        support: 'Unterstützung für alle großen Kartenanbieter',
                        assignCards: 'Karten dem gesamten Team zuweisen',
                        automaticImport: 'Automatischer Transaktionsimport',
                    },
                },
                disableCardTitle: 'Unternehmens-Karten deaktivieren',
                disableCardPrompt: 'Sie können Firmenkarten nicht deaktivieren, da diese Funktion in Gebrauch ist. Wenden Sie sich an den Concierge für die nächsten Schritte.',
                disableCardButton: 'Chatten Sie mit Concierge',
                cardDetails: 'Kartendetails',
                cardNumber: 'Kartennummer',
                cardholder: 'Karteninhaber',
                cardName: 'Kartenname',
                integrationExport: ({integration, type}: IntegrationExportParams) => (integration && type ? `${integration} ${type.toLowerCase()} Export` : `${integration}-Export`),
                integrationExportTitleFirstPart: ({integration}: IntegrationExportParams) => `Wählen Sie das ${integration}-Konto aus, in das die Transaktionen exportiert werden sollen.`,
                integrationExportTitlePart: 'Wählen Sie eine andere Option aus.',
                integrationExportTitleLinkPart: 'Exportoption',
                integrationExportTitleSecondPart: 'um die verfügbaren Konten zu ändern.',
                lastUpdated: 'Zuletzt aktualisiert',
                transactionStartDate: 'Transaktionsstartdatum',
                updateCard: 'Karte aktualisieren',
                unassignCard: 'Karte zuweisen aufheben',
                unassign: 'Zuweisung aufheben',
                unassignCardDescription: 'Das Entfernen dieser Karte wird alle Transaktionen auf Entwurfsberichten vom Konto des Karteninhabers entfernen.',
                assignCard: 'Karte zuweisen',
                cardFeedName: 'Karten-Feed-Name',
                cardFeedNameDescription: 'Geben Sie dem Karten-Feed einen eindeutigen Namen, damit Sie ihn von den anderen unterscheiden können.',
                cardFeedTransaction: 'Transaktionen löschen',
                cardFeedTransactionDescription: 'Wählen Sie, ob Karteninhaber Kartentransaktionen löschen können. Neue Transaktionen werden diesen Regeln folgen.',
                cardFeedRestrictDeletingTransaction: 'Löschen von Transaktionen einschränken',
                cardFeedAllowDeletingTransaction: 'Löschen von Transaktionen erlauben',
                removeCardFeed: 'Karten-Feed entfernen',
                removeCardFeedTitle: ({feedName}: CompanyCardFeedNameParams) => `${feedName}-Feed entfernen`,
                removeCardFeedDescription: 'Möchten Sie diesen Karten-Feed wirklich entfernen? Dadurch werden alle Karten zugewiesen.',
                error: {
                    feedNameRequired: 'Der Name des Karten-Feeds ist erforderlich',
                    statementCloseDateRequired: 'Bitte wählen Sie ein Abschlussdatum für den Kontoauszug aus.',
                },
                corporate: 'Löschen von Transaktionen einschränken',
                personal: 'Löschen von Transaktionen erlauben',
                setFeedNameDescription: 'Geben Sie dem Karten-Feed einen eindeutigen Namen, damit Sie ihn von den anderen unterscheiden können.',
                setTransactionLiabilityDescription: 'Wenn aktiviert, können Karteninhaber Kartentransaktionen löschen. Neue Transaktionen werden dieser Regel folgen.',
                emptyAddedFeedTitle: 'Unternehmenskarten zuweisen',
                emptyAddedFeedDescription: 'Beginnen Sie, indem Sie einem Mitglied Ihre erste Karte zuweisen.',
                pendingFeedTitle: `Wir überprüfen Ihre Anfrage...`,
                pendingFeedDescription: `Wir überprüfen derzeit Ihre Feed-Details. Sobald das abgeschlossen ist, werden wir uns per`,
                pendingBankTitle: 'Überprüfen Sie Ihr Browserfenster',
                pendingBankDescription: ({bankName}: CompanyCardBankName) =>
                    `Bitte verbinden Sie sich mit ${bankName} über das Browserfenster, das sich gerade geöffnet hat. Falls sich keines geöffnet hat,`,
                pendingBankLink: 'Bitte hier klicken',
                giveItNameInstruction: 'Geben Sie der Karte einen Namen, der sie von anderen abhebt.',
                updating: 'Aktualisierung...',
                noAccountsFound: 'Keine Konten gefunden',
                defaultCard: 'Standardkarte',
                downgradeTitle: `Arbeitsbereich kann nicht herabgestuft werden`,
                downgradeSubTitleFirstPart: `Dieser Arbeitsbereich kann nicht herabgestuft werden, da mehrere Karten-Feeds verbunden sind (außer Expensify-Karten). Bitte`,
                downgradeSubTitleMiddlePart: `nur einen Karten-Feed behalten`,
                downgradeSubTitleLastPart: 'fortzufahren.',
                noAccountsFoundDescription: ({connection}: ConnectionParams) => `Bitte fügen Sie das Konto in ${connection} hinzu und synchronisieren Sie die Verbindung erneut.`,
                expensifyCardBannerTitle: 'Erhalte die Expensify-Karte',
                expensifyCardBannerSubtitle:
                    'Genießen Sie Cashback bei jedem Einkauf in den USA, bis zu 50 % Rabatt auf Ihre Expensify-Rechnung, unbegrenzte virtuelle Karten und vieles mehr.',
                expensifyCardBannerLearnMoreButton: 'Erfahren Sie mehr',
                statementCloseDateTitle: 'Datum des Rechnungsabschlusses',
                statementCloseDateDescription: 'Teilen Sie uns mit, wann Ihre Kartenabrechnung geschlossen wird, und wir erstellen eine passende Abrechnung in Expensify.',
            },
            workflows: {
                title: 'Workflows',
                subtitle: 'Konfigurieren Sie, wie Ausgaben genehmigt und bezahlt werden.',
                disableApprovalPrompt:
                    'Expensify-Karten aus diesem Arbeitsbereich hängen derzeit von der Genehmigung ab, um ihre Smart Limits festzulegen. Bitte ändern Sie die Limitarten aller Expensify-Karten mit Smart Limits, bevor Sie Genehmigungen deaktivieren.',
            },
            invoices: {
                title: 'Rechnungen',
                subtitle: 'Rechnungen senden und empfangen.',
            },
            categories: {
                title: 'Kategorien',
                subtitle: 'Verfolgen und organisieren Sie Ausgaben.',
            },
            tags: {
                title: 'Tags',
                subtitle: 'Klassifizieren Sie Kosten und verfolgen Sie abrechenbare Ausgaben.',
            },
            taxes: {
                title: 'Steuern',
                subtitle: 'Dokumentieren und fordern Sie berechtigte Steuern zurück.',
            },
            reportFields: {
                title: 'Berichtsfelder',
                subtitle: 'Benutzerdefinierte Felder für Ausgaben einrichten.',
            },
            connections: {
                title: 'Buchhaltung',
                subtitle: 'Synchronisieren Sie Ihren Kontenplan und mehr.',
            },
            receiptPartners: {
                title: 'Beleg-Partner',
                subtitle: 'Automatischer Import von Belegen.',
            },
            connectionsWarningModal: {
                featureEnabledTitle: 'Nicht so schnell...',
                featureEnabledText: 'Um diese Funktion zu aktivieren oder zu deaktivieren, müssen Sie Ihre Buchhaltungsimporteinstellungen ändern.',
                disconnectText: 'Um die Buchhaltung zu deaktivieren, müssen Sie Ihre Buchhaltungsverbindung von Ihrem Arbeitsbereich trennen.',
                manageSettings: 'Einstellungen verwalten',
            },
            receiptPartnersWarningModal: {
                featureEnabledTitle: 'Uber trennen',
                disconnectText: 'Um diese Funktion zu deaktivieren, trennen Sie bitte zuerst die Uber for Business Integration.',
                confirmText: 'Verstanden',
            },
            workflowWarningModal: {
                featureEnabledTitle: 'Nicht so schnell...',
                featureEnabledText:
                    'Expensify-Karten in diesem Arbeitsbereich basieren auf Genehmigungs-Workflows, um ihre Smart Limits festzulegen.\n\nBitte ändern Sie die Limittypen von Karten mit Smart Limits, bevor Sie Workflows deaktivieren.',
                confirmText: 'Gehe zu Expensify-Karten',
            },
            rules: {
                title: 'Regeln',
                subtitle: 'Belege anfordern, hohe Ausgaben kennzeichnen und mehr.',
            },
        },
        reports: {
            reportsCustomTitleExamples: 'Beispiele:',
            customReportNamesSubtitle: `<muted-text>Passen Sie Berichtstitel mithilfe unserer <a href="${CONST.CUSTOM_REPORT_NAME_HELP_URL}">umfangreichen Formeln an</a>.</muted-text>`,
            customNameTitle: 'Standardberichtstitel',
            customNameDescription: `Wählen Sie mithilfe unserer <a href="${CONST.CUSTOM_REPORT_NAME_HELP_URL}">umfangreichen Formeln</a> einen benutzerdefinierten Namen für Spesenabrechnungen.`,
            customNameInputLabel: 'Name',
            customNameEmailPhoneExample: 'E-Mail oder Telefon des Mitglieds: {report:submit:from}',
            customNameStartDateExample: 'Berichtsstartdatum: {report:startdate}',
            customNameWorkspaceNameExample: 'Workspace-Name: {report:workspacename}',
            customNameReportIDExample: 'Report-ID: {report:id}',
            customNameTotalExample: 'Gesamt: {report:total}.',
            preventMembersFromChangingCustomNamesTitle: 'Verhindern Sie, dass Mitglieder benutzerdefinierte Berichtsnamen ändern',
        },
        reportFields: {
            addField: 'Feld hinzufügen',
            delete: 'Feld löschen',
            deleteFields: 'Felder löschen',
            findReportField: 'Berichtsfeld finden',
            deleteConfirmation: 'Möchten Sie dieses Berichtsfeld wirklich löschen?',
            deleteFieldsConfirmation: 'Möchten Sie diese Berichts-Felder wirklich löschen?',
            emptyReportFields: {
                title: 'Sie haben noch keine Berichts-Felder erstellt.',
                subtitle: 'Fügen Sie ein benutzerdefiniertes Feld (Text, Datum oder Dropdown) hinzu, das in Berichten angezeigt wird.',
            },
            subtitle: 'Berichtsfelder gelten für alle Ausgaben und können hilfreich sein, wenn Sie nach zusätzlichen Informationen fragen möchten.',
            disableReportFields: 'Berichtsfelder deaktivieren',
            disableReportFieldsConfirmation: 'Bist du sicher? Text- und Datumsfelder werden gelöscht und Listen werden deaktiviert.',
            importedFromAccountingSoftware: 'Die unten aufgeführten Berichtsfelder werden aus Ihrem importiert.',
            textType: 'Text',
            dateType: 'Datum',
            dropdownType: 'Liste',
            textAlternateText: 'Fügen Sie ein Feld für die freie Texteingabe hinzu.',
            dateAlternateText: 'Fügen Sie einen Kalender zur Datumauswahl hinzu.',
            dropdownAlternateText: 'Fügen Sie eine Liste von Optionen zur Auswahl hinzu.',
            nameInputSubtitle: 'Wählen Sie einen Namen für das Berichtsfeld.',
            typeInputSubtitle: 'Wählen Sie aus, welche Art von Berichtsfeld verwendet werden soll.',
            initialValueInputSubtitle: 'Geben Sie einen Startwert ein, der im Berichtsfeld angezeigt werden soll.',
            listValuesInputSubtitle: 'Diese Werte werden im Dropdown-Menü Ihres Berichtsfelds angezeigt. Aktivierte Werte können von Mitgliedern ausgewählt werden.',
            listInputSubtitle: 'Diese Werte werden in Ihrer Berichts-Feldliste angezeigt. Aktivierte Werte können von Mitgliedern ausgewählt werden.',
            deleteValue: 'Wert löschen',
            deleteValues: 'Werte löschen',
            disableValue: 'Wert deaktivieren',
            disableValues: 'Werte deaktivieren',
            enableValue: 'Wert aktivieren',
            enableValues: 'Werte aktivieren',
            emptyReportFieldsValues: {
                title: 'Sie haben keine Listenwerte erstellt.',
                subtitle: 'Benutzerdefinierte Werte hinzufügen, die in Berichten erscheinen sollen.',
            },
            deleteValuePrompt: 'Möchten Sie diesen Listenwert wirklich löschen?',
            deleteValuesPrompt: 'Möchten Sie diese Listenwerte wirklich löschen?',
            listValueRequiredError: 'Bitte geben Sie einen Listennamen ein',
            existingListValueError: 'Ein Listenwert mit diesem Namen existiert bereits.',
            editValue: 'Wert bearbeiten',
            listValues: 'Werte auflisten',
            addValue: 'Wert hinzufügen',
            existingReportFieldNameError: 'Ein Berichtsfeld mit diesem Namen existiert bereits.',
            reportFieldNameRequiredError: 'Bitte geben Sie einen Berichtsfeldnamen ein',
            reportFieldTypeRequiredError: 'Bitte wählen Sie einen Berichtsfeldtyp aus',
            reportFieldInitialValueRequiredError: 'Bitte wählen Sie einen Anfangswert für das Berichtsfeld aus',
            genericFailureMessage: 'Beim Aktualisieren des Berichtsfeldes ist ein Fehler aufgetreten. Bitte versuchen Sie es erneut.',
        },
        tags: {
            tagName: 'Tag-Name',
            requiresTag: 'Mitglieder müssen alle Ausgaben kennzeichnen',
            trackBillable: 'Verfolgen Sie abrechenbare Ausgaben',
            customTagName: 'Benutzerdefinierter Tag-Name',
            enableTag: 'Tag aktivieren',
            enableTags: 'Tags aktivieren',
            requireTag: 'Require tag',
            requireTags: 'Tags erforderlich',
            notRequireTags: 'Nicht erforderlich',
            disableTag: 'Tag deaktivieren',
            disableTags: 'Tags deaktivieren',
            addTag: 'Tag hinzufügen',
            editTag: 'Tag bearbeiten',
            editTags: 'Tags bearbeiten',
            findTag: 'Tag finden',
            subtitle: 'Tags bieten detailliertere Möglichkeiten, Kosten zu klassifizieren.',
            dependentMultiLevelTagsSubtitle: {
                phrase1: 'Sie verwenden',
                phrase2: 'abhängige Tags',
                phrase3: '. You can',
                phrase4: 'eine Tabelle erneut importieren',
                phrase5: 'um Ihre Tags zu aktualisieren.',
            },
            emptyTags: {
                title: 'Sie haben noch keine Tags erstellt.',
                //  We need to remove the subtitle and use the below one when we remove the canUseMultiLevelTags beta
                subtitle: 'Fügen Sie ein Tag hinzu, um Projekte, Standorte, Abteilungen und mehr zu verfolgen.',
                subtitleHTML: `<muted-text><centered-text>Importieren Sie eine Kalkulationstabelle, um Tags für die Verfolgung von Projekten, Standorten, Abteilungen und mehr hinzuzufügen. <a href="${CONST.IMPORT_TAGS_EXPENSIFY_URL}">Erfahren Sie mehr</a> über die Formatierung von Tag-Dateien.</centered-text></muted-text>`,
                subtitleWithAccounting: ({accountingPageURL}: EmptyTagsSubtitleWithAccountingParams) =>
                    `<muted-text><centered-text>Your tags are currently importing from an accounting connection. Gehen Sie zur <a href="${accountingPageURL}">Buchhaltung</a>, um Änderungen vorzunehmen.</centered-text></muted-text>`,
            },
            deleteTag: 'Tag löschen',
            deleteTags: 'Tags löschen',
            deleteTagConfirmation: 'Möchten Sie dieses Tag wirklich löschen?',
            deleteTagsConfirmation: 'Möchten Sie diese Tags wirklich löschen?',
            deleteFailureMessage: 'Beim Löschen des Tags ist ein Fehler aufgetreten, bitte versuchen Sie es erneut.',
            tagRequiredError: 'Tag-Name ist erforderlich',
            existingTagError: 'Ein Tag mit diesem Namen existiert bereits',
            invalidTagNameError: 'Der Tag-Name darf nicht 0 sein. Bitte wählen Sie einen anderen Wert.',
            genericFailureMessage: 'Beim Aktualisieren des Tags ist ein Fehler aufgetreten, bitte versuchen Sie es erneut.',
            importedFromAccountingSoftware: 'Die unten stehenden Tags werden aus Ihrem',
            glCode: 'GL-Code',
            updateGLCodeFailureMessage: 'Beim Aktualisieren des GL-Codes ist ein Fehler aufgetreten, bitte versuchen Sie es erneut.',
            tagRules: 'Tag-Regeln',
            approverDescription: 'Genehmiger',
            importTags: 'Tags importieren',
            importTagsSupportingText: 'Kodieren Sie Ihre Ausgaben mit einer Art von Tag oder vielen.',
            configureMultiLevelTags: 'Konfigurieren Sie Ihre Liste von Tags für die mehrstufige Kategorisierung.',
            importMultiLevelTagsSupportingText: `Hier ist eine Vorschau Ihrer Tags. Wenn alles gut aussieht, klicken Sie unten, um sie zu importieren.`,
            importMultiLevelTags: {
                firstRowTitle: 'Die erste Zeile ist der Titel für jede Tag-Liste.',
                independentTags: 'Dies sind unabhängige Tags',
                glAdjacentColumn: 'Es gibt einen GL-Code in der angrenzenden Spalte.',
            },
            tagLevel: {
                singleLevel: 'Einzelne Ebene von Tags',
                multiLevel: 'Mehrstufige Tags',
            },
            switchSingleToMultiLevelTagWarning: {
                title: 'Tag-Ebenen wechseln',
                prompt1: 'Das Ändern der Tag-Ebenen löscht alle aktuellen Tags.',
                prompt2: 'Wir empfehlen Ihnen zuerst',
                prompt3: 'ein Backup herunterladen',
                prompt4: 'indem Sie Ihre Tags exportieren.',
                prompt5: 'Erfahren Sie mehr',
                prompt6: 'about tag levels.',
            },
            importedTagsMessage: ({columnCounts}: ImportedTagsMessageParams) =>
                `Wir haben *${columnCounts} Spalten* in Ihrer Tabelle gefunden. Wählen Sie *Name* neben der Spalte, die die Tag-Namen enthält. Sie können auch *Aktiviert* neben der Spalte auswählen, die den Tag-Status festlegt.`,
            cannotDeleteOrDisableAllTags: {
                title: 'Kann nicht alle Tags löschen oder deaktivieren',
                description: `Mindestens ein Tag muss aktiviert bleiben, da Ihr Arbeitsbereich Tags benötigt.`,
            },
            cannotMakeAllTagsOptional: {
                title: 'Kann nicht alle Tags optional machen',
                description: `Mindestens ein Tag muss erforderlich bleiben, da Ihre Arbeitsbereichseinstellungen Tags erfordern.`,
            },
            tagCount: () => ({
                one: '1 Tag',
                other: (count: number) => `${count} Tags`,
            }),
        },
        taxes: {
            subtitle: 'Steuernamen, -sätze hinzufügen und Standardwerte festlegen.',
            addRate: 'Rate hinzufügen',
            workspaceDefault: 'Standardwährung des Arbeitsbereichs',
            foreignDefault: 'Fremdwährungsstandard',
            customTaxName: 'Benutzerdefinierter Steuername',
            value: 'Wert',
            taxReclaimableOn: 'Steuer erstattungsfähig auf',
            taxRate: 'Steuersatz',
            findTaxRate: 'Steuersatz finden',
            error: {
                taxRateAlreadyExists: 'Dieser Steuername wird bereits verwendet',
                taxCodeAlreadyExists: 'Dieser Steuercode wird bereits verwendet',
                valuePercentageRange: 'Bitte geben Sie einen gültigen Prozentsatz zwischen 0 und 100 ein.',
                customNameRequired: 'Benutzerdefinierter Steuername ist erforderlich',
                deleteFailureMessage: 'Beim Löschen des Steuersatzes ist ein Fehler aufgetreten. Bitte versuchen Sie es erneut oder bitten Sie Concierge um Hilfe.',
                updateFailureMessage: 'Beim Aktualisieren des Steuersatzes ist ein Fehler aufgetreten. Bitte versuchen Sie es erneut oder bitten Sie Concierge um Hilfe.',
                createFailureMessage: 'Beim Erstellen des Steuersatzes ist ein Fehler aufgetreten. Bitte versuchen Sie es erneut oder bitten Sie Concierge um Hilfe.',
                updateTaxClaimableFailureMessage: 'Der erstattungsfähige Teil muss geringer sein als der Distanzsatzbetrag.',
            },
            deleteTaxConfirmation: 'Möchten Sie diese Steuer wirklich löschen?',
            deleteMultipleTaxConfirmation: ({taxAmount}: TaxAmountParams) => `Möchten Sie wirklich ${taxAmount} Steuern löschen?`,
            actions: {
                delete: 'Löschrate',
                deleteMultiple: 'Raten löschen',
                enable: 'Rate aktivieren',
                disable: 'Rate deaktivieren',
                enableTaxRates: () => ({
                    one: 'Rate aktivieren',
                    other: 'Raten aktivieren',
                }),
                disableTaxRates: () => ({
                    one: 'Rate deaktivieren',
                    other: 'Raten deaktivieren',
                }),
            },
            importedFromAccountingSoftware: 'Die unten aufgeführten Steuern werden von Ihrem importiert',
            taxCode: 'Steuercode',
            updateTaxCodeFailureMessage: 'Beim Aktualisieren des Steuercodes ist ein Fehler aufgetreten, bitte versuchen Sie es erneut.',
        },
        emptyWorkspace: {
            title: 'Erstellen Sie einen Arbeitsbereich',
            subtitle:
                'Erstellen Sie einen Arbeitsbereich, um Belege zu verfolgen, Ausgaben zu erstatten, Reisen zu verwalten, Rechnungen zu senden und mehr – alles in der Geschwindigkeit eines Chats.',
            createAWorkspaceCTA: 'Loslegen',
            features: {
                trackAndCollect: 'Belege verfolgen und sammeln',
                reimbursements: 'Mitarbeiter erstatten',
                companyCards: 'Firmenkarten verwalten',
            },
            notFound: 'Kein Arbeitsbereich gefunden',
            description:
                'Räume sind ein großartiger Ort, um mit mehreren Personen zu diskutieren und zu arbeiten. Um mit der Zusammenarbeit zu beginnen, erstellen Sie einen Arbeitsbereich oder treten Sie einem bei.',
        },
        new: {
            newWorkspace: 'Neuer Arbeitsbereich',
            getTheExpensifyCardAndMore: 'Holen Sie sich die Expensify-Karte und mehr',
            confirmWorkspace: 'Arbeitsbereich bestätigen',
            myGroupWorkspace: ({workspaceNumber}: {workspaceNumber?: number}) => `Mein Gruppenarbeitsbereich${workspaceNumber ? ` ${workspaceNumber}` : ''}`,
            workspaceName: ({userName, workspaceNumber}: NewWorkspaceNameParams) => `${userName}'s Workspace${workspaceNumber ? ` ${workspaceNumber}` : ''}`,
        },
        people: {
            genericFailureMessage: 'Beim Entfernen eines Mitglieds aus dem Arbeitsbereich ist ein Fehler aufgetreten. Bitte versuchen Sie es erneut.',
            removeMembersPrompt: ({memberName}: {memberName: string}) => ({
                one: `Möchten Sie ${memberName} wirklich entfernen?`,
                other: 'Möchten Sie diese Mitglieder wirklich entfernen?',
            }),
            removeMembersWarningPrompt: ({memberName, ownerName}: RemoveMembersWarningPrompt) =>
                `${memberName} ist ein Genehmiger in diesem Arbeitsbereich. Wenn Sie diesen Arbeitsbereich mit ihnen nicht mehr teilen, ersetzen wir sie im Genehmigungsprozess durch den Arbeitsbereichsinhaber, ${ownerName}.`,
            removeMembersTitle: () => ({
                one: 'Mitglied entfernen',
                other: 'Mitglieder entfernen',
            }),
            findMember: 'Mitglied finden',
            removeWorkspaceMemberButtonTitle: 'Aus dem Arbeitsbereich entfernen',
            removeGroupMemberButtonTitle: 'Aus Gruppe entfernen',
            removeRoomMemberButtonTitle: 'Aus dem Chat entfernen',
            removeMemberPrompt: ({memberName}: RemoveMemberPromptParams) => `Möchten Sie ${memberName} wirklich entfernen?`,
            removeMemberTitle: 'Mitglied entfernen',
            transferOwner: 'Besitzer übertragen',
            makeMember: 'Mitglied machen',
            makeAdmin: 'Admin machen',
            makeAuditor: 'Prüfer erstellen',
            selectAll: 'Alle auswählen',
            error: {
                genericAdd: 'Es gab ein Problem beim Hinzufügen dieses Arbeitsbereichsmitglieds.',
                cannotRemove: 'Sie können sich selbst oder den Workspace-Inhaber nicht entfernen.',
                genericRemove: 'Es gab ein Problem beim Entfernen dieses Arbeitsbereichsmitglieds.',
            },
            addedWithPrimary: 'Einige Mitglieder wurden mit ihren primären Anmeldungen hinzugefügt.',
            invitedBySecondaryLogin: ({secondaryLogin}: SecondaryLoginParams) => `Hinzugefügt durch sekundären Login ${secondaryLogin}.`,
            membersListTitle: 'Verzeichnis aller Arbeitsbereichsmitglieder.',
            importMembers: 'Mitglieder importieren',
        },
        card: {
            getStartedIssuing: 'Beginnen Sie, indem Sie Ihre erste virtuelle oder physische Karte ausstellen.',
            issueCard: 'Karte ausstellen',
            issueNewCard: {
                whoNeedsCard: 'Wer braucht eine Karte?',
                findMember: 'Mitglied finden',
                chooseCardType: 'Wählen Sie einen Kartentyp aus',
                physicalCard: 'Physische Karte',
                physicalCardDescription: 'Ideal für den häufigen Ausgeber',
                virtualCard: 'Virtuelle Karte',
                virtualCardDescription: 'Sofort und flexibel',
                chooseLimitType: 'Wählen Sie einen Grenztyp',
                smartLimit: 'Smart Limit',
                smartLimitDescription: 'Bis zu einem bestimmten Betrag ausgeben, bevor eine Genehmigung erforderlich ist.',
                monthly: 'Monatlich',
                monthlyDescription: 'Bis zu einem bestimmten Betrag pro Monat ausgeben',
                fixedAmount: 'Fester Betrag',
                fixedAmountDescription: 'Einmalig bis zu einem bestimmten Betrag ausgeben',
                setLimit: 'Ein Limit festlegen',
                cardLimitError: 'Bitte geben Sie einen Betrag unter $21,474,836 ein.',
                giveItName: 'Gib ihm einen Namen',
                giveItNameInstruction: 'Gestalten Sie es einzigartig genug, um es von anderen Karten zu unterscheiden. Spezifische Anwendungsfälle sind sogar noch besser!',
                cardName: 'Kartenname',
                letsDoubleCheck: 'Lassen Sie uns noch einmal überprüfen, ob alles richtig aussieht.',
                willBeReady: 'Diese Karte wird sofort einsatzbereit sein.',
                cardholder: 'Karteninhaber',
                cardType: 'Kartentyp',
                limit: 'Limit',
                limitType: 'Typ begrenzen',
                name: 'Name',
            },
            deactivateCardModal: {
                deactivate: 'Deaktivieren',
                deactivateCard: 'Karte deaktivieren',
                deactivateConfirmation: 'Das Deaktivieren dieser Karte wird alle zukünftigen Transaktionen ablehnen und kann nicht rückgängig gemacht werden.',
            },
        },
        accounting: {
            settings: 'Einstellungen',
            title: 'Verbindungen',
            subtitle:
                'Verbinden Sie sich mit Ihrem Buchhaltungssystem, um Transaktionen mit Ihrem Kontenplan zu kodieren, Zahlungen automatisch abzugleichen und Ihre Finanzen synchron zu halten.',
            qbo: 'QuickBooks Online',
            qbd: 'QuickBooks Desktop',
            xero: 'Xero',
            netsuite: 'NetSuite',
            intacct: 'Sage Intacct',
            sap: 'SAP',
            oracle: 'Oracle',
            microsoftDynamics: 'Microsoft Dynamics',
            talkYourOnboardingSpecialist: 'Chatten Sie mit Ihrem Einrichtungsspezialisten.',
            talkYourAccountManager: 'Chatten Sie mit Ihrem Kundenbetreuer.',
            talkToConcierge: 'Chatten Sie mit Concierge.',
            needAnotherAccounting: 'Benötigen Sie eine weitere Buchhaltungssoftware?',
            connectionName: ({connectionName}: ConnectionNameParams) => {
                switch (connectionName) {
                    case CONST.POLICY.CONNECTIONS.NAME.QBO:
                        return 'QuickBooks Online';
                    case CONST.POLICY.CONNECTIONS.NAME.XERO:
                        return 'Xero';
                    case CONST.POLICY.CONNECTIONS.NAME.NETSUITE:
                        return 'NetSuite';
                    case CONST.POLICY.CONNECTIONS.NAME.SAGE_INTACCT:
                        return 'Sage Intacct';
                    default: {
                        return '';
                    }
                }
            },
            errorODIntegration: 'Es gibt einen Fehler mit einer Verbindung, die in Expensify Classic eingerichtet wurde.',
            goToODToFix: 'Gehen Sie zu Expensify Classic, um dieses Problem zu beheben.',
            goToODToSettings: 'Gehe zu Expensify Classic, um deine Einstellungen zu verwalten.',
            setup: 'Verbinden',
            lastSync: ({relativeDate}: LastSyncAccountingParams) => `Zuletzt synchronisiert ${relativeDate}`,
            notSync: 'Nicht synchronisiert',
            import: 'Importieren',
            export: 'Exportieren',
            advanced: 'Fortgeschritten',
            other: 'Andere',
            syncNow: 'Jetzt synchronisieren',
            disconnect: 'Trennen',
            reinstall: 'Connector neu installieren',
            disconnectTitle: ({connectionName}: OptionalParam<ConnectionNameParams> = {}) => {
                const integrationName =
                    connectionName && CONST.POLICY.CONNECTIONS.NAME_USER_FRIENDLY[connectionName] ? CONST.POLICY.CONNECTIONS.NAME_USER_FRIENDLY[connectionName] : 'Integration';
                return `${integrationName} trennen`;
            },
            connectTitle: ({connectionName}: ConnectionNameParams) => `Connect ${CONST.POLICY.CONNECTIONS.NAME_USER_FRIENDLY[connectionName] ?? 'Buchhaltungsintegration'}`,
            syncError: ({connectionName}: ConnectionNameParams) => {
                switch (connectionName) {
                    case CONST.POLICY.CONNECTIONS.NAME.QBO:
                        return 'Kann keine Verbindung zu QuickBooks Online herstellen';
                    case CONST.POLICY.CONNECTIONS.NAME.XERO:
                        return 'Kann keine Verbindung zu Xero herstellen';
                    case CONST.POLICY.CONNECTIONS.NAME.NETSUITE:
                        return 'Kann keine Verbindung zu NetSuite herstellen';
                    case CONST.POLICY.CONNECTIONS.NAME.QBD:
                        return 'Kann keine Verbindung zu QuickBooks Desktop herstellen';
                    default: {
                        return 'Kann keine Verbindung zur Integration herstellen';
                    }
                }
            },
            accounts: 'Kontenplan',
            taxes: 'Steuern',
            imported: 'Importiert',
            notImported: 'Nicht importiert',
            importAsCategory: 'Als Kategorien importiert',
            importTypes: {
                [CONST.INTEGRATION_ENTITY_MAP_TYPES.IMPORTED]: 'Importiert',
                [CONST.INTEGRATION_ENTITY_MAP_TYPES.TAG]: 'Als Tags importiert',
                [CONST.INTEGRATION_ENTITY_MAP_TYPES.DEFAULT]: 'Importiert',
                [CONST.INTEGRATION_ENTITY_MAP_TYPES.NOT_IMPORTED]: 'Nicht importiert',
                [CONST.INTEGRATION_ENTITY_MAP_TYPES.NONE]: 'Nicht importiert',
                [CONST.INTEGRATION_ENTITY_MAP_TYPES.REPORT_FIELD]: 'Als Berichtsfelder importiert',
                [CONST.INTEGRATION_ENTITY_MAP_TYPES.NETSUITE_DEFAULT]: 'NetSuite-Mitarbeiterstandard',
            },
            disconnectPrompt: ({connectionName}: OptionalParam<ConnectionNameParams> = {}) => {
                const integrationName =
                    connectionName && CONST.POLICY.CONNECTIONS.NAME_USER_FRIENDLY[connectionName] ? CONST.POLICY.CONNECTIONS.NAME_USER_FRIENDLY[connectionName] : 'diese Integration';
                return `Möchten Sie ${integrationName} wirklich trennen?`;
            },
            connectPrompt: ({connectionName}: ConnectionNameParams) =>
                `Möchten Sie wirklich ${CONST.POLICY.CONNECTIONS.NAME_USER_FRIENDLY[connectionName] ?? 'diese Buchhaltungsintegration'} verbinden? Dadurch werden alle bestehenden Buchhaltungsverbindungen entfernt.`,
            enterCredentials: 'Geben Sie Ihre Anmeldedaten ein',
            connections: {
                syncStageName: ({stage}: SyncStageNameConnectionsParams) => {
                    switch (stage) {
                        case 'quickbooksOnlineImportCustomers':
                        case 'quickbooksDesktopImportCustomers':
                            return 'Kunden importieren';
                        case 'quickbooksOnlineImportEmployees':
                        case 'netSuiteSyncImportEmployees':
                        case 'intacctImportEmployees':
                        case 'quickbooksDesktopImportEmployees':
                            return 'Mitarbeiter importieren';
                        case 'quickbooksOnlineImportAccounts':
                        case 'quickbooksDesktopImportAccounts':
                            return 'Konten importieren';
                        case 'quickbooksOnlineImportClasses':
                        case 'quickbooksDesktopImportClasses':
                            return 'Klassen importieren';
                        case 'quickbooksOnlineImportLocations':
                            return 'Standorte importieren';
                        case 'quickbooksOnlineImportProcessing':
                            return 'Verarbeitung importierter Daten';
                        case 'quickbooksOnlineSyncBillPayments':
                        case 'intacctImportSyncBillPayments':
                            return 'Synchronisieren von erstatteten Berichten und Rechnungszahlungen';
                        case 'quickbooksOnlineSyncTaxCodes':
                            return 'Importieren von Steuercodes';
                        case 'quickbooksOnlineCheckConnection':
                            return 'Überprüfung der QuickBooks Online-Verbindung';
                        case 'quickbooksOnlineImportMain':
                            return 'Importieren von QuickBooks Online-Daten';
                        case 'startingImportXero':
                            return 'Importieren von Xero-Daten';
                        case 'startingImportQBO':
                            return 'Importieren von QuickBooks Online-Daten';
                        case 'startingImportQBD':
                        case 'quickbooksDesktopImportMore':
                            return 'Importieren von QuickBooks Desktop-Daten';
                        case 'quickbooksDesktopImportTitle':
                            return 'Titel importieren';
                        case 'quickbooksDesktopImportApproveCertificate':
                            return 'Zertifikat zur Genehmigung importieren';
                        case 'quickbooksDesktopImportDimensions':
                            return 'Dimensionen importieren';
                        case 'quickbooksDesktopImportSavePolicy':
                            return 'Speicherungsrichtlinie importieren';
                        case 'quickbooksDesktopWebConnectorReminder':
                            return 'Daten werden weiterhin mit QuickBooks synchronisiert... Bitte stellen Sie sicher, dass der Web Connector läuft.';
                        case 'quickbooksOnlineSyncTitle':
                            return 'Synchronisiere QuickBooks Online-Daten';
                        case 'quickbooksOnlineSyncLoadData':
                        case 'xeroSyncStep':
                        case 'intacctImportData':
                            return 'Daten werden geladen';
                        case 'quickbooksOnlineSyncApplyCategories':
                            return 'Kategorien aktualisieren';
                        case 'quickbooksOnlineSyncApplyCustomers':
                            return 'Kunden/Projekte aktualisieren';
                        case 'quickbooksOnlineSyncApplyEmployees':
                            return 'Aktualisierung der Personenliste';
                        case 'quickbooksOnlineSyncApplyClassesLocations':
                            return 'Aktualisieren von Berichtsfeldern';
                        case 'jobDone':
                            return 'Warten auf das Laden der importierten Daten';
                        case 'xeroSyncImportChartOfAccounts':
                            return 'Kontenplan synchronisieren';
                        case 'xeroSyncImportCategories':
                            return 'Kategorien synchronisieren';
                        case 'xeroSyncImportCustomers':
                            return 'Kunden synchronisieren';
                        case 'xeroSyncXeroReimbursedReports':
                            return 'Expensify-Berichte als erstattet markieren';
                        case 'xeroSyncExpensifyReimbursedReports':
                            return 'Xero-Rechnungen und -Rechnungen als bezahlt markieren';
                        case 'xeroSyncImportTrackingCategories':
                            return 'Synchronisieren von Tracking-Kategorien';
                        case 'xeroSyncImportBankAccounts':
                            return 'Synchronisieren von Bankkonten';
                        case 'xeroSyncImportTaxRates':
                            return 'Steuersätze synchronisieren';
                        case 'xeroCheckConnection':
                            return 'Xero-Verbindung wird überprüft';
                        case 'xeroSyncTitle':
                            return 'Synchronisiere Xero-Daten';
                        case 'netSuiteSyncConnection':
                            return 'Initialisiere Verbindung zu NetSuite';
                        case 'netSuiteSyncCustomers':
                            return 'Kunden importieren';
                        case 'netSuiteSyncInitData':
                            return 'Daten von NetSuite abrufen';
                        case 'netSuiteSyncImportTaxes':
                            return 'Steuern importieren';
                        case 'netSuiteSyncImportItems':
                            return 'Elemente importieren';
                        case 'netSuiteSyncData':
                            return 'Daten in Expensify importieren';
                        case 'netSuiteSyncAccounts':
                            return 'Konten synchronisieren';
                        case 'netSuiteSyncCurrencies':
                            return 'Währungen synchronisieren';
                        case 'netSuiteSyncCategories':
                            return 'Kategorien synchronisieren';
                        case 'netSuiteSyncReportFields':
                            return 'Importieren von Daten als Expensify-Berichtsfelder';
                        case 'netSuiteSyncTags':
                            return 'Daten als Expensify-Tags importieren';
                        case 'netSuiteSyncUpdateConnectionData':
                            return 'Verbindungseinstellungen werden aktualisiert';
                        case 'netSuiteSyncNetSuiteReimbursedReports':
                            return 'Expensify-Berichte als erstattet markieren';
                        case 'netSuiteSyncExpensifyReimbursedReports':
                            return 'NetSuite-Rechnungen und -Rechnungen als bezahlt markieren';
                        case 'netSuiteImportVendorsTitle':
                            return 'Importieren von Lieferanten';
                        case 'netSuiteImportCustomListsTitle':
                            return 'Importieren benutzerdefinierter Listen';
                        case 'netSuiteSyncImportCustomLists':
                            return 'Importieren benutzerdefinierter Listen';
                        case 'netSuiteSyncImportSubsidiaries':
                            return 'Importieren von Tochtergesellschaften';
                        case 'netSuiteSyncImportVendors':
                        case 'quickbooksDesktopImportVendors':
                            return 'Importieren von Lieferanten';
                        case 'intacctCheckConnection':
                            return 'Sage Intacct-Verbindung wird überprüft';
                        case 'intacctImportDimensions':
                            return 'Importieren von Sage Intacct-Dimensionen';
                        case 'intacctImportTitle':
                            return 'Importieren von Sage Intacct-Daten';
                        default: {
                            // eslint-disable-next-line @typescript-eslint/restrict-template-expressions
                            return `Übersetzung fehlt für Stufe: ${stage}`;
                        }
                    }
                },
            },
            preferredExporter: 'Bevorzugter Exporteur',
            exportPreferredExporterNote:
                'Der bevorzugte Exporteur kann jeder Workspace-Admin sein, muss jedoch auch ein Domain-Admin sein, wenn Sie in den Domaineinstellungen unterschiedliche Exportkonten für einzelne Firmenkarten festlegen.',
            exportPreferredExporterSubNote: 'Sobald festgelegt, sieht der bevorzugte Exporteur Berichte zur Exportierung in seinem Konto.',
            exportAs: 'Exportieren als',
            exportOutOfPocket: 'Auslagen als exportieren',
            exportCompanyCard: 'Unternehmensausgaben exportieren als',
            exportDate: 'Exportdatum',
            defaultVendor: 'Standardanbieter',
            autoSync: 'Auto-Synchronisierung',
            autoSyncDescription: 'Synchronisieren Sie NetSuite und Expensify automatisch, jeden Tag. Exportieren Sie den finalisierten Bericht in Echtzeit.',
            reimbursedReports: 'Synchronisiere erstattete Berichte',
            cardReconciliation: 'Kartenabstimmung',
            reconciliationAccount: 'Abstimmungskonto',
            continuousReconciliation: 'Kontinuierliche Abstimmung',
            saveHoursOnReconciliation:
                'Sparen Sie Stunden bei der Abstimmung in jedem Buchhaltungszeitraum, indem Expensify kontinuierlich Expensify Card-Abrechnungen und -Abwicklungen in Ihrem Namen abstimmt.',
            enableContinuousReconciliation: 'Um die kontinuierliche Abstimmung zu aktivieren, bitte aktivieren Sie',
            chooseReconciliationAccount: {
                chooseBankAccount: 'Wählen Sie das Bankkonto, gegen das Ihre Expensify Card-Zahlungen abgeglichen werden sollen.',
                accountMatches: 'Stellen Sie sicher, dass dieses Konto mit Ihrem übereinstimmt',
                settlementAccount: 'Expensify-Kartenabrechnungskonto',
                reconciliationWorks: ({lastFourPAN}: ReconciliationWorksParams) => `(endend mit ${lastFourPAN}), damit die kontinuierliche Abstimmung ordnungsgemäß funktioniert.`,
            },
        },
        export: {
            notReadyHeading: 'Nicht bereit zum Exportieren',
            notReadyDescription:
                'Entwürfe oder ausstehende Spesenabrechnungen können nicht in das Buchhaltungssystem exportiert werden. Bitte genehmigen oder begleichen Sie diese Ausgaben, bevor Sie sie exportieren.',
        },
        invoices: {
            sendInvoice: 'Rechnung senden',
            sendFrom: 'Senden von',
            invoicingDetails: 'Rechnungsdetails',
            invoicingDetailsDescription: 'Diese Informationen werden auf Ihren Rechnungen erscheinen.',
            companyName: 'Firmenname',
            companyWebsite: 'Unternehmenswebsite',
            paymentMethods: {
                personal: 'Persönlich',
                business: 'Geschäft',
                chooseInvoiceMethod: 'Wählen Sie unten eine Zahlungsmethode aus:',
                payingAsIndividual: 'Als Einzelperson bezahlen',
                payingAsBusiness: 'Als Unternehmen bezahlen',
            },
            invoiceBalance: 'Rechnungsbetrag',
            invoiceBalanceSubtitle:
                'Dies ist Ihr aktueller Kontostand aus dem Einzug von Rechnungszahlungen. Er wird automatisch auf Ihr Bankkonto überwiesen, wenn Sie eines hinzugefügt haben.',
            bankAccountsSubtitle: 'Fügen Sie ein Bankkonto hinzu, um Rechnungszahlungen zu senden und zu empfangen.',
        },
        invite: {
            member: 'Mitglied einladen',
            members: 'Mitglieder einladen',
            invitePeople: 'Neue Mitglieder einladen',
            genericFailureMessage: 'Beim Einladen des Mitglieds in den Arbeitsbereich ist ein Fehler aufgetreten. Bitte versuchen Sie es erneut.',
            pleaseEnterValidLogin: `Bitte stellen Sie sicher, dass die E-Mail-Adresse oder Telefonnummer gültig ist (z. B. ${CONST.EXAMPLE_PHONE_NUMBER}).`,
            user: 'Benutzer',
            users: 'Benutzer',
            invited: 'eingeladen',
            removed: 'entfernt',
            to: 'zu',
            from: 'von',
        },
        inviteMessage: {
            confirmDetails: 'Details bestätigen',
            inviteMessagePrompt: 'Machen Sie Ihre Einladung besonders, indem Sie unten eine Nachricht hinzufügen!',
            personalMessagePrompt: 'Nachricht',
            genericFailureMessage: 'Beim Einladen des Mitglieds in den Arbeitsbereich ist ein Fehler aufgetreten. Bitte versuchen Sie es erneut.',
            inviteNoMembersError: 'Bitte wählen Sie mindestens ein Mitglied zum Einladen aus.',
            joinRequest: ({user, workspaceName}: {user: string; workspaceName: string}) => `${user} hat beantragt, ${workspaceName} beizutreten.`,
        },
        distanceRates: {
            oopsNotSoFast: 'Hoppla! Nicht so schnell...',
            workspaceNeeds: 'Ein Arbeitsbereich benötigt mindestens einen aktivierten Distanzsatz.',
            distance: 'Entfernung',
            centrallyManage: 'Verwalten Sie zentral die Tarife, verfolgen Sie in Meilen oder Kilometern und legen Sie eine Standardkategorie fest.',
            rate: 'Bewerten',
            addRate: 'Rate hinzufügen',
            findRate: 'Rate finden',
            trackTax: 'Steuern verfolgen',
            deleteRates: () => ({
                one: 'Löschrate',
                other: 'Raten löschen',
            }),
            enableRates: () => ({
                one: 'Rate aktivieren',
                other: 'Raten aktivieren',
            }),
            disableRates: () => ({
                one: 'Rate deaktivieren',
                other: 'Raten deaktivieren',
            }),
            enableRate: 'Rate aktivieren',
            status: 'Status',
            unit: 'Einheit',
            taxFeatureNotEnabledMessage: 'Steuern müssen im Arbeitsbereich aktiviert sein, um diese Funktion zu nutzen. Gehen Sie zu',
            changePromptMessage: 'um diese Änderung vorzunehmen.',
            deleteDistanceRate: 'Entfernen Sie den Distanzsatz',
            areYouSureDelete: () => ({
                one: 'Möchten Sie diesen Satz wirklich löschen?',
                other: 'Möchten Sie diese Tarife wirklich löschen?',
            }),
            errors: {
                rateNameRequired: 'Ratenname ist erforderlich',
                existingRateName: 'Ein Entfernungsrate mit diesem Namen existiert bereits.',
            },
        },
        editor: {
            descriptionInputLabel: 'Beschreibung',
            nameInputLabel: 'Name',
            typeInputLabel: 'Typ',
            initialValueInputLabel: 'Anfangswert',
            nameInputHelpText: 'Dies ist der Name, den Sie in Ihrem Arbeitsbereich sehen werden.',
            nameIsRequiredError: 'Sie müssen Ihrem Arbeitsbereich einen Namen geben',
            currencyInputLabel: 'Standardwährung',
            currencyInputHelpText: 'Alle Ausgaben in diesem Arbeitsbereich werden in diese Währung umgerechnet.',
            currencyInputDisabledText: ({currency}: CurrencyInputDisabledTextParams) =>
                `Die Standardwährung kann nicht geändert werden, da dieser Arbeitsbereich mit einem ${currency} Bankkonto verknüpft ist.`,
            save: 'Speichern',
            genericFailureMessage: 'Beim Aktualisieren des Arbeitsbereichs ist ein Fehler aufgetreten. Bitte versuchen Sie es erneut.',
            avatarUploadFailureMessage: 'Beim Hochladen des Avatars ist ein Fehler aufgetreten. Bitte versuche es erneut.',
            addressContext: 'Eine Workspace-Adresse ist erforderlich, um Expensify Travel zu aktivieren. Bitte geben Sie eine Adresse ein, die mit Ihrem Unternehmen verbunden ist.',
        },
        bankAccount: {
            continueWithSetup: 'Setup fortsetzen',
            youAreAlmostDone:
                'Sie sind fast fertig mit der Einrichtung Ihres Bankkontos, das es Ihnen ermöglicht, Firmenkarten auszustellen, Ausgaben zu erstatten, Rechnungen zu sammeln und Rechnungen zu bezahlen.',
            streamlinePayments: 'Zahlungen optimieren',
            connectBankAccountNote: 'Hinweis: Persönliche Bankkonten können nicht für Zahlungen in Arbeitsbereichen verwendet werden.',
            oneMoreThing: 'Noch eine Sache!',
            allSet: 'Du bist startklar!',
            accountDescriptionWithCards: 'Dieses Bankkonto wird verwendet, um Firmenkarten auszustellen, Ausgaben zu erstatten, Rechnungen einzuziehen und Rechnungen zu bezahlen.',
            letsFinishInChat: 'Lass uns im Chat fertig werden!',
            finishInChat: 'Im Chat beenden',
            almostDone: 'Fast fertig!',
            disconnectBankAccount: 'Bankkonto trennen',
            startOver: 'Von vorne anfangen',
            updateDetails: 'Details aktualisieren',
            yesDisconnectMyBankAccount: 'Ja, trennen Sie mein Bankkonto.',
            yesStartOver: 'Ja, von vorne beginnen.',
            disconnectYour: 'Trennen Sie Ihr',
            bankAccountAnyTransactions: 'Bankkonto. Alle ausstehenden Transaktionen für dieses Konto werden trotzdem abgeschlossen.',
            clearProgress: 'Ein Neuanfang wird den bisherigen Fortschritt löschen.',
            areYouSure: 'Bist du sicher?',
            workspaceCurrency: 'Arbeitsbereichswährung',
            updateCurrencyPrompt:
                'Es sieht so aus, als ob Ihr Arbeitsbereich derzeit auf eine andere Währung als USD eingestellt ist. Bitte klicken Sie auf die Schaltfläche unten, um Ihre Währung jetzt auf USD zu aktualisieren.',
            updateToUSD: 'In USD aktualisieren',
            updateWorkspaceCurrency: 'Arbeitsbereichswährung aktualisieren',
            workspaceCurrencyNotSupported: 'Arbeitsbereichswährung wird nicht unterstützt',
            yourWorkspace: `Ihr Arbeitsbereich ist auf eine nicht unterstützte Währung eingestellt. Sehen Sie sich die <a href="${CONST.CONNECT_A_BUSINESS_BANK_ACCOUNT_HELP_URL}">Liste der unterstützten Währungen an</a>.`,
        },
        changeOwner: {
            changeOwnerPageTitle: 'Besitzer übertragen',
            addPaymentCardTitle: 'Geben Sie Ihre Zahlungskarte ein, um die Eigentümerschaft zu übertragen.',
            addPaymentCardButtonText: 'Bedingungen akzeptieren & Zahlungskarte hinzufügen',
            addPaymentCardReadAndAcceptTextPart1: 'Lesen und akzeptieren',
            addPaymentCardReadAndAcceptTextPart2: 'Richtlinie zum Hinzufügen Ihrer Karte',
            addPaymentCardTerms: 'Bedingungen',
            addPaymentCardPrivacy: 'Datenschutz',
            addPaymentCardAnd: '&',
            addPaymentCardPciCompliant: 'PCI-DSS-konform',
            addPaymentCardBankLevelEncrypt: 'Verschlüsselung auf Bankniveau',
            addPaymentCardRedundant: 'Redundante Infrastruktur',
            addPaymentCardLearnMore: `<muted-text>Erfahren Sie mehr über unsere <a href="${CONST.PERSONAL_DATA_PROTECTION_INFO_URL}">Sicherheit</a>.</muted-text>`,
            amountOwedTitle: 'Ausstehender Saldo',
            amountOwedButtonText: 'OK',
            amountOwedText:
                'Dieses Konto hat einen ausstehenden Saldo aus einem vorherigen Monat.\n\nMöchten Sie den Saldo ausgleichen und die Abrechnung für diesen Arbeitsbereich übernehmen?',
            ownerOwesAmountTitle: 'Ausstehender Saldo',
            ownerOwesAmountButtonText: 'Guthaben übertragen',
            ownerOwesAmountText: ({email, amount}: OwnerOwesAmountParams) =>
                `Das Konto, dem dieser Arbeitsbereich gehört (${email}), hat einen ausstehenden Saldo aus einem vorherigen Monat.\n\nMöchten Sie diesen Betrag (${amount}) überweisen, um die Abrechnung für diesen Arbeitsbereich zu übernehmen? Ihre Zahlungskarte wird sofort belastet.`,
            subscriptionTitle: 'Übernahme des Jahresabonnements',
            subscriptionButtonText: 'Abonnement übertragen',
            subscriptionText: ({usersCount, finalCount}: ChangeOwnerSubscriptionParams) =>
                `Die Übernahme dieses Arbeitsbereichs wird sein Jahresabonnement mit Ihrem aktuellen Abonnement zusammenführen. Dadurch erhöht sich die Größe Ihres Abonnements um ${usersCount} Mitglieder, sodass Ihre neue Abonnementgröße ${finalCount} beträgt. Möchten Sie fortfahren?`,
            duplicateSubscriptionTitle: 'Benachrichtigung über doppelte Abonnements',
            duplicateSubscriptionButtonText: 'Fortfahren',
            duplicateSubscriptionText: ({email, workspaceName}: ChangeOwnerDuplicateSubscriptionParams) =>
                `Es sieht so aus, als ob Sie versuchen, die Abrechnung für die Arbeitsbereiche von ${email} zu übernehmen. Dazu müssen Sie jedoch zuerst Administrator in all ihren Arbeitsbereichen sein.\n\nKlicken Sie auf "Weiter", wenn Sie nur die Abrechnung für den Arbeitsbereich ${workspaceName} übernehmen möchten.\n\nWenn Sie die Abrechnung für ihr gesamtes Abonnement übernehmen möchten, lassen Sie sich bitte zuerst als Administrator zu all ihren Arbeitsbereichen hinzufügen, bevor Sie die Abrechnung übernehmen.`,
            hasFailedSettlementsTitle: 'Eigentum kann nicht übertragen werden',
            hasFailedSettlementsButtonText: 'Verstanden',
            hasFailedSettlementsText: ({email}: ChangeOwnerHasFailedSettlementsParams) =>
                `Sie können die Abrechnung nicht übernehmen, weil ${email} eine überfällige Expensify Card-Abrechnung hat. Bitte bitten Sie sie, sich an concierge@expensify.com zu wenden, um das Problem zu lösen. Dann können Sie die Abrechnung für diesen Arbeitsbereich übernehmen.`,
            failedToClearBalanceTitle: 'Fehler beim Ausgleichen des Saldos',
            failedToClearBalanceButtonText: 'OK',
            failedToClearBalanceText: 'Wir konnten den Saldo nicht ausgleichen. Bitte versuchen Sie es später erneut.',
            successTitle: 'Woohoo! Alles bereit.',
            successDescription: 'Sie sind jetzt der Besitzer dieses Arbeitsbereichs.',
            errorTitle: 'Hoppla! Nicht so schnell...',
            errorDescription: `<muted-text><centered-text>TBei der Übertragung des Eigentums an diesem Arbeitsbereich ist ein Problem aufgetreten. Versuchen Sie es erneut, oder <concierge-link>wenden Sie sich an Concierge</concierge-link>.</centered-text></muted-text>`,
        },
        exportAgainModal: {
            title: 'Vorsicht!',
            description: ({reportName, connectionName}: ExportAgainModalDescriptionParams) =>
                `Die folgenden Berichte wurden bereits nach ${CONST.POLICY.CONNECTIONS.NAME_USER_FRIENDLY[connectionName]} exportiert:\n\n${reportName}\n\nSind Sie sicher, dass Sie sie erneut exportieren möchten?`,
            confirmText: 'Ja, erneut exportieren',
            cancelText: 'Abbrechen',
        },
        upgrade: {
            reportFields: {
                title: 'Berichtsfelder',
                description: `Berichtsfelder ermöglichen es Ihnen, Details auf Kopfzeilenebene anzugeben, im Gegensatz zu Tags, die sich auf Ausgaben einzelner Positionen beziehen. Diese Details können spezifische Projektnamen, Informationen zu Geschäftsreisen, Standorte und mehr umfassen.`,
                onlyAvailableOnPlan: 'Berichtsfelder sind nur im Control-Plan verfügbar, beginnend bei',
            },
            [CONST.POLICY.CONNECTIONS.NAME.NETSUITE]: {
                title: 'NetSuite',
                description: `Genießen Sie die automatische Synchronisierung und reduzieren Sie manuelle Eingaben mit der Expensify + NetSuite-Integration. Erhalten Sie tiefgehende, Echtzeit-Finanzanalysen mit nativer und benutzerdefinierter Segmentunterstützung, einschließlich Projekt- und Kundenabbildung.`,
                onlyAvailableOnPlan: 'Unsere NetSuite-Integration ist nur im Control-Plan verfügbar, beginnend bei',
            },
            [CONST.POLICY.CONNECTIONS.NAME.SAGE_INTACCT]: {
                title: 'Sage Intacct',
                description: `Genießen Sie die automatische Synchronisierung und reduzieren Sie manuelle Eingaben mit der Expensify + Sage Intacct-Integration. Erhalten Sie tiefgehende, Echtzeit-Finanzanalysen mit benutzerdefinierten Dimensionen sowie Spesenkodierung nach Abteilung, Klasse, Standort, Kunde und Projekt (Job).`,
                onlyAvailableOnPlan: 'Unsere Sage Intacct-Integration ist nur im Control-Plan verfügbar, beginnend bei',
            },
            [CONST.POLICY.CONNECTIONS.NAME.QBD]: {
                title: 'QuickBooks Desktop',
                description: `Genießen Sie die automatische Synchronisierung und reduzieren Sie manuelle Eingaben mit der Expensify + QuickBooks Desktop-Integration. Erreichen Sie ultimative Effizienz mit einer Echtzeit-Zwei-Wege-Verbindung und der Ausgabenkodierung nach Klasse, Artikel, Kunde und Projekt.`,
                onlyAvailableOnPlan: 'Unsere QuickBooks Desktop-Integration ist nur im Control-Plan verfügbar, beginnend bei',
            },
            [CONST.UPGRADE_FEATURE_INTRO_MAPPING.approvals.id]: {
                title: 'Erweiterte Genehmigungen',
                description: `Wenn Sie weitere Genehmigungsebenen hinzufügen möchten – oder einfach nur sicherstellen möchten, dass die größten Ausgaben noch einmal überprüft werden – sind Sie bei uns genau richtig. Erweiterte Genehmigungen helfen Ihnen, die richtigen Kontrollen auf jeder Ebene einzurichten, damit Sie die Ausgaben Ihres Teams im Griff behalten.`,
                onlyAvailableOnPlan: 'Erweiterte Genehmigungen sind nur im Control-Plan verfügbar, der bei',
            },
            categories: {
                title: 'Kategorien',
                description: `Kategorien helfen Ihnen, Ausgaben besser zu organisieren, um den Überblick darüber zu behalten, wo Sie Ihr Geld ausgeben. Verwenden Sie unsere vorgeschlagene Kategorienliste oder erstellen Sie Ihre eigene.`,
                onlyAvailableOnPlan: 'Kategorien sind im Collect-Plan verfügbar, beginnend bei',
            },
            glCodes: {
                title: 'GL-Codes',
                description: `Fügen Sie Ihren Kategorien und Tags GL-Codes hinzu, um Ausgaben einfach in Ihre Buchhaltungs- und Gehaltssysteme zu exportieren.`,
                onlyAvailableOnPlan: 'GL-Codes sind nur im Control-Plan verfügbar, beginnend bei',
            },
            glAndPayrollCodes: {
                title: 'GL- und Payroll-Codes',
                description: `Fügen Sie GL- und Payroll-Codes zu Ihren Kategorien hinzu, um Ausgaben einfach in Ihre Buchhaltungs- und Gehaltssysteme zu exportieren.`,
                onlyAvailableOnPlan: 'GL- und Payroll-Codes sind nur im Control-Plan verfügbar, beginnend bei',
            },
            taxCodes: {
                title: 'Steuercodes',
                description: `Fügen Sie Ihren Steuern Steuercodes hinzu, um Ausgaben einfach in Ihre Buchhaltungs- und Gehaltssysteme zu exportieren.`,
                onlyAvailableOnPlan: 'Steuercodes sind nur im Control-Plan verfügbar, beginnend bei',
            },
            companyCards: {
                title: 'Unbegrenzte Firmenkarten',
                description: `Müssen Sie weitere Karten-Feeds hinzufügen? Schalten Sie unbegrenzte Firmenkarten frei, um Transaktionen von allen großen Kartenausstellern zu synchronisieren.`,
                onlyAvailableOnPlan: 'Dies ist nur im Control-Plan verfügbar, beginnend bei',
            },
            rules: {
                title: 'Regeln',
                description: `Regeln laufen im Hintergrund und halten Ihre Ausgaben unter Kontrolle, damit Sie sich nicht um Kleinigkeiten kümmern müssen.\n\nFordern Sie Ausgabendetails wie Belege und Beschreibungen an, legen Sie Limits und Standards fest und automatisieren Sie Genehmigungen und Zahlungen – alles an einem Ort.`,
                onlyAvailableOnPlan: 'Regeln sind nur im Control-Plan verfügbar, beginnend bei',
            },
            perDiem: {
                title: 'Tagegeld',
                description:
                    'Per Diem ist eine großartige Möglichkeit, um Ihre täglichen Kosten konform und vorhersehbar zu halten, wann immer Ihre Mitarbeiter reisen. Genießen Sie Funktionen wie benutzerdefinierte Raten, Standardkategorien und detailliertere Informationen wie Ziele und Unterraten.',
                onlyAvailableOnPlan: 'Tagespauschalen sind nur im Control-Plan verfügbar, beginnend bei',
            },
            travel: {
                title: 'Reisen',
                description:
                    'Expensify Travel ist eine neue Plattform für die Buchung und Verwaltung von Geschäftsreisen, die es Mitgliedern ermöglicht, Unterkünfte, Flüge, Transportmittel und mehr zu buchen.',
                onlyAvailableOnPlan: 'Reisen ist im Collect-Plan verfügbar, beginnend bei',
            },
            multiLevelTags: {
                title: 'Mehrstufige Tags',
                description:
                    'Mehrstufige Tags helfen Ihnen, Ausgaben präziser zu verfolgen. Weisen Sie jedem Posten mehrere Tags zu – wie Abteilung, Kunde oder Kostenstelle – um den vollständigen Kontext jeder Ausgabe zu erfassen. Dies ermöglicht detailliertere Berichte, Genehmigungs-Workflows und Buchhaltungsexporte.',
                onlyAvailableOnPlan: 'Mehrstufige Tags sind nur im Control-Plan verfügbar, beginnend bei',
            },
            pricing: {
                perActiveMember: 'pro aktivem Mitglied pro Monat.',
                perMember: 'pro Mitglied pro Monat.',
            },
            note: {
                upgradeWorkspace: 'Aktualisieren Sie Ihren Arbeitsbereich, um auf diese Funktion zuzugreifen, oder',
                learnMore: 'Erfahren Sie mehr',
                aboutOurPlans: 'über unsere Pläne und Preise.',
            },
            upgradeToUnlock: 'Diese Funktion freischalten',
            completed: {
                headline: `Sie haben Ihren Arbeitsbereich aktualisiert!`,
                successMessage: ({policyName, subscriptionLink}: UpgradeSuccessMessageParams) =>
                    `<centered-text>Sie haben ${policyName} erfolgreich auf den Control-Tarif upgegradet! <a href="${subscriptionLink}">Sehen Sie sich Ihr Abonnement</a> für weitere Details an.</centered-text>`,
                categorizeMessage: `Sie haben erfolgreich auf einen Workspace im Collect-Plan upgegradet. Jetzt können Sie Ihre Ausgaben kategorisieren!`,
                travelMessage: `Sie haben erfolgreich auf einen Workspace im Collect-Plan aufgerüstet. Jetzt können Sie mit der Buchung und Verwaltung von Reisen beginnen!`,
                gotIt: 'Verstanden, danke',
            },
            commonFeatures: {
                title: 'Zum Control-Plan upgraden',
                note: 'Entsperren Sie unsere leistungsstärksten Funktionen, einschließlich:',
                benefits: {
                    startsAt: 'Der Control-Plan beginnt bei',
                    perMember: 'pro aktivem Mitglied pro Monat.',
                    learnMore: 'Erfahren Sie mehr',
                    pricing: 'über unsere Pläne und Preise.',
                    benefit1: 'Erweiterte Buchhaltungsverbindungen (NetSuite, Sage Intacct und mehr)',
                    benefit2: 'Intelligente Ausgabenregeln',
                    benefit3: 'Genehmigungsabläufe mit mehreren Ebenen',
                    benefit4: 'Erweiterte Sicherheitskontrollen',
                    toUpgrade: 'Zum Upgrade klicken',
                    selectWorkspace: 'Wählen Sie einen Arbeitsbereich aus und ändern Sie den Plantyp in',
                },
            },
        },
        downgrade: {
            commonFeatures: {
                title: 'Zum Collect-Plan herabstufen',
                note: 'Wenn Sie ein Downgrade durchführen, verlieren Sie den Zugriff auf diese Funktionen und mehr:',
                benefits: {
                    note: 'Für einen vollständigen Vergleich unserer Pläne, schauen Sie sich unsere',
                    pricingPage: 'Preisseite',
                    confirm: 'Möchten Sie wirklich herabstufen und Ihre Konfigurationen entfernen?',
                    warning: 'Dies kann nicht rückgängig gemacht werden.',
                    benefit1: 'Buchhaltungsverbindungen (außer QuickBooks Online und Xero)',
                    benefit2: 'Intelligente Ausgabenregeln',
                    benefit3: 'Genehmigungsabläufe mit mehreren Ebenen',
                    benefit4: 'Erweiterte Sicherheitskontrollen',
                    headsUp: 'Achtung!',
                    multiWorkspaceNote:
                        'Sie müssen alle Ihre Arbeitsbereiche herabstufen, bevor Ihre erste monatliche Zahlung erfolgt, um ein Abonnement zum Collect-Tarif zu beginnen. Klicken Sie',
                    selectStep: '> Wählen Sie jeden Arbeitsbereich aus > Ändern Sie den Plantyp in',
                },
            },
            completed: {
                headline: 'Ihr Arbeitsbereich wurde herabgestuft',
                description: 'Sie haben andere Arbeitsbereiche im Control-Plan. Um zum Collect-Tarif abgerechnet zu werden, müssen Sie alle Arbeitsbereiche herabstufen.',
                gotIt: 'Verstanden, danke',
            },
        },
        payAndDowngrade: {
            title: 'Bezahlen & Herabstufen',
            headline: 'Ihre letzte Zahlung',
            description1: 'Ihre endgültige Rechnung für dieses Abonnement wird sein',
            description2: ({date}: DateParams) => `Siehe Ihre Aufschlüsselung unten für ${date}:`,
            subscription:
                'Achtung! Diese Aktion beendet Ihr Expensify-Abonnement, löscht diesen Arbeitsbereich und entfernt alle Mitglieder des Arbeitsbereichs. Wenn Sie diesen Arbeitsbereich behalten und nur sich selbst entfernen möchten, lassen Sie zuerst einen anderen Administrator die Abrechnung übernehmen.',
            genericFailureMessage: 'Beim Bezahlen Ihrer Rechnung ist ein Fehler aufgetreten. Bitte versuchen Sie es erneut.',
        },
        restrictedAction: {
            restricted: 'Restricted',
            actionsAreCurrentlyRestricted: ({workspaceName}: ActionsAreCurrentlyRestricted) => `Aktionen im ${workspaceName}-Arbeitsbereich sind derzeit eingeschränkt.`,
            workspaceOwnerWillNeedToAddOrUpdatePaymentCard: ({workspaceOwnerName}: WorkspaceOwnerWillNeedToAddOrUpdatePaymentCardParams) =>
                `Arbeitsbereichsinhaber, ${workspaceOwnerName}, muss die hinterlegte Zahlungskarte hinzufügen oder aktualisieren, um neue Aktivitäten im Arbeitsbereich freizuschalten.`,
            youWillNeedToAddOrUpdatePaymentCard: 'Sie müssen die hinterlegte Zahlungskarte hinzufügen oder aktualisieren, um neue Workspace-Aktivitäten freizuschalten.',
            addPaymentCardToUnlock: 'Fügen Sie eine Zahlungskarte hinzu, um freizuschalten!',
            addPaymentCardToContinueUsingWorkspace: 'Fügen Sie eine Zahlungskarte hinzu, um diesen Arbeitsbereich weiterhin zu nutzen.',
            pleaseReachOutToYourWorkspaceAdmin: 'Bitte wenden Sie sich bei Fragen an Ihren Workspace-Administrator.',
            chatWithYourAdmin: 'Mit Ihrem Administrator chatten',
            chatInAdmins: 'Im #admins chatten',
            addPaymentCard: 'Zahlungskarte hinzufügen',
        },
        rules: {
            individualExpenseRules: {
                title: 'Ausgaben',
                subtitle: ({categoriesPageLink, tagsPageLink}: IndividualExpenseRulesSubtitleParams) =>
                    `<muted-text>Legen Sie Ausgabenkontrollen und Standardwerte für einzelne Ausgaben fest. Sie können auch Regeln für <a href="${categoriesPageLink}">kategorien</a> und <a href="${tagsPageLink}">tags</a> erstellen.</muted-text>`,
                receiptRequiredAmount: 'Beleg erforderlicher Betrag',
                receiptRequiredAmountDescription: 'Belege anfordern, wenn die Ausgaben diesen Betrag überschreiten, es sei denn, eine Kategorievorschrift hebt dies auf.',
                maxExpenseAmount: 'Maximaler Ausgabenbetrag',
                maxExpenseAmountDescription: 'Kennzeichnen Sie Ausgaben, die diesen Betrag überschreiten, es sei denn, sie werden durch eine Kategorievorschrift außer Kraft gesetzt.',
                maxAge: 'Maximales Alter',
                maxExpenseAge: 'Maximales Ausgabenalter',
                maxExpenseAgeDescription: 'Kennzeichnen Sie Ausgaben, die älter als eine bestimmte Anzahl von Tagen sind.',
                maxExpenseAgeDays: () => ({
                    one: '1 Tag',
                    other: (count: number) => `${count} Tage`,
                }),
                billableDefault: 'Abrechnungsstandard',
                billableDefaultDescription: ({tagsPageLink}: BillableDefaultDescriptionParams) =>
                    `<muted-text>Wählen Sie aus, ob Bar- und Kreditkartenausgaben standardmäßig abrechnungsfähig sein sollen. Abrechnungsfähige Ausgaben werden in <a href="${tagsPageLink}">Tags</a> aktiviert oder deaktiviert.</muted-text>`,
                billable: 'Abrechenbar',
                billableDescription: 'Spesen werden meist an Kunden weiterberechnet.',
                nonBillable: 'Nicht abrechenbar',
                nonBillableDescription: 'Spesen werden gelegentlich an Kunden weiterberechnet.',
                eReceipts: 'eReceipts',
                eReceiptsHint: 'eReceipts werden automatisch erstellt',
                eReceiptsHintLink: 'für die meisten USD-Kredittransaktionen',
                attendeeTracking: 'Teilnehmerverfolgung',
                attendeeTrackingHint: 'Verfolgen Sie die Kosten pro Person für jede Ausgabe.',
                prohibitedDefaultDescription:
                    'Markieren Sie alle Belege, auf denen Alkohol, Glücksspiel oder andere eingeschränkte Artikel erscheinen. Ausgaben mit Belegen, auf denen diese Positionen erscheinen, erfordern eine manuelle Überprüfung.',
                prohibitedExpenses: 'Verbotene Ausgaben',
                alcohol: 'Alkohol',
                hotelIncidentals: 'Hotelnebenkosten',
                gambling: 'Glücksspiel',
                tobacco: 'Tabak',
                adultEntertainment: 'Erwachsenenunterhaltung',
            },
            expenseReportRules: {
                title: 'Spesenabrechnungen',
                subtitle: 'Automatisieren Sie die Einhaltung von Spesenabrechnungen, Genehmigungen und Zahlungen.',
                preventSelfApprovalsTitle: 'Selbstgenehmigungen verhindern',
                preventSelfApprovalsSubtitle: 'Verhindern Sie, dass Arbeitsbereichsmitglieder ihre eigenen Spesenabrechnungen genehmigen.',
                autoApproveCompliantReportsTitle: 'Konforme Berichte automatisch genehmigen',
                autoApproveCompliantReportsSubtitle: 'Konfigurieren Sie, welche Spesenabrechnungen für die automatische Genehmigung infrage kommen.',
                autoApproveReportsUnderTitle: 'Berichte unter automatisch genehmigen',
                autoApproveReportsUnderDescription: 'Vollständig konforme Spesenabrechnungen unter diesem Betrag werden automatisch genehmigt.',
                randomReportAuditTitle: 'Zufällige Berichtprüfung',
                randomReportAuditDescription: 'Einige Berichte müssen manuell genehmigt werden, auch wenn sie für die automatische Genehmigung in Frage kommen.',
                autoPayApprovedReportsTitle: 'Automatisch genehmigte Berichte bezahlen',
                autoPayApprovedReportsSubtitle: 'Konfigurieren Sie, welche Spesenabrechnungen für die automatische Zahlung berechtigt sind.',
                autoPayApprovedReportsLimitError: ({currency}: AutoPayApprovedReportsLimitErrorParams = {}) =>
                    `Bitte geben Sie einen Betrag ein, der kleiner als ${currency ?? ''}20.000 ist.`,
                autoPayApprovedReportsLockedSubtitle: 'Gehen Sie zu Weitere Funktionen und aktivieren Sie Workflows, dann fügen Sie Zahlungen hinzu, um diese Funktion freizuschalten.',
                autoPayReportsUnderTitle: 'Berichte unter Auto-Zahlung',
                autoPayReportsUnderDescription: 'Vollständig konforme Spesenabrechnungen unter diesem Betrag werden automatisch bezahlt.',
                unlockFeatureEnableWorkflowsSubtitle: ({featureName, moreFeaturesLink}: FeatureNameParams) =>
                    `Gehen Sie zu [Mehr Funktionen](${moreFeaturesLink}) und aktivieren Sie Workflows. Fügen Sie dann ${featureName} hinzu, um diese Funktion freizuschalten.`,
                enableFeatureSubtitle: ({featureName, moreFeaturesLink}: FeatureNameParams) =>
                    `Gehen Sie zu [Mehr Funktionen](${moreFeaturesLink}) und aktivieren Sie ${featureName}, um diese Funktion freizuschalten.`,
            },
            categoryRules: {
                title: 'Kategorienregeln',
                approver: 'Genehmiger',
                requireDescription: 'Beschreibung erforderlich',
                descriptionHint: 'Beschreibungshinweis',
                descriptionHintDescription: ({categoryName}: CategoryNameParams) =>
                    `Erinnern Sie die Mitarbeiter daran, zusätzliche Informationen für Ausgaben der Kategorie „${categoryName}“ bereitzustellen. Dieser Hinweis erscheint im Beschreibungsfeld der Ausgaben.`,
                descriptionHintLabel: 'Hinweis',
                descriptionHintSubtitle: 'Profi-Tipp: Je kürzer, desto besser!',
                maxAmount: 'Maximalbetrag',
                flagAmountsOver: 'Beträge über markieren',
                flagAmountsOverDescription: ({categoryName}: CategoryNameParams) => `Gilt für die Kategorie „${categoryName}“.`,
                flagAmountsOverSubtitle: 'Dies überschreibt den Höchstbetrag für alle Ausgaben.',
                expenseLimitTypes: {
                    expense: 'Einzelausgabe',
                    expenseSubtitle: 'Beträge von Ausgaben nach Kategorie kennzeichnen. Diese Regel überschreibt die allgemeine Arbeitsbereichsregel für den maximalen Ausgabenbetrag.',
                    daily: 'Kategorietotal',
                    dailySubtitle: 'Gesamtausgaben pro Kategorie pro Spesenbericht kennzeichnen.',
                },
                requireReceiptsOver: 'Belege über erforderlich',
                requireReceiptsOverList: {
                    default: ({defaultAmount}: DefaultAmountParams) => `${defaultAmount} ${CONST.DOT_SEPARATOR} Standard`,
                    never: 'Belege niemals verlangen',
                    always: 'Immer Belege anfordern',
                },
                defaultTaxRate: 'Standardsteuersatz',
                enableWorkflows: ({moreFeaturesLink}: RulesEnableWorkflowsParams) =>
                    `Gehen Sie zu [Mehr Funktionen](${moreFeaturesLink}) und aktivieren Sie Workflows, dann fügen Sie Genehmigungen hinzu, um diese Funktion freizuschalten.`,
            },
            customRules: {
                title: 'Benutzerdefinierte Regeln',
                subtitle: 'Beschreibung',
                description: 'Benutzerdefinierte Regeln für Spesenabrechnungen eingeben',
            },
        },
        planTypePage: {
            planTypes: {
                team: {
                    label: 'Sammeln',
                    description: 'Für Teams, die ihre Prozesse automatisieren möchten.',
                },
                corporate: {
                    label: 'Steuerung',
                    description: 'Für Organisationen mit erweiterten Anforderungen.',
                },
            },
            description: 'Wählen Sie einen Plan, der zu Ihnen passt. Für eine detaillierte Liste der Funktionen und Preise, schauen Sie sich unsere',
            subscriptionLink: 'Planarten und Preishilfe-Seite',
            lockedPlanDescription: ({count, annualSubscriptionEndDate}: WorkspaceLockedPlanTypeParams) => ({
                one: `Sie haben sich verpflichtet, bis zum Ende Ihres Jahresabonnements am ${annualSubscriptionEndDate} 1 aktives Mitglied im Control-Plan zu haben. Sie können zu einem nutzungsbasierten Abonnement wechseln und ab dem ${annualSubscriptionEndDate} auf den Collect-Plan herabstufen, indem Sie die automatische Verlängerung deaktivieren.`,
                other: `Sie haben sich zu ${count} aktiven Mitgliedern im Control-Plan verpflichtet, bis Ihr Jahresabonnement am ${annualSubscriptionEndDate} endet. Sie können zu einem nutzungsbasierten Abonnement wechseln und ab dem ${annualSubscriptionEndDate} auf den Collect-Plan herabstufen, indem Sie die automatische Verlängerung deaktivieren in`,
            }),
            subscriptions: 'Abonnements',
        },
    },
    getAssistancePage: {
        title: 'Hilfe erhalten',
        subtitle: 'Wir sind hier, um Ihren Weg zur Größe freizumachen!',
        description: 'Wählen Sie aus den untenstehenden Support-Optionen:',
        chatWithConcierge: 'Chatten Sie mit Concierge',
        scheduleSetupCall: 'Einen Einrichtungstermin vereinbaren',
        scheduleACall: 'Anruf planen',
        questionMarkButtonTooltip: 'Holen Sie sich Unterstützung von unserem Team',
        exploreHelpDocs: 'Hilfe-Dokumente durchsuchen',
        registerForWebinar: 'Für das Webinar registrieren',
        onboardingHelp: 'Hilfe bei der Einführung',
    },
    emojiPicker: {
        skinTonePickerLabel: 'Standard-Hautton ändern',
        headers: {
            frequentlyUsed: 'Häufig verwendet',
            smileysAndEmotion: 'Smileys & Emotion',
            peopleAndBody: 'Menschen & Körper',
            animalsAndNature: 'Tiere & Natur',
            foodAndDrink: 'Essen & Getränke',
            travelAndPlaces: 'Reisen & Orte',
            activities: 'Aktivitäten',
            objects: 'Objekte',
            symbols: 'Symbole',
            flags: 'Flaggen',
        },
    },
    newRoomPage: {
        newRoom: 'Neuer Raum',
        groupName: 'Gruppenname',
        roomName: 'Raumname',
        visibility: 'Sichtbarkeit',
        restrictedDescription: 'Personen in Ihrem Arbeitsbereich können diesen Raum finden.',
        privateDescription: 'Personen, die zu diesem Raum eingeladen wurden, können ihn finden.',
        publicDescription: 'Jeder kann diesen Raum finden',
        // eslint-disable-next-line @typescript-eslint/naming-convention
        public_announceDescription: 'Jeder kann diesen Raum finden',
        createRoom: 'Raum erstellen',
        roomAlreadyExistsError: 'Ein Raum mit diesem Namen existiert bereits.',
        roomNameReservedError: ({reservedName}: RoomNameReservedErrorParams) => `${reservedName} ist ein Standardraum in allen Arbeitsbereichen. Bitte wählen Sie einen anderen Namen.`,
        roomNameInvalidError: 'Raumnamen dürfen nur Kleinbuchstaben, Zahlen und Bindestriche enthalten.',
        pleaseEnterRoomName: 'Bitte geben Sie einen Raumnamen ein',
        pleaseSelectWorkspace: 'Bitte wählen Sie einen Arbeitsbereich aus',
        renamedRoomAction: ({oldName, newName, actorName, isExpenseReport}: RenamedRoomActionParams) => {
            const actor = actorName ? `${actorName} ` : '';
            return isExpenseReport ? `${actor}umbenannt in "${newName}" (zuvor "${oldName}")` : `${actor} hat diesen Raum in "${newName}" umbenannt (vorher "${oldName}")`;
        },
        roomRenamedTo: ({newName}: RoomRenamedToParams) => `Raum umbenannt in ${newName}`,
        social: 'sozial',
        selectAWorkspace: 'Wählen Sie einen Arbeitsbereich aus',
        growlMessageOnRenameError: 'Der Arbeitsbereichsraum kann nicht umbenannt werden. Bitte überprüfen Sie Ihre Verbindung und versuchen Sie es erneut.',
        visibilityOptions: {
            restricted: 'Arbeitsbereich', // the translation for "restricted" visibility is actually workspace. This is so we can display restricted visibility rooms as "workspace" without having to change what's stored.
            private: 'Privat',
            public: 'Öffentlich',
            // eslint-disable-next-line @typescript-eslint/naming-convention
            public_announce: 'Öffentliche Ankündigung',
        },
    },
    workspaceApprovalModes: {
        submitAndClose: 'Einreichen und Schließen',
        submitAndApprove: 'Einreichen und Genehmigen',
        advanced: 'ADVANCED',
        dynamicExternal: 'DYNAMIC_EXTERNAL',
        smartReport: 'SMARTREPORT',
        billcom: 'BILLCOM',
    },
    workspaceActions: {
        addApprovalRule: ({approverEmail, approverName, field, name}: AddedPolicyApprovalRuleParams) =>
            `hat ${approverName} (${approverEmail}) als Genehmiger für das ${field} "${name}" hinzugefügt`,
        deleteApprovalRule: ({approverEmail, approverName, field, name}: AddedPolicyApprovalRuleParams) =>
            `hat ${approverName} (${approverEmail}) als Genehmiger für das ${field} "${name}" entfernt`,
        updateApprovalRule: ({field, name, newApproverEmail, newApproverName, oldApproverEmail, oldApproverName}: UpdatedPolicyApprovalRuleParams) => {
            const formatApprover = (displayName?: string, email?: string) => (displayName ? `${displayName} (${email})` : email);
            return `hat den Genehmiger für das ${field} "${name}" auf ${formatApprover(newApproverName, newApproverEmail)} geändert (zuvor ${formatApprover(oldApproverName, oldApproverEmail)})`;
        },
        addCategory: ({categoryName}: UpdatedPolicyCategoryParams) => `hat die Kategorie "${categoryName}" hinzugefügt`,
        deleteCategory: ({categoryName}: UpdatedPolicyCategoryParams) => `Kategorie "${categoryName}" entfernt`,
        updateCategory: ({oldValue, categoryName}: UpdatedPolicyCategoryParams) => `${oldValue ? 'deaktiviert' : 'aktiviert'} die Kategorie "${categoryName}"`,
        updateCategoryPayrollCode: ({oldValue, categoryName, newValue}: UpdatedPolicyCategoryGLCodeParams) => {
            if (!oldValue) {
                return `hat den Gehaltscode "${newValue}" zur Kategorie "${categoryName}" hinzugefügt`;
            }
            if (!newValue && oldValue) {
                return `hat den Gehaltsabrechnungscode "${oldValue}" aus der Kategorie "${categoryName}" entfernt`;
            }
            return `hat den Gehaltsabrechnungscode der Kategorie „${categoryName}“ in „${newValue}“ geändert (zuvor „${oldValue}“)`;
        },
        updateCategoryGLCode: ({oldValue, categoryName, newValue}: UpdatedPolicyCategoryGLCodeParams) => {
            if (!oldValue) {
                return `hat den GL-Code "${newValue}" zur Kategorie "${categoryName}" hinzugefügt`;
            }
            if (!newValue && oldValue) {
                return `hat den GL-Code "${oldValue}" aus der Kategorie "${categoryName}" entfernt`;
            }
            return `hat den GL-Code der Kategorie „${categoryName}“ in „${newValue}“ geändert (vorher „${oldValue}“)`;
        },
        updateAreCommentsRequired: ({oldValue, categoryName}: UpdatedPolicyCategoryParams) => {
            return `änderte die Beschreibung der Kategorie "${categoryName}" zu ${!oldValue ? 'erforderlich' : 'nicht erforderlich'} (zuvor ${!oldValue ? 'nicht erforderlich' : 'erforderlich'})`;
        },
        updateCategoryMaxExpenseAmount: ({categoryName, oldAmount, newAmount}: UpdatedPolicyCategoryMaxExpenseAmountParams) => {
            if (newAmount && !oldAmount) {
                return `hat einen maximalen Betrag von ${newAmount} zur Kategorie "${categoryName}" hinzugefügt`;
            }
            if (oldAmount && !newAmount) {
                return `hat den maximalen Betrag von ${oldAmount} aus der Kategorie "${categoryName}" entfernt`;
            }
            return `hat den maximalen Betrag der Kategorie "${categoryName}" auf ${newAmount} geändert (zuvor ${oldAmount})`;
        },
        updateCategoryExpenseLimitType: ({categoryName, oldValue, newValue}: UpdatedPolicyCategoryExpenseLimitTypeParams) => {
            if (!oldValue) {
                return `hat einen Grenzwerttyp von ${newValue} zur Kategorie "${categoryName}" hinzugefügt`;
            }
            return `hat den Limit-Typ der Kategorie "${categoryName}" auf ${newValue} geändert (vorher ${oldValue})`;
        },
        updateCategoryMaxAmountNoReceipt: ({categoryName, oldValue, newValue}: UpdatedPolicyCategoryMaxAmountNoReceiptParams) => {
            if (!oldValue) {
                return `hat die Kategorie "${categoryName}" aktualisiert, indem Belege in ${newValue} geändert wurden`;
            }
            return `hat die Kategorie "${categoryName}" auf ${newValue} geändert (vorher ${oldValue})`;
        },
        setCategoryName: ({oldName, newName}: UpdatedPolicyCategoryNameParams) => `die Kategorie "${oldName}" in "${newName}" umbenannt`,
        updatedDescriptionHint: ({categoryName, oldValue, newValue}: UpdatedPolicyCategoryDescriptionHintTypeParams) => {
            if (!newValue) {
                return `hat den Beschreibungshinweis "${oldValue}" aus der Kategorie "${categoryName}" entfernt`;
            }
            return !oldValue
                ? `hat den Beschreibungshinweis "${newValue}" zur Kategorie "${categoryName}" hinzugefügt`
                : `hat den Hinweis zur Kategoriebeschreibung "${categoryName}" in „${newValue}“ geändert (vorher „${oldValue}“)`;
        },
        updateTagListName: ({oldName, newName}: UpdatedPolicyCategoryNameParams) => `den Taglisten-Namen in "${newName}" geändert (vorher "${oldName}")`,
        addTag: ({tagListName, tagName}: UpdatedPolicyTagParams) => `hat das Tag "${tagName}" zur Liste "${tagListName}" hinzugefügt`,
        updateTagName: ({tagListName, newName, oldName}: UpdatedPolicyTagNameParams) =>
            `hat die Tag-Liste "${tagListName}" aktualisiert, indem der Tag "${oldName}" in "${newName}" geändert wurde`,
        updateTagEnabled: ({tagListName, tagName, enabled}: UpdatedPolicyTagParams) => `${enabled ? 'aktiviert' : 'deaktiviert'} das Tag "${tagName}" in der Liste "${tagListName}"`,
        deleteTag: ({tagListName, tagName}: UpdatedPolicyTagParams) => `hat den Tag "${tagName}" aus der Liste "${tagListName}" entfernt`,
        deleteMultipleTags: ({count, tagListName}: UpdatedPolicyTagParams) => `entfernte "${count}" Tags aus der Liste "${tagListName}"`,
        updateTag: ({tagListName, newValue, tagName, updatedField, oldValue}: UpdatedPolicyTagFieldParams) => {
            if (oldValue) {
                return `hat das Tag "${tagName}" in der Liste "${tagListName}" aktualisiert, indem das ${updatedField} auf "${newValue}" geändert wurde (vorher "${oldValue}")`;
            }
            return `hat das Tag "${tagName}" in der Liste "${tagListName}" aktualisiert, indem ein ${updatedField} von "${newValue}" hinzugefügt wurde`;
        },
        updateCustomUnit: ({customUnitName, newValue, oldValue, updatedField}: UpdatePolicyCustomUnitParams) =>
            `änderte die ${customUnitName} ${updatedField} zu "${newValue}" (zuvor "${oldValue}")`,
        updateCustomUnitTaxEnabled: ({newValue}: UpdatePolicyCustomUnitTaxEnabledParams) => `${newValue ? 'aktiviert' : 'deaktiviert'} Steuerverfolgung bei Entfernungsraten`,
        addCustomUnitRate: ({customUnitName, rateName}: AddOrDeletePolicyCustomUnitRateParams) => `hat einen neuen "${customUnitName}"-Satz "${rateName}" hinzugefügt`,
        updatedCustomUnitRate: ({customUnitName, customUnitRateName, newValue, oldValue, updatedField}: UpdatedPolicyCustomUnitRateParams) =>
            `hat den Satz des ${customUnitName} ${updatedField} "${customUnitRateName}" auf "${newValue}" geändert (zuvor "${oldValue}")`,
        updatedCustomUnitTaxRateExternalID: ({customUnitRateName, newValue, newTaxPercentage, oldTaxPercentage, oldValue}: UpdatedPolicyCustomUnitTaxRateExternalIDParams) => {
            if (oldTaxPercentage && oldValue) {
                return `hat den Steuersatz für den Distanzsatz "${customUnitRateName}" auf "${newValue} (${newTaxPercentage})" geändert (zuvor "${oldValue} (${oldTaxPercentage})")`;
            }
            return `hat den Steuersatz "${newValue} (${newTaxPercentage})" zum Distanzsatz "${customUnitRateName}" hinzugefügt`;
        },
        updatedCustomUnitTaxClaimablePercentage: ({customUnitRateName, newValue, oldValue}: UpdatedPolicyCustomUnitTaxClaimablePercentageParams) => {
            if (oldValue) {
                return `hat den erstattungsfähigen Steueranteil am Distanzsatz "${customUnitRateName}" auf "${newValue}" geändert (zuvor "${oldValue}")`;
            }
            return `hat einen steuerlich absetzbaren Anteil von "${newValue}" zum Distanzsatz "${customUnitRateName}" hinzugefügt`;
        },
        deleteCustomUnitRate: ({customUnitName, rateName}: AddOrDeletePolicyCustomUnitRateParams) => `entfernte den "${customUnitName}"-Satz "${rateName}"`,
        addedReportField: ({fieldType, fieldName}: AddedOrDeletedPolicyReportFieldParams) => `hinzugefügtes ${fieldType} Berichts-Feld "${fieldName}"`,
        updateReportFieldDefaultValue: ({defaultValue, fieldName}: UpdatedPolicyReportFieldDefaultValueParams) =>
            `den Standardwert des Berichtsfeldes "${fieldName}" auf "${defaultValue}" setzen`,
        addedReportFieldOption: ({fieldName, optionName}: PolicyAddedReportFieldOptionParams) => `die Option "${optionName}" zum Berichtsfeld "${fieldName}" hinzugefügt`,
        removedReportFieldOption: ({fieldName, optionName}: PolicyAddedReportFieldOptionParams) => `hat die Option "${optionName}" aus dem Berichtsfeld "${fieldName}" entfernt`,
        updateReportFieldOptionDisabled: ({fieldName, optionName, optionEnabled}: PolicyDisabledReportFieldOptionParams) =>
            `${optionEnabled ? 'aktiviert' : 'deaktiviert'} die Option "${optionName}" für das Berichtsfeld "${fieldName}"`,
        updateReportFieldAllOptionsDisabled: ({fieldName, optionName, allEnabled, toggledOptionsCount}: PolicyDisabledReportFieldAllOptionsParams) => {
            if (toggledOptionsCount && toggledOptionsCount > 1) {
                return `${allEnabled ? 'aktiviert' : 'deaktiviert'} alle Optionen für das Berichtsfeld "${fieldName}"`;
            }
            return `${allEnabled ? 'aktiviert' : 'deaktiviert'} die Option "${optionName}" für das Berichtsfeld "${fieldName}", wodurch alle Optionen ${allEnabled ? 'aktiviert' : 'deaktiviert'}`;
        },
        deleteReportField: ({fieldType, fieldName}: AddedOrDeletedPolicyReportFieldParams) => `entferntes ${fieldType}-Berichtsfeld "${fieldName}"`,
        preventSelfApproval: ({oldValue, newValue}: UpdatedPolicyPreventSelfApprovalParams) =>
            `aktualisiert "Prevent self-approval" auf "${newValue === 'true' ? 'Aktiviert' : 'Deaktiviert'}" (zuvor "${oldValue === 'true' ? 'Aktiviert' : 'Deaktiviert'}")`,
        updateMaxExpenseAmountNoReceipt: ({oldValue, newValue}: UpdatedPolicyFieldWithNewAndOldValueParams) =>
            `hat den maximal erforderlichen Belegbetrag auf ${newValue} geändert (vorher ${oldValue})`,
        updateMaxExpenseAmount: ({oldValue, newValue}: UpdatedPolicyFieldWithNewAndOldValueParams) =>
            `hat den maximalen Ausgabenbetrag für Verstöße auf ${newValue} geändert (zuvor ${oldValue})`,
        updateMaxExpenseAge: ({oldValue, newValue}: UpdatedPolicyFieldWithNewAndOldValueParams) =>
            `aktualisiert "Maximales Ausgabenalter (Tage)" auf "${newValue}" (zuvor "${oldValue === 'false' ? CONST.POLICY.DEFAULT_MAX_EXPENSE_AGE : oldValue}")`,
        updateMonthlyOffset: ({oldValue, newValue}: UpdatedPolicyFieldWithNewAndOldValueParams) => {
            if (!oldValue) {
                return `Legen Sie das Einreichungsdatum des Monatsberichts auf "${newValue}" fest.`;
            }
            return `das Einreichungsdatum des monatlichen Berichts auf "${newValue}" aktualisiert (zuvor "${oldValue}")`;
        },
        updateDefaultBillable: ({oldValue, newValue}: UpdatedPolicyFieldWithNewAndOldValueParams) =>
            `aktualisiert "Kosten an Kunden weiterberechnen" auf "${newValue}" (vorher "${oldValue}")`,
        updateDefaultTitleEnforced: ({value}: UpdatedPolicyFieldWithValueParam) => `"Standardberichtstitel erzwingen" ${value ? 'on' : 'aus'}`,
        renamedWorkspaceNameAction: ({oldName, newName}: RenamedWorkspaceNameActionParams) => `hat den Namen dieses Arbeitsbereichs in "${newName}" geändert (vorher "${oldName}")`,
        updateWorkspaceDescription: ({newDescription, oldDescription}: UpdatedPolicyDescriptionParams) =>
            !oldDescription
                ? `Setzen Sie die Beschreibung dieses Arbeitsbereichs auf "${newDescription}".`
                : `hat die Beschreibung dieses Arbeitsbereichs auf "${newDescription}" aktualisiert (zuvor "${oldDescription}")`,
        removedFromApprovalWorkflow: ({submittersNames}: RemovedFromApprovalWorkflowParams) => {
            let joinedNames = '';
            if (submittersNames.length === 1) {
                joinedNames = submittersNames.at(0) ?? '';
            } else if (submittersNames.length === 2) {
                joinedNames = submittersNames.join('und');
            } else if (submittersNames.length > 2) {
                joinedNames = `${submittersNames.slice(0, submittersNames.length - 1).join(', ')} and ${submittersNames.at(-1)}`;
            }
            return {
                one: `hat Sie aus dem Genehmigungsworkflow und dem Ausgaben-Chat von ${joinedNames} entfernt. Bereits eingereichte Berichte bleiben zur Genehmigung in Ihrem Posteingang verfügbar.`,
                other: `hat dich aus den Genehmigungs-Workflows und Ausgaben-Chats von ${joinedNames} entfernt. Bereits eingereichte Berichte bleiben zur Genehmigung in deinem Posteingang verfügbar.`,
            };
        },
        demotedFromWorkspace: ({policyName, oldRole}: DemotedFromWorkspaceParams) =>
            `hat Ihre Rolle in ${policyName} von ${oldRole} zu Benutzer aktualisiert. Sie wurden aus allen Einreicher-Ausgabenchats entfernt, außer Ihrem eigenen.`,
        updatedWorkspaceCurrencyAction: ({oldCurrency, newCurrency}: UpdatedPolicyCurrencyParams) => `die Standardwährung auf ${newCurrency} aktualisiert (zuvor ${oldCurrency})`,
        updatedWorkspaceFrequencyAction: ({oldFrequency, newFrequency}: UpdatedPolicyFrequencyParams) =>
            `hat die automatische Berichterstattungshäufigkeit auf "${newFrequency}" aktualisiert (zuvor "${oldFrequency}")`,
        updateApprovalMode: ({newValue, oldValue}: ChangeFieldParams) => `hat den Genehmigungsmodus auf "${newValue}" aktualisiert (zuvor "${oldValue}")`,
        upgradedWorkspace: 'dieses Arbeitsbereich auf den Control-Plan hochgestuft',
        downgradedWorkspace: 'hat dieses Arbeitsbereich auf den Collect-Plan herabgestuft',
        updatedAuditRate: ({oldAuditRate, newAuditRate}: UpdatedPolicyAuditRateParams) =>
            `änderte die Rate der Berichte, die zufällig zur manuellen Genehmigung weitergeleitet werden, auf ${Math.round(newAuditRate * 100)}% (zuvor ${Math.round(oldAuditRate * 100)}%)`,
        updatedManualApprovalThreshold: ({oldLimit, newLimit}: UpdatedPolicyManualApprovalThresholdParams) =>
            `hat das manuelle Genehmigungslimit für alle Ausgaben auf ${newLimit} geändert (vorher ${oldLimit})`,
    },
    roomMembersPage: {
        memberNotFound: 'Mitglied nicht gefunden.',
        useInviteButton: 'Um ein neues Mitglied zum Chat einzuladen, verwenden Sie bitte die Einladungs-Schaltfläche oben.',
        notAuthorized: `Sie haben keinen Zugriff auf diese Seite. Wenn Sie versuchen, diesem Raum beizutreten, bitten Sie einfach ein Mitglied des Raums, Sie hinzuzufügen. Etwas anderes? Wenden Sie sich an ${CONST.EMAIL.CONCIERGE}`,
        removeMembersPrompt: ({memberName}: {memberName: string}) => ({
            one: `Möchten Sie ${memberName} wirklich aus dem Raum entfernen?`,
            other: 'Möchten Sie die ausgewählten Mitglieder wirklich aus dem Raum entfernen?',
        }),
        error: {
            genericAdd: 'Es gab ein Problem beim Hinzufügen dieses Raummitglieds.',
        },
    },
    newTaskPage: {
        assignTask: 'Aufgabe zuweisen',
        assignMe: 'Mir zuweisen',
        confirmTask: 'Aufgabe bestätigen',
        confirmError: 'Bitte geben Sie einen Titel ein und wählen Sie ein Freigabeziel aus.',
        descriptionOptional: 'Beschreibung (optional)',
        pleaseEnterTaskName: 'Bitte geben Sie einen Titel ein',
        pleaseEnterTaskDestination: 'Bitte wählen Sie aus, wo Sie diese Aufgabe teilen möchten.',
    },
    task: {
        task: 'Aufgabe',
        title: 'Titel',
        description: 'Beschreibung',
        assignee: 'Zugewiesene Person',
        completed: 'Abgeschlossen',
        action: 'Vervollständigen',
        messages: {
            created: ({title}: TaskCreatedActionParams) => `Aufgabe für ${title}`,
            completed: 'als abgeschlossen markiert',
            canceled: 'gelöschte Aufgabe',
            reopened: 'als unvollständig markiert',
            error: 'Sie haben keine Berechtigung, die angeforderte Aktion auszuführen.',
        },
        markAsComplete: 'Als abgeschlossen markieren',
        markAsIncomplete: 'Als unvollständig markieren',
        assigneeError: 'Beim Zuweisen dieser Aufgabe ist ein Fehler aufgetreten. Bitte versuchen Sie es mit einem anderen Beauftragten.',
        genericCreateTaskFailureMessage: 'Beim Erstellen dieser Aufgabe ist ein Fehler aufgetreten. Bitte versuchen Sie es später erneut.',
        deleteTask: 'Aufgabe löschen',
        deleteConfirmation: 'Möchten Sie diese Aufgabe wirklich löschen?',
    },
    statementPage: {
        title: ({year, monthName}: StatementTitleParams) => `${monthName} ${year} Abrechnung`,
    },
    keyboardShortcutsPage: {
        title: 'Tastenkombinationen',
        subtitle: 'Sparen Sie Zeit mit diesen praktischen Tastenkombinationen:',
        shortcuts: {
            openShortcutDialog: 'Öffnet den Dialog für Tastenkombinationen',
            markAllMessagesAsRead: 'Alle Nachrichten als gelesen markieren',
            escape: 'Dialoge verlassen',
            search: 'Suchdialog öffnen',
            newChat: 'Neuer Chatbildschirm',
            copy: 'Kommentar kopieren',
            openDebug: 'Öffnen Sie das Dialogfeld für Testeinstellungen',
        },
    },
    guides: {
        screenShare: 'Bildschirmfreigabe',
        screenShareRequest: 'Expensify lädt Sie zu einer Bildschirmfreigabe ein',
    },
    search: {
        resultsAreLimited: 'Suchergebnisse sind begrenzt.',
        viewResults: 'Ergebnisse anzeigen',
        resetFilters: 'Filter zurücksetzen',
        searchResults: {
            emptyResults: {
                title: 'Nichts zu zeigen',
                subtitle: 'Versuchen Sie, Ihre Suchkriterien anzupassen oder etwas mit dem grünen + Button zu erstellen.',
            },
            emptyExpenseResults: {
                title: 'Sie haben noch keine Ausgaben erstellt.',
                subtitle: 'Erstellen Sie eine Ausgabe oder machen Sie eine Probefahrt mit Expensify, um mehr zu erfahren.',
                subtitleWithOnlyCreateButton: 'Verwenden Sie die grüne Schaltfläche unten, um eine Ausgabe zu erstellen.',
            },
            emptyReportResults: {
                title: 'Sie haben noch keine Berichte erstellt.',
                subtitle: 'Erstellen Sie einen Bericht oder machen Sie eine Probefahrt mit Expensify, um mehr zu erfahren.',
                subtitleWithOnlyCreateButton: 'Verwenden Sie die grüne Schaltfläche unten, um einen Bericht zu erstellen.',
            },
            emptyInvoiceResults: {
                title: 'Sie haben noch keine Rechnungen erstellt.',
                subtitle: 'Senden Sie eine Rechnung oder machen Sie eine Probefahrt mit Expensify, um mehr zu erfahren.',
                subtitleWithOnlyCreateButton: 'Verwenden Sie die grüne Schaltfläche unten, um eine Rechnung zu senden.',
            },
            emptyTripResults: {
                title: 'Keine Reisen anzuzeigen',
                subtitle: 'Beginnen Sie, indem Sie unten Ihre erste Reise buchen.',
                buttonText: 'Eine Reise buchen',
            },
            emptySubmitResults: {
                title: 'Keine Ausgaben zum Einreichen',
                subtitle: 'Alles klar. Mach eine Ehrenrunde!',
                buttonText: 'Bericht erstellen',
            },
            emptyApproveResults: {
                title: 'Keine Ausgaben zur Genehmigung',
                subtitle: 'Null Ausgaben. Maximale Entspannung. Gut gemacht!',
            },
            emptyPayResults: {
                title: 'Keine Ausgaben zu bezahlen',
                subtitle: 'Herzlichen Glückwunsch! Du hast die Ziellinie überquert.',
            },
            emptyExportResults: {
                title: 'Keine Ausgaben zum Exportieren',
                subtitle: 'Zeit, es ruhig angehen zu lassen, gute Arbeit.',
            },
            emptyStatementsResults: {
                title: 'Keine Ausgaben zu sehen',
                subtitle: 'Keine Ergebnisse. Bitte versuchen Sie, Ihre Filter anzupassen.',
            },
            emptyUnapprovedResults: {
                title: 'Keine Ausgaben zur Genehmigung',
                subtitle: 'Null Ausgaben. Maximale Entspannung. Gut gemacht!',
            },
        },
        statements: 'Erklärungen',
        unapprovedCash: 'Nicht genehmigtes Bargeld',
        unapprovedCard: 'Nicht genehmigte Karte',
        saveSearch: 'Suche speichern',
        deleteSavedSearch: 'Gespeicherte Suche löschen',
        deleteSavedSearchConfirm: 'Möchten Sie diese Suche wirklich löschen?',
        searchName: 'Name suchen',
        savedSearchesMenuItemTitle: 'Gespeichert',
        groupedExpenses: 'gruppierte Ausgaben',
        bulkActions: {
            approve: 'Genehmigen',
            pay: 'Bezahlen',
            delete: 'Löschen',
            hold: 'Halten',
            unhold: 'Halten entfernen',
            noOptionsAvailable: 'Keine Optionen verfügbar für die ausgewählte Gruppe von Ausgaben.',
        },
        filtersHeader: 'Filter',
        filters: {
            date: {
                before: ({date}: OptionalParam<DateParams> = {}) => `Vor ${date ?? ''}`,
                after: ({date}: OptionalParam<DateParams> = {}) => `After ${date ?? ''}`,
                on: ({date}: OptionalParam<DateParams> = {}) => `On ${date ?? ''}`,
                presets: {
                    [CONST.SEARCH.DATE_PRESETS.NEVER]: 'Niemals',
                    [CONST.SEARCH.DATE_PRESETS.LAST_MONTH]: 'Letzter Monat',
                    [CONST.SEARCH.DATE_PRESETS.LAST_STATEMENT]: 'Letzte Erklärung',
                },
            },
            status: 'Status',
            keyword: 'Schlüsselwort',
            hasKeywords: 'Hat Schlüsselwörter',
            currency: 'Währung',
            link: 'Link',
            pinned: 'Angeheftet',
            unread: 'Ungelesen',
            completed: 'Abgeschlossen',
            amount: {
                lessThan: ({amount}: OptionalParam<RequestAmountParams> = {}) => `Weniger als ${amount ?? ''}`,
                greaterThan: ({amount}: OptionalParam<RequestAmountParams> = {}) => `Größer als ${amount ?? ''}`,
                between: ({greaterThan, lessThan}: FiltersAmountBetweenParams) => `Zwischen ${greaterThan} und ${lessThan}`,
            },
            card: {
                expensify: 'Expensify',
                individualCards: 'Individuelle Karten',
                closedCards: 'Geschlossene Karten',
                cardFeeds: 'Karten-Feeds',
                cardFeedName: ({cardFeedBankName, cardFeedLabel}: {cardFeedBankName: string; cardFeedLabel?: string}) =>
                    `Alle ${cardFeedBankName}${cardFeedLabel ? ` - ${cardFeedLabel}` : ''}`,
                cardFeedNameCSV: ({cardFeedLabel}: {cardFeedLabel?: string}) => `All CSV Imported Cards${cardFeedLabel ? ` - ${cardFeedLabel}` : ''}`,
            },
            current: 'Aktuell',
            past: 'Vergangenheit',
            submitted: 'Eingereichtes Datum',
            approved: 'Genehmigtes Datum',
            paid: 'Zahlungsdatum',
            exported: 'Exportiertes Datum',
            posted: 'Buchungsdatum',
            withdrawn: 'Storniert',
            billable: 'Abrechenbar',
            reimbursable: 'Erstattungsfähig',
            groupBy: {
<<<<<<< HEAD
                [CONST.SEARCH.GROUP_BY.REPORTS]: 'Bericht',
                [CONST.SEARCH.GROUP_BY.MEMBERS]: 'Mitglied',
                [CONST.SEARCH.GROUP_BY.CARDS]: 'Karte',
                [CONST.SEARCH.GROUP_BY.BANK_WITHDRAWAL]: 'Bankabhebung',
=======
                reports: 'Bericht',
                from: 'Von',
                card: 'Karte',
>>>>>>> 7da0c451
            },
            feed: 'Feed',
            withdrawalType: {
                [CONST.SEARCH.WITHDRAWAL_TYPE.EXPENSIFY_CARD]: 'Expensify Card',
                [CONST.SEARCH.WITHDRAWAL_TYPE.REIMBURSEMENT]: 'Erstattung',
            },
        },
        groupBy: 'Gruppe nach',
        moneyRequestReport: {
            emptyStateTitle: 'Dieser Bericht enthält keine Ausgaben.',
            emptyStateSubtitle: 'Sie können Ausgaben zu diesem Bericht hinzufügen, indem Sie die Schaltfläche oben verwenden.',
        },
        noCategory: 'Keine Kategorie',
        noTag: 'Kein Tag',
        expenseType: 'Ausgabentyp',
        withdrawalType: 'Auszahlungsart',
        recentSearches: 'Letzte Suchanfragen',
        recentChats: 'Letzte Chats',
        searchIn: 'Suche in',
        searchPlaceholder: 'Nach etwas suchen',
        suggestions: 'Vorschläge',
        exportSearchResults: {
            title: 'Export erstellen',
            description: 'Wow, das sind viele Artikel! Wir werden sie zusammenpacken, und Concierge wird Ihnen in Kürze eine Datei senden.',
        },
        exportAll: {
            selectAllMatchingItems: 'Alle passenden Elemente auswählen',
            allMatchingItemsSelected: 'Alle übereinstimmenden Elemente ausgewählt',
        },
    },
    genericErrorPage: {
        title: 'Oh-oh, etwas ist schiefgelaufen!',
        body: {
            helpTextMobile: 'Bitte schließen und öffnen Sie die App erneut oder wechseln Sie zu',
            helpTextWeb: 'web.',
            helpTextConcierge: 'Wenn das Problem weiterhin besteht, wenden Sie sich an',
        },
        refresh: 'Aktualisieren',
    },
    fileDownload: {
        success: {
            title: 'Heruntergeladen!',
            message: 'Anhang erfolgreich heruntergeladen!',
            qrMessage:
                'Überprüfen Sie Ihren Fotos- oder Downloads-Ordner auf eine Kopie Ihres QR-Codes. Tipp: Fügen Sie ihn einer Präsentation hinzu, damit Ihr Publikum ihn scannen und direkt mit Ihnen in Verbindung treten kann.',
        },
        generalError: {
            title: 'Anlagenfehler',
            message: 'Anhang kann nicht heruntergeladen werden',
        },
        permissionError: {
            title: 'Speicherzugriff',
            message: 'Expensify kann Anhänge ohne Speicherzugriff nicht speichern. Tippen Sie auf Einstellungen, um die Berechtigungen zu aktualisieren.',
        },
    },
    desktopApplicationMenu: {
        mainMenu: 'Neues Expensify',
        about: 'Über New Expensify',
        update: 'Neues Expensify aktualisieren',
        checkForUpdates: 'Nach Updates suchen',
        toggleDevTools: 'Entwicklerwerkzeuge umschalten',
        viewShortcuts: 'Tastenkombinationen anzeigen',
        services: 'Dienstleistungen',
        hide: 'Neues Expensify ausblenden',
        hideOthers: 'Andere ausblenden',
        showAll: 'Alle anzeigen',
        quit: 'Beende New Expensify',
        fileMenu: 'Datei',
        closeWindow: 'Fenster schließen',
        editMenu: 'Bearbeiten',
        undo: 'Rückgängig machen',
        redo: 'Wiederholen',
        cut: 'Schneiden',
        copy: 'Kopieren',
        paste: 'Einfügen',
        pasteAndMatchStyle: 'Einfügen und Stil anpassen',
        pasteAsPlainText: 'Als unformatierter Text einfügen',
        delete: 'Löschen',
        selectAll: 'Alle auswählen',
        speechSubmenu: 'Rede',
        startSpeaking: 'Sprechen Sie los',
        stopSpeaking: 'Hör auf zu sprechen',
        viewMenu: 'Ansicht',
        reload: 'Neu laden',
        forceReload: 'Erneut Laden Erzwingen',
        resetZoom: 'Tatsächliche Größe',
        zoomIn: 'Vergrößern',
        zoomOut: 'Verkleinern',
        togglefullscreen: 'Vollbild umschalten',
        historyMenu: 'Verlauf',
        back: 'Zurück',
        forward: 'Weiterleiten',
        windowMenu: 'Fenster',
        minimize: 'Minimieren',
        zoom: 'Zoom',
        front: 'Alle nach vorne bringen',
        helpMenu: 'Hilfe',
        learnMore: 'Erfahren Sie mehr',
        documentation: 'Dokumentation',
        communityDiscussions: 'Community-Diskussionen',
        searchIssues: 'Probleme durchsuchen',
    },
    historyMenu: {
        forward: 'Weiterleiten',
        back: 'Zurück',
    },
    checkForUpdatesModal: {
        available: {
            title: 'Update verfügbar',
            message: ({isSilentUpdating}: {isSilentUpdating: boolean}) =>
                `Die neue Version wird in Kürze verfügbar sein.${!isSilentUpdating ? 'Wir benachrichtigen Sie, wenn wir bereit sind, das Update durchzuführen.' : ''}`,
            soundsGood: 'Klingt gut',
        },
        notAvailable: {
            title: 'Aktualisierung nicht verfügbar',
            message: 'Es ist derzeit kein Update verfügbar. Bitte später erneut prüfen!',
            okay: 'Okay',
        },
        error: {
            title: 'Aktualisierungsprüfung fehlgeschlagen',
            message: 'Wir konnten nicht nach einem Update suchen. Bitte versuchen Sie es in Kürze erneut.',
        },
    },
    report: {
        newReport: {
            createReport: 'Bericht erstellen',
            chooseWorkspace: 'Wählen Sie einen Arbeitsbereich für diesen Bericht aus.',
        },
        genericCreateReportFailureMessage: 'Unerwarteter Fehler beim Erstellen dieses Chats. Bitte versuchen Sie es später erneut.',
        genericAddCommentFailureMessage: 'Unerwarteter Fehler beim Posten des Kommentars. Bitte versuchen Sie es später noch einmal.',
        genericUpdateReportFieldFailureMessage: 'Unerwarteter Fehler beim Aktualisieren des Feldes. Bitte versuchen Sie es später erneut.',
        genericUpdateReportNameEditFailureMessage: 'Unerwarteter Fehler beim Umbenennen des Berichts. Bitte versuchen Sie es später erneut.',
        noActivityYet: 'Noch keine Aktivität',
        actions: {
            type: {
                changeField: ({oldValue, newValue, fieldName}: ChangeFieldParams) => `geändert ${fieldName} von ${oldValue} zu ${newValue}`,
                changeFieldEmpty: ({newValue, fieldName}: ChangeFieldParams) => `${fieldName} in ${newValue} geändert`,
                changeReportPolicy: ({fromPolicyName, toPolicyName}: ChangeReportPolicyParams) => {
                    if (!toPolicyName) {
                        return `Arbeitsbereich geändert${fromPolicyName ? ` (zuvor ${fromPolicyName})` : ''}`;
                    }
                    return `Arbeitsbereich geändert zu ${toPolicyName}${fromPolicyName ? ` (zuvor ${fromPolicyName})` : ''}`;
                },
                changeType: ({oldType, newType}: ChangeTypeParams) => `Typ von ${oldType} zu ${newType} geändert`,
                exportedToCSV: `in CSV exportiert`,
                exportedToIntegration: {
                    automatic: ({label}: ExportedToIntegrationParams) => `exportiert nach ${label}`,
                    automaticActionOne: ({label}: ExportedToIntegrationParams) => `exportiert nach ${label} über`,
                    automaticActionTwo: 'Buchhaltungseinstellungen',
                    manual: ({label}: ExportedToIntegrationParams) => `hat diesen Bericht als manuell exportiert nach ${label} markiert.`,
                    automaticActionThree: 'und erfolgreich einen Datensatz erstellt für',
                    reimburseableLink: 'Auslagen',
                    nonReimbursableLink: 'Unternehmensausgaben mit Firmenkarte',
                    pending: ({label}: ExportedToIntegrationParams) => `hat begonnen, diesen Bericht nach ${label} zu exportieren...`,
                },
                integrationsMessage: ({errorMessage, label, linkText, linkURL}: IntegrationSyncFailedParams) =>
                    `Fehler beim Exportieren dieses Berichts nach ${label} ("${errorMessage} ${linkText ? `<a href="${linkURL}">${linkText}</a>` : ''}")`,
                managerAttachReceipt: `hat eine Quittung hinzugefügt`,
                managerDetachReceipt: `einen Beleg entfernt`,
                markedReimbursed: ({amount, currency}: MarkedReimbursedParams) => `${currency}${amount} anderswo bezahlt`,
                markedReimbursedFromIntegration: ({amount, currency}: MarkReimbursedFromIntegrationParams) => `bezahlte ${currency}${amount} über Integration`,
                outdatedBankAccount: `konnte die Zahlung aufgrund eines Problems mit dem Bankkonto des Zahlers nicht verarbeiten`,
                reimbursementACHBounce: `Konnte die Zahlung nicht verarbeiten, da der Zahler nicht über ausreichende Mittel verfügt.`,
                reimbursementACHCancelled: `die Zahlung storniert`,
                reimbursementAccountChanged: `Konnte die Zahlung nicht verarbeiten, da der Zahler die Bankkonten gewechselt hat.`,
                reimbursementDelayed: `hat die Zahlung bearbeitet, aber sie verzögert sich um 1-2 weitere Werktage`,
                selectedForRandomAudit: `zufällig zur Überprüfung ausgewählt`,
                selectedForRandomAuditMarkdown: `[zufällig ausgewählt](https://help.expensify.com/articles/expensify-classic/reports/Set-a-random-report-audit-schedule) zur Überprüfung`,
                share: ({to}: ShareParams) => `eingeladenes Mitglied ${to}`,
                unshare: ({to}: UnshareParams) => `Mitglied ${to} entfernt`,
                stripePaid: ({amount, currency}: StripePaidParams) => `bezahlt ${currency}${amount}`,
                takeControl: `übernahm die Kontrolle`,
                integrationSyncFailed: ({label, errorMessage, workspaceAccountingLink}: IntegrationSyncFailedParams) =>
                    `Beim Synchronisieren mit ${label} ist ein Problem aufgetreten${errorMessage ? ` ("${errorMessage}")` : ''}. Bitte behebe das Problem in den <a href="${workspaceAccountingLink}">Arbeitsbereichseinstellungen</a>.`,
                addEmployee: ({email, role}: AddEmployeeParams) => `hinzugefügt ${email} als ${role === 'member' ? 'a' : 'an'} ${role}`,
                updateRole: ({email, currentRole, newRole}: UpdateRoleParams) => `hat die Rolle von ${email} auf ${newRole} aktualisiert (zuvor ${currentRole})`,
                updatedCustomField1: ({email, previousValue, newValue}: UpdatedCustomFieldParams) => {
                    if (!newValue) {
                        return `hat das benutzerdefinierte Feld 1 von ${email} entfernt (zuvor "${previousValue}")`;
                    }
                    return !previousValue
                        ? `"${newValue}" zu benutzerdefiniertem Feld 1 von ${email} hinzugefügt`
                        : `hat das benutzerdefinierte Feld 1 von ${email} in "${newValue}" geändert (vorher "${previousValue}")`;
                },
                updatedCustomField2: ({email, previousValue, newValue}: UpdatedCustomFieldParams) => {
                    if (!newValue) {
                        return `entfernte benutzerdefiniertes Feld 2 von ${email} (vorher "${previousValue}")`;
                    }
                    return !previousValue
                        ? `"${newValue}" zu benutzerdefiniertem Feld 2 von ${email} hinzugefügt`
                        : `änderte das benutzerdefinierte Feld 2 von ${email} zu "${newValue}" (vorher "${previousValue}")`;
                },
                leftWorkspace: ({nameOrEmail}: LeftWorkspaceParams) => `${nameOrEmail} hat den Arbeitsbereich verlassen`,
                removeMember: ({email, role}: AddEmployeeParams) => `entfernt ${role} ${email}`,
                removedConnection: ({connectionName}: ConnectionNameParams) => `Verbindung zu ${CONST.POLICY.CONNECTIONS.NAME_USER_FRIENDLY[connectionName]} entfernt`,
                addedConnection: ({connectionName}: ConnectionNameParams) => `verbunden mit ${CONST.POLICY.CONNECTIONS.NAME_USER_FRIENDLY[connectionName]}`,
                leftTheChat: 'hat den Chat verlassen',
            },
        },
    },
    chronos: {
        oooEventSummaryFullDay: ({summary, dayCount, date}: OOOEventSummaryFullDayParams) => `${summary} für ${dayCount} ${dayCount === 1 ? 'Tag' : 'Tage'} bis ${date}`,
        oooEventSummaryPartialDay: ({summary, timePeriod, date}: OOOEventSummaryPartialDayParams) => `${summary} von ${timePeriod} am ${date}`,
    },
    footer: {
        features: 'Funktionen',
        expenseManagement: 'Ausgabenverwaltung',
        spendManagement: 'Ausgabenmanagement',
        expenseReports: 'Spesenabrechnungen',
        companyCreditCard: 'Unternehmens-Kreditkarte',
        receiptScanningApp: 'Beleg-Scan-App',
        billPay: 'Bill Pay',
        invoicing: 'Rechnungsstellung',
        CPACard: 'CPA-Karte',
        payroll: 'Gehaltsabrechnung',
        travel: 'Reisen',
        resources: 'Ressourcen',
        expensifyApproved: 'ExpensifyApproved!',
        pressKit: 'Pressemappe',
        support: 'Unterstützung',
        expensifyHelp: 'ExpensifyHelp',
        terms: 'Nutzungsbedingungen',
        privacy: 'Datenschutz',
        learnMore: 'Mehr erfahren',
        aboutExpensify: 'Über Expensify',
        blog: 'Blog',
        jobs: 'Jobs',
        expensifyOrg: 'Expensify.org',
        investorRelations: 'Investor Relations',
        getStarted: 'Loslegen',
        createAccount: 'Ein neues Konto erstellen',
        logIn: 'Einloggen',
    },
    allStates: COMMON_CONST.STATES as States,
    allCountries: CONST.ALL_COUNTRIES as AllCountries,
    accessibilityHints: {
        navigateToChatsList: 'Zurück zur Chatliste navigieren',
        chatWelcomeMessage: 'Begrüßungsnachricht im Chat',
        navigatesToChat: 'Navigiert zu einem Chat',
        newMessageLineIndicator: 'Neue Nachrichtenzeilenanzeige',
        chatMessage: 'Chat-Nachricht',
        lastChatMessagePreview: 'Letzte Chatnachricht-Vorschau',
        workspaceName: 'Arbeitsbereichsname',
        chatUserDisplayNames: 'Chat-Mitglied Anzeigenamen',
        scrollToNewestMessages: 'Zu den neuesten Nachrichten scrollen',
        preStyledText: 'Vorangestylter Text',
        viewAttachment: 'Anhang anzeigen',
    },
    parentReportAction: {
        deletedReport: 'Gelöschter Bericht',
        deletedMessage: 'Gelöschte Nachricht',
        deletedExpense: 'Gelöschte Ausgabe',
        reversedTransaction: 'Stornierte Transaktion',
        deletedTask: 'Gelöschte Aufgabe',
        hiddenMessage: 'Versteckte Nachricht',
    },
    threads: {
        thread: 'Thread',
        replies: 'Antworten',
        reply: 'Antworten',
        from: 'Von',
        in: 'in',
        parentNavigationSummary: ({reportName, workspaceName}: ParentNavigationSummaryParams) => `Von ${reportName}${workspaceName ? `in ${workspaceName}` : ''}`,
    },
    qrCodes: {
        copy: 'URL kopieren',
        copied: 'Kopiert!',
    },
    moderation: {
        flagDescription: 'Alle markierten Nachrichten werden zur Überprüfung an einen Moderator gesendet.',
        chooseAReason: 'Wählen Sie einen Grund für die Markierung unten aus:',
        spam: 'Spam',
        spamDescription: 'Unaufgeforderte themenfremde Werbung',
        inconsiderate: 'Rücksichtslos',
        inconsiderateDescription: 'Beleidigende oder respektlose Formulierungen mit fragwürdigen Absichten',
        intimidation: 'Einschüchterung',
        intimidationDescription: 'Aggressiv eine Agenda verfolgen trotz berechtigter Einwände',
        bullying: 'Mobbing',
        bullyingDescription: 'Zielen auf eine Person, um Gehorsam zu erlangen',
        harassment: 'Belästigung',
        harassmentDescription: 'Rassistisches, frauenfeindliches oder anderweitig diskriminierendes Verhalten',
        assault: 'Angriff',
        assaultDescription: 'Speziell gezielter emotionaler Angriff mit der Absicht, Schaden zuzufügen.',
        flaggedContent: 'Diese Nachricht wurde als Verstoß gegen unsere Gemeinschaftsregeln markiert und der Inhalt wurde verborgen.',
        hideMessage: 'Nachricht ausblenden',
        revealMessage: 'Nachricht anzeigen',
        levelOneResult: 'Sendet anonyme Warnung und Nachricht wird zur Überprüfung gemeldet.',
        levelTwoResult: 'Nachricht im Kanal verborgen, plus anonyme Warnung und Nachricht wird zur Überprüfung gemeldet.',
        levelThreeResult: 'Nachricht aus dem Kanal entfernt, anonyme Warnung gesendet und Nachricht zur Überprüfung gemeldet.',
    },
    actionableMentionWhisperOptions: {
        invite: 'Lade sie ein',
        nothing: 'Nichts tun',
    },
    actionableMentionJoinWorkspaceOptions: {
        accept: 'Akzeptieren',
        decline: 'Ablehnen',
    },
    actionableMentionTrackExpense: {
        submit: 'An jemanden senden',
        categorize: 'Kategorisieren Sie es',
        share: 'Teilen Sie es mit meinem Buchhalter',
        nothing: 'Nichts für jetzt',
    },
    teachersUnitePage: {
        teachersUnite: 'Lehrer vereinigen sich',
        joinExpensifyOrg:
            'Schließen Sie sich Expensify.org an, um Ungerechtigkeit auf der ganzen Welt zu beseitigen. Die aktuelle Kampagne "Teachers Unite" unterstützt Lehrer überall, indem sie die Kosten für wichtige Schulmaterialien aufteilt.',
        iKnowATeacher: 'Ich kenne einen Lehrer.',
        iAmATeacher: 'Ich bin Lehrer.',
        getInTouch: 'Ausgezeichnet! Bitte teilen Sie uns deren Informationen mit, damit wir Kontakt aufnehmen können.',
        introSchoolPrincipal: 'Einführung zu Ihrem Schulleiter',
        schoolPrincipalVerifyExpense:
            'Expensify.org teilt die Kosten für wichtige Schulmaterialien, damit Schüler aus einkommensschwachen Haushalten eine bessere Lernerfahrung haben können. Ihr Schulleiter wird gebeten, Ihre Ausgaben zu überprüfen.',
        principalFirstName: 'Vorname des Hauptansprechpartners',
        principalLastName: 'Nachname des Schulleiters',
        principalWorkEmail: 'Hauptarbeits-E-Mail-Adresse',
        updateYourEmail: 'Aktualisieren Sie Ihre E-Mail-Adresse',
        updateEmail: 'E-Mail-Adresse aktualisieren',
        schoolMailAsDefault: ({contactMethodsRoute}: ContactMethodsRouteParams) =>
            `Bevor Sie fortfahren, stellen Sie bitte sicher, dass Sie Ihre Schul-E-Mail als Ihre Standardkontaktmethode festlegen. Sie können dies unter Einstellungen > Profil > <a href="${contactMethodsRoute}">Kontaktmethoden</a>.`,
        error: {
            enterPhoneEmail: 'Geben Sie eine gültige E-Mail-Adresse oder Telefonnummer ein',
            enterEmail: 'Geben Sie eine E-Mail-Adresse ein',
            enterValidEmail: 'Geben Sie eine gültige E-Mail-Adresse ein',
            tryDifferentEmail: 'Bitte versuchen Sie eine andere E-Mail-Adresse',
        },
    },
    cardTransactions: {
        notActivated: 'Nicht aktiviert',
        outOfPocket: 'Ausgaben aus eigener Tasche',
        companySpend: 'Unternehmensausgaben',
    },
    distance: {
        addStop: 'Stopp hinzufügen',
        deleteWaypoint: 'Wegpunkt löschen',
        deleteWaypointConfirmation: 'Möchten Sie diesen Wegpunkt wirklich löschen?',
        address: 'Adresse',
        waypointDescription: {
            start: 'Starten',
            stop: 'Stopp',
        },
        mapPending: {
            title: 'Ausstehende Karte',
            subtitle: 'Die Karte wird generiert, wenn Sie wieder online sind.',
            onlineSubtitle: 'Einen Moment, während wir die Karte einrichten.',
            errorTitle: 'Kartenfehler',
            errorSubtitle: 'Beim Laden der Karte ist ein Fehler aufgetreten. Bitte versuchen Sie es erneut.',
        },
        error: {
            selectSuggestedAddress: 'Bitte wählen Sie eine vorgeschlagene Adresse aus oder verwenden Sie den aktuellen Standort.',
        },
    },
    reportCardLostOrDamaged: {
        screenTitle: 'Zeugnis verloren oder beschädigt',
        nextButtonLabel: 'Nächste',
        reasonTitle: 'Warum benötigen Sie eine neue Karte?',
        cardDamaged: 'Meine Karte wurde beschädigt',
        cardLostOrStolen: 'Meine Karte wurde verloren oder gestohlen',
        confirmAddressTitle: 'Bitte bestätigen Sie die Postadresse für Ihre neue Karte.',
        cardDamagedInfo: 'Ihre neue Karte wird in 2-3 Werktagen ankommen. Ihre aktuelle Karte wird weiterhin funktionieren, bis Sie Ihre neue aktivieren.',
        cardLostOrStolenInfo: 'Ihre aktuelle Karte wird dauerhaft deaktiviert, sobald Ihre Bestellung aufgegeben wird. Die meisten Karten kommen in wenigen Werktagen an.',
        address: 'Adresse',
        deactivateCardButton: 'Karte deaktivieren',
        shipNewCardButton: 'Neue Karte versenden',
        addressError: 'Adresse ist erforderlich',
        reasonError: 'Grund ist erforderlich',
        successTitle: 'Ihre neue Karte ist auf dem Weg!',
        successDescription: 'Sie müssen sie aktivieren, sobald sie in wenigen Werktagen ankommt. In der Zwischenzeit können Sie eine virtuelle Karte verwenden.',
    },
    eReceipt: {
        guaranteed: 'Garantierter eReceipt',
        transactionDate: 'Transaktionsdatum',
    },
    referralProgram: {
        [CONST.REFERRAL_PROGRAM.CONTENT_TYPES.START_CHAT]: {
            buttonText: 'Beginnen Sie einen Chat, <success><strong>empfehlen Sie einen Freund</strong></success>.',
            header: 'Starte einen Chat, empfehle einen Freund weiter',
            body: 'Möchten Sie, dass Ihre Freunde auch Expensify nutzen? Starten Sie einfach einen Chat mit ihnen und wir kümmern uns um den Rest.',
        },
        [CONST.REFERRAL_PROGRAM.CONTENT_TYPES.SUBMIT_EXPENSE]: {
            buttonText: 'Reichen Sie eine Ausgabe ein, <success><strong>empfehlen Sie Ihren Chef</strong></success>.',
            header: 'Reichen Sie eine Ausgabe ein, verweisen Sie auf Ihren Chef.',
            body: 'Möchten Sie, dass Ihr Chef auch Expensify nutzt? Reichen Sie einfach eine Ausgabe bei ihnen ein und wir kümmern uns um den Rest.',
        },
        [CONST.REFERRAL_PROGRAM.CONTENT_TYPES.REFER_FRIEND]: {
            header: 'Einen Freund empfehlen',
            body: 'Möchten Sie, dass Ihre Freunde auch Expensify nutzen? Chatten, bezahlen oder teilen Sie einfach eine Ausgabe mit ihnen und wir kümmern uns um den Rest. Oder teilen Sie einfach Ihren Einladungslink!',
        },
        [CONST.REFERRAL_PROGRAM.CONTENT_TYPES.SHARE_CODE]: {
            buttonText: 'Einen Freund empfehlen',
            header: 'Einen Freund empfehlen',
            body: 'Möchten Sie, dass Ihre Freunde auch Expensify nutzen? Chatten, bezahlen oder teilen Sie einfach eine Ausgabe mit ihnen und wir kümmern uns um den Rest. Oder teilen Sie einfach Ihren Einladungslink!',
        },
        copyReferralLink: 'Einladungslink kopieren',
    },
    systemChatFooterMessage: {
        [CONST.INTRO_CHOICES.MANAGE_TEAM]: {
            phrase1: 'Chatte mit deinem Setup-Spezialisten in',
            phrase2: 'für Hilfe',
        },
        default: {
            phrase1: 'Nachricht',
            phrase2: 'für Hilfe bei der Einrichtung',
        },
    },
    violations: {
        allTagLevelsRequired: 'Alle Tags erforderlich',
        autoReportedRejectedExpense: ({rejectReason, rejectedBy}: ViolationsAutoReportedRejectedExpenseParams) =>
            `${rejectedBy} hat diese Ausgabe mit dem Kommentar "${rejectReason}" abgelehnt.`,
        billableExpense: 'Abrechnungsfähig nicht mehr gültig',
        cashExpenseWithNoReceipt: ({formattedLimit}: ViolationsCashExpenseWithNoReceiptParams = {}) => `Beleg erforderlich${formattedLimit ? `über ${formattedLimit}` : ''}`,
        categoryOutOfPolicy: 'Kategorie nicht mehr gültig',
        conversionSurcharge: ({surcharge}: ViolationsConversionSurchargeParams) => `Angewandte ${surcharge}% Umrechnungsgebühr`,
        customUnitOutOfPolicy: 'Rate für diesen Arbeitsbereich nicht gültig',
        duplicatedTransaction: 'Duplikat',
        fieldRequired: 'Berichtsfelder sind erforderlich',
        futureDate: 'Zukünftiges Datum nicht erlaubt',
        invoiceMarkup: ({invoiceMarkup}: ViolationsInvoiceMarkupParams) => `Mit ${invoiceMarkup}% aufgeschlagen`,
        maxAge: ({maxAge}: ViolationsMaxAgeParams) => `Datum älter als ${maxAge} Tage`,
        missingCategory: 'Fehlende Kategorie',
        missingComment: 'Beschreibung für die ausgewählte Kategorie erforderlich',
        missingTag: ({tagName}: ViolationsMissingTagParams = {}) => `Missing ${tagName ?? 'tag'}`,
        modifiedAmount: ({type, displayPercentVariance}: ViolationsModifiedAmountParams) => {
            switch (type) {
                case 'distance':
                    return 'Betrag weicht von berechneter Entfernung ab';
                case 'card':
                    return 'Betrag größer als Kartentransaktion';
                default:
                    if (displayPercentVariance) {
                        return `Betrag ${displayPercentVariance}% höher als der gescannte Beleg`;
                    }
                    return 'Betrag größer als gescanntes Beleg';
            }
        },
        modifiedDate: 'Datum weicht vom gescannten Beleg ab',
        nonExpensiworksExpense: 'Nicht-Expensiworks-Ausgabe',
        overAutoApprovalLimit: ({formattedLimit}: ViolationsOverLimitParams) => `Ausgabe überschreitet die automatische Genehmigungsgrenze von ${formattedLimit}`,
        overCategoryLimit: ({formattedLimit}: ViolationsOverCategoryLimitParams) => `Betrag über dem ${formattedLimit}/Personen-Kategorielimit`,
        overLimit: ({formattedLimit}: ViolationsOverLimitParams) => `Betrag über dem Limit von ${formattedLimit}/Person`,
        overTripLimit: ({formattedLimit}: ViolationsOverLimitParams) => `Betrag über ${formattedLimit}/Fahrtgrenze`,
        overLimitAttendee: ({formattedLimit}: ViolationsOverLimitParams) => `Betrag über dem Limit von ${formattedLimit}/Person`,
        perDayLimit: ({formattedLimit}: ViolationsPerDayLimitParams) => `Betrag über dem täglichen ${formattedLimit}/Personen-Kategorielimit`,
        receiptNotSmartScanned:
            'Beleg und Ausgabendetails manuell hinzugefügt. <a href="https://help.expensify.com/articles/expensify-classic/reports/Automatic-Receipt-Audit">Erfahren Sie mehr</a>.',
        receiptRequired: ({formattedLimit, category}: ViolationsReceiptRequiredParams) => {
            let message = 'Beleg erforderlich';
            if (formattedLimit ?? category) {
                message += 'über';
                if (formattedLimit) {
                    message += ` ${formattedLimit}`;
                }
                if (category) {
                    message += 'Kategorielimitierung';
                }
            }
            return message;
        },
        prohibitedExpense: ({prohibitedExpenseType}: ViolationsProhibitedExpenseParams) => {
            const preMessage = 'Verbotene Ausgabe:';
            switch (prohibitedExpenseType) {
                case 'alcohol':
                    return `${preMessage} Alkohol`;
                case 'gambling':
                    return `${preMessage} Glücksspiel`;
                case 'tobacco':
                    return `${preMessage} Tabak`;
                case 'adultEntertainment':
                    return `${preMessage} Erwachsenenunterhaltung`;
                case 'hotelIncidentals':
                    return `${preMessage} Hotelnebenkosten`;
                default:
                    return `${preMessage}${prohibitedExpenseType}`;
            }
        },
        customRules: ({message}: ViolationsCustomRulesParams) => message,
        reviewRequired: 'Überprüfung erforderlich',
        rter: ({brokenBankConnection, email, isAdmin, isTransactionOlderThan7Days, member, rterType}: ViolationsRterParams) => {
            if (rterType === CONST.RTER_VIOLATION_TYPES.BROKEN_CARD_CONNECTION_530) {
                return 'Kassenbon kann aufgrund einer unterbrochenen Bankverbindung nicht automatisch zugeordnet werden.';
            }
            if (brokenBankConnection || rterType === CONST.RTER_VIOLATION_TYPES.BROKEN_CARD_CONNECTION) {
                return isAdmin
                    ? `Kassenbon kann aufgrund einer unterbrochenen Bankverbindung, die ${email} beheben muss, nicht automatisch zugeordnet werden.`
                    : 'Konnte Beleg aufgrund einer defekten Bankverbindung, die Sie beheben müssen, nicht automatisch zuordnen.';
            }
            if (!isTransactionOlderThan7Days) {
                return isAdmin
                    ? `Bitte ${member}, es als Bargeld zu markieren oder 7 Tage zu warten und es erneut zu versuchen.`
                    : 'Warten auf die Zusammenführung mit der Kartentransaktion.';
            }
            return '';
        },
        brokenConnection530Error: 'Beleg ausstehend aufgrund einer unterbrochenen Bankverbindung',
        adminBrokenConnectionError: 'Beleg ausstehend aufgrund einer unterbrochenen Bankverbindung. Bitte beheben in',
        memberBrokenConnectionError: 'Beleg ausstehend aufgrund einer unterbrochenen Bankverbindung. Bitte bitten Sie einen Workspace-Administrator, das Problem zu lösen.',
        markAsCashToIgnore: 'Als Barzahlung markieren, um zu ignorieren und Zahlung anzufordern.',
        smartscanFailed: ({canEdit = true}) => `Beleg-Scan fehlgeschlagen.${canEdit ? 'Details manuell eingeben.' : ''}`,
        receiptGeneratedWithAI: 'Potentieller KI-generierter Beleg',
        someTagLevelsRequired: ({tagName}: ViolationsTagOutOfPolicyParams = {}) => `Missing ${tagName ?? 'Etikett'}`,
        tagOutOfPolicy: ({tagName}: ViolationsTagOutOfPolicyParams = {}) => `${tagName ?? 'Etikett'} nicht mehr gültig`,
        taxAmountChanged: 'Der Steuerbetrag wurde geändert.',
        taxOutOfPolicy: ({taxName}: ViolationsTaxOutOfPolicyParams = {}) => `${taxName ?? 'Steuer'} nicht mehr gültig`,
        taxRateChanged: 'Steuersatz wurde geändert',
        taxRequired: 'Fehlender Steuersatz',
        none: 'Keine',
        taxCodeToKeep: 'Wählen Sie, welchen Steuercode Sie behalten möchten',
        tagToKeep: 'Wählen Sie aus, welches Tag beibehalten werden soll',
        isTransactionReimbursable: 'Wählen Sie, ob die Transaktion erstattungsfähig ist',
        merchantToKeep: 'Wählen Sie, welchen Händler Sie behalten möchten',
        descriptionToKeep: 'Wählen Sie aus, welche Beschreibung beibehalten werden soll.',
        categoryToKeep: 'Wählen Sie, welche Kategorie beibehalten werden soll',
        isTransactionBillable: 'Wählen Sie, ob die Transaktion abrechenbar ist',
        keepThisOne: 'Keep this one',
        confirmDetails: `Bestätigen Sie die Details, die Sie behalten.`,
        confirmDuplicatesInfo: `Die doppelten Anfragen, die Sie nicht behalten, werden für das Mitglied zur Löschung bereitgehalten.`,
        hold: 'Diese Ausgabe wurde zurückgestellt.',
        resolvedDuplicates: 'den doppelten Eintrag gelöst',
    },
    reportViolations: {
        [CONST.REPORT_VIOLATIONS.FIELD_REQUIRED]: ({fieldName}: RequiredFieldParams) => `${fieldName} ist erforderlich`,
    },
    violationDismissal: {
        rter: {
            manual: 'diesen Beleg als Barzahlung markiert',
        },
        duplicatedTransaction: {
            manual: 'den doppelten Eintrag gelöst',
        },
    },
    videoPlayer: {
        play: 'Spielen',
        pause: 'Pause',
        fullscreen: 'Vollbildschirm',
        playbackSpeed: 'Wiedergabegeschwindigkeit',
        expand: 'Erweitern',
        mute: 'Stumm schalten',
        unmute: 'Stummschaltung aufheben',
        normal: 'Normal',
    },
    exitSurvey: {
        header: 'Bevor Sie gehen',
        reasonPage: {
            title: 'Bitte teilen Sie uns mit, warum Sie uns verlassen.',
            subtitle: 'Bevor Sie gehen, teilen Sie uns bitte mit, warum Sie zu Expensify Classic wechseln möchten.',
        },
        reasons: {
            [CONST.EXIT_SURVEY.REASONS.FEATURE_NOT_AVAILABLE]: 'Ich benötige eine Funktion, die nur in Expensify Classic verfügbar ist.',
            [CONST.EXIT_SURVEY.REASONS.DONT_UNDERSTAND]: 'Ich verstehe nicht, wie man New Expensify benutzt.',
            [CONST.EXIT_SURVEY.REASONS.PREFER_CLASSIC]: 'Ich verstehe, wie man New Expensify benutzt, aber ich bevorzuge Expensify Classic.',
        },
        prompts: {
            [CONST.EXIT_SURVEY.REASONS.FEATURE_NOT_AVAILABLE]: 'Welche Funktion benötigen Sie, die in New Expensify nicht verfügbar ist?',
            [CONST.EXIT_SURVEY.REASONS.DONT_UNDERSTAND]: 'Was versuchst du zu tun?',
            [CONST.EXIT_SURVEY.REASONS.PREFER_CLASSIC]: 'Warum bevorzugen Sie Expensify Classic?',
        },
        responsePlaceholder: 'Ihre Antwort',
        thankYou: 'Danke für das Feedback!',
        thankYouSubtitle: 'Ihre Antworten helfen uns, ein besseres Produkt zu entwickeln, um Dinge zu erledigen. Vielen Dank!',
        goToExpensifyClassic: 'Zu Expensify Classic wechseln',
        offlineTitle: 'Sie scheinen hier festzustecken...',
        offline:
            'Sie scheinen offline zu sein. Leider funktioniert Expensify Classic nicht offline, aber New Expensify schon. Wenn Sie Expensify Classic verwenden möchten, versuchen Sie es erneut, wenn Sie eine Internetverbindung haben.',
        quickTip: 'Kurzer Tipp...',
        quickTipSubTitle: 'Sie können direkt zu Expensify Classic gehen, indem Sie expensify.com besuchen. Setzen Sie ein Lesezeichen, um eine einfache Abkürzung zu haben!',
        bookACall: 'Einen Anruf buchen',
        noThanks: 'Nein danke',
        bookACallTitle: 'Möchten Sie mit einem Produktmanager sprechen?',
        benefits: {
            [CONST.EXIT_SURVEY.BENEFIT.CHATTING_DIRECTLY]: 'Direktes Chatten über Ausgaben und Berichte',
            [CONST.EXIT_SURVEY.BENEFIT.EVERYTHING_MOBILE]: 'Fähigkeit, alles auf dem Handy zu erledigen',
            [CONST.EXIT_SURVEY.BENEFIT.TRAVEL_EXPENSE]: 'Reisen und Ausgaben mit der Geschwindigkeit des Chats',
        },
        bookACallTextTop: 'Wenn Sie zu Expensify Classic wechseln, verpassen Sie:',
        bookACallTextBottom:
            'Wir würden uns freuen, mit Ihnen einen Anruf zu vereinbaren, um zu verstehen, warum. Sie können einen Anruf mit einem unserer leitenden Produktmanager buchen, um Ihre Bedürfnisse zu besprechen.',
        takeMeToExpensifyClassic: 'Bring mich zu Expensify Classic',
    },
    listBoundary: {
        errorMessage: 'Beim Laden weiterer Nachrichten ist ein Fehler aufgetreten.',
        tryAgain: 'Versuchen Sie es erneut.',
    },
    systemMessage: {
        mergedWithCashTransaction: 'einen Beleg mit dieser Transaktion abgeglichen',
    },
    subscription: {
        authenticatePaymentCard: 'Zahlungskarte authentifizieren',
        mobileReducedFunctionalityMessage: 'Sie können Änderungen an Ihrem Abonnement nicht in der mobilen App vornehmen.',
        badge: {
            freeTrial: ({numOfDays}: BadgeFreeTrialParams) => `Kostenlose Testversion: ${numOfDays} ${numOfDays === 1 ? 'Tag' : 'Tage'} übrig`,
        },
        billingBanner: {
            policyOwnerAmountOwed: {
                title: 'Ihre Zahlungsinformationen sind veraltet.',
                subtitle: ({date}: BillingBannerSubtitleWithDateParams) =>
                    `Aktualisieren Sie Ihre Zahlungskarte bis zum ${date}, um weiterhin alle Ihre Lieblingsfunktionen nutzen zu können.`,
            },
            policyOwnerAmountOwedOverdue: {
                title: 'Ihre Zahlung konnte nicht verarbeitet werden.',
                subtitle: ({date, purchaseAmountOwed}: BillingBannerOwnerAmountOwedOverdueParams) =>
                    date && purchaseAmountOwed
                        ? `Ihre Belastung vom ${date} über ${purchaseAmountOwed} konnte nicht verarbeitet werden. Bitte fügen Sie eine Zahlungskarte hinzu, um den fälligen Betrag zu begleichen.`
                        : 'Bitte fügen Sie eine Zahlungskarte hinzu, um den geschuldeten Betrag zu begleichen.',
            },
            policyOwnerUnderInvoicing: {
                title: 'Ihre Zahlungsinformationen sind veraltet.',
                subtitle: ({date}: BillingBannerSubtitleWithDateParams) =>
                    `Ihre Zahlung ist überfällig. Bitte begleichen Sie Ihre Rechnung bis zum ${date}, um eine Unterbrechung des Dienstes zu vermeiden.`,
            },
            policyOwnerUnderInvoicingOverdue: {
                title: 'Ihre Zahlungsinformationen sind veraltet.',
                subtitle: 'Ihre Zahlung ist überfällig. Bitte begleichen Sie Ihre Rechnung.',
            },
            billingDisputePending: {
                title: 'Ihre Karte konnte nicht belastet werden.',
                subtitle: ({amountOwed, cardEnding}: BillingBannerDisputePendingParams) =>
                    `Sie haben die Belastung von ${amountOwed} auf der Karte mit der Endung ${cardEnding} angefochten. Ihr Konto wird gesperrt, bis der Streit mit Ihrer Bank geklärt ist.`,
            },
            cardAuthenticationRequired: {
                title: 'Ihre Karte konnte nicht belastet werden.',
                subtitle: ({cardEnding}: BillingBannerCardAuthenticationRequiredParams) =>
                    `Ihre Zahlungskarte wurde nicht vollständig authentifiziert. Bitte schließen Sie den Authentifizierungsprozess ab, um Ihre Zahlungskarte mit der Endung ${cardEnding} zu aktivieren.`,
            },
            insufficientFunds: {
                title: 'Ihre Karte konnte nicht belastet werden.',
                subtitle: ({amountOwed}: BillingBannerInsufficientFundsParams) =>
                    `Ihre Zahlungskarte wurde aufgrund unzureichender Mittel abgelehnt. Bitte versuchen Sie es erneut oder fügen Sie eine neue Zahlungskarte hinzu, um Ihren ausstehenden Saldo von ${amountOwed} zu begleichen.`,
            },
            cardExpired: {
                title: 'Ihre Karte konnte nicht belastet werden.',
                subtitle: ({amountOwed}: BillingBannerCardExpiredParams) =>
                    `Ihre Zahlungskarte ist abgelaufen. Bitte fügen Sie eine neue Zahlungskarte hinzu, um Ihren ausstehenden Saldo von ${amountOwed} zu begleichen.`,
            },
            cardExpireSoon: {
                title: 'Ihre Karte läuft bald ab',
                subtitle:
                    'Ihre Zahlungskarte läuft am Ende dieses Monats ab. Klicken Sie auf das Drei-Punkte-Menü unten, um sie zu aktualisieren und weiterhin alle Ihre Lieblingsfunktionen zu nutzen.',
            },
            retryBillingSuccess: {
                title: 'Erfolg!',
                subtitle: 'Ihre Karte wurde erfolgreich belastet.',
            },
            retryBillingError: {
                title: 'Ihre Karte konnte nicht belastet werden.',
                subtitle:
                    'Bevor Sie es erneut versuchen, rufen Sie bitte direkt Ihre Bank an, um Expensify-Gebühren zu autorisieren und eventuelle Sperren zu entfernen. Andernfalls versuchen Sie, eine andere Zahlungskarte hinzuzufügen.',
            },
            cardOnDispute: ({amountOwed, cardEnding}: BillingBannerCardOnDisputeParams) =>
                `Sie haben die Belastung von ${amountOwed} auf der Karte mit der Endung ${cardEnding} angefochten. Ihr Konto wird gesperrt, bis der Streit mit Ihrer Bank geklärt ist.`,
            preTrial: {
                title: 'Kostenlose Testversion starten',
                subtitleStart: 'Als nächster Schritt,',
                subtitleLink: 'Vervollständigen Sie Ihre Einrichtungsliste',
                subtitleEnd: 'damit Ihr Team mit der Spesenabrechnung beginnen kann.',
            },
            trialStarted: {
                title: ({numOfDays}: TrialStartedTitleParams) => `Testversion: ${numOfDays} ${numOfDays === 1 ? 'Tag' : 'Tage'} übrig!`,
                subtitle: 'Fügen Sie eine Zahlungskarte hinzu, um alle Ihre Lieblingsfunktionen weiterhin nutzen zu können.',
            },
            trialEnded: {
                title: 'Ihre kostenlose Testversion ist abgelaufen',
                subtitle: 'Fügen Sie eine Zahlungskarte hinzu, um alle Ihre Lieblingsfunktionen weiterhin nutzen zu können.',
            },
            earlyDiscount: {
                claimOffer: 'Angebot einlösen',
                noThanks: 'Nein danke',
                subscriptionPageTitle: ({discountType}: EarlyDiscountTitleParams) =>
                    `<strong>${discountType}% Rabatt auf Ihr erstes Jahr!</strong> Fügen Sie einfach eine Zahlungsmethode hinzu und beginnen Sie mit einem Jahresabonnement.`,
                onboardingChatTitle: ({discountType}: EarlyDiscountTitleParams) => `Zeitlich begrenztes Angebot: ${discountType}% Rabatt auf Ihr erstes Jahr!`,
                subtitle: ({days, hours, minutes, seconds}: EarlyDiscountSubtitleParams) => `Einlösen in ${days > 0 ? `${days}d :` : ''}${hours}h : ${minutes}m : ${seconds}s`,
            },
        },
        cardSection: {
            title: 'Zahlung',
            subtitle: 'Fügen Sie eine Karte hinzu, um Ihr Expensify-Abonnement zu bezahlen.',
            addCardButton: 'Zahlungskarte hinzufügen',
            cardNextPayment: ({nextPaymentDate}: CardNextPaymentParams) => `Ihr nächstes Zahlungsdatum ist ${nextPaymentDate}.`,
            cardEnding: ({cardNumber}: CardEndingParams) => `Karte endet mit ${cardNumber}`,
            cardInfo: ({name, expiration, currency}: CardInfoParams) => `Name: ${name}, Ablaufdatum: ${expiration}, Währung: ${currency}`,
            changeCard: 'Zahlungskarte ändern',
            changeCurrency: 'Zahlungswährung ändern',
            cardNotFound: 'Keine Zahlungskarte hinzugefügt',
            retryPaymentButton: 'Zahlung erneut versuchen',
            authenticatePayment: 'Zahlung authentifizieren',
            requestRefund: 'Rückerstattung anfordern',
            requestRefundModal: {
                full: 'Eine Rückerstattung zu erhalten ist einfach: Downgraden Sie einfach Ihr Konto vor Ihrem nächsten Abrechnungsdatum und Sie erhalten eine Rückerstattung. <br /> <br /> Achtung: Wenn Sie Ihr Konto herabstufen, werden Ihre Arbeitsbereiche gelöscht. Diese Aktion kann nicht rückgängig gemacht werden, aber Sie können jederzeit einen neuen Arbeitsbereich erstellen, wenn Sie Ihre Meinung ändern.',
                confirm: 'Arbeitsbereich(e) löschen und herabstufen',
            },
            viewPaymentHistory: 'Zahlungsverlauf anzeigen',
        },
        yourPlan: {
            title: 'Ihr Plan',
            exploreAllPlans: 'Alle Pläne erkunden',
            customPricing: 'Individuelle Preisgestaltung',
            asLowAs: ({price}: YourPlanPriceValueParams) => `ab ${price} pro aktivem Mitglied/Monat`,
            pricePerMemberMonth: ({price}: YourPlanPriceValueParams) => `${price} pro Mitglied/Monat`,
            pricePerMemberPerMonth: ({price}: YourPlanPriceValueParams) => `${price} pro Mitglied pro Monat`,
            perMemberMonth: 'pro Mitglied/Monat',
            collect: {
                title: 'Sammeln',
                description: 'Der Kleinunternehmensplan, der Ihnen Ausgaben, Reisen und Chat bietet.',
                priceAnnual: ({lower, upper}: YourPlanPriceParams) => `Von ${lower}/aktivem Mitglied mit der Expensify-Karte, ${upper}/aktivem Mitglied ohne die Expensify-Karte.`,
                pricePayPerUse: ({lower, upper}: YourPlanPriceParams) => `Von ${lower}/aktivem Mitglied mit der Expensify-Karte, ${upper}/aktivem Mitglied ohne die Expensify-Karte.`,
                benefit1: 'Beleg-Scannen',
                benefit2: 'Erstattungen',
                benefit3: 'Verwaltung von Firmenkreditkarten',
                benefit4: 'Spesen- und Reisegenehmigungen',
                benefit5: 'Reisebuchung und -regeln',
                benefit6: 'QuickBooks/Xero-Integrationen',
                benefit7: 'Chat über Ausgaben, Berichte und Räume',
                benefit8: 'KI- und menschlicher Support',
            },
            control: {
                title: 'Steuerung',
                description: 'Spesen, Reisen und Chat für größere Unternehmen.',
                priceAnnual: ({lower, upper}: YourPlanPriceParams) => `Von ${lower}/aktivem Mitglied mit der Expensify-Karte, ${upper}/aktivem Mitglied ohne die Expensify-Karte.`,
                pricePayPerUse: ({lower, upper}: YourPlanPriceParams) => `Von ${lower}/aktivem Mitglied mit der Expensify-Karte, ${upper}/aktivem Mitglied ohne die Expensify-Karte.`,
                benefit1: 'Alles im Collect-Plan',
                benefit2: 'Genehmigungsabläufe mit mehreren Ebenen',
                benefit3: 'Benutzerdefinierte Ausgabenregeln',
                benefit4: 'ERP-Integrationen (NetSuite, Sage Intacct, Oracle)',
                benefit5: 'HR-Integrationen (Workday, Certinia)',
                benefit6: 'SAML/SSO',
                benefit7: 'Benutzerdefinierte Einblicke und Berichterstattung',
                benefit8: 'Budgetierung',
            },
            thisIsYourCurrentPlan: 'Dies ist Ihr aktueller Plan',
            downgrade: 'Herabstufen zu Collect',
            upgrade: 'Upgrade zu Control',
            addMembers: 'Mitglieder hinzufügen',
            saveWithExpensifyTitle: 'Sparen Sie mit der Expensify-Karte',
            saveWithExpensifyDescription: 'Verwenden Sie unseren Sparrechner, um zu sehen, wie das Cashback der Expensify Card Ihre Expensify-Rechnung reduzieren kann.',
            saveWithExpensifyButton: 'Erfahren Sie mehr',
        },
        compareModal: {
            comparePlans: 'Pläne vergleichen',
            subtitle: `<muted-text>Schalten Sie die Funktionen frei, die Sie benötigen, und wählen Sie den für Sie passenden Tarif. <a href="${CONST.PRICING}">Sehen Sie sich unsere Preisseite</a> oder eine vollständige Aufschlüsselung der Funktionen jedes unserer Tarife an.</muted-text>`,
        },
        details: {
            title: 'Abonnementdetails',
            annual: 'Jahresabonnement',
            taxExempt: 'Steuerbefreiungsstatus beantragen',
            taxExemptEnabled: 'Steuerbefreit',
            taxExemptStatus: 'Steuerbefreiungsstatus',
            payPerUse: 'Nutzungsgesteuert',
            subscriptionSize: 'Abonnementgröße',
            headsUp:
                'Achtung: Wenn Sie jetzt nicht die Größe Ihres Abonnements festlegen, setzen wir sie automatisch auf die Anzahl der aktiven Mitglieder Ihres ersten Monats. Sie verpflichten sich dann, für mindestens diese Anzahl von Mitgliedern für die nächsten 12 Monate zu zahlen. Sie können die Größe Ihres Abonnements jederzeit erhöhen, aber nicht verringern, bis Ihr Abonnement abgelaufen ist.',
            zeroCommitment: 'Keine Verpflichtung zum ermäßigten Jahresabonnementpreis',
        },
        subscriptionSize: {
            title: 'Abonnementgröße',
            yourSize: 'Ihre Abonnementgröße ist die Anzahl der offenen Plätze, die in einem bestimmten Monat von jedem aktiven Mitglied besetzt werden können.',
            eachMonth:
                'Jeden Monat deckt Ihr Abonnement bis zu der oben festgelegten Anzahl aktiver Mitglieder ab. Jedes Mal, wenn Sie die Größe Ihres Abonnements erhöhen, beginnen Sie ein neues 12-monatiges Abonnement in dieser neuen Größe.',
            note: 'Hinweis: Ein aktives Mitglied ist jeder, der Ausgabendaten erstellt, bearbeitet, eingereicht, genehmigt, erstattet oder exportiert hat, die mit dem Arbeitsbereich Ihres Unternehmens verbunden sind.',
            confirmDetails: 'Bestätigen Sie Ihre neuen jährlichen Abonnementdetails:',
            subscriptionSize: 'Abonnementgröße',
            activeMembers: ({size}: SubscriptionSizeParams) => `${size} aktive Mitglieder/Monat`,
            subscriptionRenews: 'Abonnement wird erneuert',
            youCantDowngrade: 'Sie können während Ihres Jahresabonnements nicht herabstufen.',
            youAlreadyCommitted: ({size, date}: SubscriptionCommitmentParams) =>
                `Sie haben sich bereits für ein Jahresabonnement mit einer Größe von ${size} aktiven Mitgliedern pro Monat bis zum ${date} verpflichtet. Sie können am ${date} zu einem nutzungsbasierten Abonnement wechseln, indem Sie die automatische Verlängerung deaktivieren.`,
            error: {
                size: 'Bitte geben Sie eine gültige Abonnementgröße ein.',
                sameSize: 'Bitte geben Sie eine Zahl ein, die sich von Ihrer aktuellen Abonnementgröße unterscheidet.',
            },
        },
        paymentCard: {
            addPaymentCard: 'Zahlungskarte hinzufügen',
            enterPaymentCardDetails: 'Geben Sie Ihre Zahlungsinformationen ein',
            security: 'Expensify ist PCI-DSS-konform, verwendet Verschlüsselung auf Bankniveau und nutzt redundante Infrastruktur, um Ihre Daten zu schützen.',
            learnMoreAboutSecurity: 'Erfahren Sie mehr über unsere Sicherheit.',
        },
        subscriptionSettings: {
            title: 'Abonnementseinstellungen',
            summary: ({subscriptionType, subscriptionSize, autoRenew, autoIncrease}: SubscriptionSettingsSummaryParams) =>
                `Abonnementstyp: ${subscriptionType}, Abonnementgröße: ${subscriptionSize}, Automatische Verlängerung: ${autoRenew}, Automatische jährliche Sitzplatzerhöhung: ${autoIncrease}`,
            none: 'none',
            on: 'on',
            off: 'aus',
            annual: 'Jährlich',
            autoRenew: 'Automatische Verlängerung',
            autoIncrease: 'Automatische jährliche Sitzplatzerhöhung',
            saveUpTo: ({amountWithCurrency}: SubscriptionSettingsSaveUpToParams) => `Sparen Sie bis zu ${amountWithCurrency}/Monat pro aktivem Mitglied`,
            automaticallyIncrease:
                'Erhöhen Sie automatisch Ihre jährlichen Plätze, um aktive Mitglieder aufzunehmen, die Ihre Abonnementgröße überschreiten. Hinweis: Dies wird das Enddatum Ihres Jahresabonnements verlängern.',
            disableAutoRenew: 'Automatische Verlängerung deaktivieren',
            helpUsImprove: 'Helfen Sie uns, Expensify zu verbessern',
            whatsMainReason: 'Was ist der Hauptgrund, warum Sie die automatische Verlängerung deaktivieren?',
            renewsOn: ({date}: SubscriptionSettingsRenewsOnParams) => `Wird am ${date} erneuert.`,
            pricingConfiguration: 'Die Preisgestaltung hängt von der Konfiguration ab. Für den niedrigsten Preis wählen Sie ein Jahresabonnement und erhalten Sie die Expensify Card.',
            learnMore: {
                part1: 'Erfahren Sie mehr auf unserer',
                pricingPage: 'Preisseite',
                part2: 'oder chatten Sie mit unserem Team in Ihrer',
                adminsRoom: '#admins room.',
            },
            estimatedPrice: 'Geschätzter Preis',
            changesBasedOn: 'Dies ändert sich basierend auf Ihrer Expensify Card-Nutzung und den untenstehenden Abonnementoptionen.',
        },
        requestEarlyCancellation: {
            title: 'Frühzeitige Kündigung beantragen',
            subtitle: 'Was ist der Hauptgrund für Ihre vorzeitige Kündigungsanfrage?',
            subscriptionCanceled: {
                title: 'Abonnement storniert',
                subtitle: 'Ihr Jahresabonnement wurde storniert.',
                info: 'Wenn Sie Ihre Arbeitsbereiche weiterhin auf Pay-per-Use-Basis nutzen möchten, sind Sie startklar.',
                preventFutureActivity: ({workspacesListRoute}: WorkspacesListRouteParams) =>
                    `Wenn Sie zukünftige Aktivitäten und Gebühren verhindern möchten, müssen Sie <a href="${workspacesListRoute}">löschen Sie Ihren Arbeitsbereich/Ihre Arbeitsbereiche</a> Beachten Sie, dass Ihnen beim Löschen Ihrer Arbeitsbereiche alle ausstehenden Aktivitäten, die im aktuellen Kalendermonat angefallen sind, in Rechnung gestellt werden.`,
            },
            requestSubmitted: {
                title: 'Anfrage eingereicht',
                subtitle:
                    'Vielen Dank, dass Sie uns mitgeteilt haben, dass Sie Ihr Abonnement kündigen möchten. Wir prüfen Ihre Anfrage und werden uns in Kürze über Ihren Chat mit <concierge-link>Concierge</concierge-link> bei Ihnen melden.',
            },
            acknowledgement: `Indem ich die vorzeitige Kündigung beantrage, erkenne ich an und stimme zu, dass Expensify keine Verpflichtung hat, einem solchen Antrag im Rahmen von Expensify stattzugeben.<a href=${CONST.OLD_DOT_PUBLIC_URLS.TERMS_URL}>Nutzungsbedingungen</a>oder andere anwendbare Dienstleistungsvereinbarungen zwischen mir und Expensify und dass Expensify das alleinige Ermessen hinsichtlich der Gewährung eines solchen Antrags behält.`,
        },
    },
    feedbackSurvey: {
        tooLimited: 'Funktionalität muss verbessert werden',
        tooExpensive: 'Zu teuer',
        inadequateSupport: 'Unzureichender Kundensupport',
        businessClosing: 'Unternehmen schließt, verkleinert sich oder wurde übernommen',
        additionalInfoTitle: 'Zu welcher Software wechseln Sie und warum?',
        additionalInfoInputLabel: 'Ihre Antwort',
    },
    roomChangeLog: {
        updateRoomDescription: 'setze die Raumbeschreibung auf:',
        clearRoomDescription: 'Raumbeschreibung gelöscht',
    },
    delegate: {
        switchAccount: 'Konten wechseln:',
        copilotDelegatedAccess: 'Copilot: Delegierter Zugriff',
        copilotDelegatedAccessDescription: 'Erlauben Sie anderen Mitgliedern, auf Ihr Konto zuzugreifen.',
        addCopilot: 'Copilot hinzufügen',
        membersCanAccessYourAccount: 'Diese Mitglieder können auf Ihr Konto zugreifen:',
        youCanAccessTheseAccounts: 'Sie können auf diese Konten über den Kontowechsler zugreifen:',
        role: ({role}: OptionalParam<DelegateRoleParams> = {}) => {
            switch (role) {
                case CONST.DELEGATE_ROLE.ALL:
                    return 'Voll';
                case CONST.DELEGATE_ROLE.SUBMITTER:
                    return 'Begrenzt';
                default:
                    return '';
            }
        },
        genericError: 'Ups, etwas ist schiefgelaufen. Bitte versuche es erneut.',
        onBehalfOfMessage: ({delegator}: DelegatorParams) => `im Auftrag von ${delegator}`,
        accessLevel: 'Zugriffsebene',
        confirmCopilot: 'Bestätigen Sie Ihren Copilot unten.',
        accessLevelDescription:
            'Wählen Sie unten eine Zugriffsebene aus. Sowohl Vollzugriff als auch eingeschränkter Zugriff ermöglichen es Co-Piloten, alle Gespräche und Ausgaben einzusehen.',
        roleDescription: ({role}: OptionalParam<DelegateRoleParams> = {}) => {
            switch (role) {
                case CONST.DELEGATE_ROLE.ALL:
                    return 'Erlauben Sie einem anderen Mitglied, alle Aktionen in Ihrem Konto in Ihrem Namen durchzuführen. Dazu gehören Chats, Einreichungen, Genehmigungen, Zahlungen, Einstellungen und mehr.';
                case CONST.DELEGATE_ROLE.SUBMITTER:
                    return 'Erlauben Sie einem anderen Mitglied, die meisten Aktionen in Ihrem Konto in Ihrem Namen durchzuführen. Ausgenommen sind Genehmigungen, Zahlungen, Ablehnungen und Sperren.';
                default:
                    return '';
            }
        },
        removeCopilot: 'Copilot entfernen',
        removeCopilotConfirmation: 'Möchten Sie diesen Copilot wirklich entfernen?',
        changeAccessLevel: 'Zugriffsebene ändern',
        makeSureItIsYou: 'Lassen Sie uns sicherstellen, dass Sie es sind',
        enterMagicCode: ({contactMethod}: EnterMagicCodeParams) =>
            `Bitte geben Sie den magischen Code ein, der an ${contactMethod} gesendet wurde, um einen Co-Piloten hinzuzufügen. Er sollte in ein bis zwei Minuten ankommen.`,
        enterMagicCodeUpdate: ({contactMethod}: EnterMagicCodeParams) => `Bitte geben Sie den magischen Code ein, der an ${contactMethod} gesendet wurde, um Ihren Copilot zu aktualisieren.`,
        notAllowed: 'Nicht so schnell...',
        noAccessMessage: 'Als Copilot hast du keinen Zugriff auf diese Seite. Entschuldigung!',
        notAllowedMessage: ({accountOwnerEmail}: AccountOwnerParams) =>
            `Als <a href="${CONST.DELEGATE_ROLE_HELP_DOT_ARTICLE_LINK}">Copilot</a> für ${accountOwnerEmail} haben Sie nicht die Erlaubnis, diese Aktion durchzuführen. Entschuldigung!`,
        copilotAccess: 'Copilot-Zugriff',
    },
    debug: {
        debug: 'Debuggen',
        details: 'Einzelheiten',
        JSON: 'JSON',
        reportActions: 'Aktionen',
        reportActionPreview: 'Vorschau',
        nothingToPreview: 'Nichts zur Vorschau',
        editJson: 'Editiere JSON:',
        preview: 'Vorschau:',
        missingProperty: ({propertyName}: MissingPropertyParams) => `Fehlendes ${propertyName}`,
        invalidProperty: ({propertyName, expectedType}: InvalidPropertyParams) => `Ungültige Eigenschaft: ${propertyName} - Erwartet: ${expectedType}`,
        invalidValue: ({expectedValues}: InvalidValueParams) => `Ungültiger Wert - Erwartet: ${expectedValues}`,
        missingValue: 'Fehlender Wert',
        createReportAction: 'Berichtaktion erstellen',
        reportAction: 'Aktion melden',
        report: 'Bericht',
        transaction: 'Transaktion',
        violations: 'Verstöße',
        transactionViolation: 'Transaktionsverstoß',
        hint: 'Datenänderungen werden nicht an das Backend gesendet.',
        textFields: 'Textfelder',
        numberFields: 'Zahlenfelder',
        booleanFields: 'Boolesche Felder',
        constantFields: 'Konstante Felder',
        dateTimeFields: 'DateTime-Felder',
        date: 'Datum',
        time: 'Zeit',
        none: 'Keine',
        visibleInLHN: 'Sichtbar in LHN',
        GBR: 'GBR',
        RBR: 'RBR',
        true: 'true',
        false: 'false',
        viewReport: 'Bericht anzeigen',
        viewTransaction: 'Transaktion anzeigen',
        createTransactionViolation: 'Transaktionsverstoß erstellen',
        reasonVisibleInLHN: {
            hasDraftComment: 'Hat Entwurfskommentar',
            hasGBR: 'Has GBR',
            hasRBR: 'Hat RBR',
            pinnedByUser: 'Von Mitglied angeheftet',
            hasIOUViolations: 'Hat IOU-Verstöße',
            hasAddWorkspaceRoomErrors: 'Hat Fehler beim Hinzufügen des Arbeitsbereichsraums',
            isUnread: 'Ist ungelesen (Fokusmodus)',
            isArchived: 'Ist archiviert (neuester Modus)',
            isSelfDM: 'Ist Selbst-DM',
            isFocused: 'Ist vorübergehend fokussiert',
        },
        reasonGBR: {
            hasJoinRequest: 'Hat Beitrittsanfrage (Admin-Raum)',
            isUnreadWithMention: 'Ist ungelesen mit Erwähnung',
            isWaitingForAssigneeToCompleteAction: 'Wartet darauf, dass der Zuständige die Aktion abschließt.',
            hasChildReportAwaitingAction: 'Hat einen untergeordneten Bericht, der auf eine Aktion wartet',
            hasMissingInvoiceBankAccount: 'Fehlendes Rechnungsbankkonto',
        },
        reasonRBR: {
            hasErrors: 'Hat Fehler in den Berichtsdaten oder Berichtsaktionen',
            hasViolations: 'Hat Verstöße',
            hasTransactionThreadViolations: 'Hat Transaktions-Thread-Verstöße',
        },
        indicatorStatus: {
            theresAReportAwaitingAction: 'Es gibt einen Bericht, der auf eine Aktion wartet.',
            theresAReportWithErrors: 'Es gibt einen Bericht mit Fehlern',
            theresAWorkspaceWithCustomUnitsErrors: 'Es gibt einen Arbeitsbereich mit Fehlern bei benutzerdefinierten Einheiten.',
            theresAProblemWithAWorkspaceMember: 'Es gibt ein Problem mit einem Arbeitsbereichsmitglied.',
            theresAProblemWithAWorkspaceQBOExport: 'Es gab ein Problem mit einer Exporteinstellung der Arbeitsbereichsverbindung.',
            theresAProblemWithAContactMethod: 'Es gibt ein Problem mit einer Kontaktmethode',
            aContactMethodRequiresVerification: 'Eine Kontaktmethode erfordert eine Verifizierung',
            theresAProblemWithAPaymentMethod: 'Es gibt ein Problem mit einer Zahlungsmethode',
            theresAProblemWithAWorkspace: 'Es gibt ein Problem mit einem Arbeitsbereich.',
            theresAProblemWithYourReimbursementAccount: 'Es gibt ein Problem mit Ihrem Erstattungskonto',
            theresABillingProblemWithYourSubscription: 'Es gibt ein Abrechnungsproblem mit Ihrem Abonnement.',
            yourSubscriptionHasBeenSuccessfullyRenewed: 'Ihr Abonnement wurde erfolgreich erneuert.',
            theresWasAProblemDuringAWorkspaceConnectionSync: 'Während der Synchronisierung der Workspace-Verbindung ist ein Problem aufgetreten.',
            theresAProblemWithYourWallet: 'Es gibt ein Problem mit Ihrem Wallet.',
            theresAProblemWithYourWalletTerms: 'Es gibt ein Problem mit den Bedingungen Ihrer Brieftasche.',
        },
    },
    emptySearchView: {
        takeATestDrive: 'Machen Sie eine Probefahrt',
    },
    migratedUserWelcomeModal: {
        title: 'Reisen und Ausgaben, in der Geschwindigkeit des Chats',
        subtitle: 'New Expensify hat die gleiche großartige Automatisierung, aber jetzt mit erstaunlicher Zusammenarbeit:',
        confirmText: "Los geht's!",
        features: {
            chat: '<strong>Chatten Sie direkt über jede Ausgabe</strong>, jeden Bericht oder Arbeitsbereich',
            scanReceipt: '<strong>Belege scannen</strong> und Rückerstattung erhalten',
            crossPlatform: 'Erledigen Sie <strong>alles</strong> von Ihrem Telefon oder Browser aus',
        },
    },
    productTrainingTooltip: {
        // TODO: CONCIERGE_LHN_GBR tooltip will be replaced by a tooltip in the #admins room
        // https://github.com/Expensify/App/issues/57045#issuecomment-2701455668
        conciergeLHNGBR: '<tooltip>Loslegen <strong>hier!</strong></tooltip>',
        saveSearchTooltip: '<tooltip><strong>Benennen Sie Ihre gespeicherten Suchen um</strong> hier!</tooltip>',
        globalCreateTooltip: '<tooltip><strong>Ausgaben erstellen</strong>, beginnen Sie zu chatten, und mehr. Probieren Sie es aus!</tooltip>',
        bottomNavInboxTooltip: '<tooltip>Überprüfen Sie was <strong>benötigt Ihre Aufmerksamkeit</strong> und <strong>über Ausgaben chatten.</strong></tooltip>',
        workspaceChatTooltip: '<tooltip>Chatten mit <strong>Genehmigern</strong></tooltip>',
        GBRRBRChat: '<tooltip>Du wirst 🟢 auf sehen <strong>Maßnahmen ergreifen</strong>, und 🔴 auf <strong>Elemente zur Überprüfung.</strong></tooltip>',
        accountSwitcher: '<tooltip>Zugriff auf Ihre <strong>Copilot-Konten</strong> hier</tooltip>',
        expenseReportsFilter: '<tooltip>Willkommen! Finden Sie alle Ihre <strong>Berichte des Unternehmens</strong> hier.</tooltip>',
        scanTestTooltip: {
            main: '<tooltip><strong>Möchten Sie sehen, wie Scan funktioniert?</strong> Probieren Sie einen Testbeleg aus!</tooltip>',
            manager: '<tooltip>Wählen Sie unsere <strong>Testmanager</strong>, um es auszuprobieren!</tooltip>',
            confirmation: '<tooltip>Jetzt, <strong>Reichen Sie Ihre Ausgaben ein</strong> und sieh zu, wie die Magie geschieht!</tooltip>',
            tryItOut: 'Probieren Sie es aus',
            noThanks: 'Nein danke',
        },
        outstandingFilter: '<tooltip>Filter für Ausgaben, die <strong>Genehmigung erforderlich</strong></tooltip>',
        scanTestDriveTooltip: '<tooltip>Diesen Beleg senden an <strong>Beenden Sie die Probefahrt!</strong></tooltip>',
    },
    discardChangesConfirmation: {
        title: 'Änderungen verwerfen?',
        body: 'Möchten Sie die vorgenommenen Änderungen wirklich verwerfen?',
        confirmText: 'Änderungen verwerfen',
    },
    scheduledCall: {
        book: {
            title: 'Anruf planen',
            description: 'Finden Sie eine Zeit, die für Sie passt.',
            slots: 'Verfügbare Zeiten für',
        },
        confirmation: {
            title: 'Anruf bestätigen',
            description:
                'Stellen Sie sicher, dass die unten stehenden Details für Sie in Ordnung sind. Sobald Sie den Anruf bestätigen, senden wir eine Einladung mit weiteren Informationen.',
            setupSpecialist: 'Ihr Einrichtungsspezialist',
            meetingLength: 'Besprechungslänge',
            dateTime: 'Datum & Uhrzeit',
            minutes: '30 Minuten',
        },
        callScheduled: 'Anruf geplant',
    },
    autoSubmitModal: {
        title: 'Alles klar und eingereicht!',
        description: 'Alle Warnungen und Verstöße wurden beseitigt, daher:',
        submittedExpensesTitle: 'Diese Ausgaben wurden eingereicht',
        submittedExpensesDescription: 'Diese Ausgaben wurden an Ihren Genehmiger gesendet, können aber noch bearbeitet werden, bis sie genehmigt sind.',
        pendingExpensesTitle: 'Ausstehende Ausgaben wurden verschoben',
        pendingExpensesDescription: 'Alle ausstehenden Kartenausgaben wurden in einen separaten Bericht verschoben, bis sie gebucht werden.',
    },
    testDrive: {
        quickAction: {
            takeATwoMinuteTestDrive: 'Machen Sie eine 2-minütige Probefahrt',
        },
        modal: {
            title: 'Probieren Sie uns aus',
            description: 'Machen Sie eine schnelle Produkttour, um schnell auf den neuesten Stand zu kommen. Keine Zwischenstopps erforderlich!',
            confirmText: 'Testfahrt starten',
            helpText: 'Überspringen',
            employee: {
                description:
                    '<muted-text>Holen Sie sich für Ihr Team <strong>3 kostenlose Monate Expensify!</strong> Geben Sie einfach die E-Mail-Adresse Ihres Chefs unten ein und senden Sie ihm eine Testausgabe.</muted-text>',
                email: 'Geben Sie die E-Mail-Adresse Ihres Chefs ein',
                error: 'Dieses Mitglied besitzt einen Arbeitsbereich, bitte geben Sie ein neues Mitglied zum Testen ein.',
            },
        },
        banner: {
            currentlyTestDrivingExpensify: 'Sie testen derzeit Expensify',
            readyForTheRealThing: 'Bereit für das echte Ding?',
            getStarted: 'Loslegen',
        },
        employeeInviteMessage: ({name}: EmployeeInviteMessageParams) =>
            `# ${name} hat dich eingeladen, Expensify auszuprobieren\nHey! Ich habe uns gerade *3 Monate kostenlos* gesichert, um Expensify auszuprobieren, den schnellsten Weg, um Ausgaben zu verwalten.\n\nHier ist ein *Testbeleg*, um dir zu zeigen, wie es funktioniert:`,
    },
    export: {
        basicExport: 'Basis Export',
        reportLevelExport: 'Alle Daten - Berichtsebene',
        expenseLevelExport: 'Alle Daten - Ausgabenebene',
        exportInProgress: 'Export läuft',
        conciergeWillSend: 'Concierge sendet dir die Datei in Kürze.',
    },
};
// IMPORTANT: This line is manually replaced in generate translation files by scripts/generateTranslations.ts,
// so if you change it here, please update it there as well.
export default translations satisfies TranslationDeepObject<typeof en>;<|MERGE_RESOLUTION|>--- conflicted
+++ resolved
@@ -6049,16 +6049,10 @@
             billable: 'Abrechenbar',
             reimbursable: 'Erstattungsfähig',
             groupBy: {
-<<<<<<< HEAD
                 [CONST.SEARCH.GROUP_BY.REPORTS]: 'Bericht',
-                [CONST.SEARCH.GROUP_BY.MEMBERS]: 'Mitglied',
-                [CONST.SEARCH.GROUP_BY.CARDS]: 'Karte',
-                [CONST.SEARCH.GROUP_BY.BANK_WITHDRAWAL]: 'Bankabhebung',
-=======
-                reports: 'Bericht',
-                from: 'Von',
-                card: 'Karte',
->>>>>>> 7da0c451
+                [CONST.SEARCH.GROUP_BY.FROM]: 'Von',
+                [CONST.SEARCH.GROUP_BY.CARD]: 'Karte',
+                [CONST.SEARCH.GROUP_BY.WITHDRAWAL_ID]: 'Auszahlungs-ID',
             },
             feed: 'Feed',
             withdrawalType: {
