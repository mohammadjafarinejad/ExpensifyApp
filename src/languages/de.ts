/**
 *   _____                      __         __
 *  / ___/__ ___  ___ _______ _/ /____ ___/ /
 * / (_ / -_) _ \/ -_) __/ _ \`/ __/ -_) _  /
 * \___/\__/_//_/\__/_/  \_,_/\__/\__/\_,_/
 *
 * This file was automatically generated. Please consider these alternatives before manually editing it:
 *
 * - Improve the prompts in prompts/translation, or
 * - Improve context annotations in src/languages/en.ts
 */
import {CONST as COMMON_CONST} from 'expensify-common';
import startCase from 'lodash/startCase';
import type {OnboardingCompanySize, OnboardingTask} from '@libs/actions/Welcome/OnboardingFlow';
import CONST from '@src/CONST';
import type {Country} from '@src/CONST';
import type OriginalMessage from '@src/types/onyx/OriginalMessage';
import type en from './en';
import type {
    AccountOwnerParams,
    ActionsAreCurrentlyRestricted,
    AddedOrDeletedPolicyReportFieldParams,
    AddedPolicyApprovalRuleParams,
    AddEmployeeParams,
    AddOrDeletePolicyCustomUnitRateParams,
    AddressLineParams,
    AdminCanceledRequestParams,
    AirlineParams,
    AlreadySignedInParams,
    ApprovalWorkflowErrorParams,
    ApprovedAmountParams,
    AssignCardParams,
    AssignedCardParams,
    AssigneeParams,
    AuthenticationErrorParams,
    AutoPayApprovedReportsLimitErrorParams,
    BadgeFreeTrialParams,
    BeginningOfChatHistoryAdminRoomPartOneParams,
    BeginningOfChatHistoryAnnounceRoomPartOneParams,
    BeginningOfChatHistoryDomainRoomPartOneParams,
    BillingBannerCardAuthenticationRequiredParams,
    BillingBannerCardExpiredParams,
    BillingBannerCardOnDisputeParams,
    BillingBannerDisputePendingParams,
    BillingBannerInsufficientFundsParams,
    BillingBannerOwnerAmountOwedOverdueParams,
    BillingBannerSubtitleWithDateParams,
    BusinessTaxIDParams,
    CanceledRequestParams,
    CardEndingParams,
    CardInfoParams,
    CardNextPaymentParams,
    CategoryNameParams,
    ChangeFieldParams,
    ChangeOwnerDuplicateSubscriptionParams,
    ChangeOwnerHasFailedSettlementsParams,
    ChangeOwnerSubscriptionParams,
    ChangeReportPolicyParams,
    ChangeTypeParams,
    CharacterLengthLimitParams,
    CharacterLimitParams,
    ChatWithAccountManagerParams,
    CompanyCardBankName,
    CompanyCardFeedNameParams,
    CompanyNameParams,
    ConfirmThatParams,
    ConnectionNameParams,
    ConnectionParams,
    ContactMethodParams,
    ContactMethodsRouteParams,
    CreateExpensesParams,
    CurrencyCodeParams,
    CurrencyInputDisabledTextParams,
    CustomersOrJobsLabelParams,
    CustomUnitRateParams,
    DateParams,
    DateShouldBeAfterParams,
    DateShouldBeBeforeParams,
    DefaultAmountParams,
    DefaultVendorDescriptionParams,
    DelegateRoleParams,
    DelegateSubmitParams,
    DelegatorParams,
    DeleteActionParams,
    DeleteConfirmationParams,
    DeleteTransactionParams,
    DemotedFromWorkspaceParams,
    DidSplitAmountMessageParams,
    DuplicateTransactionParams,
    EarlyDiscountSubtitleParams,
    EarlyDiscountTitleParams,
    EditActionParams,
    EditDestinationSubtitleParams,
    ElectronicFundsParams,
    EmployeeInviteMessageParams,
    EnterMagicCodeParams,
    ExportAgainModalDescriptionParams,
    ExportedToIntegrationParams,
    ExportIntegrationSelectedParams,
    FeatureNameParams,
    FileLimitParams,
    FileTypeParams,
    FiltersAmountBetweenParams,
    FlightLayoverParams,
    FlightParams,
    FormattedMaxLengthParams,
    GoBackMessageParams,
    ImportedTagsMessageParams,
    ImportedTypesParams,
    ImportFieldParams,
    ImportMembersSuccessfulDescriptionParams,
    ImportPerDiemRatesSuccessfulDescriptionParams,
    ImportTagsSuccessfulDescriptionParams,
    IncorrectZipFormatParams,
    InstantSummaryParams,
    IntacctMappingTitleParams,
    IntegrationExportParams,
    IntegrationSyncFailedParams,
    InvalidPropertyParams,
    InvalidValueParams,
    IssueVirtualCardParams,
    LastSyncAccountingParams,
    LastSyncDateParams,
    LeftWorkspaceParams,
    LocalTimeParams,
    LoggedInAsParams,
    LogSizeParams,
    ManagerApprovedAmountParams,
    ManagerApprovedParams,
    MarkedReimbursedParams,
    MarkReimbursedFromIntegrationParams,
    MissingPropertyParams,
    MovedFromPersonalSpaceParams,
    MovedFromReportParams,
    MovedTransactionParams,
    NeedCategoryForExportToIntegrationParams,
    NewWorkspaceNameParams,
    NoLongerHaveAccessParams,
    NotAllowedExtensionParams,
    NotYouParams,
    OOOEventSummaryFullDayParams,
    OOOEventSummaryPartialDayParams,
    OptionalParam,
    OurEmailProviderParams,
    OwnerOwesAmountParams,
    PaidElsewhereParams,
    PaidWithExpensifyParams,
    ParentNavigationSummaryParams,
    PayerOwesAmountParams,
    PayerOwesParams,
    PayerPaidAmountParams,
    PayerPaidParams,
    PayerSettledParams,
    PaySomeoneParams,
    PolicyAddedReportFieldOptionParams,
    PolicyDisabledReportFieldAllOptionsParams,
    PolicyDisabledReportFieldOptionParams,
    PolicyExpenseChatNameParams,
    RailTicketParams,
    ReconciliationWorksParams,
    RemovedFromApprovalWorkflowParams,
    RemovedTheRequestParams,
    RemoveMemberPromptParams,
    RemoveMembersWarningPrompt,
    RenamedRoomActionParams,
    RenamedWorkspaceNameActionParams,
    ReportArchiveReasonsClosedParams,
    ReportArchiveReasonsInvoiceReceiverPolicyDeletedParams,
    ReportArchiveReasonsMergedParams,
    ReportArchiveReasonsRemovedFromPolicyParams,
    ReportPolicyNameParams,
    RequestAmountParams,
    RequestCountParams,
    RequestedAmountMessageParams,
    RequiredFieldParams,
    ResolutionConstraintsParams,
    ReviewParams,
    RoleNamesParams,
    RoomNameReservedErrorParams,
    RoomRenamedToParams,
    SecondaryLoginParams,
    SetTheDistanceMerchantParams,
    SetTheRequestParams,
    SettledAfterAddedBankAccountParams,
    SettleExpensifyCardParams,
    SettlementDateParams,
    ShareParams,
    SignUpNewFaceCodeParams,
    SizeExceededParams,
    SplitAmountParams,
    SplitExpenseEditTitleParams,
    SplitExpenseSubtitleParams,
    SpreadCategoriesParams,
    SpreadFieldNameParams,
    SpreadSheetColumnParams,
    StatementTitleParams,
    StepCounterParams,
    StripePaidParams,
    SubmitsToParams,
    SubmittedToVacationDelegateParams,
    SubscriptionCommitmentParams,
    SubscriptionSettingsRenewsOnParams,
    SubscriptionSettingsSaveUpToParams,
    SubscriptionSettingsSummaryParams,
    SubscriptionSizeParams,
    SyncStageNameConnectionsParams,
    TaskCreatedActionParams,
    TaxAmountParams,
    TermsParams,
    ThreadRequestReportNameParams,
    ThreadSentMoneyReportNameParams,
    TotalAmountGreaterOrLessThanOriginalParams,
    ToValidateLoginParams,
    TransferParams,
    TravelTypeParams,
    TrialStartedTitleParams,
    UnapproveWithIntegrationWarningParams,
    UnshareParams,
    UntilTimeParams,
    UpdatedCustomFieldParams,
    UpdatedPolicyApprovalRuleParams,
    UpdatedPolicyAuditRateParams,
    UpdatedPolicyCategoryDescriptionHintTypeParams,
    UpdatedPolicyCategoryExpenseLimitTypeParams,
    UpdatedPolicyCategoryGLCodeParams,
    UpdatedPolicyCategoryMaxAmountNoReceiptParams,
    UpdatedPolicyCategoryMaxExpenseAmountParams,
    UpdatedPolicyCategoryNameParams,
    UpdatedPolicyCategoryParams,
    UpdatedPolicyCurrencyParams,
    UpdatedPolicyCustomUnitRateParams,
    UpdatedPolicyCustomUnitTaxClaimablePercentageParams,
    UpdatedPolicyCustomUnitTaxRateExternalIDParams,
    UpdatedPolicyDescriptionParams,
    UpdatedPolicyFieldWithNewAndOldValueParams,
    UpdatedPolicyFieldWithValueParam,
    UpdatedPolicyFrequencyParams,
    UpdatedPolicyManualApprovalThresholdParams,
    UpdatedPolicyPreventSelfApprovalParams,
    UpdatedPolicyReportFieldDefaultValueParams,
    UpdatedPolicyTagFieldParams,
    UpdatedPolicyTagNameParams,
    UpdatedPolicyTagParams,
    UpdatedTheDistanceMerchantParams,
    UpdatedTheRequestParams,
    UpdatePolicyCustomUnitParams,
    UpdatePolicyCustomUnitTaxEnabledParams,
    UpdateRoleParams,
    UsePlusButtonParams,
    UserIsAlreadyMemberParams,
    UserSplitParams,
    VacationDelegateParams,
    ViolationsAutoReportedRejectedExpenseParams,
    ViolationsCashExpenseWithNoReceiptParams,
    ViolationsConversionSurchargeParams,
    ViolationsCustomRulesParams,
    ViolationsInvoiceMarkupParams,
    ViolationsMaxAgeParams,
    ViolationsMissingTagParams,
    ViolationsModifiedAmountParams,
    ViolationsOverCategoryLimitParams,
    ViolationsOverLimitParams,
    ViolationsPerDayLimitParams,
    ViolationsProhibitedExpenseParams,
    ViolationsReceiptRequiredParams,
    ViolationsRterParams,
    ViolationsTagOutOfPolicyParams,
    ViolationsTaxOutOfPolicyParams,
    WaitingOnBankAccountParams,
    WalletProgramParams,
    WelcomeEnterMagicCodeParams,
    WelcomeToRoomParams,
    WeSentYouMagicSignInLinkParams,
    WorkEmailMergingBlockedParams,
    WorkEmailResendCodeParams,
    WorkspaceLockedPlanTypeParams,
    WorkspaceMemberList,
    WorkspaceOwnerWillNeedToAddOrUpdatePaymentCardParams,
    WorkspaceYouMayJoin,
    YourPlanPriceParams,
    YourPlanPriceValueParams,
    ZipCodeExampleFormatParams,
} from './params';
import type {TranslationDeepObject} from './types';

type StateValue = {
    stateISO: string;
    stateName: string;
};
type States = Record<keyof typeof COMMON_CONST.STATES, StateValue>;
type AllCountries = Record<Country, string>;
/* eslint-disable max-len */
const translations = {
    common: {
        count: 'Zählen',
        cancel: 'Abbrechen',
        dismiss: 'Verwerfen',
        yes: 'Ja',
        no: 'No',
        ok: 'OK',
        notNow: 'Nicht jetzt',
        learnMore: 'Mehr erfahren.',
        buttonConfirm: 'Verstanden',
        name: 'Name',
        attachment: 'Anhang',
        attachments: 'Anhänge',
        center: 'Zentrum',
        from: 'Von',
        to: 'Zu',
        in: 'In',
        optional: 'Optional',
        new: 'Neu',
        search: 'Suche',
        reports: 'Berichte',
        find: 'Finden',
        searchWithThreeDots: 'Suchen...',
        next: 'Nächste',
        previous: 'Vorherige',
        goBack: 'Zurückgehen',
        create: 'Erstellen',
        add: 'Hinzufügen',
        resend: 'Erneut senden',
        save: 'Speichern',
        select: 'Auswählen',
        deselect: 'Abwählen',
        selectMultiple: 'Mehrere auswählen',
        saveChanges: 'Änderungen speichern',
        submit: 'Einreichen',
        rotate: 'Drehen',
        zoom: 'Zoom',
        password: 'Passwort',
        magicCode: 'Magic code',
        twoFactorCode: 'Zwei-Faktor-Code',
        workspaces: 'Arbeitsbereiche',
        inbox: 'Posteingang',
        success: 'Erfolgreich',
        group: 'Gruppe',
        profile: 'Profil',
        referral: 'Empfehlung',
        payments: 'Zahlungen',
        approvals: 'Genehmigungen',
        wallet: 'Brieftasche',
        preferences: 'Einstellungen',
        view: 'Ansicht',
        review: (reviewParams?: ReviewParams) => `Review${reviewParams?.amount ? ` ${reviewParams?.amount}` : ''}`,
        not: 'Nicht',
        signIn: 'Anmelden',
        signInWithGoogle: 'Mit Google anmelden',
        signInWithApple: 'Mit Apple anmelden',
        signInWith: 'Anmelden mit',
        continue: 'Fortfahren',
        firstName: 'Vorname',
        lastName: 'Nachname',
        scanning: 'Scannen',
        addCardTermsOfService: 'Expensify-Nutzungsbedingungen',
        perPerson: 'pro Person',
        phone: 'Telefon',
        phoneNumber: 'Telefonnummer',
        phoneNumberPlaceholder: '(xxx) xxx-xxxx',
        email: 'E-Mail',
        and: 'und',
        or: 'oder',
        details: 'Einzelheiten',
        privacy: 'Datenschutz',
        privacyPolicy: 'Datenschutzrichtlinie',
        hidden: 'Hidden',
        visible: 'Sichtbar',
        delete: 'Löschen',
        archived: 'archiviert',
        contacts: 'Kontakte',
        recents: 'Zuletzt verwendet',
        close: 'Schließen',
        download: 'Herunterladen',
        downloading: 'Herunterladen',
        uploading: 'Hochladen',
        pin: 'Pin',
        unPin: 'Lösen',
        back: 'Zurück',
        saveAndContinue: 'Speichern & fortfahren',
        settings: 'Einstellungen',
        termsOfService: 'Nutzungsbedingungen',
        members: 'Mitglieder',
        invite: 'Einladen',
        here: 'hier',
        date: 'Datum',
        dob: 'Geburtsdatum',
        currentYear: 'Current year',
        currentMonth: 'Aktueller Monat',
        ssnLast4: 'Letzte 4 Ziffern der SSN',
        ssnFull9: 'Vollständige 9 Ziffern der SSN',
        addressLine: ({lineNumber}: AddressLineParams) => `Adresszeile ${lineNumber}`,
        personalAddress: 'Persönliche Adresse',
        companyAddress: 'Firmenadresse',
        noPO: 'Keine Postfächer oder Postweiterleitungsadressen, bitte.',
        city: 'Stadt',
        state: 'Zustand',
        streetAddress: 'Straßenadresse',
        stateOrProvince: 'Bundesland / Provinz',
        country: 'Land',
        zip: 'Postleitzahl',
        zipPostCode: 'Postleitzahl',
        whatThis: 'Was ist das?',
        iAcceptThe: 'Ich akzeptiere die',
        remove: 'Entfernen',
        admin: 'Admin',
        owner: 'Eigentümer',
        dateFormat: 'YYYY-MM-DD',
        send: 'Senden',
        na: 'N/A',
        noResultsFound: 'Keine Ergebnisse gefunden',
        noResultsFoundMatching: ({searchString}: {searchString: string}) => `Keine Ergebnisse gefunden, die mit "${searchString}" übereinstimmen.`,
        recentDestinations: 'Letzte Ziele',
        timePrefix: 'Es ist',
        conjunctionFor: 'für',
        todayAt: 'Heute um',
        tomorrowAt: 'Morgen um',
        yesterdayAt: 'Gestern um',
        conjunctionAt: 'bei',
        conjunctionTo: 'zu',
        genericErrorMessage: 'Ups... etwas ist schiefgelaufen und Ihre Anfrage konnte nicht abgeschlossen werden. Bitte versuchen Sie es später erneut.',
        percentage: 'Prozentsatz',
        error: {
            invalidAmount: 'Ungültiger Betrag',
            acceptTerms: 'Sie müssen die Nutzungsbedingungen akzeptieren, um fortzufahren.',
            phoneNumber: `Bitte geben Sie eine gültige Telefonnummer mit der Landesvorwahl ein (z. B. ${CONST.EXAMPLE_PHONE_NUMBER})`,
            fieldRequired: 'Dieses Feld ist erforderlich',
            requestModified: 'Diese Anfrage wird von einem anderen Mitglied bearbeitet.',
            characterLimitExceedCounter: ({length, limit}: CharacterLengthLimitParams) => `Zeichenlimit überschritten (${length}/${limit})`,
            dateInvalid: 'Bitte wählen Sie ein gültiges Datum aus',
            invalidDateShouldBeFuture: 'Bitte wählen Sie heute oder ein zukünftiges Datum.',
            invalidTimeShouldBeFuture: 'Bitte wählen Sie eine Zeit, die mindestens eine Minute voraus ist.',
            invalidCharacter: 'Ungültiges Zeichen',
            enterMerchant: 'Geben Sie einen Händlernamen ein',
            enterAmount: 'Betrag eingeben',
            missingMerchantName: 'Fehlender Händlername',
            missingAmount: 'Fehlender Betrag',
            missingDate: 'Fehlendes Datum',
            enterDate: 'Geben Sie ein Datum ein',
            invalidTimeRange: 'Bitte geben Sie eine Uhrzeit im 12-Stunden-Format ein (z. B. 14:30 Uhr)',
            pleaseCompleteForm: 'Bitte füllen Sie das obige Formular aus, um fortzufahren.',
            pleaseSelectOne: 'Bitte wählen Sie eine der oben genannten Optionen aus.',
            invalidRateError: 'Bitte geben Sie einen gültigen Tarif ein',
            lowRateError: 'Der Satz muss größer als 0 sein.',
            email: 'Bitte geben Sie eine gültige E-Mail-Adresse ein.',
            login: 'Beim Anmelden ist ein Fehler aufgetreten. Bitte versuchen Sie es erneut.',
        },
        comma: 'Komma',
        semicolon: 'Semikolon',
        please: 'Bitte',
        contactUs: 'kontaktieren Sie uns',
        pleaseEnterEmailOrPhoneNumber: 'Bitte geben Sie eine E-Mail-Adresse oder Telefonnummer ein.',
        fixTheErrors: 'Beheben Sie die Fehler.',
        inTheFormBeforeContinuing: 'im Formular, bevor Sie fortfahren',
        confirm: 'Bestätigen',
        reset: 'Zurücksetzen',
        done: 'Fertiggestellt',
        more: 'Mehr',
        debitCard: 'Debitkarte',
        bankAccount: 'Bankkonto',
        personalBankAccount: 'Persönliches Bankkonto',
        businessBankAccount: 'Geschäftsbankkonto',
        join: 'Beitreten',
        leave: 'Verlassen',
        decline: 'Ablehnen',
        transferBalance: 'Guthaben übertragen',
        cantFindAddress: 'Können Sie Ihre Adresse nicht finden?',
        enterManually: 'Manuell eingeben',
        message: 'Nachricht',
        leaveThread: 'Thread verlassen',
        you: 'Du',
        youAfterPreposition: 'du',
        your: 'Ihr',
        conciergeHelp: 'Bitte wenden Sie sich an Concierge, um Hilfe zu erhalten.',
        youAppearToBeOffline: 'Sie scheinen offline zu sein.',
        thisFeatureRequiresInternet: 'Diese Funktion erfordert eine aktive Internetverbindung.',
        attachmentWillBeAvailableOnceBackOnline: 'Anhang wird verfügbar, sobald die Verbindung wiederhergestellt ist.',
        errorOccurredWhileTryingToPlayVideo: 'Beim Abspielen dieses Videos ist ein Fehler aufgetreten.',
        areYouSure: 'Bist du sicher?',
        verify: 'Überprüfen',
        yesContinue: 'Ja, weiter',
        websiteExample: 'e.g. https://www.expensify.com',
        zipCodeExampleFormat: ({zipSampleFormat}: ZipCodeExampleFormatParams) => (zipSampleFormat ? `e.g. ${zipSampleFormat}` : ''),
        description: 'Beschreibung',
        title: 'Titel',
        assignee: 'Zugewiesene Person',
        createdBy: 'Erstellt von',
        with: 'mit',
        shareCode: 'Code teilen',
        share: 'Teilen',
        per: 'pro',
        mi: 'Meile',
        km: 'Kilometer',
        copied: 'Kopiert!',
        someone: 'Jemand',
        total: 'Gesamtbetrag',
        edit: 'Bearbeiten',
        letsDoThis: `Los geht's!`,
        letsStart: `Lass uns anfangen.`,
        showMore: 'Mehr anzeigen',
        merchant: 'Händler',
        category: 'Kategorie',
        report: 'Bericht',
        billable: 'Abrechenbar',
        nonBillable: 'Nicht abrechenbar',
        tag: 'Etikett',
        receipt: 'Beleg',
        verified: 'Verifiziert',
        replace: 'Ersetzen',
        distance: 'Entfernung',
        mile: 'Meile',
        miles: 'Meilen',
        kilometer: 'Kilometer',
        kilometers: 'Kilometer',
        recent: 'Kürzlich',
        all: 'Alle',
        am: 'AM',
        pm: 'PM',
        tbd: 'TBD',
        selectCurrency: 'Wählen Sie eine Währung aus',
        card: 'Karte',
        whyDoWeAskForThis: 'Warum fragen wir danach?',
        required: 'Erforderlich',
        showing: 'Anzeigen',
        of: 'von',
        default: 'Standardmäßig',
        update: 'Aktualisieren',
        member: 'Mitglied',
        auditor: 'Prüfer',
        role: 'Rolle',
        currency: 'Währung',
        rate: 'Bewerten',
        emptyLHN: {
            title: 'Woohoo! Alles erledigt.',
            subtitleText1: 'Finden Sie einen Chat mit dem',
            subtitleText2: 'Schaltfläche oben oder erstellen Sie etwas mit dem',
            subtitleText3: 'Schaltfläche unten.',
        },
        businessName: 'Firmenname',
        clear: 'Klar',
        type: 'Typ',
        action: 'Aktion',
        expenses: 'Ausgaben',
        tax: 'Steuer',
        shared: 'Geteilt',
        drafts: 'Entwürfe',
        finished: 'Fertiggestellt',
        upgrade: 'Upgrade',
        downgradeWorkspace: 'Arbeitsbereich herabstufen',
        companyID: 'Unternehmens-ID',
        userID: 'Benutzer-ID',
        disable: 'Deaktivieren',
        export: 'Exportieren',
        initialValue: 'Anfangswert',
        currentDate: 'Aktuelles Datum',
        value: 'Wert',
        downloadFailedTitle: 'Download fehlgeschlagen',
        downloadFailedDescription: 'Ihr Download konnte nicht abgeschlossen werden. Bitte versuchen Sie es später erneut.',
        filterLogs: 'Protokolle filtern',
        network: 'Netzwerk',
        reportID: 'Berichts-ID',
        longID: 'Lange ID',
        bankAccounts: 'Bankkonten',
        chooseFile: 'Datei auswählen',
        dropTitle: 'Lass es los',
        dropMessage: 'Datei hier ablegen',
        ignore: 'Ignore',
        enabled: 'Aktiviert',
        disabled: 'Deaktiviert',
        import: 'Importieren',
        offlinePrompt: 'Sie können diese Aktion momentan nicht ausführen.',
        outstanding: 'Hervorragend',
        chats: 'Chats',
        tasks: 'Aufgaben',
        unread: 'Ungelesen',
        sent: 'Gesendet',
        links: 'Links',
        days: 'Tage',
        rename: 'Umbenennen',
        address: 'Adresse',
        hourAbbreviation: 'h',
        minuteAbbreviation: 'm',
        skip: 'Überspringen',
        chatWithAccountManager: ({accountManagerDisplayName}: ChatWithAccountManagerParams) =>
            `Brauchen Sie etwas Bestimmtes? Chatten Sie mit Ihrem Kundenbetreuer, ${accountManagerDisplayName}.`,
        chatNow: 'Jetzt chatten',
        workEmail: 'Geschäftliche E-Mail-Adresse',
        destination: 'Zielort',
        subrate: 'Subrate',
        perDiem: 'Tagegeld',
        validate: 'Validieren',
        downloadAsPDF: 'Als PDF herunterladen',
        downloadAsCSV: 'Als CSV herunterladen',
        help: 'Hilfe',
        expenseReports: 'Spesenabrechnungen',
        rateOutOfPolicy: 'Außerhalb der Richtlinie bewerten',
        reimbursable: 'Erstattungsfähig',
        editYourProfile: 'Bearbeiten Sie Ihr Profil',
        comments: 'Kommentare',
        sharedIn: 'Geteilt in',
        unreported: 'Nicht gemeldet',
        explore: 'Erkunden',
        todo: 'To-do',
        invoice: 'Rechnung',
        expense: 'Ausgabe',
        chat: 'Chat',
        task: 'Aufgabe',
        trip: 'Reise',
        apply: 'Anwenden',
        status: 'Status',
        on: 'An',
        before: 'Vorher',
        after: 'Nach',
        reschedule: 'Verschieben',
        general: 'Allgemein',
        workspacesTabTitle: 'Arbeitsbereiche',
        getTheApp: 'Hole dir die App',
        scanReceiptsOnTheGo: 'Scannen Sie Belege von Ihrem Telefon aus',
        headsUp: 'Achtung!',
    },
    supportalNoAccess: {
        title: 'Nicht so schnell',
        description: 'Sie sind nicht berechtigt, diese Aktion auszuführen, wenn der Support eingeloggt ist.',
    },
    lockedAccount: {
        title: 'Gesperrtes Konto',
        description: 'Sie dürfen diese Aktion nicht ausführen, da dieses Konto gesperrt wurde. Bitte wenden Sie sich an concierge@expensify.com für weitere Schritte.',
    },
    location: {
        useCurrent: 'Aktuellen Standort verwenden',
        notFound: 'Wir konnten Ihren Standort nicht finden. Bitte versuchen Sie es erneut oder geben Sie eine Adresse manuell ein.',
        permissionDenied: 'Es sieht so aus, als hätten Sie den Zugriff auf Ihren Standort verweigert.',
        please: 'Bitte',
        allowPermission: 'Standortzugriff in den Einstellungen erlauben',
        tryAgain: 'und versuche es erneut.',
    },
    contact: {
        importContacts: 'Kontakte importieren',
        importContactsTitle: 'Importieren Sie Ihre Kontakte',
        importContactsText: 'Importieren Sie Kontakte von Ihrem Telefon, damit Ihre Lieblingspersonen immer nur einen Fingertipp entfernt sind.',
        importContactsExplanation: 'damit deine Lieblingspersonen immer nur einen Fingertipp entfernt sind.',
        importContactsNativeText: 'Nur noch ein Schritt! Geben Sie uns grünes Licht, um Ihre Kontakte zu importieren.',
    },
    anonymousReportFooter: {
        logoTagline: 'Nimm an der Diskussion teil.',
    },
    attachmentPicker: {
        cameraPermissionRequired: 'Kamerazugriff',
        expensifyDoesNotHaveAccessToCamera: 'Expensify kann ohne Zugriff auf Ihre Kamera keine Fotos aufnehmen. Tippen Sie auf Einstellungen, um die Berechtigungen zu aktualisieren.',
        attachmentError: 'Anlagenfehler',
        errorWhileSelectingAttachment: 'Beim Auswählen eines Anhangs ist ein Fehler aufgetreten. Bitte versuchen Sie es erneut.',
        errorWhileSelectingCorruptedAttachment: 'Beim Auswählen eines beschädigten Anhangs ist ein Fehler aufgetreten. Bitte versuchen Sie es mit einer anderen Datei.',
        takePhoto: 'Foto machen',
        chooseFromGallery: 'Aus Galerie auswählen',
        chooseDocument: 'Datei auswählen',
        attachmentTooLarge: 'Anhang ist zu groß',
        sizeExceeded: 'Die Anhangsgröße überschreitet das Limit von 24 MB.',
        sizeExceededWithLimit: ({maxUploadSizeInMB}: SizeExceededParams) => `Die Anhangsgröße überschreitet das Limit von ${maxUploadSizeInMB} MB.`,
        attachmentTooSmall: 'Anhang ist zu klein',
        sizeNotMet: 'Anhangsgröße muss größer als 240 Bytes sein',
        wrongFileType: 'Ungültiger Dateityp',
        notAllowedExtension: 'Dieser Dateityp ist nicht erlaubt. Bitte versuchen Sie es mit einem anderen Dateityp.',
        folderNotAllowedMessage: 'Das Hochladen eines Ordners ist nicht erlaubt. Bitte versuchen Sie es mit einer anderen Datei.',
        protectedPDFNotSupported: 'Passwortgeschütztes PDF wird nicht unterstützt',
        attachmentImageResized: 'Dieses Bild wurde zur Vorschaugröße angepasst. Herunterladen für volle Auflösung.',
        attachmentImageTooLarge: 'Dieses Bild ist zu groß, um es vor dem Hochladen in der Vorschau anzuzeigen.',
        tooManyFiles: ({fileLimit}: FileLimitParams) => `Sie können jeweils nur bis zu ${fileLimit} Dateien hochladen.`,
        sizeExceededWithValue: ({maxUploadSizeInMB}: SizeExceededParams) => `Dateien überschreiten ${maxUploadSizeInMB} MB. Bitte versuchen Sie es erneut.`,
        someFilesCantBeUploaded: 'Einige Dateien können nicht hochgeladen werden',
<<<<<<< HEAD
        sizeLimitExceeded: 'Dateien müssen unter 10 MB sein. Größere Dateien werden nicht hochgeladen.',
=======
        sizeLimitExceeded: ({maxUploadSizeInMB}: SizeExceededParams) => `Dateien müssen unter ${maxUploadSizeInMB} MB sein. Größere Dateien werden nicht hochgeladen.`,
>>>>>>> ec2e890b
        maxFileLimitExceeded: 'Sie können bis zu 30 Belege gleichzeitig hochladen. Weitere werden nicht hochgeladen.',
        unsupportedFileType: ({fileType}: FileTypeParams) => `${fileType} Dateien werden nicht unterstützt. Nur unterstützte Dateitypen werden hochgeladen.`,
        learnMoreAboutSupportedFiles: 'Erfahren Sie mehr über unterstützte Formate.',
        passwordProtected: 'Passwortgeschützte PDFs werden nicht unterstützt. Nur unterstützte Dateien werden hochgeladen.',
    },
    dropzone: {
        addAttachments: 'Anhänge hinzufügen',
        scanReceipts: 'Belege scannen',
        replaceReceipt: 'Beleg ersetzen',
    },
    filePicker: {
        fileError: 'Dateifehler',
        errorWhileSelectingFile: 'Beim Auswählen einer Datei ist ein Fehler aufgetreten. Bitte versuchen Sie es erneut.',
    },
    connectionComplete: {
        title: 'Verbindung abgeschlossen',
        supportingText: 'Sie können dieses Fenster schließen und zur Expensify-App zurückkehren.',
    },
    avatarCropModal: {
        title: 'Foto bearbeiten',
        description: 'Ziehen, zoomen und drehen Sie Ihr Bild, wie Sie möchten.',
    },
    composer: {
        noExtensionFoundForMimeType: 'Keine Erweiterung für den MIME-Typ gefunden',
        problemGettingImageYouPasted: 'Es gab ein Problem beim Abrufen des Bildes, das Sie eingefügt haben.',
        commentExceededMaxLength: ({formattedMaxLength}: FormattedMaxLengthParams) => `Die maximale Kommentarlänge beträgt ${formattedMaxLength} Zeichen.`,
        taskTitleExceededMaxLength: ({formattedMaxLength}: FormattedMaxLengthParams) => `Die maximale Länge des Aufgabentitels beträgt ${formattedMaxLength} Zeichen.`,
    },
    baseUpdateAppModal: {
        updateApp: 'App aktualisieren',
        updatePrompt: 'Eine neue Version dieser App ist verfügbar. Aktualisieren Sie jetzt oder starten Sie die App später neu, um die neuesten Änderungen herunterzuladen.',
    },
    deeplinkWrapper: {
        launching: 'Expensify wird gestartet',
        expired: 'Ihre Sitzung ist abgelaufen.',
        signIn: 'Bitte melden Sie sich erneut an.',
        redirectedToDesktopApp: 'Wir haben Sie zur Desktop-App weitergeleitet.',
        youCanAlso: 'Sie können auch',
        openLinkInBrowser: 'öffnen Sie diesen Link in Ihrem Browser',
        loggedInAs: ({email}: LoggedInAsParams) => `Sie sind als ${email} angemeldet. Klicken Sie im Hinweis auf "Link öffnen", um sich mit diesem Konto in der Desktop-App anzumelden.`,
        doNotSeePrompt: 'Kannst du die Eingabeaufforderung nicht sehen?',
        tryAgain: 'Versuchen Sie es erneut.',
        or: ', oder',
        continueInWeb: 'weiter zur Web-App',
    },
    validateCodeModal: {
        successfulSignInTitle: 'Abrakadabra, du bist angemeldet!',
        successfulSignInDescription: 'Gehe zurück zu deinem ursprünglichen Tab, um fortzufahren.',
        title: 'Hier ist dein magischer Code',
        description: 'Bitte geben Sie den Code von dem Gerät ein, auf dem er ursprünglich angefordert wurde.',
        doNotShare: 'Teile deinen Code mit niemandem.\nExpensify wird dich niemals danach fragen!',
        or: ', oder',
        signInHere: 'einfach hier anmelden',
        expiredCodeTitle: 'Magischer Code abgelaufen',
        expiredCodeDescription: 'Gehen Sie zurück zum ursprünglichen Gerät und fordern Sie einen neuen Code an.',
        successfulNewCodeRequest: 'Code angefordert. Bitte überprüfen Sie Ihr Gerät.',
        tfaRequiredTitle: 'Zwei-Faktor-Authentifizierung erforderlich',
        tfaRequiredDescription: 'Bitte geben Sie den Zwei-Faktor-Authentifizierungscode ein, wo Sie sich anmelden möchten.',
        requestOneHere: 'hier eine anfordern.',
    },
    moneyRequestConfirmationList: {
        paidBy: 'Bezahlt von',
        whatsItFor: 'Wofür ist das?',
    },
    selectionList: {
        nameEmailOrPhoneNumber: 'Name, E-Mail oder Telefonnummer',
        findMember: 'Mitglied finden',
        searchForSomeone: 'Suche nach jemandem',
    },
    emptyList: {
        [CONST.IOU.TYPE.CREATE]: {
            title: 'Reichen Sie eine Ausgabe ein, verweisen Sie auf Ihren Chef.',
            subtitleText: 'Möchten Sie, dass Ihr Chef auch Expensify nutzt? Reichen Sie einfach eine Ausgabe bei ihnen ein und wir kümmern uns um den Rest.',
        },
    },
    videoChatButtonAndMenu: {
        tooltip: 'Einen Anruf buchen',
    },
    hello: 'Hallo',
    phoneCountryCode: '1',
    welcomeText: {
        getStarted: 'Unten beginnen.',
        anotherLoginPageIsOpen: 'Eine weitere Anmeldeseite ist geöffnet.',
        anotherLoginPageIsOpenExplanation: 'Sie haben die Anmeldeseite in einem separaten Tab geöffnet. Bitte melden Sie sich von diesem Tab aus an.',
        welcome: 'Willkommen!',
        welcomeWithoutExclamation: 'Willkommen',
        phrase2: 'Geld spricht. Und jetzt, da Chat und Zahlungen an einem Ort sind, ist es auch einfach.',
        phrase3: 'Ihre Zahlungen erreichen Sie so schnell, wie Sie Ihren Standpunkt vermitteln können.',
        enterPassword: 'Bitte geben Sie Ihr Passwort ein',
        welcomeNewFace: ({login}: SignUpNewFaceCodeParams) => `${login}, es ist immer schön, ein neues Gesicht hier zu sehen!`,
        welcomeEnterMagicCode: ({login}: WelcomeEnterMagicCodeParams) =>
            `Bitte geben Sie den magischen Code ein, der an ${login} gesendet wurde. Er sollte in ein bis zwei Minuten ankommen.`,
    },
    login: {
        hero: {
            header: 'Reisen und Ausgaben, in der Geschwindigkeit des Chats',
            body: 'Willkommen bei der nächsten Generation von Expensify, wo Ihre Reisen und Ausgaben mit Hilfe von kontextuellem, Echtzeit-Chat schneller werden.',
        },
    },
    thirdPartySignIn: {
        alreadySignedIn: ({email}: AlreadySignedInParams) => `Sie sind bereits als ${email} angemeldet.`,
        goBackMessage: ({provider}: GoBackMessageParams) => `Möchten Sie sich nicht mit ${provider} anmelden?`,
        continueWithMyCurrentSession: 'Mit meiner aktuellen Sitzung fortfahren',
        redirectToDesktopMessage: 'Wir leiten Sie zur Desktop-App weiter, sobald Sie sich angemeldet haben.',
        signInAgreementMessage: 'Mit der Anmeldung stimmen Sie den',
        termsOfService: 'Nutzungsbedingungen',
        privacy: 'Datenschutz',
    },
    samlSignIn: {
        welcomeSAMLEnabled: 'Weiter mit Single Sign-On anmelden:',
        orContinueWithMagicCode: 'Sie können sich auch mit einem magischen Code anmelden.',
        useSingleSignOn: 'Einmalanmeldung verwenden',
        useMagicCode: 'Verwende magischen Code',
        launching: 'Starten...',
        oneMoment: 'Einen Moment bitte, während wir Sie zum Single-Sign-On-Portal Ihres Unternehmens weiterleiten.',
    },
    reportActionCompose: {
        dropToUpload: 'Zum Hochladen hierher ziehen',
        sendAttachment: 'Anhang senden',
        addAttachment: 'Anhang hinzufügen',
        writeSomething: 'Schreiben Sie etwas...',
        blockedFromConcierge: 'Kommunikation ist gesperrt',
        fileUploadFailed: 'Hochladen fehlgeschlagen. Datei wird nicht unterstützt.',
        localTime: ({user, time}: LocalTimeParams) => `Es ist ${time} für ${user}`,
        edited: '(bearbeitet)',
        emoji: 'Emoji',
        collapse: 'Einklappen',
        expand: 'Erweitern',
    },
    reportActionContextMenu: {
        copyToClipboard: 'In die Zwischenablage kopieren',
        copied: 'Kopiert!',
        copyLink: 'Link kopieren',
        copyURLToClipboard: 'URL in die Zwischenablage kopieren',
        copyEmailToClipboard: 'E-Mail in die Zwischenablage kopieren',
        markAsUnread: 'Als ungelesen markieren',
        markAsRead: 'Als gelesen markieren',
        editAction: ({action}: EditActionParams) => `Edit ${action?.actionName === CONST.REPORT.ACTIONS.TYPE.IOU ? 'Ausgabe' : 'Kommentar'}`,
        deleteAction: ({action}: DeleteActionParams) => `Löschen ${action?.actionName === CONST.REPORT.ACTIONS.TYPE.IOU ? 'Ausgabe' : 'Kommentar'}`,
        deleteConfirmation: ({action}: DeleteConfirmationParams) => `Möchten Sie dieses ${action?.actionName === CONST.REPORT.ACTIONS.TYPE.IOU ? 'Ausgabe' : 'Kommentar'} wirklich löschen?`,
        onlyVisible: 'Nur sichtbar für',
        replyInThread: 'Im Thread antworten',
        joinThread: 'Thread beitreten',
        leaveThread: 'Thread verlassen',
        copyOnyxData: 'Onyx-Daten kopieren',
        flagAsOffensive: 'Als anstößig markieren',
        menu: 'Menü',
    },
    emojiReactions: {
        addReactionTooltip: 'Reaktion hinzufügen',
        reactedWith: 'reagierte mit',
    },
    reportActionsView: {
        beginningOfArchivedRoomPartOne: 'Du hast die Party in verpasst.',
        beginningOfArchivedRoomPartTwo: ', hier gibt es nichts zu sehen.',
        beginningOfChatHistoryDomainRoomPartOne: ({domainRoom}: BeginningOfChatHistoryDomainRoomPartOneParams) =>
            `Dieser Chat ist mit allen Expensify-Mitgliedern in der ${domainRoom}-Domain.`,
        beginningOfChatHistoryDomainRoomPartTwo: 'Verwenden Sie es, um mit Kollegen zu chatten, Tipps auszutauschen und Fragen zu stellen.',
        beginningOfChatHistoryAdminRoomPartOneFirst: 'Dieser Chat ist mit',
        beginningOfChatHistoryAdminRoomPartOneLast: 'admin.',
        beginningOfChatHistoryAdminRoomWorkspaceName: ({workspaceName}: BeginningOfChatHistoryAdminRoomPartOneParams) => ` ${workspaceName} `,
        beginningOfChatHistoryAdminRoomPartTwo: 'Verwenden Sie es, um über die Einrichtung des Arbeitsplatzes und mehr zu chatten.',
        beginningOfChatHistoryAnnounceRoomPartOne: ({workspaceName}: BeginningOfChatHistoryAnnounceRoomPartOneParams) => `Dieser Chat ist mit allen in ${workspaceName}.`,
        beginningOfChatHistoryAnnounceRoomPartTwo: `Verwenden Sie es für die wichtigsten Ankündigungen.`,
        beginningOfChatHistoryUserRoomPartOne: 'Dieser Chatraum ist für alles.',
        beginningOfChatHistoryUserRoomPartTwo: 'related.',
        beginningOfChatHistoryInvoiceRoomPartOne: `Dieser Chat ist für Rechnungen zwischen`,
        beginningOfChatHistoryInvoiceRoomPartTwo: `. Verwenden Sie die + Schaltfläche, um eine Rechnung zu senden.`,
        beginningOfChatHistory: 'Dieser Chat ist mit',
        beginningOfChatHistoryPolicyExpenseChatPartOne: 'Dies ist, wo',
        beginningOfChatHistoryPolicyExpenseChatPartTwo: 'wird Ausgaben einreichen bei',
        beginningOfChatHistoryPolicyExpenseChatPartThree: '. Verwenden Sie einfach die + Taste.',
        beginningOfChatHistorySelfDM: 'Dies ist Ihr persönlicher Bereich. Nutzen Sie ihn für Notizen, Aufgaben, Entwürfe und Erinnerungen.',
        beginningOfChatHistorySystemDM: 'Willkommen! Lassen Sie uns mit der Einrichtung beginnen.',
        chatWithAccountManager: 'Hier mit Ihrem Kundenbetreuer chatten',
        sayHello: 'Hallo!',
        yourSpace: 'Ihr Bereich',
        welcomeToRoom: ({roomName}: WelcomeToRoomParams) => `Willkommen in ${roomName}!`,
        usePlusButton: ({additionalText}: UsePlusButtonParams) => `Verwenden Sie die + Taste, um ${additionalText} einen Ausgabenposten hinzuzufügen.`,
        askConcierge: 'Stellen Sie Fragen und erhalten Sie rund um die Uhr Unterstützung in Echtzeit.',
        conciergeSupport: '24/7 Support',
        create: 'erstellen',
        iouTypes: {
            pay: 'bezahlen',
            split: 'split',
            submit: 'einreichen',
            track: 'verfolgen',
            invoice: 'Rechnung',
        },
    },
    adminOnlyCanPost: 'Nur Administratoren können Nachrichten in diesem Raum senden.',
    reportAction: {
        asCopilot: 'als Co-Pilot für',
    },
    mentionSuggestions: {
        hereAlternateText: 'Benachrichtige alle in diesem Gespräch',
    },
    newMessages: 'Neue Nachrichten',
    youHaveBeenBanned: 'Hinweis: Du wurdest von der Teilnahme an diesem Kanal ausgeschlossen.',
    reportTypingIndicator: {
        isTyping: 'tippt...',
        areTyping: 'tippen...',
        multipleMembers: 'Mehrere Mitglieder',
    },
    reportArchiveReasons: {
        [CONST.REPORT.ARCHIVE_REASON.DEFAULT]: 'Dieser Chatraum wurde archiviert.',
        [CONST.REPORT.ARCHIVE_REASON.ACCOUNT_CLOSED]: ({displayName}: ReportArchiveReasonsClosedParams) => `Dieser Chat ist nicht mehr aktiv, weil ${displayName} ihr Konto geschlossen hat.`,
        [CONST.REPORT.ARCHIVE_REASON.ACCOUNT_MERGED]: ({displayName, oldDisplayName}: ReportArchiveReasonsMergedParams) =>
            `Dieser Chat ist nicht mehr aktiv, weil ${oldDisplayName} ihr Konto mit ${displayName} zusammengeführt hat.`,
        [CONST.REPORT.ARCHIVE_REASON.REMOVED_FROM_POLICY]: ({displayName, policyName, shouldUseYou = false}: ReportArchiveReasonsRemovedFromPolicyParams) =>
            shouldUseYou
                ? `Dieser Chat ist nicht mehr aktiv, weil <strong>Sie</strong> kein Mitglied des ${policyName} Arbeitsbereichs mehr sind.`
                : `Dieser Chat ist nicht mehr aktiv, weil ${displayName} kein Mitglied des Arbeitsbereichs ${policyName} mehr ist.`,
        [CONST.REPORT.ARCHIVE_REASON.POLICY_DELETED]: ({policyName}: ReportArchiveReasonsInvoiceReceiverPolicyDeletedParams) =>
            `Dieser Chat ist nicht mehr aktiv, weil ${policyName} kein aktiver Arbeitsbereich mehr ist.`,
        [CONST.REPORT.ARCHIVE_REASON.INVOICE_RECEIVER_POLICY_DELETED]: ({policyName}: ReportArchiveReasonsInvoiceReceiverPolicyDeletedParams) =>
            `Dieser Chat ist nicht mehr aktiv, weil ${policyName} kein aktiver Arbeitsbereich mehr ist.`,
        [CONST.REPORT.ARCHIVE_REASON.BOOKING_END_DATE_HAS_PASSED]: 'Diese Buchung ist archiviert.',
    },
    writeCapabilityPage: {
        label: 'Wer kann posten?',
        writeCapability: {
            all: 'Alle Mitglieder',
            admins: 'Nur Administratoren',
        },
    },
    sidebarScreen: {
        buttonFind: 'Etwas finden...',
        buttonMySettings: 'Meine Einstellungen',
        fabNewChat: 'Chat starten',
        fabNewChatExplained: 'Chat starten (Floating action)',
        chatPinned: 'Chat angeheftet',
        draftedMessage: 'Entwurfene Nachricht',
        listOfChatMessages: 'Liste der Chatnachrichten',
        listOfChats: 'Liste der Chats',
        saveTheWorld: 'Rette die Welt',
        tooltip: 'Hier starten!',
        redirectToExpensifyClassicModal: {
            title: 'Demnächst verfügbar',
            description: 'Wir optimieren noch ein paar Details von New Expensify, um Ihre spezifische Einrichtung zu berücksichtigen. In der Zwischenzeit gehen Sie zu Expensify Classic.',
        },
    },
    allSettingsScreen: {
        subscription: 'Abonnement',
        domains: 'Domains',
    },
    tabSelector: {
        chat: 'Chat',
        room: 'Zimmer',
        distance: 'Entfernung',
        manual: 'Handbuch',
        scan: 'Scannen',
    },
    spreadsheet: {
        upload: 'Eine Tabelle hochladen',
        dragAndDrop: 'Ziehen Sie Ihre Tabelle hierher oder wählen Sie unten eine Datei aus. Unterstützte Formate: .csv, .txt, .xls und .xlsx.',
        chooseSpreadsheet: 'Wählen Sie eine Tabellenkalkulationsdatei zum Importieren aus. Unterstützte Formate: .csv, .txt, .xls und .xlsx.',
        fileContainsHeader: 'Datei enthält Spaltenüberschriften',
        column: ({name}: SpreadSheetColumnParams) => `Spalte ${name}`,
        fieldNotMapped: ({fieldName}: SpreadFieldNameParams) => `Ups! Ein erforderliches Feld ("${fieldName}") wurde nicht zugeordnet. Bitte überprüfen und erneut versuchen.`,
        singleFieldMultipleColumns: ({fieldName}: SpreadFieldNameParams) =>
            `Ups! Sie haben ein einzelnes Feld ("${fieldName}") mehreren Spalten zugeordnet. Bitte überprüfen Sie dies und versuchen Sie es erneut.`,
        emptyMappedField: ({fieldName}: SpreadFieldNameParams) => `Hoppla! Das Feld („${fieldName}“) enthält einen oder mehrere leere Werte. Bitte überprüfen und erneut versuchen.`,
        importSuccessfulTitle: 'Import erfolgreich',
        importCategoriesSuccessfulDescription: ({categories}: SpreadCategoriesParams) => (categories > 1 ? `${categories} Kategorien wurden hinzugefügt.` : '1 Kategorie wurde hinzugefügt.'),
        importMembersSuccessfulDescription: ({added, updated}: ImportMembersSuccessfulDescriptionParams) => {
            if (!added && !updated) {
                return 'Keine Mitglieder wurden hinzugefügt oder aktualisiert.';
            }
            if (added && updated) {
                return `${added} Mitglied${added > 1 ? 's' : ''} hinzugefügt, ${updated} Mitglied${updated > 1 ? 's' : ''} aktualisiert.`;
            }
            if (updated) {
                return updated > 1 ? `${updated} Mitglieder wurden aktualisiert.` : '1 Mitglied wurde aktualisiert.';
            }
            return added > 1 ? `${added} Mitglieder wurden hinzugefügt.` : '1 Mitglied wurde hinzugefügt.';
        },
        importTagsSuccessfulDescription: ({tags}: ImportTagsSuccessfulDescriptionParams) => (tags > 1 ? `${tags} Tags wurden hinzugefügt.` : '1 Tag wurde hinzugefügt.'),
        importMultiLevelTagsSuccessfulDescription: 'Mehrstufige Tags wurden hinzugefügt.',
        importPerDiemRatesSuccessfulDescription: ({rates}: ImportPerDiemRatesSuccessfulDescriptionParams) =>
            rates > 1 ? `${rates} Tagespauschalen wurden hinzugefügt.` : '1 Tagespauschale wurde hinzugefügt.',
        importFailedTitle: 'Import fehlgeschlagen',
        importFailedDescription:
            'Bitte stellen Sie sicher, dass alle Felder korrekt ausgefüllt sind, und versuchen Sie es erneut. Wenn das Problem weiterhin besteht, wenden Sie sich bitte an Concierge.',
        importDescription: 'Wählen Sie aus, welche Felder Sie aus Ihrer Tabelle zuordnen möchten, indem Sie auf das Dropdown-Menü neben jeder importierten Spalte unten klicken.',
        sizeNotMet: 'Die Dateigröße muss größer als 0 Byte sein',
        invalidFileMessage:
            'Die Datei, die Sie hochgeladen haben, ist entweder leer oder enthält ungültige Daten. Bitte stellen Sie sicher, dass die Datei korrekt formatiert ist und die notwendigen Informationen enthält, bevor Sie sie erneut hochladen.',
        importSpreadsheet: 'Tabellenkalkulation importieren',
        downloadCSV: 'CSV herunterladen',
    },
    receipt: {
        upload: 'Beleg hochladen',
        dragReceiptBeforeEmail: 'Ziehen Sie eine Quittung auf diese Seite oder leiten Sie eine Quittung weiter an',
        dragReceiptAfterEmail: 'oder wählen Sie unten eine Datei zum Hochladen aus.',
        chooseReceipt: 'Wählen Sie eine Quittung zum Hochladen aus oder leiten Sie eine Quittung weiter an',
        takePhoto: 'Ein Foto machen',
        cameraAccess: 'Der Kamerazugriff ist erforderlich, um Fotos von Belegen zu machen.',
        deniedCameraAccess: 'Kamerazugriff wurde noch nicht gewährt, bitte folgen Sie',
        deniedCameraAccessInstructions: 'diese Anweisungen',
        cameraErrorTitle: 'Kamerafehler',
        cameraErrorMessage: 'Beim Aufnehmen eines Fotos ist ein Fehler aufgetreten. Bitte versuche es erneut.',
        locationAccessTitle: 'Standortzugriff erlauben',
        locationAccessMessage: 'Der Standortzugriff hilft uns, Ihre Zeitzone und Währung überall genau zu halten, wohin Sie auch gehen.',
        locationErrorTitle: 'Standortzugriff erlauben',
        locationErrorMessage: 'Der Standortzugriff hilft uns, Ihre Zeitzone und Währung überall genau zu halten, wohin Sie auch gehen.',
        allowLocationFromSetting: `Der Standortzugriff hilft uns, Ihre Zeitzone und Währung überall genau zu halten. Bitte erlauben Sie den Standortzugriff in den Berechtigungseinstellungen Ihres Geräts.`,
        dropTitle: 'Lass es los',
        dropMessage: 'Datei hier ablegen',
        flash: 'Blitz',
        multiScan: 'multi-scan',
        shutter: 'Shutter',
        gallery: 'Galerie',
        deleteReceipt: 'Beleg löschen',
        deleteConfirmation: 'Möchten Sie diesen Beleg wirklich löschen?',
        addReceipt: 'Beleg hinzufügen',
        scanFailed: 'Der Beleg konnte nicht gescannt werden, da Händler, Datum oder Betrag fehlen.',
    },
    quickAction: {
        scanReceipt: 'Beleg scannen',
        recordDistance: 'Entfernung verfolgen',
        requestMoney: 'Ausgabe erstellen',
        perDiem: 'Tagespauschale erstellen',
        splitBill: 'Ausgabe aufteilen',
        splitScan: 'Beleg aufteilen',
        splitDistance: 'Distanz aufteilen',
        paySomeone: ({name}: PaySomeoneParams = {}) => `Zahlen Sie ${name ?? 'jemand'}`,
        assignTask: 'Aufgabe zuweisen',
        header: 'Schnelle Aktion',
        noLongerHaveReportAccess: 'Sie haben keinen Zugriff mehr auf Ihr vorheriges Schnellaktionsziel. Wählen Sie unten ein neues aus.',
        updateDestination: 'Ziel aktualisieren',
        createReport: 'Bericht erstellen',
    },
    iou: {
        amount: 'Betrag',
        taxAmount: 'Steuerbetrag',
        taxRate: 'Steuersatz',
        approve: ({
            formattedAmount,
        }: {
            formattedAmount?: string;
        } = {}) => (formattedAmount ? `Genehmigen Sie ${formattedAmount}` : 'Genehmigen'),
        approved: 'Genehmigt',
        cash: 'Bargeld',
        card: 'Karte',
        original: 'Original',
        split: 'Teilen',
        splitExpense: 'Ausgabe aufteilen',
        splitExpenseSubtitle: ({amount, merchant}: SplitExpenseSubtitleParams) => `${amount} von ${merchant}`,
        addSplit: 'Split hinzufügen',
        totalAmountGreaterThanOriginal: ({amount}: TotalAmountGreaterOrLessThanOriginalParams) => `Der Gesamtbetrag ist ${amount} höher als die ursprüngliche Ausgabe.`,
        totalAmountLessThanOriginal: ({amount}: TotalAmountGreaterOrLessThanOriginalParams) => `Der Gesamtbetrag ist ${amount} weniger als die ursprüngliche Ausgabe.`,
        splitExpenseZeroAmount: 'Bitte geben Sie einen gültigen Betrag ein, bevor Sie fortfahren.',
        splitExpenseEditTitle: ({amount, merchant}: SplitExpenseEditTitleParams) => `Bearbeiten Sie ${amount} für ${merchant}`,
        removeSplit: 'Aufteilung entfernen',
        paySomeone: ({name}: PaySomeoneParams = {}) => `Zahlen Sie ${name ?? 'jemand'}`,
        expense: 'Ausgabe',
        categorize: 'Kategorisieren',
        share: 'Teilen',
        participants: 'Teilnehmer',
        createExpense: 'Ausgabe erstellen',
        trackDistance: 'Entfernung verfolgen',
        createExpenses: ({expensesNumber}: CreateExpensesParams) => `Erstelle ${expensesNumber} Ausgaben`,
        addExpense: 'Ausgabe hinzufügen',
        chooseRecipient: 'Empfänger auswählen',
        createExpenseWithAmount: ({amount}: {amount: string}) => `Erstelle ${amount} Ausgabe`,
        confirmDetails: 'Details bestätigen',
        pay: 'Bezahlen',
        cancelPayment: 'Zahlung stornieren',
        cancelPaymentConfirmation: 'Möchten Sie diese Zahlung wirklich stornieren?',
        viewDetails: 'Details anzeigen',
        pending: 'Ausstehend',
        canceled: 'Abgebrochen',
        posted: 'Gepostet',
        deleteReceipt: 'Beleg löschen',
        deletedTransaction: ({amount, merchant}: DeleteTransactionParams) => `hat eine Ausgabe in diesem Bericht gelöscht, ${merchant} - ${amount}`,
        movedFromReport: ({reportName}: MovedFromReportParams) => `verschob eine Ausgabe${reportName ? `von ${reportName}` : ''}`,
        movedTransaction: ({reportUrl, reportName}: MovedTransactionParams) => `verschob diese Ausgabe${reportName ? `to <a href="${reportUrl}">${reportName}</a>` : ''}`,
        unreportedTransaction: 'diese Ausgabe in Ihren persönlichen Bereich verschoben',
        pendingMatchWithCreditCard: 'Beleg steht aus, um mit Kartentransaktion abgeglichen zu werden',
        pendingMatch: 'Ausstehende Übereinstimmung',
        pendingMatchWithCreditCardDescription: 'Beleg wartet auf Abgleich mit Kartentransaktion. Als Barzahlung markieren, um abzubrechen.',
        markAsCash: 'Als Barzahlung markieren',
        routePending: 'Route wird bearbeitet...',
        receiptScanning: () => ({
            one: 'Beleg scannen...',
            other: 'Belege werden gescannt...',
        }),
        scanMultipleReceipts: 'Mehrere Belege scannen',
        scanMultipleReceiptsDescription: 'Machen Sie Fotos von all Ihren Belegen auf einmal, dann bestätigen Sie die Details selbst oder lassen Sie SmartScan dies übernehmen.',
        receiptScanInProgress: 'Belegscan läuft',
        receiptScanInProgressDescription: 'Belegscan läuft. Später erneut prüfen oder die Details jetzt eingeben.',
        duplicateTransaction: ({isSubmitted}: DuplicateTransactionParams) =>
            !isSubmitted
                ? 'Mögliche doppelte Ausgaben erkannt. Überprüfen Sie die Duplikate, um die Einreichung zu ermöglichen.'
                : 'Potenzielle doppelte Ausgaben erkannt. Überprüfen Sie die Duplikate, um die Genehmigung zu ermöglichen.',
        receiptIssuesFound: () => ({
            one: 'Problem gefunden',
            other: 'Gefundene Probleme',
        }),
        fieldPending: 'Ausstehend...',
        defaultRate: 'Standardrate',
        receiptMissingDetails: 'Beleg fehlt Details',
        missingAmount: 'Fehlender Betrag',
        missingMerchant: 'Fehlender Händler',
        receiptStatusTitle: 'Scannen…',
        receiptStatusText: 'Nur Sie können diese Quittung sehen, während sie gescannt wird. Schauen Sie später noch einmal vorbei oder geben Sie die Details jetzt ein.',
        receiptScanningFailed: 'Beleg-Scan fehlgeschlagen. Bitte geben Sie die Details manuell ein.',
        transactionPendingDescription: 'Transaktion ausstehend. Es kann ein paar Tage dauern, bis sie verbucht wird.',
        companyInfo: 'Unternehmensinformationen',
        companyInfoDescription: 'Wir benötigen noch ein paar weitere Details, bevor Sie Ihre erste Rechnung senden können.',
        yourCompanyName: 'Ihr Firmenname',
        yourCompanyWebsite: 'Ihre Firmenwebsite',
        yourCompanyWebsiteNote: 'Wenn Sie keine Website haben, können Sie stattdessen das LinkedIn-Profil oder das Social-Media-Profil Ihres Unternehmens angeben.',
        invalidDomainError: 'Sie haben eine ungültige Domain eingegeben. Um fortzufahren, geben Sie bitte eine gültige Domain ein.',
        publicDomainError: 'Sie haben eine öffentliche Domain betreten. Um fortzufahren, geben Sie bitte eine private Domain ein.',
        // TODO: This key should be deprecated. More details: https://github.com/Expensify/App/pull/59653#discussion_r2028653252
        expenseCountWithStatus: ({scanningReceipts = 0, pendingReceipts = 0}: RequestCountParams) => {
            const statusText: string[] = [];
            if (scanningReceipts > 0) {
                statusText.push(`${scanningReceipts} scannen`);
            }
            if (pendingReceipts > 0) {
                statusText.push(`${pendingReceipts} ausstehend`);
            }
            return {
                one: statusText.length > 0 ? `1 Ausgabe (${statusText.join(', ')})` : `1 Ausgabe`,
                other: (count: number) => (statusText.length > 0 ? `${count} Ausgaben (${statusText.join(', ')})` : `${count} Ausgaben`),
            };
        },
        expenseCount: () => {
            return {
                one: '1 Ausgabe',
                other: (count: number) => `${count} Ausgaben`,
            };
        },
        deleteExpense: () => ({
            one: 'Ausgabe löschen',
            other: 'Ausgaben löschen',
        }),
        deleteConfirmation: () => ({
            one: 'Möchten Sie diesen Ausgabenposten wirklich löschen?',
            other: 'Möchten Sie diese Ausgaben wirklich löschen?',
        }),
        deleteReport: 'Bericht löschen',
        deleteReportConfirmation: 'Möchten Sie diesen Bericht wirklich löschen?',
        settledExpensify: 'Bezahlt',
        done: 'Fertiggestellt',
        settledElsewhere: 'Anderswo bezahlt',
        individual: 'Individuum',
        business: 'Geschäft',
        settleExpensify: ({formattedAmount}: SettleExpensifyCardParams) => (formattedAmount ? `Bezahle ${formattedAmount} mit Expensify` : `Mit Expensify bezahlen`),
        settlePersonal: ({formattedAmount}: SettleExpensifyCardParams) => (formattedAmount ? `Zahlen Sie ${formattedAmount} als Einzelperson` : `Als Einzelperson bezahlen`),
        settlePayment: ({formattedAmount}: SettleExpensifyCardParams) => `Zahlen Sie ${formattedAmount}`,
        settleBusiness: ({formattedAmount}: SettleExpensifyCardParams) => (formattedAmount ? `Zahlen Sie ${formattedAmount} als Unternehmen` : `Als Unternehmen bezahlen`),
        payElsewhere: ({formattedAmount}: SettleExpensifyCardParams) => (formattedAmount ? `Zahle ${formattedAmount} anderswo` : `Anderswo bezahlen`),
        nextStep: 'Nächste Schritte',
        finished: 'Fertiggestellt',
        sendInvoice: ({amount}: RequestAmountParams) => `Sende ${amount} Rechnung`,
        submitAmount: ({amount}: RequestAmountParams) => `Einreichen ${amount}`,
        expenseAmount: ({formattedAmount, comment}: RequestedAmountMessageParams) => `${formattedAmount}${comment ? `für ${comment}` : ''}`,
        submitted: `eingereicht`,
        automaticallySubmitted: `über <a href="${CONST.SELECT_WORKFLOWS_HELP_URL}">verzögerte Einreichungen</a> eingereicht`,
        trackedAmount: ({formattedAmount, comment}: RequestedAmountMessageParams) => `tracking ${formattedAmount}${comment ? `für ${comment}` : ''}`,
        splitAmount: ({amount}: SplitAmountParams) => `teilen ${amount}`,
        didSplitAmount: ({formattedAmount, comment}: DidSplitAmountMessageParams) => `split ${formattedAmount}${comment ? `für ${comment}` : ''}`,
        yourSplit: ({amount}: UserSplitParams) => `Ihr Anteil ${amount}`,
        payerOwesAmount: ({payer, amount, comment}: PayerOwesAmountParams) => `${payer} schuldet ${amount}${comment ? `für ${comment}` : ''}`,
        payerOwes: ({payer}: PayerOwesParams) => `${payer} schuldet:`,
        payerPaidAmount: ({payer, amount}: PayerPaidAmountParams) => `${payer ? `${payer} ` : ''}hat ${amount} bezahlt`,
        payerPaid: ({payer}: PayerPaidParams) => `${payer} hat bezahlt:`,
        payerSpentAmount: ({payer, amount}: PayerPaidAmountParams) => `${payer} hat ${amount} ausgegeben`,
        payerSpent: ({payer}: PayerPaidParams) => `${payer} hat ausgegeben:`,
        managerApproved: ({manager}: ManagerApprovedParams) => `${manager} genehmigt:`,
        managerApprovedAmount: ({manager, amount}: ManagerApprovedAmountParams) => `${manager} hat ${amount} genehmigt`,
        payerSettled: ({amount}: PayerSettledParams) => `bezahlt ${amount}`,
        payerSettledWithMissingBankAccount: ({amount}: PayerSettledParams) => `bezahlt ${amount}. Fügen Sie ein Bankkonto hinzu, um Ihre Zahlung zu erhalten.`,
        automaticallyApproved: `genehmigt über <a href="${CONST.CONFIGURE_EXPENSE_REPORT_RULES_HELP_URL}">Arbeitsbereichsregeln</a>`,
        approvedAmount: ({amount}: ApprovedAmountParams) => `genehmigt ${amount}`,
        approvedMessage: `genehmigt`,
        unapproved: `nicht genehmigt`,
        automaticallyForwarded: `genehmigt über <a href="${CONST.CONFIGURE_EXPENSE_REPORT_RULES_HELP_URL}">Arbeitsbereichsregeln</a>`,
        forwarded: `genehmigt`,
        rejectedThisReport: 'diesen Bericht abgelehnt',
        waitingOnBankAccount: ({submitterDisplayName}: WaitingOnBankAccountParams) =>
            `hat begonnen, die Abrechnung zu erledigen. Die Zahlung wird zurückgehalten, bis ${submitterDisplayName} ein Bankkonto hinzufügt.`,
        adminCanceledRequest: ({manager}: AdminCanceledRequestParams) => `${manager ? `${manager}: ` : ''} hat die Zahlung storniert`,
        canceledRequest: ({amount, submitterDisplayName}: CanceledRequestParams) =>
            `hat die Zahlung von ${amount} storniert, weil ${submitterDisplayName} ihre Expensify Wallet nicht innerhalb von 30 Tagen aktiviert hat`,
        settledAfterAddedBankAccount: ({submitterDisplayName, amount}: SettledAfterAddedBankAccountParams) =>
            `${submitterDisplayName} hat ein Bankkonto hinzugefügt. Die Zahlung von ${amount} wurde geleistet.`,
        paidElsewhere: ({payer}: PaidElsewhereParams = {}) => `${payer ? `${payer} ` : ''}woanders bezahlt`,
        paidWithExpensify: ({payer}: PaidWithExpensifyParams = {}) => `${payer ? `${payer} ` : ''} mit Expensify bezahlt`,
        automaticallyPaidWithExpensify: ({payer}: PaidWithExpensifyParams = {}) =>
            `${payer ? `${payer} ` : ''} mit Expensify über <a href="${CONST.CONFIGURE_EXPENSE_REPORT_RULES_HELP_URL}">Arbeitsbereichsregeln</a> bezahlt`,
        noReimbursableExpenses: 'Dieser Bericht hat einen ungültigen Betrag.',
        pendingConversionMessage: 'Der Gesamtbetrag wird aktualisiert, wenn Sie wieder online sind.',
        changedTheExpense: 'die Ausgabe geändert',
        setTheRequest: ({valueName, newValueToDisplay}: SetTheRequestParams) => `der ${valueName} zu ${newValueToDisplay}`,
        setTheDistanceMerchant: ({translatedChangedField, newMerchant, newAmountToDisplay}: SetTheDistanceMerchantParams) =>
            `setzen Sie das ${translatedChangedField} auf ${newMerchant}, was den Betrag auf ${newAmountToDisplay} festlegt`,
        removedTheRequest: ({valueName, oldValueToDisplay}: RemovedTheRequestParams) => `der ${valueName} (früher ${oldValueToDisplay})`,
        updatedTheRequest: ({valueName, newValueToDisplay, oldValueToDisplay}: UpdatedTheRequestParams) => `der ${valueName} zu ${newValueToDisplay} (zuvor ${oldValueToDisplay})`,
        updatedTheDistanceMerchant: ({translatedChangedField, newMerchant, oldMerchant, newAmountToDisplay, oldAmountToDisplay}: UpdatedTheDistanceMerchantParams) =>
            `änderte das ${translatedChangedField} zu ${newMerchant} (zuvor ${oldMerchant}), wodurch der Betrag auf ${newAmountToDisplay} aktualisiert wurde (zuvor ${oldAmountToDisplay})`,
        threadExpenseReportName: ({formattedAmount, comment}: ThreadRequestReportNameParams) => `${formattedAmount} ${comment ? `für ${comment}` : 'Ausgabe'}`,
        invoiceReportName: ({linkedReportID}: OriginalMessage<typeof CONST.REPORT.ACTIONS.TYPE.REPORT_PREVIEW>) => `Rechnungsbericht Nr. ${linkedReportID}`,
        threadPaySomeoneReportName: ({formattedAmount, comment}: ThreadSentMoneyReportNameParams) => `${formattedAmount} gesendet${comment ? `für ${comment}` : ''}`,
        movedFromPersonalSpace: ({workspaceName, reportName}: MovedFromPersonalSpaceParams) =>
            `verschobene Ausgabe von persönlichem Bereich zu ${workspaceName ?? `chatten mit ${reportName}`}`,
        movedToPersonalSpace: 'Ausgabe in den persönlichen Bereich verschoben',
        tagSelection: 'Wählen Sie ein Tag aus, um Ihre Ausgaben besser zu organisieren.',
        categorySelection: 'Wählen Sie eine Kategorie, um Ihre Ausgaben besser zu organisieren.',
        error: {
            invalidCategoryLength: 'Der Kategoriename überschreitet 255 Zeichen. Bitte kürzen Sie ihn oder wählen Sie eine andere Kategorie.',
            invalidTagLength: 'Der Tag-Name überschreitet 255 Zeichen. Bitte kürzen Sie ihn oder wählen Sie einen anderen Tag.',
            invalidAmount: 'Bitte geben Sie einen gültigen Betrag ein, bevor Sie fortfahren.',
            invalidIntegerAmount: 'Bitte geben Sie einen ganzen Dollarbetrag ein, bevor Sie fortfahren.',
            invalidTaxAmount: ({amount}: RequestAmountParams) => `Der maximale Steuerbetrag beträgt ${amount}`,
            invalidSplit: 'Die Summe der Aufteilungen muss dem Gesamtbetrag entsprechen.',
            invalidSplitParticipants: 'Bitte geben Sie einen Betrag größer als null für mindestens zwei Teilnehmer ein.',
            invalidSplitYourself: 'Bitte geben Sie einen Betrag ungleich null für Ihre Aufteilung ein.',
            noParticipantSelected: 'Bitte wählen Sie einen Teilnehmer aus',
            other: 'Unerwarteter Fehler. Bitte versuchen Sie es später noch einmal.',
            genericCreateFailureMessage: 'Unerwarteter Fehler beim Einreichen dieser Ausgabe. Bitte versuchen Sie es später erneut.',
            genericCreateInvoiceFailureMessage: 'Unerwarteter Fehler beim Senden dieser Rechnung. Bitte versuchen Sie es später erneut.',
            genericHoldExpenseFailureMessage: 'Unerwarteter Fehler beim Halten dieser Ausgabe. Bitte versuchen Sie es später erneut.',
            genericUnholdExpenseFailureMessage: 'Unerwarteter Fehler beim Entfernen dieser Ausgabe von der Warteschleife. Bitte versuchen Sie es später erneut.',
            receiptDeleteFailureError: 'Unerwarteter Fehler beim Löschen dieser Quittung. Bitte versuchen Sie es später erneut.',
            receiptFailureMessage: 'Beim Hochladen Ihrer Quittung ist ein Fehler aufgetreten. Bitte',
            receiptFailureMessageShort: 'Beim Hochladen Ihres Belegs ist ein Fehler aufgetreten.',
            tryAgainMessage: 'nochmals versuchen',
            saveFileMessage: 'Beleg speichern',
            uploadLaterMessage: 'später hochladen.',
            genericDeleteFailureMessage: 'Unerwarteter Fehler beim Löschen dieser Ausgabe. Bitte versuchen Sie es später erneut.',
            genericEditFailureMessage: 'Unerwarteter Fehler beim Bearbeiten dieser Ausgabe. Bitte versuchen Sie es später erneut.',
            genericSmartscanFailureMessage: 'Transaktion fehlt Felder',
            duplicateWaypointsErrorMessage: 'Bitte entfernen Sie doppelte Wegpunkte',
            atLeastTwoDifferentWaypoints: 'Bitte geben Sie mindestens zwei verschiedene Adressen ein.',
            splitExpenseMultipleParticipantsErrorMessage:
                'Eine Ausgabe kann nicht zwischen einem Arbeitsbereich und anderen Mitgliedern aufgeteilt werden. Bitte aktualisieren Sie Ihre Auswahl.',
            invalidMerchant: 'Bitte geben Sie einen gültigen Händler ein',
            atLeastOneAttendee: 'Mindestens ein Teilnehmer muss ausgewählt werden.',
            invalidQuantity: 'Bitte geben Sie eine gültige Menge ein',
            quantityGreaterThanZero: 'Die Menge muss größer als null sein',
            invalidSubrateLength: 'Es muss mindestens einen Untertarif geben.',
            invalidRate: 'Der Tarif ist für diesen Arbeitsbereich nicht gültig. Bitte wählen Sie einen verfügbaren Tarif aus dem Arbeitsbereich aus.',
        },
        dismissReceiptError: 'Fehler ignorieren',
        dismissReceiptErrorConfirmation: 'Achtung! Wenn Sie diesen Fehler ignorieren, wird Ihre hochgeladene Quittung vollständig entfernt. Sind Sie sicher?',
        waitingOnEnabledWallet: ({submitterDisplayName}: WaitingOnBankAccountParams) =>
            `hat begonnen, die Abrechnung vorzunehmen. Die Zahlung wird zurückgehalten, bis ${submitterDisplayName} ihre Wallet aktiviert.`,
        enableWallet: 'Wallet aktivieren',
        hold: 'Halten',
        unhold: 'Halten entfernen',
        holdExpense: 'Ausgabe zurückhalten',
        unholdExpense: 'Ausgabe freigeben',
        heldExpense: 'diese Ausgabe zurückgehalten',
        unheldExpense: 'diese Ausgabe freigegeben',
        moveUnreportedExpense: 'Nicht gemeldete Ausgabe verschieben',
        addUnreportedExpense: 'Nicht gemeldete Ausgabe hinzufügen',
        createNewExpense: 'Neue Ausgabe erstellen',
        selectUnreportedExpense: 'Wählen Sie mindestens eine Ausgabe aus, die dem Bericht hinzugefügt werden soll.',
        emptyStateUnreportedExpenseTitle: 'Keine nicht gemeldeten Ausgaben',
        emptyStateUnreportedExpenseSubtitle: 'Es sieht so aus, als hätten Sie keine nicht gemeldeten Ausgaben. Versuchen Sie, unten eine zu erstellen.',
        addUnreportedExpenseConfirm: 'Zum Bericht hinzufügen',
        explainHold: 'Erklären Sie, warum Sie diese Ausgabe zurückhalten.',
        undoSubmit: 'Senden rückgängig machen',
        retracted: 'zurückgezogen',
        undoClose: 'Schließen rückgängig machen',
        reopened: 'wieder geöffnet',
        reopenReport: 'Bericht wieder öffnen',
        reopenExportedReportConfirmation: ({connectionName}: {connectionName: string}) =>
            `Dieser Bericht wurde bereits nach ${connectionName} exportiert. Änderungen daran können zu Datenabweichungen führen. Sind Sie sicher, dass Sie diesen Bericht erneut öffnen möchten?`,
        reason: 'Grund',
        holdReasonRequired: 'Ein Grund ist erforderlich, wenn gehalten wird.',
        expenseWasPutOnHold: 'Ausgabe wurde zurückgestellt',
        expenseOnHold: 'Diese Ausgabe wurde zurückgestellt. Bitte überprüfen Sie die Kommentare für die nächsten Schritte.',
        expensesOnHold: 'Alle Ausgaben wurden zurückgestellt. Bitte überprüfen Sie die Kommentare für die nächsten Schritte.',
        expenseDuplicate: 'Diese Ausgabe hat ähnliche Details wie eine andere. Bitte überprüfen Sie die Duplikate, um fortzufahren.',
        someDuplicatesArePaid: 'Einige dieser Duplikate wurden bereits genehmigt oder bezahlt.',
        reviewDuplicates: 'Duplikate überprüfen',
        keepAll: 'Alles behalten',
        confirmApprove: 'Betrag der Genehmigung bestätigen',
        confirmApprovalAmount: 'Genehmigen Sie nur konforme Ausgaben oder genehmigen Sie den gesamten Bericht.',
        confirmApprovalAllHoldAmount: () => ({
            one: 'Diese Ausgabe ist zurückgestellt. Möchten Sie trotzdem genehmigen?',
            other: 'Diese Ausgaben sind zurückgestellt. Möchten Sie trotzdem genehmigen?',
        }),
        confirmPay: 'Zahlungsbetrag bestätigen',
        confirmPayAmount: 'Bezahlen Sie, was nicht zurückgehalten wird, oder bezahlen Sie den gesamten Bericht.',
        confirmPayAllHoldAmount: () => ({
            one: 'Diese Ausgabe ist zurückgestellt. Möchten Sie trotzdem bezahlen?',
            other: 'Diese Ausgaben sind zurückgestellt. Möchten Sie trotzdem bezahlen?',
        }),
        payOnly: 'Nur bezahlen',
        approveOnly: 'Nur genehmigen',
        holdEducationalTitle: 'Diese Anfrage ist an',
        holdEducationalText: 'halten',
        whatIsHoldExplain: 'Halten ist wie das Drücken der „Pause“-Taste bei einer Ausgabe, um vor der Genehmigung oder Zahlung nach weiteren Details zu fragen.',
        holdIsLeftBehind: 'Zurückgehaltene Ausgaben werden nach Genehmigung oder Zahlung in einen anderen Bericht verschoben.',
        unholdWhenReady: 'Genehmiger können Ausgaben freigeben, wenn sie zur Genehmigung oder Zahlung bereit sind.',
        changePolicyEducational: {
            title: 'Du hast diesen Bericht verschoben!',
            description: 'Überprüfen Sie diese Punkte, die sich beim Verschieben von Berichten in einen neuen Arbeitsbereich ändern können.',
            reCategorize: '<strong>Kategorisieren Sie alle Ausgaben neu</strong>, um den Arbeitsbereichsregeln zu entsprechen.',
            workflows: 'Dieser Bericht kann nun einem anderen <strong>Genehmigungsworkflow</strong> unterliegen.',
        },
        changeWorkspace: 'Arbeitsbereich ändern',
        set: 'set',
        changed: 'geändert',
        removed: 'entfernt',
        transactionPending: 'Transaktion ausstehend.',
        chooseARate: 'Wählen Sie einen Erstattungssatz pro Meile oder Kilometer für den Arbeitsbereich aus',
        unapprove: 'Nicht genehmigen',
        unapproveReport: 'Bericht nicht genehmigen',
        headsUp: 'Achtung!',
        unapproveWithIntegrationWarning: ({accountingIntegration}: UnapproveWithIntegrationWarningParams) =>
            `Dieser Bericht wurde bereits nach ${accountingIntegration} exportiert. Eine Änderung kann zu Datenabweichungen führen. Sind Sie sicher, dass Sie diesen Bericht nicht genehmigen möchten?`,
        reimbursable: 'erstattungsfähig',
        nonReimbursable: 'nicht erstattungsfähig',
        bookingPending: 'Diese Buchung ist ausstehend',
        bookingPendingDescription: 'Diese Buchung ist ausstehend, weil sie noch nicht bezahlt wurde.',
        bookingArchived: 'Diese Buchung ist archiviert',
        bookingArchivedDescription: 'Diese Buchung ist archiviert, weil das Reisedatum verstrichen ist. Fügen Sie bei Bedarf eine Ausgabe für den Endbetrag hinzu.',
        attendees: 'Teilnehmer',
        whoIsYourAccountant: 'Wer ist Ihr Buchhalter?',
        paymentComplete: 'Zahlung abgeschlossen',
        time: 'Zeit',
        startDate: 'Startdatum',
        endDate: 'Enddatum',
        startTime: 'Startzeit',
        endTime: 'Endzeit',
        deleteSubrate: 'Subrate löschen',
        deleteSubrateConfirmation: 'Möchten Sie diesen Untertarif wirklich löschen?',
        quantity: 'Menge',
        subrateSelection: 'Wählen Sie einen Untertarif und geben Sie eine Menge ein.',
        qty: 'Menge',
        firstDayText: () => ({
            one: `Erster Tag: 1 Stunde`,
            other: (count: number) => `Erster Tag: ${count.toFixed(2)} Stunden`,
        }),
        lastDayText: () => ({
            one: `Letzter Tag: 1 Stunde`,
            other: (count: number) => `Letzter Tag: ${count.toFixed(2)} Stunden`,
        }),
        tripLengthText: () => ({
            one: `Reise: 1 ganzer Tag`,
            other: (count: number) => `Reise: ${count} volle Tage`,
        }),
        dates: 'Daten',
        rates: 'Preise',
        submitsTo: ({name}: SubmitsToParams) => `Übermittelt an ${name}`,
        moveExpenses: () => ({one: 'Ausgabe verschieben', other: 'Ausgaben verschieben'}),
    },
    share: {
        shareToExpensify: 'Teilen mit Expensify',
        messageInputLabel: 'Nachricht',
    },
    notificationPreferencesPage: {
        header: 'Benachrichtigungseinstellungen',
        label: 'Benachrichtige mich über neue Nachrichten',
        notificationPreferences: {
            always: 'Sofort',
            daily: 'Täglich',
            mute: 'Stumm schalten',
            hidden: 'Hidden',
        },
    },
    loginField: {
        numberHasNotBeenValidated: 'Die Nummer wurde nicht validiert. Klicken Sie auf die Schaltfläche, um den Validierungslink per SMS erneut zu senden.',
        emailHasNotBeenValidated: 'Die E-Mail wurde nicht verifiziert. Klicken Sie auf die Schaltfläche, um den Bestätigungslink per SMS erneut zu senden.',
    },
    avatarWithImagePicker: {
        uploadPhoto: 'Foto hochladen',
        removePhoto: 'Foto entfernen',
        editImage: 'Foto bearbeiten',
        viewPhoto: 'Foto ansehen',
        imageUploadFailed: 'Bild-Upload fehlgeschlagen',
        deleteWorkspaceError: 'Entschuldigung, es gab ein unerwartetes Problem beim Löschen Ihres Arbeitsbereich-Avatars.',
        sizeExceeded: ({maxUploadSizeInMB}: SizeExceededParams) => `Das ausgewählte Bild überschreitet die maximale Upload-Größe von ${maxUploadSizeInMB} MB.`,
        resolutionConstraints: ({minHeightInPx, minWidthInPx, maxHeightInPx, maxWidthInPx}: ResolutionConstraintsParams) =>
            `Bitte laden Sie ein Bild hoch, das größer als ${minHeightInPx}x${minWidthInPx} Pixel und kleiner als ${maxHeightInPx}x${maxWidthInPx} Pixel ist.`,
        notAllowedExtension: ({allowedExtensions}: NotAllowedExtensionParams) => `Das Profilbild muss einer der folgenden Typen sein: ${allowedExtensions.join(', ')}.`,
    },
    modal: {
        backdropLabel: 'Modal-Hintergrund',
    },
    profilePage: {
        profile: 'Profil',
        preferredPronouns: 'Bevorzugte Pronomen',
        selectYourPronouns: 'Wählen Sie Ihre Pronomen aus',
        selfSelectYourPronoun: 'Wählen Sie Ihr Pronomen selbst aus',
        emailAddress: 'E-Mail-Adresse',
        setMyTimezoneAutomatically: 'Zeitzone automatisch einstellen',
        timezone: 'Zeitzone',
        invalidFileMessage: 'Ungültige Datei. Bitte versuchen Sie es mit einem anderen Bild.',
        avatarUploadFailureMessage: 'Beim Hochladen des Avatars ist ein Fehler aufgetreten. Bitte versuche es erneut.',
        online: 'Online',
        offline: 'Offline',
        syncing: 'Synchronisieren',
        profileAvatar: 'Profil-Avatar',
        publicSection: {
            title: 'Öffentlich',
            subtitle: 'Diese Details werden in Ihrem öffentlichen Profil angezeigt. Jeder kann sie sehen.',
        },
        privateSection: {
            title: 'Privat',
            subtitle: 'Diese Angaben werden für Reisen und Zahlungen verwendet. Sie werden niemals in Ihrem öffentlichen Profil angezeigt.',
        },
    },
    securityPage: {
        title: 'Sicherheitsoptionen',
        subtitle: 'Aktivieren Sie die Zwei-Faktor-Authentifizierung, um Ihr Konto zu schützen.',
        goToSecurity: 'Zurück zur Sicherheitsseite',
    },
    shareCodePage: {
        title: 'Ihr Code',
        subtitle: 'Laden Sie Mitglieder zu Expensify ein, indem Sie Ihren persönlichen QR-Code oder Empfehlungslink teilen.',
    },
    pronounsPage: {
        pronouns: 'Pronomen',
        isShownOnProfile: 'Ihre Pronomen werden in Ihrem Profil angezeigt.',
        placeholderText: 'Suchen, um Optionen zu sehen',
    },
    contacts: {
        contactMethod: 'Kontaktmethode',
        contactMethods: 'Kontaktmethoden',
        featureRequiresValidate: 'Diese Funktion erfordert, dass Sie Ihr Konto verifizieren.',
        validateAccount: 'Bestätigen Sie Ihr Konto',
        helpTextBeforeEmail: 'Fügen Sie weitere Möglichkeiten hinzu, damit Leute Sie finden können, und leiten Sie Belege weiter an',
        helpTextAfterEmail: 'von mehreren E-Mail-Adressen.',
        pleaseVerify: 'Bitte überprüfen Sie diese Kontaktmethode',
        getInTouch: 'Wann immer wir mit Ihnen in Kontakt treten müssen, werden wir diese Kontaktmethode verwenden.',
        enterMagicCode: ({contactMethod}: EnterMagicCodeParams) =>
            `Bitte geben Sie den magischen Code ein, der an ${contactMethod} gesendet wurde. Er sollte in ein bis zwei Minuten ankommen.`,
        setAsDefault: 'Als Standard festlegen',
        yourDefaultContactMethod:
            'Dies ist Ihre aktuelle Standardkontaktmethode. Bevor Sie sie löschen können, müssen Sie eine andere Kontaktmethode auswählen und auf „Als Standard festlegen“ klicken.',
        removeContactMethod: 'Kontaktmethode entfernen',
        removeAreYouSure: 'Möchten Sie diese Kontaktmethode wirklich entfernen? Diese Aktion kann nicht rückgängig gemacht werden.',
        failedNewContact: 'Fehler beim Hinzufügen dieser Kontaktmethode.',
        genericFailureMessages: {
            requestContactMethodValidateCode: 'Fehler beim Senden eines neuen magischen Codes. Bitte warten Sie einen Moment und versuchen Sie es erneut.',
            validateSecondaryLogin: 'Falscher oder ungültiger Magic-Code. Bitte versuche es erneut oder fordere einen neuen Code an.',
            deleteContactMethod: 'Löschen der Kontaktmethode fehlgeschlagen. Bitte wenden Sie sich an Concierge, um Hilfe zu erhalten.',
            setDefaultContactMethod: 'Fehler beim Festlegen einer neuen Standardkontaktmethode. Bitte wenden Sie sich an Concierge, um Hilfe zu erhalten.',
            addContactMethod: 'Fehler beim Hinzufügen dieser Kontaktmethode. Bitte wenden Sie sich an Concierge, um Hilfe zu erhalten.',
            enteredMethodIsAlreadySubmitted: 'Diese Kontaktmethode existiert bereits.',
            passwordRequired: 'Passwort erforderlich.',
            contactMethodRequired: 'Kontaktmethode ist erforderlich',
            invalidContactMethod: 'Ungültige Kontaktmethode',
        },
        newContactMethod: 'Neue Kontaktmethode',
        goBackContactMethods: 'Zurück zu den Kontaktmethoden',
    },
    // cspell:disable
    pronouns: {
        coCos: 'Co / Cos',
        eEyEmEir: 'E / Ey / Em / Eir',
        faeFaer: 'Fae / Faer',
        heHimHis: 'Er / Ihn / Sein',
        heHimHisTheyThemTheirs: 'Er / Ihn / Sein / Sie / Ihnen / Ihr',
        sheHerHers: 'Sie / Ihr / Ihre',
        sheHerHersTheyThemTheirs: 'Sie / Ihr / Ihre / Sie / Ihnen / Ihre',
        merMers: 'Mer / Mers',
        neNirNirs: 'Ne / Nir / Nirs',
        neeNerNers: 'Nee / Ner / Ners',
        perPers: 'Per / Pers',
        theyThemTheirs: 'They / Them / Theirs',
        thonThons: 'Thon / Thons',
        veVerVis: 'Ansehen / Anzeigen / Anzeigen',
        viVir: 'Vi / Vir',
        xeXemXyr: 'Xe / Xem / Xyr',
        zeZieZirHir: 'Ze / Zie / Zir / Hir',
        zeHirHirs: 'Ze / Hir',
        callMeByMyName: 'Nenne mich bei meinem Namen',
    },
    // cspell:enable
    displayNamePage: {
        headerTitle: 'Anzeigename',
        isShownOnProfile: 'Ihr Anzeigename wird in Ihrem Profil angezeigt.',
    },
    timezonePage: {
        timezone: 'Zeitzone',
        isShownOnProfile: 'Ihre Zeitzone wird in Ihrem Profil angezeigt.',
        getLocationAutomatically: 'Bestimmen Sie automatisch Ihren Standort',
    },
    updateRequiredView: {
        updateRequired: 'Aktualisierung erforderlich',
        pleaseInstall: 'Bitte aktualisieren Sie auf die neueste Version von New Expensify.',
        pleaseInstallExpensifyClassic: 'Bitte installieren Sie die neueste Version von Expensify.',
        toGetLatestChanges: 'Für Mobilgeräte oder Desktop, laden Sie die neueste Version herunter und installieren Sie sie. Für das Web, aktualisieren Sie Ihren Browser.',
        newAppNotAvailable: 'Die neue Expensify-App ist nicht mehr verfügbar.',
    },
    initialSettingsPage: {
        about: 'Über',
        aboutPage: {
            description:
                'Die neue Expensify-App wird von einer Gemeinschaft von Open-Source-Entwicklern aus der ganzen Welt entwickelt. Helfen Sie uns, die Zukunft von Expensify zu gestalten.',
            appDownloadLinks: 'App-Download-Links',
            viewKeyboardShortcuts: 'Tastenkombinationen anzeigen',
            viewTheCode: 'Code anzeigen',
            viewOpenJobs: 'Offene Stellen anzeigen',
            reportABug: 'Einen Fehler melden',
            troubleshoot: 'Fehlerbehebung',
        },
        appDownloadLinks: {
            android: {
                label: 'Android',
            },
            ios: {
                label: 'iOS',
            },
            desktop: {
                label: 'macOS',
            },
        },
        troubleshoot: {
            clearCacheAndRestart: 'Cache leeren und neu starten',
            viewConsole: 'Debug-Konsole anzeigen',
            debugConsole: 'Debug-Konsole',
            description: 'Verwenden Sie die untenstehenden Tools, um das Expensify-Erlebnis zu unterstützen. Wenn Sie auf Probleme stoßen, bitte',
            submitBug: 'einen Fehler melden',
            confirmResetDescription: 'Alle nicht gesendeten Entwurfsnachrichten gehen verloren, aber der Rest Ihrer Daten ist sicher.',
            resetAndRefresh: 'Zurücksetzen und aktualisieren',
            clientSideLogging: 'Client-seitiges Logging',
            noLogsToShare: 'Keine Protokolle zum Teilen',
            useProfiling: 'Profiling verwenden',
            profileTrace: 'Profilverlauf',
            results: 'Ergebnisse',
            releaseOptions: 'Veröffentlichungsoptionen',
            testingPreferences: 'Präferenzen testen',
            useStagingServer: 'Staging-Server verwenden',
            forceOffline: 'Offline erzwingen',
            simulatePoorConnection: 'Schlechte Internetverbindung simulieren',
            simulateFailingNetworkRequests: 'Netzwerkanfragen simulieren, die fehlschlagen',
            authenticationStatus: 'Authentifizierungsstatus',
            deviceCredentials: 'Geräteanmeldedaten',
            invalidate: 'Ungültig machen',
            destroy: 'Zerstören',
            maskExportOnyxStateData: 'Maskieren Sie sensible Mitgliederdaten beim Exportieren des Onyx-Zustands',
            exportOnyxState: 'Exportieren Sie den Onyx-Zustand',
            importOnyxState: 'Onyx-Status importieren',
            testCrash: 'Testabsturz',
            resetToOriginalState: 'Auf den ursprünglichen Zustand zurücksetzen',
            usingImportedState: 'Sie verwenden importierten Status. Drücken Sie hier, um ihn zu löschen.',
            debugMode: 'Debug-Modus',
            invalidFile: 'Ungültige Datei',
            invalidFileDescription: 'Die Datei, die Sie importieren möchten, ist ungültig. Bitte versuchen Sie es erneut.',
            invalidateWithDelay: 'Mit Verzögerung ungültig machen',
            recordTroubleshootData: 'Daten zur Fehlerbehebung aufzeichnen',
        },
        debugConsole: {
            saveLog: 'Protokoll speichern',
            shareLog: 'Protokoll teilen',
            enterCommand: 'Befehl eingeben',
            execute: 'Ausführen',
            noLogsAvailable: 'Keine Protokolle verfügbar',
            logSizeTooLarge: ({size}: LogSizeParams) =>
                `Protokollgröße überschreitet das Limit von ${size} MB. Bitte verwenden Sie "Protokoll speichern", um die Protokolldatei stattdessen herunterzuladen.`,
            logs: 'Protokolle',
            viewConsole: 'Konsole anzeigen',
        },
        security: 'Sicherheit',
        signOut: 'Abmelden',
        restoreStashed: 'Wiederherstellen des zwischengespeicherten Logins',
        signOutConfirmationText: 'Sie verlieren alle Offline-Änderungen, wenn Sie sich abmelden.',
        versionLetter: 'v',
        readTheTermsAndPrivacy: {
            phrase1: 'Lesen Sie die',
            phrase2: 'Nutzungsbedingungen',
            phrase3: 'und',
            phrase4: 'Datenschutz',
        },
        help: 'Hilfe',
        accountSettings: 'Kontoeinstellungen',
        account: 'Konto',
        general: 'Allgemein',
    },
    closeAccountPage: {
        closeAccount: 'Konto schließen',
        reasonForLeavingPrompt: 'Wir würden es bedauern, Sie gehen zu sehen! Würden Sie uns freundlicherweise mitteilen, warum, damit wir uns verbessern können?',
        enterMessageHere: 'Nachricht hier eingeben',
        closeAccountWarning: 'Das Schließen Ihres Kontos kann nicht rückgängig gemacht werden.',
        closeAccountPermanentlyDeleteData: 'Möchten Sie Ihr Konto wirklich löschen? Dadurch werden alle ausstehenden Ausgaben dauerhaft gelöscht.',
        enterDefaultContactToConfirm: 'Bitte geben Sie Ihre Standardkontaktmethode ein, um zu bestätigen, dass Sie Ihr Konto schließen möchten. Ihre Standardkontaktmethode ist:',
        enterDefaultContact: 'Geben Sie Ihre Standardkontaktmethode ein',
        defaultContact: 'Standardkontaktmethode:',
        enterYourDefaultContactMethod: 'Bitte geben Sie Ihre Standardkontaktmethode ein, um Ihr Konto zu schließen.',
    },
    mergeAccountsPage: {
        mergeAccount: 'Konten zusammenführen',
        accountDetails: {
            accountToMergeInto: 'Geben Sie das Konto ein, in das Sie zusammenführen möchten.',
            notReversibleConsent: 'Ich verstehe, dass dies nicht umkehrbar ist.',
        },
        accountValidate: {
            confirmMerge: 'Möchten Sie die Konten wirklich zusammenführen?',
            lossOfUnsubmittedData: `Das Zusammenführen Ihrer Konten ist unwiderruflich und führt zum Verlust aller nicht eingereichten Ausgaben für`,
            enterMagicCode: `Um fortzufahren, geben Sie bitte den magischen Code ein, der an  gesendet wurde.`,
            errors: {
                incorrectMagicCode: 'Falscher oder ungültiger Magic-Code. Bitte versuche es erneut oder fordere einen neuen Code an.',
                fallback: 'Etwas ist schiefgelaufen. Bitte versuchen Sie es später noch einmal.',
            },
        },
        mergeSuccess: {
            accountsMerged: 'Konten zusammengeführt!',
            successfullyMergedAllData: {
                beforeFirstEmail: `Sie haben erfolgreich alle Daten von zusammengeführt.`,
                beforeSecondEmail: `in`,
                afterSecondEmail: `. Zukünftig können Sie entweder Login für dieses Konto verwenden.`,
            },
        },
        mergePendingSAML: {
            weAreWorkingOnIt: 'Wir arbeiten daran.',
            limitedSupport: 'Wir unterstützen das Zusammenführen von Konten in New Expensify noch nicht. Bitte führen Sie diese Aktion stattdessen in Expensify Classic aus.',
            reachOutForHelp: {
                beforeLink: 'Fühlen Sie sich frei, zu',
                linkText: 'Wenden Sie sich an Concierge.',
                afterLink: 'wenn Sie Fragen haben!',
            },
            goToExpensifyClassic: 'Gehe zu Expensify Classic',
        },
        mergeFailureSAMLDomainControl: {
            beforeFirstEmail: 'Sie können nicht zusammenführen',
            beforeDomain: 'weil es kontrolliert wird von',
            afterDomain: '. Bitte',
            linkText: 'Wenden Sie sich an Concierge.',
            afterLink: 'für Unterstützung.',
        },
        mergeFailureSAMLAccount: {
            beforeEmail: 'Sie können nicht zusammenführen',
            afterEmail: 'in andere Konten, da Ihr Domain-Administrator es als Ihren primären Login festgelegt hat. Bitte führen Sie stattdessen andere Konten damit zusammen.',
        },
        mergeFailure2FA: {
            oldAccount2FAEnabled: {
                beforeFirstEmail: 'Sie können Konten nicht zusammenführen, weil',
                beforeSecondEmail: 'hat die Zwei-Faktor-Authentifizierung (2FA) aktiviert. Bitte deaktivieren Sie 2FA für',
                afterSecondEmail: 'und versuche es erneut.',
            },
            learnMore: 'Erfahren Sie mehr über das Zusammenführen von Konten.',
        },
        mergeFailureAccountLocked: {
            beforeEmail: 'Sie können nicht zusammenführen',
            afterEmail: 'weil es gesperrt ist. Bitte',
            linkText: 'wenden Sie sich an Concierge',
            afterLink: `für Unterstützung.`,
        },
        mergeFailureUncreatedAccount: {
            noExpensifyAccount: {
                beforeEmail: 'Sie können Konten nicht zusammenführen, weil',
                afterEmail: 'hat kein Expensify-Konto.',
            },
            addContactMethod: {
                beforeLink: 'Bitte',
                linkText: 'als Kontaktmethode hinzufügen',
                afterLink: 'stattdessen.',
            },
        },
        mergeFailureSmartScannerAccount: {
            beforeEmail: 'Sie können nicht zusammenführen',
            afterEmail: 'in andere Konten. Bitte fügen Sie stattdessen andere Konten zusammen.',
        },
        mergeFailureInvoicedAccount: {
            beforeEmail: 'Sie können nicht zusammenführen',
            afterEmail: 'in andere Konten, da es der Rechnungsinhaber eines fakturierten Kontos ist. Bitte stattdessen andere Konten damit zusammenführen.',
        },
        mergeFailureTooManyAttempts: {
            heading: 'Versuchen Sie es später noch einmal.',
            description: 'Es gab zu viele Versuche, Konten zusammenzuführen. Bitte versuchen Sie es später erneut.',
        },
        mergeFailureUnvalidatedAccount: {
            description: 'Sie können nicht in andere Konten zusammenführen, da es nicht verifiziert ist. Bitte verifizieren Sie das Konto und versuchen Sie es erneut.',
        },
        mergeFailureSelfMerge: {
            description: 'Sie können ein Konto nicht mit sich selbst zusammenführen.',
        },
        mergeFailureGenericHeading: 'Konten können nicht zusammengeführt werden',
    },
    lockAccountPage: {
        reportSuspiciousActivity: 'Verdächtige Aktivität melden',
        lockAccount: 'Konto sperren',
        unlockAccount: 'Konto entsperren',
        compromisedDescription: 'Etwas stimmt nicht mit deinem Konto? Eine Meldung sperrt dein Konto sofort, stoppt neue Expensify Card-Transaktionen und verhindert Änderungen.',
        domainAdminsDescription: 'Für Domain-Admins: Dies pausiert auch alle Aktivitäten und Admin-Aktionen der Expensify Card in deiner Domain.',
        areYouSure: 'Bist du sicher, dass du dein Expensify-Konto sperren willst?',
        ourTeamWill: 'Unser Team wird den Zugriff prüfen und unbefugte Aktivitäten entfernen. Um wieder Zugriff zu erhalten, arbeite bitte mit Concierge zusammen.',
    },
    failedToLockAccountPage: {
        failedToLockAccount: 'Konto konnte nicht gesperrt werden',
        failedToLockAccountDescription: `Wir konnten Ihr Konto nicht sperren. Bitte chatten Sie mit Concierge, um dieses Problem zu lösen.`,
        chatWithConcierge: 'Chatten Sie mit Concierge',
    },
    unlockAccountPage: {
        accountLocked: 'Konto gesperrt',
        yourAccountIsLocked: 'Ihr Konto ist gesperrt',
        chatToConciergeToUnlock: 'Chatten Sie mit Concierge, um Sicherheitsbedenken zu klären und Ihr Konto freizuschalten.',
        chatWithConcierge: 'Chatten Sie mit Concierge',
    },
    passwordPage: {
        changePassword: 'Passwort ändern',
        changingYourPasswordPrompt: 'Wenn Sie Ihr Passwort ändern, wird Ihr Passwort sowohl für Ihr Expensify.com- als auch für Ihr New Expensify-Konto aktualisiert.',
        currentPassword: 'Aktuelles Passwort',
        newPassword: 'Neues Passwort',
        newPasswordPrompt: 'Ihr neues Passwort muss sich von Ihrem alten Passwort unterscheiden und mindestens 8 Zeichen, 1 Großbuchstaben, 1 Kleinbuchstaben und 1 Zahl enthalten.',
    },
    twoFactorAuth: {
        headerTitle: 'Zwei-Faktor-Authentifizierung',
        twoFactorAuthEnabled: 'Zwei-Faktor-Authentifizierung aktiviert',
        whatIsTwoFactorAuth:
            'Die Zwei-Faktor-Authentifizierung (2FA) hilft, Ihr Konto sicher zu halten. Beim Einloggen müssen Sie einen Code eingeben, der von Ihrer bevorzugten Authentifizierungs-App generiert wird.',
        disableTwoFactorAuth: 'Zwei-Faktor-Authentifizierung deaktivieren',
        explainProcessToRemove: 'Um die Zwei-Faktor-Authentifizierung (2FA) zu deaktivieren, geben Sie bitte einen gültigen Code aus Ihrer Authentifizierungs-App ein.',
        disabled: 'Die Zwei-Faktor-Authentifizierung ist jetzt deaktiviert.',
        noAuthenticatorApp: 'Sie benötigen keine Authentifizierungs-App mehr, um sich bei Expensify anzumelden.',
        stepCodes: 'Wiederherstellungscodes',
        keepCodesSafe: 'Bewahren Sie diese Wiederherstellungscodes sicher auf!',
        codesLoseAccess:
            'Wenn Sie den Zugriff auf Ihre Authentifizierungs-App verlieren und diese Codes nicht haben, verlieren Sie den Zugriff auf Ihr Konto.\n\nHinweis: Das Einrichten der Zwei-Faktor-Authentifizierung wird Sie aus allen anderen aktiven Sitzungen abmelden.',
        errorStepCodes: 'Bitte kopieren oder laden Sie die Codes herunter, bevor Sie fortfahren.',
        stepVerify: 'Überprüfen',
        scanCode: 'Scannen Sie den QR-Code mit Ihrem',
        authenticatorApp: 'Authentifikator-App',
        addKey: 'Oder fügen Sie diesen geheimen Schlüssel zu Ihrer Authentifizierungs-App hinzu:',
        enterCode: 'Geben Sie dann den sechsstelligen Code ein, der von Ihrer Authentifizierungs-App generiert wurde.',
        stepSuccess: 'Fertiggestellt',
        enabled: 'Zwei-Faktor-Authentifizierung aktiviert',
        congrats: 'Glückwunsch! Jetzt hast du diese zusätzliche Sicherheit.',
        copy: 'Kopieren',
        disable: 'Deaktivieren',
        enableTwoFactorAuth: 'Zwei-Faktor-Authentifizierung aktivieren',
        pleaseEnableTwoFactorAuth: 'Bitte aktivieren Sie die Zwei-Faktor-Authentifizierung.',
        twoFactorAuthIsRequiredDescription: 'Aus Sicherheitsgründen erfordert Xero eine Zwei-Faktor-Authentifizierung, um die Integration zu verbinden.',
        twoFactorAuthIsRequiredForAdminsHeader: 'Zwei-Faktor-Authentifizierung erforderlich',
        twoFactorAuthIsRequiredForAdminsTitle: 'Bitte aktivieren Sie die Zwei-Faktor-Authentifizierung',
        twoFactorAuthIsRequiredForAdminsDescription:
            'Ihre Xero-Buchhaltungsverbindung erfordert die Verwendung der Zwei-Faktor-Authentifizierung. Um Expensify weiterhin zu nutzen, aktivieren Sie diese bitte.',
        twoFactorAuthCannotDisable: '2FA kann nicht deaktiviert werden.',
        twoFactorAuthRequired: 'Die Zwei-Faktor-Authentifizierung (2FA) ist für Ihre Xero-Verbindung erforderlich und kann nicht deaktiviert werden.',
    },
    recoveryCodeForm: {
        error: {
            pleaseFillRecoveryCode: 'Bitte geben Sie Ihren Wiederherstellungscode ein',
            incorrectRecoveryCode: 'Falscher Wiederherstellungscode. Bitte versuche es erneut.',
        },
        useRecoveryCode: 'Wiederherstellungscode verwenden',
        recoveryCode: 'Wiederherstellungscode',
        use2fa: 'Verwenden Sie den Zwei-Faktor-Authentifizierungscode',
    },
    twoFactorAuthForm: {
        error: {
            pleaseFillTwoFactorAuth: 'Bitte geben Sie Ihren Zwei-Faktor-Authentifizierungscode ein',
            incorrect2fa: 'Falscher Zwei-Faktor-Authentifizierungscode. Bitte versuchen Sie es erneut.',
        },
    },
    passwordConfirmationScreen: {
        passwordUpdated: 'Passwort aktualisiert!',
        allSet: 'Alles erledigt. Bewahren Sie Ihr neues Passwort sicher auf.',
    },
    privateNotes: {
        title: 'Private Notizen',
        personalNoteMessage: 'Notizen zu diesem Chat hier festhalten. Sie sind die einzige Person, die diese Notizen hinzufügen, bearbeiten oder einsehen kann.',
        sharedNoteMessage: 'Notizen zu diesem Chat hier festhalten. Expensify-Mitarbeiter und andere Mitglieder der team.expensify.com-Domain können diese Notizen einsehen.',
        composerLabel: 'Notizen',
        myNote: 'Meine Notiz',
        error: {
            genericFailureMessage: 'Private Notizen konnten nicht gespeichert werden',
        },
    },
    billingCurrency: {
        error: {
            securityCode: 'Bitte geben Sie einen gültigen Sicherheitscode ein',
        },
        securityCode: 'Sicherheitscode',
        changeBillingCurrency: 'Rechnungswährung ändern',
        changePaymentCurrency: 'Zahlungswährung ändern',
        paymentCurrency: 'Zahlungswährung',
        paymentCurrencyDescription: 'Wählen Sie eine standardisierte Währung, in die alle persönlichen Ausgaben umgerechnet werden sollen.',
        note: 'Hinweis: Das Ändern Ihrer Zahlungsmethode kann beeinflussen, wie viel Sie für Expensify bezahlen. Beziehen Sie sich auf unsere',
        noteLink: 'Preisseite',
        noteDetails: 'für vollständige Details.',
    },
    addDebitCardPage: {
        addADebitCard: 'Fügen Sie eine Debitkarte hinzu',
        nameOnCard: 'Name auf der Karte',
        debitCardNumber: 'Debitkartennummer',
        expiration: 'Ablaufdatum',
        expirationDate: 'MMYY',
        cvv: 'CVV',
        billingAddress: 'Rechnungsadresse',
        growlMessageOnSave: 'Ihre Debitkarte wurde erfolgreich hinzugefügt',
        expensifyPassword: 'Expensify-Passwort',
        error: {
            invalidName: 'Name darf nur Buchstaben enthalten',
            addressZipCode: 'Bitte geben Sie eine gültige Postleitzahl ein',
            debitCardNumber: 'Bitte geben Sie eine gültige Debitkartennummer ein.',
            expirationDate: 'Bitte wählen Sie ein gültiges Ablaufdatum aus',
            securityCode: 'Bitte geben Sie einen gültigen Sicherheitscode ein',
            addressStreet: 'Bitte geben Sie eine gültige Rechnungsadresse ein, die kein Postfach ist.',
            addressState: 'Bitte wählen Sie einen Bundesstaat aus',
            addressCity: 'Bitte geben Sie eine Stadt ein',
            genericFailureMessage: 'Beim Hinzufügen Ihrer Karte ist ein Fehler aufgetreten. Bitte versuchen Sie es erneut.',
            password: 'Bitte geben Sie Ihr Expensify-Passwort ein.',
        },
    },
    addPaymentCardPage: {
        addAPaymentCard: 'Zahlungskarte hinzufügen',
        nameOnCard: 'Name auf der Karte',
        paymentCardNumber: 'Kartennummer',
        expiration: 'Ablaufdatum',
        expirationDate: 'MMYY',
        cvv: 'CVV',
        billingAddress: 'Rechnungsadresse',
        growlMessageOnSave: 'Ihre Zahlungskarte wurde erfolgreich hinzugefügt',
        expensifyPassword: 'Expensify-Passwort',
        error: {
            invalidName: 'Name darf nur Buchstaben enthalten',
            addressZipCode: 'Bitte geben Sie eine gültige Postleitzahl ein',
            paymentCardNumber: 'Bitte geben Sie eine gültige Kartennummer ein.',
            expirationDate: 'Bitte wählen Sie ein gültiges Ablaufdatum aus',
            securityCode: 'Bitte geben Sie einen gültigen Sicherheitscode ein',
            addressStreet: 'Bitte geben Sie eine gültige Rechnungsadresse ein, die kein Postfach ist.',
            addressState: 'Bitte wählen Sie einen Bundesstaat aus',
            addressCity: 'Bitte geben Sie eine Stadt ein',
            genericFailureMessage: 'Beim Hinzufügen Ihrer Karte ist ein Fehler aufgetreten. Bitte versuchen Sie es erneut.',
            password: 'Bitte geben Sie Ihr Expensify-Passwort ein.',
        },
    },
    walletPage: {
        balance: 'Saldo',
        paymentMethodsTitle: 'Zahlungsmethoden',
        setDefaultConfirmation: 'Standardzahlungsmethode festlegen',
        setDefaultSuccess: 'Standardzahlungsmethode festgelegt!',
        deleteAccount: 'Konto löschen',
        deleteConfirmation: 'Möchten Sie dieses Konto wirklich löschen?',
        error: {
            notOwnerOfBankAccount: 'Beim Festlegen dieses Bankkontos als Standardzahlungsmethode ist ein Fehler aufgetreten.',
            invalidBankAccount: 'Dieses Bankkonto ist vorübergehend gesperrt.',
            notOwnerOfFund: 'Ein Fehler ist aufgetreten, als diese Karte als Ihre Standardzahlungsmethode festgelegt wurde.',
            setDefaultFailure: 'Etwas ist schiefgelaufen. Bitte chatten Sie mit Concierge für weitere Unterstützung.',
        },
        addBankAccountFailure: 'Beim Hinzufügen Ihres Bankkontos ist ein unerwarteter Fehler aufgetreten. Bitte versuchen Sie es erneut.',
        getPaidFaster: 'Schneller bezahlt werden',
        addPaymentMethod: 'Fügen Sie eine Zahlungsmethode hinzu, um Zahlungen direkt in der App zu senden und zu empfangen.',
        getPaidBackFaster: 'Schneller zurückgezahlt werden',
        secureAccessToYourMoney: 'Sicherer Zugriff auf Ihr Geld',
        receiveMoney: 'Erhalten Sie Geld in Ihrer lokalen Währung',
        expensifyWallet: 'Expensify Wallet (Beta)',
        sendAndReceiveMoney: 'Senden und Empfangen von Geld mit Freunden. Nur US-Bankkonten.',
        enableWallet: 'Wallet aktivieren',
        addBankAccountToSendAndReceive: 'Erhalten Sie eine Rückerstattung für Ausgaben, die Sie an einen Arbeitsbereich einreichen.',
        addBankAccount: 'Bankkonto hinzufügen',
        assignedCards: 'Zugewiesene Karten',
        assignedCardsDescription: 'Dies sind Karten, die von einem Workspace-Admin zugewiesen wurden, um die Ausgaben des Unternehmens zu verwalten.',
        expensifyCard: 'Expensify Card',
        walletActivationPending: 'Wir überprüfen Ihre Informationen. Bitte schauen Sie in ein paar Minuten wieder vorbei!',
        walletActivationFailed: 'Leider kann Ihr Wallet derzeit nicht aktiviert werden. Bitte chatten Sie mit Concierge für weitere Unterstützung.',
        addYourBankAccount: 'Fügen Sie Ihr Bankkonto hinzu',
        addBankAccountBody: 'Lassen Sie uns Ihr Bankkonto mit Expensify verbinden, damit es einfacher denn je ist, Zahlungen direkt in der App zu senden und zu empfangen.',
        chooseYourBankAccount: 'Wählen Sie Ihr Bankkonto aus',
        chooseAccountBody: 'Stellen Sie sicher, dass Sie das richtige auswählen.',
        confirmYourBankAccount: 'Bestätigen Sie Ihr Bankkonto',
    },
    cardPage: {
        expensifyCard: 'Expensify Card',
        expensifyTravelCard: 'Expensify Travel Card',
        availableSpend: 'Verbleibendes Limit',
        smartLimit: {
            name: 'Intelligentes Limit',
            title: ({formattedLimit}: ViolationsOverLimitParams) =>
                `Sie können bis zu ${formattedLimit} mit dieser Karte ausgeben, und das Limit wird zurückgesetzt, sobald Ihre eingereichten Ausgaben genehmigt werden.`,
        },
        fixedLimit: {
            name: 'Festgelegtes Limit',
            title: ({formattedLimit}: ViolationsOverLimitParams) => `Sie können bis zu ${formattedLimit} mit dieser Karte ausgeben, danach wird sie deaktiviert.`,
        },
        monthlyLimit: {
            name: 'Monatliches Limit',
            title: ({formattedLimit}: ViolationsOverLimitParams) =>
                `Sie können bis zu ${formattedLimit} pro Monat mit dieser Karte ausgeben. Das Limit wird am 1. Tag jedes Kalendermonats zurückgesetzt.`,
        },
        virtualCardNumber: 'Virtuelle Kartennummer',
        travelCardCvv: 'Travel-Karten-CVV',
        physicalCardNumber: 'Physische Kartennummer',
        getPhysicalCard: 'Physische Karte erhalten',
        reportFraud: 'Virtuelle Kartenbetrug melden',
        reportTravelFraud: 'Reisebetrug mit der Karte melden',
        reviewTransaction: 'Transaktion überprüfen',
        suspiciousBannerTitle: 'Verdächtige Transaktion',
        suspiciousBannerDescription: 'Wir haben verdächtige Transaktionen auf Ihrer Karte festgestellt. Tippen Sie unten, um sie zu überprüfen.',
        cardLocked: 'Ihre Karte ist vorübergehend gesperrt, während unser Team das Konto Ihres Unternehmens überprüft.',
        cardDetails: {
            cardNumber: 'Virtuelle Kartennummer',
            expiration: 'Ablauf',
            cvv: 'CVV',
            address: 'Adresse',
            revealDetails: 'Details anzeigen',
            revealCvv: 'CVV anzeigen',
            copyCardNumber: 'Kartennummer kopieren',
            updateAddress: 'Adresse aktualisieren',
        },
        cardAddedToWallet: ({platform}: {platform: 'Google' | 'Apple'}) => `Zum ${platform} Wallet hinzugefügt`,
        cardDetailsLoadingFailure: 'Beim Laden der Kartendetails ist ein Fehler aufgetreten. Bitte überprüfen Sie Ihre Internetverbindung und versuchen Sie es erneut.',
        validateCardTitle: 'Lassen Sie uns sicherstellen, dass Sie es sind',
        enterMagicCode: ({contactMethod}: EnterMagicCodeParams) =>
            `Bitte geben Sie den magischen Code ein, der an ${contactMethod} gesendet wurde, um Ihre Kartendetails anzuzeigen. Er sollte in ein bis zwei Minuten ankommen.`,
    },
    workflowsPage: {
        workflowTitle: 'Ausgaben',
        workflowDescription: 'Konfigurieren Sie einen Workflow ab dem Moment, in dem Ausgaben anfallen, einschließlich Genehmigung und Zahlung.',
        delaySubmissionTitle: 'Einreichungen verzögern',
        delaySubmissionDescription: 'Wählen Sie einen benutzerdefinierten Zeitplan für die Einreichung von Ausgaben oder lassen Sie dies für Echtzeit-Updates zu Ausgaben aus.',
        submissionFrequency: 'Einreichungshäufigkeit',
        submissionFrequencyDateOfMonth: 'Datum des Monats',
        addApprovalsTitle: 'Genehmigungen hinzufügen',
        addApprovalButton: 'Genehmigungsworkflow hinzufügen',
        addApprovalTip: 'Dieser Standard-Workflow gilt für alle Mitglieder, es sei denn, es existiert ein spezifischerer Workflow.',
        approver: 'Genehmiger',
        connectBankAccount: 'Bankkonto verbinden',
        addApprovalsDescription: 'Zusätzliche Genehmigung erforderlich, bevor eine Zahlung autorisiert wird.',
        makeOrTrackPaymentsTitle: 'Zahlungen vornehmen oder verfolgen',
        makeOrTrackPaymentsDescription: 'Fügen Sie einen autorisierten Zahler für Zahlungen in Expensify hinzu oder verfolgen Sie Zahlungen, die anderswo getätigt wurden.',
        editor: {
            submissionFrequency: 'Wählen Sie, wie lange Expensify warten soll, bevor fehlerfreie Ausgaben geteilt werden.',
        },
        frequencyDescription: 'Wählen Sie, wie oft Ausgaben automatisch eingereicht werden sollen, oder stellen Sie es auf manuell um.',
        frequencies: {
            instant: 'Sofort',
            weekly: 'Wöchentlich',
            monthly: 'Monatlich',
            twiceAMonth: 'Zweimal im Monat',
            byTrip: 'Nach Reise',
            manually: 'Manuell',
            daily: 'Täglich',
            lastDayOfMonth: 'Letzter Tag des Monats',
            lastBusinessDayOfMonth: 'Letzter Geschäftstag des Monats',
            ordinals: {
                one: 'st',
                two: 'nd',
                few: 'rd',
                other: 'th',
                /* eslint-disable @typescript-eslint/naming-convention */
                '1': 'Erste',
                '2': 'Zweite',
                '3': 'Dritte',
                '4': 'Vierte',
                '5': 'Fünfte',
                '6': 'Sechste',
                '7': 'Siebte',
                '8': 'Achtel',
                '9': 'Neunte',
                '10': 'Zehntens',
                /* eslint-enable @typescript-eslint/naming-convention */
            },
        },
        approverInMultipleWorkflows: 'Dieses Mitglied gehört bereits zu einem anderen Genehmigungs-Workflow. Alle Aktualisierungen hier werden sich auch dort widerspiegeln.',
        approverCircularReference: ({name1, name2}: ApprovalWorkflowErrorParams) =>
            `<strong>${name1}</strong> genehmigt bereits Berichte an <strong>${name2}</strong>. Bitte wählen Sie einen anderen Genehmiger, um einen zirkulären Arbeitsablauf zu vermeiden.`,
        emptyContent: {
            title: 'Keine Mitglieder zum Anzeigen',
            expensesFromSubtitle: 'Alle Arbeitsbereichsmitglieder gehören bereits zu einem bestehenden Genehmigungsworkflow.',
            approverSubtitle: 'Alle Genehmigenden gehören zu einem bestehenden Workflow.',
        },
    },
    workflowsDelayedSubmissionPage: {
        autoReportingErrorMessage: 'Verspätete Einreichung konnte nicht geändert werden. Bitte versuchen Sie es erneut oder kontaktieren Sie den Support.',
        autoReportingFrequencyErrorMessage: 'Die Einreichungshäufigkeit konnte nicht geändert werden. Bitte versuchen Sie es erneut oder kontaktieren Sie den Support.',
        monthlyOffsetErrorMessage: 'Die monatliche Frequenz konnte nicht geändert werden. Bitte versuchen Sie es erneut oder kontaktieren Sie den Support.',
    },
    workflowsCreateApprovalsPage: {
        title: 'Bestätigen',
        header: 'Fügen Sie weitere Genehmiger hinzu und bestätigen Sie.',
        additionalApprover: 'Zusätzlicher Genehmiger',
        submitButton: 'Workflow hinzufügen',
    },
    workflowsEditApprovalsPage: {
        title: 'Genehmigungsworkflow bearbeiten',
        deleteTitle: 'Genehmigungsworkflow löschen',
        deletePrompt: 'Möchten Sie diesen Genehmigungs-Workflow wirklich löschen? Alle Mitglieder werden anschließend dem Standard-Workflow folgen.',
    },
    workflowsExpensesFromPage: {
        title: 'Ausgaben von',
        header: 'Wenn die folgenden Mitglieder Ausgaben einreichen:',
    },
    workflowsApproverPage: {
        genericErrorMessage: 'Der Genehmiger konnte nicht geändert werden. Bitte versuchen Sie es erneut oder kontaktieren Sie den Support.',
        header: 'An dieses Mitglied zur Genehmigung senden:',
    },
    workflowsPayerPage: {
        title: 'Autorisierter Zahler',
        genericErrorMessage: 'Der autorisierte Zahler konnte nicht geändert werden. Bitte versuchen Sie es erneut.',
        admins: 'Admins',
        payer: 'Zahler',
        paymentAccount: 'Zahlungskonto',
    },
    reportFraudPage: {
        title: 'Virtuelle Kartenbetrug melden',
        description:
            'Wenn Ihre virtuellen Kartendaten gestohlen oder kompromittiert wurden, werden wir Ihre bestehende Karte dauerhaft deaktivieren und Ihnen eine neue virtuelle Karte und Nummer zur Verfügung stellen.',
        deactivateCard: 'Karte deaktivieren',
        reportVirtualCardFraud: 'Virtuelle Kartenbetrug melden',
    },
    reportFraudConfirmationPage: {
        title: 'Kartenbetrug gemeldet',
        description:
            'Wir haben Ihre bestehende Karte dauerhaft deaktiviert. Wenn Sie zurückgehen, um Ihre Kartendetails anzusehen, wird Ihnen eine neue virtuelle Karte zur Verfügung stehen.',
        buttonText: 'Verstanden, danke!',
    },
    activateCardPage: {
        activateCard: 'Karte aktivieren',
        pleaseEnterLastFour: 'Bitte geben Sie die letzten vier Ziffern Ihrer Karte ein.',
        activatePhysicalCard: 'Physische Karte aktivieren',
        error: {
            thatDidNotMatch: 'Das stimmte nicht mit den letzten 4 Ziffern auf Ihrer Karte überein. Bitte versuchen Sie es erneut.',
            throttled:
                'Sie haben die letzten 4 Ziffern Ihrer Expensify Card zu oft falsch eingegeben. Wenn Sie sicher sind, dass die Zahlen korrekt sind, wenden Sie sich bitte an Concierge, um das Problem zu lösen. Andernfalls versuchen Sie es später erneut.',
        },
    },
    getPhysicalCard: {
        header: 'Physische Karte erhalten',
        nameMessage: 'Geben Sie Ihren Vor- und Nachnamen ein, da dieser auf Ihrer Karte angezeigt wird.',
        legalName: 'Rechtlicher Name',
        legalFirstName: 'Gesetzlicher Vorname',
        legalLastName: 'Rechtlicher Nachname',
        phoneMessage: 'Geben Sie Ihre Telefonnummer ein.',
        phoneNumber: 'Telefonnummer',
        address: 'Adresse',
        addressMessage: 'Geben Sie Ihre Lieferadresse ein.',
        streetAddress: 'Straßenadresse',
        city: 'Stadt',
        state: 'Zustand',
        zipPostcode: 'Postleitzahl',
        country: 'Land',
        confirmMessage: 'Bitte bestätigen Sie Ihre unten stehenden Angaben.',
        estimatedDeliveryMessage: 'Ihre physische Karte wird in 2-3 Werktagen ankommen.',
        next: 'Nächste',
        getPhysicalCard: 'Physische Karte erhalten',
        shipCard: 'Karte versenden',
    },
    transferAmountPage: {
        transfer: ({amount}: TransferParams) => `Transfer${amount ? ` ${amount}` : ''}`,
        instant: 'Sofort (Debitkarte)',
        instantSummary: ({rate, minAmount}: InstantSummaryParams) => `${rate}% Gebühr (${minAmount} Minimum)`,
        ach: '1-3 Werktage (Bankkonto)',
        achSummary: 'Keine Gebühr',
        whichAccount: 'Welches Konto?',
        fee: 'Gebühr',
        transferSuccess: 'Überweisung erfolgreich!',
        transferDetailBankAccount: 'Ihr Geld sollte in den nächsten 1-3 Werktagen ankommen.',
        transferDetailDebitCard: 'Ihr Geld sollte sofort ankommen.',
        failedTransfer: 'Ihr Kontostand ist nicht vollständig ausgeglichen. Bitte überweisen Sie auf ein Bankkonto.',
        notHereSubTitle: 'Bitte überweisen Sie Ihr Guthaben von der Wallet-Seite.',
        goToWallet: 'Gehe zu Wallet',
    },
    chooseTransferAccountPage: {
        chooseAccount: 'Konto auswählen',
    },
    paymentMethodList: {
        addPaymentMethod: 'Zahlungsmethode hinzufügen',
        addNewDebitCard: 'Neue Debitkarte hinzufügen',
        addNewBankAccount: 'Neues Bankkonto hinzufügen',
        accountLastFour: 'Endet mit',
        cardLastFour: 'Karte endet mit',
        addFirstPaymentMethod: 'Fügen Sie eine Zahlungsmethode hinzu, um Zahlungen direkt in der App zu senden und zu empfangen.',
        defaultPaymentMethod: 'Standardmäßig',
    },
    preferencesPage: {
        appSection: {
            title: 'App-Einstellungen',
        },
        testSection: {
            title: 'Präferenzen testen',
            subtitle: 'Einstellungen zur Unterstützung beim Debuggen und Testen der App auf der Staging-Umgebung.',
        },
        receiveRelevantFeatureUpdatesAndExpensifyNews: 'Erhalten Sie relevante Funktionsupdates und Expensify-Neuigkeiten',
        muteAllSounds: 'Alle Töne von Expensify stummschalten',
    },
    priorityModePage: {
        priorityMode: 'Prioritätsmodus',
        explainerText: 'Wählen Sie, ob Sie sich nur auf ungelesene und angeheftete Chats konzentrieren möchten oder alles mit den neuesten und angehefteten Chats oben anzeigen möchten.',
        priorityModes: {
            default: {
                label: 'Neueste',
                description: 'Alle Chats nach dem neuesten sortieren anzeigen',
            },
            gsd: {
                label: '#fokus',
                description: 'Nur ungelesene alphabetisch sortiert anzeigen',
            },
        },
    },
    reportDetailsPage: {
        inWorkspace: ({policyName}: ReportPolicyNameParams) => `in ${policyName}`,
        generatingPDF: 'PDF wird generiert',
        waitForPDF: 'Bitte warten Sie, während wir das PDF erstellen.',
        errorPDF: 'Beim Versuch, Ihr PDF zu erstellen, ist ein Fehler aufgetreten.',
        generatedPDF: 'Ihr Bericht als PDF wurde erstellt!',
    },
    reportDescriptionPage: {
        roomDescription: 'Zimmerbeschreibung',
        roomDescriptionOptional: 'Raumbeschreibung (optional)',
        explainerText: 'Legen Sie eine benutzerdefinierte Beschreibung für den Raum fest.',
    },
    groupChat: {
        lastMemberTitle: 'Achtung!',
        lastMemberWarning: 'Da du die letzte Person hier bist, wird der Chat für alle Mitglieder unzugänglich, wenn du ihn verlässt. Bist du sicher, dass du gehen möchtest?',
        defaultReportName: ({displayName}: ReportArchiveReasonsClosedParams) => `Gruppenchat von ${displayName}`,
    },
    languagePage: {
        language: 'Sprache',
        aiGenerated: 'Die Übersetzungen für diese Sprache werden automatisch erstellt und können Fehler enthalten.',
    },
    themePage: {
        theme: 'Thema',
        themes: {
            dark: {
                label: 'Dunkel',
            },
            light: {
                label: 'Licht',
            },
            system: {
                label: 'Geräteeinstellungen verwenden',
            },
        },
        chooseThemeBelowOrSync: 'Wählen Sie ein Thema unten aus oder synchronisieren Sie es mit den Einstellungen Ihres Geräts.',
    },
    termsOfUse: {
        phrase1: 'Mit der Anmeldung stimmen Sie den',
        phrase2: 'Nutzungsbedingungen',
        phrase3: 'und',
        phrase4: 'Datenschutz',
        phrase5: `Geldübermittlung wird bereitgestellt von ${CONST.WALLET.PROGRAM_ISSUERS.EXPENSIFY_PAYMENTS} (NMLS ID:2017010) gemäß seiner`,
        phrase6: 'Lizenzen',
    },
    validateCodeForm: {
        magicCodeNotReceived: 'Keinen magischen Code erhalten?',
        enterAuthenticatorCode: 'Bitte geben Sie Ihren Authentifizierungscode ein',
        enterRecoveryCode: 'Bitte geben Sie Ihren Wiederherstellungscode ein',
        requiredWhen2FAEnabled: 'Erforderlich, wenn die Zwei-Faktor-Authentifizierung aktiviert ist.',
        requestNewCode: 'Fordere einen neuen Code an in',
        requestNewCodeAfterErrorOccurred: 'Einen neuen Code anfordern',
        error: {
            pleaseFillMagicCode: 'Bitte geben Sie Ihren magischen Code ein',
            incorrectMagicCode: 'Falscher oder ungültiger Magic-Code. Bitte versuche es erneut oder fordere einen neuen Code an.',
            pleaseFillTwoFactorAuth: 'Bitte geben Sie Ihren Zwei-Faktor-Authentifizierungscode ein',
        },
    },
    passwordForm: {
        pleaseFillOutAllFields: 'Bitte füllen Sie alle Felder aus',
        pleaseFillPassword: 'Bitte geben Sie Ihr Passwort ein',
        pleaseFillTwoFactorAuth: 'Bitte geben Sie Ihren Zwei-Faktor-Code ein',
        enterYourTwoFactorAuthenticationCodeToContinue: 'Geben Sie Ihren Zwei-Faktor-Authentifizierungscode ein, um fortzufahren',
        forgot: 'Vergessen?',
        requiredWhen2FAEnabled: 'Erforderlich, wenn die Zwei-Faktor-Authentifizierung aktiviert ist.',
        error: {
            incorrectPassword: 'Falsches Passwort. Bitte versuchen Sie es erneut.',
            incorrectLoginOrPassword: 'Falscher Benutzername oder falsches Passwort. Bitte versuchen Sie es erneut.',
            incorrect2fa: 'Falscher Zwei-Faktor-Authentifizierungscode. Bitte versuchen Sie es erneut.',
            twoFactorAuthenticationEnabled:
                'Sie haben die Zwei-Faktor-Authentifizierung (2FA) für dieses Konto aktiviert. Bitte melden Sie sich mit Ihrer E-Mail-Adresse oder Telefonnummer an.',
            invalidLoginOrPassword: 'Ungültige Anmeldung oder ungültiges Passwort. Bitte versuchen Sie es erneut oder setzen Sie Ihr Passwort zurück.',
            unableToResetPassword:
                'Wir konnten Ihr Passwort nicht ändern. Dies liegt wahrscheinlich an einem abgelaufenen Link zur Passwortzurücksetzung in einer alten E-Mail zur Passwortzurücksetzung. Wir haben Ihnen einen neuen Link per E-Mail geschickt, damit Sie es erneut versuchen können. Überprüfen Sie Ihren Posteingang und Ihren Spam-Ordner; es sollte in wenigen Minuten ankommen.',
            noAccess: 'Sie haben keinen Zugriff auf diese Anwendung. Bitte fügen Sie Ihren GitHub-Benutzernamen für den Zugriff hinzu.',
            accountLocked: 'Ihr Konto wurde nach zu vielen erfolglosen Versuchen gesperrt. Bitte versuchen Sie es in 1 Stunde erneut.',
            fallback: 'Etwas ist schiefgelaufen. Bitte versuchen Sie es später noch einmal.',
        },
    },
    loginForm: {
        phoneOrEmail: 'Telefon oder E-Mail',
        error: {
            invalidFormatEmailLogin: 'Die eingegebene E-Mail ist ungültig. Bitte korrigieren Sie das Format und versuchen Sie es erneut.',
        },
        cannotGetAccountDetails: 'Konnte Kontodetails nicht abrufen. Bitte versuchen Sie, sich erneut anzumelden.',
        loginForm: 'Anmeldeformular',
        notYou: ({user}: NotYouParams) => `Nicht ${user}?`,
    },
    onboarding: {
        welcome: 'Willkommen!',
        welcomeSignOffTitleManageTeam: 'Sobald Sie die oben genannten Aufgaben abgeschlossen haben, können wir weitere Funktionen wie Genehmigungs-Workflows und Regeln erkunden!',
        welcomeSignOffTitle: 'Es ist großartig, Sie kennenzulernen!',
        explanationModal: {
            title: 'Willkommen bei Expensify',
            description:
                'Eine App, um Ihre geschäftlichen und persönlichen Ausgaben mit der Geschwindigkeit des Chats zu verwalten. Probieren Sie es aus und lassen Sie uns wissen, was Sie denken. Es kommt noch viel mehr!',
            secondaryDescription: 'Um zu Expensify Classic zurückzukehren, tippen Sie einfach auf Ihr Profilbild > Gehe zu Expensify Classic.',
        },
        welcomeVideo: {
            title: 'Willkommen bei Expensify',
            description: 'Eine App, um alle Ihre geschäftlichen und privaten Ausgaben in einem Chat zu verwalten. Entwickelt für Ihr Unternehmen, Ihr Team und Ihre Freunde.',
        },
        getStarted: 'Loslegen',
        whatsYourName: 'Wie heißt du?',
        peopleYouMayKnow: 'Personen, die Sie kennen könnten, sind bereits hier! Bestätigen Sie Ihre E-Mail, um sich ihnen anzuschließen.',
        workspaceYouMayJoin: ({domain, email}: WorkspaceYouMayJoin) =>
            `Jemand von ${domain} hat bereits einen Arbeitsbereich erstellt. Bitte geben Sie den magischen Code ein, der an ${email} gesendet wurde.`,
        joinAWorkspace: 'Einem Arbeitsbereich beitreten',
        listOfWorkspaces: 'Hier ist die Liste der Arbeitsbereiche, denen Sie beitreten können. Keine Sorge, Sie können ihnen auch später beitreten, wenn Sie möchten.',
        workspaceMemberList: ({employeeCount, policyOwner}: WorkspaceMemberList) => `${employeeCount} Mitglied${employeeCount > 1 ? 's' : ''} • ${policyOwner}`,
        whereYouWork: 'Wo arbeitest du?',
        errorSelection: 'Wählen Sie eine Option, um fortzufahren',
        purpose: {
            title: 'Was möchten Sie heute tun?',
            errorContinue: 'Bitte drücken Sie auf Weiter, um die Einrichtung abzuschließen.',
            errorBackButton: 'Bitte beenden Sie die Einrichtung, um die App zu verwenden.',
            [CONST.ONBOARDING_CHOICES.EMPLOYER]: 'Von meinem Arbeitgeber zurückbezahlt werden',
            [CONST.ONBOARDING_CHOICES.MANAGE_TEAM]: 'Verwalte die Ausgaben meines Teams',
            [CONST.ONBOARDING_CHOICES.PERSONAL_SPEND]: 'Verfolgen und budgetieren Sie Ausgaben',
            [CONST.ONBOARDING_CHOICES.CHAT_SPLIT]: 'Chatten und Ausgaben mit Freunden teilen',
            [CONST.ONBOARDING_CHOICES.LOOKING_AROUND]: 'Etwas anderes',
        },
        employees: {
            title: 'Wie viele Mitarbeiter haben Sie?',
            [CONST.ONBOARDING_COMPANY_SIZE.MICRO]: '1-10 Mitarbeiter',
            [CONST.ONBOARDING_COMPANY_SIZE.SMALL]: '11-50 Mitarbeiter',
            [CONST.ONBOARDING_COMPANY_SIZE.MEDIUM_SMALL]: '51-100 Mitarbeiter',
            [CONST.ONBOARDING_COMPANY_SIZE.MEDIUM]: '101-1.000 Mitarbeiter',
            [CONST.ONBOARDING_COMPANY_SIZE.LARGE]: 'Mehr als 1.000 Mitarbeiter',
        },
        accounting: {
            title: 'Verwenden Sie eine Buchhaltungssoftware?',
            none: 'Keine',
        },
        error: {
            requiredFirstName: 'Bitte geben Sie Ihren Vornamen ein, um fortzufahren.',
        },
        workEmail: {
            title: 'Wie lautet Ihre Arbeits-E-Mail?',
            subtitle: 'Expensify funktioniert am besten, wenn Sie Ihre Arbeits-E-Mail verbinden.',
            explanationModal: {
                descriptionOne: 'Weiterleiten an receipts@expensify.com zum Scannen',
                descriptionTwo: 'Treten Sie Ihren Kollegen bei, die bereits Expensify nutzen.',
                descriptionThree: 'Genießen Sie ein individuell angepasstes Erlebnis',
            },
            addWorkEmail: 'Arbeits-E-Mail hinzufügen',
        },
        workEmailValidation: {
            title: 'Bestätigen Sie Ihre Arbeits-E-Mail-Adresse',
            magicCodeSent: ({workEmail}: WorkEmailResendCodeParams) =>
                `Bitte geben Sie den magischen Code ein, der an ${workEmail} gesendet wurde. Er sollte in ein bis zwei Minuten ankommen.`,
        },
        workEmailValidationError: {
            publicEmail: 'Bitte geben Sie eine gültige Arbeits-E-Mail von einer privaten Domain ein, z.B. mitch@company.com',
            offline: 'Wir konnten Ihre Arbeits-E-Mail nicht hinzufügen, da Sie offline zu sein scheinen.',
        },
        mergeBlockScreen: {
            title: 'Konnte die Arbeits-E-Mail nicht hinzufügen',
            subtitle: ({workEmail}: WorkEmailMergingBlockedParams) =>
                `Wir konnten ${workEmail} nicht hinzufügen. Bitte versuchen Sie es später in den Einstellungen erneut oder chatten Sie mit Concierge für Unterstützung.`,
        },
        tasks: {
            testDriveAdminTask: {
                title: ({testDriveURL}) => `Mache eine [Probefahrt](${testDriveURL})`,
                description: ({testDriveURL}) => `[Mache eine kurze Produkttour](${testDriveURL}), um zu sehen, warum Expensify der schnellste Weg ist, Ausgaben zu verwalten.`,
            },
            testDriveEmployeeTask: {
                title: ({testDriveURL}) => `Mache eine [Probefahrt](${testDriveURL})`,
                description: ({testDriveURL}) => `Probiere uns in einer [Probefahrt](${testDriveURL}) aus und sichere deinem Team *3 Monate Expensify gratis!*`,
            },
            createTestDriveAdminWorkspaceTask: {
                title: ({workspaceConfirmationLink}) => `[Erstelle](${workspaceConfirmationLink}) einen Workspace`,
                description: 'Erstelle einen Workspace und konfiguriere die Einstellungen mit Hilfe deines Einrichtungsspezialisten!',
            },
            createWorkspaceTask: {
                title: ({workspaceSettingsLink}) => `Erstelle einen [Workspace](${workspaceSettingsLink})`,
                description: ({workspaceSettingsLink}) =>
                    '*Erstelle einen Workspace*, um Ausgaben zu verfolgen, Belege zu scannen, zu chatten und mehr.\n\n' +
                    '1. Klicke auf *Workspaces* > *Neuer Workspace*.\n\n' +
                    `*Dein neuer Workspace ist bereit!* [Schau ihn dir an](${workspaceSettingsLink}).`,
            },
            setupCategoriesTask: {
                title: ({workspaceCategoriesLink}) => `Richte [Kategorien](${workspaceCategoriesLink}) ein`,
                description: ({workspaceCategoriesLink}) =>
                    '*Richte Kategorien ein*, damit dein Team Ausgaben einfach zuordnen kann.\n\n' +
                    '1. Klicke auf *Workspaces*.\n' +
                    '2. Wähle deinen Workspace.\n' +
                    '3. Klicke auf *Kategorien*.\n' +
                    '4. Deaktiviere nicht benötigte Kategorien.\n' +
                    '5. Füge oben rechts eigene Kategorien hinzu.\n\n' +
                    `[Zu den Kategorie-Einstellungen](${workspaceCategoriesLink}).\n\n` +
                    `![Kategorien einrichten](${CONST.CLOUDFRONT_URL}/videos/walkthrough-categories-v2.mp4)`,
            },
            combinedTrackSubmitExpenseTask: {
                title: 'Reiche eine Ausgabe ein',
                description:
                    '*Reiche eine Ausgabe ein*, indem du einen Betrag eingibst oder einen Beleg scannst.\n\n' +
                    '1. Klicke auf den grünen *+*-Button.\n' +
                    '2. Wähle *Ausgabe erstellen*.\n' +
                    '3. Betrag eingeben oder Beleg scannen.\n' +
                    `4. Gib die E-Mail oder Telefonnummer deines Chefs ein.\n` +
                    '5. Klicke auf *Erstellen*.\n\n' +
                    'Fertig!',
            },
            adminSubmitExpenseTask: {
                title: 'Reiche eine Ausgabe ein',
                description:
                    '*Reiche eine Ausgabe ein*, indem du einen Betrag eingibst oder einen Beleg scannst.\n\n' +
                    '1. Klicke auf den grünen *+*-Button.\n' +
                    '2. Wähle *Ausgabe erstellen*.\n' +
                    '3. Betrag eingeben oder Beleg scannen.\n' +
                    '4. Details bestätigen.\n' +
                    '5. Klicke auf *Erstellen*.\n\n' +
                    'Fertig!',
            },
            trackExpenseTask: {
                title: 'Verfolge eine Ausgabe',
                description:
                    '*Verfolge eine Ausgabe* in jeder Währung – mit oder ohne Beleg.\n\n' +
                    '1. Klicke auf den grünen *+*-Button.\n' +
                    '2. Wähle *Ausgabe erstellen*.\n' +
                    '3. Betrag eingeben oder Beleg scannen.\n' +
                    '4. Wähle deinen *persönlichen* Bereich.\n' +
                    '5. Klicke auf *Erstellen*.\n\n' +
                    'Fertig! So einfach ist das.',
            },
            addAccountingIntegrationTask: {
                title: ({integrationName, workspaceAccountingLink}) =>
                    `Verbinde${integrationName === CONST.ONBOARDING_ACCOUNTING_MAPPING.other ? '' : ' mit'} [${integrationName === CONST.ONBOARDING_ACCOUNTING_MAPPING.other ? 'deiner' : ''} ${integrationName}](${workspaceAccountingLink})`,
                description: ({integrationName, workspaceAccountingLink}) =>
                    `Verbinde ${integrationName === CONST.ONBOARDING_ACCOUNTING_MAPPING.other ? 'deine' : 'mit'} ${integrationName}, um Ausgaben automatisch zuzuordnen und den Monatsabschluss zu vereinfachen.\n` +
                    '\n' +
                    '1. Klicke auf *Einstellungen*.\n' +
                    '2. Gehe zu *Workspaces*.\n' +
                    '3. Wähle deinen Workspace.\n' +
                    '4. Klicke auf *Buchhaltung*.\n' +
                    `5. Finde ${integrationName}.\n` +
                    '6. Klicke auf *Verbinden*.\n' +
                    '\n' +
                    `${
                        integrationName && CONST.connectionsVideoPaths[integrationName]
                            ? `[Zu Buchhaltung](${workspaceAccountingLink}).\n\n![Mit ${integrationName} verbinden](${CONST.CLOUDFRONT_URL}/${CONST.connectionsVideoPaths[integrationName]})`
                            : `[Zu Buchhaltung](${workspaceAccountingLink}).`
                    }`,
            },
            connectCorporateCardTask: {
                title: ({corporateCardLink}) => `Verbinde [deine Firmenkarte](${corporateCardLink})`,
                description: ({corporateCardLink}) =>
                    `Verbinde deine Firmenkarte, um Ausgaben automatisch zu importieren und zuzuordnen.\n\n` +
                    '1. Klicke auf *Workspaces*.\n' +
                    '2. Wähle deinen Workspace.\n' +
                    '3. Klicke auf *Firmenkarten*.\n' +
                    '4. Folge den Anweisungen zur Verbindung.\n\n' +
                    `[Zur Kartenverbindung](${corporateCardLink}).`,
            },
            inviteTeamTask: {
                title: ({workspaceMembersLink}) => `Lade [dein Team](${workspaceMembersLink}) ein`,
                description: ({workspaceMembersLink}) =>
                    '*Lade dein Team* zu Expensify ein, damit es sofort mit dem Verfolgen von Ausgaben beginnen kann.\n\n' +
                    '1. Klicke auf *Workspaces*.\n' +
                    '2. Wähle deinen Workspace.\n' +
                    '3. Klicke auf *Mitglieder* > *Mitglied einladen*.\n' +
                    '4. Gib E-Mails oder Telefonnummern ein.\n' +
                    '5. Optional: eigene Einladung hinzufügen.\n\n' +
                    `[Zu den Mitgliedereinstellungen](${workspaceMembersLink}).\n\n` +
                    `![Team einladen](${CONST.CLOUDFRONT_URL}/videos/walkthrough-invite_members-v2.mp4)`,
            },
            setupCategoriesAndTags: {
                title: ({workspaceCategoriesLink, workspaceMoreFeaturesLink}) => `Richte [Kategorien](${workspaceCategoriesLink}) und [Tags](${workspaceMoreFeaturesLink}) ein`,
                description: ({workspaceCategoriesLink, workspaceAccountingLink}) =>
                    '*Richte Kategorien und Tags ein*, damit dein Team Ausgaben einfach zuordnen kann.\n\n' +
                    `Importiere sie automatisch durch [Verbindung deiner Buchhaltungssoftware](${workspaceAccountingLink}) oder richte sie manuell in den [Workspace-Einstellungen](${workspaceCategoriesLink}) ein.`,
            },
            setupTagsTask: {
                title: ({workspaceMoreFeaturesLink}) => `Richte [Tags](${workspaceMoreFeaturesLink}) ein`,
                description: ({workspaceMoreFeaturesLink}) =>
                    'Verwende Tags, um zusätzliche Ausgabendetails wie Projekte, Kunden, Standorte und Abteilungen hinzuzufügen. Für mehrere Tag-Ebenen kannst du auf den Control-Plan upgraden.\n\n' +
                    '1. Klicke auf *Workspaces*.\n' +
                    '2. Wähle deinen Workspace.\n' +
                    '3. Klicke auf *Weitere Funktionen*.\n' +
                    '4. Aktiviere *Tags*.\n' +
                    '5. Navigiere zu *Tags* im Editor.\n' +
                    '6. Klicke auf *+ Tag hinzufügen*, um eigene zu erstellen.\n\n' +
                    `[Zu den weiteren Funktionen](${workspaceMoreFeaturesLink}).\n\n` +
                    `![Tags einrichten](${CONST.CLOUDFRONT_URL}/videos/walkthrough-tags-v2.mp4)`,
            },
            inviteAccountantTask: {
                title: ({workspaceMembersLink}) => `Lade deinen [Buchhalter](${workspaceMembersLink}) ein`,
                description: ({workspaceMembersLink}) =>
                    '*Lade deinen Buchhalter ein*, um gemeinsam an deinem Workspace zu arbeiten und Geschäftsausgaben zu verwalten.\n' +
                    '\n' +
                    '1. Klicke auf *Workspaces*.\n' +
                    '2. Wähle deinen Workspace.\n' +
                    '3. Klicke auf *Mitglieder*.\n' +
                    '4. Klicke auf *Mitglied einladen*.\n' +
                    '5. Gib die E-Mail-Adresse deines Buchhalters ein.\n' +
                    '\n' +
                    `[Jetzt Buchhalter einladen](${workspaceMembersLink}).`,
            },
            startChatTask: {
                title: 'Starte einen Chat',
                description:
                    '*Starte einen Chat* mit jeder Person über E-Mail oder Telefonnummer.\n\n' +
                    '1. Klicke auf den grünen *+*-Button.\n' +
                    '2. Wähle *Chat starten*.\n' +
                    '3. Gib eine E-Mail oder Telefonnummer ein.\n\n' +
                    'Falls die Person Expensify noch nicht nutzt, wird sie automatisch eingeladen.\n\n' +
                    'Jeder Chat wird außerdem als E-Mail oder SMS zugestellt.',
            },
            splitExpenseTask: {
                title: 'Teile eine Ausgabe',
                description:
                    '*Teile Ausgaben* mit einer oder mehreren Personen.\n\n' +
                    '1. Klicke auf den grünen *+*-Button.\n' +
                    '2. Wähle *Chat starten*.\n' +
                    '3. Gib E-Mail-Adressen oder Telefonnummern ein.\n' +
                    '4. Klicke im Chat auf den grauen *+*-Button > *Ausgabe teilen*.\n' +
                    '5. Wähle *Manuell*, *Scan* oder *Entfernung*.\n\n' +
                    'Du kannst Details hinzufügen oder es direkt abschicken. Zeit, dein Geld zurückzubekommen!',
            },
            reviewWorkspaceSettingsTask: {
                title: ({workspaceSettingsLink}) => `Überprüfe deine [Workspace-Einstellungen](${workspaceSettingsLink})`,
                description: ({workspaceSettingsLink}) =>
                    'So überprüfst und aktualisierst du deine Workspace-Einstellungen:\n' +
                    '1. Klicke auf den Tab *Einstellungen*.\n' +
                    '2. Klicke auf *Workspaces* > [Dein Workspace].\n' +
                    `[Zum Workspace](${workspaceSettingsLink}). Wir verfolgen Änderungen im Raum #admins.`,
            },
            createReportTask: {
                title: 'Erstelle deinen ersten Bericht',
                description:
                    'So erstellst du einen Bericht:\n\n' +
                    '1. Klicke auf den grünen *+*-Button.\n' +
                    '2. Wähle *Bericht erstellen*.\n' +
                    '3. Klicke auf *Ausgabe hinzufügen*.\n' +
                    '4. Füge deine erste Ausgabe hinzu.\n\n' +
                    'Fertig!',
            },
        } satisfies Record<string, Pick<OnboardingTask, 'title' | 'description'>>,
        testDrive: {
            name: ({testDriveURL}: {testDriveURL?: string}) => (testDriveURL ? `Mache eine [Probefahrt](${testDriveURL})` : 'Mache eine Probefahrt'),
            embeddedDemoIframeTitle: 'Probefahrt',
            employeeFakeReceipt: {
                description: 'Mein Probefahrt-Beleg!',
            },
        },
        messages: {
            onboardingEmployerOrSubmitMessage: 'Erstattungen zu erhalten ist so einfach wie eine Nachricht zu senden. Lass uns die Grundlagen durchgehen.',
            onboardingPersonalSpendMessage: 'So verfolgst du deine Ausgaben mit nur wenigen Klicks.',
            onboardingMangeTeamMessage: ({onboardingCompanySize}: {onboardingCompanySize?: OnboardingCompanySize}) =>
                `Hier ist eine Aufgabenliste, die ich für ein Unternehmen mit ${onboardingCompanySize} Einreichenden empfehle:`,
            onboardingTrackWorkspaceMessage:
                '# Lass uns loslegen\n👋 Ich helfe dir! Ich habe deine Workspace-Einstellungen für Einzelunternehmer und ähnliche Unternehmen angepasst. Du kannst sie über den folgenden Link anpassen!\n\nSo verfolgst du deine Ausgaben mit nur wenigen Klicks:',
            onboardingChatSplitMessage: 'Rechnungen mit Freunden zu teilen ist so einfach wie eine Nachricht zu senden. So funktioniert’s.',
            onboardingAdminMessage: 'Lerne, wie du den Workspace deines Teams als Admin verwaltest und eigene Ausgaben einreichst.',
            onboardingLookingAroundMessage:
                'Expensify ist vor allem für Ausgaben-, Reise- und Firmenkartenmanagement bekannt – aber wir können noch viel mehr. Sag mir, was dich interessiert, und ich helfe dir beim Einstieg.',
            onboardingTestDriveReceiverMessage: '*Du hast 3 Monate gratis! Jetzt loslegen.*',
        },
        workspace: {
            title: 'Bleiben Sie mit einem Arbeitsbereich organisiert.',
            subtitle: 'Entdecken Sie leistungsstarke Tools, um Ihr Ausgabenmanagement zu vereinfachen, alles an einem Ort. Mit einem Arbeitsbereich können Sie:',
            explanationModal: {
                descriptionOne: 'Belege nachverfolgen und organisieren',
                descriptionTwo: 'Kategorisieren und taggen Sie Ausgaben',
                descriptionThree: 'Berichte erstellen und teilen',
            },
            price: 'Testen Sie es 30 Tage lang kostenlos, dann upgraden Sie für nur <strong>$5/Monat</strong>.',
            createWorkspace: 'Arbeitsbereich erstellen',
        },
        confirmWorkspace: {
            title: 'Arbeitsbereich bestätigen',
            subtitle:
                'Erstellen Sie einen Arbeitsbereich, um Belege zu verfolgen, Ausgaben zu erstatten, Reisen zu verwalten, Berichte zu erstellen und mehr – alles in der Geschwindigkeit des Chats.',
        },
        inviteMembers: {
            title: 'Mitglieder einladen',
            subtitle: 'Verwalten und teilen Sie Ihre Ausgaben mit einem Buchhalter oder gründen Sie eine Reisegruppe mit Freunden.',
        },
    },
    featureTraining: {
        doNotShowAgain: 'Nicht mehr anzeigen',
    },
    personalDetails: {
        error: {
            containsReservedWord: 'Name darf die Wörter Expensify oder Concierge nicht enthalten',
            hasInvalidCharacter: 'Der Name darf kein Komma oder Semikolon enthalten.',
            requiredFirstName: 'Vorname darf nicht leer sein',
        },
    },
    privatePersonalDetails: {
        enterLegalName: 'Wie lautet Ihr gesetzlicher Name?',
        enterDateOfBirth: 'Was ist Ihr Geburtsdatum?',
        enterAddress: 'Wie lautet Ihre Adresse?',
        enterPhoneNumber: 'Wie lautet Ihre Telefonnummer?',
        personalDetails: 'Persönliche Daten',
        privateDataMessage: 'Diese Angaben werden für Reisen und Zahlungen verwendet. Sie werden niemals in Ihrem öffentlichen Profil angezeigt.',
        legalName: 'Rechtlicher Name',
        legalFirstName: 'Gesetzlicher Vorname',
        legalLastName: 'Rechtlicher Nachname',
        address: 'Adresse',
        error: {
            dateShouldBeBefore: ({dateString}: DateShouldBeBeforeParams) => `Das Datum sollte vor dem ${dateString} liegen.`,
            dateShouldBeAfter: ({dateString}: DateShouldBeAfterParams) => `Das Datum sollte nach ${dateString} liegen.`,
            hasInvalidCharacter: 'Der Name darf nur lateinische Zeichen enthalten.',
            incorrectZipFormat: ({zipFormat}: IncorrectZipFormatParams = {}) => `Ungültiges Postleitzahlenformat${zipFormat ? `Acceptable format: ${zipFormat}` : ''}`,
            invalidPhoneNumber: `Bitte stellen Sie sicher, dass die Telefonnummer gültig ist (z. B. ${CONST.EXAMPLE_PHONE_NUMBER})`,
        },
    },
    resendValidationForm: {
        linkHasBeenResent: 'Link wurde erneut gesendet',
        weSentYouMagicSignInLink: ({login, loginType}: WeSentYouMagicSignInLinkParams) =>
            `Ich habe einen magischen Anmeldelink an ${login} gesendet. Bitte überprüfe dein ${loginType}, um dich anzumelden.`,
        resendLink: 'Link erneut senden',
    },
    unlinkLoginForm: {
        toValidateLogin: ({primaryLogin, secondaryLogin}: ToValidateLoginParams) =>
            `Um ${secondaryLogin} zu validieren, senden Sie bitte den magischen Code aus den Kontoeinstellungen von ${primaryLogin} erneut.`,
        noLongerHaveAccess: ({primaryLogin}: NoLongerHaveAccessParams) => `Wenn Sie keinen Zugriff mehr auf ${primaryLogin} haben, trennen Sie bitte Ihre Konten.`,
        unlink: 'Trennen',
        linkSent: 'Link gesendet!',
        successfullyUnlinkedLogin: 'Sekundäres Login erfolgreich getrennt!',
    },
    emailDeliveryFailurePage: {
        ourEmailProvider: ({login}: OurEmailProviderParams) =>
            `Unser E-Mail-Anbieter hat E-Mails an ${login} vorübergehend aufgrund von Zustellungsproblemen gesperrt. Um Ihr Login zu entsperren, befolgen Sie bitte diese Schritte:`,
        confirmThat: ({login}: ConfirmThatParams) => `Bestätigen Sie, dass ${login} korrekt geschrieben ist und es sich um eine echte, zustellbare E-Mail-Adresse handelt.`,
        emailAliases: 'E-Mail-Aliasse wie "expenses@domain.com" müssen Zugriff auf ihren eigenen E-Mail-Posteingang haben, damit sie ein gültiger Expensify-Login sind.',
        ensureYourEmailClient: 'Stellen Sie sicher, dass Ihr E-Mail-Client E-Mails von expensify.com zulässt.',
        youCanFindDirections: 'Sie finden Anweisungen, wie Sie diesen Schritt abschließen können.',
        helpConfigure: 'aber möglicherweise benötigen Sie die Hilfe Ihrer IT-Abteilung, um Ihre E-Mail-Einstellungen zu konfigurieren.',
        onceTheAbove: 'Sobald die oben genannten Schritte abgeschlossen sind, wenden Sie sich bitte an',
        toUnblock: 'um Ihre Anmeldung zu entsperren.',
    },
    smsDeliveryFailurePage: {
        smsDeliveryFailureMessage: ({login}: OurEmailProviderParams) =>
            `Wir konnten SMS-Nachrichten nicht an ${login} zustellen, daher haben wir es vorübergehend gesperrt. Bitte versuchen Sie, Ihre Nummer zu validieren:`,
        validationSuccess: 'Ihre Nummer wurde bestätigt! Klicken Sie unten, um einen neuen magischen Anmeldecode zu senden.',
        validationFailed: ({
            timeData,
        }: {
            timeData?: {
                days?: number;
                hours?: number;
                minutes?: number;
            } | null;
        }) => {
            if (!timeData) {
                return 'Bitte warten Sie einen Moment, bevor Sie es erneut versuchen.';
            }
            const timeParts = [];
            if (timeData.days) {
                timeParts.push(`${timeData.days} ${timeData.days === 1 ? 'Tag' : 'Tage'}`);
            }
            if (timeData.hours) {
                timeParts.push(`${timeData.hours} ${timeData.hours === 1 ? 'Stunde' : 'Stunden'}`);
            }
            if (timeData.minutes) {
                timeParts.push(`${timeData.minutes} ${timeData.minutes === 1 ? 'Minute' : 'Minuten'}`);
            }
            let timeText = '';
            if (timeParts.length === 1) {
                timeText = timeParts.at(0) ?? '';
            } else if (timeParts.length === 2) {
                timeText = `${timeParts.at(0)} and ${timeParts.at(1)}`;
            } else if (timeParts.length === 3) {
                timeText = `${timeParts.at(0)}, ${timeParts.at(1)}, and ${timeParts.at(2)}`;
            }
            return `Bitte warten Sie! Sie müssen ${timeText} warten, bevor Sie erneut versuchen, Ihre Nummer zu validieren.`;
        },
    },
    welcomeSignUpForm: {
        join: 'Beitreten',
    },
    detailsPage: {
        localTime: 'Ortszeit',
    },
    newChatPage: {
        startGroup: 'Gruppe starten',
        addToGroup: 'Zur Gruppe hinzufügen',
    },
    yearPickerPage: {
        year: 'Jahr',
        selectYear: 'Bitte wählen Sie ein Jahr aus',
    },
    focusModeUpdateModal: {
        title: 'Willkommen im #Fokus-Modus!',
        prompt: 'Bleiben Sie auf dem Laufenden, indem Sie nur ungelesene Chats oder Chats sehen, die Ihre Aufmerksamkeit erfordern. Keine Sorge, Sie können dies jederzeit in  ändern.',
        settings: 'Einstellungen',
    },
    notFound: {
        chatYouLookingForCannotBeFound: 'Der gesuchte Chat kann nicht gefunden werden.',
        getMeOutOfHere: 'Hol mich hier raus',
        iouReportNotFound: 'Die gesuchten Zahlungsdetails können nicht gefunden werden.',
        notHere: 'Hmm... es ist nicht hier.',
        pageNotFound: 'Ups, diese Seite kann nicht gefunden werden.',
        noAccess: 'Dieser Chat oder diese Ausgabe wurde möglicherweise gelöscht oder Sie haben keinen Zugriff darauf.\n\nBei Fragen wenden Sie sich bitte an concierge@expensify.com',
        goBackHome: 'Zurück zur Startseite',
    },
    errorPage: {
        title: ({isBreakLine}: {isBreakLine: boolean}) => `Oops... ${isBreakLine ? '\n' : ''}Etwas ist schiefgelaufen`,
        subtitle: 'Ihre Anfrage konnte nicht abgeschlossen werden. Bitte versuchen Sie es später erneut.',
    },
    setPasswordPage: {
        enterPassword: 'Passwort eingeben',
        setPassword: 'Passwort festlegen',
        newPasswordPrompt: 'Ihr Passwort muss mindestens 8 Zeichen, 1 Großbuchstaben, 1 Kleinbuchstaben und 1 Zahl enthalten.',
        passwordFormTitle: 'Willkommen zurück bei der New Expensify! Bitte legen Sie Ihr Passwort fest.',
        passwordNotSet: 'Wir konnten Ihr neues Passwort nicht festlegen. Wir haben Ihnen einen neuen Passwort-Link gesendet, um es erneut zu versuchen.',
        setPasswordLinkInvalid: 'Dieser Link zum Festlegen des Passworts ist ungültig oder abgelaufen. Ein neuer wartet in Ihrem E-Mail-Posteingang auf Sie!',
        validateAccount: 'Konto verifizieren',
    },
    statusPage: {
        status: 'Status',
        statusExplanation: 'Fügen Sie ein Emoji hinzu, um Ihren Kollegen und Freunden auf einfache Weise mitzuteilen, was los ist. Sie können optional auch eine Nachricht hinzufügen!',
        today: 'Heute',
        clearStatus: 'Status löschen',
        save: 'Speichern',
        message: 'Nachricht',
        timePeriods: {
            never: 'Never',
            thirtyMinutes: '30 Minuten',
            oneHour: '1 Stunde',
            afterToday: 'Heute',
            afterWeek: 'Eine Woche',
            custom: 'Custom',
        },
        untilTomorrow: 'Bis morgen',
        untilTime: ({time}: UntilTimeParams) => `Bis ${time}`,
        date: 'Datum',
        time: 'Zeit',
        vacationDelegate: 'Urlaubsvertretung',
        setVacationDelegate: `Legen Sie eine Urlaubsvertretung fest, die Berichte in Ihrer Abwesenheit genehmigt.`,
        vacationDelegateError: 'Beim Aktualisieren Ihrer Urlaubsvertretung ist ein Fehler aufgetreten.',
        asVacationDelegate: ({nameOrEmail: managerName}: VacationDelegateParams) => `als Urlaubsvertretung von ${managerName}`,
        toAsVacationDelegate: ({submittedToName, vacationDelegateName}: SubmittedToVacationDelegateParams) => `an ${submittedToName} als Urlaubsvertretung von ${vacationDelegateName}`,
        vacationDelegateWarning: ({nameOrEmail}: VacationDelegateParams) =>
            `Sie weisen ${nameOrEmail} als Ihre Urlaubsvertretung zu. Diese Person ist noch nicht in all Ihren Workspaces. Wenn Sie fortfahren, wird eine E-Mail an alle Ihre Workspace-Administratoren gesendet, um sie hinzuzufügen.`,
        clearAfter: 'Nach dem Löschen',
        whenClearStatus: 'Wann sollten wir Ihren Status löschen?',
    },
    stepCounter: ({step, total, text}: StepCounterParams) => {
        let result = `Schritt ${step}`;
        if (total) {
            result = `${result} of ${total}`;
        }
        if (text) {
            result = `${result}: ${text}`;
        }
        return result;
    },
    bankAccount: {
        bankInfo: 'Bankinformationen',
        confirmBankInfo: 'Bankinformationen bestätigen',
        manuallyAdd: 'Fügen Sie Ihr Bankkonto manuell hinzu',
        letsDoubleCheck: 'Lassen Sie uns noch einmal überprüfen, ob alles richtig aussieht.',
        accountEnding: 'Konto endet mit',
        thisBankAccount: 'Dieses Bankkonto wird für Geschäftszahlungen in Ihrem Arbeitsbereich verwendet.',
        accountNumber: 'Kontonummer',
        routingNumber: 'Routing-Nummer',
        chooseAnAccountBelow: 'Wählen Sie ein Konto unten aus',
        addBankAccount: 'Bankkonto hinzufügen',
        chooseAnAccount: 'Konto auswählen',
        connectOnlineWithPlaid: 'Melden Sie sich bei Ihrer Bank an',
        connectManually: 'Manuell verbinden',
        desktopConnection:
            'Hinweis: Um eine Verbindung mit Chase, Wells Fargo, Capital One oder Bank of America herzustellen, klicken Sie bitte hier, um diesen Vorgang in einem Browser abzuschließen.',
        yourDataIsSecure: 'Ihre Daten sind sicher',
        toGetStarted: 'Fügen Sie ein Bankkonto hinzu, um Ausgaben zu erstatten, Expensify-Karten auszustellen, Rechnungszahlungen zu sammeln und Rechnungen von einem Ort aus zu bezahlen.',
        plaidBodyCopy: 'Geben Sie Ihren Mitarbeitern eine einfachere Möglichkeit, Unternehmensausgaben zu bezahlen - und zurückerstattet zu werden.',
        checkHelpLine: 'Ihre Bankleitzahl und Kontonummer finden Sie auf einem Scheck für das Konto.',
        hasPhoneLoginError: ({contactMethodRoute}: ContactMethodParams) =>
            `Um ein Bankkonto zu verbinden, bitte <a href="${contactMethodRoute}">Fügen Sie eine E-Mail als Ihren primären Login hinzu</a> und versuchen Sie es erneut. Sie können Ihre Telefonnummer als sekundären Login hinzufügen.`,
        hasBeenThrottledError: 'Beim Hinzufügen Ihres Bankkontos ist ein Fehler aufgetreten. Bitte warten Sie ein paar Minuten und versuchen Sie es erneut.',
        hasCurrencyError: {
            phrase1: 'Ups! Es scheint, dass die Währung Ihres Arbeitsbereichs auf eine andere Währung als USD eingestellt ist. Um fortzufahren, gehen Sie bitte zu',
            link: 'Ihre Arbeitsbereichseinstellungen',
            phrase2: 'um es auf USD zu setzen und es erneut zu versuchen.',
        },
        error: {
            youNeedToSelectAnOption: 'Bitte wählen Sie eine Option, um fortzufahren.',
            noBankAccountAvailable: 'Entschuldigung, es ist kein Bankkonto verfügbar.',
            noBankAccountSelected: 'Bitte wählen Sie ein Konto aus',
            taxID: 'Bitte geben Sie eine gültige Steueridentifikationsnummer ein.',
            website: 'Bitte geben Sie eine gültige Website ein.',
            zipCode: `Bitte geben Sie eine gültige Postleitzahl im Format ein: ${CONST.COUNTRY_ZIP_REGEX_DATA.US.samples}`,
            phoneNumber: 'Bitte geben Sie eine gültige Telefonnummer ein.',
            email: 'Bitte geben Sie eine gültige E-Mail-Adresse ein.',
            companyName: 'Bitte geben Sie einen gültigen Firmennamen ein',
            addressCity: 'Bitte geben Sie eine gültige Stadt ein',
            addressStreet: 'Bitte geben Sie eine gültige Straßenadresse ein',
            addressState: 'Bitte wählen Sie einen gültigen Bundesstaat aus',
            incorporationDateFuture: 'Das Gründungsdatum kann nicht in der Zukunft liegen.',
            incorporationState: 'Bitte wählen Sie einen gültigen Bundesstaat aus',
            industryCode: 'Bitte geben Sie einen gültigen Branchenklassifizierungscode mit sechs Ziffern ein.',
            restrictedBusiness: 'Bitte bestätigen Sie, dass das Unternehmen nicht auf der Liste der eingeschränkten Unternehmen steht.',
            routingNumber: 'Bitte geben Sie eine gültige Bankleitzahl ein',
            accountNumber: 'Bitte geben Sie eine gültige Kontonummer ein',
            routingAndAccountNumberCannotBeSame: 'Routing- und Kontonummern dürfen nicht übereinstimmen.',
            companyType: 'Bitte wählen Sie einen gültigen Unternehmenstyp aus',
            tooManyAttempts:
                'Aufgrund einer hohen Anzahl von Anmeldeversuchen wurde diese Option für 24 Stunden deaktiviert. Bitte versuchen Sie es später erneut oder geben Sie die Details stattdessen manuell ein.',
            address: 'Bitte geben Sie eine gültige Adresse ein',
            dob: 'Bitte wählen Sie ein gültiges Geburtsdatum aus',
            age: 'Muss über 18 Jahre alt sein',
            ssnLast4: 'Bitte geben Sie die letzten 4 Ziffern der SSN ein.',
            firstName: 'Bitte geben Sie einen gültigen Vornamen ein',
            lastName: 'Bitte geben Sie einen gültigen Nachnamen ein',
            noDefaultDepositAccountOrDebitCardAvailable: 'Bitte fügen Sie ein Standard-Einzahlungskonto oder eine Debitkarte hinzu.',
            validationAmounts: 'Die eingegebenen Validierungsbeträge sind falsch. Bitte überprüfen Sie Ihren Kontoauszug und versuchen Sie es erneut.',
            fullName: 'Bitte geben Sie einen gültigen vollständigen Namen ein',
            ownershipPercentage: 'Bitte geben Sie eine gültige Prozentzahl ein.',
        },
    },
    addPersonalBankAccount: {
        countrySelectionStepHeader: 'Wo befindet sich Ihr Bankkonto?',
        accountDetailsStepHeader: 'Was sind Ihre Kontodaten?',
        accountTypeStepHeader: 'Welche Art von Konto ist das?',
        bankInformationStepHeader: 'Was sind Ihre Bankdaten?',
        accountHolderInformationStepHeader: 'Was sind die Kontoinhaberdaten?',
        howDoWeProtectYourData: 'Wie schützen wir Ihre Daten?',
        currencyHeader: 'Was ist die Währung Ihres Bankkontos?',
        confirmationStepHeader: 'Überprüfen Sie Ihre Informationen.',
        confirmationStepSubHeader: 'Überprüfen Sie die unten stehenden Details und aktivieren Sie das Kontrollkästchen für die Bedingungen, um zu bestätigen.',
    },
    addPersonalBankAccountPage: {
        enterPassword: 'Expensify-Passwort eingeben',
        alreadyAdded: 'Dieses Konto wurde bereits hinzugefügt.',
        chooseAccountLabel: 'Konto',
        successTitle: 'Persönliches Bankkonto hinzugefügt!',
        successMessage: 'Glückwunsch, Ihr Bankkonto ist eingerichtet und bereit, Rückerstattungen zu empfangen.',
    },
    attachmentView: {
        unknownFilename: 'Unbekannter Dateiname',
        passwordRequired: 'Bitte geben Sie ein Passwort ein',
        passwordIncorrect: 'Falsches Passwort. Bitte versuchen Sie es erneut.',
        failedToLoadPDF: 'Fehler beim Laden der PDF-Datei',
        pdfPasswordForm: {
            title: 'Passwortgeschütztes PDF',
            infoText: 'Diese PDF ist passwortgeschützt.',
            beforeLinkText: 'Bitte',
            linkText: 'Passwort eingeben',
            afterLinkText: 'um es anzusehen.',
            formLabel: 'PDF anzeigen',
        },
        attachmentNotFound: 'Anhang nicht gefunden',
    },
    messages: {
        errorMessageInvalidPhone: `Bitte geben Sie eine gültige Telefonnummer ohne Klammern oder Bindestriche ein. Wenn Sie sich außerhalb der USA befinden, geben Sie bitte Ihre Ländervorwahl an (z. B. ${CONST.EXAMPLE_PHONE_NUMBER}).`,
        errorMessageInvalidEmail: 'Ungültige E-Mail-Adresse',
        userIsAlreadyMember: ({login, name}: UserIsAlreadyMemberParams) => `${login} ist bereits Mitglied von ${name}`,
    },
    onfidoStep: {
        acceptTerms: 'Indem Sie mit der Anfrage zur Aktivierung Ihres Expensify Wallets fortfahren, bestätigen Sie, dass Sie gelesen haben, verstehen und akzeptieren',
        facialScan: 'Onfidos Richtlinie und Freigabe zur Gesichtserkennung',
        tryAgain: 'Versuchen Sie es erneut.',
        verifyIdentity: 'Identität verifizieren',
        letsVerifyIdentity: 'Lassen Sie uns Ihre Identität überprüfen',
        butFirst: `Aber zuerst das langweilige Zeug. Lies dir im nächsten Schritt das Kleingedruckte durch und klicke auf "Akzeptieren", wenn du bereit bist.`,
        genericError: 'Ein Fehler ist bei der Verarbeitung dieses Schritts aufgetreten. Bitte versuchen Sie es erneut.',
        cameraPermissionsNotGranted: 'Kamerazugriff aktivieren',
        cameraRequestMessage: 'Wir benötigen Zugriff auf Ihre Kamera, um die Bankkontoverifizierung abzuschließen. Bitte aktivieren Sie dies über Einstellungen > New Expensify.',
        microphonePermissionsNotGranted: 'Mikrofonzugriff aktivieren',
        microphoneRequestMessage: 'Wir benötigen Zugriff auf Ihr Mikrofon, um die Bankkontoverifizierung abzuschließen. Bitte aktivieren Sie dies über Einstellungen > New Expensify.',
        originalDocumentNeeded: 'Bitte laden Sie ein Originalbild Ihres Ausweises hoch, anstatt einen Screenshot oder ein gescanntes Bild.',
        documentNeedsBetterQuality:
            'Ihr Ausweis scheint beschädigt zu sein oder es fehlen Sicherheitsmerkmale. Bitte laden Sie ein Originalbild eines unbeschädigten Ausweises hoch, der vollständig sichtbar ist.',
        imageNeedsBetterQuality: 'Es gibt ein Problem mit der Bildqualität Ihres Ausweises. Bitte laden Sie ein neues Bild hoch, auf dem Ihr gesamter Ausweis klar zu sehen ist.',
        selfieIssue: 'Es gibt ein Problem mit Ihrem Selfie/Video. Bitte laden Sie ein Live-Selfie/Video hoch.',
        selfieNotMatching: 'Ihr Selfie/Video stimmt nicht mit Ihrem Ausweis überein. Bitte laden Sie ein neues Selfie/Video hoch, auf dem Ihr Gesicht klar zu erkennen ist.',
        selfieNotLive: 'Ihr Selfie/Video scheint kein Live-Foto/Video zu sein. Bitte laden Sie ein Live-Selfie/Video hoch.',
    },
    additionalDetailsStep: {
        headerTitle: 'Zusätzliche Details',
        helpText: 'Wir müssen die folgenden Informationen bestätigen, bevor Sie Geld von Ihrem Wallet senden und empfangen können.',
        helpTextIdologyQuestions: 'Wir müssen Ihnen nur noch ein paar weitere Fragen stellen, um Ihre Identität abschließend zu überprüfen.',
        helpLink: 'Erfahren Sie mehr darüber, warum wir das brauchen.',
        legalFirstNameLabel: 'Gesetzlicher Vorname',
        legalMiddleNameLabel: 'Zweiter Vorname (rechtlich)',
        legalLastNameLabel: 'Rechtlicher Nachname',
        selectAnswer: 'Bitte wählen Sie eine Antwort, um fortzufahren.',
        ssnFull9Error: 'Bitte geben Sie eine gültige neunstellige SSN ein.',
        needSSNFull9: 'Wir haben Schwierigkeiten, Ihre SSN zu verifizieren. Bitte geben Sie die vollständigen neun Ziffern Ihrer SSN ein.',
        weCouldNotVerify: 'Wir konnten nicht verifizieren',
        pleaseFixIt: 'Bitte korrigieren Sie diese Informationen, bevor Sie fortfahren.',
        failedKYCTextBefore: 'Wir konnten Ihre Identität nicht verifizieren. Bitte versuchen Sie es später erneut oder wenden Sie sich an',
        failedKYCTextAfter: 'wenn Sie Fragen haben.',
    },
    termsStep: {
        headerTitle: 'Bedingungen und Gebühren',
        headerTitleRefactor: 'Gebühren und Bedingungen',
        haveReadAndAgree: 'Ich habe gelesen und stimme zu, zu erhalten',
        electronicDisclosures: 'elektronische Offenlegungen',
        agreeToThe: 'Ich stimme den',
        walletAgreement: 'Wallet-Vereinbarung',
        enablePayments: 'Zahlungen aktivieren',
        monthlyFee: 'Monatliche Gebühr',
        inactivity: 'Inaktivität',
        noOverdraftOrCredit: 'Keine Überziehungs-/Kreditfunktion.',
        electronicFundsWithdrawal: 'Elektronische Mittelabhebung',
        standard: 'Standard',
        reviewTheFees: 'Schauen Sie sich einige Gebühren an.',
        checkTheBoxes: 'Bitte die untenstehenden Kästchen ankreuzen.',
        agreeToTerms: 'Stimmen Sie den Bedingungen zu und Sie können loslegen!',
        shortTermsForm: {
            expensifyPaymentsAccount: ({walletProgram}: WalletProgramParams) => `Das Expensify Wallet wird von ${walletProgram} ausgestellt.`,
            perPurchase: 'Pro Kauf',
            atmWithdrawal: 'Geldautomat-Abhebung',
            cashReload: 'Bargeldaufladung',
            inNetwork: 'im Netzwerk',
            outOfNetwork: 'außerhalb des Netzwerks',
            atmBalanceInquiry: 'Geldautomaten-Saldoabfrage',
            inOrOutOfNetwork: '(im Netzwerk oder außerhalb des Netzwerks)',
            customerService: 'Kundendienst',
            automatedOrLive: '(automated or live agent)',
            afterTwelveMonths: '(nach 12 Monaten ohne Transaktionen)',
            weChargeOneFee: 'Wir erheben eine andere Art von Gebühr. Sie ist:',
            fdicInsurance: 'Ihre Gelder sind für die FDIC-Versicherung berechtigt.',
            generalInfo: 'Für allgemeine Informationen über Prepaid-Konten besuchen Sie',
            conditionsDetails: 'Für Details und Bedingungen zu allen Gebühren und Dienstleistungen besuchen Sie bitte',
            conditionsPhone: 'oder rufen Sie +1 833-400-0904 an.',
            instant: '(instant)',
            electronicFundsInstantFeeMin: ({amount}: TermsParams) => `(min ${amount})`,
        },
        longTermsForm: {
            listOfAllFees: 'Eine Liste aller Expensify Wallet-Gebühren',
            typeOfFeeHeader: 'Alle Gebühren',
            feeAmountHeader: 'Betrag',
            moreDetailsHeader: 'Einzelheiten',
            openingAccountTitle: 'Ein Konto eröffnen',
            openingAccountDetails: 'Es gibt keine Gebühr, um ein Konto zu eröffnen.',
            monthlyFeeDetails: 'Es gibt keine monatliche Gebühr.',
            customerServiceTitle: 'Kundendienst',
            customerServiceDetails: 'Es gibt keine Kundendienstgebühren.',
            inactivityDetails: 'Es gibt keine Inaktivitätsgebühr.',
            sendingFundsTitle: 'Senden von Geldern an einen anderen Kontoinhaber',
            sendingFundsDetails: 'Es gibt keine Gebühr, um Geld an einen anderen Kontoinhaber zu senden, wenn Sie Ihr Guthaben, Ihr Bankkonto oder Ihre Debitkarte verwenden.',
            electronicFundsStandardDetails:
                "There's no fee to transfer funds from your Expensify Wallet " +
                'to your bank account using the standard option. This transfer usually completes within 1-3 business' +
                ' days.',
            electronicFundsInstantDetails: ({percentage, amount}: ElectronicFundsParams) =>
                "There's a fee to transfer funds from your Expensify Wallet to " +
                'your linked debit card using the instant transfer option. This transfer usually completes within ' +
                `several minutes. The fee is ${percentage}% of the transfer amount (with a minimum fee of ${amount}).`,
            fdicInsuranceBancorp: ({amount}: TermsParams) =>
                'Your funds are eligible for FDIC insurance. Your funds will be held at or ' +
                `transferred to ${CONST.WALLET.PROGRAM_ISSUERS.BANCORP_BANK}, an FDIC-insured institution. Once there, your funds are insured up ` +
                `to ${amount} by the FDIC in the event ${CONST.WALLET.PROGRAM_ISSUERS.BANCORP_BANK} fails, if specific deposit insurance requirements ` +
                `are met and your card is registered. See`,
            fdicInsuranceBancorp2: 'für Details.',
            contactExpensifyPayments: `Kontaktieren Sie ${CONST.WALLET.PROGRAM_ISSUERS.EXPENSIFY_PAYMENTS} telefonisch unter +1 833-400-0904 oder per E-Mail an`,
            contactExpensifyPayments2: 'oder anmelden bei',
            generalInformation: 'Für allgemeine Informationen über Prepaid-Konten besuchen Sie',
            generalInformation2: 'Wenn Sie eine Beschwerde über ein Prepaid-Konto haben, rufen Sie das Consumer Financial Protection Bureau unter 1-855-411-2372 an oder besuchen Sie',
            printerFriendlyView: 'Druckerfreundliche Version anzeigen',
            automated: 'Automatisiert',
            liveAgent: 'Live-Agent',
            instant: 'Sofort',
            electronicFundsInstantFeeMin: ({amount}: TermsParams) => `Min ${amount}`,
        },
    },
    activateStep: {
        headerTitle: 'Zahlungen aktivieren',
        activatedTitle: 'Wallet aktiviert!',
        activatedMessage: 'Glückwunsch, Ihr Wallet ist eingerichtet und bereit für Zahlungen.',
        checkBackLaterTitle: 'Nur eine Minute...',
        checkBackLaterMessage: 'Wir überprüfen Ihre Informationen noch. Bitte schauen Sie später noch einmal vorbei.',
        continueToPayment: 'Weiter zur Zahlung',
        continueToTransfer: 'Weiter übertragen',
    },
    companyStep: {
        headerTitle: 'Unternehmensinformationen',
        subtitle: 'Fast fertig! Aus Sicherheitsgründen müssen wir einige Informationen bestätigen:',
        legalBusinessName: 'Rechtlicher Firmenname',
        companyWebsite: 'Unternehmenswebsite',
        taxIDNumber: 'Steuernummer',
        taxIDNumberPlaceholder: '9 Ziffern',
        companyType: 'Unternehmenstyp',
        incorporationDate: 'Gründungsdatum',
        incorporationState: 'Gründungsstaat',
        industryClassificationCode: 'Industrieklassifikationscode',
        confirmCompanyIsNot: 'Ich bestätige, dass dieses Unternehmen nicht auf der',
        listOfRestrictedBusinesses: 'Liste der eingeschränkten Unternehmen',
        incorporationDatePlaceholder: 'Startdatum (yyyy-mm-dd)',
        incorporationTypes: {
            LLC: 'LLC',
            CORPORATION: 'Corp',
            PARTNERSHIP: 'Partnerschaft',
            COOPERATIVE: 'Kooperativ',
            SOLE_PROPRIETORSHIP: 'Einzelunternehmen',
            OTHER: 'Andere',
        },
        industryClassification: 'Unter welcher Branche ist das Unternehmen klassifiziert?',
        industryClassificationCodePlaceholder: 'Suche nach dem Branchenschlüssel',
    },
    requestorStep: {
        headerTitle: 'Persönliche Informationen',
        learnMore: 'Erfahren Sie mehr',
        isMyDataSafe: 'Sind meine Daten sicher?',
    },
    personalInfoStep: {
        personalInfo: 'Persönliche Informationen',
        enterYourLegalFirstAndLast: 'Wie lautet Ihr gesetzlicher Name?',
        legalFirstName: 'Gesetzlicher Vorname',
        legalLastName: 'Rechtlicher Nachname',
        legalName: 'Rechtlicher Name',
        enterYourDateOfBirth: 'Was ist Ihr Geburtsdatum?',
        enterTheLast4: 'Was sind die letzten vier Ziffern Ihrer Sozialversicherungsnummer?',
        dontWorry: 'Keine Sorge, wir führen keine persönlichen Bonitätsprüfungen durch!',
        last4SSN: 'Letzte 4 der SSN',
        enterYourAddress: 'Wie lautet Ihre Adresse?',
        address: 'Adresse',
        letsDoubleCheck: 'Lassen Sie uns noch einmal überprüfen, ob alles richtig aussieht.',
        byAddingThisBankAccount: 'Durch das Hinzufügen dieses Bankkontos bestätigen Sie, dass Sie gelesen haben, verstehen und akzeptieren',
        whatsYourLegalName: 'Wie lautet Ihr gesetzlicher Name?',
        whatsYourDOB: 'Was ist Ihr Geburtsdatum?',
        whatsYourAddress: 'Wie lautet Ihre Adresse?',
        whatsYourSSN: 'Was sind die letzten vier Ziffern Ihrer Sozialversicherungsnummer?',
        noPersonalChecks: 'Keine Sorge, hier gibt es keine persönlichen Bonitätsprüfungen!',
        whatsYourPhoneNumber: 'Wie lautet Ihre Telefonnummer?',
        weNeedThisToVerify: 'Wir benötigen dies, um Ihr Wallet zu verifizieren.',
    },
    businessInfoStep: {
        businessInfo: 'Unternehmensinformationen',
        enterTheNameOfYourBusiness: 'Wie heißt Ihr Unternehmen?',
        businessName: 'Rechtlicher Firmenname',
        enterYourCompanyTaxIdNumber: 'Wie lautet die Steuernummer Ihres Unternehmens?',
        taxIDNumber: 'Steuernummer',
        taxIDNumberPlaceholder: '9 Ziffern',
        enterYourCompanyWebsite: 'Wie lautet die Website Ihres Unternehmens?',
        companyWebsite: 'Unternehmenswebsite',
        enterYourCompanyPhoneNumber: 'Wie lautet die Telefonnummer Ihres Unternehmens?',
        enterYourCompanyAddress: 'Wie lautet die Adresse Ihres Unternehmens?',
        selectYourCompanyType: 'Was für ein Unternehmen ist das?',
        companyType: 'Unternehmenstyp',
        incorporationType: {
            LLC: 'LLC',
            CORPORATION: 'Corp',
            PARTNERSHIP: 'Partnerschaft',
            COOPERATIVE: 'Kooperativ',
            SOLE_PROPRIETORSHIP: 'Einzelunternehmen',
            OTHER: 'Andere',
        },
        selectYourCompanyIncorporationDate: 'Was ist das Gründungsdatum Ihres Unternehmens?',
        incorporationDate: 'Gründungsdatum',
        incorporationDatePlaceholder: 'Startdatum (yyyy-mm-dd)',
        incorporationState: 'Gründungsstaat',
        pleaseSelectTheStateYourCompanyWasIncorporatedIn: 'In welchem Bundesstaat wurde Ihr Unternehmen gegründet?',
        letsDoubleCheck: 'Lassen Sie uns noch einmal überprüfen, ob alles richtig aussieht.',
        companyAddress: 'Firmenadresse',
        listOfRestrictedBusinesses: 'Liste der eingeschränkten Unternehmen',
        confirmCompanyIsNot: 'Ich bestätige, dass dieses Unternehmen nicht auf der',
        businessInfoTitle: 'Geschäftsinformationen',
        legalBusinessName: 'Rechtlicher Firmenname',
        whatsTheBusinessName: 'Wie lautet der Firmenname?',
        whatsTheBusinessAddress: 'Wie lautet die Geschäftsadresse?',
        whatsTheBusinessContactInformation: 'Wie lauten die Geschäftskontaktdaten?',
        whatsTheBusinessRegistrationNumber: 'Wie lautet die Handelsregisternummer?',
        whatsTheBusinessTaxIDEIN: ({country}: BusinessTaxIDParams) => {
            switch (country) {
                case CONST.COUNTRY.US:
                    return 'Was ist die Arbeitgeber-Identifikationsnummer (EIN)?';
                case CONST.COUNTRY.CA:
                    return 'Was ist die Unternehmensnummer (BN)?';
                case CONST.COUNTRY.GB:
                    return 'Was ist die Umsatzsteuer-Identifikationsnummer (VRN)?';
                case CONST.COUNTRY.AU:
                    return 'Was ist die australische Unternehmensnummer (ABN)?';
                default:
                    return 'Was ist die EU-Umsatzsteuer-Identifikationsnummer?';
            }
        },
        whatsThisNumber: 'Was ist diese Nummer?',
        whereWasTheBusinessIncorporated: 'Wo wurde das Unternehmen gegründet?',
        whatTypeOfBusinessIsIt: 'Welche Art von Geschäft ist es?',
        whatsTheBusinessAnnualPayment: 'Wie hoch ist das jährliche Zahlungsvolumen des Unternehmens?',
        whatsYourExpectedAverageReimbursements: 'Wie hoch ist Ihr erwarteter durchschnittlicher Erstattungsbetrag?',
        registrationNumber: 'Registrierungsnummer',
        taxIDEIN: ({country}: BusinessTaxIDParams) => {
            switch (country) {
                case CONST.COUNTRY.US:
                    return 'EIN';
                case CONST.COUNTRY.CA:
                    return 'BN';
                case CONST.COUNTRY.GB:
                    return 'VRN';
                case CONST.COUNTRY.AU:
                    return 'ABN';
                default:
                    return 'EU-USt';
            }
        },
        businessAddress: 'Geschäftsadresse',
        businessType: 'Geschäftsart',
        incorporation: 'Inkorporation',
        incorporationCountry: 'Gründungsland',
        incorporationTypeName: 'Gründungsart',
        businessCategory: 'Geschäftskategorie',
        annualPaymentVolume: 'Jährliches Zahlungsvolumen',
        annualPaymentVolumeInCurrency: ({currencyCode}: CurrencyCodeParams) => `Jährliches Zahlungsvolumen in ${currencyCode}`,
        averageReimbursementAmount: 'Durchschnittlicher Erstattungsbetrag',
        averageReimbursementAmountInCurrency: ({currencyCode}: CurrencyCodeParams) => `Durchschnittlicher Erstattungsbetrag in ${currencyCode}`,
        selectIncorporationType: 'Wählen Sie die Art der Gründung aus',
        selectBusinessCategory: 'Geschäftskategorie auswählen',
        selectAnnualPaymentVolume: 'Jährliches Zahlungsvolumen auswählen',
        selectIncorporationCountry: 'Wählen Sie das Gründungsland aus',
        selectIncorporationState: 'Inkorporationsstaat auswählen',
        selectAverageReimbursement: 'Durchschnittlichen Erstattungsbetrag auswählen',
        findIncorporationType: 'Art der Unternehmensgründung finden',
        findBusinessCategory: 'Geschäftskategorie finden',
        findAnnualPaymentVolume: 'Jährliches Zahlungsvolumen finden',
        findIncorporationState: 'Gründungsstaat finden',
        findAverageReimbursement: 'Durchschnittlichen Erstattungsbetrag finden',
        error: {
            registrationNumber: 'Bitte geben Sie eine gültige Registrierungsnummer an.',
            taxIDEIN: ({country}: BusinessTaxIDParams) => {
                switch (country) {
                    case CONST.COUNTRY.US:
                        return 'Bitte geben Sie eine gültige Arbeitgeber-Identifikationsnummer (EIN) an';
                    case CONST.COUNTRY.CA:
                        return 'Bitte geben Sie eine gültige Unternehmensnummer (BN) an';
                    case CONST.COUNTRY.GB:
                        return 'Bitte geben Sie eine gültige Umsatzsteuer-Identifikationsnummer (VRN) an';
                    case CONST.COUNTRY.AU:
                        return 'Bitte geben Sie eine gültige australische Unternehmensnummer (ABN) an';
                    default:
                        return 'Bitte geben Sie eine gültige EU-Umsatzsteuer-Identifikationsnummer an';
                }
            },
        },
    },
    beneficialOwnerInfoStep: {
        doYouOwn25percent: 'Besitzen Sie 25 % oder mehr von',
        doAnyIndividualOwn25percent: 'Besitzen Einzelpersonen 25 % oder mehr von',
        areThereMoreIndividualsWhoOwn25percent: 'Gibt es mehr Personen, die 25 % oder mehr von besitzen?',
        regulationRequiresUsToVerifyTheIdentity: 'Die Vorschriften verlangen von uns, die Identität jeder Person zu überprüfen, die mehr als 25% des Unternehmens besitzt.',
        companyOwner: 'Geschäftsinhaber',
        enterLegalFirstAndLastName: 'Wie lautet der gesetzliche Name des Eigentümers?',
        legalFirstName: 'Gesetzlicher Vorname',
        legalLastName: 'Rechtlicher Nachname',
        enterTheDateOfBirthOfTheOwner: 'Was ist das Geburtsdatum des Eigentümers?',
        enterTheLast4: 'Was sind die letzten 4 Ziffern der Sozialversicherungsnummer des Eigentümers?',
        last4SSN: 'Letzte 4 der SSN',
        dontWorry: 'Keine Sorge, wir führen keine persönlichen Bonitätsprüfungen durch!',
        enterTheOwnersAddress: 'Wie lautet die Adresse des Eigentümers?',
        letsDoubleCheck: 'Lassen Sie uns noch einmal überprüfen, ob alles richtig aussieht.',
        legalName: 'Rechtlicher Name',
        address: 'Adresse',
        byAddingThisBankAccount: 'Durch das Hinzufügen dieses Bankkontos bestätigen Sie, dass Sie gelesen haben, verstehen und akzeptieren',
        owners: 'Eigentümer',
    },
    ownershipInfoStep: {
        ownerInfo: 'Eigentümerinformationen',
        businessOwner: 'Geschäftsinhaber',
        signerInfo: 'Unterzeichnerinformationen',
        doYouOwn: ({companyName}: CompanyNameParams) => `Besitzen Sie 25 % oder mehr von ${companyName}?`,
        doesAnyoneOwn: ({companyName}: CompanyNameParams) => `Besitzt eine Einzelperson 25 % oder mehr von ${companyName}?`,
        regulationsRequire: 'Vorschriften erfordern, dass wir die Identität jeder Person überprüfen, die mehr als 25% des Unternehmens besitzt.',
        legalFirstName: 'Gesetzlicher Vorname',
        legalLastName: 'Rechtlicher Nachname',
        whatsTheOwnersName: 'Wie lautet der gesetzliche Name des Eigentümers?',
        whatsYourName: 'Wie lautet Ihr gesetzlicher Name?',
        whatPercentage: 'Welcher Prozentsatz des Unternehmens gehört dem Eigentümer?',
        whatsYoursPercentage: 'Wie viel Prozent des Unternehmens besitzen Sie?',
        ownership: 'Eigentum',
        whatsTheOwnersDOB: 'Was ist das Geburtsdatum des Eigentümers?',
        whatsYourDOB: 'Was ist Ihr Geburtsdatum?',
        whatsTheOwnersAddress: 'Wie lautet die Adresse des Eigentümers?',
        whatsYourAddress: 'Wie lautet Ihre Adresse?',
        whatAreTheLast: 'Was sind die letzten 4 Ziffern der Sozialversicherungsnummer des Eigentümers?',
        whatsYourLast: 'Was sind die letzten 4 Ziffern Ihrer Sozialversicherungsnummer?',
        dontWorry: 'Keine Sorge, wir führen keine persönlichen Bonitätsprüfungen durch!',
        last4: 'Letzte 4 der SSN',
        whyDoWeAsk: 'Warum fragen wir danach?',
        letsDoubleCheck: 'Lassen Sie uns noch einmal überprüfen, ob alles richtig aussieht.',
        legalName: 'Rechtlicher Name',
        ownershipPercentage: 'Eigentumsanteil',
        areThereOther: ({companyName}: CompanyNameParams) => `Gibt es andere Personen, die 25 % oder mehr von ${companyName} besitzen?`,
        owners: 'Eigentümer',
        addCertified: 'Fügen Sie ein zertifiziertes Organigramm hinzu, das die wirtschaftlichen Eigentümer zeigt.',
        regulationRequiresChart:
            'Die Vorschriften erfordern, dass wir eine beglaubigte Kopie des Eigentumsdiagramms sammeln, das jede Person oder Einheit zeigt, die 25 % oder mehr des Unternehmens besitzt.',
        uploadEntity: 'Organigramm der Unternehmenseigentümer hochladen',
        noteEntity: 'Hinweis: Das Eigentumsdiagramm der Entität muss von Ihrem Buchhalter, Rechtsberater oder notariell beglaubigt unterschrieben werden.',
        certified: 'Zertifiziertes Eigentumsdiagramm der Einheit',
        selectCountry: 'Land auswählen',
        findCountry: 'Land finden',
        address: 'Adresse',
        chooseFile: 'Datei auswählen',
        uploadDocuments: 'Zusätzliche Dokumentation hochladen',
        pleaseUpload:
            'Bitte laden Sie zusätzliche Dokumente hoch, um uns zu helfen, Ihre Identität als direkter oder indirekter Eigentümer von 25% oder mehr der Geschäftseinheit zu verifizieren.',
        acceptedFiles: 'Akzeptierte Dateiformate: PDF, PNG, JPEG. Die Gesamtdateigröße für jeden Abschnitt darf 5 MB nicht überschreiten.',
        proofOfBeneficialOwner: 'Nachweis des wirtschaftlich Berechtigten',
        proofOfBeneficialOwnerDescription:
            'Bitte legen Sie eine unterzeichnete Bestätigung und ein Organigramm von einem Wirtschaftsprüfer, Notar oder Anwalt vor, die die Eigentümerschaft von 25 % oder mehr des Unternehmens bestätigen. Diese muss innerhalb der letzten drei Monate datiert sein und die Lizenznummer des Unterzeichners enthalten.',
        copyOfID: 'Kopie des Ausweises für den wirtschaftlich Berechtigten',
        copyOfIDDescription: 'Beispiele: Reisepass, Führerschein, etc.',
        proofOfAddress: 'Adressnachweis für den wirtschaftlich Berechtigten',
        proofOfAddressDescription: 'Beispiele: Nebenkostenabrechnung, Mietvertrag, etc.',
        codiceFiscale: 'Codice fiscale/Steuer-ID',
        codiceFiscaleDescription:
            'Bitte laden Sie ein Video eines Vor-Ort-Besuchs oder eines aufgezeichneten Anrufs mit dem unterzeichnenden Beamten hoch. Der Beamte muss folgende Angaben machen: vollständiger Name, Geburtsdatum, Firmenname, Registrierungsnummer, Steuercodenummer, registrierte Adresse, Art des Geschäfts und Zweck des Kontos.',
    },
    validationStep: {
        headerTitle: 'Bankkonto validieren',
        buttonText: 'Einrichtung abschließen',
        maxAttemptsReached: 'Die Validierung für dieses Bankkonto wurde aufgrund zu vieler falscher Versuche deaktiviert.',
        description: `Innerhalb von 1-2 Werktagen werden wir drei (3) kleine Transaktionen an Ihr Bankkonto senden, von einem Namen wie "Expensify, Inc. Validation".`,
        descriptionCTA: 'Bitte geben Sie jeden Transaktionsbetrag in die untenstehenden Felder ein. Beispiel: 1,51.',
        reviewingInfo: 'Danke! Wir überprüfen Ihre Informationen und werden uns in Kürze bei Ihnen melden. Bitte überprüfen Sie Ihren Chat mit Concierge.',
        forNextStep: 'für die nächsten Schritte, um die Einrichtung Ihres Bankkontos abzuschließen.',
        letsChatCTA: 'Ja, lass uns chatten.',
        letsChatText: 'Fast geschafft! Wir benötigen Ihre Hilfe, um ein paar letzte Informationen im Chat zu überprüfen. Bereit?',
        letsChatTitle: 'Lass uns plaudern!',
        enable2FATitle: 'Betrug verhindern, Zwei-Faktor-Authentifizierung (2FA) aktivieren',
        enable2FAText: 'Wir nehmen Ihre Sicherheit ernst. Bitte richten Sie jetzt die Zwei-Faktor-Authentifizierung (2FA) ein, um Ihrem Konto eine zusätzliche Schutzschicht hinzuzufügen.',
        secureYourAccount: 'Sichern Sie Ihr Konto',
    },
    beneficialOwnersStep: {
        additionalInformation: 'Zusätzliche Informationen',
        checkAllThatApply: 'Überprüfen Sie alle zutreffenden Optionen, andernfalls leer lassen.',
        iOwnMoreThan25Percent: 'Ich besitze mehr als 25% von',
        someoneOwnsMoreThan25Percent: 'Jemand anderes besitzt mehr als 25% von',
        additionalOwner: 'Zusätzlicher wirtschaftlich Berechtigter',
        removeOwner: 'Diesen wirtschaftlich Berechtigten entfernen',
        addAnotherIndividual: 'Fügen Sie eine weitere Person hinzu, die mehr als 25% von besitzt.',
        agreement: 'Vereinbarung:',
        termsAndConditions: 'Allgemeine Geschäftsbedingungen',
        certifyTrueAndAccurate: 'Ich bestätige, dass die angegebenen Informationen wahr und korrekt sind.',
        error: {
            certify: 'Muss bestätigen, dass die Informationen wahr und korrekt sind.',
        },
    },
    completeVerificationStep: {
        completeVerification: 'Überprüfung abschließen',
        confirmAgreements: 'Bitte bestätigen Sie die untenstehenden Vereinbarungen.',
        certifyTrueAndAccurate: 'Ich bestätige, dass die angegebenen Informationen wahr und korrekt sind.',
        certifyTrueAndAccurateError: 'Bitte bestätigen Sie, dass die Informationen wahr und korrekt sind.',
        isAuthorizedToUseBankAccount: 'Ich bin berechtigt, dieses Geschäftskonto für Geschäftsausgaben zu verwenden.',
        isAuthorizedToUseBankAccountError: 'Sie müssen ein Kontrollbeamter mit der Berechtigung sein, das Geschäftskonto zu führen.',
        termsAndConditions: 'Allgemeine Geschäftsbedingungen',
    },
    connectBankAccountStep: {
        connectBankAccount: 'Bankkonto verbinden',
        finishButtonText: 'Einrichtung abschließen',
        validateYourBankAccount: 'Bestätigen Sie Ihr Bankkonto',
        validateButtonText: 'Validieren',
        validationInputLabel: 'Transaktion',
        maxAttemptsReached: 'Die Validierung für dieses Bankkonto wurde aufgrund zu vieler falscher Versuche deaktiviert.',
        description: `Innerhalb von 1-2 Werktagen werden wir drei (3) kleine Transaktionen an Ihr Bankkonto senden, von einem Namen wie "Expensify, Inc. Validation".`,
        descriptionCTA: 'Bitte geben Sie jeden Transaktionsbetrag in die untenstehenden Felder ein. Beispiel: 1,51.',
        reviewingInfo: 'Danke! Wir überprüfen Ihre Informationen und werden uns in Kürze bei Ihnen melden. Bitte überprüfen Sie Ihren Chat mit Concierge.',
        forNextSteps: 'für die nächsten Schritte, um die Einrichtung Ihres Bankkontos abzuschließen.',
        letsChatCTA: 'Ja, lass uns chatten.',
        letsChatText: 'Fast geschafft! Wir benötigen Ihre Hilfe, um ein paar letzte Informationen im Chat zu überprüfen. Bereit?',
        letsChatTitle: 'Lass uns plaudern!',
        enable2FATitle: 'Betrug verhindern, Zwei-Faktor-Authentifizierung (2FA) aktivieren',
        enable2FAText: 'Wir nehmen Ihre Sicherheit ernst. Bitte richten Sie jetzt die Zwei-Faktor-Authentifizierung (2FA) ein, um Ihrem Konto eine zusätzliche Schutzschicht hinzuzufügen.',
        secureYourAccount: 'Sichern Sie Ihr Konto',
    },
    countryStep: {
        confirmBusinessBank: 'Bestätigen Sie die Währung und das Land des Geschäftskontos',
        confirmCurrency: 'Währung und Land bestätigen',
        yourBusiness: 'Die Währung Ihres Geschäftskontos muss mit der Währung Ihres Arbeitsbereichs übereinstimmen.',
        youCanChange: 'Sie können die Währung Ihres Arbeitsbereichs in Ihrem ändern.',
        findCountry: 'Land finden',
        selectCountry: 'Land auswählen',
    },
    bankInfoStep: {
        whatAreYour: 'Was sind Ihre Geschäftskontodaten?',
        letsDoubleCheck: 'Lassen Sie uns noch einmal überprüfen, ob alles in Ordnung ist.',
        thisBankAccount: 'Dieses Bankkonto wird für Geschäftszahlungen in Ihrem Arbeitsbereich verwendet.',
        accountNumber: 'Kontonummer',
        accountHolderNameDescription: 'Vollständiger Name des autorisierten Unterzeichners',
    },
    signerInfoStep: {
        signerInfo: 'Unterzeichnerinformationen',
        areYouDirector: ({companyName}: CompanyNameParams) => `Sind Sie ein Direktor oder leitender Angestellter bei ${companyName}?`,
        regulationRequiresUs: 'Die Vorschrift erfordert, dass wir überprüfen, ob der Unterzeichner die Befugnis hat, diese Handlung im Namen des Unternehmens durchzuführen.',
        whatsYourName: 'Wie lautet Ihr gesetzlicher Name?',
        fullName: 'Vollständiger rechtlicher Name',
        whatsYourJobTitle: 'Wie lautet Ihre Berufsbezeichnung?',
        jobTitle: 'Berufsbezeichnung',
        whatsYourDOB: 'Was ist Ihr Geburtsdatum?',
        uploadID: 'Laden Sie einen Ausweis und einen Adressnachweis hoch',
        personalAddress: 'Nachweis der persönlichen Adresse (z.B. Stromrechnung)',
        letsDoubleCheck: 'Lassen Sie uns noch einmal überprüfen, ob alles richtig aussieht.',
        legalName: 'Rechtlicher Name',
        proofOf: 'Nachweis der persönlichen Adresse',
        enterOneEmail: ({companyName}: CompanyNameParams) => `Geben Sie die E-Mail-Adresse des Direktors oder leitenden Angestellten bei ${companyName} ein.`,
        regulationRequiresOneMoreDirector: 'Die Vorschrift erfordert mindestens einen weiteren Direktor oder leitenden Angestellten als Unterzeichner.',
        hangTight: 'Bitte warten...',
        enterTwoEmails: ({companyName}: CompanyNameParams) => `Geben Sie die E-Mails von zwei Direktoren oder leitenden Angestellten bei ${companyName} ein.`,
        sendReminder: 'Erinnere senden',
        chooseFile: 'Datei auswählen',
        weAreWaiting: 'Wir warten darauf, dass andere ihre Identität als Direktoren oder leitende Angestellte des Unternehmens verifizieren.',
        id: 'Kopie des Ausweises',
        proofOfDirectors: 'Nachweis des/der Direktors/Direktoren',
        proofOfDirectorsDescription: 'Beispiele: Unternehmensprofil von Oncorp oder Geschäftsregistrierung.',
        codiceFiscale: 'Codice Fiscale',
        codiceFiscaleDescription: 'Codice Fiscale für Unterzeichner, autorisierte Benutzer und wirtschaftlich Berechtigte.',
        PDSandFSG: 'PDS + FSG Offenlegungsunterlagen',
        PDSandFSGDescription:
            'Unsere Partnerschaft mit Corpay nutzt eine API-Verbindung, um das umfangreiche Netzwerk internationaler Bankpartner zu nutzen und globale Rückerstattungen in Expensify zu ermöglichen. Gemäß der australischen Vorschriften stellen wir Ihnen den Financial Services Guide (FSG) und die Product Disclosure Statement (PDS) von Corpay zur Verfügung.\n\nBitte lesen Sie die FSG- und PDS-Dokumente sorgfältig durch, da sie vollständige Details und wichtige Informationen zu den von Corpay angebotenen Produkten und Dienstleistungen enthalten. Bewahren Sie diese Dokumente für zukünftige Referenz auf.',
        pleaseUpload: 'Bitte laden Sie zusätzliche Unterlagen hoch, um uns bei der Überprüfung Ihrer Identität als Direktor oder leitender Angestellter des Unternehmens zu unterstützen.',
    },
    agreementsStep: {
        agreements: 'Vereinbarungen',
        pleaseConfirm: 'Bitte bestätigen Sie die untenstehenden Vereinbarungen',
        regulationRequiresUs: 'Die Vorschriften verlangen von uns, die Identität jeder Person zu überprüfen, die mehr als 25% des Unternehmens besitzt.',
        iAmAuthorized: 'Ich bin berechtigt, das Geschäftskonto für Geschäftsausgaben zu verwenden.',
        iCertify: 'Ich bestätige, dass die bereitgestellten Informationen wahr und korrekt sind.',
        termsAndConditions: 'Allgemeine Geschäftsbedingungen',
        accept: 'Akzeptieren und Bankkonto hinzufügen',
        iConsentToThe: 'Ich stimme der/dem zu',
        privacyNotice: 'Datenschutzhinweis',
        error: {
            authorized: 'Sie müssen ein Kontrollbeamter mit der Berechtigung sein, das Geschäftskonto zu führen.',
            certify: 'Bitte bestätigen Sie, dass die Informationen wahr und korrekt sind.',
            consent: 'Bitte stimmen Sie der Datenschutzerklärung zu.',
        },
    },
    finishStep: {
        connect: 'Bankkonto verbinden',
        letsFinish: 'Lass uns im Chat fertig werden!',
        thanksFor:
            'Vielen Dank für diese Details. Ein dedizierter Support-Mitarbeiter wird nun Ihre Informationen überprüfen. Wir werden uns bei Ihnen melden, falls wir noch etwas von Ihnen benötigen. In der Zwischenzeit können Sie sich gerne mit Fragen an uns wenden.',
        iHaveA: 'Ich habe eine Frage.',
        enable2FA: 'Aktivieren Sie die Zwei-Faktor-Authentifizierung (2FA), um Betrug zu verhindern.',
        weTake: 'Wir nehmen Ihre Sicherheit ernst. Bitte richten Sie jetzt die Zwei-Faktor-Authentifizierung (2FA) ein, um Ihrem Konto eine zusätzliche Schutzschicht hinzuzufügen.',
        secure: 'Sichern Sie Ihr Konto',
    },
    reimbursementAccountLoadingAnimation: {
        oneMoment: 'Einen Moment',
        explanationLine: 'Wir überprüfen Ihre Informationen. Sie können in Kürze mit den nächsten Schritten fortfahren.',
    },
    session: {
        offlineMessageRetry: 'Es sieht so aus, als ob Sie offline sind. Bitte überprüfen Sie Ihre Verbindung und versuchen Sie es erneut.',
    },
    travel: {
        header: 'Reise buchen',
        title: 'Reise clever',
        subtitle: 'Verwenden Sie Expensify Travel, um die besten Reiseangebote zu erhalten und alle Ihre Geschäftsausgaben an einem Ort zu verwalten.',
        features: {
            saveMoney: 'Sparen Sie Geld bei Ihren Buchungen',
            alerts: 'Erhalten Sie Echtzeit-Updates und -Benachrichtigungen',
        },
        bookTravel: 'Reise buchen',
        bookDemo: 'Demo buchen',
        bookADemo: 'Eine Demo buchen',
        toLearnMore: 'um mehr zu erfahren.',
        termsAndConditions: {
            header: 'Bevor wir fortfahren...',
            title: 'Allgemeine Geschäftsbedingungen',
            subtitle: 'Bitte stimmen Sie den Expensify Travel zu',
            termsAndConditions: 'Allgemeine Geschäftsbedingungen',
            travelTermsAndConditions: 'Allgemeine Geschäftsbedingungen',
            agree: 'Ich stimme den',
            error: 'Sie müssen den Expensify Travel Geschäftsbedingungen zustimmen, um fortzufahren.',
            defaultWorkspaceError:
                'Sie müssen einen Standard-Arbeitsbereich festlegen, um Expensify Travel zu aktivieren. Gehen Sie zu Einstellungen > Arbeitsbereiche > klicken Sie auf die drei vertikalen Punkte neben einem Arbeitsbereich > Als Standard-Arbeitsbereich festlegen und versuchen Sie es dann erneut!',
        },
        flight: 'Flug',
        flightDetails: {
            passenger: 'Passagier',
            layover: ({layover}: FlightLayoverParams) => `<muted-text-label>Sie haben einen <strong>${layover} Zwischenstopp</strong> vor diesem Flug</muted-text-label>`,
            takeOff: 'Abheben',
            landing: 'Landung',
            seat: 'Sitzplatz',
            class: 'Kabinenklasse',
            recordLocator: 'Buchungscode',
            cabinClasses: {
                unknown: 'Unknown',
                economy: 'Wirtschaft',
                premiumEconomy: 'Premium Economy',
                business: 'Geschäft',
                first: 'Erste',
            },
        },
        hotel: 'Hotel',
        hotelDetails: {
            guest: 'Gast',
            checkIn: 'Check-in',
            checkOut: 'Check-out',
            roomType: 'Zimmertyp',
            cancellation: 'Stornierungsbedingungen',
            cancellationUntil: 'Kostenlose Stornierung bis',
            confirmation: 'Bestätigungsnummer',
            cancellationPolicies: {
                unknown: 'Unknown',
                nonRefundable: 'Nicht erstattungsfähig',
                freeCancellationUntil: 'Kostenlose Stornierung bis',
                partiallyRefundable: 'Teilweise erstattungsfähig',
            },
        },
        car: 'Auto',
        carDetails: {
            rentalCar: 'Autovermietung',
            pickUp: 'Abholung',
            dropOff: 'Abgabe',
            driver: 'Treiber',
            carType: 'Autotyp',
            cancellation: 'Stornierungsbedingungen',
            cancellationUntil: 'Kostenlose Stornierung bis',
            freeCancellation: 'Kostenlose Stornierung',
            confirmation: 'Bestätigungsnummer',
        },
        train: 'Schiene',
        trainDetails: {
            passenger: 'Passagier',
            departs: 'Abfahrten',
            arrives: 'Ankommt',
            coachNumber: 'Trainernummer',
            seat: 'Sitzplatz',
            fareDetails: 'Fahrpreisdetails',
            confirmation: 'Bestätigungsnummer',
        },
        viewTrip: 'Reise anzeigen',
        modifyTrip: 'Reise ändern',
        tripSupport: 'Reiseunterstützung',
        tripDetails: 'Reisedetails',
        viewTripDetails: 'Reisedetails anzeigen',
        trip: 'Reise',
        trips: 'Reisen',
        tripSummary: 'Reisezusammenfassung',
        departs: 'Abfahrten',
        errorMessage: 'Etwas ist schiefgelaufen. Bitte versuchen Sie es später noch einmal.',
        phoneError: {
            phrase1: 'Bitte',
            link: 'fügen Sie eine Arbeits-E-Mail als Ihren primären Login hinzu',
            phrase2: 'um Reisen zu buchen.',
        },
        domainSelector: {
            title: 'Domain',
            subtitle: 'Wählen Sie eine Domain für die Einrichtung von Expensify Travel.',
            recommended: 'Empfohlen',
        },
        domainPermissionInfo: {
            title: 'Domain',
            restrictionPrefix: `Sie haben keine Berechtigung, Expensify Travel für die Domain zu aktivieren.`,
            restrictionSuffix: `Sie müssen stattdessen jemanden aus dieser Domäne bitten, Reisen zu aktivieren.`,
            accountantInvitationPrefix: `Wenn Sie Buchhalter sind, sollten Sie dem`,
            accountantInvitationLink: `ExpensifyApproved! Buchhalterprogramm`,
            accountantInvitationSuffix: `um Reisen für diese Domain zu ermöglichen.`,
        },
        publicDomainError: {
            title: 'Erste Schritte mit Expensify Travel',
            message: `Sie müssen Ihre Arbeits-E-Mail (z. B. name@company.com) mit Expensify Travel verwenden, nicht Ihre persönliche E-Mail (z. B. name@gmail.com).`,
        },
        blockedFeatureModal: {
            title: 'Expensify Travel wurde deaktiviert',
            message: `Ihr Administrator hat Expensify Travel deaktiviert. Bitte befolgen Sie die Buchungsrichtlinien Ihres Unternehmens für Reisebuchungen.`,
        },
        verifyCompany: {
            title: 'Beginnen Sie noch heute mit dem Reisen!',
            message: `Bitte kontaktieren Sie Ihren Account Manager oder salesteam@expensify.com, um eine Demo von Travel zu erhalten und es für Ihr Unternehmen zu aktivieren.`,
        },
        updates: {
            bookingTicketed: ({airlineCode, origin, destination, startDate, confirmationID = ''}: FlightParams) =>
                `Ihr Flug ${airlineCode} (${origin} → ${destination}) am ${startDate} wurde gebucht. Bestätigungscode: ${confirmationID}`,
            ticketVoided: ({airlineCode, origin, destination, startDate}: FlightParams) =>
                `Ihr Ticket für den Flug ${airlineCode} (${origin} → ${destination}) am ${startDate} wurde storniert.`,
            ticketRefunded: ({airlineCode, origin, destination, startDate}: FlightParams) =>
                `Ihr Ticket für den Flug ${airlineCode} (${origin} → ${destination}) am ${startDate} wurde erstattet oder umgetauscht.`,
            flightCancelled: ({airlineCode, origin, destination, startDate}: FlightParams) =>
                `Ihr Flug ${airlineCode} (${origin} → ${destination}) am ${startDate} wurde von der Fluggesellschaft storniert.`,
            flightScheduleChangePending: ({airlineCode}: AirlineParams) =>
                `Die Fluggesellschaft hat eine Flugplanänderung für den Flug ${airlineCode} vorgeschlagen; wir warten auf die Bestätigung.`,
            flightScheduleChangeClosed: ({airlineCode, startDate}: AirlineParams) => `Flugplanänderung bestätigt: Flug ${airlineCode} startet jetzt um ${startDate}.`,
            flightUpdated: ({airlineCode, origin, destination, startDate}: FlightParams) => `Ihr Flug ${airlineCode} (${origin} → ${destination}) am ${startDate} wurde aktualisiert.`,
            flightCabinChanged: ({airlineCode, cabinClass}: AirlineParams) => `Ihre Kabinenklasse wurde auf ${cabinClass} auf dem Flug ${airlineCode} aktualisiert.`,
            flightSeatConfirmed: ({airlineCode}: AirlineParams) => `Ihre Sitzplatzzuweisung auf Flug ${airlineCode} wurde bestätigt.`,
            flightSeatChanged: ({airlineCode}: AirlineParams) => `Ihre Sitzplatzzuweisung auf Flug ${airlineCode} wurde geändert.`,
            flightSeatCancelled: ({airlineCode}: AirlineParams) => `Ihre Sitzplatzzuweisung auf dem Flug ${airlineCode} wurde entfernt.`,
            paymentDeclined: 'Die Zahlung für Ihre Flugbuchung ist fehlgeschlagen. Bitte versuchen Sie es erneut.',
            bookingCancelledByTraveler: ({type, id = ''}: TravelTypeParams) => `Sie haben Ihre ${type}-Reservierung ${id} storniert.`,
            bookingCancelledByVendor: ({type, id = ''}: TravelTypeParams) => `Der Anbieter hat Ihre ${type}-Reservierung ${id} storniert.`,
            bookingRebooked: ({type, id = ''}: TravelTypeParams) => `Ihre ${type} Reservierung wurde neu gebucht. Neue Bestätigungsnummer: ${id}.`,
            bookingUpdated: ({type}: TravelTypeParams) => `Ihre ${type}-Buchung wurde aktualisiert. Überprüfen Sie die neuen Details im Reiseplan.`,
            railTicketRefund: ({origin, destination, startDate}: RailTicketParams) =>
                `Ihr Bahnticket für ${origin} → ${destination} am ${startDate} wurde erstattet. Eine Gutschrift wird bearbeitet.`,
            railTicketExchange: ({origin, destination, startDate}: RailTicketParams) => `Ihr Bahnticket für ${origin} → ${destination} am ${startDate} wurde umgetauscht.`,
            railTicketUpdate: ({origin, destination, startDate}: RailTicketParams) => `Ihr Zugticket für ${origin} → ${destination} am ${startDate} wurde aktualisiert.`,
            defaultUpdate: ({type}: TravelTypeParams) => `Ihre ${type} Reservierung wurde aktualisiert.`,
        },
    },
    workspace: {
        common: {
            card: 'Karten',
            expensifyCard: 'Expensify Card',
            companyCards: 'Unternehmenskarten',
            workflows: 'Workflows',
            workspace: 'Arbeitsbereich',
            findWorkspace: 'Arbeitsbereich finden',
            edit: 'Arbeitsbereich bearbeiten',
            enabled: 'Aktiviert',
            disabled: 'Deaktiviert',
            everyone: 'Jeder',
            delete: 'Arbeitsbereich löschen',
            settings: 'Einstellungen',
            reimburse: 'Erstattungen',
            categories: 'Kategorien',
            tags: 'Tags',
            customField1: 'Benutzerdefiniertes Feld 1',
            customField2: 'Benutzerdefiniertes Feld 2',
            customFieldHint: 'Fügen Sie benutzerdefinierten Code hinzu, der für alle Ausgaben dieses Mitglieds gilt.',
            reportFields: 'Berichtsfelder',
            reportTitle: 'Berichtstitel',
            reportField: 'Berichtsfeld',
            taxes: 'Steuern',
            bills: 'Rechnungen',
            invoices: 'Rechnungen',
            travel: 'Reisen',
            members: 'Mitglieder',
            accounting: 'Buchhaltung',
            rules: 'Regeln',
            displayedAs: 'Angezeigt als',
            plan: 'Plan',
            profile: 'Übersicht',
            bankAccount: 'Bankkonto',
            connectBankAccount: 'Bankkonto verbinden',
            testTransactions: 'Transaktionen testen',
            issueAndManageCards: 'Karten ausstellen und verwalten',
            reconcileCards: 'Karten abstimmen',
            selected: () => ({
                one: '1 ausgewählt',
                other: (count: number) => `${count} ausgewählt`,
            }),
            settlementFrequency: 'Abrechnungshäufigkeit',
            setAsDefault: 'Als Standard-Arbeitsbereich festlegen',
            defaultNote: `Belege, die an ${CONST.EMAIL.RECEIPTS} gesendet werden, erscheinen in diesem Arbeitsbereich.`,
            deleteConfirmation: 'Möchten Sie diesen Arbeitsbereich wirklich löschen?',
            deleteWithCardsConfirmation: 'Möchten Sie diesen Arbeitsbereich wirklich löschen? Dadurch werden alle Karten-Feeds und zugewiesenen Karten entfernt.',
            unavailable: 'Nicht verfügbarer Arbeitsbereich',
            memberNotFound: 'Mitglied nicht gefunden. Um ein neues Mitglied zum Arbeitsbereich einzuladen, verwenden Sie bitte die Einladungsschaltfläche oben.',
            notAuthorized: `Sie haben keinen Zugriff auf diese Seite. Wenn Sie versuchen, diesem Arbeitsbereich beizutreten, bitten Sie einfach den Besitzer des Arbeitsbereichs, Sie als Mitglied hinzuzufügen. Etwas anderes? Kontaktieren Sie ${CONST.EMAIL.CONCIERGE}.`,
            goToWorkspace: 'Zum Arbeitsbereich gehen',
            goToWorkspaces: 'Zu Arbeitsbereichen gehen',
            clearFilter: 'Filter löschen',
            workspaceName: 'Arbeitsbereichsname',
            workspaceOwner: 'Eigentümer',
            workspaceType: 'Arbeitsbereichstyp',
            workspaceAvatar: 'Arbeitsbereichs-Avatar',
            mustBeOnlineToViewMembers: 'Sie müssen online sein, um die Mitglieder dieses Arbeitsbereichs anzuzeigen.',
            moreFeatures: 'Mehr Funktionen',
            requested: 'Angefordert',
            distanceRates: 'Entfernungsraten',
            defaultDescription: 'Ein Ort für alle Ihre Belege und Ausgaben.',
            descriptionHint: 'Teilen Sie Informationen über diesen Arbeitsbereich mit allen Mitgliedern.',
            welcomeNote: 'Bitte verwenden Sie Expensify, um Ihre Belege zur Erstattung einzureichen, danke!',
            subscription: 'Abonnement',
            markAsEntered: 'Als manuell eingegeben markieren',
            markAsExported: 'Als manuell exportiert markieren',
            exportIntegrationSelected: ({connectionName}: ExportIntegrationSelectedParams) => `Exportieren nach ${CONST.POLICY.CONNECTIONS.NAME_USER_FRIENDLY[connectionName]}`,
            letsDoubleCheck: 'Lassen Sie uns noch einmal überprüfen, ob alles richtig aussieht.',
            lineItemLevel: 'Positionsebene',
            reportLevel: 'Berichtsebene',
            topLevel: 'Top-Level',
            appliedOnExport: 'Nicht in Expensify importiert, bei Export angewendet',
            shareNote: {
                header: 'Teilen Sie Ihren Arbeitsbereich mit anderen Mitgliedern',
                content: {
                    firstPart:
                        'Teilen Sie diesen QR-Code oder kopieren Sie den untenstehenden Link, um es Mitgliedern zu erleichtern, den Zugang zu Ihrem Arbeitsbereich anzufordern. Alle Anfragen zum Beitritt zum Arbeitsbereich werden im',
                    secondPart: 'Raum für Ihre Bewertung.',
                },
            },
            connectTo: ({connectionName}: ConnectionNameParams) => `Mit ${CONST.POLICY.CONNECTIONS.NAME_USER_FRIENDLY[connectionName]} verbinden`,
            createNewConnection: 'Neue Verbindung erstellen',
            reuseExistingConnection: 'Vorhandene Verbindung wiederverwenden',
            existingConnections: 'Bestehende Verbindungen',
            existingConnectionsDescription: ({connectionName}: ConnectionNameParams) =>
                `Da Sie zuvor eine Verbindung zu ${CONST.POLICY.CONNECTIONS.NAME_USER_FRIENDLY[connectionName]} hergestellt haben, können Sie eine bestehende Verbindung wiederverwenden oder eine neue erstellen.`,
            lastSyncDate: ({connectionName, formattedDate}: LastSyncDateParams) => `${connectionName} - Zuletzt synchronisiert am ${formattedDate}`,
            authenticationError: ({connectionName}: AuthenticationErrorParams) => `Kann nicht mit ${connectionName} verbunden werden aufgrund eines Authentifizierungsfehlers.`,
            learnMore: 'Mehr erfahren.',
            memberAlternateText: 'Mitglieder können Berichte einreichen und genehmigen.',
            adminAlternateText: 'Administratoren haben vollen Bearbeitungszugriff auf alle Berichte und Arbeitsbereichseinstellungen.',
            auditorAlternateText: 'Prüfer können Berichte einsehen und kommentieren.',
            roleName: ({role}: OptionalParam<RoleNamesParams> = {}) => {
                switch (role) {
                    case CONST.POLICY.ROLE.ADMIN:
                        return 'Admin';
                    case CONST.POLICY.ROLE.AUDITOR:
                        return 'Prüfer';
                    case CONST.POLICY.ROLE.USER:
                        return 'Mitglied';
                    default:
                        return 'Mitglied';
                }
            },
            frequency: {
                manual: 'Manuell',
                instant: 'Sofort',
                immediate: 'Täglich',
                trip: 'Nach Reise',
                weekly: 'Wöchentlich',
                semimonthly: 'Zweimal im Monat',
                monthly: 'Monatlich',
            },
            planType: 'Plantyp',
            submitExpense: 'Reichen Sie Ihre Ausgaben unten ein:',
            defaultCategory: 'Standardkategorie',
            viewTransactions: 'Transaktionen anzeigen',
            policyExpenseChatName: ({displayName}: PolicyExpenseChatNameParams) => `Ausgaben von ${displayName}`,
        },
        perDiem: {
            subtitle: 'Setzen Sie Tagespauschalen, um die täglichen Ausgaben der Mitarbeiter zu kontrollieren.',
            amount: 'Betrag',
            deleteRates: () => ({
                one: 'Löschrate',
                other: 'Raten löschen',
            }),
            deletePerDiemRate: 'Tagespauschale löschen',
            findPerDiemRate: 'Tagespauschale finden',
            areYouSureDelete: () => ({
                one: 'Möchten Sie diesen Satz wirklich löschen?',
                other: 'Möchten Sie diese Tarife wirklich löschen?',
            }),
            emptyList: {
                title: 'Tagegeld',
                subtitle: 'Legen Sie Tagessätze fest, um die täglichen Ausgaben der Mitarbeiter zu kontrollieren. Importieren Sie die Sätze aus einer Tabelle, um loszulegen.',
            },
            errors: {
                existingRateError: ({rate}: CustomUnitRateParams) => `Ein Tarif mit dem Wert ${rate} existiert bereits.`,
            },
            importPerDiemRates: 'Tagespauschalen importieren',
            editPerDiemRate: 'Tagespauschale bearbeiten',
            editPerDiemRates: 'Tagespauschalen bearbeiten',
            editDestinationSubtitle: ({destination}: EditDestinationSubtitleParams) => `Das Aktualisieren dieses Ziels wird es für alle ${destination} Tagespauschalen ändern.`,
            editCurrencySubtitle: ({destination}: EditDestinationSubtitleParams) => `Das Aktualisieren dieser Währung wird sie für alle ${destination} Tagegeld-Subraten ändern.`,
        },
        qbd: {
            exportOutOfPocketExpensesDescription: 'Legen Sie fest, wie Auslagen in QuickBooks Desktop exportiert werden.',
            exportOutOfPocketExpensesCheckToggle: 'Markiere Schecks als „später drucken“',
            exportDescription: 'Konfigurieren Sie, wie Expensify-Daten nach QuickBooks Desktop exportiert werden.',
            date: 'Exportdatum',
            exportInvoices: 'Rechnungen exportieren nach',
            exportExpensifyCard: 'Expensify Card-Transaktionen exportieren als',
            account: 'Konto',
            accountDescription: 'Wählen Sie, wo Sie Journaleinträge veröffentlichen möchten.',
            accountsPayable: 'Verbindlichkeiten',
            accountsPayableDescription: 'Wählen Sie aus, wo Lieferantenrechnungen erstellt werden sollen.',
            bankAccount: 'Bankkonto',
            notConfigured: 'Nicht konfiguriert',
            bankAccountDescription: 'Wählen Sie aus, von wo aus Schecks gesendet werden sollen.',
            creditCardAccount: 'Kreditkartenkonto',
            exportDate: {
                label: 'Exportdatum',
                description: 'Verwenden Sie dieses Datum beim Exportieren von Berichten zu QuickBooks Desktop.',
                values: {
                    [CONST.QUICKBOOKS_EXPORT_DATE.LAST_EXPENSE]: {
                        label: 'Datum der letzten Ausgabe',
                        description: 'Datum der letzten Ausgabe im Bericht.',
                    },
                    [CONST.QUICKBOOKS_EXPORT_DATE.REPORT_EXPORTED]: {
                        label: 'Exportdatum',
                        description: 'Datum, an dem der Bericht nach QuickBooks Desktop exportiert wurde.',
                    },
                    [CONST.QUICKBOOKS_EXPORT_DATE.REPORT_SUBMITTED]: {
                        label: 'Eingereichtes Datum',
                        description: 'Datum, an dem der Bericht zur Genehmigung eingereicht wurde.',
                    },
                },
            },
            exportCheckDescription: 'Wir werden für jeden Expensify-Bericht eine detaillierte Rechnung erstellen und sie von dem unten stehenden Bankkonto senden.',
            exportJournalEntryDescription: 'Wir werden für jeden Expensify-Bericht einen detaillierten Journaleintrag erstellen und ihn auf das untenstehende Konto buchen.',
            exportVendorBillDescription:
                'Wir erstellen eine detaillierte Lieferantenrechnung für jeden Expensify-Bericht und fügen sie dem unten stehenden Konto hinzu. Wenn dieser Zeitraum geschlossen ist, buchen wir zum 1. des nächsten offenen Zeitraums.',
            deepDiveExpensifyCard: 'Expensify-Kartentransaktionen werden automatisch in ein "Expensify Card Liability Account" exportiert, das erstellt wurde mit',
            deepDiveExpensifyCardIntegration: 'unsere Integration.',
            outOfPocketTaxEnabledDescription:
                'QuickBooks Desktop unterstützt keine Steuern bei Journalbuchungsexporten. Da Sie Steuern in Ihrem Arbeitsbereich aktiviert haben, ist diese Exportoption nicht verfügbar.',
            outOfPocketTaxEnabledError: 'Journalbuchungen sind nicht verfügbar, wenn Steuern aktiviert sind. Bitte wählen Sie eine andere Exportoption.',
            accounts: {
                [CONST.QUICKBOOKS_DESKTOP_NON_REIMBURSABLE_EXPORT_ACCOUNT_TYPE.CREDIT_CARD]: 'Kreditkarte',
                [CONST.QUICKBOOKS_DESKTOP_REIMBURSABLE_ACCOUNT_TYPE.VENDOR_BILL]: 'Lieferantenrechnung',
                [CONST.QUICKBOOKS_DESKTOP_REIMBURSABLE_ACCOUNT_TYPE.JOURNAL_ENTRY]: 'Journalbuchung',
                [CONST.QUICKBOOKS_DESKTOP_REIMBURSABLE_ACCOUNT_TYPE.CHECK]: 'Prüfen',
                [`${CONST.QUICKBOOKS_DESKTOP_NON_REIMBURSABLE_EXPORT_ACCOUNT_TYPE.CHECK}Description`]:
                    'Wir werden für jeden Expensify-Bericht eine detaillierte Rechnung erstellen und sie von dem unten stehenden Bankkonto senden.',
                [`${CONST.QUICKBOOKS_DESKTOP_NON_REIMBURSABLE_EXPORT_ACCOUNT_TYPE.CREDIT_CARD}Description`]:
                    "Wir ordnen den Händlernamen der Kreditkartentransaktion automatisch den entsprechenden Lieferanten in QuickBooks zu. Wenn keine Lieferanten vorhanden sind, erstellen wir einen Lieferanten 'Kreditkarte Verschiedenes' zur Zuordnung.",
                [`${CONST.QUICKBOOKS_DESKTOP_REIMBURSABLE_ACCOUNT_TYPE.VENDOR_BILL}Description`]:
                    'Wir werden eine detaillierte Lieferantenrechnung für jeden Expensify-Bericht mit dem Datum der letzten Ausgabe erstellen und sie dem untenstehenden Konto hinzufügen. Wenn dieser Zeitraum geschlossen ist, buchen wir zum 1. des nächsten offenen Zeitraums.',
                [`${CONST.QUICKBOOKS_DESKTOP_NON_REIMBURSABLE_EXPORT_ACCOUNT_TYPE.CREDIT_CARD}AccountDescription`]:
                    'Wählen Sie, wohin die Kreditkartentransaktionen exportiert werden sollen.',
                [`${CONST.QUICKBOOKS_DESKTOP_REIMBURSABLE_ACCOUNT_TYPE.VENDOR_BILL}AccountDescription`]: 'Wählen Sie einen Anbieter, um ihn auf alle Kreditkartentransaktionen anzuwenden.',
                [`${CONST.QUICKBOOKS_DESKTOP_REIMBURSABLE_ACCOUNT_TYPE.CHECK}AccountDescription`]: 'Wählen Sie aus, von wo aus Schecks gesendet werden sollen.',
                [`${CONST.QUICKBOOKS_DESKTOP_REIMBURSABLE_ACCOUNT_TYPE.VENDOR_BILL}Error`]:
                    'Lieferantenrechnungen sind nicht verfügbar, wenn Standorte aktiviert sind. Bitte wählen Sie eine andere Exportoption.',
                [`${CONST.QUICKBOOKS_DESKTOP_REIMBURSABLE_ACCOUNT_TYPE.CHECK}Error`]:
                    'Schecks sind nicht verfügbar, wenn Standorte aktiviert sind. Bitte wählen Sie eine andere Exportoption.',
                [`${CONST.QUICKBOOKS_DESKTOP_REIMBURSABLE_ACCOUNT_TYPE.JOURNAL_ENTRY}Error`]:
                    'Journalbuchungen sind nicht verfügbar, wenn Steuern aktiviert sind. Bitte wählen Sie eine andere Exportoption.',
            },
            noAccountsFound: 'Keine Konten gefunden',
            noAccountsFoundDescription: 'Fügen Sie das Konto in QuickBooks Desktop hinzu und synchronisieren Sie die Verbindung erneut.',
            qbdSetup: 'QuickBooks Desktop-Einrichtung',
            requiredSetupDevice: {
                title: 'Kann von diesem Gerät aus keine Verbindung herstellen.',
                body1: 'Sie müssen diese Verbindung von dem Computer aus einrichten, auf dem Ihre QuickBooks Desktop-Unternehmensdatei gehostet wird.',
                body2: 'Sobald Sie verbunden sind, können Sie von überall aus synchronisieren und exportieren.',
            },
            setupPage: {
                title: 'Öffnen Sie diesen Link, um eine Verbindung herzustellen.',
                body: 'Um die Einrichtung abzuschließen, öffnen Sie den folgenden Link auf dem Computer, auf dem QuickBooks Desktop ausgeführt wird.',
                setupErrorTitle: 'Etwas ist schiefgelaufen',
                setupErrorBody1: 'Die QuickBooks Desktop-Verbindung funktioniert momentan nicht. Bitte versuchen Sie es später erneut oder',
                setupErrorBody2: 'wenn das Problem weiterhin besteht.',
                setupErrorBodyContactConcierge: 'Wenden Sie sich an Concierge.',
            },
            importDescription: 'Wählen Sie aus, welche Kodierungskonfigurationen aus QuickBooks Desktop in Expensify importiert werden sollen.',
            classes: 'Klassen',
            items: 'Artikel',
            customers: 'Kunden/Projekte',
            exportCompanyCardsDescription: 'Legen Sie fest, wie Unternehmenskartenkäufe nach QuickBooks Desktop exportiert werden.',
            defaultVendorDescription: 'Legen Sie einen Standardanbieter fest, der bei Export auf alle Kreditkartentransaktionen angewendet wird.',
            accountsDescription: 'Ihr QuickBooks Desktop-Kontenplan wird in Expensify als Kategorien importiert.',
            accountsSwitchTitle: 'Wählen Sie, ob neue Konten als aktivierte oder deaktivierte Kategorien importiert werden sollen.',
            accountsSwitchDescription: 'Aktivierte Kategorien stehen den Mitgliedern zur Auswahl, wenn sie ihre Ausgaben erstellen.',
            classesDescription: 'Wählen Sie aus, wie QuickBooks Desktop-Klassen in Expensify behandelt werden sollen.',
            tagsDisplayedAsDescription: 'Positionsebene',
            reportFieldsDisplayedAsDescription: 'Berichtsebene',
            customersDescription: 'Wählen Sie aus, wie QuickBooks Desktop-Kunden/Projekte in Expensify behandelt werden sollen.',
            advancedConfig: {
                autoSyncDescription: 'Expensify wird automatisch jeden Tag mit QuickBooks Desktop synchronisieren.',
                createEntities: 'Entitäten automatisch erstellen',
                createEntitiesDescription: 'Expensify wird automatisch Lieferanten in QuickBooks Desktop erstellen, wenn sie noch nicht existieren.',
            },
            itemsDescription: 'Wählen Sie, wie QuickBooks Desktop-Elemente in Expensify behandelt werden sollen.',
        },
        qbo: {
            connectedTo: 'Verbunden mit',
            importDescription: 'Wählen Sie aus, welche Codierungskonfigurationen aus QuickBooks Online in Expensify importiert werden sollen.',
            classes: 'Klassen',
            locations: 'Standorte',
            customers: 'Kunden/Projekte',
            accountsDescription: 'Ihr QuickBooks Online-Kontenplan wird in Expensify als Kategorien importiert.',
            accountsSwitchTitle: 'Wählen Sie, ob neue Konten als aktivierte oder deaktivierte Kategorien importiert werden sollen.',
            accountsSwitchDescription: 'Aktivierte Kategorien stehen den Mitgliedern zur Auswahl, wenn sie ihre Ausgaben erstellen.',
            classesDescription: 'Wählen Sie, wie QuickBooks Online-Klassen in Expensify behandelt werden sollen.',
            customersDescription: 'Wählen Sie, wie QuickBooks Online-Kunden/Projekte in Expensify behandelt werden sollen.',
            locationsDescription: 'Wählen Sie aus, wie QuickBooks Online-Standorte in Expensify behandelt werden sollen.',
            taxesDescription: 'Wählen Sie, wie QuickBooks Online-Steuern in Expensify behandelt werden sollen.',
            locationsLineItemsRestrictionDescription:
                'QuickBooks Online unterstützt keine Standorte auf Zeilenebene für Schecks oder Lieferantenrechnungen. Wenn Sie Standorte auf Zeilenebene haben möchten, stellen Sie sicher, dass Sie Journalbuchungen und Kredit-/Debitkartenausgaben verwenden.',
            taxesJournalEntrySwitchNote: 'QuickBooks Online unterstützt keine Steuern bei Journaleinträgen. Bitte ändern Sie Ihre Exportoption auf Lieferantenrechnung oder Scheck.',
            exportDescription: 'Konfigurieren Sie, wie Expensify-Daten nach QuickBooks Online exportiert werden.',
            date: 'Exportdatum',
            exportInvoices: 'Rechnungen exportieren nach',
            exportExpensifyCard: 'Expensify Card-Transaktionen exportieren als',
            deepDiveExpensifyCard: 'Expensify-Kartentransaktionen werden automatisch in ein "Expensify Card Liability Account" exportiert, das erstellt wurde mit',
            deepDiveExpensifyCardIntegration: 'unsere Integration.',
            exportDate: {
                label: 'Exportdatum',
                description: 'Verwenden Sie dieses Datum beim Exportieren von Berichten nach QuickBooks Online.',
                values: {
                    [CONST.QUICKBOOKS_EXPORT_DATE.LAST_EXPENSE]: {
                        label: 'Datum der letzten Ausgabe',
                        description: 'Datum der letzten Ausgabe im Bericht.',
                    },
                    [CONST.QUICKBOOKS_EXPORT_DATE.REPORT_EXPORTED]: {
                        label: 'Exportdatum',
                        description: 'Datum, an dem der Bericht nach QuickBooks Online exportiert wurde.',
                    },
                    [CONST.QUICKBOOKS_EXPORT_DATE.REPORT_SUBMITTED]: {
                        label: 'Eingereichtes Datum',
                        description: 'Datum, an dem der Bericht zur Genehmigung eingereicht wurde.',
                    },
                },
            },
            receivable: 'Forderungen aus Lieferungen und Leistungen', // This is an account name that will come directly from QBO, so I don't know why we need a translation for it. It should take whatever the name of the account is in QBO. Leaving this note for CS.
            archive: 'Debitorenbuchhaltungsarchiv', // This is an account name that will come directly from QBO, so I don't know why we need a translation for it. It should take whatever the name of the account is in QBO. Leaving this note for CS.
            exportInvoicesDescription: 'Verwenden Sie dieses Konto beim Exportieren von Rechnungen zu QuickBooks Online.',
            exportCompanyCardsDescription: 'Legen Sie fest, wie Unternehmenskartenkäufe nach QuickBooks Online exportiert werden.',
            vendor: 'Lieferant',
            defaultVendorDescription: 'Legen Sie einen Standardanbieter fest, der bei Export auf alle Kreditkartentransaktionen angewendet wird.',
            exportOutOfPocketExpensesDescription: 'Legen Sie fest, wie Auslagen in QuickBooks Online exportiert werden.',
            exportCheckDescription: 'Wir werden für jeden Expensify-Bericht eine detaillierte Rechnung erstellen und sie von dem unten stehenden Bankkonto senden.',
            exportJournalEntryDescription: 'Wir werden für jeden Expensify-Bericht einen detaillierten Journaleintrag erstellen und ihn auf das untenstehende Konto buchen.',
            exportVendorBillDescription:
                'Wir erstellen eine detaillierte Lieferantenrechnung für jeden Expensify-Bericht und fügen sie dem unten stehenden Konto hinzu. Wenn dieser Zeitraum geschlossen ist, buchen wir zum 1. des nächsten offenen Zeitraums.',
            account: 'Konto',
            accountDescription: 'Wählen Sie, wo Sie Journaleinträge veröffentlichen möchten.',
            accountsPayable: 'Verbindlichkeiten',
            accountsPayableDescription: 'Wählen Sie aus, wo Lieferantenrechnungen erstellt werden sollen.',
            bankAccount: 'Bankkonto',
            notConfigured: 'Nicht konfiguriert',
            bankAccountDescription: 'Wählen Sie aus, von wo aus Schecks gesendet werden sollen.',
            creditCardAccount: 'Kreditkartenkonto',
            companyCardsLocationEnabledDescription:
                'QuickBooks Online unterstützt keine Standorte bei Exporten von Lieferantenrechnungen. Da Sie Standorte in Ihrem Arbeitsbereich aktiviert haben, ist diese Exportoption nicht verfügbar.',
            outOfPocketTaxEnabledDescription:
                'QuickBooks Online unterstützt keine Steuern bei Exporten von Journalbuchungen. Da Sie Steuern in Ihrem Arbeitsbereich aktiviert haben, ist diese Exportoption nicht verfügbar.',
            outOfPocketTaxEnabledError: 'Journalbuchungen sind nicht verfügbar, wenn Steuern aktiviert sind. Bitte wählen Sie eine andere Exportoption.',
            advancedConfig: {
                autoSyncDescription: 'Expensify wird jeden Tag automatisch mit QuickBooks Online synchronisieren.',
                inviteEmployees: 'Mitarbeiter einladen',
                inviteEmployeesDescription: 'Importieren Sie QuickBooks Online-Mitarbeiterdatensätze und laden Sie Mitarbeiter in diesen Arbeitsbereich ein.',
                createEntities: 'Entitäten automatisch erstellen',
                createEntitiesDescription:
                    'Expensify erstellt automatisch Lieferanten in QuickBooks Online, wenn sie noch nicht existieren, und erstellt automatisch Kunden beim Exportieren von Rechnungen.',
                reimbursedReportsDescription:
                    'Jedes Mal, wenn ein Bericht über Expensify ACH bezahlt wird, wird die entsprechende Rechnungszahlung im unten stehenden QuickBooks Online-Konto erstellt.',
                qboBillPaymentAccount: 'QuickBooks-Rechnungszahlungskonto',
                qboInvoiceCollectionAccount: 'QuickBooks Rechnungsinkasso-Konto',
                accountSelectDescription: 'Wählen Sie aus, von wo aus Sie Rechnungen bezahlen möchten, und wir erstellen die Zahlung in QuickBooks Online.',
                invoiceAccountSelectorDescription: 'Wählen Sie aus, wo Sie Rechnungszahlungen erhalten möchten, und wir erstellen die Zahlung in QuickBooks Online.',
            },
            accounts: {
                [CONST.QUICKBOOKS_NON_REIMBURSABLE_EXPORT_ACCOUNT_TYPE.DEBIT_CARD]: 'Debitkarte',
                [CONST.QUICKBOOKS_NON_REIMBURSABLE_EXPORT_ACCOUNT_TYPE.CREDIT_CARD]: 'Kreditkarte',
                [CONST.QUICKBOOKS_REIMBURSABLE_ACCOUNT_TYPE.VENDOR_BILL]: 'Lieferantenrechnung',
                [CONST.QUICKBOOKS_REIMBURSABLE_ACCOUNT_TYPE.JOURNAL_ENTRY]: 'Journalbuchung',
                [CONST.QUICKBOOKS_REIMBURSABLE_ACCOUNT_TYPE.CHECK]: 'Prüfen',
                [`${CONST.QUICKBOOKS_NON_REIMBURSABLE_EXPORT_ACCOUNT_TYPE.DEBIT_CARD}Description`]:
                    "Wir ordnen den Händlernamen der Debitkartentransaktion automatisch den entsprechenden Anbietern in QuickBooks zu. Wenn keine Anbieter existieren, erstellen wir einen Anbieter 'Debit Card Misc.' zur Zuordnung.",
                [`${CONST.QUICKBOOKS_NON_REIMBURSABLE_EXPORT_ACCOUNT_TYPE.CREDIT_CARD}Description`]:
                    "Wir ordnen den Händlernamen der Kreditkartentransaktion automatisch den entsprechenden Lieferanten in QuickBooks zu. Wenn keine Lieferanten vorhanden sind, erstellen wir einen Lieferanten 'Kreditkarte Verschiedenes' zur Zuordnung.",
                [`${CONST.QUICKBOOKS_REIMBURSABLE_ACCOUNT_TYPE.VENDOR_BILL}Description`]:
                    'Wir werden eine detaillierte Lieferantenrechnung für jeden Expensify-Bericht mit dem Datum der letzten Ausgabe erstellen und sie dem untenstehenden Konto hinzufügen. Wenn dieser Zeitraum geschlossen ist, buchen wir zum 1. des nächsten offenen Zeitraums.',
                [`${CONST.QUICKBOOKS_NON_REIMBURSABLE_EXPORT_ACCOUNT_TYPE.DEBIT_CARD}AccountDescription`]: 'Wählen Sie, wohin die Debitkartentransaktionen exportiert werden sollen.',
                [`${CONST.QUICKBOOKS_NON_REIMBURSABLE_EXPORT_ACCOUNT_TYPE.CREDIT_CARD}AccountDescription`]: 'Wählen Sie, wohin die Kreditkartentransaktionen exportiert werden sollen.',
                [`${CONST.QUICKBOOKS_REIMBURSABLE_ACCOUNT_TYPE.VENDOR_BILL}AccountDescription`]: 'Wählen Sie einen Anbieter, um ihn auf alle Kreditkartentransaktionen anzuwenden.',
                [`${CONST.QUICKBOOKS_REIMBURSABLE_ACCOUNT_TYPE.VENDOR_BILL}Error`]:
                    'Lieferantenrechnungen sind nicht verfügbar, wenn Standorte aktiviert sind. Bitte wählen Sie eine andere Exportoption.',
                [`${CONST.QUICKBOOKS_REIMBURSABLE_ACCOUNT_TYPE.CHECK}Error`]: 'Schecks sind nicht verfügbar, wenn Standorte aktiviert sind. Bitte wählen Sie eine andere Exportoption.',
                [`${CONST.QUICKBOOKS_REIMBURSABLE_ACCOUNT_TYPE.JOURNAL_ENTRY}Error`]:
                    'Journalbuchungen sind nicht verfügbar, wenn Steuern aktiviert sind. Bitte wählen Sie eine andere Exportoption.',
            },
            exportDestinationAccountsMisconfigurationError: {
                [CONST.QUICKBOOKS_REIMBURSABLE_ACCOUNT_TYPE.VENDOR_BILL]: 'Wählen Sie ein gültiges Konto für den Export der Lieferantenrechnung aus',
                [CONST.QUICKBOOKS_REIMBURSABLE_ACCOUNT_TYPE.JOURNAL_ENTRY]: 'Wählen Sie ein gültiges Konto für den Export des Journaleintrags aus',
                [CONST.QUICKBOOKS_REIMBURSABLE_ACCOUNT_TYPE.CHECK]: 'Wählen Sie ein gültiges Konto für den Scheckexport aus',
            },
            exportDestinationSetupAccountsInfo: {
                [CONST.QUICKBOOKS_REIMBURSABLE_ACCOUNT_TYPE.VENDOR_BILL]: 'Um die Lieferantenrechnungs-Exportfunktion zu nutzen, richten Sie ein Kreditorenkonto in QuickBooks Online ein.',
                [CONST.QUICKBOOKS_REIMBURSABLE_ACCOUNT_TYPE.JOURNAL_ENTRY]: 'Um den Export von Journaleinträgen zu verwenden, richten Sie ein Journal-Konto in QuickBooks Online ein.',
                [CONST.QUICKBOOKS_REIMBURSABLE_ACCOUNT_TYPE.CHECK]: 'Um den Scheckexport zu verwenden, richten Sie ein Bankkonto in QuickBooks Online ein.',
            },
            noAccountsFound: 'Keine Konten gefunden',
            noAccountsFoundDescription: 'Fügen Sie das Konto in QuickBooks Online hinzu und synchronisieren Sie die Verbindung erneut.',
            accountingMethods: {
                label: 'Wann exportieren',
                description: 'Wählen Sie, wann die Ausgaben exportiert werden sollen:',
                values: {
                    [COMMON_CONST.INTEGRATIONS.ACCOUNTING_METHOD.ACCRUAL]: 'Accrual',
                    [COMMON_CONST.INTEGRATIONS.ACCOUNTING_METHOD.CASH]: 'Bargeld',
                },
                alternateText: {
                    [COMMON_CONST.INTEGRATIONS.ACCOUNTING_METHOD.ACCRUAL]: 'Auslagen werden exportiert, wenn sie endgültig genehmigt sind.',
                    [COMMON_CONST.INTEGRATIONS.ACCOUNTING_METHOD.CASH]: 'Auslagen werden exportiert, wenn sie bezahlt sind.',
                },
            },
        },
        workspaceList: {
            joinNow: 'Jetzt beitreten',
            askToJoin: 'Beitreten anfragen',
        },
        xero: {
            organization: 'Xero-Organisation',
            organizationDescription: 'Wählen Sie die Xero-Organisation aus, aus der Sie Daten importieren möchten.',
            importDescription: 'Wählen Sie aus, welche Kodierungskonfigurationen von Xero nach Expensify importiert werden sollen.',
            accountsDescription: 'Ihr Xero-Kontenplan wird in Expensify als Kategorien importiert.',
            accountsSwitchTitle: 'Wählen Sie, ob neue Konten als aktivierte oder deaktivierte Kategorien importiert werden sollen.',
            accountsSwitchDescription: 'Aktivierte Kategorien stehen den Mitgliedern zur Auswahl, wenn sie ihre Ausgaben erstellen.',
            trackingCategories: 'Verfolgungskategorien',
            trackingCategoriesDescription: 'Wählen Sie, wie Xero-Tracking-Kategorien in Expensify behandelt werden sollen.',
            mapTrackingCategoryTo: ({categoryName}: CategoryNameParams) => `Xero ${categoryName} zuordnen zu`,
            mapTrackingCategoryToDescription: ({categoryName}: CategoryNameParams) => `Wählen Sie, wo ${categoryName} beim Export nach Xero zugeordnet werden soll.`,
            customers: 'Kunden erneut in Rechnung stellen',
            customersDescription:
                'Wählen Sie, ob Sie Kunden in Expensify erneut in Rechnung stellen möchten. Ihre Xero-Kundenkontakte können Ausgaben zugeordnet werden und werden als Verkaufsrechnung nach Xero exportiert.',
            taxesDescription: 'Wählen Sie, wie Xero-Steuern in Expensify behandelt werden sollen.',
            notImported: 'Nicht importiert',
            notConfigured: 'Nicht konfiguriert',
            trackingCategoriesOptions: {
                [CONST.XERO_CONFIG.TRACKING_CATEGORY_OPTIONS.DEFAULT]: 'Xero-Kontaktstandard',
                [CONST.XERO_CONFIG.TRACKING_CATEGORY_OPTIONS.TAG]: 'Tags',
                [CONST.XERO_CONFIG.TRACKING_CATEGORY_OPTIONS.REPORT_FIELD]: 'Berichtsfelder',
            },
            exportDescription: 'Konfigurieren Sie, wie Expensify-Daten nach Xero exportiert werden.',
            purchaseBill: 'Kaufrechnung',
            exportDeepDiveCompanyCard:
                'Exportierte Ausgaben werden als Banktransaktionen auf das unten stehende Xero-Bankkonto gebucht, und die Transaktionsdaten werden mit den Daten auf Ihrem Kontoauszug übereinstimmen.',
            bankTransactions: 'Banktransaktionen',
            xeroBankAccount: 'Xero-Bankkonto',
            xeroBankAccountDescription: 'Wählen Sie, wo Ausgaben als Banktransaktionen gebucht werden sollen.',
            exportExpensesDescription: 'Berichte werden als Einkaufsrechnung mit dem unten ausgewählten Datum und Status exportiert.',
            purchaseBillDate: 'Rechnungsdatum des Kaufs',
            exportInvoices: 'Rechnungen exportieren als',
            salesInvoice: 'Verkaufsrechnung',
            exportInvoicesDescription: 'Verkaufsrechnungen zeigen immer das Datum an, an dem die Rechnung gesendet wurde.',
            advancedConfig: {
                autoSyncDescription: 'Expensify wird jeden Tag automatisch mit Xero synchronisieren.',
                purchaseBillStatusTitle: 'Kaufrechnungsstatus',
                reimbursedReportsDescription: 'Jedes Mal, wenn ein Bericht über Expensify ACH bezahlt wird, wird die entsprechende Rechnungszahlung im unten stehenden Xero-Konto erstellt.',
                xeroBillPaymentAccount: 'Xero-Rechnungszahlungskonto',
                xeroInvoiceCollectionAccount: 'Xero-Rechnungsinkassokonto',
                xeroBillPaymentAccountDescription: 'Wählen Sie aus, von wo aus Sie Rechnungen bezahlen möchten, und wir erstellen die Zahlung in Xero.',
                invoiceAccountSelectorDescription: 'Wählen Sie aus, wo Sie Rechnungszahlungen erhalten möchten, und wir erstellen die Zahlung in Xero.',
            },
            exportDate: {
                label: 'Rechnungsdatum des Kaufs',
                description: 'Verwenden Sie dieses Datum beim Exportieren von Berichten nach Xero.',
                values: {
                    [CONST.XERO_EXPORT_DATE.LAST_EXPENSE]: {
                        label: 'Datum der letzten Ausgabe',
                        description: 'Datum der letzten Ausgabe im Bericht.',
                    },
                    [CONST.XERO_EXPORT_DATE.REPORT_EXPORTED]: {
                        label: 'Exportdatum',
                        description: 'Datum, an dem der Bericht nach Xero exportiert wurde.',
                    },
                    [CONST.XERO_EXPORT_DATE.REPORT_SUBMITTED]: {
                        label: 'Eingereichtes Datum',
                        description: 'Datum, an dem der Bericht zur Genehmigung eingereicht wurde.',
                    },
                },
            },
            invoiceStatus: {
                label: 'Kaufrechnungsstatus',
                description: 'Verwenden Sie diesen Status beim Exportieren von Einkaufsrechnungen nach Xero.',
                values: {
                    [CONST.XERO_CONFIG.INVOICE_STATUS.DRAFT]: 'Entwurf',
                    [CONST.XERO_CONFIG.INVOICE_STATUS.AWAITING_APPROVAL]: 'Warten auf Genehmigung',
                    [CONST.XERO_CONFIG.INVOICE_STATUS.AWAITING_PAYMENT]: 'Zahlung ausstehend',
                },
            },
            noAccountsFound: 'Keine Konten gefunden',
            noAccountsFoundDescription: 'Bitte fügen Sie das Konto in Xero hinzu und synchronisieren Sie die Verbindung erneut.',
        },
        sageIntacct: {
            preferredExporter: 'Bevorzugter Exporteur',
            taxSolution: 'Steuerlösung',
            notConfigured: 'Nicht konfiguriert',
            exportDate: {
                label: 'Exportdatum',
                description: 'Verwenden Sie dieses Datum beim Exportieren von Berichten nach Sage Intacct.',
                values: {
                    [CONST.SAGE_INTACCT_EXPORT_DATE.LAST_EXPENSE]: {
                        label: 'Datum der letzten Ausgabe',
                        description: 'Datum der letzten Ausgabe im Bericht.',
                    },
                    [CONST.SAGE_INTACCT_EXPORT_DATE.EXPORTED]: {
                        label: 'Exportdatum',
                        description: 'Datum, an dem der Bericht nach Sage Intacct exportiert wurde.',
                    },
                    [CONST.SAGE_INTACCT_EXPORT_DATE.SUBMITTED]: {
                        label: 'Eingereichtes Datum',
                        description: 'Datum, an dem der Bericht zur Genehmigung eingereicht wurde.',
                    },
                },
            },
            reimbursableExpenses: {
                description: 'Legen Sie fest, wie Auslagen in Sage Intacct exportiert werden.',
                values: {
                    [CONST.SAGE_INTACCT_REIMBURSABLE_EXPENSE_TYPE.EXPENSE_REPORT]: 'Spesenabrechnungen',
                    [CONST.SAGE_INTACCT_REIMBURSABLE_EXPENSE_TYPE.VENDOR_BILL]: 'Lieferantenrechnungen',
                },
            },
            nonReimbursableExpenses: {
                description: 'Legen Sie fest, wie Unternehmenskartenkäufe nach Sage Intacct exportiert werden.',
                values: {
                    [CONST.SAGE_INTACCT_NON_REIMBURSABLE_EXPENSE_TYPE.CREDIT_CARD_CHARGE]: 'Kreditkarten',
                    [CONST.SAGE_INTACCT_NON_REIMBURSABLE_EXPENSE_TYPE.VENDOR_BILL]: 'Lieferantenrechnungen',
                },
            },
            creditCardAccount: 'Kreditkartenkonto',
            defaultVendor: 'Standardanbieter',
            defaultVendorDescription: ({isReimbursable}: DefaultVendorDescriptionParams) =>
                `Legen Sie einen Standardanbieter fest, der auf ${isReimbursable ? '' : 'non-'} erstattungsfähige Ausgaben angewendet wird, die keinen passenden Anbieter in Sage Intacct haben.`,
            exportDescription: 'Konfigurieren Sie, wie Expensify-Daten nach Sage Intacct exportiert werden.',
            exportPreferredExporterNote:
                'Der bevorzugte Exporteur kann jeder Workspace-Admin sein, muss jedoch auch ein Domain-Admin sein, wenn Sie in den Domaineinstellungen unterschiedliche Exportkonten für einzelne Firmenkarten festlegen.',
            exportPreferredExporterSubNote: 'Sobald festgelegt, sieht der bevorzugte Exporteur Berichte zur Exportierung in seinem Konto.',
            noAccountsFound: 'Keine Konten gefunden',
            noAccountsFoundDescription: `Bitte fügen Sie das Konto in Sage Intacct hinzu und synchronisieren Sie die Verbindung erneut.`,
            autoSync: 'Auto-Synchronisierung',
            autoSyncDescription: 'Expensify wird automatisch jeden Tag mit Sage Intacct synchronisieren.',
            inviteEmployees: 'Mitarbeiter einladen',
            inviteEmployeesDescription:
                'Importieren Sie Sage Intacct-Mitarbeiterdatensätze und laden Sie Mitarbeiter in diesen Arbeitsbereich ein. Ihr Genehmigungsworkflow wird standardmäßig auf Managergenehmigung gesetzt und kann auf der Mitgliederseite weiter konfiguriert werden.',
            syncReimbursedReports: 'Synchronisiere erstattete Berichte',
            syncReimbursedReportsDescription:
                'Jedes Mal, wenn ein Bericht über Expensify ACH bezahlt wird, wird die entsprechende Rechnungszahlung im unten stehenden Sage Intacct-Konto erstellt.',
            paymentAccount: 'Sage Intacct Zahlungskonto',
        },
        netsuite: {
            subsidiary: 'Tochtergesellschaft',
            subsidiarySelectDescription: 'Wählen Sie die Tochtergesellschaft in NetSuite aus, aus der Sie Daten importieren möchten.',
            exportDescription: 'Konfigurieren Sie, wie Expensify-Daten nach NetSuite exportiert werden.',
            exportInvoices: 'Rechnungen exportieren nach',
            journalEntriesTaxPostingAccount: 'Steuerbuchungskonto für Buchungseinträge',
            journalEntriesProvTaxPostingAccount: 'Journalbuchungen Provinzsteuerbuchungskonto',
            foreignCurrencyAmount: 'Fremdwährungsbetrag exportieren',
            exportToNextOpenPeriod: 'In die nächste offene Periode exportieren',
            nonReimbursableJournalPostingAccount: 'Nicht erstattungsfähiges Journalbuchungskonto',
            reimbursableJournalPostingAccount: 'Erstattungsfähiges Journalbuchungskonto',
            journalPostingPreference: {
                label: 'Buchungseinstellungen für Journalbuchungen',
                values: {
                    [CONST.NETSUITE_JOURNAL_POSTING_PREFERENCE.JOURNALS_POSTING_INDIVIDUAL_LINE]: 'Einzelner, aufgeschlüsselter Eintrag für jeden Bericht',
                    [CONST.NETSUITE_JOURNAL_POSTING_PREFERENCE.JOURNALS_POSTING_TOTAL_LINE]: 'Einzelner Eintrag für jede Ausgabe',
                },
            },
            invoiceItem: {
                label: 'Rechnungsposition',
                values: {
                    [CONST.NETSUITE_INVOICE_ITEM_PREFERENCE.CREATE]: {
                        label: 'Erstelle eins für mich.',
                        description: 'Wir erstellen für Sie einen "Expensify-Rechnungsposition" beim Export (falls noch keiner existiert).',
                    },
                    [CONST.NETSUITE_INVOICE_ITEM_PREFERENCE.SELECT]: {
                        label: 'Vorhandenes auswählen',
                        description: 'Wir werden Rechnungen von Expensify mit dem unten ausgewählten Element verknüpfen.',
                    },
                },
            },
            exportDate: {
                label: 'Exportdatum',
                description: 'Verwenden Sie dieses Datum beim Exportieren von Berichten nach NetSuite.',
                values: {
                    [CONST.NETSUITE_EXPORT_DATE.LAST_EXPENSE]: {
                        label: 'Datum der letzten Ausgabe',
                        description: 'Datum der letzten Ausgabe im Bericht.',
                    },
                    [CONST.NETSUITE_EXPORT_DATE.EXPORTED]: {
                        label: 'Exportdatum',
                        description: 'Datum, an dem der Bericht nach NetSuite exportiert wurde.',
                    },
                    [CONST.NETSUITE_EXPORT_DATE.SUBMITTED]: {
                        label: 'Eingereichtes Datum',
                        description: 'Datum, an dem der Bericht zur Genehmigung eingereicht wurde.',
                    },
                },
            },
            exportDestination: {
                values: {
                    [CONST.NETSUITE_EXPORT_DESTINATION.EXPENSE_REPORT]: {
                        label: 'Spesenabrechnungen',
                        reimbursableDescription: 'Aus der eigenen Tasche bezahlte Ausgaben werden als Spesenabrechnungen nach NetSuite exportiert.',
                        nonReimbursableDescription: 'Unternehmensausgaben werden als Spesenabrechnungen nach NetSuite exportiert.',
                    },
                    [CONST.NETSUITE_EXPORT_DESTINATION.VENDOR_BILL]: {
                        label: 'Lieferantenrechnungen',
                        reimbursableDescription:
                            'Out-of-pocket expenses will export as bills payable to the NetSuite vendor specified below.\n' +
                            '\n' +
                            'If you’d like to set a specific vendor for each card, go to *Settings > Domains > Company Cards*.',
                        nonReimbursableDescription:
                            'Company card expenses will export as bills payable to the NetSuite vendor specified below.\n' +
                            '\n' +
                            'If you’d like to set a specific vendor for each card, go to *Settings > Domains > Company Cards*.',
                    },
                    [CONST.NETSUITE_EXPORT_DESTINATION.JOURNAL_ENTRY]: {
                        label: 'Journalbuchungen',
                        reimbursableDescription:
                            'Out-of-pocket expenses will export as journal entries to the NetSuite account specified below.\n' +
                            '\n' +
                            'If you’d like to set a specific vendor for each card, go to *Settings > Domains > Company Cards*.',
                        nonReimbursableDescription:
                            'Company card expenses will export as journal entries to the NetSuite account specified below.\n' +
                            '\n' +
                            'If you’d like to set a specific vendor for each card, go to *Settings > Domains > Company Cards*.',
                    },
                },
            },
            advancedConfig: {
                autoSyncDescription: 'Expensify wird jeden Tag automatisch mit NetSuite synchronisiert.',
                reimbursedReportsDescription:
                    'Jedes Mal, wenn ein Bericht über Expensify ACH bezahlt wird, wird die entsprechende Rechnungszahlung im untenstehenden NetSuite-Konto erstellt.',
                reimbursementsAccount: 'Erstattungskonto',
                reimbursementsAccountDescription: 'Wählen Sie das Bankkonto aus, das Sie für Rückerstattungen verwenden möchten, und wir erstellen die zugehörige Zahlung in NetSuite.',
                collectionsAccount: 'Sammlungskonto',
                collectionsAccountDescription: 'Sobald eine Rechnung in Expensify als bezahlt markiert und nach NetSuite exportiert wird, erscheint sie auf dem unten stehenden Konto.',
                approvalAccount: 'A/P Genehmigungskonto',
                approvalAccountDescription:
                    'Wählen Sie das Konto, gegen das Transaktionen in NetSuite genehmigt werden. Wenn Sie erstattete Berichte synchronisieren, ist dies auch das Konto, gegen das Zahlungsanweisungen erstellt werden.',
                defaultApprovalAccount: 'NetSuite-Standardwert',
                inviteEmployees: 'Mitarbeiter einladen und Genehmigungen festlegen',
                inviteEmployeesDescription:
                    'Importieren Sie NetSuite-Mitarbeiterdatensätze und laden Sie Mitarbeiter in diesen Arbeitsbereich ein. Ihr Genehmigungsworkflow wird standardmäßig auf die Genehmigung durch den Manager eingestellt und kann auf der Seite *Mitglieder* weiter konfiguriert werden.',
                autoCreateEntities: 'Mitarbeiter/Lieferanten automatisch erstellen',
                enableCategories: 'Neu importierte Kategorien aktivieren',
                customFormID: 'Benutzerdefinierte Formular-ID',
                customFormIDDescription:
                    'Standardmäßig erstellt Expensify Einträge mit dem bevorzugten Transaktionsformular, das in NetSuite festgelegt ist. Alternativ können Sie ein bestimmtes Transaktionsformular festlegen, das verwendet werden soll.',
                customFormIDReimbursable: 'Auslage',
                customFormIDNonReimbursable: 'Unternehmenskarte Ausgabe',
                exportReportsTo: {
                    label: 'Genehmigungsebene für Spesenabrechnungen',
                    description:
                        'Sobald ein Spesenbericht in Expensify genehmigt und nach NetSuite exportiert wurde, können Sie in NetSuite eine zusätzliche Genehmigungsebene festlegen, bevor er gebucht wird.',
                    values: {
                        [CONST.NETSUITE_REPORTS_APPROVAL_LEVEL.REPORTS_APPROVED_NONE]: 'NetSuite-Standardpräferenz',
                        [CONST.NETSUITE_REPORTS_APPROVAL_LEVEL.REPORTS_SUPERVISOR_APPROVED]: 'Nur vom Vorgesetzten genehmigt',
                        [CONST.NETSUITE_REPORTS_APPROVAL_LEVEL.REPORTS_ACCOUNTING_APPROVED]: 'Nur Buchhaltung genehmigt',
                        [CONST.NETSUITE_REPORTS_APPROVAL_LEVEL.REPORTS_APPROVED_BOTH]: 'Vorgesetzter und Buchhaltung genehmigt',
                    },
                },
                accountingMethods: {
                    label: 'Wann exportieren',
                    description: 'Wählen Sie, wann die Ausgaben exportiert werden sollen:',
                    values: {
                        [COMMON_CONST.INTEGRATIONS.ACCOUNTING_METHOD.ACCRUAL]: 'Accrual',
                        [COMMON_CONST.INTEGRATIONS.ACCOUNTING_METHOD.CASH]: 'Bargeld',
                    },
                    alternateText: {
                        [COMMON_CONST.INTEGRATIONS.ACCOUNTING_METHOD.ACCRUAL]: 'Auslagen werden exportiert, wenn sie endgültig genehmigt sind.',
                        [COMMON_CONST.INTEGRATIONS.ACCOUNTING_METHOD.CASH]: 'Auslagen werden exportiert, wenn sie bezahlt sind.',
                    },
                },
                exportVendorBillsTo: {
                    label: 'Genehmigungsstufe für Lieferantenrechnungen',
                    description:
                        'Sobald eine Lieferantenrechnung in Expensify genehmigt und nach NetSuite exportiert wurde, können Sie in NetSuite eine zusätzliche Genehmigungsebene vor dem Buchen festlegen.',
                    values: {
                        [CONST.NETSUITE_VENDOR_BILLS_APPROVAL_LEVEL.VENDOR_BILLS_APPROVED_NONE]: 'NetSuite-Standardpräferenz',
                        [CONST.NETSUITE_VENDOR_BILLS_APPROVAL_LEVEL.VENDOR_BILLS_APPROVAL_PENDING]: 'Ausstehende Genehmigung',
                        [CONST.NETSUITE_VENDOR_BILLS_APPROVAL_LEVEL.VENDOR_BILLS_APPROVED]: 'Zur Veröffentlichung freigegeben',
                    },
                },
                exportJournalsTo: {
                    label: 'Genehmigungsebene für Journaleinträge',
                    description:
                        'Sobald ein Journaleintrag in Expensify genehmigt und nach NetSuite exportiert wurde, können Sie in NetSuite eine zusätzliche Genehmigungsebene festlegen, bevor er gebucht wird.',
                    values: {
                        [CONST.NETSUITE_JOURNALS_APPROVAL_LEVEL.JOURNALS_APPROVED_NONE]: 'NetSuite-Standardpräferenz',
                        [CONST.NETSUITE_JOURNALS_APPROVAL_LEVEL.JOURNALS_APPROVAL_PENDING]: 'Ausstehende Genehmigung',
                        [CONST.NETSUITE_JOURNALS_APPROVAL_LEVEL.JOURNALS_APPROVED]: 'Zur Veröffentlichung freigegeben',
                    },
                },
                error: {
                    customFormID: 'Bitte geben Sie eine gültige numerische benutzerdefinierte Formular-ID ein.',
                },
            },
            noAccountsFound: 'Keine Konten gefunden',
            noAccountsFoundDescription: 'Bitte fügen Sie das Konto in NetSuite hinzu und synchronisieren Sie die Verbindung erneut.',
            noVendorsFound: 'Keine Anbieter gefunden',
            noVendorsFoundDescription: 'Bitte fügen Sie Lieferanten in NetSuite hinzu und synchronisieren Sie die Verbindung erneut.',
            noItemsFound: 'Keine Rechnungspositionen gefunden',
            noItemsFoundDescription: 'Bitte fügen Sie Rechnungspositionen in NetSuite hinzu und synchronisieren Sie die Verbindung erneut.',
            noSubsidiariesFound: 'Keine Tochtergesellschaften gefunden',
            noSubsidiariesFoundDescription: 'Bitte fügen Sie eine Tochtergesellschaft in NetSuite hinzu und synchronisieren Sie die Verbindung erneut.',
            tokenInput: {
                title: 'NetSuite-Einrichtung',
                formSteps: {
                    installBundle: {
                        title: 'Installieren Sie das Expensify-Paket',
                        description: 'In NetSuite, gehe zu *Customization > SuiteBundler > Search & Install Bundles* > suche nach "Expensify" > installiere das Bundle.',
                    },
                    enableTokenAuthentication: {
                        title: 'Tokenbasierte Authentifizierung aktivieren',
                        description: 'In NetSuite, gehe zu *Setup > Company > Enable Features > SuiteCloud* > aktiviere *token-based authentication*.',
                    },
                    enableSoapServices: {
                        title: 'SOAP-Webdienste aktivieren',
                        description: 'In NetSuite, go to *Setup > Company > Enable Features > SuiteCloud* > enable *SOAP Web Services*.',
                    },
                    createAccessToken: {
                        title: 'Erstellen Sie ein Zugriffstoken',
                        description:
                            'In NetSuite, gehen Sie zu *Setup > Users/Roles > Access Tokens* > erstellen Sie ein Zugriffstoken für die "Expensify"-App und entweder die Rolle "Expensify Integration" oder "Administrator".\n\n*Wichtig:* Stellen Sie sicher, dass Sie die *Token-ID* und das *Token Secret* aus diesem Schritt speichern. Sie benötigen es für den nächsten Schritt.',
                    },
                    enterCredentials: {
                        title: 'Geben Sie Ihre NetSuite-Anmeldedaten ein',
                        formInputs: {
                            netSuiteAccountID: 'NetSuite Account ID',
                            netSuiteTokenID: 'Token-ID',
                            netSuiteTokenSecret: 'Token Secret',
                        },
                        netSuiteAccountIDDescription: 'In NetSuite, gehen Sie zu *Setup > Integration > SOAP Web Services Preferences*.',
                    },
                },
            },
            import: {
                expenseCategories: 'Ausgabenkategorien',
                expenseCategoriesDescription: 'Ihre NetSuite-Ausgabenkategorien werden in Expensify als Kategorien importiert.',
                crossSubsidiaryCustomers: 'Kunden/Projekte über Tochtergesellschaften hinweg',
                importFields: {
                    departments: {
                        title: 'Abteilungen',
                        subtitle: 'Wählen Sie, wie die NetSuite-*Abteilungen* in Expensify behandelt werden sollen.',
                    },
                    classes: {
                        title: 'Klassen',
                        subtitle: 'Wählen Sie, wie *Klassen* in Expensify behandelt werden sollen.',
                    },
                    locations: {
                        title: 'Standorte',
                        subtitle: 'Wählen Sie, wie *Standorte* in Expensify behandelt werden sollen.',
                    },
                },
                customersOrJobs: {
                    title: 'Kunden/Projekte',
                    subtitle: 'Wählen Sie aus, wie NetSuite-*Kunden* und *Projekte* in Expensify behandelt werden sollen.',
                    importCustomers: 'Kunden importieren',
                    importJobs: 'Projekte importieren',
                    customers: 'Kunden',
                    jobs: 'Projekte',
                    label: ({importFields, importType}: CustomersOrJobsLabelParams) => `${importFields.join('und')}, ${importType}`,
                },
                importTaxDescription: 'Steuergruppen aus NetSuite importieren.',
                importCustomFields: {
                    chooseOptionBelow: 'Wählen Sie eine der folgenden Optionen:',
                    label: ({importedTypes}: ImportedTypesParams) => `Imported as ${importedTypes.join('und')}`,
                    requiredFieldError: ({fieldName}: RequiredFieldParams) => `Bitte geben Sie das ${fieldName} ein.`,
                    customSegments: {
                        title: 'Benutzerdefinierte Segmente/Datensätze',
                        addText: 'Benutzerdefiniertes Segment/Datensatz hinzufügen',
                        recordTitle: 'Benutzerdefinierte Segment/Aufzeichnung',
                        helpLink: CONST.NETSUITE_IMPORT.HELP_LINKS.CUSTOM_SEGMENTS,
                        helpLinkText: 'Detaillierte Anweisungen anzeigen',
                        helpText: 'zur Konfiguration von benutzerdefinierten Segmenten/Datensätzen.',
                        emptyTitle: 'Fügen Sie ein benutzerdefiniertes Segment oder einen benutzerdefinierten Datensatz hinzu',
                        fields: {
                            segmentName: 'Name',
                            internalID: 'Interne ID',
                            scriptID: 'Script-ID',
                            customRecordScriptID: 'Transaktionsspalten-ID',
                            mapping: 'Angezeigt als',
                        },
                        removeTitle: 'Benutzerdefiniertes Segment/Datensatz entfernen',
                        removePrompt: 'Möchten Sie diesen benutzerdefinierten Abschnitt/Datensatz wirklich entfernen?',
                        addForm: {
                            customSegmentName: 'benutzerdefinierter Segmentname',
                            customRecordName: 'benutzerdefinierter Datensatzname',
                            segmentTitle: 'Benutzerdefiniertes Segment',
                            customSegmentAddTitle: 'Benutzerdefiniertes Segment hinzufügen',
                            customRecordAddTitle: 'Benutzerdefinierten Datensatz hinzufügen',
                            recordTitle: 'Benutzerdefinierter Datensatz',
                            segmentRecordType: 'Möchten Sie ein benutzerdefiniertes Segment oder einen benutzerdefinierten Datensatz hinzufügen?',
                            customSegmentNameTitle: 'Wie lautet der Name des benutzerdefinierten Segments?',
                            customRecordNameTitle: 'Wie lautet der benutzerdefinierte Datensatzname?',
                            customSegmentNameFooter: `Sie finden benutzerdefinierte Segmentnamen in NetSuite unter *Customizations > Links, Records & Fields > Custom Segments* Seite.\n\n_Für detailliertere Anweisungen, [besuchen Sie unsere Hilfeseite](${CONST.NETSUITE_IMPORT.HELP_LINKS.CUSTOM_SEGMENTS})_.`,
                            customRecordNameFooter: `Sie können benutzerdefinierte Datensatznamen in NetSuite finden, indem Sie "Transaction Column Field" in die globale Suche eingeben.\n\n_Für detailliertere Anweisungen, [besuchen Sie unsere Hilfeseite](${CONST.NETSUITE_IMPORT.HELP_LINKS.CUSTOM_SEGMENTS})_.`,
                            customSegmentInternalIDTitle: 'Wie lautet die interne ID?',
                            customSegmentInternalIDFooter: `Zuerst stellen Sie sicher, dass Sie interne IDs in NetSuite unter *Home > Set Preferences > Show Internal ID* aktiviert haben.\n\nSie können die internen IDs von benutzerdefinierten Segmenten in NetSuite unter folgendem Pfad finden:\n\n1. *Customization > Lists, Records, & Fields > Custom Segments*.\n2. Klicken Sie auf ein benutzerdefiniertes Segment.\n3. Klicken Sie auf den Hyperlink neben *Custom Record Type*.\n4. Finden Sie die interne ID in der Tabelle am unteren Rand.\n\n_Für detailliertere Anweisungen, [besuchen Sie unsere Hilfeseite](${CONST.NETSUITE_IMPORT.HELP_LINKS.CUSTOM_LISTS})_.`,
                            customRecordInternalIDFooter: `Sie können benutzerdefinierte Datensatz-IDs in NetSuite finden, indem Sie die folgenden Schritte ausführen:\n\n1. Geben Sie "Transaction Line Fields" in die globale Suche ein.\n2. Klicken Sie auf einen benutzerdefinierten Datensatz.\n3. Finden Sie die interne ID auf der linken Seite.\n\n_Für detailliertere Anweisungen, [besuchen Sie unsere Hilfeseite](${CONST.NETSUITE_IMPORT.HELP_LINKS.CUSTOM_SEGMENTS})_.`,
                            customSegmentScriptIDTitle: 'Was ist die Skript-ID?',
                            customSegmentScriptIDFooter: `Sie können benutzerdefinierte Segment-Skript-IDs in NetSuite unter folgendem Pfad finden:\n\n1. *Anpassung > Listen, Datensätze und Felder > Benutzerdefinierte Segmente*.\n2. Klicken Sie auf ein benutzerdefiniertes Segment.\n3. Klicken Sie auf die Registerkarte *Anwendung und Beschaffung* unten, dann:\n    a. Wenn Sie das benutzerdefinierte Segment als *Tag* (auf der Positionsebene) in Expensify anzeigen möchten, klicken Sie auf die Unterregisterkarte *Transaktionsspalten* und verwenden Sie die *Feld-ID*.\n    b. Wenn Sie das benutzerdefinierte Segment als *Berichtsfeld* (auf der Berichtebene) in Expensify anzeigen möchten, klicken Sie auf die Unterregisterkarte *Transaktionen* und verwenden Sie die *Feld-ID*.\n\n_Für detailliertere Anweisungen, [besuchen Sie unsere Hilfeseite](${CONST.NETSUITE_IMPORT.HELP_LINKS.CUSTOM_LISTS})_.`,
                            customRecordScriptIDTitle: 'Was ist die Transaktionsspalten-ID?',
                            customRecordScriptIDFooter: `Sie können benutzerdefinierte Skript-IDs in NetSuite unter folgendem finden:\n\n1. Geben Sie "Transaction Line Fields" in die globale Suche ein.\n2. Klicken Sie auf einen benutzerdefinierten Datensatz.\n3. Finden Sie die Skript-ID auf der linken Seite.\n\n_Für detailliertere Anweisungen, [besuchen Sie unsere Hilfeseite](${CONST.NETSUITE_IMPORT.HELP_LINKS.CUSTOM_SEGMENTS})_.`,
                            customSegmentMappingTitle: 'Wie sollte dieses benutzerdefinierte Segment in Expensify angezeigt werden?',
                            customRecordMappingTitle: 'Wie soll dieser benutzerdefinierte Datensatz in Expensify angezeigt werden?',
                        },
                        errors: {
                            uniqueFieldError: ({fieldName}: RequiredFieldParams) => `Ein benutzerdefiniertes Segment/Datensatz mit dieser ${fieldName?.toLowerCase()} existiert bereits.`,
                        },
                    },
                    customLists: {
                        title: 'Benutzerdefinierte Listen',
                        addText: 'Benutzerdefinierte Liste hinzufügen',
                        recordTitle: 'Benutzerdefinierte Liste',
                        helpLink: CONST.NETSUITE_IMPORT.HELP_LINKS.CUSTOM_LISTS,
                        helpLinkText: 'Detaillierte Anweisungen anzeigen',
                        helpText: 'zur Konfiguration benutzerdefinierter Listen.',
                        emptyTitle: 'Eine benutzerdefinierte Liste hinzufügen',
                        fields: {
                            listName: 'Name',
                            internalID: 'Interne ID',
                            transactionFieldID: 'Transaktionsfeld-ID',
                            mapping: 'Angezeigt als',
                        },
                        removeTitle: 'Benutzerdefinierte Liste entfernen',
                        removePrompt: 'Möchten Sie diese benutzerdefinierte Liste wirklich entfernen?',
                        addForm: {
                            listNameTitle: 'Wählen Sie eine benutzerdefinierte Liste aus',
                            transactionFieldIDTitle: 'Was ist die Transaktionsfeld-ID?',
                            transactionFieldIDFooter: `Sie können Transaktionsfeld-IDs in NetSuite finden, indem Sie folgende Schritte ausführen:\n\n1. Geben Sie "Transaction Line Fields" in die globale Suche ein.\n2. Klicken Sie auf eine benutzerdefinierte Liste.\n3. Finden Sie die Transaktionsfeld-ID auf der linken Seite.\n\n_Für detailliertere Anweisungen, [besuchen Sie unsere Hilfeseite](${CONST.NETSUITE_IMPORT.HELP_LINKS.CUSTOM_LISTS})_.`,
                            mappingTitle: 'Wie sollte diese benutzerdefinierte Liste in Expensify angezeigt werden?',
                        },
                        errors: {
                            uniqueTransactionFieldIDError: `Eine benutzerdefinierte Liste mit dieser Transaktionsfeld-ID existiert bereits.`,
                        },
                    },
                },
                importTypes: {
                    [CONST.INTEGRATION_ENTITY_MAP_TYPES.NETSUITE_DEFAULT]: {
                        label: 'NetSuite-Mitarbeiterstandard',
                        description: 'Nicht in Expensify importiert, bei Export angewendet',
                        footerContent: ({importField}: ImportFieldParams) =>
                            `Wenn Sie ${importField} in NetSuite verwenden, wenden wir den Standardwert an, der beim Export auf dem Mitarbeiterdatensatz im Spesenbericht oder Journalbuchung festgelegt ist.`,
                    },
                    [CONST.INTEGRATION_ENTITY_MAP_TYPES.TAG]: {
                        label: 'Tags',
                        description: 'Positionsebene',
                        footerContent: ({importField}: ImportFieldParams) => `${startCase(importField)} wird für jede einzelne Ausgabe in einem Mitarbeiterbericht auswählbar sein.`,
                    },
                    [CONST.INTEGRATION_ENTITY_MAP_TYPES.REPORT_FIELD]: {
                        label: 'Berichtsfelder',
                        description: 'Berichtsebene',
                        footerContent: ({importField}: ImportFieldParams) => `${startCase(importField)} Auswahl wird auf alle Ausgaben im Bericht eines Mitarbeiters angewendet.`,
                    },
                },
            },
        },
        intacct: {
            sageIntacctSetup: 'Sage Intacct Einrichtung',
            prerequisitesTitle: 'Bevor Sie sich verbinden...',
            downloadExpensifyPackage: 'Laden Sie das Expensify-Paket für Sage Intacct herunter',
            followSteps: 'Befolgen Sie die Schritte in unserer Anleitung: Verbinden mit Sage Intacct.',
            enterCredentials: 'Geben Sie Ihre Sage Intacct-Anmeldedaten ein',
            entity: 'Entity',
            employeeDefault: 'Sage Intacct Mitarbeiterstandard',
            employeeDefaultDescription: 'Die Standardabteilung des Mitarbeiters wird auf seine Ausgaben in Sage Intacct angewendet, falls eine vorhanden ist.',
            displayedAsTagDescription: 'Die Abteilung wird für jede einzelne Ausgabe in einem Bericht eines Mitarbeiters auswählbar sein.',
            displayedAsReportFieldDescription: 'Die Abteilungsauswahl gilt für alle Ausgaben im Bericht eines Mitarbeiters.',
            toggleImportTitleFirstPart: 'Wählen Sie, wie Sage Intacct behandelt werden soll',
            toggleImportTitleSecondPart: 'in Expensify.',
            expenseTypes: 'Ausgabenarten',
            expenseTypesDescription: 'Ihre Sage Intacct-Ausgabenarten werden in Expensify als Kategorien importiert.',
            accountTypesDescription: 'Ihr Sage Intacct-Kontenplan wird in Expensify als Kategorien importiert.',
            importTaxDescription: 'Kaufsteuersatz aus Sage Intacct importieren.',
            userDefinedDimensions: 'Benutzerdefinierte Dimensionen',
            addUserDefinedDimension: 'Benutzerdefinierte Dimension hinzufügen',
            integrationName: 'Integrationsname',
            dimensionExists: 'Eine Dimension mit diesem Namen existiert bereits.',
            removeDimension: 'Benutzerdefinierte Dimension entfernen',
            removeDimensionPrompt: 'Möchten Sie diese benutzerdefinierte Dimension wirklich entfernen?',
            userDefinedDimension: 'Benutzerdefinierte Dimension',
            addAUserDefinedDimension: 'Benutzerdefinierte Dimension hinzufügen',
            detailedInstructionsLink: 'Detaillierte Anweisungen anzeigen',
            detailedInstructionsRestOfSentence: 'beim Hinzufügen benutzerdefinierter Dimensionen.',
            userDimensionsAdded: () => ({
                one: '1 UDD hinzugefügt',
                other: (count: number) => `${count} UDDs hinzugefügt`,
            }),
            mappingTitle: ({mappingName}: IntacctMappingTitleParams) => {
                switch (mappingName) {
                    case CONST.SAGE_INTACCT_CONFIG.MAPPINGS.DEPARTMENTS:
                        return 'Abteilungen';
                    case CONST.SAGE_INTACCT_CONFIG.MAPPINGS.CLASSES:
                        return 'Klassen';
                    case CONST.SAGE_INTACCT_CONFIG.MAPPINGS.LOCATIONS:
                        return 'Standorte';
                    case CONST.SAGE_INTACCT_CONFIG.MAPPINGS.CUSTOMERS:
                        return 'Kunden';
                    case CONST.SAGE_INTACCT_CONFIG.MAPPINGS.PROJECTS:
                        return 'Projekte (Jobs)';
                    default:
                        return 'mappings';
                }
            },
        },
        type: {
            free: 'Kostenlos',
            control: 'Steuerung',
            collect: 'Sammeln',
        },
        companyCards: {
            addCards: 'Karten hinzufügen',
            selectCards: 'Karten auswählen',
            addNewCard: {
                other: 'Andere',
                cardProviders: {
                    gl1025: 'American Express Corporate Cards',
                    cdf: 'Mastercard Commercial Cards',
                    vcf: 'Visa Commercial Cards',
                    stripe: 'Stripe-Karten',
                },
                yourCardProvider: `Wer ist Ihr Kartenanbieter?`,
                whoIsYourBankAccount: 'Wer ist Ihre Bank?',
                whereIsYourBankLocated: 'Wo befindet sich Ihre Bank?',
                howDoYouWantToConnect: 'Wie möchten Sie sich mit Ihrer Bank verbinden?',
                learnMoreAboutOptions: {
                    text: 'Erfahren Sie mehr darüber',
                    linkText: 'Optionen.',
                },
                commercialFeedDetails:
                    'Erfordert die Einrichtung mit Ihrer Bank. Dies wird typischerweise von größeren Unternehmen verwendet und ist oft die beste Option, wenn Sie qualifiziert sind.',
                commercialFeedPlaidDetails: `Erfordert die Einrichtung mit Ihrer Bank, aber wir werden Sie anleiten. Dies ist normalerweise auf größere Unternehmen beschränkt.`,
                directFeedDetails: 'Der einfachste Ansatz. Verbinden Sie sich sofort mit Ihren Master-Anmeldedaten. Diese Methode ist am häufigsten.',
                enableFeed: {
                    title: ({provider}: GoBackMessageParams) => `Aktivieren Sie Ihren ${provider}-Feed`,
                    heading:
                        'Wir haben eine direkte Integration mit Ihrem Kartenaussteller und können Ihre Transaktionsdaten schnell und genau in Expensify importieren.\n\nUm loszulegen, einfach:',
                    visa: 'Wir haben globale Integrationen mit Visa, obwohl die Berechtigung je nach Bank und Kartenprogramm variiert.\n\nUm loszulegen, einfach:',
                    mastercard: 'Wir haben globale Integrationen mit Mastercard, obwohl die Berechtigung je nach Bank und Kartenprogramm variiert.\n\nUm loszulegen, einfach:',
                    vcf: `1. Besuchen Sie [diesen Hilfeartikel](${CONST.COMPANY_CARDS_VISA_COMMERCIAL_CARD_HELP}) für detaillierte Anweisungen zur Einrichtung Ihrer Visa Commercial Cards.\n\n2. [Kontaktieren Sie Ihre Bank](${CONST.COMPANY_CARDS_VISA_COMMERCIAL_CARD_HELP}), um zu überprüfen, ob sie einen kommerziellen Feed für Ihr Programm unterstützt, und bitten Sie sie, diesen zu aktivieren.\n\n3. *Sobald der Feed aktiviert ist und Sie dessen Details haben, fahren Sie mit dem nächsten Bildschirm fort.*`,
                    gl1025: `1. Besuchen Sie [diesen Hilfeartikel](${CONST.COMPANY_CARDS_AMEX_COMMERCIAL_CARD_HELP}), um herauszufinden, ob American Express einen kommerziellen Feed für Ihr Programm aktivieren kann.\n\n2. Sobald der Feed aktiviert ist, wird Amex Ihnen ein Produktionsschreiben senden.\n\n3. *Sobald Sie die Feed-Informationen haben, fahren Sie mit dem nächsten Bildschirm fort.*`,
                    cdf: `1. Besuchen Sie [diesen Hilfeartikel](${CONST.COMPANY_CARDS_MASTERCARD_COMMERCIAL_CARDS}) für detaillierte Anweisungen zur Einrichtung Ihrer Mastercard Commercial Cards.\n\n2. [Kontaktieren Sie Ihre Bank](${CONST.COMPANY_CARDS_MASTERCARD_COMMERCIAL_CARDS}), um zu überprüfen, ob sie einen kommerziellen Feed für Ihr Programm unterstützt, und bitten Sie sie, diesen zu aktivieren.\n\n3. *Sobald der Feed aktiviert ist und Sie die Details haben, fahren Sie mit dem nächsten Bildschirm fort.*`,
                    stripe: `1. Besuchen Sie das Stripe-Dashboard und gehen Sie zu [Einstellungen](${CONST.COMPANY_CARDS_STRIPE_HELP}).\n\n2. Klicken Sie unter Produktintegrationen auf Aktivieren neben Expensify.\n\n3. Sobald der Feed aktiviert ist, klicken Sie unten auf Senden und wir werden daran arbeiten, ihn hinzuzufügen.`,
                },
                whatBankIssuesCard: 'Welche Bank gibt diese Karten aus?',
                enterNameOfBank: 'Geben Sie den Namen der Bank ein',
                feedDetails: {
                    vcf: {
                        title: 'Was sind die Visa-Feed-Details?',
                        processorLabel: 'Prozessor-ID',
                        bankLabel: 'Finanzinstitutions-ID (Bank)',
                        companyLabel: 'Unternehmens-ID',
                        helpLabel: 'Wo finde ich diese IDs?',
                    },
                    gl1025: {
                        title: `Wie lautet der Amex-Lieferdateiname?`,
                        fileNameLabel: 'Dateiname der Lieferung',
                        helpLabel: 'Wo finde ich den Lieferdateinamen?',
                    },
                    cdf: {
                        title: `Wie lautet die Mastercard-Verteilungs-ID?`,
                        distributionLabel: 'Verteilungs-ID',
                        helpLabel: 'Wo finde ich die Distributions-ID?',
                    },
                },
                amexCorporate: 'Wählen Sie dies aus, wenn auf der Vorderseite Ihrer Karten „Corporate“ steht.',
                amexBusiness: 'Wählen Sie dies aus, wenn auf der Vorderseite Ihrer Karten "Business" steht.',
                amexPersonal: 'Wählen Sie dies aus, wenn Ihre Karten privat sind.',
                error: {
                    pleaseSelectProvider: 'Bitte wählen Sie einen Kartenanbieter, bevor Sie fortfahren.',
                    pleaseSelectBankAccount: 'Bitte wählen Sie ein Bankkonto aus, bevor Sie fortfahren.',
                    pleaseSelectBank: 'Bitte wählen Sie eine Bank aus, bevor Sie fortfahren.',
                    pleaseSelectCountry: 'Bitte wählen Sie ein Land aus, bevor Sie fortfahren.',
                    pleaseSelectFeedType: 'Bitte wählen Sie einen Feed-Typ aus, bevor Sie fortfahren.',
                },
            },
            assignCard: 'Karte zuweisen',
            findCard: 'Karte finden',
            cardNumber: 'Kartennummer',
            commercialFeed: 'Kommerzieller Feed',
            feedName: ({feedName}: CompanyCardFeedNameParams) => `${feedName}-Karten`,
            directFeed: 'Direkt-Feed',
            whoNeedsCardAssigned: 'Wer benötigt eine zugewiesene Karte?',
            chooseCard: 'Wählen Sie eine Karte',
            chooseCardFor: ({assignee, feed}: AssignCardParams) => `Wählen Sie eine Karte für ${assignee} aus dem ${feed} Karten-Feed.`,
            noActiveCards: 'Keine aktiven Karten in diesem Feed',
            somethingMightBeBroken: 'Oder etwas könnte kaputt sein. So oder so, wenn Sie Fragen haben, einfach',
            contactConcierge: 'Concierge kontaktieren',
            chooseTransactionStartDate: 'Wählen Sie ein Startdatum für die Transaktion',
            startDateDescription: 'Wir werden alle Transaktionen ab diesem Datum importieren. Wenn kein Datum angegeben ist, gehen wir so weit zurück, wie es Ihre Bank erlaubt.',
            fromTheBeginning: 'Von Anfang an',
            customStartDate: 'Benutzerdefiniertes Startdatum',
            letsDoubleCheck: 'Lassen Sie uns noch einmal überprüfen, ob alles richtig aussieht.',
            confirmationDescription: 'Wir werden sofort mit dem Import von Transaktionen beginnen.',
            cardholder: 'Karteninhaber',
            card: 'Karte',
            cardName: 'Kartenname',
            brokenConnectionErrorFirstPart: `Die Verbindung zum Karten-Feed ist unterbrochen. Bitte`,
            brokenConnectionErrorLink: 'Melden Sie sich bei Ihrer Bank an',
            brokenConnectionErrorSecondPart: 'damit wir die Verbindung erneut herstellen können.',
            assignedCard: ({assignee, link}: AssignedCardParams) => `hat ${assignee} einen ${link} zugewiesen! Importierte Transaktionen werden in diesem Chat angezeigt.`,
            companyCard: 'Firmenkarte',
            chooseCardFeed: 'Karten-Feed auswählen',
            ukRegulation:
                'Expensify, Inc. ist ein Agent von Plaid Financial Ltd., einem autorisierten Zahlungsinstitut, das von der Financial Conduct Authority gemäß den Payment Services Regulations 2017 reguliert wird (Firmennummer: 804718). Plaid bietet Ihnen regulierte Kontoinformationsdienste über Expensify Limited als seinen Agenten an.',
        },
        expensifyCard: {
            issueAndManageCards: 'Ausstellen und Verwalten Ihrer Expensify-Karten',
            getStartedIssuing: 'Beginnen Sie, indem Sie Ihre erste virtuelle oder physische Karte ausstellen.',
            verificationInProgress: 'Verifizierung läuft...',
            verifyingTheDetails: 'Wir überprüfen ein paar Details. Concierge wird Sie informieren, wenn Expensify-Karten zur Ausgabe bereit sind.',
            disclaimer:
                'The Expensify Visa® Commercial Card wird von der The Bancorp Bank, N.A., Mitglied FDIC, gemäß einer Lizenz von Visa U.S.A. Inc. ausgestellt und kann nicht bei allen Händlern verwendet werden, die Visa-Karten akzeptieren. Apple® und das Apple-Logo® sind Marken von Apple Inc., registriert in den USA und anderen Ländern. App Store ist eine Dienstleistungsmarke von Apple Inc. Google Play und das Google Play-Logo sind Marken von Google LLC.',
            issueCard: 'Karte ausstellen',
            findCard: 'Karte finden',
            newCard: 'Neue Karte',
            name: 'Name',
            lastFour: 'Letzte 4',
            limit: 'Limit',
            currentBalance: 'Aktueller Kontostand',
            currentBalanceDescription: 'Der aktuelle Saldo ist die Summe aller gebuchten Expensify Card-Transaktionen, die seit dem letzten Abrechnungsdatum stattgefunden haben.',
            balanceWillBeSettledOn: ({settlementDate}: SettlementDateParams) => `Der Saldo wird am ${settlementDate} beglichen.`,
            settleBalance: 'Saldo ausgleichen',
            cardLimit: 'Kartenlimit',
            remainingLimit: 'Verbleibendes Limit',
            requestLimitIncrease: 'Anforderung zur Erhöhung des Limits',
            remainingLimitDescription:
                'Wir berücksichtigen eine Reihe von Faktoren bei der Berechnung Ihres verbleibenden Limits: Ihre Zugehörigkeitsdauer als Kunde, die geschäftsbezogenen Informationen, die Sie bei der Anmeldung angegeben haben, und das verfügbare Guthaben auf Ihrem Geschäftskonto. Ihr verbleibendes Limit kann täglich schwanken.',
            earnedCashback: 'Cashback',
            earnedCashbackDescription: 'Der Cashback-Saldo basiert auf den abgerechneten monatlichen Ausgaben der Expensify-Karte in Ihrem Arbeitsbereich.',
            issueNewCard: 'Neue Karte ausstellen',
            finishSetup: 'Einrichtung abschließen',
            chooseBankAccount: 'Bankkonto auswählen',
            chooseExistingBank: 'Wählen Sie ein bestehendes Geschäftskonto, um Ihr Expensify Card-Guthaben zu begleichen, oder fügen Sie ein neues Bankkonto hinzu.',
            accountEndingIn: 'Konto endet mit',
            addNewBankAccount: 'Ein neues Bankkonto hinzufügen',
            settlementAccount: 'Abrechnungskonto',
            settlementAccountDescription: 'Wählen Sie ein Konto aus, um Ihr Expensify Card-Guthaben zu begleichen.',
            settlementAccountInfoPt1: 'Stellen Sie sicher, dass dieses Konto mit Ihrem übereinstimmt',
            settlementAccountInfoPt2: 'damit die kontinuierliche Abstimmung ordnungsgemäß funktioniert.',
            reconciliationAccount: 'Abstimmungskonto',
            settlementFrequency: 'Abrechnungshäufigkeit',
            settlementFrequencyDescription: 'Wählen Sie, wie oft Sie Ihr Expensify Card-Guthaben bezahlen möchten.',
            settlementFrequencyInfo: 'Wenn Sie zur monatlichen Abrechnung wechseln möchten, müssen Sie Ihr Bankkonto über Plaid verbinden und eine positive 90-Tage-Saldenhistorie haben.',
            frequency: {
                daily: 'Täglich',
                monthly: 'Monatlich',
            },
            cardDetails: 'Kartendetails',
            virtual: 'Virtual',
            physical: 'Physisch',
            deactivate: 'Karte deaktivieren',
            changeCardLimit: 'Kartenlimit ändern',
            changeLimit: 'Limit ändern',
            smartLimitWarning: ({limit}: CharacterLimitParams) =>
                `Wenn Sie das Limit dieser Karte auf ${limit} ändern, werden neue Transaktionen abgelehnt, bis Sie weitere Ausgaben auf der Karte genehmigen.`,
            monthlyLimitWarning: ({limit}: CharacterLimitParams) => `Wenn Sie das Limit dieser Karte auf ${limit} ändern, werden neue Transaktionen bis zum nächsten Monat abgelehnt.`,
            fixedLimitWarning: ({limit}: CharacterLimitParams) => `Wenn Sie das Limit dieser Karte auf ${limit} ändern, werden neue Transaktionen abgelehnt.`,
            changeCardLimitType: 'Kartengrenztyp ändern',
            changeLimitType: 'Limit-Typ ändern',
            changeCardSmartLimitTypeWarning: ({limit}: CharacterLimitParams) =>
                `Wenn Sie den Limittyp dieser Karte auf Smart Limit ändern, werden neue Transaktionen abgelehnt, da das ${limit} ungenehmigte Limit bereits erreicht wurde.`,
            changeCardMonthlyLimitTypeWarning: ({limit}: CharacterLimitParams) =>
                `Wenn Sie den Limittyp dieser Karte auf monatlich ändern, werden neue Transaktionen abgelehnt, da das monatliche Limit von ${limit} bereits erreicht wurde.`,
            addShippingDetails: 'Versanddetails hinzufügen',
            issuedCard: ({assignee}: AssigneeParams) => `hat ${assignee} eine Expensify-Karte ausgestellt! Die Karte wird in 2-3 Werktagen ankommen.`,
            issuedCardNoShippingDetails: ({assignee}: AssigneeParams) =>
                `hat ${assignee} eine Expensify-Karte ausgestellt! Die Karte wird versendet, sobald die Versanddetails hinzugefügt wurden.`,
            issuedCardVirtual: ({assignee, link}: IssueVirtualCardParams) => `hat ${assignee} eine virtuelle ${link} ausgestellt! Die Karte kann sofort verwendet werden.`,
            addedShippingDetails: ({assignee}: AssigneeParams) => `${assignee} hat Versanddetails hinzugefügt. Die Expensify Card wird in 2-3 Werktagen ankommen.`,
            verifyingHeader: 'Überprüfen',
            bankAccountVerifiedHeader: 'Bankkonto verifiziert',
            verifyingBankAccount: 'Bankkonto wird überprüft...',
            verifyingBankAccountDescription: 'Bitte warten Sie, während wir bestätigen, dass dieses Konto verwendet werden kann, um Expensify-Karten auszustellen.',
            bankAccountVerified: 'Bankkonto verifiziert!',
            bankAccountVerifiedDescription: 'Sie können jetzt Expensify-Karten an die Mitglieder Ihres Arbeitsbereichs ausgeben.',
            oneMoreStep: 'Noch ein Schritt...',
            oneMoreStepDescription: 'Es sieht so aus, als müssten wir Ihr Bankkonto manuell verifizieren. Bitte gehen Sie zu Concierge, wo Ihre Anweisungen auf Sie warten.',
            gotIt: 'Verstanden',
            goToConcierge: 'Zu Concierge gehen',
        },
        categories: {
            deleteCategories: 'Kategorien löschen',
            deleteCategoriesPrompt: 'Möchten Sie diese Kategorien wirklich löschen?',
            deleteCategory: 'Kategorie löschen',
            deleteCategoryPrompt: 'Möchten Sie diese Kategorie wirklich löschen?',
            disableCategories: 'Kategorien deaktivieren',
            disableCategory: 'Kategorie deaktivieren',
            enableCategories: 'Kategorien aktivieren',
            enableCategory: 'Kategorie aktivieren',
            defaultSpendCategories: 'Standardausgabenkategorien',
            spendCategoriesDescription: 'Passen Sie an, wie Händlerausgaben für Kreditkartentransaktionen und gescannte Belege kategorisiert werden.',
            deleteFailureMessage: 'Beim Löschen der Kategorie ist ein Fehler aufgetreten, bitte versuchen Sie es erneut.',
            categoryName: 'Kategoriename',
            requiresCategory: 'Mitglieder müssen alle Ausgaben kategorisieren',
            needCategoryForExportToIntegration: ({connectionName}: NeedCategoryForExportToIntegrationParams) =>
                `Alle Ausgaben müssen kategorisiert werden, um nach ${connectionName} exportiert zu werden.`,
            subtitle: 'Verschaffen Sie sich einen besseren Überblick darüber, wo Geld ausgegeben wird. Verwenden Sie unsere Standardkategorien oder fügen Sie Ihre eigenen hinzu.',
            emptyCategories: {
                title: 'Sie haben noch keine Kategorien erstellt.',
                subtitle: 'Fügen Sie eine Kategorie hinzu, um Ihre Ausgaben zu organisieren.',
            },
            emptyCategoriesWithAccounting: {
                subtitle1: 'Ihre Kategorien werden derzeit aus einer Buchhaltungsverbindung importiert. Gehen Sie zu',
                subtitle2: 'Buchhaltung',
                subtitle3: 'um Änderungen vorzunehmen.',
            },
            updateFailureMessage: 'Beim Aktualisieren der Kategorie ist ein Fehler aufgetreten, bitte versuchen Sie es erneut.',
            createFailureMessage: 'Beim Erstellen der Kategorie ist ein Fehler aufgetreten, bitte versuchen Sie es erneut.',
            addCategory: 'Kategorie hinzufügen',
            editCategory: 'Kategorie bearbeiten',
            editCategories: 'Kategorien bearbeiten',
            findCategory: 'Kategorie finden',
            categoryRequiredError: 'Kategoriename ist erforderlich',
            existingCategoryError: 'Eine Kategorie mit diesem Namen existiert bereits',
            invalidCategoryName: 'Ungültiger Kategoriename',
            importedFromAccountingSoftware: 'Die untenstehenden Kategorien werden aus Ihrem',
            payrollCode: 'Lohnabrechnungscode',
            updatePayrollCodeFailureMessage: 'Beim Aktualisieren des Gehaltsabrechnungscodes ist ein Fehler aufgetreten, bitte versuchen Sie es erneut.',
            glCode: 'GL-Code',
            updateGLCodeFailureMessage: 'Beim Aktualisieren des GL-Codes ist ein Fehler aufgetreten, bitte versuchen Sie es erneut.',
            importCategories: 'Kategorien importieren',
            cannotDeleteOrDisableAllCategories: {
                title: 'Kann nicht alle Kategorien löschen oder deaktivieren',
                description: `Mindestens eine Kategorie muss aktiviert bleiben, da Ihr Arbeitsbereich Kategorien erfordert.`,
            },
        },
        moreFeatures: {
            subtitle:
                'Verwenden Sie die unten stehenden Schalter, um weitere Funktionen zu aktivieren, während Sie wachsen. Jede Funktion wird im Navigationsmenü zur weiteren Anpassung angezeigt.',
            spendSection: {
                title: 'Ausgaben',
                subtitle: 'Aktivieren Sie Funktionen, die Ihnen helfen, Ihr Team zu skalieren.',
            },
            manageSection: {
                title: 'Verwalten',
                subtitle: 'Fügen Sie Kontrollen hinzu, die helfen, die Ausgaben im Rahmen des Budgets zu halten.',
            },
            earnSection: {
                title: 'Verdienen',
                subtitle: 'Optimieren Sie Ihren Umsatz und werden Sie schneller bezahlt.',
            },
            organizeSection: {
                title: 'Organisieren',
                subtitle: 'Gruppieren und analysieren Sie Ausgaben, erfassen Sie jede gezahlte Steuer.',
            },
            integrateSection: {
                title: 'Integrieren',
                subtitle: 'Verbinden Sie Expensify mit beliebten Finanzprodukten.',
            },
            distanceRates: {
                title: 'Entfernungsraten',
                subtitle: 'Raten hinzufügen, aktualisieren und durchsetzen.',
            },
            perDiem: {
                title: 'Tagegeld',
                subtitle: 'Legen Sie Tagessätze fest, um die täglichen Ausgaben der Mitarbeiter zu kontrollieren.',
            },
            expensifyCard: {
                title: 'Expensify Card',
                subtitle: 'Erhalten Sie Einblicke und Kontrolle über Ausgaben.',
                disableCardTitle: 'Expensify Card deaktivieren',
                disableCardPrompt: 'Sie können die Expensify-Karte nicht deaktivieren, da sie bereits verwendet wird. Wenden Sie sich an Concierge, um die nächsten Schritte zu erfahren.',
                disableCardButton: 'Chatten Sie mit Concierge',
                feed: {
                    title: 'Erhalte die Expensify-Karte',
                    subTitle: 'Optimieren Sie Ihre Geschäftsausgaben und sparen Sie bis zu 50 % auf Ihrer Expensify-Rechnung, plus:',
                    features: {
                        cashBack: 'Cashback auf jeden Einkauf in den USA',
                        unlimited: 'Unbegrenzte virtuelle Karten',
                        spend: 'Ausgabenkontrollen und benutzerdefinierte Limits',
                    },
                    ctaTitle: 'Neue Karte ausstellen',
                },
            },
            companyCards: {
                title: 'Unternehmenskarten',
                subtitle: 'Ausgaben von bestehenden Firmenkarten importieren.',
                feed: {
                    title: 'Unternehmens-Karten importieren',
                    features: {
                        support: 'Unterstützung für alle großen Kartenanbieter',
                        assignCards: 'Karten dem gesamten Team zuweisen',
                        automaticImport: 'Automatischer Transaktionsimport',
                    },
                },
                disableCardTitle: 'Unternehmens-Karten deaktivieren',
                disableCardPrompt: 'Sie können Firmenkarten nicht deaktivieren, da diese Funktion in Gebrauch ist. Wenden Sie sich an den Concierge für die nächsten Schritte.',
                disableCardButton: 'Chatten Sie mit Concierge',
                cardDetails: 'Kartendetails',
                cardNumber: 'Kartennummer',
                cardholder: 'Karteninhaber',
                cardName: 'Kartenname',
                integrationExport: ({integration, type}: IntegrationExportParams) => (integration && type ? `${integration} ${type.toLowerCase()} Export` : `${integration}-Export`),
                integrationExportTitleFirstPart: ({integration}: IntegrationExportParams) => `Wählen Sie das ${integration}-Konto aus, in das die Transaktionen exportiert werden sollen.`,
                integrationExportTitlePart: 'Wählen Sie eine andere Option aus.',
                integrationExportTitleLinkPart: 'Exportoption',
                integrationExportTitleSecondPart: 'um die verfügbaren Konten zu ändern.',
                lastUpdated: 'Zuletzt aktualisiert',
                transactionStartDate: 'Transaktionsstartdatum',
                updateCard: 'Karte aktualisieren',
                unassignCard: 'Karte zuweisen aufheben',
                unassign: 'Zuweisung aufheben',
                unassignCardDescription: 'Das Entfernen dieser Karte wird alle Transaktionen auf Entwurfsberichten vom Konto des Karteninhabers entfernen.',
                assignCard: 'Karte zuweisen',
                cardFeedName: 'Karten-Feed-Name',
                cardFeedNameDescription: 'Geben Sie dem Karten-Feed einen eindeutigen Namen, damit Sie ihn von den anderen unterscheiden können.',
                cardFeedTransaction: 'Transaktionen löschen',
                cardFeedTransactionDescription: 'Wählen Sie, ob Karteninhaber Kartentransaktionen löschen können. Neue Transaktionen werden diesen Regeln folgen.',
                cardFeedRestrictDeletingTransaction: 'Löschen von Transaktionen einschränken',
                cardFeedAllowDeletingTransaction: 'Löschen von Transaktionen erlauben',
                removeCardFeed: 'Karten-Feed entfernen',
                removeCardFeedTitle: ({feedName}: CompanyCardFeedNameParams) => `${feedName}-Feed entfernen`,
                removeCardFeedDescription: 'Möchten Sie diesen Karten-Feed wirklich entfernen? Dadurch werden alle Karten zugewiesen.',
                error: {
                    feedNameRequired: 'Der Name des Karten-Feeds ist erforderlich',
                },
                corporate: 'Löschen von Transaktionen einschränken',
                personal: 'Löschen von Transaktionen erlauben',
                setFeedNameDescription: 'Geben Sie dem Karten-Feed einen eindeutigen Namen, damit Sie ihn von den anderen unterscheiden können.',
                setTransactionLiabilityDescription: 'Wenn aktiviert, können Karteninhaber Kartentransaktionen löschen. Neue Transaktionen werden dieser Regel folgen.',
                emptyAddedFeedTitle: 'Unternehmenskarten zuweisen',
                emptyAddedFeedDescription: 'Beginnen Sie, indem Sie einem Mitglied Ihre erste Karte zuweisen.',
                pendingFeedTitle: `Wir überprüfen Ihre Anfrage...`,
                pendingFeedDescription: `Wir überprüfen derzeit Ihre Feed-Details. Sobald das abgeschlossen ist, werden wir uns per`,
                pendingBankTitle: 'Überprüfen Sie Ihr Browserfenster',
                pendingBankDescription: ({bankName}: CompanyCardBankName) =>
                    `Bitte verbinden Sie sich mit ${bankName} über das Browserfenster, das sich gerade geöffnet hat. Falls sich keines geöffnet hat,`,
                pendingBankLink: 'Bitte hier klicken',
                giveItNameInstruction: 'Geben Sie der Karte einen Namen, der sie von anderen abhebt.',
                updating: 'Aktualisierung...',
                noAccountsFound: 'Keine Konten gefunden',
                defaultCard: 'Standardkarte',
                downgradeTitle: `Arbeitsbereich kann nicht herabgestuft werden`,
                downgradeSubTitleFirstPart: `Dieser Arbeitsbereich kann nicht herabgestuft werden, da mehrere Karten-Feeds verbunden sind (außer Expensify-Karten). Bitte`,
                downgradeSubTitleMiddlePart: `nur einen Karten-Feed behalten`,
                downgradeSubTitleLastPart: 'fortzufahren.',
                noAccountsFoundDescription: ({connection}: ConnectionParams) => `Bitte fügen Sie das Konto in ${connection} hinzu und synchronisieren Sie die Verbindung erneut.`,
                expensifyCardBannerTitle: 'Erhalte die Expensify-Karte',
                expensifyCardBannerSubtitle:
                    'Genießen Sie Cashback bei jedem Einkauf in den USA, bis zu 50 % Rabatt auf Ihre Expensify-Rechnung, unbegrenzte virtuelle Karten und vieles mehr.',
                expensifyCardBannerLearnMoreButton: 'Erfahren Sie mehr',
            },
            workflows: {
                title: 'Workflows',
                subtitle: 'Konfigurieren Sie, wie Ausgaben genehmigt und bezahlt werden.',
                disableApprovalPrompt:
                    'Expensify-Karten aus diesem Arbeitsbereich hängen derzeit von der Genehmigung ab, um ihre Smart Limits festzulegen. Bitte ändern Sie die Limitarten aller Expensify-Karten mit Smart Limits, bevor Sie Genehmigungen deaktivieren.',
            },
            invoices: {
                title: 'Rechnungen',
                subtitle: 'Rechnungen senden und empfangen.',
            },
            categories: {
                title: 'Kategorien',
                subtitle: 'Verfolgen und organisieren Sie Ausgaben.',
            },
            tags: {
                title: 'Tags',
                subtitle: 'Klassifizieren Sie Kosten und verfolgen Sie abrechenbare Ausgaben.',
            },
            taxes: {
                title: 'Steuern',
                subtitle: 'Dokumentieren und fordern Sie berechtigte Steuern zurück.',
            },
            reportFields: {
                title: 'Berichtsfelder',
                subtitle: 'Benutzerdefinierte Felder für Ausgaben einrichten.',
            },
            connections: {
                title: 'Buchhaltung',
                subtitle: 'Synchronisieren Sie Ihren Kontenplan und mehr.',
            },
            connectionsWarningModal: {
                featureEnabledTitle: 'Nicht so schnell...',
                featureEnabledText: 'Um diese Funktion zu aktivieren oder zu deaktivieren, müssen Sie Ihre Buchhaltungsimporteinstellungen ändern.',
                disconnectText: 'Um die Buchhaltung zu deaktivieren, müssen Sie Ihre Buchhaltungsverbindung von Ihrem Arbeitsbereich trennen.',
                manageSettings: 'Einstellungen verwalten',
            },
            workflowWarningModal: {
                featureEnabledTitle: 'Nicht so schnell...',
                featureEnabledText:
                    'Expensify-Karten in diesem Arbeitsbereich basieren auf Genehmigungs-Workflows, um ihre Smart Limits festzulegen.\n\nBitte ändern Sie die Limittypen von Karten mit Smart Limits, bevor Sie Workflows deaktivieren.',
                confirmText: 'Gehe zu Expensify-Karten',
            },
            rules: {
                title: 'Regeln',
                subtitle: 'Belege anfordern, hohe Ausgaben kennzeichnen und mehr.',
            },
        },
        reportFields: {
            addField: 'Feld hinzufügen',
            delete: 'Feld löschen',
            deleteFields: 'Felder löschen',
            findReportField: 'Berichtsfeld finden',
            deleteConfirmation: 'Möchten Sie dieses Berichtsfeld wirklich löschen?',
            deleteFieldsConfirmation: 'Möchten Sie diese Berichts-Felder wirklich löschen?',
            emptyReportFields: {
                title: 'Sie haben noch keine Berichts-Felder erstellt.',
                subtitle: 'Fügen Sie ein benutzerdefiniertes Feld (Text, Datum oder Dropdown) hinzu, das in Berichten angezeigt wird.',
            },
            subtitle: 'Berichtsfelder gelten für alle Ausgaben und können hilfreich sein, wenn Sie nach zusätzlichen Informationen fragen möchten.',
            disableReportFields: 'Berichtsfelder deaktivieren',
            disableReportFieldsConfirmation: 'Bist du sicher? Text- und Datumsfelder werden gelöscht und Listen werden deaktiviert.',
            importedFromAccountingSoftware: 'Die unten aufgeführten Berichtsfelder werden aus Ihrem importiert.',
            textType: 'Text',
            dateType: 'Datum',
            dropdownType: 'Liste',
            textAlternateText: 'Fügen Sie ein Feld für die freie Texteingabe hinzu.',
            dateAlternateText: 'Fügen Sie einen Kalender zur Datumauswahl hinzu.',
            dropdownAlternateText: 'Fügen Sie eine Liste von Optionen zur Auswahl hinzu.',
            nameInputSubtitle: 'Wählen Sie einen Namen für das Berichtsfeld.',
            typeInputSubtitle: 'Wählen Sie aus, welche Art von Berichtsfeld verwendet werden soll.',
            initialValueInputSubtitle: 'Geben Sie einen Startwert ein, der im Berichtsfeld angezeigt werden soll.',
            listValuesInputSubtitle: 'Diese Werte werden im Dropdown-Menü Ihres Berichtsfelds angezeigt. Aktivierte Werte können von Mitgliedern ausgewählt werden.',
            listInputSubtitle: 'Diese Werte werden in Ihrer Berichts-Feldliste angezeigt. Aktivierte Werte können von Mitgliedern ausgewählt werden.',
            deleteValue: 'Wert löschen',
            deleteValues: 'Werte löschen',
            disableValue: 'Wert deaktivieren',
            disableValues: 'Werte deaktivieren',
            enableValue: 'Wert aktivieren',
            enableValues: 'Werte aktivieren',
            emptyReportFieldsValues: {
                title: 'Sie haben keine Listenwerte erstellt.',
                subtitle: 'Benutzerdefinierte Werte hinzufügen, die in Berichten erscheinen sollen.',
            },
            deleteValuePrompt: 'Möchten Sie diesen Listenwert wirklich löschen?',
            deleteValuesPrompt: 'Möchten Sie diese Listenwerte wirklich löschen?',
            listValueRequiredError: 'Bitte geben Sie einen Listennamen ein',
            existingListValueError: 'Ein Listenwert mit diesem Namen existiert bereits.',
            editValue: 'Wert bearbeiten',
            listValues: 'Werte auflisten',
            addValue: 'Wert hinzufügen',
            existingReportFieldNameError: 'Ein Berichtsfeld mit diesem Namen existiert bereits.',
            reportFieldNameRequiredError: 'Bitte geben Sie einen Berichtsfeldnamen ein',
            reportFieldTypeRequiredError: 'Bitte wählen Sie einen Berichtsfeldtyp aus',
            reportFieldInitialValueRequiredError: 'Bitte wählen Sie einen Anfangswert für das Berichtsfeld aus',
            genericFailureMessage: 'Beim Aktualisieren des Berichtsfeldes ist ein Fehler aufgetreten. Bitte versuchen Sie es erneut.',
        },
        tags: {
            tagName: 'Tag-Name',
            requiresTag: 'Mitglieder müssen alle Ausgaben kennzeichnen',
            trackBillable: 'Verfolgen Sie abrechenbare Ausgaben',
            customTagName: 'Benutzerdefinierter Tag-Name',
            enableTag: 'Tag aktivieren',
            enableTags: 'Tags aktivieren',
            requireTag: 'Require tag',
            requireTags: 'Tags erforderlich',
            notRequireTags: 'Nicht erforderlich',
            disableTag: 'Tag deaktivieren',
            disableTags: 'Tags deaktivieren',
            addTag: 'Tag hinzufügen',
            editTag: 'Tag bearbeiten',
            editTags: 'Tags bearbeiten',
            findTag: 'Tag finden',
            subtitle: 'Tags bieten detailliertere Möglichkeiten, Kosten zu klassifizieren.',
            dependentMultiLevelTagsSubtitle: {
                phrase1: 'Sie verwenden',
                phrase2: 'abhängige Tags',
                phrase3: '. You can',
                phrase4: 'eine Tabelle erneut importieren',
                phrase5: 'um Ihre Tags zu aktualisieren.',
            },
            emptyTags: {
                title: 'Sie haben noch keine Tags erstellt.',
                //  We need to remove the subtitle and use the below one when we remove the canUseMultiLevelTags beta
                subtitle: 'Fügen Sie ein Tag hinzu, um Projekte, Standorte, Abteilungen und mehr zu verfolgen.',
                subtitle1: 'Importieren Sie eine Tabelle, um Tags für die Verfolgung von Projekten, Standorten, Abteilungen und mehr hinzuzufügen.',
                subtitle2: 'Erfahren Sie mehr',
                subtitle3: 'über das Formatieren von Tag-Dateien.',
            },
            emptyTagsWithAccounting: {
                subtitle1: 'Ihre Tags werden derzeit aus einer Buchhaltungsverbindung importiert. Gehen Sie zu',
                subtitle2: 'Buchhaltung',
                subtitle3: 'um Änderungen vorzunehmen.',
            },
            deleteTag: 'Tag löschen',
            deleteTags: 'Tags löschen',
            deleteTagConfirmation: 'Möchten Sie dieses Tag wirklich löschen?',
            deleteTagsConfirmation: 'Möchten Sie diese Tags wirklich löschen?',
            deleteFailureMessage: 'Beim Löschen des Tags ist ein Fehler aufgetreten, bitte versuchen Sie es erneut.',
            tagRequiredError: 'Tag-Name ist erforderlich',
            existingTagError: 'Ein Tag mit diesem Namen existiert bereits',
            invalidTagNameError: 'Der Tag-Name darf nicht 0 sein. Bitte wählen Sie einen anderen Wert.',
            genericFailureMessage: 'Beim Aktualisieren des Tags ist ein Fehler aufgetreten, bitte versuchen Sie es erneut.',
            importedFromAccountingSoftware: 'Die unten stehenden Tags werden aus Ihrem',
            glCode: 'GL-Code',
            updateGLCodeFailureMessage: 'Beim Aktualisieren des GL-Codes ist ein Fehler aufgetreten, bitte versuchen Sie es erneut.',
            tagRules: 'Tag-Regeln',
            approverDescription: 'Genehmiger',
            importTags: 'Tags importieren',
            importTagsSupportingText: 'Kodieren Sie Ihre Ausgaben mit einer Art von Tag oder vielen.',
            configureMultiLevelTags: 'Konfigurieren Sie Ihre Liste von Tags für die mehrstufige Kategorisierung.',
            importMultiLevelTagsSupportingText: `Hier ist eine Vorschau Ihrer Tags. Wenn alles gut aussieht, klicken Sie unten, um sie zu importieren.`,
            importMultiLevelTags: {
                firstRowTitle: 'Die erste Zeile ist der Titel für jede Tag-Liste.',
                independentTags: 'Dies sind unabhängige Tags',
                glAdjacentColumn: 'Es gibt einen GL-Code in der angrenzenden Spalte.',
            },
            tagLevel: {
                singleLevel: 'Einzelne Ebene von Tags',
                multiLevel: 'Mehrstufige Tags',
            },
            switchSingleToMultiLevelTagWarning: {
                title: 'Tag-Ebenen wechseln',
                prompt1: 'Das Ändern der Tag-Ebenen löscht alle aktuellen Tags.',
                prompt2: 'Wir empfehlen Ihnen zuerst',
                prompt3: 'ein Backup herunterladen',
                prompt4: 'indem Sie Ihre Tags exportieren.',
                prompt5: 'Erfahren Sie mehr',
                prompt6: 'about tag levels.',
            },
            importedTagsMessage: ({columnCounts}: ImportedTagsMessageParams) =>
                `Wir haben *${columnCounts} Spalten* in Ihrer Tabelle gefunden. Wählen Sie *Name* neben der Spalte, die die Tag-Namen enthält. Sie können auch *Aktiviert* neben der Spalte auswählen, die den Tag-Status festlegt.`,
            cannotDeleteOrDisableAllTags: {
                title: 'Kann nicht alle Tags löschen oder deaktivieren',
                description: `Mindestens ein Tag muss aktiviert bleiben, da Ihr Arbeitsbereich Tags benötigt.`,
            },
            cannotMakeAllTagsOptional: {
                title: 'Kann nicht alle Tags optional machen',
                description: `Mindestens ein Tag muss erforderlich bleiben, da Ihre Arbeitsbereichseinstellungen Tags erfordern.`,
            },
            tagCount: () => ({
                one: '1 Tag',
                other: (count: number) => `${count} Tags`,
            }),
        },
        taxes: {
            subtitle: 'Steuernamen, -sätze hinzufügen und Standardwerte festlegen.',
            addRate: 'Rate hinzufügen',
            workspaceDefault: 'Standardwährung des Arbeitsbereichs',
            foreignDefault: 'Fremdwährungsstandard',
            customTaxName: 'Benutzerdefinierter Steuername',
            value: 'Wert',
            taxReclaimableOn: 'Steuer erstattungsfähig auf',
            taxRate: 'Steuersatz',
            findTaxRate: 'Steuersatz finden',
            error: {
                taxRateAlreadyExists: 'Dieser Steuername wird bereits verwendet',
                taxCodeAlreadyExists: 'Dieser Steuercode wird bereits verwendet',
                valuePercentageRange: 'Bitte geben Sie einen gültigen Prozentsatz zwischen 0 und 100 ein.',
                customNameRequired: 'Benutzerdefinierter Steuername ist erforderlich',
                deleteFailureMessage: 'Beim Löschen des Steuersatzes ist ein Fehler aufgetreten. Bitte versuchen Sie es erneut oder bitten Sie Concierge um Hilfe.',
                updateFailureMessage: 'Beim Aktualisieren des Steuersatzes ist ein Fehler aufgetreten. Bitte versuchen Sie es erneut oder bitten Sie Concierge um Hilfe.',
                createFailureMessage: 'Beim Erstellen des Steuersatzes ist ein Fehler aufgetreten. Bitte versuchen Sie es erneut oder bitten Sie Concierge um Hilfe.',
                updateTaxClaimableFailureMessage: 'Der erstattungsfähige Teil muss geringer sein als der Distanzsatzbetrag.',
            },
            deleteTaxConfirmation: 'Möchten Sie diese Steuer wirklich löschen?',
            deleteMultipleTaxConfirmation: ({taxAmount}: TaxAmountParams) => `Möchten Sie wirklich ${taxAmount} Steuern löschen?`,
            actions: {
                delete: 'Löschrate',
                deleteMultiple: 'Raten löschen',
                enable: 'Rate aktivieren',
                disable: 'Rate deaktivieren',
                enableTaxRates: () => ({
                    one: 'Rate aktivieren',
                    other: 'Raten aktivieren',
                }),
                disableTaxRates: () => ({
                    one: 'Rate deaktivieren',
                    other: 'Raten deaktivieren',
                }),
            },
            importedFromAccountingSoftware: 'Die unten aufgeführten Steuern werden von Ihrem importiert',
            taxCode: 'Steuercode',
            updateTaxCodeFailureMessage: 'Beim Aktualisieren des Steuercodes ist ein Fehler aufgetreten, bitte versuchen Sie es erneut.',
        },
        emptyWorkspace: {
            title: 'Erstellen Sie einen Arbeitsbereich',
            subtitle:
                'Erstellen Sie einen Arbeitsbereich, um Belege zu verfolgen, Ausgaben zu erstatten, Reisen zu verwalten, Rechnungen zu senden und mehr – alles in der Geschwindigkeit eines Chats.',
            createAWorkspaceCTA: 'Loslegen',
            features: {
                trackAndCollect: 'Belege verfolgen und sammeln',
                reimbursements: 'Mitarbeiter erstatten',
                companyCards: 'Firmenkarten verwalten',
            },
            notFound: 'Kein Arbeitsbereich gefunden',
            description:
                'Räume sind ein großartiger Ort, um mit mehreren Personen zu diskutieren und zu arbeiten. Um mit der Zusammenarbeit zu beginnen, erstellen Sie einen Arbeitsbereich oder treten Sie einem bei.',
        },
        new: {
            newWorkspace: 'Neuer Arbeitsbereich',
            getTheExpensifyCardAndMore: 'Holen Sie sich die Expensify-Karte und mehr',
            confirmWorkspace: 'Arbeitsbereich bestätigen',
            myGroupWorkspace: ({workspaceNumber}: {workspaceNumber?: number}) => `Mein Gruppenarbeitsbereich${workspaceNumber ? ` ${workspaceNumber}` : ''}`,
            workspaceName: ({userName, workspaceNumber}: NewWorkspaceNameParams) => `${userName}'s Workspace${workspaceNumber ? ` ${workspaceNumber}` : ''}`,
        },
        people: {
            genericFailureMessage: 'Beim Entfernen eines Mitglieds aus dem Arbeitsbereich ist ein Fehler aufgetreten. Bitte versuchen Sie es erneut.',
            removeMembersPrompt: ({memberName}: {memberName: string}) => ({
                one: `Möchten Sie ${memberName} wirklich entfernen?`,
                other: 'Möchten Sie diese Mitglieder wirklich entfernen?',
            }),
            removeMembersWarningPrompt: ({memberName, ownerName}: RemoveMembersWarningPrompt) =>
                `${memberName} ist ein Genehmiger in diesem Arbeitsbereich. Wenn Sie diesen Arbeitsbereich mit ihnen nicht mehr teilen, ersetzen wir sie im Genehmigungsprozess durch den Arbeitsbereichsinhaber, ${ownerName}.`,
            removeMembersTitle: () => ({
                one: 'Mitglied entfernen',
                other: 'Mitglieder entfernen',
            }),
            findMember: 'Mitglied finden',
            removeWorkspaceMemberButtonTitle: 'Aus dem Arbeitsbereich entfernen',
            removeGroupMemberButtonTitle: 'Aus Gruppe entfernen',
            removeRoomMemberButtonTitle: 'Aus dem Chat entfernen',
            removeMemberPrompt: ({memberName}: RemoveMemberPromptParams) => `Möchten Sie ${memberName} wirklich entfernen?`,
            removeMemberTitle: 'Mitglied entfernen',
            transferOwner: 'Besitzer übertragen',
            makeMember: 'Mitglied machen',
            makeAdmin: 'Admin machen',
            makeAuditor: 'Prüfer erstellen',
            selectAll: 'Alle auswählen',
            error: {
                genericAdd: 'Es gab ein Problem beim Hinzufügen dieses Arbeitsbereichsmitglieds.',
                cannotRemove: 'Sie können sich selbst oder den Workspace-Inhaber nicht entfernen.',
                genericRemove: 'Es gab ein Problem beim Entfernen dieses Arbeitsbereichsmitglieds.',
            },
            addedWithPrimary: 'Einige Mitglieder wurden mit ihren primären Anmeldungen hinzugefügt.',
            invitedBySecondaryLogin: ({secondaryLogin}: SecondaryLoginParams) => `Hinzugefügt durch sekundären Login ${secondaryLogin}.`,
            membersListTitle: 'Verzeichnis aller Arbeitsbereichsmitglieder.',
            importMembers: 'Mitglieder importieren',
        },
        card: {
            getStartedIssuing: 'Beginnen Sie, indem Sie Ihre erste virtuelle oder physische Karte ausstellen.',
            issueCard: 'Karte ausstellen',
            issueNewCard: {
                whoNeedsCard: 'Wer braucht eine Karte?',
                findMember: 'Mitglied finden',
                chooseCardType: 'Wählen Sie einen Kartentyp aus',
                physicalCard: 'Physische Karte',
                physicalCardDescription: 'Ideal für den häufigen Ausgeber',
                virtualCard: 'Virtuelle Karte',
                virtualCardDescription: 'Sofort und flexibel',
                chooseLimitType: 'Wählen Sie einen Grenztyp',
                smartLimit: 'Smart Limit',
                smartLimitDescription: 'Bis zu einem bestimmten Betrag ausgeben, bevor eine Genehmigung erforderlich ist.',
                monthly: 'Monatlich',
                monthlyDescription: 'Bis zu einem bestimmten Betrag pro Monat ausgeben',
                fixedAmount: 'Fester Betrag',
                fixedAmountDescription: 'Einmalig bis zu einem bestimmten Betrag ausgeben',
                setLimit: 'Ein Limit festlegen',
                cardLimitError: 'Bitte geben Sie einen Betrag unter $21,474,836 ein.',
                giveItName: 'Gib ihm einen Namen',
                giveItNameInstruction: 'Gestalten Sie es einzigartig genug, um es von anderen Karten zu unterscheiden. Spezifische Anwendungsfälle sind sogar noch besser!',
                cardName: 'Kartenname',
                letsDoubleCheck: 'Lassen Sie uns noch einmal überprüfen, ob alles richtig aussieht.',
                willBeReady: 'Diese Karte wird sofort einsatzbereit sein.',
                cardholder: 'Karteninhaber',
                cardType: 'Kartentyp',
                limit: 'Limit',
                limitType: 'Typ begrenzen',
                name: 'Name',
            },
            deactivateCardModal: {
                deactivate: 'Deaktivieren',
                deactivateCard: 'Karte deaktivieren',
                deactivateConfirmation: 'Das Deaktivieren dieser Karte wird alle zukünftigen Transaktionen ablehnen und kann nicht rückgängig gemacht werden.',
            },
        },
        accounting: {
            settings: 'Einstellungen',
            title: 'Verbindungen',
            subtitle:
                'Verbinden Sie sich mit Ihrem Buchhaltungssystem, um Transaktionen mit Ihrem Kontenplan zu kodieren, Zahlungen automatisch abzugleichen und Ihre Finanzen synchron zu halten.',
            qbo: 'QuickBooks Online',
            qbd: 'QuickBooks Desktop',
            xero: 'Xero',
            netsuite: 'NetSuite',
            intacct: 'Sage Intacct',
            sap: 'SAP',
            oracle: 'Oracle',
            microsoftDynamics: 'Microsoft Dynamics',
            talkYourOnboardingSpecialist: 'Chatten Sie mit Ihrem Einrichtungsspezialisten.',
            talkYourAccountManager: 'Chatten Sie mit Ihrem Kundenbetreuer.',
            talkToConcierge: 'Chatten Sie mit Concierge.',
            needAnotherAccounting: 'Benötigen Sie eine weitere Buchhaltungssoftware?',
            connectionName: ({connectionName}: ConnectionNameParams) => {
                switch (connectionName) {
                    case CONST.POLICY.CONNECTIONS.NAME.QBO:
                        return 'QuickBooks Online';
                    case CONST.POLICY.CONNECTIONS.NAME.XERO:
                        return 'Xero';
                    case CONST.POLICY.CONNECTIONS.NAME.NETSUITE:
                        return 'NetSuite';
                    case CONST.POLICY.CONNECTIONS.NAME.SAGE_INTACCT:
                        return 'Sage Intacct';
                    default: {
                        return '';
                    }
                }
            },
            errorODIntegration: 'Es gibt einen Fehler mit einer Verbindung, die in Expensify Classic eingerichtet wurde.',
            goToODToFix: 'Gehen Sie zu Expensify Classic, um dieses Problem zu beheben.',
            goToODToSettings: 'Gehe zu Expensify Classic, um deine Einstellungen zu verwalten.',
            setup: 'Verbinden',
            lastSync: ({relativeDate}: LastSyncAccountingParams) => `Zuletzt synchronisiert ${relativeDate}`,
            notSync: 'Nicht synchronisiert',
            import: 'Importieren',
            export: 'Exportieren',
            advanced: 'Fortgeschritten',
            other: 'Andere',
            syncNow: 'Jetzt synchronisieren',
            disconnect: 'Trennen',
            reinstall: 'Connector neu installieren',
            disconnectTitle: ({connectionName}: OptionalParam<ConnectionNameParams> = {}) => {
                const integrationName =
                    connectionName && CONST.POLICY.CONNECTIONS.NAME_USER_FRIENDLY[connectionName] ? CONST.POLICY.CONNECTIONS.NAME_USER_FRIENDLY[connectionName] : 'Integration';
                return `${integrationName} trennen`;
            },
            connectTitle: ({connectionName}: ConnectionNameParams) => `Connect ${CONST.POLICY.CONNECTIONS.NAME_USER_FRIENDLY[connectionName] ?? 'Buchhaltungsintegration'}`,
            syncError: ({connectionName}: ConnectionNameParams) => {
                switch (connectionName) {
                    case CONST.POLICY.CONNECTIONS.NAME.QBO:
                        return 'Kann keine Verbindung zu QuickBooks Online herstellen';
                    case CONST.POLICY.CONNECTIONS.NAME.XERO:
                        return 'Kann keine Verbindung zu Xero herstellen';
                    case CONST.POLICY.CONNECTIONS.NAME.NETSUITE:
                        return 'Kann keine Verbindung zu NetSuite herstellen';
                    case CONST.POLICY.CONNECTIONS.NAME.QBD:
                        return 'Kann keine Verbindung zu QuickBooks Desktop herstellen';
                    default: {
                        return 'Kann keine Verbindung zur Integration herstellen';
                    }
                }
            },
            accounts: 'Kontenplan',
            taxes: 'Steuern',
            imported: 'Importiert',
            notImported: 'Nicht importiert',
            importAsCategory: 'Als Kategorien importiert',
            importTypes: {
                [CONST.INTEGRATION_ENTITY_MAP_TYPES.IMPORTED]: 'Importiert',
                [CONST.INTEGRATION_ENTITY_MAP_TYPES.TAG]: 'Als Tags importiert',
                [CONST.INTEGRATION_ENTITY_MAP_TYPES.DEFAULT]: 'Importiert',
                [CONST.INTEGRATION_ENTITY_MAP_TYPES.NOT_IMPORTED]: 'Nicht importiert',
                [CONST.INTEGRATION_ENTITY_MAP_TYPES.NONE]: 'Nicht importiert',
                [CONST.INTEGRATION_ENTITY_MAP_TYPES.REPORT_FIELD]: 'Als Berichtsfelder importiert',
                [CONST.INTEGRATION_ENTITY_MAP_TYPES.NETSUITE_DEFAULT]: 'NetSuite-Mitarbeiterstandard',
            },
            disconnectPrompt: ({connectionName}: OptionalParam<ConnectionNameParams> = {}) => {
                const integrationName =
                    connectionName && CONST.POLICY.CONNECTIONS.NAME_USER_FRIENDLY[connectionName] ? CONST.POLICY.CONNECTIONS.NAME_USER_FRIENDLY[connectionName] : 'diese Integration';
                return `Möchten Sie ${integrationName} wirklich trennen?`;
            },
            connectPrompt: ({connectionName}: ConnectionNameParams) =>
                `Möchten Sie wirklich ${CONST.POLICY.CONNECTIONS.NAME_USER_FRIENDLY[connectionName] ?? 'diese Buchhaltungsintegration'} verbinden? Dadurch werden alle bestehenden Buchhaltungsverbindungen entfernt.`,
            enterCredentials: 'Geben Sie Ihre Anmeldedaten ein',
            connections: {
                syncStageName: ({stage}: SyncStageNameConnectionsParams) => {
                    switch (stage) {
                        case 'quickbooksOnlineImportCustomers':
                        case 'quickbooksDesktopImportCustomers':
                            return 'Kunden importieren';
                        case 'quickbooksOnlineImportEmployees':
                        case 'netSuiteSyncImportEmployees':
                        case 'intacctImportEmployees':
                        case 'quickbooksDesktopImportEmployees':
                            return 'Mitarbeiter importieren';
                        case 'quickbooksOnlineImportAccounts':
                        case 'quickbooksDesktopImportAccounts':
                            return 'Konten importieren';
                        case 'quickbooksOnlineImportClasses':
                        case 'quickbooksDesktopImportClasses':
                            return 'Klassen importieren';
                        case 'quickbooksOnlineImportLocations':
                            return 'Standorte importieren';
                        case 'quickbooksOnlineImportProcessing':
                            return 'Verarbeitung importierter Daten';
                        case 'quickbooksOnlineSyncBillPayments':
                        case 'intacctImportSyncBillPayments':
                            return 'Synchronisieren von erstatteten Berichten und Rechnungszahlungen';
                        case 'quickbooksOnlineSyncTaxCodes':
                            return 'Importieren von Steuercodes';
                        case 'quickbooksOnlineCheckConnection':
                            return 'Überprüfung der QuickBooks Online-Verbindung';
                        case 'quickbooksOnlineImportMain':
                            return 'Importieren von QuickBooks Online-Daten';
                        case 'startingImportXero':
                            return 'Importieren von Xero-Daten';
                        case 'startingImportQBO':
                            return 'Importieren von QuickBooks Online-Daten';
                        case 'startingImportQBD':
                        case 'quickbooksDesktopImportMore':
                            return 'Importieren von QuickBooks Desktop-Daten';
                        case 'quickbooksDesktopImportTitle':
                            return 'Titel importieren';
                        case 'quickbooksDesktopImportApproveCertificate':
                            return 'Zertifikat zur Genehmigung importieren';
                        case 'quickbooksDesktopImportDimensions':
                            return 'Dimensionen importieren';
                        case 'quickbooksDesktopImportSavePolicy':
                            return 'Speicherungsrichtlinie importieren';
                        case 'quickbooksDesktopWebConnectorReminder':
                            return 'Daten werden weiterhin mit QuickBooks synchronisiert... Bitte stellen Sie sicher, dass der Web Connector läuft.';
                        case 'quickbooksOnlineSyncTitle':
                            return 'Synchronisiere QuickBooks Online-Daten';
                        case 'quickbooksOnlineSyncLoadData':
                        case 'xeroSyncStep':
                        case 'intacctImportData':
                            return 'Daten werden geladen';
                        case 'quickbooksOnlineSyncApplyCategories':
                            return 'Kategorien aktualisieren';
                        case 'quickbooksOnlineSyncApplyCustomers':
                            return 'Kunden/Projekte aktualisieren';
                        case 'quickbooksOnlineSyncApplyEmployees':
                            return 'Aktualisierung der Personenliste';
                        case 'quickbooksOnlineSyncApplyClassesLocations':
                            return 'Aktualisieren von Berichtsfeldern';
                        case 'jobDone':
                            return 'Warten auf das Laden der importierten Daten';
                        case 'xeroSyncImportChartOfAccounts':
                            return 'Kontenplan synchronisieren';
                        case 'xeroSyncImportCategories':
                            return 'Kategorien synchronisieren';
                        case 'xeroSyncImportCustomers':
                            return 'Kunden synchronisieren';
                        case 'xeroSyncXeroReimbursedReports':
                            return 'Expensify-Berichte als erstattet markieren';
                        case 'xeroSyncExpensifyReimbursedReports':
                            return 'Xero-Rechnungen und -Rechnungen als bezahlt markieren';
                        case 'xeroSyncImportTrackingCategories':
                            return 'Synchronisieren von Tracking-Kategorien';
                        case 'xeroSyncImportBankAccounts':
                            return 'Synchronisieren von Bankkonten';
                        case 'xeroSyncImportTaxRates':
                            return 'Steuersätze synchronisieren';
                        case 'xeroCheckConnection':
                            return 'Xero-Verbindung wird überprüft';
                        case 'xeroSyncTitle':
                            return 'Synchronisiere Xero-Daten';
                        case 'netSuiteSyncConnection':
                            return 'Initialisiere Verbindung zu NetSuite';
                        case 'netSuiteSyncCustomers':
                            return 'Kunden importieren';
                        case 'netSuiteSyncInitData':
                            return 'Daten von NetSuite abrufen';
                        case 'netSuiteSyncImportTaxes':
                            return 'Steuern importieren';
                        case 'netSuiteSyncImportItems':
                            return 'Elemente importieren';
                        case 'netSuiteSyncData':
                            return 'Daten in Expensify importieren';
                        case 'netSuiteSyncAccounts':
                            return 'Konten synchronisieren';
                        case 'netSuiteSyncCurrencies':
                            return 'Währungen synchronisieren';
                        case 'netSuiteSyncCategories':
                            return 'Kategorien synchronisieren';
                        case 'netSuiteSyncReportFields':
                            return 'Importieren von Daten als Expensify-Berichtsfelder';
                        case 'netSuiteSyncTags':
                            return 'Daten als Expensify-Tags importieren';
                        case 'netSuiteSyncUpdateConnectionData':
                            return 'Verbindungseinstellungen werden aktualisiert';
                        case 'netSuiteSyncNetSuiteReimbursedReports':
                            return 'Expensify-Berichte als erstattet markieren';
                        case 'netSuiteSyncExpensifyReimbursedReports':
                            return 'NetSuite-Rechnungen und -Rechnungen als bezahlt markieren';
                        case 'netSuiteImportVendorsTitle':
                            return 'Importieren von Lieferanten';
                        case 'netSuiteImportCustomListsTitle':
                            return 'Importieren benutzerdefinierter Listen';
                        case 'netSuiteSyncImportCustomLists':
                            return 'Importieren benutzerdefinierter Listen';
                        case 'netSuiteSyncImportSubsidiaries':
                            return 'Importieren von Tochtergesellschaften';
                        case 'netSuiteSyncImportVendors':
                        case 'quickbooksDesktopImportVendors':
                            return 'Importieren von Lieferanten';
                        case 'intacctCheckConnection':
                            return 'Sage Intacct-Verbindung wird überprüft';
                        case 'intacctImportDimensions':
                            return 'Importieren von Sage Intacct-Dimensionen';
                        case 'intacctImportTitle':
                            return 'Importieren von Sage Intacct-Daten';
                        default: {
                            // eslint-disable-next-line @typescript-eslint/restrict-template-expressions
                            return `Übersetzung fehlt für Stufe: ${stage}`;
                        }
                    }
                },
            },
            preferredExporter: 'Bevorzugter Exporteur',
            exportPreferredExporterNote:
                'Der bevorzugte Exporteur kann jeder Workspace-Admin sein, muss jedoch auch ein Domain-Admin sein, wenn Sie in den Domaineinstellungen unterschiedliche Exportkonten für einzelne Firmenkarten festlegen.',
            exportPreferredExporterSubNote: 'Sobald festgelegt, sieht der bevorzugte Exporteur Berichte zur Exportierung in seinem Konto.',
            exportAs: 'Exportieren als',
            exportOutOfPocket: 'Auslagen als exportieren',
            exportCompanyCard: 'Unternehmensausgaben exportieren als',
            exportDate: 'Exportdatum',
            defaultVendor: 'Standardanbieter',
            autoSync: 'Auto-Synchronisierung',
            autoSyncDescription: 'Synchronisieren Sie NetSuite und Expensify automatisch, jeden Tag. Exportieren Sie den finalisierten Bericht in Echtzeit.',
            reimbursedReports: 'Synchronisiere erstattete Berichte',
            cardReconciliation: 'Kartenabstimmung',
            reconciliationAccount: 'Abstimmungskonto',
            continuousReconciliation: 'Kontinuierliche Abstimmung',
            saveHoursOnReconciliation:
                'Sparen Sie Stunden bei der Abstimmung in jedem Buchhaltungszeitraum, indem Expensify kontinuierlich Expensify Card-Abrechnungen und -Abwicklungen in Ihrem Namen abstimmt.',
            enableContinuousReconciliation: 'Um die kontinuierliche Abstimmung zu aktivieren, bitte aktivieren Sie',
            chooseReconciliationAccount: {
                chooseBankAccount: 'Wählen Sie das Bankkonto, gegen das Ihre Expensify Card-Zahlungen abgeglichen werden sollen.',
                accountMatches: 'Stellen Sie sicher, dass dieses Konto mit Ihrem übereinstimmt',
                settlementAccount: 'Expensify-Kartenabrechnungskonto',
                reconciliationWorks: ({lastFourPAN}: ReconciliationWorksParams) => `(endend mit ${lastFourPAN}), damit die kontinuierliche Abstimmung ordnungsgemäß funktioniert.`,
            },
        },
        export: {
            notReadyHeading: 'Nicht bereit zum Exportieren',
            notReadyDescription:
                'Entwürfe oder ausstehende Spesenabrechnungen können nicht in das Buchhaltungssystem exportiert werden. Bitte genehmigen oder begleichen Sie diese Ausgaben, bevor Sie sie exportieren.',
        },
        invoices: {
            sendInvoice: 'Rechnung senden',
            sendFrom: 'Senden von',
            invoicingDetails: 'Rechnungsdetails',
            invoicingDetailsDescription: 'Diese Informationen werden auf Ihren Rechnungen erscheinen.',
            companyName: 'Firmenname',
            companyWebsite: 'Unternehmenswebsite',
            paymentMethods: {
                personal: 'Persönlich',
                business: 'Geschäft',
                chooseInvoiceMethod: 'Wählen Sie unten eine Zahlungsmethode aus:',
                addBankAccount: 'Bankkonto hinzufügen',
                payingAsIndividual: 'Als Einzelperson bezahlen',
                payingAsBusiness: 'Als Unternehmen bezahlen',
            },
            invoiceBalance: 'Rechnungsbetrag',
            invoiceBalanceSubtitle:
                'Dies ist Ihr aktueller Kontostand aus dem Einzug von Rechnungszahlungen. Er wird automatisch auf Ihr Bankkonto überwiesen, wenn Sie eines hinzugefügt haben.',
            bankAccountsSubtitle: 'Fügen Sie ein Bankkonto hinzu, um Rechnungszahlungen zu senden und zu empfangen.',
        },
        invite: {
            member: 'Mitglied einladen',
            members: 'Mitglieder einladen',
            invitePeople: 'Neue Mitglieder einladen',
            genericFailureMessage: 'Beim Einladen des Mitglieds in den Arbeitsbereich ist ein Fehler aufgetreten. Bitte versuchen Sie es erneut.',
            pleaseEnterValidLogin: `Bitte stellen Sie sicher, dass die E-Mail-Adresse oder Telefonnummer gültig ist (z. B. ${CONST.EXAMPLE_PHONE_NUMBER}).`,
            user: 'Benutzer',
            users: 'Benutzer',
            invited: 'eingeladen',
            removed: 'entfernt',
            to: 'zu',
            from: 'von',
        },
        inviteMessage: {
            confirmDetails: 'Details bestätigen',
            inviteMessagePrompt: 'Machen Sie Ihre Einladung besonders, indem Sie unten eine Nachricht hinzufügen!',
            personalMessagePrompt: 'Nachricht',
            genericFailureMessage: 'Beim Einladen des Mitglieds in den Arbeitsbereich ist ein Fehler aufgetreten. Bitte versuchen Sie es erneut.',
            inviteNoMembersError: 'Bitte wählen Sie mindestens ein Mitglied zum Einladen aus.',
            joinRequest: ({user, workspaceName}: {user: string; workspaceName: string}) => `${user} hat beantragt, ${workspaceName} beizutreten.`,
        },
        distanceRates: {
            oopsNotSoFast: 'Hoppla! Nicht so schnell...',
            workspaceNeeds: 'Ein Arbeitsbereich benötigt mindestens einen aktivierten Distanzsatz.',
            distance: 'Entfernung',
            centrallyManage: 'Verwalten Sie zentral die Tarife, verfolgen Sie in Meilen oder Kilometern und legen Sie eine Standardkategorie fest.',
            rate: 'Bewerten',
            addRate: 'Rate hinzufügen',
            findRate: 'Rate finden',
            trackTax: 'Steuern verfolgen',
            deleteRates: () => ({
                one: 'Löschrate',
                other: 'Raten löschen',
            }),
            enableRates: () => ({
                one: 'Rate aktivieren',
                other: 'Raten aktivieren',
            }),
            disableRates: () => ({
                one: 'Rate deaktivieren',
                other: 'Raten deaktivieren',
            }),
            enableRate: 'Rate aktivieren',
            status: 'Status',
            unit: 'Einheit',
            taxFeatureNotEnabledMessage: 'Steuern müssen im Arbeitsbereich aktiviert sein, um diese Funktion zu nutzen. Gehen Sie zu',
            changePromptMessage: 'um diese Änderung vorzunehmen.',
            deleteDistanceRate: 'Entfernen Sie den Distanzsatz',
            areYouSureDelete: () => ({
                one: 'Möchten Sie diesen Satz wirklich löschen?',
                other: 'Möchten Sie diese Tarife wirklich löschen?',
            }),
        },
        editor: {
            descriptionInputLabel: 'Beschreibung',
            nameInputLabel: 'Name',
            typeInputLabel: 'Typ',
            initialValueInputLabel: 'Anfangswert',
            nameInputHelpText: 'Dies ist der Name, den Sie in Ihrem Arbeitsbereich sehen werden.',
            nameIsRequiredError: 'Sie müssen Ihrem Arbeitsbereich einen Namen geben',
            currencyInputLabel: 'Standardwährung',
            currencyInputHelpText: 'Alle Ausgaben in diesem Arbeitsbereich werden in diese Währung umgerechnet.',
            currencyInputDisabledText: ({currency}: CurrencyInputDisabledTextParams) =>
                `Die Standardwährung kann nicht geändert werden, da dieser Arbeitsbereich mit einem ${currency} Bankkonto verknüpft ist.`,
            save: 'Speichern',
            genericFailureMessage: 'Beim Aktualisieren des Arbeitsbereichs ist ein Fehler aufgetreten. Bitte versuchen Sie es erneut.',
            avatarUploadFailureMessage: 'Beim Hochladen des Avatars ist ein Fehler aufgetreten. Bitte versuche es erneut.',
            addressContext: 'Eine Workspace-Adresse ist erforderlich, um Expensify Travel zu aktivieren. Bitte geben Sie eine Adresse ein, die mit Ihrem Unternehmen verbunden ist.',
        },
        bankAccount: {
            continueWithSetup: 'Setup fortsetzen',
            youAreAlmostDone:
                'Sie sind fast fertig mit der Einrichtung Ihres Bankkontos, das es Ihnen ermöglicht, Firmenkarten auszustellen, Ausgaben zu erstatten, Rechnungen zu sammeln und Rechnungen zu bezahlen.',
            streamlinePayments: 'Zahlungen optimieren',
            connectBankAccountNote: 'Hinweis: Persönliche Bankkonten können nicht für Zahlungen in Arbeitsbereichen verwendet werden.',
            oneMoreThing: 'Noch eine Sache!',
            allSet: 'Du bist startklar!',
            accountDescriptionWithCards: 'Dieses Bankkonto wird verwendet, um Firmenkarten auszustellen, Ausgaben zu erstatten, Rechnungen einzuziehen und Rechnungen zu bezahlen.',
            letsFinishInChat: 'Lass uns im Chat fertig werden!',
            finishInChat: 'Im Chat beenden',
            almostDone: 'Fast fertig!',
            disconnectBankAccount: 'Bankkonto trennen',
            startOver: 'Von vorne anfangen',
            updateDetails: 'Details aktualisieren',
            yesDisconnectMyBankAccount: 'Ja, trennen Sie mein Bankkonto.',
            yesStartOver: 'Ja, von vorne beginnen.',
            disconnectYour: 'Trennen Sie Ihr',
            bankAccountAnyTransactions: 'Bankkonto. Alle ausstehenden Transaktionen für dieses Konto werden trotzdem abgeschlossen.',
            clearProgress: 'Ein Neuanfang wird den bisherigen Fortschritt löschen.',
            areYouSure: 'Bist du sicher?',
            workspaceCurrency: 'Arbeitsbereichswährung',
            updateCurrencyPrompt:
                'Es sieht so aus, als ob Ihr Arbeitsbereich derzeit auf eine andere Währung als USD eingestellt ist. Bitte klicken Sie auf die Schaltfläche unten, um Ihre Währung jetzt auf USD zu aktualisieren.',
            updateToUSD: 'In USD aktualisieren',
            updateWorkspaceCurrency: 'Arbeitsbereichswährung aktualisieren',
            workspaceCurrencyNotSupported: 'Arbeitsbereichswährung wird nicht unterstützt',
            yourWorkspace: 'Ihr Arbeitsbereich ist auf eine nicht unterstützte Währung eingestellt. Sehen Sie sich die',
            listOfSupportedCurrencies: 'Liste der unterstützten Währungen',
        },
        changeOwner: {
            changeOwnerPageTitle: 'Besitzer übertragen',
            addPaymentCardTitle: 'Geben Sie Ihre Zahlungskarte ein, um die Eigentümerschaft zu übertragen.',
            addPaymentCardButtonText: 'Bedingungen akzeptieren & Zahlungskarte hinzufügen',
            addPaymentCardReadAndAcceptTextPart1: 'Lesen und akzeptieren',
            addPaymentCardReadAndAcceptTextPart2: 'Richtlinie zum Hinzufügen Ihrer Karte',
            addPaymentCardTerms: 'Bedingungen',
            addPaymentCardPrivacy: 'Datenschutz',
            addPaymentCardAnd: '&',
            addPaymentCardPciCompliant: 'PCI-DSS-konform',
            addPaymentCardBankLevelEncrypt: 'Verschlüsselung auf Bankniveau',
            addPaymentCardRedundant: 'Redundante Infrastruktur',
            addPaymentCardLearnMore: 'Erfahren Sie mehr über unsere',
            addPaymentCardSecurity: 'Sicherheit',
            amountOwedTitle: 'Ausstehender Saldo',
            amountOwedButtonText: 'OK',
            amountOwedText:
                'Dieses Konto hat einen ausstehenden Saldo aus einem vorherigen Monat.\n\nMöchten Sie den Saldo ausgleichen und die Abrechnung für diesen Arbeitsbereich übernehmen?',
            ownerOwesAmountTitle: 'Ausstehender Saldo',
            ownerOwesAmountButtonText: 'Guthaben übertragen',
            ownerOwesAmountText: ({email, amount}: OwnerOwesAmountParams) =>
                `Das Konto, dem dieser Arbeitsbereich gehört (${email}), hat einen ausstehenden Saldo aus einem vorherigen Monat.\n\nMöchten Sie diesen Betrag (${amount}) überweisen, um die Abrechnung für diesen Arbeitsbereich zu übernehmen? Ihre Zahlungskarte wird sofort belastet.`,
            subscriptionTitle: 'Übernahme des Jahresabonnements',
            subscriptionButtonText: 'Abonnement übertragen',
            subscriptionText: ({usersCount, finalCount}: ChangeOwnerSubscriptionParams) =>
                `Die Übernahme dieses Arbeitsbereichs wird sein Jahresabonnement mit Ihrem aktuellen Abonnement zusammenführen. Dadurch erhöht sich die Größe Ihres Abonnements um ${usersCount} Mitglieder, sodass Ihre neue Abonnementgröße ${finalCount} beträgt. Möchten Sie fortfahren?`,
            duplicateSubscriptionTitle: 'Benachrichtigung über doppelte Abonnements',
            duplicateSubscriptionButtonText: 'Fortfahren',
            duplicateSubscriptionText: ({email, workspaceName}: ChangeOwnerDuplicateSubscriptionParams) =>
                `Es sieht so aus, als ob Sie versuchen, die Abrechnung für die Arbeitsbereiche von ${email} zu übernehmen. Dazu müssen Sie jedoch zuerst Administrator in all ihren Arbeitsbereichen sein.\n\nKlicken Sie auf "Weiter", wenn Sie nur die Abrechnung für den Arbeitsbereich ${workspaceName} übernehmen möchten.\n\nWenn Sie die Abrechnung für ihr gesamtes Abonnement übernehmen möchten, lassen Sie sich bitte zuerst als Administrator zu all ihren Arbeitsbereichen hinzufügen, bevor Sie die Abrechnung übernehmen.`,
            hasFailedSettlementsTitle: 'Eigentum kann nicht übertragen werden',
            hasFailedSettlementsButtonText: 'Verstanden',
            hasFailedSettlementsText: ({email}: ChangeOwnerHasFailedSettlementsParams) =>
                `Sie können die Abrechnung nicht übernehmen, weil ${email} eine überfällige Expensify Card-Abrechnung hat. Bitte bitten Sie sie, sich an concierge@expensify.com zu wenden, um das Problem zu lösen. Dann können Sie die Abrechnung für diesen Arbeitsbereich übernehmen.`,
            failedToClearBalanceTitle: 'Fehler beim Ausgleichen des Saldos',
            failedToClearBalanceButtonText: 'OK',
            failedToClearBalanceText: 'Wir konnten den Saldo nicht ausgleichen. Bitte versuchen Sie es später erneut.',
            successTitle: 'Woohoo! Alles bereit.',
            successDescription: 'Sie sind jetzt der Besitzer dieses Arbeitsbereichs.',
            errorTitle: 'Hoppla! Nicht so schnell...',
            errorDescriptionPartOne: 'Es gab ein Problem beim Übertragen der Inhaberschaft dieses Arbeitsbereichs. Versuchen Sie es erneut, oder',
            errorDescriptionPartTwo: 'Wenden Sie sich an Concierge.',
            errorDescriptionPartThree: 'für Hilfe.',
        },
        exportAgainModal: {
            title: 'Vorsicht!',
            description: ({reportName, connectionName}: ExportAgainModalDescriptionParams) =>
                `Die folgenden Berichte wurden bereits nach ${CONST.POLICY.CONNECTIONS.NAME_USER_FRIENDLY[connectionName]} exportiert:\n\n${reportName}\n\nSind Sie sicher, dass Sie sie erneut exportieren möchten?`,
            confirmText: 'Ja, erneut exportieren',
            cancelText: 'Abbrechen',
        },
        upgrade: {
            reportFields: {
                title: 'Berichtsfelder',
                description: `Berichtsfelder ermöglichen es Ihnen, Details auf Kopfzeilenebene anzugeben, im Gegensatz zu Tags, die sich auf Ausgaben einzelner Positionen beziehen. Diese Details können spezifische Projektnamen, Informationen zu Geschäftsreisen, Standorte und mehr umfassen.`,
                onlyAvailableOnPlan: 'Berichtsfelder sind nur im Control-Plan verfügbar, beginnend bei',
            },
            [CONST.POLICY.CONNECTIONS.NAME.NETSUITE]: {
                title: 'NetSuite',
                description: `Genießen Sie die automatische Synchronisierung und reduzieren Sie manuelle Eingaben mit der Expensify + NetSuite-Integration. Erhalten Sie tiefgehende, Echtzeit-Finanzanalysen mit nativer und benutzerdefinierter Segmentunterstützung, einschließlich Projekt- und Kundenabbildung.`,
                onlyAvailableOnPlan: 'Unsere NetSuite-Integration ist nur im Control-Plan verfügbar, beginnend bei',
            },
            [CONST.POLICY.CONNECTIONS.NAME.SAGE_INTACCT]: {
                title: 'Sage Intacct',
                description: `Genießen Sie die automatische Synchronisierung und reduzieren Sie manuelle Eingaben mit der Expensify + Sage Intacct-Integration. Erhalten Sie tiefgehende, Echtzeit-Finanzanalysen mit benutzerdefinierten Dimensionen sowie Spesenkodierung nach Abteilung, Klasse, Standort, Kunde und Projekt (Job).`,
                onlyAvailableOnPlan: 'Unsere Sage Intacct-Integration ist nur im Control-Plan verfügbar, beginnend bei',
            },
            [CONST.POLICY.CONNECTIONS.NAME.QBD]: {
                title: 'QuickBooks Desktop',
                description: `Genießen Sie die automatische Synchronisierung und reduzieren Sie manuelle Eingaben mit der Expensify + QuickBooks Desktop-Integration. Erreichen Sie ultimative Effizienz mit einer Echtzeit-Zwei-Wege-Verbindung und der Ausgabenkodierung nach Klasse, Artikel, Kunde und Projekt.`,
                onlyAvailableOnPlan: 'Unsere QuickBooks Desktop-Integration ist nur im Control-Plan verfügbar, beginnend bei',
            },
            [CONST.UPGRADE_FEATURE_INTRO_MAPPING.approvals.id]: {
                title: 'Erweiterte Genehmigungen',
                description: `Wenn Sie weitere Genehmigungsebenen hinzufügen möchten – oder einfach nur sicherstellen möchten, dass die größten Ausgaben noch einmal überprüft werden – sind Sie bei uns genau richtig. Erweiterte Genehmigungen helfen Ihnen, die richtigen Kontrollen auf jeder Ebene einzurichten, damit Sie die Ausgaben Ihres Teams im Griff behalten.`,
                onlyAvailableOnPlan: 'Erweiterte Genehmigungen sind nur im Control-Plan verfügbar, der bei',
            },
            categories: {
                title: 'Kategorien',
                description: `Kategorien helfen Ihnen, Ausgaben besser zu organisieren, um den Überblick darüber zu behalten, wo Sie Ihr Geld ausgeben. Verwenden Sie unsere vorgeschlagene Kategorienliste oder erstellen Sie Ihre eigene.`,
                onlyAvailableOnPlan: 'Kategorien sind im Collect-Plan verfügbar, beginnend bei',
            },
            glCodes: {
                title: 'GL-Codes',
                description: `Fügen Sie Ihren Kategorien und Tags GL-Codes hinzu, um Ausgaben einfach in Ihre Buchhaltungs- und Gehaltssysteme zu exportieren.`,
                onlyAvailableOnPlan: 'GL-Codes sind nur im Control-Plan verfügbar, beginnend bei',
            },
            glAndPayrollCodes: {
                title: 'GL- und Payroll-Codes',
                description: `Fügen Sie GL- und Payroll-Codes zu Ihren Kategorien hinzu, um Ausgaben einfach in Ihre Buchhaltungs- und Gehaltssysteme zu exportieren.`,
                onlyAvailableOnPlan: 'GL- und Payroll-Codes sind nur im Control-Plan verfügbar, beginnend bei',
            },
            taxCodes: {
                title: 'Steuercodes',
                description: `Fügen Sie Ihren Steuern Steuercodes hinzu, um Ausgaben einfach in Ihre Buchhaltungs- und Gehaltssysteme zu exportieren.`,
                onlyAvailableOnPlan: 'Steuercodes sind nur im Control-Plan verfügbar, beginnend bei',
            },
            companyCards: {
                title: 'Unbegrenzte Firmenkarten',
                description: `Müssen Sie weitere Karten-Feeds hinzufügen? Schalten Sie unbegrenzte Firmenkarten frei, um Transaktionen von allen großen Kartenausstellern zu synchronisieren.`,
                onlyAvailableOnPlan: 'Dies ist nur im Control-Plan verfügbar, beginnend bei',
            },
            rules: {
                title: 'Regeln',
                description: `Regeln laufen im Hintergrund und halten Ihre Ausgaben unter Kontrolle, damit Sie sich nicht um Kleinigkeiten kümmern müssen.\n\nFordern Sie Ausgabendetails wie Belege und Beschreibungen an, legen Sie Limits und Standards fest und automatisieren Sie Genehmigungen und Zahlungen – alles an einem Ort.`,
                onlyAvailableOnPlan: 'Regeln sind nur im Control-Plan verfügbar, beginnend bei',
            },
            perDiem: {
                title: 'Tagegeld',
                description:
                    'Per Diem ist eine großartige Möglichkeit, um Ihre täglichen Kosten konform und vorhersehbar zu halten, wann immer Ihre Mitarbeiter reisen. Genießen Sie Funktionen wie benutzerdefinierte Raten, Standardkategorien und detailliertere Informationen wie Ziele und Unterraten.',
                onlyAvailableOnPlan: 'Tagespauschalen sind nur im Control-Plan verfügbar, beginnend bei',
            },
            travel: {
                title: 'Reisen',
                description:
                    'Expensify Travel ist eine neue Plattform für die Buchung und Verwaltung von Geschäftsreisen, die es Mitgliedern ermöglicht, Unterkünfte, Flüge, Transportmittel und mehr zu buchen.',
                onlyAvailableOnPlan: 'Reisen ist im Collect-Plan verfügbar, beginnend bei',
            },
            multiLevelTags: {
                title: 'Mehrstufige Tags',
                description:
                    'Mehrstufige Tags helfen Ihnen, Ausgaben präziser zu verfolgen. Weisen Sie jedem Posten mehrere Tags zu – wie Abteilung, Kunde oder Kostenstelle – um den vollständigen Kontext jeder Ausgabe zu erfassen. Dies ermöglicht detailliertere Berichte, Genehmigungs-Workflows und Buchhaltungsexporte.',
                onlyAvailableOnPlan: 'Mehrstufige Tags sind nur im Control-Plan verfügbar, beginnend bei',
            },
            pricing: {
                perActiveMember: 'pro aktivem Mitglied pro Monat.',
                perMember: 'pro Mitglied pro Monat.',
            },
            note: {
                upgradeWorkspace: 'Aktualisieren Sie Ihren Arbeitsbereich, um auf diese Funktion zuzugreifen, oder',
                learnMore: 'Erfahren Sie mehr',
                aboutOurPlans: 'über unsere Pläne und Preise.',
            },
            upgradeToUnlock: 'Diese Funktion freischalten',
            completed: {
                headline: `Sie haben Ihren Arbeitsbereich aktualisiert!`,
                successMessage: ({policyName}: ReportPolicyNameParams) => `Sie haben ${policyName} erfolgreich auf den Control-Plan hochgestuft!`,
                categorizeMessage: `Sie haben erfolgreich auf einen Workspace im Collect-Plan upgegradet. Jetzt können Sie Ihre Ausgaben kategorisieren!`,
                travelMessage: `Sie haben erfolgreich auf einen Workspace im Collect-Plan aufgerüstet. Jetzt können Sie mit der Buchung und Verwaltung von Reisen beginnen!`,
                viewSubscription: 'Abonnements anzeigen',
                moreDetails: 'für mehr Details.',
                gotIt: 'Verstanden, danke',
            },
            commonFeatures: {
                title: 'Zum Control-Plan upgraden',
                note: 'Entsperren Sie unsere leistungsstärksten Funktionen, einschließlich:',
                benefits: {
                    startsAt: 'Der Control-Plan beginnt bei',
                    perMember: 'pro aktivem Mitglied pro Monat.',
                    learnMore: 'Erfahren Sie mehr',
                    pricing: 'über unsere Pläne und Preise.',
                    benefit1: 'Erweiterte Buchhaltungsverbindungen (NetSuite, Sage Intacct und mehr)',
                    benefit2: 'Intelligente Ausgabenregeln',
                    benefit3: 'Genehmigungsabläufe mit mehreren Ebenen',
                    benefit4: 'Erweiterte Sicherheitskontrollen',
                    toUpgrade: 'Zum Upgrade klicken',
                    selectWorkspace: 'Wählen Sie einen Arbeitsbereich aus und ändern Sie den Plantyp in',
                },
            },
        },
        downgrade: {
            commonFeatures: {
                title: 'Zum Collect-Plan herabstufen',
                note: 'Wenn Sie ein Downgrade durchführen, verlieren Sie den Zugriff auf diese Funktionen und mehr:',
                benefits: {
                    note: 'Für einen vollständigen Vergleich unserer Pläne, schauen Sie sich unsere',
                    pricingPage: 'Preisseite',
                    confirm: 'Möchten Sie wirklich herabstufen und Ihre Konfigurationen entfernen?',
                    warning: 'Dies kann nicht rückgängig gemacht werden.',
                    benefit1: 'Buchhaltungsverbindungen (außer QuickBooks Online und Xero)',
                    benefit2: 'Intelligente Ausgabenregeln',
                    benefit3: 'Genehmigungsabläufe mit mehreren Ebenen',
                    benefit4: 'Erweiterte Sicherheitskontrollen',
                    headsUp: 'Achtung!',
                    multiWorkspaceNote:
                        'Sie müssen alle Ihre Arbeitsbereiche herabstufen, bevor Ihre erste monatliche Zahlung erfolgt, um ein Abonnement zum Collect-Tarif zu beginnen. Klicken Sie',
                    selectStep: '> Wählen Sie jeden Arbeitsbereich aus > Ändern Sie den Plantyp in',
                },
            },
            completed: {
                headline: 'Ihr Arbeitsbereich wurde herabgestuft',
                description: 'Sie haben andere Arbeitsbereiche im Control-Plan. Um zum Collect-Tarif abgerechnet zu werden, müssen Sie alle Arbeitsbereiche herabstufen.',
                gotIt: 'Verstanden, danke',
            },
        },
        payAndDowngrade: {
            title: 'Bezahlen & Herabstufen',
            headline: 'Ihre letzte Zahlung',
            description1: 'Ihre endgültige Rechnung für dieses Abonnement wird sein',
            description2: ({date}: DateParams) => `Siehe Ihre Aufschlüsselung unten für ${date}:`,
            subscription:
                'Achtung! Diese Aktion beendet Ihr Expensify-Abonnement, löscht diesen Arbeitsbereich und entfernt alle Mitglieder des Arbeitsbereichs. Wenn Sie diesen Arbeitsbereich behalten und nur sich selbst entfernen möchten, lassen Sie zuerst einen anderen Administrator die Abrechnung übernehmen.',
            genericFailureMessage: 'Beim Bezahlen Ihrer Rechnung ist ein Fehler aufgetreten. Bitte versuchen Sie es erneut.',
        },
        restrictedAction: {
            restricted: 'Restricted',
            actionsAreCurrentlyRestricted: ({workspaceName}: ActionsAreCurrentlyRestricted) => `Aktionen im ${workspaceName}-Arbeitsbereich sind derzeit eingeschränkt.`,
            workspaceOwnerWillNeedToAddOrUpdatePaymentCard: ({workspaceOwnerName}: WorkspaceOwnerWillNeedToAddOrUpdatePaymentCardParams) =>
                `Arbeitsbereichsinhaber, ${workspaceOwnerName}, muss die hinterlegte Zahlungskarte hinzufügen oder aktualisieren, um neue Aktivitäten im Arbeitsbereich freizuschalten.`,
            youWillNeedToAddOrUpdatePaymentCard: 'Sie müssen die hinterlegte Zahlungskarte hinzufügen oder aktualisieren, um neue Workspace-Aktivitäten freizuschalten.',
            addPaymentCardToUnlock: 'Fügen Sie eine Zahlungskarte hinzu, um freizuschalten!',
            addPaymentCardToContinueUsingWorkspace: 'Fügen Sie eine Zahlungskarte hinzu, um diesen Arbeitsbereich weiterhin zu nutzen.',
            pleaseReachOutToYourWorkspaceAdmin: 'Bitte wenden Sie sich bei Fragen an Ihren Workspace-Administrator.',
            chatWithYourAdmin: 'Mit Ihrem Administrator chatten',
            chatInAdmins: 'Im #admins chatten',
            addPaymentCard: 'Zahlungskarte hinzufügen',
        },
        rules: {
            individualExpenseRules: {
                title: 'Ausgaben',
                subtitle: 'Legen Sie Ausgabenkontrollen und -standards für einzelne Ausgaben fest. Sie können auch Regeln für',
                receiptRequiredAmount: 'Beleg erforderlicher Betrag',
                receiptRequiredAmountDescription: 'Belege anfordern, wenn die Ausgaben diesen Betrag überschreiten, es sei denn, eine Kategorievorschrift hebt dies auf.',
                maxExpenseAmount: 'Maximaler Ausgabenbetrag',
                maxExpenseAmountDescription: 'Kennzeichnen Sie Ausgaben, die diesen Betrag überschreiten, es sei denn, sie werden durch eine Kategorievorschrift außer Kraft gesetzt.',
                maxAge: 'Maximales Alter',
                maxExpenseAge: 'Maximales Ausgabenalter',
                maxExpenseAgeDescription: 'Kennzeichnen Sie Ausgaben, die älter als eine bestimmte Anzahl von Tagen sind.',
                maxExpenseAgeDays: () => ({
                    one: '1 Tag',
                    other: (count: number) => `${count} Tage`,
                }),
                billableDefault: 'Abrechnungsstandard',
                billableDefaultDescription: 'Wählen Sie, ob Bar- und Kreditkartenausgaben standardmäßig abrechenbar sein sollen. Abrechenbare Ausgaben werden aktiviert oder deaktiviert in',
                billable: 'Abrechenbar',
                billableDescription: 'Spesen werden meist an Kunden weiterberechnet.',
                nonBillable: 'Nicht abrechenbar',
                nonBillableDescription: 'Spesen werden gelegentlich an Kunden weiterberechnet.',
                eReceipts: 'eReceipts',
                eReceiptsHint: 'eReceipts werden automatisch erstellt',
                eReceiptsHintLink: 'für die meisten USD-Kredittransaktionen',
                attendeeTracking: 'Teilnehmerverfolgung',
                attendeeTrackingHint: 'Verfolgen Sie die Kosten pro Person für jede Ausgabe.',
                prohibitedDefaultDescription:
                    'Markieren Sie alle Belege, auf denen Alkohol, Glücksspiel oder andere eingeschränkte Artikel erscheinen. Ausgaben mit Belegen, auf denen diese Positionen erscheinen, erfordern eine manuelle Überprüfung.',
                prohibitedExpenses: 'Verbotene Ausgaben',
                alcohol: 'Alkohol',
                hotelIncidentals: 'Hotelnebenkosten',
                gambling: 'Glücksspiel',
                tobacco: 'Tabak',
                adultEntertainment: 'Erwachsenenunterhaltung',
            },
            expenseReportRules: {
                examples: 'Beispiele:',
                title: 'Spesenabrechnungen',
                subtitle: 'Automatisieren Sie die Einhaltung von Spesenabrechnungen, Genehmigungen und Zahlungen.',
                customReportNamesSubtitle: 'Passen Sie Berichtstitel mit unserem an',
                customNameTitle: 'Standardberichtstitel',
                customNameDescription: 'Wählen Sie einen benutzerdefinierten Namen für Spesenabrechnungen mit unserem',
                customNameDescriptionLink: 'umfassende Formeln',
                customNameInputLabel: 'Name',
                customNameEmailPhoneExample: 'E-Mail oder Telefon des Mitglieds: {report:submit:from}',
                customNameStartDateExample: 'Berichtsstartdatum: {report:startdate}',
                customNameWorkspaceNameExample: 'Workspace-Name: {report:workspacename}',
                customNameReportIDExample: 'Report-ID: {report:id}',
                customNameTotalExample: 'Gesamt: {report:total}.',
                preventMembersFromChangingCustomNamesTitle: 'Verhindern Sie, dass Mitglieder benutzerdefinierte Berichtsnamen ändern',
                preventSelfApprovalsTitle: 'Selbstgenehmigungen verhindern',
                preventSelfApprovalsSubtitle: 'Verhindern Sie, dass Arbeitsbereichsmitglieder ihre eigenen Spesenabrechnungen genehmigen.',
                autoApproveCompliantReportsTitle: 'Konforme Berichte automatisch genehmigen',
                autoApproveCompliantReportsSubtitle: 'Konfigurieren Sie, welche Spesenabrechnungen für die automatische Genehmigung infrage kommen.',
                autoApproveReportsUnderTitle: 'Berichte unter automatisch genehmigen',
                autoApproveReportsUnderDescription: 'Vollständig konforme Spesenabrechnungen unter diesem Betrag werden automatisch genehmigt.',
                randomReportAuditTitle: 'Zufällige Berichtprüfung',
                randomReportAuditDescription: 'Einige Berichte müssen manuell genehmigt werden, auch wenn sie für die automatische Genehmigung in Frage kommen.',
                autoPayApprovedReportsTitle: 'Automatisch genehmigte Berichte bezahlen',
                autoPayApprovedReportsSubtitle: 'Konfigurieren Sie, welche Spesenabrechnungen für die automatische Zahlung berechtigt sind.',
                autoPayApprovedReportsLimitError: ({currency}: AutoPayApprovedReportsLimitErrorParams = {}) =>
                    `Bitte geben Sie einen Betrag ein, der kleiner als ${currency ?? ''}20.000 ist.`,
                autoPayApprovedReportsLockedSubtitle: 'Gehen Sie zu Weitere Funktionen und aktivieren Sie Workflows, dann fügen Sie Zahlungen hinzu, um diese Funktion freizuschalten.',
                autoPayReportsUnderTitle: 'Berichte unter Auto-Zahlung',
                autoPayReportsUnderDescription: 'Vollständig konforme Spesenabrechnungen unter diesem Betrag werden automatisch bezahlt.',
                unlockFeatureGoToSubtitle: 'Gehe zu',
                unlockFeatureEnableWorkflowsSubtitle: ({featureName}: FeatureNameParams) => `und Workflows aktivieren, dann ${featureName} hinzufügen, um diese Funktion freizuschalten.`,
                enableFeatureSubtitle: ({featureName}: FeatureNameParams) => `und aktivieren Sie ${featureName}, um diese Funktion freizuschalten.`,
            },
            categoryRules: {
                title: 'Kategorienregeln',
                approver: 'Genehmiger',
                requireDescription: 'Beschreibung erforderlich',
                descriptionHint: 'Beschreibungshinweis',
                descriptionHintDescription: ({categoryName}: CategoryNameParams) =>
                    `Erinnern Sie die Mitarbeiter daran, zusätzliche Informationen für Ausgaben der Kategorie „${categoryName}“ bereitzustellen. Dieser Hinweis erscheint im Beschreibungsfeld der Ausgaben.`,
                descriptionHintLabel: 'Hinweis',
                descriptionHintSubtitle: 'Profi-Tipp: Je kürzer, desto besser!',
                maxAmount: 'Maximalbetrag',
                flagAmountsOver: 'Beträge über markieren',
                flagAmountsOverDescription: ({categoryName}: CategoryNameParams) => `Gilt für die Kategorie „${categoryName}“.`,
                flagAmountsOverSubtitle: 'Dies überschreibt den Höchstbetrag für alle Ausgaben.',
                expenseLimitTypes: {
                    expense: 'Einzelausgabe',
                    expenseSubtitle: 'Beträge von Ausgaben nach Kategorie kennzeichnen. Diese Regel überschreibt die allgemeine Arbeitsbereichsregel für den maximalen Ausgabenbetrag.',
                    daily: 'Kategorietotal',
                    dailySubtitle: 'Gesamtausgaben pro Kategorie pro Spesenbericht kennzeichnen.',
                },
                requireReceiptsOver: 'Belege über erforderlich',
                requireReceiptsOverList: {
                    default: ({defaultAmount}: DefaultAmountParams) => `${defaultAmount} ${CONST.DOT_SEPARATOR} Standard`,
                    never: 'Belege niemals verlangen',
                    always: 'Immer Belege anfordern',
                },
                defaultTaxRate: 'Standardsteuersatz',
                goTo: 'Gehe zu',
                andEnableWorkflows: 'und Workflows aktivieren, dann Genehmigungen hinzufügen, um diese Funktion freizuschalten.',
            },
            customRules: {
                title: 'Benutzerdefinierte Regeln',
                subtitle: 'Beschreibung',
                description: 'Benutzerdefinierte Regeln für Spesenabrechnungen eingeben',
            },
        },
        planTypePage: {
            planTypes: {
                team: {
                    label: 'Sammeln',
                    description: 'Für Teams, die ihre Prozesse automatisieren möchten.',
                },
                corporate: {
                    label: 'Steuerung',
                    description: 'Für Organisationen mit erweiterten Anforderungen.',
                },
            },
            description: 'Wählen Sie einen Plan, der zu Ihnen passt. Für eine detaillierte Liste der Funktionen und Preise, schauen Sie sich unsere',
            subscriptionLink: 'Planarten und Preishilfe-Seite',
            lockedPlanDescription: ({count, annualSubscriptionEndDate}: WorkspaceLockedPlanTypeParams) => ({
                one: `Sie haben sich verpflichtet, bis zum Ende Ihres Jahresabonnements am ${annualSubscriptionEndDate} 1 aktives Mitglied im Control-Plan zu haben. Sie können zu einem nutzungsbasierten Abonnement wechseln und ab dem ${annualSubscriptionEndDate} auf den Collect-Plan herabstufen, indem Sie die automatische Verlängerung deaktivieren.`,
                other: `Sie haben sich zu ${count} aktiven Mitgliedern im Control-Plan verpflichtet, bis Ihr Jahresabonnement am ${annualSubscriptionEndDate} endet. Sie können zu einem nutzungsbasierten Abonnement wechseln und ab dem ${annualSubscriptionEndDate} auf den Collect-Plan herabstufen, indem Sie die automatische Verlängerung deaktivieren in`,
            }),
            subscriptions: 'Abonnements',
        },
    },
    getAssistancePage: {
        title: 'Hilfe erhalten',
        subtitle: 'Wir sind hier, um Ihren Weg zur Größe freizumachen!',
        description: 'Wählen Sie aus den untenstehenden Support-Optionen:',
        chatWithConcierge: 'Chatten Sie mit Concierge',
        scheduleSetupCall: 'Einen Einrichtungstermin vereinbaren',
        scheduleACall: 'Anruf planen',
        questionMarkButtonTooltip: 'Holen Sie sich Unterstützung von unserem Team',
        exploreHelpDocs: 'Hilfe-Dokumente durchsuchen',
        registerForWebinar: 'Für das Webinar registrieren',
        onboardingHelp: 'Hilfe bei der Einführung',
    },
    emojiPicker: {
        skinTonePickerLabel: 'Standard-Hautton ändern',
        headers: {
            frequentlyUsed: 'Häufig verwendet',
            smileysAndEmotion: 'Smileys & Emotion',
            peopleAndBody: 'Menschen & Körper',
            animalsAndNature: 'Tiere & Natur',
            foodAndDrink: 'Essen & Getränke',
            travelAndPlaces: 'Reisen & Orte',
            activities: 'Aktivitäten',
            objects: 'Objekte',
            symbols: 'Symbole',
            flags: 'Flaggen',
        },
    },
    newRoomPage: {
        newRoom: 'Neuer Raum',
        groupName: 'Gruppenname',
        roomName: 'Raumname',
        visibility: 'Sichtbarkeit',
        restrictedDescription: 'Personen in Ihrem Arbeitsbereich können diesen Raum finden.',
        privateDescription: 'Personen, die zu diesem Raum eingeladen wurden, können ihn finden.',
        publicDescription: 'Jeder kann diesen Raum finden',
        // eslint-disable-next-line @typescript-eslint/naming-convention
        public_announceDescription: 'Jeder kann diesen Raum finden',
        createRoom: 'Raum erstellen',
        roomAlreadyExistsError: 'Ein Raum mit diesem Namen existiert bereits.',
        roomNameReservedError: ({reservedName}: RoomNameReservedErrorParams) => `${reservedName} ist ein Standardraum in allen Arbeitsbereichen. Bitte wählen Sie einen anderen Namen.`,
        roomNameInvalidError: 'Raumnamen dürfen nur Kleinbuchstaben, Zahlen und Bindestriche enthalten.',
        pleaseEnterRoomName: 'Bitte geben Sie einen Raumnamen ein',
        pleaseSelectWorkspace: 'Bitte wählen Sie einen Arbeitsbereich aus',
        renamedRoomAction: ({oldName, newName, actorName, isExpenseReport}: RenamedRoomActionParams) => {
            const actor = actorName ? `${actorName} ` : '';
            return isExpenseReport ? `${actor}umbenannt in "${newName}" (zuvor "${oldName}")` : `${actor} hat diesen Raum in "${newName}" umbenannt (vorher "${oldName}")`;
        },
        roomRenamedTo: ({newName}: RoomRenamedToParams) => `Raum umbenannt in ${newName}`,
        social: 'sozial',
        selectAWorkspace: 'Wählen Sie einen Arbeitsbereich aus',
        growlMessageOnRenameError: 'Der Arbeitsbereichsraum kann nicht umbenannt werden. Bitte überprüfen Sie Ihre Verbindung und versuchen Sie es erneut.',
        visibilityOptions: {
            restricted: 'Arbeitsbereich', // the translation for "restricted" visibility is actually workspace. This is so we can display restricted visibility rooms as "workspace" without having to change what's stored.
            private: 'Privat',
            public: 'Öffentlich',
            // eslint-disable-next-line @typescript-eslint/naming-convention
            public_announce: 'Öffentliche Ankündigung',
        },
    },
    workspaceApprovalModes: {
        submitAndClose: 'Einreichen und Schließen',
        submitAndApprove: 'Einreichen und Genehmigen',
        advanced: 'ADVANCED',
        dynamicExternal: 'DYNAMIC_EXTERNAL',
        smartReport: 'SMARTREPORT',
        billcom: 'BILLCOM',
    },
    workspaceActions: {
        addApprovalRule: ({approverEmail, approverName, field, name}: AddedPolicyApprovalRuleParams) =>
            `hat ${approverName} (${approverEmail}) als Genehmiger für das ${field} "${name}" hinzugefügt`,
        deleteApprovalRule: ({approverEmail, approverName, field, name}: AddedPolicyApprovalRuleParams) =>
            `hat ${approverName} (${approverEmail}) als Genehmiger für das ${field} "${name}" entfernt`,
        updateApprovalRule: ({field, name, newApproverEmail, newApproverName, oldApproverEmail, oldApproverName}: UpdatedPolicyApprovalRuleParams) => {
            const formatApprover = (displayName?: string, email?: string) => (displayName ? `${displayName} (${email})` : email);
            return `hat den Genehmiger für das ${field} "${name}" auf ${formatApprover(newApproverName, newApproverEmail)} geändert (zuvor ${formatApprover(oldApproverName, oldApproverEmail)})`;
        },
        addCategory: ({categoryName}: UpdatedPolicyCategoryParams) => `hat die Kategorie "${categoryName}" hinzugefügt`,
        deleteCategory: ({categoryName}: UpdatedPolicyCategoryParams) => `Kategorie "${categoryName}" entfernt`,
        updateCategory: ({oldValue, categoryName}: UpdatedPolicyCategoryParams) => `${oldValue ? 'deaktiviert' : 'aktiviert'} die Kategorie "${categoryName}"`,
        updateCategoryPayrollCode: ({oldValue, categoryName, newValue}: UpdatedPolicyCategoryGLCodeParams) => {
            if (!oldValue) {
                return `hat den Gehaltscode "${newValue}" zur Kategorie "${categoryName}" hinzugefügt`;
            }
            if (!newValue && oldValue) {
                return `hat den Gehaltsabrechnungscode "${oldValue}" aus der Kategorie "${categoryName}" entfernt`;
            }
            return `hat den Gehaltsabrechnungscode der Kategorie „${categoryName}“ in „${newValue}“ geändert (zuvor „${oldValue}“)`;
        },
        updateCategoryGLCode: ({oldValue, categoryName, newValue}: UpdatedPolicyCategoryGLCodeParams) => {
            if (!oldValue) {
                return `hat den GL-Code "${newValue}" zur Kategorie "${categoryName}" hinzugefügt`;
            }
            if (!newValue && oldValue) {
                return `hat den GL-Code "${oldValue}" aus der Kategorie "${categoryName}" entfernt`;
            }
            return `hat den GL-Code der Kategorie „${categoryName}“ in „${newValue}“ geändert (vorher „${oldValue}“)`;
        },
        updateAreCommentsRequired: ({oldValue, categoryName}: UpdatedPolicyCategoryParams) => {
            return `änderte die Beschreibung der Kategorie "${categoryName}" zu ${!oldValue ? 'erforderlich' : 'nicht erforderlich'} (zuvor ${!oldValue ? 'nicht erforderlich' : 'erforderlich'})`;
        },
        updateCategoryMaxExpenseAmount: ({categoryName, oldAmount, newAmount}: UpdatedPolicyCategoryMaxExpenseAmountParams) => {
            if (newAmount && !oldAmount) {
                return `hat einen maximalen Betrag von ${newAmount} zur Kategorie "${categoryName}" hinzugefügt`;
            }
            if (oldAmount && !newAmount) {
                return `hat den maximalen Betrag von ${oldAmount} aus der Kategorie "${categoryName}" entfernt`;
            }
            return `hat den maximalen Betrag der Kategorie "${categoryName}" auf ${newAmount} geändert (zuvor ${oldAmount})`;
        },
        updateCategoryExpenseLimitType: ({categoryName, oldValue, newValue}: UpdatedPolicyCategoryExpenseLimitTypeParams) => {
            if (!oldValue) {
                return `hat einen Grenzwerttyp von ${newValue} zur Kategorie "${categoryName}" hinzugefügt`;
            }
            return `hat den Limit-Typ der Kategorie "${categoryName}" auf ${newValue} geändert (vorher ${oldValue})`;
        },
        updateCategoryMaxAmountNoReceipt: ({categoryName, oldValue, newValue}: UpdatedPolicyCategoryMaxAmountNoReceiptParams) => {
            if (!oldValue) {
                return `hat die Kategorie "${categoryName}" aktualisiert, indem Belege in ${newValue} geändert wurden`;
            }
            return `hat die Kategorie "${categoryName}" auf ${newValue} geändert (vorher ${oldValue})`;
        },
        setCategoryName: ({oldName, newName}: UpdatedPolicyCategoryNameParams) => `die Kategorie "${oldName}" in "${newName}" umbenannt`,
        updatedDescriptionHint: ({categoryName, oldValue, newValue}: UpdatedPolicyCategoryDescriptionHintTypeParams) => {
            if (!newValue) {
                return `hat den Beschreibungshinweis "${oldValue}" aus der Kategorie "${categoryName}" entfernt`;
            }
            return !oldValue
                ? `hat den Beschreibungshinweis "${newValue}" zur Kategorie "${categoryName}" hinzugefügt`
                : `hat den Hinweis zur Kategoriebeschreibung "${categoryName}" in „${newValue}“ geändert (vorher „${oldValue}“)`;
        },
        updateTagListName: ({oldName, newName}: UpdatedPolicyCategoryNameParams) => `den Taglisten-Namen in "${newName}" geändert (vorher "${oldName}")`,
        addTag: ({tagListName, tagName}: UpdatedPolicyTagParams) => `hat das Tag "${tagName}" zur Liste "${tagListName}" hinzugefügt`,
        updateTagName: ({tagListName, newName, oldName}: UpdatedPolicyTagNameParams) =>
            `hat die Tag-Liste "${tagListName}" aktualisiert, indem der Tag "${oldName}" in "${newName}" geändert wurde`,
        updateTagEnabled: ({tagListName, tagName, enabled}: UpdatedPolicyTagParams) => `${enabled ? 'aktiviert' : 'deaktiviert'} das Tag "${tagName}" in der Liste "${tagListName}"`,
        deleteTag: ({tagListName, tagName}: UpdatedPolicyTagParams) => `hat den Tag "${tagName}" aus der Liste "${tagListName}" entfernt`,
        deleteMultipleTags: ({count, tagListName}: UpdatedPolicyTagParams) => `entfernte "${count}" Tags aus der Liste "${tagListName}"`,
        updateTag: ({tagListName, newValue, tagName, updatedField, oldValue}: UpdatedPolicyTagFieldParams) => {
            if (oldValue) {
                return `hat das Tag "${tagName}" in der Liste "${tagListName}" aktualisiert, indem das ${updatedField} auf "${newValue}" geändert wurde (vorher "${oldValue}")`;
            }
            return `hat das Tag "${tagName}" in der Liste "${tagListName}" aktualisiert, indem ein ${updatedField} von "${newValue}" hinzugefügt wurde`;
        },
        updateCustomUnit: ({customUnitName, newValue, oldValue, updatedField}: UpdatePolicyCustomUnitParams) =>
            `änderte die ${customUnitName} ${updatedField} zu "${newValue}" (zuvor "${oldValue}")`,
        updateCustomUnitTaxEnabled: ({newValue}: UpdatePolicyCustomUnitTaxEnabledParams) => `${newValue ? 'aktiviert' : 'deaktiviert'} Steuerverfolgung bei Entfernungsraten`,
        addCustomUnitRate: ({customUnitName, rateName}: AddOrDeletePolicyCustomUnitRateParams) => `hat einen neuen "${customUnitName}"-Satz "${rateName}" hinzugefügt`,
        updatedCustomUnitRate: ({customUnitName, customUnitRateName, newValue, oldValue, updatedField}: UpdatedPolicyCustomUnitRateParams) =>
            `hat den Satz des ${customUnitName} ${updatedField} "${customUnitRateName}" auf "${newValue}" geändert (zuvor "${oldValue}")`,
        updatedCustomUnitTaxRateExternalID: ({customUnitRateName, newValue, newTaxPercentage, oldTaxPercentage, oldValue}: UpdatedPolicyCustomUnitTaxRateExternalIDParams) => {
            if (oldTaxPercentage && oldValue) {
                return `hat den Steuersatz für den Distanzsatz "${customUnitRateName}" auf "${newValue} (${newTaxPercentage})" geändert (zuvor "${oldValue} (${oldTaxPercentage})")`;
            }
            return `hat den Steuersatz "${newValue} (${newTaxPercentage})" zum Distanzsatz "${customUnitRateName}" hinzugefügt`;
        },
        updatedCustomUnitTaxClaimablePercentage: ({customUnitRateName, newValue, oldValue}: UpdatedPolicyCustomUnitTaxClaimablePercentageParams) => {
            if (oldValue) {
                return `hat den erstattungsfähigen Steueranteil am Distanzsatz "${customUnitRateName}" auf "${newValue}" geändert (zuvor "${oldValue}")`;
            }
            return `hat einen steuerlich absetzbaren Anteil von "${newValue}" zum Distanzsatz "${customUnitRateName}" hinzugefügt`;
        },
        deleteCustomUnitRate: ({customUnitName, rateName}: AddOrDeletePolicyCustomUnitRateParams) => `entfernte den "${customUnitName}"-Satz "${rateName}"`,
        addedReportField: ({fieldType, fieldName}: AddedOrDeletedPolicyReportFieldParams) => `hinzugefügtes ${fieldType} Berichts-Feld "${fieldName}"`,
        updateReportFieldDefaultValue: ({defaultValue, fieldName}: UpdatedPolicyReportFieldDefaultValueParams) =>
            `den Standardwert des Berichtsfeldes "${fieldName}" auf "${defaultValue}" setzen`,
        addedReportFieldOption: ({fieldName, optionName}: PolicyAddedReportFieldOptionParams) => `die Option "${optionName}" zum Berichtsfeld "${fieldName}" hinzugefügt`,
        removedReportFieldOption: ({fieldName, optionName}: PolicyAddedReportFieldOptionParams) => `hat die Option "${optionName}" aus dem Berichtsfeld "${fieldName}" entfernt`,
        updateReportFieldOptionDisabled: ({fieldName, optionName, optionEnabled}: PolicyDisabledReportFieldOptionParams) =>
            `${optionEnabled ? 'aktiviert' : 'deaktiviert'} die Option "${optionName}" für das Berichtsfeld "${fieldName}"`,
        updateReportFieldAllOptionsDisabled: ({fieldName, optionName, allEnabled, toggledOptionsCount}: PolicyDisabledReportFieldAllOptionsParams) => {
            if (toggledOptionsCount && toggledOptionsCount > 1) {
                return `${allEnabled ? 'aktiviert' : 'deaktiviert'} alle Optionen für das Berichtsfeld "${fieldName}"`;
            }
            return `${allEnabled ? 'aktiviert' : 'deaktiviert'} die Option "${optionName}" für das Berichtsfeld "${fieldName}", wodurch alle Optionen ${allEnabled ? 'aktiviert' : 'deaktiviert'}`;
        },
        deleteReportField: ({fieldType, fieldName}: AddedOrDeletedPolicyReportFieldParams) => `entferntes ${fieldType}-Berichtsfeld "${fieldName}"`,
        preventSelfApproval: ({oldValue, newValue}: UpdatedPolicyPreventSelfApprovalParams) =>
            `aktualisiert "Prevent self-approval" auf "${newValue === 'true' ? 'Aktiviert' : 'Deaktiviert'}" (zuvor "${oldValue === 'true' ? 'Aktiviert' : 'Deaktiviert'}")`,
        updateMaxExpenseAmountNoReceipt: ({oldValue, newValue}: UpdatedPolicyFieldWithNewAndOldValueParams) =>
            `hat den maximal erforderlichen Belegbetrag auf ${newValue} geändert (vorher ${oldValue})`,
        updateMaxExpenseAmount: ({oldValue, newValue}: UpdatedPolicyFieldWithNewAndOldValueParams) =>
            `hat den maximalen Ausgabenbetrag für Verstöße auf ${newValue} geändert (zuvor ${oldValue})`,
        updateMaxExpenseAge: ({oldValue, newValue}: UpdatedPolicyFieldWithNewAndOldValueParams) =>
            `aktualisiert "Maximales Ausgabenalter (Tage)" auf "${newValue}" (zuvor "${oldValue === 'false' ? CONST.POLICY.DEFAULT_MAX_EXPENSE_AGE : oldValue}")`,
        updateMonthlyOffset: ({oldValue, newValue}: UpdatedPolicyFieldWithNewAndOldValueParams) => {
            if (!oldValue) {
                return `Legen Sie das Einreichungsdatum des Monatsberichts auf "${newValue}" fest.`;
            }
            return `das Einreichungsdatum des monatlichen Berichts auf "${newValue}" aktualisiert (zuvor "${oldValue}")`;
        },
        updateDefaultBillable: ({oldValue, newValue}: UpdatedPolicyFieldWithNewAndOldValueParams) =>
            `aktualisiert "Kosten an Kunden weiterberechnen" auf "${newValue}" (vorher "${oldValue}")`,
        updateDefaultTitleEnforced: ({value}: UpdatedPolicyFieldWithValueParam) => `"Standardberichtstitel erzwingen" ${value ? 'on' : 'aus'}`,
        renamedWorkspaceNameAction: ({oldName, newName}: RenamedWorkspaceNameActionParams) => `hat den Namen dieses Arbeitsbereichs in "${newName}" geändert (vorher "${oldName}")`,
        updateWorkspaceDescription: ({newDescription, oldDescription}: UpdatedPolicyDescriptionParams) =>
            !oldDescription
                ? `Setzen Sie die Beschreibung dieses Arbeitsbereichs auf "${newDescription}".`
                : `hat die Beschreibung dieses Arbeitsbereichs auf "${newDescription}" aktualisiert (zuvor "${oldDescription}")`,
        removedFromApprovalWorkflow: ({submittersNames}: RemovedFromApprovalWorkflowParams) => {
            let joinedNames = '';
            if (submittersNames.length === 1) {
                joinedNames = submittersNames.at(0) ?? '';
            } else if (submittersNames.length === 2) {
                joinedNames = submittersNames.join('und');
            } else if (submittersNames.length > 2) {
                joinedNames = `${submittersNames.slice(0, submittersNames.length - 1).join(', ')} and ${submittersNames.at(-1)}`;
            }
            return {
                one: `hat Sie aus dem Genehmigungsworkflow und dem Ausgaben-Chat von ${joinedNames} entfernt. Bereits eingereichte Berichte bleiben zur Genehmigung in Ihrem Posteingang verfügbar.`,
                other: `hat dich aus den Genehmigungs-Workflows und Ausgaben-Chats von ${joinedNames} entfernt. Bereits eingereichte Berichte bleiben zur Genehmigung in deinem Posteingang verfügbar.`,
            };
        },
        demotedFromWorkspace: ({policyName, oldRole}: DemotedFromWorkspaceParams) =>
            `hat Ihre Rolle in ${policyName} von ${oldRole} zu Benutzer aktualisiert. Sie wurden aus allen Einreicher-Ausgabenchats entfernt, außer Ihrem eigenen.`,
        updatedWorkspaceCurrencyAction: ({oldCurrency, newCurrency}: UpdatedPolicyCurrencyParams) => `die Standardwährung auf ${newCurrency} aktualisiert (zuvor ${oldCurrency})`,
        updatedWorkspaceFrequencyAction: ({oldFrequency, newFrequency}: UpdatedPolicyFrequencyParams) =>
            `hat die automatische Berichterstattungshäufigkeit auf "${newFrequency}" aktualisiert (zuvor "${oldFrequency}")`,
        updateApprovalMode: ({newValue, oldValue}: ChangeFieldParams) => `hat den Genehmigungsmodus auf "${newValue}" aktualisiert (zuvor "${oldValue}")`,
        upgradedWorkspace: 'dieses Arbeitsbereich auf den Control-Plan hochgestuft',
        downgradedWorkspace: 'hat dieses Arbeitsbereich auf den Collect-Plan herabgestuft',
        updatedAuditRate: ({oldAuditRate, newAuditRate}: UpdatedPolicyAuditRateParams) =>
            `änderte die Rate der Berichte, die zufällig zur manuellen Genehmigung weitergeleitet werden, auf ${Math.round(newAuditRate * 100)}% (zuvor ${Math.round(oldAuditRate * 100)}%)`,
        updatedManualApprovalThreshold: ({oldLimit, newLimit}: UpdatedPolicyManualApprovalThresholdParams) =>
            `hat das manuelle Genehmigungslimit für alle Ausgaben auf ${newLimit} geändert (vorher ${oldLimit})`,
    },
    roomMembersPage: {
        memberNotFound: 'Mitglied nicht gefunden.',
        useInviteButton: 'Um ein neues Mitglied zum Chat einzuladen, verwenden Sie bitte die Einladungs-Schaltfläche oben.',
        notAuthorized: `Sie haben keinen Zugriff auf diese Seite. Wenn Sie versuchen, diesem Raum beizutreten, bitten Sie einfach ein Mitglied des Raums, Sie hinzuzufügen. Etwas anderes? Wenden Sie sich an ${CONST.EMAIL.CONCIERGE}`,
        removeMembersPrompt: ({memberName}: {memberName: string}) => ({
            one: `Möchten Sie ${memberName} wirklich aus dem Raum entfernen?`,
            other: 'Möchten Sie die ausgewählten Mitglieder wirklich aus dem Raum entfernen?',
        }),
        error: {
            genericAdd: 'Es gab ein Problem beim Hinzufügen dieses Raummitglieds.',
        },
    },
    newTaskPage: {
        assignTask: 'Aufgabe zuweisen',
        assignMe: 'Mir zuweisen',
        confirmTask: 'Aufgabe bestätigen',
        confirmError: 'Bitte geben Sie einen Titel ein und wählen Sie ein Freigabeziel aus.',
        descriptionOptional: 'Beschreibung (optional)',
        pleaseEnterTaskName: 'Bitte geben Sie einen Titel ein',
        pleaseEnterTaskDestination: 'Bitte wählen Sie aus, wo Sie diese Aufgabe teilen möchten.',
    },
    task: {
        task: 'Aufgabe',
        title: 'Titel',
        description: 'Beschreibung',
        assignee: 'Zugewiesene Person',
        completed: 'Abgeschlossen',
        action: 'Vervollständigen',
        messages: {
            created: ({title}: TaskCreatedActionParams) => `Aufgabe für ${title}`,
            completed: 'als abgeschlossen markiert',
            canceled: 'gelöschte Aufgabe',
            reopened: 'als unvollständig markiert',
            error: 'Sie haben keine Berechtigung, die angeforderte Aktion auszuführen.',
        },
        markAsComplete: 'Als abgeschlossen markieren',
        markAsIncomplete: 'Als unvollständig markieren',
        assigneeError: 'Beim Zuweisen dieser Aufgabe ist ein Fehler aufgetreten. Bitte versuchen Sie es mit einem anderen Beauftragten.',
        genericCreateTaskFailureMessage: 'Beim Erstellen dieser Aufgabe ist ein Fehler aufgetreten. Bitte versuchen Sie es später erneut.',
        deleteTask: 'Aufgabe löschen',
        deleteConfirmation: 'Möchten Sie diese Aufgabe wirklich löschen?',
    },
    statementPage: {
        title: ({year, monthName}: StatementTitleParams) => `${monthName} ${year} Abrechnung`,
    },
    keyboardShortcutsPage: {
        title: 'Tastenkombinationen',
        subtitle: 'Sparen Sie Zeit mit diesen praktischen Tastenkombinationen:',
        shortcuts: {
            openShortcutDialog: 'Öffnet den Dialog für Tastenkombinationen',
            markAllMessagesAsRead: 'Alle Nachrichten als gelesen markieren',
            escape: 'Dialoge verlassen',
            search: 'Suchdialog öffnen',
            newChat: 'Neuer Chatbildschirm',
            copy: 'Kommentar kopieren',
            openDebug: 'Öffnen Sie das Dialogfeld für Testeinstellungen',
        },
    },
    guides: {
        screenShare: 'Bildschirmfreigabe',
        screenShareRequest: 'Expensify lädt Sie zu einer Bildschirmfreigabe ein',
    },
    search: {
        resultsAreLimited: 'Suchergebnisse sind begrenzt.',
        viewResults: 'Ergebnisse anzeigen',
        resetFilters: 'Filter zurücksetzen',
        searchResults: {
            emptyResults: {
                title: 'Nichts zu zeigen',
                subtitle: 'Versuchen Sie, Ihre Suchkriterien anzupassen oder etwas mit dem grünen + Button zu erstellen.',
            },
            emptyExpenseResults: {
                title: 'Sie haben noch keine Ausgaben erstellt.',
                subtitle: 'Erstellen Sie eine Ausgabe oder machen Sie eine Probefahrt mit Expensify, um mehr zu erfahren.',
                subtitleWithOnlyCreateButton: 'Verwenden Sie die grüne Schaltfläche unten, um eine Ausgabe zu erstellen.',
            },
            emptyReportResults: {
                title: 'Sie haben noch keine Berichte erstellt.',
                subtitle: 'Erstellen Sie einen Bericht oder machen Sie eine Probefahrt mit Expensify, um mehr zu erfahren.',
                subtitleWithOnlyCreateButton: 'Verwenden Sie die grüne Schaltfläche unten, um einen Bericht zu erstellen.',
            },
            emptyInvoiceResults: {
                title: 'Sie haben noch keine Rechnungen erstellt.',
                subtitle: 'Senden Sie eine Rechnung oder machen Sie eine Probefahrt mit Expensify, um mehr zu erfahren.',
                subtitleWithOnlyCreateButton: 'Verwenden Sie die grüne Schaltfläche unten, um eine Rechnung zu senden.',
            },
            emptyTripResults: {
                title: 'Keine Reisen anzuzeigen',
                subtitle: 'Beginnen Sie, indem Sie unten Ihre erste Reise buchen.',
                buttonText: 'Eine Reise buchen',
            },
            emptySubmitResults: {
                title: 'Keine Ausgaben zum Einreichen',
                subtitle: 'Alles klar. Mach eine Ehrenrunde!',
                buttonText: 'Bericht erstellen',
            },
            emptyApproveResults: {
                title: 'Keine Ausgaben zur Genehmigung',
                subtitle: 'Null Ausgaben. Maximale Entspannung. Gut gemacht!',
            },
            emptyPayResults: {
                title: 'Keine Ausgaben zu bezahlen',
                subtitle: 'Herzlichen Glückwunsch! Du hast die Ziellinie überquert.',
            },
            emptyExportResults: {
                title: 'Keine Ausgaben zum Exportieren',
                subtitle: 'Zeit, es ruhig angehen zu lassen, gute Arbeit.',
            },
            emptyUnapprovedResults: {
                title: 'Keine Ausgaben zur Genehmigung',
                subtitle: 'Null Ausgaben. Maximale Entspannung. Gut gemacht!',
            },
        },
        unapproved: 'Nicht bewilligt',
        unapprovedCash: 'Nicht genehmigtes Bargeld',
        unapprovedCompanyCards: 'Nicht genehmigte Firmenkarten',
        saveSearch: 'Suche speichern',
        deleteSavedSearch: 'Gespeicherte Suche löschen',
        deleteSavedSearchConfirm: 'Möchten Sie diese Suche wirklich löschen?',
        searchName: 'Name suchen',
        savedSearchesMenuItemTitle: 'Gespeichert',
        groupedExpenses: 'gruppierte Ausgaben',
        bulkActions: {
            approve: 'Genehmigen',
            pay: 'Bezahlen',
            delete: 'Löschen',
            hold: 'Halten',
            unhold: 'Halten entfernen',
            noOptionsAvailable: 'Keine Optionen verfügbar für die ausgewählte Gruppe von Ausgaben.',
        },
        filtersHeader: 'Filter',
        filters: {
            date: {
                before: ({date}: OptionalParam<DateParams> = {}) => `Vor ${date ?? ''}`,
                after: ({date}: OptionalParam<DateParams> = {}) => `After ${date ?? ''}`,
                on: ({date}: OptionalParam<DateParams> = {}) => `On ${date ?? ''}`,
                presets: {
                    [CONST.SEARCH.DATE_PRESETS.NEVER]: 'Niemals',
                    [CONST.SEARCH.DATE_PRESETS.LAST_MONTH]: 'Letzter Monat',
                },
            },
            status: 'Status',
            keyword: 'Schlüsselwort',
            hasKeywords: 'Hat Schlüsselwörter',
            currency: 'Währung',
            link: 'Link',
            pinned: 'Angeheftet',
            unread: 'Ungelesen',
            completed: 'Abgeschlossen',
            amount: {
                lessThan: ({amount}: OptionalParam<RequestAmountParams> = {}) => `Weniger als ${amount ?? ''}`,
                greaterThan: ({amount}: OptionalParam<RequestAmountParams> = {}) => `Größer als ${amount ?? ''}`,
                between: ({greaterThan, lessThan}: FiltersAmountBetweenParams) => `Zwischen ${greaterThan} und ${lessThan}`,
            },
            card: {
                expensify: 'Expensify',
                individualCards: 'Individuelle Karten',
                closedCards: 'Geschlossene Karten',
                cardFeeds: 'Karten-Feeds',
                cardFeedName: ({cardFeedBankName, cardFeedLabel}: {cardFeedBankName: string; cardFeedLabel?: string}) =>
                    `Alle ${cardFeedBankName}${cardFeedLabel ? ` - ${cardFeedLabel}` : ''}`,
                cardFeedNameCSV: ({cardFeedLabel}: {cardFeedLabel?: string}) => `All CSV Imported Cards${cardFeedLabel ? ` - ${cardFeedLabel}` : ''}`,
            },
            current: 'Aktuell',
            past: 'Vergangenheit',
            submitted: 'Eingereichtes Datum',
            approved: 'Genehmigtes Datum',
            paid: 'Zahlungsdatum',
            exported: 'Exportiertes Datum',
            posted: 'Buchungsdatum',
            billable: 'Abrechenbar',
            reimbursable: 'Erstattungsfähig',
            groupBy: {
                reports: 'Bericht',
                members: 'Mitglied',
                cards: 'Karte',
            },
        },
        groupBy: 'Gruppe nach',
        moneyRequestReport: {
            emptyStateTitle: 'Dieser Bericht enthält keine Ausgaben.',
            emptyStateSubtitle: 'Sie können Ausgaben zu diesem Bericht hinzufügen, indem Sie die Schaltfläche oben verwenden.',
        },
        noCategory: 'Keine Kategorie',
        noTag: 'Kein Tag',
        expenseType: 'Ausgabentyp',
        recentSearches: 'Letzte Suchanfragen',
        recentChats: 'Letzte Chats',
        searchIn: 'Suche in',
        searchPlaceholder: 'Nach etwas suchen',
        suggestions: 'Vorschläge',
        exportSearchResults: {
            title: 'Export erstellen',
            description: 'Wow, das sind viele Artikel! Wir werden sie zusammenpacken, und Concierge wird Ihnen in Kürze eine Datei senden.',
        },
        exportAll: {
            selectAllMatchingItems: 'Alle passenden Elemente auswählen',
            allMatchingItemsSelected: 'Alle übereinstimmenden Elemente ausgewählt',
        },
    },
    genericErrorPage: {
        title: 'Oh-oh, etwas ist schiefgelaufen!',
        body: {
            helpTextMobile: 'Bitte schließen und öffnen Sie die App erneut oder wechseln Sie zu',
            helpTextWeb: 'web.',
            helpTextConcierge: 'Wenn das Problem weiterhin besteht, wenden Sie sich an',
        },
        refresh: 'Aktualisieren',
    },
    fileDownload: {
        success: {
            title: 'Heruntergeladen!',
            message: 'Anhang erfolgreich heruntergeladen!',
            qrMessage:
                'Überprüfen Sie Ihren Fotos- oder Downloads-Ordner auf eine Kopie Ihres QR-Codes. Tipp: Fügen Sie ihn einer Präsentation hinzu, damit Ihr Publikum ihn scannen und direkt mit Ihnen in Verbindung treten kann.',
        },
        generalError: {
            title: 'Anlagenfehler',
            message: 'Anhang kann nicht heruntergeladen werden',
        },
        permissionError: {
            title: 'Speicherzugriff',
            message: 'Expensify kann Anhänge ohne Speicherzugriff nicht speichern. Tippen Sie auf Einstellungen, um die Berechtigungen zu aktualisieren.',
        },
    },
    desktopApplicationMenu: {
        mainMenu: 'Neues Expensify',
        about: 'Über New Expensify',
        update: 'Neues Expensify aktualisieren',
        checkForUpdates: 'Nach Updates suchen',
        toggleDevTools: 'Entwicklerwerkzeuge umschalten',
        viewShortcuts: 'Tastenkombinationen anzeigen',
        services: 'Dienstleistungen',
        hide: 'Neues Expensify ausblenden',
        hideOthers: 'Andere ausblenden',
        showAll: 'Alle anzeigen',
        quit: 'Beende New Expensify',
        fileMenu: 'Datei',
        closeWindow: 'Fenster schließen',
        editMenu: 'Bearbeiten',
        undo: 'Rückgängig machen',
        redo: 'Wiederholen',
        cut: 'Schneiden',
        copy: 'Kopieren',
        paste: 'Einfügen',
        pasteAndMatchStyle: 'Einfügen und Stil anpassen',
        pasteAsPlainText: 'Als unformatierter Text einfügen',
        delete: 'Löschen',
        selectAll: 'Alle auswählen',
        speechSubmenu: 'Rede',
        startSpeaking: 'Sprechen Sie los',
        stopSpeaking: 'Hör auf zu sprechen',
        viewMenu: 'Ansicht',
        reload: 'Neu laden',
        forceReload: 'Erneut Laden Erzwingen',
        resetZoom: 'Tatsächliche Größe',
        zoomIn: 'Vergrößern',
        zoomOut: 'Verkleinern',
        togglefullscreen: 'Vollbild umschalten',
        historyMenu: 'Verlauf',
        back: 'Zurück',
        forward: 'Weiterleiten',
        windowMenu: 'Fenster',
        minimize: 'Minimieren',
        zoom: 'Zoom',
        front: 'Alle nach vorne bringen',
        helpMenu: 'Hilfe',
        learnMore: 'Erfahren Sie mehr',
        documentation: 'Dokumentation',
        communityDiscussions: 'Community-Diskussionen',
        searchIssues: 'Probleme durchsuchen',
    },
    historyMenu: {
        forward: 'Weiterleiten',
        back: 'Zurück',
    },
    checkForUpdatesModal: {
        available: {
            title: 'Update verfügbar',
            message: ({isSilentUpdating}: {isSilentUpdating: boolean}) =>
                `Die neue Version wird in Kürze verfügbar sein.${!isSilentUpdating ? 'Wir benachrichtigen Sie, wenn wir bereit sind, das Update durchzuführen.' : ''}`,
            soundsGood: 'Klingt gut',
        },
        notAvailable: {
            title: 'Aktualisierung nicht verfügbar',
            message: 'Es ist derzeit kein Update verfügbar. Bitte später erneut prüfen!',
            okay: 'Okay',
        },
        error: {
            title: 'Aktualisierungsprüfung fehlgeschlagen',
            message: 'Wir konnten nicht nach einem Update suchen. Bitte versuchen Sie es in Kürze erneut.',
        },
    },
    report: {
        newReport: {
            createReport: 'Bericht erstellen',
            chooseWorkspace: 'Wählen Sie einen Arbeitsbereich für diesen Bericht aus.',
        },
        genericCreateReportFailureMessage: 'Unerwarteter Fehler beim Erstellen dieses Chats. Bitte versuchen Sie es später erneut.',
        genericAddCommentFailureMessage: 'Unerwarteter Fehler beim Posten des Kommentars. Bitte versuchen Sie es später noch einmal.',
        genericUpdateReportFieldFailureMessage: 'Unerwarteter Fehler beim Aktualisieren des Feldes. Bitte versuchen Sie es später erneut.',
        genericUpdateReportNameEditFailureMessage: 'Unerwarteter Fehler beim Umbenennen des Berichts. Bitte versuchen Sie es später erneut.',
        noActivityYet: 'Noch keine Aktivität',
        actions: {
            type: {
                changeField: ({oldValue, newValue, fieldName}: ChangeFieldParams) => `geändert ${fieldName} von ${oldValue} zu ${newValue}`,
                changeFieldEmpty: ({newValue, fieldName}: ChangeFieldParams) => `${fieldName} in ${newValue} geändert`,
                changeReportPolicy: ({fromPolicyName, toPolicyName}: ChangeReportPolicyParams) =>
                    `hat den Arbeitsbereich in ${toPolicyName}${fromPolicyName ? `(vorher ${fromPolicyName})` : ''} geändert`,
                changeType: ({oldType, newType}: ChangeTypeParams) => `Typ von ${oldType} zu ${newType} geändert`,
                delegateSubmit: ({delegateUser, originalManager}: DelegateSubmitParams) => `diesen Bericht an ${delegateUser} gesendet, da ${originalManager} im Urlaub ist`,
                exportedToCSV: `in CSV exportiert`,
                exportedToIntegration: {
                    automatic: ({label}: ExportedToIntegrationParams) => `exportiert nach ${label}`,
                    automaticActionOne: ({label}: ExportedToIntegrationParams) => `exportiert nach ${label} über`,
                    automaticActionTwo: 'Buchhaltungseinstellungen',
                    manual: ({label}: ExportedToIntegrationParams) => `hat diesen Bericht als manuell exportiert nach ${label} markiert.`,
                    automaticActionThree: 'und erfolgreich einen Datensatz erstellt für',
                    reimburseableLink: 'Auslagen',
                    nonReimbursableLink: 'Unternehmensausgaben mit Firmenkarte',
                    pending: ({label}: ExportedToIntegrationParams) => `hat begonnen, diesen Bericht nach ${label} zu exportieren...`,
                },
                integrationsMessage: ({errorMessage, label, linkText, linkURL}: IntegrationSyncFailedParams) =>
                    `Fehler beim Exportieren dieses Berichts nach ${label} ("${errorMessage} ${linkText ? `<a href="${linkURL}">${linkText}</a>` : ''}")`,
                managerAttachReceipt: `hat eine Quittung hinzugefügt`,
                managerDetachReceipt: `einen Beleg entfernt`,
                markedReimbursed: ({amount, currency}: MarkedReimbursedParams) => `${currency}${amount} anderswo bezahlt`,
                markedReimbursedFromIntegration: ({amount, currency}: MarkReimbursedFromIntegrationParams) => `bezahlte ${currency}${amount} über Integration`,
                outdatedBankAccount: `konnte die Zahlung aufgrund eines Problems mit dem Bankkonto des Zahlers nicht verarbeiten`,
                reimbursementACHBounce: `Konnte die Zahlung nicht verarbeiten, da der Zahler nicht über ausreichende Mittel verfügt.`,
                reimbursementACHCancelled: `die Zahlung storniert`,
                reimbursementAccountChanged: `Konnte die Zahlung nicht verarbeiten, da der Zahler die Bankkonten gewechselt hat.`,
                reimbursementDelayed: `hat die Zahlung bearbeitet, aber sie verzögert sich um 1-2 weitere Werktage`,
                selectedForRandomAudit: `zufällig zur Überprüfung ausgewählt`,
                selectedForRandomAuditMarkdown: `[zufällig ausgewählt](https://help.expensify.com/articles/expensify-classic/reports/Set-a-random-report-audit-schedule) zur Überprüfung`,
                share: ({to}: ShareParams) => `eingeladenes Mitglied ${to}`,
                unshare: ({to}: UnshareParams) => `Mitglied ${to} entfernt`,
                stripePaid: ({amount, currency}: StripePaidParams) => `bezahlt ${currency}${amount}`,
                takeControl: `übernahm die Kontrolle`,
                integrationSyncFailed: ({label, errorMessage, workspaceAccountingLink}: IntegrationSyncFailedParams) =>
                    `Beim Synchronisieren mit ${label} ist ein Problem aufgetreten${errorMessage ? ` ("${errorMessage}")` : ''}. Bitte behebe das Problem in den <a href="${workspaceAccountingLink}">Arbeitsbereichseinstellungen</a>.`,
                addEmployee: ({email, role}: AddEmployeeParams) => `hinzugefügt ${email} als ${role === 'member' ? 'a' : 'an'} ${role}`,
                updateRole: ({email, currentRole, newRole}: UpdateRoleParams) => `hat die Rolle von ${email} auf ${newRole} aktualisiert (zuvor ${currentRole})`,
                updatedCustomField1: ({email, previousValue, newValue}: UpdatedCustomFieldParams) => {
                    if (!newValue) {
                        return `hat das benutzerdefinierte Feld 1 von ${email} entfernt (zuvor "${previousValue}")`;
                    }
                    return !previousValue
                        ? `"${newValue}" zu benutzerdefiniertem Feld 1 von ${email} hinzugefügt`
                        : `hat das benutzerdefinierte Feld 1 von ${email} in "${newValue}" geändert (vorher "${previousValue}")`;
                },
                updatedCustomField2: ({email, previousValue, newValue}: UpdatedCustomFieldParams) => {
                    if (!newValue) {
                        return `entfernte benutzerdefiniertes Feld 2 von ${email} (vorher "${previousValue}")`;
                    }
                    return !previousValue
                        ? `"${newValue}" zu benutzerdefiniertem Feld 2 von ${email} hinzugefügt`
                        : `änderte das benutzerdefinierte Feld 2 von ${email} zu "${newValue}" (vorher "${previousValue}")`;
                },
                leftWorkspace: ({nameOrEmail}: LeftWorkspaceParams) => `${nameOrEmail} hat den Arbeitsbereich verlassen`,
                removeMember: ({email, role}: AddEmployeeParams) => `entfernt ${role} ${email}`,
                removedConnection: ({connectionName}: ConnectionNameParams) => `Verbindung zu ${CONST.POLICY.CONNECTIONS.NAME_USER_FRIENDLY[connectionName]} entfernt`,
                addedConnection: ({connectionName}: ConnectionNameParams) => `verbunden mit ${CONST.POLICY.CONNECTIONS.NAME_USER_FRIENDLY[connectionName]}`,
                leftTheChat: 'hat den Chat verlassen',
            },
        },
    },
    chronos: {
        oooEventSummaryFullDay: ({summary, dayCount, date}: OOOEventSummaryFullDayParams) => `${summary} für ${dayCount} ${dayCount === 1 ? 'Tag' : 'Tage'} bis ${date}`,
        oooEventSummaryPartialDay: ({summary, timePeriod, date}: OOOEventSummaryPartialDayParams) => `${summary} von ${timePeriod} am ${date}`,
    },
    footer: {
        features: 'Funktionen',
        expenseManagement: 'Ausgabenverwaltung',
        spendManagement: 'Ausgabenmanagement',
        expenseReports: 'Spesenabrechnungen',
        companyCreditCard: 'Unternehmens-Kreditkarte',
        receiptScanningApp: 'Beleg-Scan-App',
        billPay: 'Bill Pay',
        invoicing: 'Rechnungsstellung',
        CPACard: 'CPA-Karte',
        payroll: 'Gehaltsabrechnung',
        travel: 'Reisen',
        resources: 'Ressourcen',
        expensifyApproved: 'ExpensifyApproved!',
        pressKit: 'Pressemappe',
        support: 'Unterstützung',
        expensifyHelp: 'ExpensifyHelp',
        terms: 'Nutzungsbedingungen',
        privacy: 'Datenschutz',
        learnMore: 'Mehr erfahren',
        aboutExpensify: 'Über Expensify',
        blog: 'Blog',
        jobs: 'Jobs',
        expensifyOrg: 'Expensify.org',
        investorRelations: 'Investor Relations',
        getStarted: 'Loslegen',
        createAccount: 'Ein neues Konto erstellen',
        logIn: 'Einloggen',
    },
    allStates: COMMON_CONST.STATES as States,
    allCountries: CONST.ALL_COUNTRIES as AllCountries,
    accessibilityHints: {
        navigateToChatsList: 'Zurück zur Chatliste navigieren',
        chatWelcomeMessage: 'Begrüßungsnachricht im Chat',
        navigatesToChat: 'Navigiert zu einem Chat',
        newMessageLineIndicator: 'Neue Nachrichtenzeilenanzeige',
        chatMessage: 'Chat-Nachricht',
        lastChatMessagePreview: 'Letzte Chatnachricht-Vorschau',
        workspaceName: 'Arbeitsbereichsname',
        chatUserDisplayNames: 'Chat-Mitglied Anzeigenamen',
        scrollToNewestMessages: 'Zu den neuesten Nachrichten scrollen',
        preStyledText: 'Vorangestylter Text',
        viewAttachment: 'Anhang anzeigen',
    },
    parentReportAction: {
        deletedReport: 'Gelöschter Bericht',
        deletedMessage: 'Gelöschte Nachricht',
        deletedExpense: 'Gelöschte Ausgabe',
        reversedTransaction: 'Stornierte Transaktion',
        deletedTask: 'Gelöschte Aufgabe',
        hiddenMessage: 'Versteckte Nachricht',
    },
    threads: {
        thread: 'Thread',
        replies: 'Antworten',
        reply: 'Antworten',
        from: 'Von',
        in: 'in',
        parentNavigationSummary: ({reportName, workspaceName}: ParentNavigationSummaryParams) => `Von ${reportName}${workspaceName ? `in ${workspaceName}` : ''}`,
    },
    qrCodes: {
        copy: 'URL kopieren',
        copied: 'Kopiert!',
    },
    moderation: {
        flagDescription: 'Alle markierten Nachrichten werden zur Überprüfung an einen Moderator gesendet.',
        chooseAReason: 'Wählen Sie einen Grund für die Markierung unten aus:',
        spam: 'Spam',
        spamDescription: 'Unaufgeforderte themenfremde Werbung',
        inconsiderate: 'Rücksichtslos',
        inconsiderateDescription: 'Beleidigende oder respektlose Formulierungen mit fragwürdigen Absichten',
        intimidation: 'Einschüchterung',
        intimidationDescription: 'Aggressiv eine Agenda verfolgen trotz berechtigter Einwände',
        bullying: 'Mobbing',
        bullyingDescription: 'Zielen auf eine Person, um Gehorsam zu erlangen',
        harassment: 'Belästigung',
        harassmentDescription: 'Rassistisches, frauenfeindliches oder anderweitig diskriminierendes Verhalten',
        assault: 'Angriff',
        assaultDescription: 'Speziell gezielter emotionaler Angriff mit der Absicht, Schaden zuzufügen.',
        flaggedContent: 'Diese Nachricht wurde als Verstoß gegen unsere Gemeinschaftsregeln markiert und der Inhalt wurde verborgen.',
        hideMessage: 'Nachricht ausblenden',
        revealMessage: 'Nachricht anzeigen',
        levelOneResult: 'Sendet anonyme Warnung und Nachricht wird zur Überprüfung gemeldet.',
        levelTwoResult: 'Nachricht im Kanal verborgen, plus anonyme Warnung und Nachricht wird zur Überprüfung gemeldet.',
        levelThreeResult: 'Nachricht aus dem Kanal entfernt, anonyme Warnung gesendet und Nachricht zur Überprüfung gemeldet.',
    },
    actionableMentionWhisperOptions: {
        invite: 'Lade sie ein',
        nothing: 'Nichts tun',
    },
    actionableMentionJoinWorkspaceOptions: {
        accept: 'Akzeptieren',
        decline: 'Ablehnen',
    },
    actionableMentionTrackExpense: {
        submit: 'An jemanden senden',
        categorize: 'Kategorisieren Sie es',
        share: 'Teilen Sie es mit meinem Buchhalter',
        nothing: 'Nichts für jetzt',
    },
    teachersUnitePage: {
        teachersUnite: 'Lehrer vereinigen sich',
        joinExpensifyOrg:
            'Schließen Sie sich Expensify.org an, um Ungerechtigkeit auf der ganzen Welt zu beseitigen. Die aktuelle Kampagne "Teachers Unite" unterstützt Lehrer überall, indem sie die Kosten für wichtige Schulmaterialien aufteilt.',
        iKnowATeacher: 'Ich kenne einen Lehrer.',
        iAmATeacher: 'Ich bin Lehrer.',
        getInTouch: 'Ausgezeichnet! Bitte teilen Sie uns deren Informationen mit, damit wir Kontakt aufnehmen können.',
        introSchoolPrincipal: 'Einführung zu Ihrem Schulleiter',
        schoolPrincipalVerifyExpense:
            'Expensify.org teilt die Kosten für wichtige Schulmaterialien, damit Schüler aus einkommensschwachen Haushalten eine bessere Lernerfahrung haben können. Ihr Schulleiter wird gebeten, Ihre Ausgaben zu überprüfen.',
        principalFirstName: 'Vorname des Hauptansprechpartners',
        principalLastName: 'Nachname des Schulleiters',
        principalWorkEmail: 'Hauptarbeits-E-Mail-Adresse',
        updateYourEmail: 'Aktualisieren Sie Ihre E-Mail-Adresse',
        updateEmail: 'E-Mail-Adresse aktualisieren',
        schoolMailAsDefault: ({contactMethodsRoute}: ContactMethodsRouteParams) =>
            `Bevor Sie fortfahren, stellen Sie bitte sicher, dass Sie Ihre Schul-E-Mail als Ihre Standardkontaktmethode festlegen. Sie können dies unter Einstellungen > Profil > <a href="${contactMethodsRoute}">Kontaktmethoden</a>.`,
        error: {
            enterPhoneEmail: 'Geben Sie eine gültige E-Mail-Adresse oder Telefonnummer ein',
            enterEmail: 'Geben Sie eine E-Mail-Adresse ein',
            enterValidEmail: 'Geben Sie eine gültige E-Mail-Adresse ein',
            tryDifferentEmail: 'Bitte versuchen Sie eine andere E-Mail-Adresse',
        },
    },
    cardTransactions: {
        notActivated: 'Nicht aktiviert',
        outOfPocket: 'Ausgaben aus eigener Tasche',
        companySpend: 'Unternehmensausgaben',
    },
    distance: {
        addStop: 'Stopp hinzufügen',
        deleteWaypoint: 'Wegpunkt löschen',
        deleteWaypointConfirmation: 'Möchten Sie diesen Wegpunkt wirklich löschen?',
        address: 'Adresse',
        waypointDescription: {
            start: 'Starten',
            stop: 'Stopp',
        },
        mapPending: {
            title: 'Ausstehende Karte',
            subtitle: 'Die Karte wird generiert, wenn Sie wieder online sind.',
            onlineSubtitle: 'Einen Moment, während wir die Karte einrichten.',
            errorTitle: 'Kartenfehler',
            errorSubtitle: 'Beim Laden der Karte ist ein Fehler aufgetreten. Bitte versuchen Sie es erneut.',
        },
        error: {
            selectSuggestedAddress: 'Bitte wählen Sie eine vorgeschlagene Adresse aus oder verwenden Sie den aktuellen Standort.',
        },
    },
    reportCardLostOrDamaged: {
        screenTitle: 'Zeugnis verloren oder beschädigt',
        nextButtonLabel: 'Nächste',
        reasonTitle: 'Warum benötigen Sie eine neue Karte?',
        cardDamaged: 'Meine Karte wurde beschädigt',
        cardLostOrStolen: 'Meine Karte wurde verloren oder gestohlen',
        confirmAddressTitle: 'Bitte bestätigen Sie die Postadresse für Ihre neue Karte.',
        cardDamagedInfo: 'Ihre neue Karte wird in 2-3 Werktagen ankommen. Ihre aktuelle Karte wird weiterhin funktionieren, bis Sie Ihre neue aktivieren.',
        cardLostOrStolenInfo: 'Ihre aktuelle Karte wird dauerhaft deaktiviert, sobald Ihre Bestellung aufgegeben wird. Die meisten Karten kommen in wenigen Werktagen an.',
        address: 'Adresse',
        deactivateCardButton: 'Karte deaktivieren',
        shipNewCardButton: 'Neue Karte versenden',
        addressError: 'Adresse ist erforderlich',
        reasonError: 'Grund ist erforderlich',
        successTitle: 'Ihre neue Karte ist auf dem Weg!',
        successDescription: 'Sie müssen sie aktivieren, sobald sie in wenigen Werktagen ankommt. In der Zwischenzeit ist Ihre virtuelle Karte einsatzbereit.',
    },
    eReceipt: {
        guaranteed: 'Garantierter eReceipt',
        transactionDate: 'Transaktionsdatum',
    },
    referralProgram: {
        [CONST.REFERRAL_PROGRAM.CONTENT_TYPES.START_CHAT]: {
            buttonText1: 'Einen Chat starten,',
            buttonText2: 'Empfehlen Sie einen Freund.',
            header: 'Starte einen Chat, empfehle einen Freund weiter',
            body: 'Möchten Sie, dass Ihre Freunde auch Expensify nutzen? Starten Sie einfach einen Chat mit ihnen und wir kümmern uns um den Rest.',
        },
        [CONST.REFERRAL_PROGRAM.CONTENT_TYPES.SUBMIT_EXPENSE]: {
            buttonText1: 'Reichen Sie eine Ausgabe ein,',
            buttonText2: 'Empfehlen Sie Ihren Chef.',
            header: 'Reichen Sie eine Ausgabe ein, verweisen Sie auf Ihren Chef.',
            body: 'Möchten Sie, dass Ihr Chef auch Expensify nutzt? Reichen Sie einfach eine Ausgabe bei ihnen ein und wir kümmern uns um den Rest.',
        },
        [CONST.REFERRAL_PROGRAM.CONTENT_TYPES.REFER_FRIEND]: {
            header: 'Einen Freund empfehlen',
            body: 'Möchten Sie, dass Ihre Freunde auch Expensify nutzen? Chatten, bezahlen oder teilen Sie einfach eine Ausgabe mit ihnen und wir kümmern uns um den Rest. Oder teilen Sie einfach Ihren Einladungslink!',
        },
        [CONST.REFERRAL_PROGRAM.CONTENT_TYPES.SHARE_CODE]: {
            buttonText: 'Einen Freund empfehlen',
            header: 'Einen Freund empfehlen',
            body: 'Möchten Sie, dass Ihre Freunde auch Expensify nutzen? Chatten, bezahlen oder teilen Sie einfach eine Ausgabe mit ihnen und wir kümmern uns um den Rest. Oder teilen Sie einfach Ihren Einladungslink!',
        },
        copyReferralLink: 'Einladungslink kopieren',
    },
    systemChatFooterMessage: {
        [CONST.INTRO_CHOICES.MANAGE_TEAM]: {
            phrase1: 'Chatte mit deinem Setup-Spezialisten in',
            phrase2: 'für Hilfe',
        },
        default: {
            phrase1: 'Nachricht',
            phrase2: 'für Hilfe bei der Einrichtung',
        },
    },
    violations: {
        allTagLevelsRequired: 'Alle Tags erforderlich',
        autoReportedRejectedExpense: ({rejectReason, rejectedBy}: ViolationsAutoReportedRejectedExpenseParams) =>
            `${rejectedBy} hat diese Ausgabe mit dem Kommentar "${rejectReason}" abgelehnt.`,
        billableExpense: 'Abrechnungsfähig nicht mehr gültig',
        cashExpenseWithNoReceipt: ({formattedLimit}: ViolationsCashExpenseWithNoReceiptParams = {}) => `Beleg erforderlich${formattedLimit ? `über ${formattedLimit}` : ''}`,
        categoryOutOfPolicy: 'Kategorie nicht mehr gültig',
        conversionSurcharge: ({surcharge}: ViolationsConversionSurchargeParams) => `Angewandte ${surcharge}% Umrechnungsgebühr`,
        customUnitOutOfPolicy: 'Rate für diesen Arbeitsbereich nicht gültig',
        duplicatedTransaction: 'Duplikat',
        fieldRequired: 'Berichtsfelder sind erforderlich',
        futureDate: 'Zukünftiges Datum nicht erlaubt',
        invoiceMarkup: ({invoiceMarkup}: ViolationsInvoiceMarkupParams) => `Mit ${invoiceMarkup}% aufgeschlagen`,
        maxAge: ({maxAge}: ViolationsMaxAgeParams) => `Datum älter als ${maxAge} Tage`,
        missingCategory: 'Fehlende Kategorie',
        missingComment: 'Beschreibung für die ausgewählte Kategorie erforderlich',
        missingTag: ({tagName}: ViolationsMissingTagParams = {}) => `Missing ${tagName ?? 'tag'}`,
        modifiedAmount: ({type, displayPercentVariance}: ViolationsModifiedAmountParams) => {
            switch (type) {
                case 'distance':
                    return 'Betrag weicht von berechneter Entfernung ab';
                case 'card':
                    return 'Betrag größer als Kartentransaktion';
                default:
                    if (displayPercentVariance) {
                        return `Betrag ${displayPercentVariance}% höher als der gescannte Beleg`;
                    }
                    return 'Betrag größer als gescanntes Beleg';
            }
        },
        modifiedDate: 'Datum weicht vom gescannten Beleg ab',
        nonExpensiworksExpense: 'Nicht-Expensiworks-Ausgabe',
        overAutoApprovalLimit: ({formattedLimit}: ViolationsOverLimitParams) => `Ausgabe überschreitet die automatische Genehmigungsgrenze von ${formattedLimit}`,
        overCategoryLimit: ({formattedLimit}: ViolationsOverCategoryLimitParams) => `Betrag über dem ${formattedLimit}/Personen-Kategorielimit`,
        overLimit: ({formattedLimit}: ViolationsOverLimitParams) => `Betrag über dem Limit von ${formattedLimit}/Person`,
        overLimitAttendee: ({formattedLimit}: ViolationsOverLimitParams) => `Betrag über dem Limit von ${formattedLimit}/Person`,
        perDayLimit: ({formattedLimit}: ViolationsPerDayLimitParams) => `Betrag über dem täglichen ${formattedLimit}/Personen-Kategorielimit`,
        receiptNotSmartScanned:
            'Ausgabendetails und Beleg manuell hinzugefügt. Bitte überprüfen Sie die Details. <a href="https://help.expensify.com/articles/expensify-classic/reports/Automatic-Receipt-Audit">Erfahren Sie mehr</a> über die automatische Überprüfung aller Belege.',
        receiptRequired: ({formattedLimit, category}: ViolationsReceiptRequiredParams) => {
            let message = 'Beleg erforderlich';
            if (formattedLimit ?? category) {
                message += 'über';
                if (formattedLimit) {
                    message += ` ${formattedLimit}`;
                }
                if (category) {
                    message += 'Kategorielimitierung';
                }
            }
            return message;
        },
        prohibitedExpense: ({prohibitedExpenseType}: ViolationsProhibitedExpenseParams) => {
            const preMessage = 'Verbotene Ausgabe:';
            switch (prohibitedExpenseType) {
                case 'alcohol':
                    return `${preMessage} Alkohol`;
                case 'gambling':
                    return `${preMessage} Glücksspiel`;
                case 'tobacco':
                    return `${preMessage} Tabak`;
                case 'adultEntertainment':
                    return `${preMessage} Erwachsenenunterhaltung`;
                case 'hotelIncidentals':
                    return `${preMessage} Hotelnebenkosten`;
                default:
                    return `${preMessage}${prohibitedExpenseType}`;
            }
        },
        customRules: ({message}: ViolationsCustomRulesParams) => message,
        reviewRequired: 'Überprüfung erforderlich',
        rter: ({brokenBankConnection, email, isAdmin, isTransactionOlderThan7Days, member, rterType}: ViolationsRterParams) => {
            if (rterType === CONST.RTER_VIOLATION_TYPES.BROKEN_CARD_CONNECTION_530) {
                return 'Kassenbon kann aufgrund einer unterbrochenen Bankverbindung nicht automatisch zugeordnet werden.';
            }
            if (brokenBankConnection || rterType === CONST.RTER_VIOLATION_TYPES.BROKEN_CARD_CONNECTION) {
                return isAdmin
                    ? `Kassenbon kann aufgrund einer unterbrochenen Bankverbindung, die ${email} beheben muss, nicht automatisch zugeordnet werden.`
                    : 'Konnte Beleg aufgrund einer defekten Bankverbindung, die Sie beheben müssen, nicht automatisch zuordnen.';
            }
            if (!isTransactionOlderThan7Days) {
                return isAdmin
                    ? `Bitte ${member}, es als Bargeld zu markieren oder 7 Tage zu warten und es erneut zu versuchen.`
                    : 'Warten auf die Zusammenführung mit der Kartentransaktion.';
            }
            return '';
        },
        brokenConnection530Error: 'Beleg ausstehend aufgrund einer unterbrochenen Bankverbindung',
        adminBrokenConnectionError: 'Beleg ausstehend aufgrund einer unterbrochenen Bankverbindung. Bitte beheben in',
        memberBrokenConnectionError: 'Beleg ausstehend aufgrund einer unterbrochenen Bankverbindung. Bitte bitten Sie einen Workspace-Administrator, das Problem zu lösen.',
        markAsCashToIgnore: 'Als Barzahlung markieren, um zu ignorieren und Zahlung anzufordern.',
        smartscanFailed: ({canEdit = true}) => `Beleg-Scan fehlgeschlagen.${canEdit ? 'Details manuell eingeben.' : ''}`,
        receiptGeneratedWithAI: 'Potentieller KI-generierter Beleg',
        someTagLevelsRequired: ({tagName}: ViolationsTagOutOfPolicyParams = {}) => `Missing ${tagName ?? 'Etikett'}`,
        tagOutOfPolicy: ({tagName}: ViolationsTagOutOfPolicyParams = {}) => `${tagName ?? 'Etikett'} nicht mehr gültig`,
        taxAmountChanged: 'Der Steuerbetrag wurde geändert.',
        taxOutOfPolicy: ({taxName}: ViolationsTaxOutOfPolicyParams = {}) => `${taxName ?? 'Steuer'} nicht mehr gültig`,
        taxRateChanged: 'Steuersatz wurde geändert',
        taxRequired: 'Fehlender Steuersatz',
        none: 'Keine',
        taxCodeToKeep: 'Wählen Sie, welchen Steuercode Sie behalten möchten',
        tagToKeep: 'Wählen Sie aus, welches Tag beibehalten werden soll',
        isTransactionReimbursable: 'Wählen Sie, ob die Transaktion erstattungsfähig ist',
        merchantToKeep: 'Wählen Sie, welchen Händler Sie behalten möchten',
        descriptionToKeep: 'Wählen Sie aus, welche Beschreibung beibehalten werden soll.',
        categoryToKeep: 'Wählen Sie, welche Kategorie beibehalten werden soll',
        isTransactionBillable: 'Wählen Sie, ob die Transaktion abrechenbar ist',
        keepThisOne: 'Keep this one',
        confirmDetails: `Bestätigen Sie die Details, die Sie behalten.`,
        confirmDuplicatesInfo: `Die doppelten Anfragen, die Sie nicht behalten, werden für das Mitglied zur Löschung bereitgehalten.`,
        hold: 'Diese Ausgabe wurde zurückgestellt.',
        resolvedDuplicates: 'den doppelten Eintrag gelöst',
    },
    reportViolations: {
        [CONST.REPORT_VIOLATIONS.FIELD_REQUIRED]: ({fieldName}: RequiredFieldParams) => `${fieldName} ist erforderlich`,
    },
    violationDismissal: {
        rter: {
            manual: 'diesen Beleg als Barzahlung markiert',
        },
        duplicatedTransaction: {
            manual: 'den doppelten Eintrag gelöst',
        },
    },
    videoPlayer: {
        play: 'Spielen',
        pause: 'Pause',
        fullscreen: 'Vollbildschirm',
        playbackSpeed: 'Wiedergabegeschwindigkeit',
        expand: 'Erweitern',
        mute: 'Stumm schalten',
        unmute: 'Stummschaltung aufheben',
        normal: 'Normal',
    },
    exitSurvey: {
        header: 'Bevor Sie gehen',
        reasonPage: {
            title: 'Bitte teilen Sie uns mit, warum Sie uns verlassen.',
            subtitle: 'Bevor Sie gehen, teilen Sie uns bitte mit, warum Sie zu Expensify Classic wechseln möchten.',
        },
        reasons: {
            [CONST.EXIT_SURVEY.REASONS.FEATURE_NOT_AVAILABLE]: 'Ich benötige eine Funktion, die nur in Expensify Classic verfügbar ist.',
            [CONST.EXIT_SURVEY.REASONS.DONT_UNDERSTAND]: 'Ich verstehe nicht, wie man New Expensify benutzt.',
            [CONST.EXIT_SURVEY.REASONS.PREFER_CLASSIC]: 'Ich verstehe, wie man New Expensify benutzt, aber ich bevorzuge Expensify Classic.',
        },
        prompts: {
            [CONST.EXIT_SURVEY.REASONS.FEATURE_NOT_AVAILABLE]: 'Welche Funktion benötigen Sie, die in New Expensify nicht verfügbar ist?',
            [CONST.EXIT_SURVEY.REASONS.DONT_UNDERSTAND]: 'Was versuchst du zu tun?',
            [CONST.EXIT_SURVEY.REASONS.PREFER_CLASSIC]: 'Warum bevorzugen Sie Expensify Classic?',
        },
        responsePlaceholder: 'Ihre Antwort',
        thankYou: 'Danke für das Feedback!',
        thankYouSubtitle: 'Ihre Antworten helfen uns, ein besseres Produkt zu entwickeln, um Dinge zu erledigen. Vielen Dank!',
        goToExpensifyClassic: 'Zu Expensify Classic wechseln',
        offlineTitle: 'Sie scheinen hier festzustecken...',
        offline:
            'Sie scheinen offline zu sein. Leider funktioniert Expensify Classic nicht offline, aber New Expensify schon. Wenn Sie Expensify Classic verwenden möchten, versuchen Sie es erneut, wenn Sie eine Internetverbindung haben.',
        quickTip: 'Kurzer Tipp...',
        quickTipSubTitle: 'Sie können direkt zu Expensify Classic gehen, indem Sie expensify.com besuchen. Setzen Sie ein Lesezeichen, um eine einfache Abkürzung zu haben!',
        bookACall: 'Einen Anruf buchen',
        noThanks: 'Nein danke',
        bookACallTitle: 'Möchten Sie mit einem Produktmanager sprechen?',
        benefits: {
            [CONST.EXIT_SURVEY.BENEFIT.CHATTING_DIRECTLY]: 'Direktes Chatten über Ausgaben und Berichte',
            [CONST.EXIT_SURVEY.BENEFIT.EVERYTHING_MOBILE]: 'Fähigkeit, alles auf dem Handy zu erledigen',
            [CONST.EXIT_SURVEY.BENEFIT.TRAVEL_EXPENSE]: 'Reisen und Ausgaben mit der Geschwindigkeit des Chats',
        },
        bookACallTextTop: 'Wenn Sie zu Expensify Classic wechseln, verpassen Sie:',
        bookACallTextBottom:
            'Wir würden uns freuen, mit Ihnen einen Anruf zu vereinbaren, um zu verstehen, warum. Sie können einen Anruf mit einem unserer leitenden Produktmanager buchen, um Ihre Bedürfnisse zu besprechen.',
        takeMeToExpensifyClassic: 'Bring mich zu Expensify Classic',
    },
    listBoundary: {
        errorMessage: 'Beim Laden weiterer Nachrichten ist ein Fehler aufgetreten.',
        tryAgain: 'Versuchen Sie es erneut.',
    },
    systemMessage: {
        mergedWithCashTransaction: 'einen Beleg mit dieser Transaktion abgeglichen',
    },
    subscription: {
        authenticatePaymentCard: 'Zahlungskarte authentifizieren',
        mobileReducedFunctionalityMessage: 'Sie können Änderungen an Ihrem Abonnement nicht in der mobilen App vornehmen.',
        badge: {
            freeTrial: ({numOfDays}: BadgeFreeTrialParams) => `Kostenlose Testversion: ${numOfDays} ${numOfDays === 1 ? 'Tag' : 'Tage'} übrig`,
        },
        billingBanner: {
            policyOwnerAmountOwed: {
                title: 'Ihre Zahlungsinformationen sind veraltet.',
                subtitle: ({date}: BillingBannerSubtitleWithDateParams) =>
                    `Aktualisieren Sie Ihre Zahlungskarte bis zum ${date}, um weiterhin alle Ihre Lieblingsfunktionen nutzen zu können.`,
            },
            policyOwnerAmountOwedOverdue: {
                title: 'Ihre Zahlung konnte nicht verarbeitet werden.',
                subtitle: ({date, purchaseAmountOwed}: BillingBannerOwnerAmountOwedOverdueParams) =>
                    date && purchaseAmountOwed
                        ? `Ihre Belastung vom ${date} über ${purchaseAmountOwed} konnte nicht verarbeitet werden. Bitte fügen Sie eine Zahlungskarte hinzu, um den fälligen Betrag zu begleichen.`
                        : 'Bitte fügen Sie eine Zahlungskarte hinzu, um den geschuldeten Betrag zu begleichen.',
            },
            policyOwnerUnderInvoicing: {
                title: 'Ihre Zahlungsinformationen sind veraltet.',
                subtitle: ({date}: BillingBannerSubtitleWithDateParams) =>
                    `Ihre Zahlung ist überfällig. Bitte begleichen Sie Ihre Rechnung bis zum ${date}, um eine Unterbrechung des Dienstes zu vermeiden.`,
            },
            policyOwnerUnderInvoicingOverdue: {
                title: 'Ihre Zahlungsinformationen sind veraltet.',
                subtitle: 'Ihre Zahlung ist überfällig. Bitte begleichen Sie Ihre Rechnung.',
            },
            billingDisputePending: {
                title: 'Ihre Karte konnte nicht belastet werden.',
                subtitle: ({amountOwed, cardEnding}: BillingBannerDisputePendingParams) =>
                    `Sie haben die Belastung von ${amountOwed} auf der Karte mit der Endung ${cardEnding} angefochten. Ihr Konto wird gesperrt, bis der Streit mit Ihrer Bank geklärt ist.`,
            },
            cardAuthenticationRequired: {
                title: 'Ihre Karte konnte nicht belastet werden.',
                subtitle: ({cardEnding}: BillingBannerCardAuthenticationRequiredParams) =>
                    `Ihre Zahlungskarte wurde nicht vollständig authentifiziert. Bitte schließen Sie den Authentifizierungsprozess ab, um Ihre Zahlungskarte mit der Endung ${cardEnding} zu aktivieren.`,
            },
            insufficientFunds: {
                title: 'Ihre Karte konnte nicht belastet werden.',
                subtitle: ({amountOwed}: BillingBannerInsufficientFundsParams) =>
                    `Ihre Zahlungskarte wurde aufgrund unzureichender Mittel abgelehnt. Bitte versuchen Sie es erneut oder fügen Sie eine neue Zahlungskarte hinzu, um Ihren ausstehenden Saldo von ${amountOwed} zu begleichen.`,
            },
            cardExpired: {
                title: 'Ihre Karte konnte nicht belastet werden.',
                subtitle: ({amountOwed}: BillingBannerCardExpiredParams) =>
                    `Ihre Zahlungskarte ist abgelaufen. Bitte fügen Sie eine neue Zahlungskarte hinzu, um Ihren ausstehenden Saldo von ${amountOwed} zu begleichen.`,
            },
            cardExpireSoon: {
                title: 'Ihre Karte läuft bald ab',
                subtitle:
                    'Ihre Zahlungskarte läuft am Ende dieses Monats ab. Klicken Sie auf das Drei-Punkte-Menü unten, um sie zu aktualisieren und weiterhin alle Ihre Lieblingsfunktionen zu nutzen.',
            },
            retryBillingSuccess: {
                title: 'Erfolg!',
                subtitle: 'Ihre Karte wurde erfolgreich belastet.',
            },
            retryBillingError: {
                title: 'Ihre Karte konnte nicht belastet werden.',
                subtitle:
                    'Bevor Sie es erneut versuchen, rufen Sie bitte direkt Ihre Bank an, um Expensify-Gebühren zu autorisieren und eventuelle Sperren zu entfernen. Andernfalls versuchen Sie, eine andere Zahlungskarte hinzuzufügen.',
            },
            cardOnDispute: ({amountOwed, cardEnding}: BillingBannerCardOnDisputeParams) =>
                `Sie haben die Belastung von ${amountOwed} auf der Karte mit der Endung ${cardEnding} angefochten. Ihr Konto wird gesperrt, bis der Streit mit Ihrer Bank geklärt ist.`,
            preTrial: {
                title: 'Kostenlose Testversion starten',
                subtitleStart: 'Als nächster Schritt,',
                subtitleLink: 'Vervollständigen Sie Ihre Einrichtungsliste',
                subtitleEnd: 'damit Ihr Team mit der Spesenabrechnung beginnen kann.',
            },
            trialStarted: {
                title: ({numOfDays}: TrialStartedTitleParams) => `Testversion: ${numOfDays} ${numOfDays === 1 ? 'Tag' : 'Tage'} übrig!`,
                subtitle: 'Fügen Sie eine Zahlungskarte hinzu, um alle Ihre Lieblingsfunktionen weiterhin nutzen zu können.',
            },
            trialEnded: {
                title: 'Ihre kostenlose Testversion ist abgelaufen',
                subtitle: 'Fügen Sie eine Zahlungskarte hinzu, um alle Ihre Lieblingsfunktionen weiterhin nutzen zu können.',
            },
            earlyDiscount: {
                claimOffer: 'Angebot einlösen',
                noThanks: 'Nein danke',
                subscriptionPageTitle: ({discountType}: EarlyDiscountTitleParams) =>
                    `<strong>${discountType}% Rabatt auf Ihr erstes Jahr!</strong> Fügen Sie einfach eine Zahlungsmethode hinzu und beginnen Sie mit einem Jahresabonnement.`,
                onboardingChatTitle: ({discountType}: EarlyDiscountTitleParams) => `Zeitlich begrenztes Angebot: ${discountType}% Rabatt auf Ihr erstes Jahr!`,
                subtitle: ({days, hours, minutes, seconds}: EarlyDiscountSubtitleParams) => `Einlösen in ${days > 0 ? `${days}d :` : ''}${hours}h : ${minutes}m : ${seconds}s`,
            },
        },
        cardSection: {
            title: 'Zahlung',
            subtitle: 'Fügen Sie eine Karte hinzu, um Ihr Expensify-Abonnement zu bezahlen.',
            addCardButton: 'Zahlungskarte hinzufügen',
            cardNextPayment: ({nextPaymentDate}: CardNextPaymentParams) => `Ihr nächstes Zahlungsdatum ist ${nextPaymentDate}.`,
            cardEnding: ({cardNumber}: CardEndingParams) => `Karte endet mit ${cardNumber}`,
            cardInfo: ({name, expiration, currency}: CardInfoParams) => `Name: ${name}, Ablaufdatum: ${expiration}, Währung: ${currency}`,
            changeCard: 'Zahlungskarte ändern',
            changeCurrency: 'Zahlungswährung ändern',
            cardNotFound: 'Keine Zahlungskarte hinzugefügt',
            retryPaymentButton: 'Zahlung erneut versuchen',
            authenticatePayment: 'Zahlung authentifizieren',
            requestRefund: 'Rückerstattung anfordern',
            requestRefundModal: {
                full: 'Eine Rückerstattung zu erhalten ist einfach: Downgraden Sie einfach Ihr Konto vor Ihrem nächsten Abrechnungsdatum und Sie erhalten eine Rückerstattung. <br /> <br /> Achtung: Wenn Sie Ihr Konto herabstufen, werden Ihre Arbeitsbereiche gelöscht. Diese Aktion kann nicht rückgängig gemacht werden, aber Sie können jederzeit einen neuen Arbeitsbereich erstellen, wenn Sie Ihre Meinung ändern.',
                confirm: 'Arbeitsbereich(e) löschen und herabstufen',
            },
            viewPaymentHistory: 'Zahlungsverlauf anzeigen',
        },
        yourPlan: {
            title: 'Ihr Plan',
            exploreAllPlans: 'Alle Pläne erkunden',
            customPricing: 'Individuelle Preisgestaltung',
            asLowAs: ({price}: YourPlanPriceValueParams) => `ab ${price} pro aktivem Mitglied/Monat`,
            pricePerMemberMonth: ({price}: YourPlanPriceValueParams) => `${price} pro Mitglied/Monat`,
            pricePerMemberPerMonth: ({price}: YourPlanPriceValueParams) => `${price} pro Mitglied pro Monat`,
            perMemberMonth: 'pro Mitglied/Monat',
            collect: {
                title: 'Sammeln',
                description: 'Der Kleinunternehmensplan, der Ihnen Ausgaben, Reisen und Chat bietet.',
                priceAnnual: ({lower, upper}: YourPlanPriceParams) => `Von ${lower}/aktivem Mitglied mit der Expensify-Karte, ${upper}/aktivem Mitglied ohne die Expensify-Karte.`,
                pricePayPerUse: ({lower, upper}: YourPlanPriceParams) => `Von ${lower}/aktivem Mitglied mit der Expensify-Karte, ${upper}/aktivem Mitglied ohne die Expensify-Karte.`,
                benefit1: 'Beleg-Scannen',
                benefit2: 'Erstattungen',
                benefit3: 'Verwaltung von Firmenkreditkarten',
                benefit4: 'Spesen- und Reisegenehmigungen',
                benefit5: 'Reisebuchung und -regeln',
                benefit6: 'QuickBooks/Xero-Integrationen',
                benefit7: 'Chat über Ausgaben, Berichte und Räume',
                benefit8: 'KI- und menschlicher Support',
            },
            control: {
                title: 'Steuerung',
                description: 'Spesen, Reisen und Chat für größere Unternehmen.',
                priceAnnual: ({lower, upper}: YourPlanPriceParams) => `Von ${lower}/aktivem Mitglied mit der Expensify-Karte, ${upper}/aktivem Mitglied ohne die Expensify-Karte.`,
                pricePayPerUse: ({lower, upper}: YourPlanPriceParams) => `Von ${lower}/aktivem Mitglied mit der Expensify-Karte, ${upper}/aktivem Mitglied ohne die Expensify-Karte.`,
                benefit1: 'Alles im Collect-Plan',
                benefit2: 'Genehmigungsabläufe mit mehreren Ebenen',
                benefit3: 'Benutzerdefinierte Ausgabenregeln',
                benefit4: 'ERP-Integrationen (NetSuite, Sage Intacct, Oracle)',
                benefit5: 'HR-Integrationen (Workday, Certinia)',
                benefit6: 'SAML/SSO',
                benefit7: 'Benutzerdefinierte Einblicke und Berichterstattung',
                benefit8: 'Budgetierung',
            },
            thisIsYourCurrentPlan: 'Dies ist Ihr aktueller Plan',
            downgrade: 'Herabstufen zu Collect',
            upgrade: 'Upgrade zu Control',
            addMembers: 'Mitglieder hinzufügen',
            saveWithExpensifyTitle: 'Sparen Sie mit der Expensify-Karte',
            saveWithExpensifyDescription: 'Verwenden Sie unseren Sparrechner, um zu sehen, wie das Cashback der Expensify Card Ihre Expensify-Rechnung reduzieren kann.',
            saveWithExpensifyButton: 'Erfahren Sie mehr',
        },
        compareModal: {
            comparePlans: 'Pläne vergleichen',
            unlockTheFeatures: 'Schalten Sie die Funktionen frei, die Sie benötigen, mit dem Plan, der für Sie richtig ist.',
            viewOurPricing: 'Sehen Sie sich unsere Preisseite an',
            forACompleteFeatureBreakdown: 'für eine vollständige Funktionsübersicht unserer Pläne.',
        },
        details: {
            title: 'Abonnementdetails',
            annual: 'Jahresabonnement',
            taxExempt: 'Steuerbefreiungsstatus beantragen',
            taxExemptEnabled: 'Steuerbefreit',
            taxExemptStatus: 'Steuerbefreiungsstatus',
            payPerUse: 'Nutzungsgesteuert',
            subscriptionSize: 'Abonnementgröße',
            headsUp:
                'Achtung: Wenn Sie jetzt nicht die Größe Ihres Abonnements festlegen, setzen wir sie automatisch auf die Anzahl der aktiven Mitglieder Ihres ersten Monats. Sie verpflichten sich dann, für mindestens diese Anzahl von Mitgliedern für die nächsten 12 Monate zu zahlen. Sie können die Größe Ihres Abonnements jederzeit erhöhen, aber nicht verringern, bis Ihr Abonnement abgelaufen ist.',
            zeroCommitment: 'Keine Verpflichtung zum ermäßigten Jahresabonnementpreis',
        },
        subscriptionSize: {
            title: 'Abonnementgröße',
            yourSize: 'Ihre Abonnementgröße ist die Anzahl der offenen Plätze, die in einem bestimmten Monat von jedem aktiven Mitglied besetzt werden können.',
            eachMonth:
                'Jeden Monat deckt Ihr Abonnement bis zu der oben festgelegten Anzahl aktiver Mitglieder ab. Jedes Mal, wenn Sie die Größe Ihres Abonnements erhöhen, beginnen Sie ein neues 12-monatiges Abonnement in dieser neuen Größe.',
            note: 'Hinweis: Ein aktives Mitglied ist jeder, der Ausgabendaten erstellt, bearbeitet, eingereicht, genehmigt, erstattet oder exportiert hat, die mit dem Arbeitsbereich Ihres Unternehmens verbunden sind.',
            confirmDetails: 'Bestätigen Sie Ihre neuen jährlichen Abonnementdetails:',
            subscriptionSize: 'Abonnementgröße',
            activeMembers: ({size}: SubscriptionSizeParams) => `${size} aktive Mitglieder/Monat`,
            subscriptionRenews: 'Abonnement wird erneuert',
            youCantDowngrade: 'Sie können während Ihres Jahresabonnements nicht herabstufen.',
            youAlreadyCommitted: ({size, date}: SubscriptionCommitmentParams) =>
                `Sie haben sich bereits für ein Jahresabonnement mit einer Größe von ${size} aktiven Mitgliedern pro Monat bis zum ${date} verpflichtet. Sie können am ${date} zu einem nutzungsbasierten Abonnement wechseln, indem Sie die automatische Verlängerung deaktivieren.`,
            error: {
                size: 'Bitte geben Sie eine gültige Abonnementgröße ein.',
                sameSize: 'Bitte geben Sie eine Zahl ein, die sich von Ihrer aktuellen Abonnementgröße unterscheidet.',
            },
        },
        paymentCard: {
            addPaymentCard: 'Zahlungskarte hinzufügen',
            enterPaymentCardDetails: 'Geben Sie Ihre Zahlungsinformationen ein',
            security: 'Expensify ist PCI-DSS-konform, verwendet Verschlüsselung auf Bankniveau und nutzt redundante Infrastruktur, um Ihre Daten zu schützen.',
            learnMoreAboutSecurity: 'Erfahren Sie mehr über unsere Sicherheit.',
        },
        subscriptionSettings: {
            title: 'Abonnementseinstellungen',
            summary: ({subscriptionType, subscriptionSize, autoRenew, autoIncrease}: SubscriptionSettingsSummaryParams) =>
                `Abonnementstyp: ${subscriptionType}, Abonnementgröße: ${subscriptionSize}, Automatische Verlängerung: ${autoRenew}, Automatische jährliche Sitzplatzerhöhung: ${autoIncrease}`,
            none: 'none',
            on: 'on',
            off: 'aus',
            annual: 'Jährlich',
            autoRenew: 'Automatische Verlängerung',
            autoIncrease: 'Automatische jährliche Sitzplatzerhöhung',
            saveUpTo: ({amountWithCurrency}: SubscriptionSettingsSaveUpToParams) => `Sparen Sie bis zu ${amountWithCurrency}/Monat pro aktivem Mitglied`,
            automaticallyIncrease:
                'Erhöhen Sie automatisch Ihre jährlichen Plätze, um aktive Mitglieder aufzunehmen, die Ihre Abonnementgröße überschreiten. Hinweis: Dies wird das Enddatum Ihres Jahresabonnements verlängern.',
            disableAutoRenew: 'Automatische Verlängerung deaktivieren',
            helpUsImprove: 'Helfen Sie uns, Expensify zu verbessern',
            whatsMainReason: 'Was ist der Hauptgrund, warum Sie die automatische Verlängerung deaktivieren?',
            renewsOn: ({date}: SubscriptionSettingsRenewsOnParams) => `Wird am ${date} erneuert.`,
            pricingConfiguration: 'Die Preisgestaltung hängt von der Konfiguration ab. Für den niedrigsten Preis wählen Sie ein Jahresabonnement und erhalten Sie die Expensify Card.',
            learnMore: {
                part1: 'Erfahren Sie mehr auf unserer',
                pricingPage: 'Preisseite',
                part2: 'oder chatten Sie mit unserem Team in Ihrer',
                adminsRoom: '#admins room.',
            },
            estimatedPrice: 'Geschätzter Preis',
            changesBasedOn: 'Dies ändert sich basierend auf Ihrer Expensify Card-Nutzung und den untenstehenden Abonnementoptionen.',
        },
        requestEarlyCancellation: {
            title: 'Frühzeitige Kündigung beantragen',
            subtitle: 'Was ist der Hauptgrund für Ihre vorzeitige Kündigungsanfrage?',
            subscriptionCanceled: {
                title: 'Abonnement storniert',
                subtitle: 'Ihr Jahresabonnement wurde storniert.',
                info: 'Wenn Sie Ihre Arbeitsbereiche weiterhin auf Pay-per-Use-Basis nutzen möchten, sind Sie startklar.',
                preventFutureActivity: {
                    part1: 'Wenn Sie zukünftige Aktivitäten und Gebühren verhindern möchten, müssen Sie',
                    link: 'löschen Sie Ihren Arbeitsbereich/Ihre Arbeitsbereiche',
                    part2: 'Beachten Sie, dass Ihnen beim Löschen Ihrer Arbeitsbereiche alle ausstehenden Aktivitäten, die im aktuellen Kalendermonat angefallen sind, in Rechnung gestellt werden.',
                },
            },
            requestSubmitted: {
                title: 'Anfrage eingereicht',
                subtitle: {
                    part1: 'Vielen Dank, dass Sie uns mitgeteilt haben, dass Sie an der Kündigung Ihres Abonnements interessiert sind. Wir prüfen Ihre Anfrage und werden uns bald über Ihren Chat mit Ihnen in Verbindung setzen.',
                    link: 'Concierge',
                    part2: '.',
                },
            },
            acknowledgement: `Indem ich die vorzeitige Kündigung beantrage, erkenne ich an und stimme zu, dass Expensify keine Verpflichtung hat, einem solchen Antrag im Rahmen von Expensify stattzugeben.<a href=${CONST.OLD_DOT_PUBLIC_URLS.TERMS_URL}>Nutzungsbedingungen</a>oder andere anwendbare Dienstleistungsvereinbarungen zwischen mir und Expensify und dass Expensify das alleinige Ermessen hinsichtlich der Gewährung eines solchen Antrags behält.`,
        },
    },
    feedbackSurvey: {
        tooLimited: 'Funktionalität muss verbessert werden',
        tooExpensive: 'Zu teuer',
        inadequateSupport: 'Unzureichender Kundensupport',
        businessClosing: 'Unternehmen schließt, verkleinert sich oder wurde übernommen',
        additionalInfoTitle: 'Zu welcher Software wechseln Sie und warum?',
        additionalInfoInputLabel: 'Ihre Antwort',
    },
    roomChangeLog: {
        updateRoomDescription: 'setze die Raumbeschreibung auf:',
        clearRoomDescription: 'Raumbeschreibung gelöscht',
    },
    delegate: {
        switchAccount: 'Konten wechseln:',
        copilotDelegatedAccess: 'Copilot: Delegierter Zugriff',
        copilotDelegatedAccessDescription: 'Erlauben Sie anderen Mitgliedern, auf Ihr Konto zuzugreifen.',
        addCopilot: 'Copilot hinzufügen',
        membersCanAccessYourAccount: 'Diese Mitglieder können auf Ihr Konto zugreifen:',
        youCanAccessTheseAccounts: 'Sie können auf diese Konten über den Kontowechsler zugreifen:',
        role: ({role}: OptionalParam<DelegateRoleParams> = {}) => {
            switch (role) {
                case CONST.DELEGATE_ROLE.ALL:
                    return 'Voll';
                case CONST.DELEGATE_ROLE.SUBMITTER:
                    return 'Begrenzt';
                default:
                    return '';
            }
        },
        genericError: 'Ups, etwas ist schiefgelaufen. Bitte versuche es erneut.',
        onBehalfOfMessage: ({delegator}: DelegatorParams) => `im Auftrag von ${delegator}`,
        accessLevel: 'Zugriffsebene',
        confirmCopilot: 'Bestätigen Sie Ihren Copilot unten.',
        accessLevelDescription:
            'Wählen Sie unten eine Zugriffsebene aus. Sowohl Vollzugriff als auch eingeschränkter Zugriff ermöglichen es Co-Piloten, alle Gespräche und Ausgaben einzusehen.',
        roleDescription: ({role}: OptionalParam<DelegateRoleParams> = {}) => {
            switch (role) {
                case CONST.DELEGATE_ROLE.ALL:
                    return 'Erlauben Sie einem anderen Mitglied, alle Aktionen in Ihrem Konto in Ihrem Namen durchzuführen. Dazu gehören Chats, Einreichungen, Genehmigungen, Zahlungen, Einstellungen und mehr.';
                case CONST.DELEGATE_ROLE.SUBMITTER:
                    return 'Erlauben Sie einem anderen Mitglied, die meisten Aktionen in Ihrem Konto in Ihrem Namen durchzuführen. Ausgenommen sind Genehmigungen, Zahlungen, Ablehnungen und Sperren.';
                default:
                    return '';
            }
        },
        removeCopilot: 'Copilot entfernen',
        removeCopilotConfirmation: 'Möchten Sie diesen Copilot wirklich entfernen?',
        changeAccessLevel: 'Zugriffsebene ändern',
        makeSureItIsYou: 'Lassen Sie uns sicherstellen, dass Sie es sind',
        enterMagicCode: ({contactMethod}: EnterMagicCodeParams) =>
            `Bitte geben Sie den magischen Code ein, der an ${contactMethod} gesendet wurde, um einen Co-Piloten hinzuzufügen. Er sollte in ein bis zwei Minuten ankommen.`,
        enterMagicCodeUpdate: ({contactMethod}: EnterMagicCodeParams) => `Bitte geben Sie den magischen Code ein, der an ${contactMethod} gesendet wurde, um Ihren Copilot zu aktualisieren.`,
        notAllowed: 'Nicht so schnell...',
        noAccessMessage: 'Als Copilot hast du keinen Zugriff auf diese Seite. Entschuldigung!',
        notAllowedMessageStart: `Als ein`,
        notAllowedMessageHyperLinked: 'Copilot',
        notAllowedMessageEnd: ({accountOwnerEmail}: AccountOwnerParams) => `Für ${accountOwnerEmail} haben Sie keine Berechtigung, diese Aktion auszuführen. Entschuldigung!`,
        copilotAccess: 'Copilot-Zugriff',
    },
    debug: {
        debug: 'Debuggen',
        details: 'Einzelheiten',
        JSON: 'JSON',
        reportActions: 'Aktionen',
        reportActionPreview: 'Vorschau',
        nothingToPreview: 'Nichts zur Vorschau',
        editJson: 'Editiere JSON:',
        preview: 'Vorschau:',
        missingProperty: ({propertyName}: MissingPropertyParams) => `Fehlendes ${propertyName}`,
        invalidProperty: ({propertyName, expectedType}: InvalidPropertyParams) => `Ungültige Eigenschaft: ${propertyName} - Erwartet: ${expectedType}`,
        invalidValue: ({expectedValues}: InvalidValueParams) => `Ungültiger Wert - Erwartet: ${expectedValues}`,
        missingValue: 'Fehlender Wert',
        createReportAction: 'Berichtaktion erstellen',
        reportAction: 'Aktion melden',
        report: 'Bericht',
        transaction: 'Transaktion',
        violations: 'Verstöße',
        transactionViolation: 'Transaktionsverstoß',
        hint: 'Datenänderungen werden nicht an das Backend gesendet.',
        textFields: 'Textfelder',
        numberFields: 'Zahlenfelder',
        booleanFields: 'Boolesche Felder',
        constantFields: 'Konstante Felder',
        dateTimeFields: 'DateTime-Felder',
        date: 'Datum',
        time: 'Zeit',
        none: 'Keine',
        visibleInLHN: 'Sichtbar in LHN',
        GBR: 'GBR',
        RBR: 'RBR',
        true: 'true',
        false: 'false',
        viewReport: 'Bericht anzeigen',
        viewTransaction: 'Transaktion anzeigen',
        createTransactionViolation: 'Transaktionsverstoß erstellen',
        reasonVisibleInLHN: {
            hasDraftComment: 'Hat Entwurfskommentar',
            hasGBR: 'Has GBR',
            hasRBR: 'Hat RBR',
            pinnedByUser: 'Von Mitglied angeheftet',
            hasIOUViolations: 'Hat IOU-Verstöße',
            hasAddWorkspaceRoomErrors: 'Hat Fehler beim Hinzufügen des Arbeitsbereichsraums',
            isUnread: 'Ist ungelesen (Fokusmodus)',
            isArchived: 'Ist archiviert (neuester Modus)',
            isSelfDM: 'Ist Selbst-DM',
            isFocused: 'Ist vorübergehend fokussiert',
        },
        reasonGBR: {
            hasJoinRequest: 'Hat Beitrittsanfrage (Admin-Raum)',
            isUnreadWithMention: 'Ist ungelesen mit Erwähnung',
            isWaitingForAssigneeToCompleteAction: 'Wartet darauf, dass der Zuständige die Aktion abschließt.',
            hasChildReportAwaitingAction: 'Hat einen untergeordneten Bericht, der auf eine Aktion wartet',
            hasMissingInvoiceBankAccount: 'Fehlendes Rechnungsbankkonto',
        },
        reasonRBR: {
            hasErrors: 'Hat Fehler in den Berichtsdaten oder Berichtsaktionen',
            hasViolations: 'Hat Verstöße',
            hasTransactionThreadViolations: 'Hat Transaktions-Thread-Verstöße',
        },
        indicatorStatus: {
            theresAReportAwaitingAction: 'Es gibt einen Bericht, der auf eine Aktion wartet.',
            theresAReportWithErrors: 'Es gibt einen Bericht mit Fehlern',
            theresAWorkspaceWithCustomUnitsErrors: 'Es gibt einen Arbeitsbereich mit Fehlern bei benutzerdefinierten Einheiten.',
            theresAProblemWithAWorkspaceMember: 'Es gibt ein Problem mit einem Arbeitsbereichsmitglied.',
            theresAProblemWithAWorkspaceQBOExport: 'Es gab ein Problem mit einer Exporteinstellung der Arbeitsbereichsverbindung.',
            theresAProblemWithAContactMethod: 'Es gibt ein Problem mit einer Kontaktmethode',
            aContactMethodRequiresVerification: 'Eine Kontaktmethode erfordert eine Verifizierung',
            theresAProblemWithAPaymentMethod: 'Es gibt ein Problem mit einer Zahlungsmethode',
            theresAProblemWithAWorkspace: 'Es gibt ein Problem mit einem Arbeitsbereich.',
            theresAProblemWithYourReimbursementAccount: 'Es gibt ein Problem mit Ihrem Erstattungskonto',
            theresABillingProblemWithYourSubscription: 'Es gibt ein Abrechnungsproblem mit Ihrem Abonnement.',
            yourSubscriptionHasBeenSuccessfullyRenewed: 'Ihr Abonnement wurde erfolgreich erneuert.',
            theresWasAProblemDuringAWorkspaceConnectionSync: 'Während der Synchronisierung der Workspace-Verbindung ist ein Problem aufgetreten.',
            theresAProblemWithYourWallet: 'Es gibt ein Problem mit Ihrem Wallet.',
            theresAProblemWithYourWalletTerms: 'Es gibt ein Problem mit den Bedingungen Ihrer Brieftasche.',
        },
    },
    emptySearchView: {
        takeATestDrive: 'Machen Sie eine Probefahrt',
    },
    migratedUserWelcomeModal: {
        title: 'Reisen und Ausgaben, in der Geschwindigkeit des Chats',
        subtitle: 'New Expensify hat die gleiche großartige Automatisierung, aber jetzt mit erstaunlicher Zusammenarbeit:',
        confirmText: "Los geht's!",
        features: {
            chat: '<strong>Chatten Sie direkt über jede Ausgabe</strong>, jeden Bericht oder Arbeitsbereich',
            scanReceipt: '<strong>Belege scannen</strong> und Rückerstattung erhalten',
            crossPlatform: 'Erledigen Sie <strong>alles</strong> von Ihrem Telefon oder Browser aus',
        },
    },
    productTrainingTooltip: {
        // TODO: CONCIERGE_LHN_GBR tooltip will be replaced by a tooltip in the #admins room
        // https://github.com/Expensify/App/issues/57045#issuecomment-2701455668
        conciergeLHNGBR: {
            part1: 'Loslegen',
            part2: 'hier!',
        },
        saveSearchTooltip: {
            part1: 'Benennen Sie Ihre gespeicherten Suchen um',
            part2: 'hier!',
        },
        bottomNavInboxTooltip: {
            part1: 'Überprüfen Sie was',
            part2: 'benötigt Ihre Aufmerksamkeit',
            part3: 'und',
            part4: 'über Ausgaben chatten.',
        },
        workspaceChatTooltip: {
            part1: 'Chatten mit',
            part2: 'Genehmiger',
        },
        globalCreateTooltip: {
            part1: 'Ausgaben erstellen',
            part2: ', beginnen Sie zu chatten,',
            part3: 'und mehr.',
            part4: 'Probieren Sie es aus!',
        },
        GBRRBRChat: {
            part1: 'Du wirst 🟢 auf sehen',
            part2: 'Maßnahmen ergreifen',
            part3: ',\nund 🔴 auf',
            part4: 'Elemente zur Überprüfung.',
        },
        accountSwitcher: {
            part1: 'Zugriff auf Ihre',
            part2: 'Copilot-Konten',
            part3: 'hier',
        },
        expenseReportsFilter: {
            part1: 'Willkommen! Finden Sie alle Ihre',
            part2: 'Berichte des Unternehmens',
            part3: 'here.',
        },
        scanTestTooltip: {
            part1: 'Möchten Sie sehen, wie Scan funktioniert?',
            part2: 'Probieren Sie einen Testbeleg aus!',
            part3: 'Wählen Sie unsere',
            part4: 'Testmanager',
            part5: 'um es auszuprobieren!',
            part6: 'Jetzt,',
            part7: 'Reichen Sie Ihre Ausgaben ein',
            part8: 'und sieh zu, wie die Magie geschieht!',
            tryItOut: 'Probieren Sie es aus',
            noThanks: 'Nein danke',
        },
        outstandingFilter: {
            part1: 'Filter für Ausgaben, die',
            part2: 'Genehmigung erforderlich',
        },
        scanTestDriveTooltip: {
            part1: 'Diesen Beleg senden an',
            part2: 'Beenden Sie die Probefahrt!',
        },
    },
    discardChangesConfirmation: {
        title: 'Änderungen verwerfen?',
        body: 'Möchten Sie die vorgenommenen Änderungen wirklich verwerfen?',
        confirmText: 'Änderungen verwerfen',
    },
    scheduledCall: {
        book: {
            title: 'Anruf planen',
            description: 'Finden Sie eine Zeit, die für Sie passt.',
            slots: 'Verfügbare Zeiten für',
        },
        confirmation: {
            title: 'Anruf bestätigen',
            description:
                'Stellen Sie sicher, dass die unten stehenden Details für Sie in Ordnung sind. Sobald Sie den Anruf bestätigen, senden wir eine Einladung mit weiteren Informationen.',
            setupSpecialist: 'Ihr Einrichtungsspezialist',
            meetingLength: 'Besprechungslänge',
            dateTime: 'Datum & Uhrzeit',
            minutes: '30 Minuten',
        },
        callScheduled: 'Anruf geplant',
    },
    autoSubmitModal: {
        title: 'Alles klar und eingereicht!',
        description: 'Alle Warnungen und Verstöße wurden beseitigt, daher:',
        submittedExpensesTitle: 'Diese Ausgaben wurden eingereicht',
        submittedExpensesDescription: 'Diese Ausgaben wurden an Ihren Genehmiger gesendet, können aber noch bearbeitet werden, bis sie genehmigt sind.',
        pendingExpensesTitle: 'Ausstehende Ausgaben wurden verschoben',
        pendingExpensesDescription: 'Alle ausstehenden Kartenausgaben wurden in einen separaten Bericht verschoben, bis sie gebucht werden.',
    },
    testDrive: {
        quickAction: {
            takeATwoMinuteTestDrive: 'Machen Sie eine 2-minütige Probefahrt',
        },
        modal: {
            title: 'Probieren Sie uns aus',
            description: 'Machen Sie eine schnelle Produkttour, um schnell auf den neuesten Stand zu kommen. Keine Zwischenstopps erforderlich!',
            confirmText: 'Testfahrt starten',
            helpText: 'Überspringen',
            employee: {
                description:
                    '<muted-text>Holen Sie sich für Ihr Team <strong>3 kostenlose Monate Expensify!</strong> Geben Sie einfach die E-Mail-Adresse Ihres Chefs unten ein und senden Sie ihm eine Testausgabe.</muted-text>',
                email: 'Geben Sie die E-Mail-Adresse Ihres Chefs ein',
                error: 'Dieses Mitglied besitzt einen Arbeitsbereich, bitte geben Sie ein neues Mitglied zum Testen ein.',
            },
        },
        banner: {
            currentlyTestDrivingExpensify: 'Sie testen derzeit Expensify',
            readyForTheRealThing: 'Bereit für das echte Ding?',
            getStarted: 'Loslegen',
        },
        employeeInviteMessage: ({name}: EmployeeInviteMessageParams) =>
            `# ${name} hat dich eingeladen, Expensify auszuprobieren\nHey! Ich habe uns gerade *3 Monate kostenlos* gesichert, um Expensify auszuprobieren, den schnellsten Weg, um Ausgaben zu verwalten.\n\nHier ist ein *Testbeleg*, um dir zu zeigen, wie es funktioniert:`,
    },
};
// IMPORTANT: This line is manually replaced in generate translation files by scripts/generateTranslations.ts,
// so if you change it here, please update it there as well.
export default translations satisfies TranslationDeepObject<typeof en>;<|MERGE_RESOLUTION|>--- conflicted
+++ resolved
@@ -666,11 +666,7 @@
         tooManyFiles: ({fileLimit}: FileLimitParams) => `Sie können jeweils nur bis zu ${fileLimit} Dateien hochladen.`,
         sizeExceededWithValue: ({maxUploadSizeInMB}: SizeExceededParams) => `Dateien überschreiten ${maxUploadSizeInMB} MB. Bitte versuchen Sie es erneut.`,
         someFilesCantBeUploaded: 'Einige Dateien können nicht hochgeladen werden',
-<<<<<<< HEAD
-        sizeLimitExceeded: 'Dateien müssen unter 10 MB sein. Größere Dateien werden nicht hochgeladen.',
-=======
         sizeLimitExceeded: ({maxUploadSizeInMB}: SizeExceededParams) => `Dateien müssen unter ${maxUploadSizeInMB} MB sein. Größere Dateien werden nicht hochgeladen.`,
->>>>>>> ec2e890b
         maxFileLimitExceeded: 'Sie können bis zu 30 Belege gleichzeitig hochladen. Weitere werden nicht hochgeladen.',
         unsupportedFileType: ({fileType}: FileTypeParams) => `${fileType} Dateien werden nicht unterstützt. Nur unterstützte Dateitypen werden hochgeladen.`,
         learnMoreAboutSupportedFiles: 'Erfahren Sie mehr über unterstützte Formate.',
