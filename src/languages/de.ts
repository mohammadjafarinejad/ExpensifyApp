/**
 *   _____                      __         __
 *  / ___/__ ___  ___ _______ _/ /____ ___/ /
 * / (_ / -_) _ \/ -_) __/ _ \`/ __/ -_) _  /
 * \___/\__/_//_/\__/_/  \_,_/\__/\__/\_,_/
 *
 * This file was automatically generated. Please consider these alternatives before manually editing it:
 *
 * - Improve the prompts in prompts/translation, or
 * - Improve context annotations in src/languages/en.ts
 */
import {CONST as COMMON_CONST} from 'expensify-common';
import startCase from 'lodash/startCase';
import type {OnboardingTask} from '@libs/actions/Welcome/OnboardingFlow';
import CONST from '@src/CONST';
import type {Country} from '@src/CONST';
import type OriginalMessage from '@src/types/onyx/OriginalMessage';
import type en from './en';
import type {
    AccountOwnerParams,
    ActionsAreCurrentlyRestricted,
    AddedOrDeletedPolicyReportFieldParams,
    AddedPolicyApprovalRuleParams,
    AddEmployeeParams,
    AddOrDeletePolicyCustomUnitRateParams,
    AddressLineParams,
    AdminCanceledRequestParams,
    AirlineParams,
    AlreadySignedInParams,
    ApprovalWorkflowErrorParams,
    ApprovedAmountParams,
    AssignCardParams,
    AssignedCardParams,
    AssigneeParams,
    AuthenticationErrorParams,
    AutoPayApprovedReportsLimitErrorParams,
    BadgeFreeTrialParams,
    BankAccountLastFourParams,
    BeginningOfArchivedRoomParams,
    BeginningOfChatHistoryAdminRoomParams,
    BeginningOfChatHistoryAnnounceRoomParams,
    BeginningOfChatHistoryDomainRoomParams,
    BeginningOfChatHistoryInvoiceRoomParams,
    BeginningOfChatHistoryPolicyExpenseChatParams,
    BeginningOfChatHistoryUserRoomParams,
    BillableDefaultDescriptionParams,
    BillingBannerCardAuthenticationRequiredParams,
    BillingBannerCardExpiredParams,
    BillingBannerCardOnDisputeParams,
    BillingBannerDisputePendingParams,
    BillingBannerInsufficientFundsParams,
    BillingBannerOwnerAmountOwedOverdueParams,
    BillingBannerSubtitleWithDateParams,
    BusinessBankAccountParams,
    BusinessTaxIDParams,
    CanceledRequestParams,
    CardEndingParams,
    CardInfoParams,
    CardNextPaymentParams,
    CategoryNameParams,
    ChangeFieldParams,
    ChangeOwnerDuplicateSubscriptionParams,
    ChangeOwnerHasFailedSettlementsParams,
    ChangeOwnerSubscriptionParams,
    ChangeReportPolicyParams,
    ChangeTypeParams,
    CharacterLengthLimitParams,
    CharacterLimitParams,
    ChatWithAccountManagerParams,
    CompanyCardBankName,
    CompanyCardFeedNameParams,
    CompanyNameParams,
    ConfirmThatParams,
    ConnectionNameParams,
    ConnectionParams,
    ContactMethodParams,
    ContactMethodsRouteParams,
    CreateExpensesParams,
    CurrencyCodeParams,
    CurrencyInputDisabledTextParams,
    CustomersOrJobsLabelParams,
    CustomUnitRateParams,
    DateParams,
    DateShouldBeAfterParams,
    DateShouldBeBeforeParams,
    DefaultAmountParams,
    DefaultVendorDescriptionParams,
    DelegateRoleParams,
    DelegatorParams,
    DeleteActionParams,
    DeleteConfirmationParams,
    DeleteTransactionParams,
    DemotedFromWorkspaceParams,
    DidSplitAmountMessageParams,
    DomainPermissionInfoRestrictionParams,
    DuplicateTransactionParams,
    EarlyDiscountSubtitleParams,
    EarlyDiscountTitleParams,
    EditActionParams,
    EditDestinationSubtitleParams,
    ElectronicFundsParams,
    EmployeeInviteMessageParams,
    EmptyCategoriesSubtitleWithAccountingParams,
    EmptyTagsSubtitleWithAccountingParams,
    EnterMagicCodeParams,
    ExportAgainModalDescriptionParams,
    ExportedToIntegrationParams,
    ExportIntegrationSelectedParams,
    FeatureNameParams,
    FileLimitParams,
    FileTypeParams,
    FiltersAmountBetweenParams,
    FlightLayoverParams,
    FlightParams,
    FormattedMaxLengthParams,
    GoBackMessageParams,
    ImportedTagsMessageParams,
    ImportedTypesParams,
    ImportFieldParams,
    ImportMembersSuccessfulDescriptionParams,
    ImportPerDiemRatesSuccessfulDescriptionParams,
    ImportTagsSuccessfulDescriptionParams,
    IncorrectZipFormatParams,
    IndividualExpenseRulesSubtitleParams,
    InstantSummaryParams,
    IntacctMappingTitleParams,
    IntegrationExportParams,
    IntegrationSyncFailedParams,
    InvalidPropertyParams,
    InvalidValueParams,
    IssueVirtualCardParams,
    LastSyncAccountingParams,
    LastSyncDateParams,
    LeftWorkspaceParams,
    LocalTimeParams,
    LoggedInAsParams,
    LogSizeParams,
    ManagerApprovedAmountParams,
    ManagerApprovedParams,
    MarkedReimbursedParams,
    MarkReimbursedFromIntegrationParams,
    MergeFailureDescriptionGenericParams,
    MergeFailureUncreatedAccountDescriptionParams,
    MergeSuccessDescriptionParams,
    MissingPropertyParams,
    MovedActionParams,
    MovedFromPersonalSpaceParams,
    MovedFromReportParams,
    MovedTransactionParams,
    NeedCategoryForExportToIntegrationParams,
    NewWorkspaceNameParams,
    NoLongerHaveAccessParams,
    NotAllowedExtensionParams,
    NotYouParams,
    OOOEventSummaryFullDayParams,
    OOOEventSummaryPartialDayParams,
    OptionalParam,
    OurEmailProviderParams,
    OwnerOwesAmountParams,
    PaidElsewhereParams,
    PaidWithExpensifyParams,
    ParentNavigationSummaryParams,
    PayerOwesAmountParams,
    PayerOwesParams,
    PayerPaidAmountParams,
    PayerPaidParams,
    PayerSettledParams,
    PaySomeoneParams,
    PolicyAddedReportFieldOptionParams,
    PolicyDisabledReportFieldAllOptionsParams,
    PolicyDisabledReportFieldOptionParams,
    PolicyExpenseChatNameParams,
    QBDSetupErrorBodyParams,
    RailTicketParams,
    ReconciliationWorksParams,
    RemovedFromApprovalWorkflowParams,
    RemovedTheRequestParams,
    RemoveMemberPromptParams,
    RemoveMembersWarningPrompt,
    RenamedRoomActionParams,
    RenamedWorkspaceNameActionParams,
    ReportArchiveReasonsClosedParams,
    ReportArchiveReasonsInvoiceReceiverPolicyDeletedParams,
    ReportArchiveReasonsMergedParams,
    ReportArchiveReasonsRemovedFromPolicyParams,
    ReportPolicyNameParams,
    RequestAmountParams,
    RequestCountParams,
    RequestedAmountMessageParams,
    RequiredFieldParams,
    ResolutionConstraintsParams,
    ReviewParams,
    RoleNamesParams,
    RoomNameReservedErrorParams,
    RoomRenamedToParams,
    RulesEnableWorkflowsParams,
    SecondaryLoginParams,
    SetTheDistanceMerchantParams,
    SetTheRequestParams,
    SettledAfterAddedBankAccountParams,
    SettleExpensifyCardParams,
    SettlementAccountInfoParams,
    SettlementDateParams,
    ShareParams,
    SignUpNewFaceCodeParams,
    SizeExceededParams,
    SplitAmountParams,
    SplitExpenseEditTitleParams,
    SplitExpenseSubtitleParams,
    SpreadCategoriesParams,
    SpreadFieldNameParams,
    SpreadSheetColumnParams,
    StatementTitleParams,
    StepCounterParams,
    StripePaidParams,
    SubmitsToParams,
    SubmittedToVacationDelegateParams,
    SubmittedWithMemoParams,
    SubscriptionCommitmentParams,
    SubscriptionSettingsRenewsOnParams,
    SubscriptionSettingsSaveUpToParams,
    SubscriptionSettingsSummaryParams,
    SubscriptionSizeParams,
    SyncStageNameConnectionsParams,
    TaskCreatedActionParams,
    TaxAmountParams,
    TermsParams,
    ThreadRequestReportNameParams,
    ThreadSentMoneyReportNameParams,
    TotalAmountGreaterOrLessThanOriginalParams,
    ToValidateLoginParams,
    TransferParams,
    TravelTypeParams,
    TrialStartedTitleParams,
    UnapproveWithIntegrationWarningParams,
    UnshareParams,
    UntilTimeParams,
    UpdatedCustomFieldParams,
    UpdatedPolicyApprovalRuleParams,
    UpdatedPolicyAuditRateParams,
    UpdatedPolicyCategoryDescriptionHintTypeParams,
    UpdatedPolicyCategoryExpenseLimitTypeParams,
    UpdatedPolicyCategoryGLCodeParams,
    UpdatedPolicyCategoryMaxAmountNoReceiptParams,
    UpdatedPolicyCategoryMaxExpenseAmountParams,
    UpdatedPolicyCategoryNameParams,
    UpdatedPolicyCategoryParams,
    UpdatedPolicyCurrencyParams,
    UpdatedPolicyCustomUnitRateParams,
    UpdatedPolicyCustomUnitTaxClaimablePercentageParams,
    UpdatedPolicyCustomUnitTaxRateExternalIDParams,
    UpdatedPolicyDescriptionParams,
    UpdatedPolicyFieldWithNewAndOldValueParams,
    UpdatedPolicyFieldWithValueParam,
    UpdatedPolicyFrequencyParams,
    UpdatedPolicyManualApprovalThresholdParams,
    UpdatedPolicyPreventSelfApprovalParams,
    UpdatedPolicyReportFieldDefaultValueParams,
    UpdatedPolicyTagFieldParams,
    UpdatedPolicyTagNameParams,
    UpdatedPolicyTagParams,
    UpdatedTheDistanceMerchantParams,
    UpdatedTheRequestParams,
    UpdatePolicyCustomUnitParams,
    UpdatePolicyCustomUnitTaxEnabledParams,
    UpdateRoleParams,
    UpgradeSuccessMessageParams,
    UsePlusButtonParams,
    UserIsAlreadyMemberParams,
    UserSplitParams,
    VacationDelegateParams,
    ViolationsAutoReportedRejectedExpenseParams,
    ViolationsCashExpenseWithNoReceiptParams,
    ViolationsConversionSurchargeParams,
    ViolationsCustomRulesParams,
    ViolationsInvoiceMarkupParams,
    ViolationsMaxAgeParams,
    ViolationsMissingTagParams,
    ViolationsModifiedAmountParams,
    ViolationsOverCategoryLimitParams,
    ViolationsOverLimitParams,
    ViolationsPerDayLimitParams,
    ViolationsProhibitedExpenseParams,
    ViolationsReceiptRequiredParams,
    ViolationsRterParams,
    ViolationsTagOutOfPolicyParams,
    ViolationsTaxOutOfPolicyParams,
    WaitingOnBankAccountParams,
    WalletProgramParams,
    WelcomeEnterMagicCodeParams,
    WelcomeToRoomParams,
    WeSentYouMagicSignInLinkParams,
    WorkEmailMergingBlockedParams,
    WorkEmailResendCodeParams,
    WorkspaceLockedPlanTypeParams,
    WorkspaceMemberList,
    WorkspaceMembersCountParams,
    WorkspaceOwnerWillNeedToAddOrUpdatePaymentCardParams,
    WorkspaceRouteParams,
    WorkspaceShareNoteParams,
    WorkspacesListRouteParams,
    WorkspaceYouMayJoin,
    YourPlanPriceParams,
    YourPlanPriceValueParams,
    ZipCodeExampleFormatParams,
} from './params';
import type {TranslationDeepObject} from './types';

type StateValue = {
    stateISO: string;
    stateName: string;
};
type States = Record<keyof typeof COMMON_CONST.STATES, StateValue>;
type AllCountries = Record<Country, string>;
/* eslint-disable max-len */
const translations = {
    common: {
        count: 'Zählen',
        cancel: 'Abbrechen',
        dismiss: 'Verwerfen',
        yes: 'Ja',
        no: 'No',
        ok: 'OK',
        notNow: 'Nicht jetzt',
        learnMore: 'Mehr erfahren',
        buttonConfirm: 'Verstanden',
        name: 'Name',
        attachment: 'Anhang',
        attachments: 'Anhänge',
        center: 'Zentrum',
        from: 'Von',
        to: 'Zu',
        in: 'In',
        optional: 'Optional',
        new: 'Neu',
        search: 'Suche',
        reports: 'Berichte',
        find: 'Finden',
        searchWithThreeDots: 'Suchen...',
        next: 'Nächste',
        previous: 'Vorherige',
        goBack: 'Zurückgehen',
        create: 'Erstellen',
        add: 'Hinzufügen',
        resend: 'Erneut senden',
        save: 'Speichern',
        select: 'Auswählen',
        deselect: 'Abwählen',
        selectMultiple: 'Mehrere auswählen',
        saveChanges: 'Änderungen speichern',
        submit: 'Einreichen',
        rotate: 'Drehen',
        zoom: 'Zoom',
        password: 'Passwort',
        magicCode: 'Magic code',
        twoFactorCode: 'Zwei-Faktor-Code',
        workspaces: 'Arbeitsbereiche',
        inbox: 'Posteingang',
        success: 'Erfolgreich',
        group: 'Gruppe',
        profile: 'Profil',
        referral: 'Empfehlung',
        payments: 'Zahlungen',
        approvals: 'Genehmigungen',
        wallet: 'Brieftasche',
        preferences: 'Einstellungen',
        view: 'Ansicht',
        review: (reviewParams?: ReviewParams) => `Review${reviewParams?.amount ? ` ${reviewParams?.amount}` : ''}`,
        not: 'Nicht',
        signIn: 'Anmelden',
        signInWithGoogle: 'Mit Google anmelden',
        signInWithApple: 'Mit Apple anmelden',
        signInWith: 'Anmelden mit',
        continue: 'Fortfahren',
        firstName: 'Vorname',
        lastName: 'Nachname',
        scanning: 'Scannen',
        addCardTermsOfService: 'Expensify-Nutzungsbedingungen',
        perPerson: 'pro Person',
        phone: 'Telefon',
        phoneNumber: 'Telefonnummer',
        phoneNumberPlaceholder: '(xxx) xxx-xxxx',
        email: 'E-Mail',
        and: 'und',
        or: 'oder',
        details: 'Einzelheiten',
        privacy: 'Datenschutz',
        privacyPolicy: 'Datenschutzrichtlinie',
        hidden: 'Hidden',
        visible: 'Sichtbar',
        delete: 'Löschen',
        archived: 'archiviert',
        contacts: 'Kontakte',
        recents: 'Zuletzt verwendet',
        close: 'Schließen',
        download: 'Herunterladen',
        downloading: 'Herunterladen',
        uploading: 'Hochladen',
        pin: 'Pin',
        unPin: 'Lösen',
        back: 'Zurück',
        saveAndContinue: 'Speichern & fortfahren',
        settings: 'Einstellungen',
        termsOfService: 'Nutzungsbedingungen',
        members: 'Mitglieder',
        invite: 'Einladen',
        here: 'hier',
        date: 'Datum',
        dob: 'Geburtsdatum',
        currentYear: 'Current year',
        currentMonth: 'Aktueller Monat',
        ssnLast4: 'Letzte 4 Ziffern der SSN',
        ssnFull9: 'Vollständige 9 Ziffern der SSN',
        addressLine: ({lineNumber}: AddressLineParams) => `Adresszeile ${lineNumber}`,
        personalAddress: 'Persönliche Adresse',
        companyAddress: 'Firmenadresse',
        noPO: 'Keine Postfächer oder Postweiterleitungsadressen, bitte.',
        city: 'Stadt',
        state: 'Zustand',
        streetAddress: 'Straßenadresse',
        stateOrProvince: 'Bundesland / Provinz',
        country: 'Land',
        zip: 'Postleitzahl',
        zipPostCode: 'Postleitzahl',
        whatThis: 'Was ist das?',
        iAcceptThe: 'Ich akzeptiere die',
        remove: 'Entfernen',
        admin: 'Admin',
        owner: 'Eigentümer',
        dateFormat: 'YYYY-MM-DD',
        send: 'Senden',
        na: 'N/A',
        noResultsFound: 'Keine Ergebnisse gefunden',
        noResultsFoundMatching: ({searchString}: {searchString: string}) => `Keine Ergebnisse gefunden, die mit "${searchString}" übereinstimmen.`,
        recentDestinations: 'Letzte Ziele',
        timePrefix: 'Es ist',
        conjunctionFor: 'für',
        todayAt: 'Heute um',
        tomorrowAt: 'Morgen um',
        yesterdayAt: 'Gestern um',
        conjunctionAt: 'bei',
        conjunctionTo: 'zu',
        genericErrorMessage: 'Ups... etwas ist schiefgelaufen und Ihre Anfrage konnte nicht abgeschlossen werden. Bitte versuchen Sie es später erneut.',
        percentage: 'Prozentsatz',
        error: {
            invalidAmount: 'Ungültiger Betrag',
            acceptTerms: 'Sie müssen die Nutzungsbedingungen akzeptieren, um fortzufahren.',
            phoneNumber: `Bitte geben Sie eine gültige Telefonnummer mit der Landesvorwahl ein (z. B. ${CONST.EXAMPLE_PHONE_NUMBER})`,
            fieldRequired: 'Dieses Feld ist erforderlich',
            requestModified: 'Diese Anfrage wird von einem anderen Mitglied bearbeitet.',
            characterLimitExceedCounter: ({length, limit}: CharacterLengthLimitParams) => `Zeichenlimit überschritten (${length}/${limit})`,
            dateInvalid: 'Bitte wählen Sie ein gültiges Datum aus',
            invalidDateShouldBeFuture: 'Bitte wählen Sie heute oder ein zukünftiges Datum.',
            invalidTimeShouldBeFuture: 'Bitte wählen Sie eine Zeit, die mindestens eine Minute voraus ist.',
            invalidCharacter: 'Ungültiges Zeichen',
            enterMerchant: 'Geben Sie einen Händlernamen ein',
            enterAmount: 'Betrag eingeben',
            missingMerchantName: 'Fehlender Händlername',
            missingAmount: 'Fehlender Betrag',
            missingDate: 'Fehlendes Datum',
            enterDate: 'Geben Sie ein Datum ein',
            invalidTimeRange: 'Bitte geben Sie eine Uhrzeit im 12-Stunden-Format ein (z. B. 14:30 Uhr)',
            pleaseCompleteForm: 'Bitte füllen Sie das obige Formular aus, um fortzufahren.',
            pleaseSelectOne: 'Bitte wählen Sie eine der oben genannten Optionen aus.',
            invalidRateError: 'Bitte geben Sie einen gültigen Tarif ein',
            lowRateError: 'Der Satz muss größer als 0 sein.',
            email: 'Bitte geben Sie eine gültige E-Mail-Adresse ein.',
            login: 'Beim Anmelden ist ein Fehler aufgetreten. Bitte versuchen Sie es erneut.',
        },
        comma: 'Komma',
        semicolon: 'Semikolon',
        please: 'Bitte',
        contactUs: 'kontaktieren Sie uns',
        pleaseEnterEmailOrPhoneNumber: 'Bitte geben Sie eine E-Mail-Adresse oder Telefonnummer ein.',
        fixTheErrors: 'Beheben Sie die Fehler.',
        inTheFormBeforeContinuing: 'im Formular, bevor Sie fortfahren',
        confirm: 'Bestätigen',
        reset: 'Zurücksetzen',
        done: 'Fertiggestellt',
        more: 'Mehr',
        debitCard: 'Debitkarte',
        bankAccount: 'Bankkonto',
        personalBankAccount: 'Persönliches Bankkonto',
        businessBankAccount: 'Geschäftsbankkonto',
        join: 'Beitreten',
        leave: 'Verlassen',
        decline: 'Ablehnen',
        transferBalance: 'Guthaben übertragen',
        cantFindAddress: 'Können Sie Ihre Adresse nicht finden?',
        enterManually: 'Manuell eingeben',
        message: 'Nachricht',
        leaveThread: 'Thread verlassen',
        you: 'Du',
        me: 'mich',
        youAfterPreposition: 'du',
        your: 'Ihr',
        conciergeHelp: 'Bitte wenden Sie sich an Concierge, um Hilfe zu erhalten.',
        youAppearToBeOffline: 'Sie scheinen offline zu sein.',
        thisFeatureRequiresInternet: 'Diese Funktion erfordert eine aktive Internetverbindung.',
        attachmentWillBeAvailableOnceBackOnline: 'Anhang wird verfügbar, sobald die Verbindung wiederhergestellt ist.',
        errorOccurredWhileTryingToPlayVideo: 'Beim Abspielen dieses Videos ist ein Fehler aufgetreten.',
        areYouSure: 'Bist du sicher?',
        verify: 'Überprüfen',
        yesContinue: 'Ja, weiter',
        websiteExample: 'e.g. https://www.expensify.com',
        zipCodeExampleFormat: ({zipSampleFormat}: ZipCodeExampleFormatParams) => (zipSampleFormat ? `e.g. ${zipSampleFormat}` : ''),
        description: 'Beschreibung',
        title: 'Titel',
        assignee: 'Zugewiesene Person',
        createdBy: 'Erstellt von',
        with: 'mit',
        shareCode: 'Code teilen',
        share: 'Teilen',
        per: 'pro',
        mi: 'Meile',
        km: 'Kilometer',
        copied: 'Kopiert!',
        someone: 'Jemand',
        total: 'Gesamtbetrag',
        edit: 'Bearbeiten',
        letsDoThis: `Los geht's!`,
        letsStart: `Lass uns anfangen.`,
        showMore: 'Mehr anzeigen',
        merchant: 'Händler',
        category: 'Kategorie',
        report: 'Bericht',
        billable: 'Abrechenbar',
        nonBillable: 'Nicht abrechenbar',
        tag: 'Etikett',
        receipt: 'Beleg',
        verified: 'Verifiziert',
        replace: 'Ersetzen',
        distance: 'Entfernung',
        mile: 'Meile',
        miles: 'Meilen',
        kilometer: 'Kilometer',
        kilometers: 'Kilometer',
        recent: 'Kürzlich',
        all: 'Alle',
        am: 'AM',
        pm: 'PM',
        tbd: 'TBD',
        selectCurrency: 'Wählen Sie eine Währung aus',
        selectSymbolOrCurrency: 'Wählen Sie ein Symbol oder eine Währung aus',
        card: 'Karte',
        whyDoWeAskForThis: 'Warum fragen wir danach?',
        required: 'Erforderlich',
        showing: 'Anzeigen',
        of: 'von',
        default: 'Standardmäßig',
        update: 'Aktualisieren',
        member: 'Mitglied',
        auditor: 'Prüfer',
        role: 'Rolle',
        currency: 'Währung',
        groupCurrency: 'Konzernwährung',
        rate: 'Bewerten',
        emptyLHN: {
            title: 'Woohoo! Alles erledigt.',
            subtitleText1: 'Finden Sie einen Chat mit dem',
            subtitleText2: 'Schaltfläche oben oder erstellen Sie etwas mit dem',
            subtitleText3: 'Schaltfläche unten.',
        },
        businessName: 'Firmenname',
        clear: 'Klar',
        type: 'Typ',
        action: 'Aktion',
        expenses: 'Ausgaben',
        totalSpend: 'Gesamtausgaben',
        tax: 'Steuer',
        shared: 'Geteilt',
        drafts: 'Entwürfe',
        draft: 'Entwurf',
        finished: 'Fertiggestellt',
        upgrade: 'Upgrade',
        downgradeWorkspace: 'Arbeitsbereich herabstufen',
        companyID: 'Unternehmens-ID',
        userID: 'Benutzer-ID',
        disable: 'Deaktivieren',
        export: 'Exportieren',
        initialValue: 'Anfangswert',
        currentDate: 'Aktuelles Datum',
        value: 'Wert',
        downloadFailedTitle: 'Download fehlgeschlagen',
        downloadFailedDescription: 'Ihr Download konnte nicht abgeschlossen werden. Bitte versuchen Sie es später erneut.',
        filterLogs: 'Protokolle filtern',
        network: 'Netzwerk',
        reportID: 'Berichts-ID',
        longID: 'Lange ID',
        bankAccounts: 'Bankkonten',
        chooseFile: 'Datei auswählen',
        chooseFiles: 'Dateien auswählen',
        dropTitle: 'Lass es los',
        dropMessage: 'Datei hier ablegen',
        ignore: 'Ignore',
        enabled: 'Aktiviert',
        disabled: 'Deaktiviert',
        import: 'Importieren',
        offlinePrompt: 'Sie können diese Aktion momentan nicht ausführen.',
        outstanding: 'Hervorragend',
        chats: 'Chats',
        tasks: 'Aufgaben',
        unread: 'Ungelesen',
        sent: 'Gesendet',
        links: 'Links',
        day: 'Tag',
        days: 'Tage',
        rename: 'Umbenennen',
        address: 'Adresse',
        hourAbbreviation: 'h',
        minuteAbbreviation: 'm',
        skip: 'Überspringen',
        chatWithAccountManager: ({accountManagerDisplayName}: ChatWithAccountManagerParams) =>
            `Brauchen Sie etwas Bestimmtes? Chatten Sie mit Ihrem Kundenbetreuer, ${accountManagerDisplayName}.`,
        chatNow: 'Jetzt chatten',
        workEmail: 'Geschäftliche E-Mail-Adresse',
        destination: 'Zielort',
        subrate: 'Subrate',
        perDiem: 'Tagegeld',
        validate: 'Validieren',
        downloadAsPDF: 'Als PDF herunterladen',
        downloadAsCSV: 'Als CSV herunterladen',
        help: 'Hilfe',
        expenseReports: 'Spesenabrechnungen',
        rateOutOfPolicy: 'Außerhalb der Richtlinie bewerten',
        reimbursable: 'Erstattungsfähig',
        editYourProfile: 'Bearbeiten Sie Ihr Profil',
        comments: 'Kommentare',
        sharedIn: 'Geteilt in',
        unreported: 'Nicht gemeldet',
        explore: 'Erkunden',
        todo: 'To-do',
        invoice: 'Rechnung',
        expense: 'Ausgabe',
        chat: 'Chat',
        task: 'Aufgabe',
        trip: 'Reise',
        apply: 'Anwenden',
        status: 'Status',
        on: 'An',
        before: 'Vorher',
        after: 'Nach',
        reschedule: 'Verschieben',
        general: 'Allgemein',
        workspacesTabTitle: 'Arbeitsbereiche',
        getTheApp: 'Hole dir die App',
        scanReceiptsOnTheGo: 'Scannen Sie Belege von Ihrem Telefon aus',
        headsUp: 'Achtung!',
        merge: 'Zusammenführen',
        unstableInternetConnection: 'Instabile Internetverbindung. Bitte überprüfe dein Netzwerk und versuche es erneut.',
    },
    supportalNoAccess: {
        title: 'Nicht so schnell',
        description: 'Sie sind nicht berechtigt, diese Aktion auszuführen, wenn der Support eingeloggt ist.',
    },
    lockedAccount: {
        title: 'Gesperrtes Konto',
        description: 'Sie dürfen diese Aktion nicht ausführen, da dieses Konto gesperrt wurde. Bitte wenden Sie sich an concierge@expensify.com für weitere Schritte.',
    },
    location: {
        useCurrent: 'Aktuellen Standort verwenden',
        notFound: 'Wir konnten Ihren Standort nicht finden. Bitte versuchen Sie es erneut oder geben Sie eine Adresse manuell ein.',
        permissionDenied: 'Es sieht so aus, als hätten Sie den Zugriff auf Ihren Standort verweigert.',
        please: 'Bitte',
        allowPermission: 'Standortzugriff in den Einstellungen erlauben',
        tryAgain: 'und versuche es erneut.',
    },
    contact: {
        importContacts: 'Kontakte importieren',
        importContactsTitle: 'Importieren Sie Ihre Kontakte',
        importContactsText: 'Importieren Sie Kontakte von Ihrem Telefon, damit Ihre Lieblingspersonen immer nur einen Fingertipp entfernt sind.',
        importContactsExplanation: 'damit deine Lieblingspersonen immer nur einen Fingertipp entfernt sind.',
        importContactsNativeText: 'Nur noch ein Schritt! Geben Sie uns grünes Licht, um Ihre Kontakte zu importieren.',
    },
    anonymousReportFooter: {
        logoTagline: 'Nimm an der Diskussion teil.',
    },
    attachmentPicker: {
        cameraPermissionRequired: 'Kamerazugriff',
        expensifyDoesNotHaveAccessToCamera: 'Expensify kann ohne Zugriff auf Ihre Kamera keine Fotos aufnehmen. Tippen Sie auf Einstellungen, um die Berechtigungen zu aktualisieren.',
        attachmentError: 'Anlagenfehler',
        errorWhileSelectingAttachment: 'Beim Auswählen eines Anhangs ist ein Fehler aufgetreten. Bitte versuchen Sie es erneut.',
        errorWhileSelectingCorruptedAttachment: 'Beim Auswählen eines beschädigten Anhangs ist ein Fehler aufgetreten. Bitte versuchen Sie es mit einer anderen Datei.',
        takePhoto: 'Foto machen',
        chooseFromGallery: 'Aus Galerie auswählen',
        chooseDocument: 'Datei auswählen',
        attachmentTooLarge: 'Anhang ist zu groß',
        sizeExceeded: 'Die Anhangsgröße überschreitet das Limit von 24 MB.',
        sizeExceededWithLimit: ({maxUploadSizeInMB}: SizeExceededParams) => `Die Anhangsgröße überschreitet das Limit von ${maxUploadSizeInMB} MB.`,
        attachmentTooSmall: 'Anhang ist zu klein',
        sizeNotMet: 'Anhangsgröße muss größer als 240 Bytes sein',
        wrongFileType: 'Ungültiger Dateityp',
        notAllowedExtension: 'Dieser Dateityp ist nicht erlaubt. Bitte versuchen Sie es mit einem anderen Dateityp.',
        folderNotAllowedMessage: 'Das Hochladen eines Ordners ist nicht erlaubt. Bitte versuchen Sie es mit einer anderen Datei.',
        protectedPDFNotSupported: 'Passwortgeschütztes PDF wird nicht unterstützt',
        attachmentImageResized: 'Dieses Bild wurde zur Vorschaugröße angepasst. Herunterladen für volle Auflösung.',
        attachmentImageTooLarge: 'Dieses Bild ist zu groß, um es vor dem Hochladen in der Vorschau anzuzeigen.',
        tooManyFiles: ({fileLimit}: FileLimitParams) => `Sie können jeweils nur bis zu ${fileLimit} Dateien hochladen.`,
        sizeExceededWithValue: ({maxUploadSizeInMB}: SizeExceededParams) => `Dateien überschreiten ${maxUploadSizeInMB} MB. Bitte versuchen Sie es erneut.`,
        someFilesCantBeUploaded: 'Einige Dateien können nicht hochgeladen werden',
        sizeLimitExceeded: ({maxUploadSizeInMB}: SizeExceededParams) => `Dateien müssen unter ${maxUploadSizeInMB} MB sein. Größere Dateien werden nicht hochgeladen.`,
        maxFileLimitExceeded: 'Sie können bis zu 30 Belege gleichzeitig hochladen. Weitere werden nicht hochgeladen.',
        unsupportedFileType: ({fileType}: FileTypeParams) => `${fileType} Dateien werden nicht unterstützt. Nur unterstützte Dateitypen werden hochgeladen.`,
        learnMoreAboutSupportedFiles: 'Erfahren Sie mehr über unterstützte Formate.',
        passwordProtected: 'Passwortgeschützte PDFs werden nicht unterstützt. Nur unterstützte Dateien werden hochgeladen.',
    },
    dropzone: {
        addAttachments: 'Anhänge hinzufügen',
        addReceipt: 'Beleg hinzufügen',
        scanReceipts: 'Belege scannen',
        replaceReceipt: 'Beleg ersetzen',
    },
    filePicker: {
        fileError: 'Dateifehler',
        errorWhileSelectingFile: 'Beim Auswählen einer Datei ist ein Fehler aufgetreten. Bitte versuchen Sie es erneut.',
    },
    connectionComplete: {
        title: 'Verbindung abgeschlossen',
        supportingText: 'Sie können dieses Fenster schließen und zur Expensify-App zurückkehren.',
    },
    avatarCropModal: {
        title: 'Foto bearbeiten',
        description: 'Ziehen, zoomen und drehen Sie Ihr Bild, wie Sie möchten.',
    },
    composer: {
        noExtensionFoundForMimeType: 'Keine Erweiterung für den MIME-Typ gefunden',
        problemGettingImageYouPasted: 'Es gab ein Problem beim Abrufen des Bildes, das Sie eingefügt haben.',
        commentExceededMaxLength: ({formattedMaxLength}: FormattedMaxLengthParams) => `Die maximale Kommentarlänge beträgt ${formattedMaxLength} Zeichen.`,
        taskTitleExceededMaxLength: ({formattedMaxLength}: FormattedMaxLengthParams) => `Die maximale Länge des Aufgabentitels beträgt ${formattedMaxLength} Zeichen.`,
    },
    baseUpdateAppModal: {
        updateApp: 'App aktualisieren',
        updatePrompt: 'Eine neue Version dieser App ist verfügbar. Aktualisieren Sie jetzt oder starten Sie die App später neu, um die neuesten Änderungen herunterzuladen.',
    },
    deeplinkWrapper: {
        launching: 'Expensify wird gestartet',
        expired: 'Ihre Sitzung ist abgelaufen.',
        signIn: 'Bitte melden Sie sich erneut an.',
        redirectedToDesktopApp: 'Wir haben Sie zur Desktop-App weitergeleitet.',
        youCanAlso: 'Sie können auch',
        openLinkInBrowser: 'öffnen Sie diesen Link in Ihrem Browser',
        loggedInAs: ({email}: LoggedInAsParams) => `Sie sind als ${email} angemeldet. Klicken Sie im Hinweis auf "Link öffnen", um sich mit diesem Konto in der Desktop-App anzumelden.`,
        doNotSeePrompt: 'Kannst du die Eingabeaufforderung nicht sehen?',
        tryAgain: 'Versuchen Sie es erneut.',
        or: ', oder',
        continueInWeb: 'weiter zur Web-App',
    },
    validateCodeModal: {
        successfulSignInTitle: 'Abrakadabra, du bist angemeldet!',
        successfulSignInDescription: 'Gehe zurück zu deinem ursprünglichen Tab, um fortzufahren.',
        title: 'Hier ist dein magischer Code',
        description: 'Bitte geben Sie den Code von dem Gerät ein, auf dem er ursprünglich angefordert wurde.',
        doNotShare: 'Teile deinen Code mit niemandem.\nExpensify wird dich niemals danach fragen!',
        or: ', oder',
        signInHere: 'einfach hier anmelden',
        expiredCodeTitle: 'Magischer Code abgelaufen',
        expiredCodeDescription: 'Gehen Sie zurück zum ursprünglichen Gerät und fordern Sie einen neuen Code an.',
        successfulNewCodeRequest: 'Code angefordert. Bitte überprüfen Sie Ihr Gerät.',
        tfaRequiredTitle: 'Zwei-Faktor-Authentifizierung erforderlich',
        tfaRequiredDescription: 'Bitte geben Sie den Zwei-Faktor-Authentifizierungscode ein, wo Sie sich anmelden möchten.',
        requestOneHere: 'hier eine anfordern.',
    },
    moneyRequestConfirmationList: {
        paidBy: 'Bezahlt von',
        whatsItFor: 'Wofür ist das?',
    },
    selectionList: {
        nameEmailOrPhoneNumber: 'Name, E-Mail oder Telefonnummer',
        findMember: 'Mitglied finden',
        searchForSomeone: 'Suche nach jemandem',
    },
    emptyList: {
        [CONST.IOU.TYPE.CREATE]: {
            title: 'Reichen Sie eine Ausgabe ein, verweisen Sie auf Ihren Chef.',
            subtitleText: 'Möchten Sie, dass Ihr Chef auch Expensify nutzt? Reichen Sie einfach eine Ausgabe bei ihnen ein und wir kümmern uns um den Rest.',
        },
    },
    videoChatButtonAndMenu: {
        tooltip: 'Einen Anruf buchen',
    },
    hello: 'Hallo',
    phoneCountryCode: '1',
    welcomeText: {
        getStarted: 'Unten beginnen.',
        anotherLoginPageIsOpen: 'Eine weitere Anmeldeseite ist geöffnet.',
        anotherLoginPageIsOpenExplanation: 'Sie haben die Anmeldeseite in einem separaten Tab geöffnet. Bitte melden Sie sich von diesem Tab aus an.',
        welcome: 'Willkommen!',
        welcomeWithoutExclamation: 'Willkommen',
        phrase2: 'Geld spricht. Und jetzt, da Chat und Zahlungen an einem Ort sind, ist es auch einfach.',
        phrase3: 'Ihre Zahlungen erreichen Sie so schnell, wie Sie Ihren Standpunkt vermitteln können.',
        enterPassword: 'Bitte geben Sie Ihr Passwort ein',
        welcomeNewFace: ({login}: SignUpNewFaceCodeParams) => `${login}, es ist immer schön, ein neues Gesicht hier zu sehen!`,
        welcomeEnterMagicCode: ({login}: WelcomeEnterMagicCodeParams) =>
            `Bitte geben Sie den magischen Code ein, der an ${login} gesendet wurde. Er sollte in ein bis zwei Minuten ankommen.`,
    },
    login: {
        hero: {
            header: 'Reisen und Ausgaben, in der Geschwindigkeit des Chats',
            body: 'Willkommen bei der nächsten Generation von Expensify, wo Ihre Reisen und Ausgaben mit Hilfe von kontextuellem, Echtzeit-Chat schneller werden.',
        },
    },
    thirdPartySignIn: {
        alreadySignedIn: ({email}: AlreadySignedInParams) => `Sie sind bereits als ${email} angemeldet.`,
        goBackMessage: ({provider}: GoBackMessageParams) => `Möchten Sie sich nicht mit ${provider} anmelden?`,
        continueWithMyCurrentSession: 'Mit meiner aktuellen Sitzung fortfahren',
        redirectToDesktopMessage: 'Wir leiten Sie zur Desktop-App weiter, sobald Sie sich angemeldet haben.',
        signInAgreementMessage: 'Mit der Anmeldung stimmen Sie den',
        termsOfService: 'Nutzungsbedingungen',
        privacy: 'Datenschutz',
    },
    samlSignIn: {
        welcomeSAMLEnabled: 'Weiter mit Single Sign-On anmelden:',
        orContinueWithMagicCode: 'Sie können sich auch mit einem magischen Code anmelden.',
        useSingleSignOn: 'Einmalanmeldung verwenden',
        useMagicCode: 'Verwende magischen Code',
        launching: 'Starten...',
        oneMoment: 'Einen Moment bitte, während wir Sie zum Single-Sign-On-Portal Ihres Unternehmens weiterleiten.',
    },
    reportActionCompose: {
        dropToUpload: 'Zum Hochladen hierher ziehen',
        sendAttachment: 'Anhang senden',
        addAttachment: 'Anhang hinzufügen',
        writeSomething: 'Schreiben Sie etwas...',
        blockedFromConcierge: 'Kommunikation ist gesperrt',
        fileUploadFailed: 'Hochladen fehlgeschlagen. Datei wird nicht unterstützt.',
        localTime: ({user, time}: LocalTimeParams) => `Es ist ${time} für ${user}`,
        edited: '(bearbeitet)',
        emoji: 'Emoji',
        collapse: 'Einklappen',
        expand: 'Erweitern',
    },
    reportActionContextMenu: {
        copyToClipboard: 'In die Zwischenablage kopieren',
        copied: 'Kopiert!',
        copyLink: 'Link kopieren',
        copyURLToClipboard: 'URL in die Zwischenablage kopieren',
        copyEmailToClipboard: 'E-Mail in die Zwischenablage kopieren',
        markAsUnread: 'Als ungelesen markieren',
        markAsRead: 'Als gelesen markieren',
        editAction: ({action}: EditActionParams) => `Edit ${action?.actionName === CONST.REPORT.ACTIONS.TYPE.IOU ? 'Ausgabe' : 'Kommentar'}`,
        deleteAction: ({action}: DeleteActionParams) => `Löschen ${action?.actionName === CONST.REPORT.ACTIONS.TYPE.IOU ? 'Ausgabe' : 'Kommentar'}`,
        deleteConfirmation: ({action}: DeleteConfirmationParams) => `Möchten Sie dieses ${action?.actionName === CONST.REPORT.ACTIONS.TYPE.IOU ? 'Ausgabe' : 'Kommentar'} wirklich löschen?`,
        onlyVisible: 'Nur sichtbar für',
        replyInThread: 'Im Thread antworten',
        joinThread: 'Thread beitreten',
        leaveThread: 'Thread verlassen',
        copyOnyxData: 'Onyx-Daten kopieren',
        flagAsOffensive: 'Als anstößig markieren',
        menu: 'Menü',
    },
    emojiReactions: {
        addReactionTooltip: 'Reaktion hinzufügen',
        reactedWith: 'reagierte mit',
    },
    reportActionsView: {
        beginningOfArchivedRoom: ({reportName, reportDetailsLink}: BeginningOfArchivedRoomParams) =>
            `Du hast die Party in <strong><a class="no-style-link" href="${reportDetailsLink}">${reportName}</a></strong> verpasst, hier gibt es nichts zu sehen.`,
        beginningOfChatHistoryDomainRoom: ({domainRoom}: BeginningOfChatHistoryDomainRoomParams) =>
            `Dieser Chat ist für alle Expensify-Mitglieder auf der <strong>${domainRoom}</strong>-Domain. Nutzen Sie ihn, um mit Kollegen zu chatten, Tipps auszutauschen und Fragen zu stellen.`,
        beginningOfChatHistoryAdminRoom: ({workspaceName}: BeginningOfChatHistoryAdminRoomParams) =>
            `Dieser Chat ist mit dem <strong>${workspaceName}</strong>-Administrator. Nutzen Sie ihn, um über die Einrichtung von Arbeitsbereichen und mehr zu sprechen.`,
        beginningOfChatHistoryAnnounceRoom: ({workspaceName}: BeginningOfChatHistoryAnnounceRoomParams) =>
            `Dieser Chat ist für alle im <strong>${workspaceName}</strong>. Benutze ihn für die wichtigsten Ankündigungen.`,
        beginningOfChatHistoryUserRoom: ({reportName, reportDetailsLink}: BeginningOfChatHistoryUserRoomParams) =>
            `Dieser Chatraum ist für alles, was mit <strong><a class="no-style-link" href="${reportDetailsLink}">${reportName}</a></strong> zu tun hat.`,
        beginningOfChatHistoryInvoiceRoom: ({invoicePayer, invoiceReceiver}: BeginningOfChatHistoryInvoiceRoomParams) =>
            `Dieser Chat ist für Rechnungen zwischen <strong>${invoicePayer}</strong> und <strong>${invoiceReceiver}</strong>. Verwenden Sie die Schaltfläche +, um eine Rechnung zu senden.`,
        beginningOfChatHistory: 'Dieser Chat ist mit',
        beginningOfChatHistoryPolicyExpenseChat: ({workspaceName, submitterDisplayName}: BeginningOfChatHistoryPolicyExpenseChatParams) =>
            `Hier wird <strong>${submitterDisplayName}</strong> die Ausgaben an <strong>${workspaceName}</strong> übermitteln. Verwenden Sie einfach die Schaltfläche +.`,
        beginningOfChatHistorySelfDM: 'Dies ist Ihr persönlicher Bereich. Nutzen Sie ihn für Notizen, Aufgaben, Entwürfe und Erinnerungen.',
        beginningOfChatHistorySystemDM: 'Willkommen! Lassen Sie uns mit der Einrichtung beginnen.',
        chatWithAccountManager: 'Hier mit Ihrem Kundenbetreuer chatten',
        sayHello: 'Hallo!',
        yourSpace: 'Ihr Bereich',
        welcomeToRoom: ({roomName}: WelcomeToRoomParams) => `Willkommen in ${roomName}!`,
        usePlusButton: ({additionalText}: UsePlusButtonParams) => `Verwenden Sie die + Taste, um ${additionalText} einen Ausgabenposten hinzuzufügen.`,
        askConcierge: 'Stellen Sie Fragen und erhalten Sie rund um die Uhr Unterstützung in Echtzeit.',
        conciergeSupport: '24/7 Support',
        create: 'erstellen',
        iouTypes: {
            pay: 'bezahlen',
            split: 'split',
            submit: 'einreichen',
            track: 'verfolgen',
            invoice: 'Rechnung',
        },
    },
    adminOnlyCanPost: 'Nur Administratoren können Nachrichten in diesem Raum senden.',
    reportAction: {
        asCopilot: 'als Co-Pilot für',
    },
    mentionSuggestions: {
        hereAlternateText: 'Benachrichtige alle in diesem Gespräch',
    },
    newMessages: 'Neue Nachrichten',
    latestMessages: 'Neueste Nachrichten',
    youHaveBeenBanned: 'Hinweis: Du wurdest von der Teilnahme an diesem Kanal ausgeschlossen.',
    reportTypingIndicator: {
        isTyping: 'tippt...',
        areTyping: 'tippen...',
        multipleMembers: 'Mehrere Mitglieder',
    },
    reportArchiveReasons: {
        [CONST.REPORT.ARCHIVE_REASON.DEFAULT]: 'Dieser Chatraum wurde archiviert.',
        [CONST.REPORT.ARCHIVE_REASON.ACCOUNT_CLOSED]: ({displayName}: ReportArchiveReasonsClosedParams) => `Dieser Chat ist nicht mehr aktiv, weil ${displayName} ihr Konto geschlossen hat.`,
        [CONST.REPORT.ARCHIVE_REASON.ACCOUNT_MERGED]: ({displayName, oldDisplayName}: ReportArchiveReasonsMergedParams) =>
            `Dieser Chat ist nicht mehr aktiv, weil ${oldDisplayName} ihr Konto mit ${displayName} zusammengeführt hat.`,
        [CONST.REPORT.ARCHIVE_REASON.REMOVED_FROM_POLICY]: ({displayName, policyName, shouldUseYou = false}: ReportArchiveReasonsRemovedFromPolicyParams) =>
            shouldUseYou
                ? `Dieser Chat ist nicht mehr aktiv, weil <strong>Sie</strong> kein Mitglied des ${policyName} Arbeitsbereichs mehr sind.`
                : `Dieser Chat ist nicht mehr aktiv, weil ${displayName} kein Mitglied des Arbeitsbereichs ${policyName} mehr ist.`,
        [CONST.REPORT.ARCHIVE_REASON.POLICY_DELETED]: ({policyName}: ReportArchiveReasonsInvoiceReceiverPolicyDeletedParams) =>
            `Dieser Chat ist nicht mehr aktiv, weil ${policyName} kein aktiver Arbeitsbereich mehr ist.`,
        [CONST.REPORT.ARCHIVE_REASON.INVOICE_RECEIVER_POLICY_DELETED]: ({policyName}: ReportArchiveReasonsInvoiceReceiverPolicyDeletedParams) =>
            `Dieser Chat ist nicht mehr aktiv, weil ${policyName} kein aktiver Arbeitsbereich mehr ist.`,
        [CONST.REPORT.ARCHIVE_REASON.BOOKING_END_DATE_HAS_PASSED]: 'Diese Buchung ist archiviert.',
    },
    writeCapabilityPage: {
        label: 'Wer kann posten?',
        writeCapability: {
            all: 'Alle Mitglieder',
            admins: 'Nur Administratoren',
        },
    },
    sidebarScreen: {
        buttonFind: 'Etwas finden...',
        buttonMySettings: 'Meine Einstellungen',
        fabNewChat: 'Chat starten',
        fabNewChatExplained: 'Chat starten (Floating action)',
        chatPinned: 'Chat angeheftet',
        draftedMessage: 'Entwurfene Nachricht',
        listOfChatMessages: 'Liste der Chatnachrichten',
        listOfChats: 'Liste der Chats',
        saveTheWorld: 'Rette die Welt',
        tooltip: 'Hier starten!',
        redirectToExpensifyClassicModal: {
            title: 'Demnächst verfügbar',
            description: 'Wir optimieren noch ein paar Details von New Expensify, um Ihre spezifische Einrichtung zu berücksichtigen. In der Zwischenzeit gehen Sie zu Expensify Classic.',
        },
    },
    allSettingsScreen: {
        subscription: 'Abonnement',
        domains: 'Domains',
    },
    tabSelector: {
        chat: 'Chat',
        room: 'Zimmer',
        distance: 'Entfernung',
        manual: 'Handbuch',
        scan: 'Scannen',
    },
    spreadsheet: {
        upload: 'Eine Tabelle hochladen',
        import: 'Tabellenkalkulation importieren',
        dragAndDrop: '<muted-link>Ziehen Sie Ihre Tabelle hierher oder wählen Sie unten eine Datei aus. Unterstützte Formate: .csv, .txt, .xls und .xlsx.</muted-link>',
        dragAndDropMultiLevelTag: `<muted-link>Ziehen Sie Ihre Tabelle hierher oder wählen Sie unten eine Datei aus. <a href="${CONST.IMPORT_SPREADSHEET.MULTI_LEVEL_TAGS_ARTICLE_LINK}">Erfahren Sie mehr</a> über unterstützte Dateiformate.</muted-link>`,
        chooseSpreadsheet: '<muted-link>Wählen Sie eine Tabellenkalkulationsdatei zum Importieren aus. Unterstützte Formate: .csv, .txt, .xls und .xlsx.</muted-link>',
        chooseSpreadsheetMultiLevelTag: `<muted-link>Wählen Sie eine Tabellenkalkulationsdatei zum Importieren aus. <a href="${CONST.IMPORT_SPREADSHEET.MULTI_LEVEL_TAGS_ARTICLE_LINK}">Erfahren Sie mehr</a> über unterstützte Dateiformate.</muted-link>`,
        fileContainsHeader: 'Datei enthält Spaltenüberschriften',
        column: ({name}: SpreadSheetColumnParams) => `Spalte ${name}`,
        fieldNotMapped: ({fieldName}: SpreadFieldNameParams) => `Ups! Ein erforderliches Feld ("${fieldName}") wurde nicht zugeordnet. Bitte überprüfen und erneut versuchen.`,
        singleFieldMultipleColumns: ({fieldName}: SpreadFieldNameParams) =>
            `Ups! Sie haben ein einzelnes Feld ("${fieldName}") mehreren Spalten zugeordnet. Bitte überprüfen Sie dies und versuchen Sie es erneut.`,
        emptyMappedField: ({fieldName}: SpreadFieldNameParams) => `Hoppla! Das Feld („${fieldName}“) enthält einen oder mehrere leere Werte. Bitte überprüfen und erneut versuchen.`,
        importSuccessfulTitle: 'Import erfolgreich',
        importCategoriesSuccessfulDescription: ({categories}: SpreadCategoriesParams) => (categories > 1 ? `${categories} Kategorien wurden hinzugefügt.` : '1 Kategorie wurde hinzugefügt.'),
        importMembersSuccessfulDescription: ({added, updated}: ImportMembersSuccessfulDescriptionParams) => {
            if (!added && !updated) {
                return 'Keine Mitglieder wurden hinzugefügt oder aktualisiert.';
            }
            if (added && updated) {
                return `${added} Mitglied${added > 1 ? 's' : ''} hinzugefügt, ${updated} Mitglied${updated > 1 ? 's' : ''} aktualisiert.`;
            }
            if (updated) {
                return updated > 1 ? `${updated} Mitglieder wurden aktualisiert.` : '1 Mitglied wurde aktualisiert.';
            }
            return added > 1 ? `${added} Mitglieder wurden hinzugefügt.` : '1 Mitglied wurde hinzugefügt.';
        },
        importTagsSuccessfulDescription: ({tags}: ImportTagsSuccessfulDescriptionParams) => (tags > 1 ? `${tags} Tags wurden hinzugefügt.` : '1 Tag wurde hinzugefügt.'),
        importMultiLevelTagsSuccessfulDescription: 'Mehrstufige Tags wurden hinzugefügt.',
        importPerDiemRatesSuccessfulDescription: ({rates}: ImportPerDiemRatesSuccessfulDescriptionParams) =>
            rates > 1 ? `${rates} Tagespauschalen wurden hinzugefügt.` : '1 Tagespauschale wurde hinzugefügt.',
        importFailedTitle: 'Import fehlgeschlagen',
        importFailedDescription:
            'Bitte stellen Sie sicher, dass alle Felder korrekt ausgefüllt sind, und versuchen Sie es erneut. Wenn das Problem weiterhin besteht, wenden Sie sich bitte an Concierge.',
        importDescription: 'Wählen Sie aus, welche Felder Sie aus Ihrer Tabelle zuordnen möchten, indem Sie auf das Dropdown-Menü neben jeder importierten Spalte unten klicken.',
        sizeNotMet: 'Die Dateigröße muss größer als 0 Byte sein',
        invalidFileMessage:
            'Die Datei, die Sie hochgeladen haben, ist entweder leer oder enthält ungültige Daten. Bitte stellen Sie sicher, dass die Datei korrekt formatiert ist und die notwendigen Informationen enthält, bevor Sie sie erneut hochladen.',
        importSpreadsheet: 'Tabellenkalkulation importieren',
        downloadCSV: 'CSV herunterladen',
    },
    receipt: {
        upload: 'Beleg hochladen',
        uploadMultiple: 'Belege hochladen',
        dragReceiptBeforeEmail: 'Ziehen Sie eine Quittung auf diese Seite oder leiten Sie eine Quittung weiter an',
        dragReceiptsBeforeEmail: 'Ziehen Sie Quittungen auf diese Seite oder leiten Sie Quittungen weiter an',
        dragReceiptAfterEmail: 'oder wählen Sie unten eine Datei zum Hochladen aus.',
        dragReceiptsAfterEmail: 'oder wählen Sie unten Dateien zum Hochladen aus.',
        chooseReceipt: 'Wählen Sie eine Quittung zum Hochladen aus oder leiten Sie eine Quittung weiter an',
        chooseReceipts: 'Wählen Sie Quittungen zum Hochladen aus oder leiten Sie Quittungen weiter an ',
        takePhoto: 'Ein Foto machen',
        cameraAccess: 'Der Kamerazugriff ist erforderlich, um Fotos von Belegen zu machen.',
        deniedCameraAccess: 'Kamerazugriff wurde noch nicht gewährt, bitte folgen Sie',
        deniedCameraAccessInstructions: 'diese Anweisungen',
        cameraErrorTitle: 'Kamerafehler',
        cameraErrorMessage: 'Beim Aufnehmen eines Fotos ist ein Fehler aufgetreten. Bitte versuche es erneut.',
        locationAccessTitle: 'Standortzugriff erlauben',
        locationAccessMessage: 'Der Standortzugriff hilft uns, Ihre Zeitzone und Währung überall genau zu halten, wohin Sie auch gehen.',
        locationErrorTitle: 'Standortzugriff erlauben',
        locationErrorMessage: 'Der Standortzugriff hilft uns, Ihre Zeitzone und Währung überall genau zu halten, wohin Sie auch gehen.',
        allowLocationFromSetting: `Der Standortzugriff hilft uns, Ihre Zeitzone und Währung überall genau zu halten. Bitte erlauben Sie den Standortzugriff in den Berechtigungseinstellungen Ihres Geräts.`,
        dropTitle: 'Lass es los',
        dropMessage: 'Datei hier ablegen',
        flash: 'Blitz',
        multiScan: 'multi-scan',
        shutter: 'Shutter',
        gallery: 'Galerie',
        deleteReceipt: 'Beleg löschen',
        deleteConfirmation: 'Möchten Sie diesen Beleg wirklich löschen?',
        addReceipt: 'Beleg hinzufügen',
        scanFailed: 'Der Beleg konnte nicht gescannt werden, da Händler, Datum oder Betrag fehlen.',
    },
    quickAction: {
        scanReceipt: 'Beleg scannen',
        recordDistance: 'Entfernung verfolgen',
        requestMoney: 'Ausgabe erstellen',
        perDiem: 'Tagespauschale erstellen',
        splitBill: 'Ausgabe aufteilen',
        splitScan: 'Beleg aufteilen',
        splitDistance: 'Distanz aufteilen',
        paySomeone: ({name}: PaySomeoneParams = {}) => `Zahlen Sie ${name ?? 'jemand'}`,
        assignTask: 'Aufgabe zuweisen',
        header: 'Schnelle Aktion',
        noLongerHaveReportAccess: 'Sie haben keinen Zugriff mehr auf Ihr vorheriges Schnellaktionsziel. Wählen Sie unten ein neues aus.',
        updateDestination: 'Ziel aktualisieren',
        createReport: 'Bericht erstellen',
    },
    iou: {
        amount: 'Betrag',
        taxAmount: 'Steuerbetrag',
        taxRate: 'Steuersatz',
        approve: ({
            formattedAmount,
        }: {
            formattedAmount?: string;
        } = {}) => (formattedAmount ? `Genehmigen Sie ${formattedAmount}` : 'Genehmigen'),
        approved: 'Genehmigt',
        cash: 'Bargeld',
        card: 'Karte',
        original: 'Original',
        split: 'Teilen',
        splitExpense: 'Ausgabe aufteilen',
        splitExpenseSubtitle: ({amount, merchant}: SplitExpenseSubtitleParams) => `${amount} von ${merchant}`,
        addSplit: 'Split hinzufügen',
        totalAmountGreaterThanOriginal: ({amount}: TotalAmountGreaterOrLessThanOriginalParams) => `Der Gesamtbetrag ist ${amount} höher als die ursprüngliche Ausgabe.`,
        totalAmountLessThanOriginal: ({amount}: TotalAmountGreaterOrLessThanOriginalParams) => `Der Gesamtbetrag ist ${amount} weniger als die ursprüngliche Ausgabe.`,
        splitExpenseZeroAmount: 'Bitte geben Sie einen gültigen Betrag ein, bevor Sie fortfahren.',
        splitExpenseEditTitle: ({amount, merchant}: SplitExpenseEditTitleParams) => `Bearbeiten Sie ${amount} für ${merchant}`,
        removeSplit: 'Aufteilung entfernen',
        paySomeone: ({name}: PaySomeoneParams = {}) => `Zahlen Sie ${name ?? 'jemand'}`,
        expense: 'Ausgabe',
        categorize: 'Kategorisieren',
        share: 'Teilen',
        participants: 'Teilnehmer',
        createExpense: 'Ausgabe erstellen',
        trackDistance: 'Entfernung verfolgen',
        createExpenses: ({expensesNumber}: CreateExpensesParams) => `Erstelle ${expensesNumber} Ausgaben`,
        removeExpense: 'Ausgabe entfernen',
        removeThisExpense: 'Diese Ausgabe entfernen',
        removeExpenseConfirmation: 'Sind Sie sicher, dass Sie diesen Beleg entfernen möchten? Diese Aktion kann nicht rückgängig gemacht werden.',
        addExpense: 'Ausgabe hinzufügen',
        chooseRecipient: 'Empfänger auswählen',
        createExpenseWithAmount: ({amount}: {amount: string}) => `Erstelle ${amount} Ausgabe`,
        confirmDetails: 'Details bestätigen',
        pay: 'Bezahlen',
        cancelPayment: 'Zahlung stornieren',
        cancelPaymentConfirmation: 'Möchten Sie diese Zahlung wirklich stornieren?',
        viewDetails: 'Details anzeigen',
        pending: 'Ausstehend',
        canceled: 'Abgebrochen',
        posted: 'Gepostet',
        deleteReceipt: 'Beleg löschen',
        deletedTransaction: ({amount, merchant}: DeleteTransactionParams) => `hat eine Ausgabe gelöscht (${amount} für ${merchant})`,
        movedFromReport: ({reportName}: MovedFromReportParams) => `verschob eine Ausgabe${reportName ? `von ${reportName}` : ''}`,
        movedTransaction: ({reportUrl, reportName}: MovedTransactionParams) => `verschob diese Ausgabe${reportName ? `to <a href="${reportUrl}">${reportName}</a>` : ''}`,
<<<<<<< HEAD
        unreportedTransaction: ({reportUrl}: MovedTransactionParams) => `diese Ausgabe in Ihren <a href="${reportUrl}">persönlichen Bereich</a> verschoben`,
=======
        movedAction: ({shouldHideMovedReportUrl, movedReportUrl, newParentReportUrl, toPolicyName}: MovedActionParams) => {
            if (shouldHideMovedReportUrl) {
                return `hat diesen Bericht in den <a href="${newParentReportUrl}">${toPolicyName}</a> Workspace verschoben`;
            }
            return `hat diesen <a href="${movedReportUrl}">Bericht</a> in den <a href="${newParentReportUrl}">${toPolicyName}</a> Workspace verschoben`;
        },
        unreportedTransaction: 'diese Ausgabe in Ihren persönlichen Bereich verschoben',
>>>>>>> 62a97318
        pendingMatchWithCreditCard: 'Beleg steht aus, um mit Kartentransaktion abgeglichen zu werden',
        pendingMatch: 'Ausstehende Übereinstimmung',
        pendingMatchWithCreditCardDescription: 'Beleg wartet auf Abgleich mit Kartentransaktion. Als Barzahlung markieren, um abzubrechen.',
        markAsCash: 'Als Barzahlung markieren',
        routePending: 'Route wird bearbeitet...',
        receiptScanning: () => ({
            one: 'Beleg scannen...',
            other: 'Belege werden gescannt...',
        }),
        scanMultipleReceipts: 'Mehrere Belege scannen',
        scanMultipleReceiptsDescription: 'Machen Sie Fotos von all Ihren Belegen auf einmal, dann bestätigen Sie die Details selbst oder lassen Sie SmartScan dies übernehmen.',
        receiptScanInProgress: 'Belegscan läuft',
        receiptScanInProgressDescription: 'Belegscan läuft. Später erneut prüfen oder die Details jetzt eingeben.',
        removeFromReport: 'Ausgabe aus Bericht entfernen',
        moveToPersonalSpace: 'Ausgaben in persönlichen Bereich verschieben',
        duplicateTransaction: ({isSubmitted}: DuplicateTransactionParams) =>
            !isSubmitted
                ? 'Mögliche doppelte Ausgaben erkannt. Überprüfen Sie die Duplikate, um die Einreichung zu ermöglichen.'
                : 'Potenzielle doppelte Ausgaben erkannt. Überprüfen Sie die Duplikate, um die Genehmigung zu ermöglichen.',
        receiptIssuesFound: () => ({
            one: 'Problem gefunden',
            other: 'Gefundene Probleme',
        }),
        fieldPending: 'Ausstehend...',
        defaultRate: 'Standardrate',
        receiptMissingDetails: 'Beleg fehlt Details',
        missingAmount: 'Fehlender Betrag',
        missingMerchant: 'Fehlender Händler',
        receiptStatusTitle: 'Scannen…',
        receiptStatusText: 'Nur Sie können diese Quittung sehen, während sie gescannt wird. Schauen Sie später noch einmal vorbei oder geben Sie die Details jetzt ein.',
        receiptScanningFailed: 'Beleg-Scan fehlgeschlagen. Bitte geben Sie die Details manuell ein.',
        transactionPendingDescription: 'Transaktion ausstehend. Es kann ein paar Tage dauern, bis sie verbucht wird.',
        companyInfo: 'Unternehmensinformationen',
        companyInfoDescription: 'Wir benötigen noch ein paar weitere Details, bevor Sie Ihre erste Rechnung senden können.',
        yourCompanyName: 'Ihr Firmenname',
        yourCompanyWebsite: 'Ihre Firmenwebsite',
        yourCompanyWebsiteNote: 'Wenn Sie keine Website haben, können Sie stattdessen das LinkedIn-Profil oder das Social-Media-Profil Ihres Unternehmens angeben.',
        invalidDomainError: 'Sie haben eine ungültige Domain eingegeben. Um fortzufahren, geben Sie bitte eine gültige Domain ein.',
        publicDomainError: 'Sie haben eine öffentliche Domain betreten. Um fortzufahren, geben Sie bitte eine private Domain ein.',
        // TODO: This key should be deprecated. More details: https://github.com/Expensify/App/pull/59653#discussion_r2028653252
        expenseCountWithStatus: ({scanningReceipts = 0, pendingReceipts = 0}: RequestCountParams) => {
            const statusText: string[] = [];
            if (scanningReceipts > 0) {
                statusText.push(`${scanningReceipts} scannen`);
            }
            if (pendingReceipts > 0) {
                statusText.push(`${pendingReceipts} ausstehend`);
            }
            return {
                one: statusText.length > 0 ? `1 Ausgabe (${statusText.join(', ')})` : `1 Ausgabe`,
                other: (count: number) => (statusText.length > 0 ? `${count} Ausgaben (${statusText.join(', ')})` : `${count} Ausgaben`),
            };
        },
        expenseCount: () => {
            return {
                one: '1 Ausgabe',
                other: (count: number) => `${count} Ausgaben`,
            };
        },
        deleteExpense: () => ({
            one: 'Ausgabe löschen',
            other: 'Ausgaben löschen',
        }),
        deleteConfirmation: () => ({
            one: 'Möchten Sie diesen Ausgabenposten wirklich löschen?',
            other: 'Möchten Sie diese Ausgaben wirklich löschen?',
        }),
        deleteReport: 'Bericht löschen',
        deleteReportConfirmation: 'Möchten Sie diesen Bericht wirklich löschen?',
        settledExpensify: 'Bezahlt',
        done: 'Fertiggestellt',
        settledElsewhere: 'Anderswo bezahlt',
        individual: 'Individuum',
        business: 'Geschäft',
        settleExpensify: ({formattedAmount}: SettleExpensifyCardParams) => (formattedAmount ? `Bezahle ${formattedAmount} mit Expensify` : `Mit Expensify bezahlen`),
        settlePersonal: ({formattedAmount}: SettleExpensifyCardParams) => (formattedAmount ? `Bezahle ${formattedAmount} als Privatperson` : `Mit Privatkonto bezahlen`),
        settleWallet: ({formattedAmount}: SettleExpensifyCardParams) => (formattedAmount ? `Bezahle ${formattedAmount} mit Wallet` : `Mit Wallet bezahlen`),
        settlePayment: ({formattedAmount}: SettleExpensifyCardParams) => `Zahlen Sie ${formattedAmount}`,
        settleBusiness: ({formattedAmount}: SettleExpensifyCardParams) => (formattedAmount ? `Bezahle ${formattedAmount} als Unternehmen` : `Mit Geschäftskonto bezahlen`),
        payElsewhere: ({formattedAmount}: SettleExpensifyCardParams) => (formattedAmount ? `${formattedAmount} als bezahlt markieren` : `Als bezahlt markieren`),
        settleInvoicePersonal: ({amount, last4Digits}: BusinessBankAccountParams) => (amount ? `${amount} mit Privatkonto ${last4Digits} bezahlt` : `Mit Privatkonto bezahlt`),
        settleInvoiceBusiness: ({amount, last4Digits}: BusinessBankAccountParams) => (amount ? `${amount} mit Geschäftskonto ${last4Digits} bezahlt` : `Mit Geschäftskonto bezahlt`),
        payWithPolicy: ({formattedAmount, policyName}: SettleExpensifyCardParams & {policyName: string}) =>
            formattedAmount ? `${formattedAmount} über ${policyName} bezahlen` : `Über ${policyName} bezahlen`,
        businessBankAccount: ({amount, last4Digits}: BusinessBankAccountParams) => (amount ? `${amount} mit Bankkonto ${last4Digits} bezahlt.` : `mit Bankkonto ${last4Digits} bezahlt.`),
        automaticallyPaidWithBusinessBankAccount: ({amount, last4Digits}: BusinessBankAccountParams) =>
            `heeft ${amount} betaald met bankrekening ${last4Digits}. via <a href="${CONST.CONFIGURE_EXPENSE_REPORT_RULES_HELP_URL}">werkruimte regels</a>`,
        invoicePersonalBank: ({lastFour}: BankAccountLastFourParams) => `Privatkonto • ${lastFour}`,
        invoiceBusinessBank: ({lastFour}: BankAccountLastFourParams) => `Geschäftskonto • ${lastFour}`,
        nextStep: 'Nächste Schritte',
        finished: 'Fertiggestellt',
        sendInvoice: ({amount}: RequestAmountParams) => `Sende ${amount} Rechnung`,
        submitAmount: ({amount}: RequestAmountParams) => `Einreichen ${amount}`,
        expenseAmount: ({formattedAmount, comment}: RequestedAmountMessageParams) => `${formattedAmount}${comment ? `für ${comment}` : ''}`,
        submitted: ({memo}: SubmittedWithMemoParams) => `eingereicht${memo ? `, sagte ${memo}` : ''}`,
        automaticallySubmitted: `über <a href="${CONST.SELECT_WORKFLOWS_HELP_URL}">verzögerte Einreichungen</a> eingereicht`,
        trackedAmount: ({formattedAmount, comment}: RequestedAmountMessageParams) => `tracking ${formattedAmount}${comment ? `für ${comment}` : ''}`,
        splitAmount: ({amount}: SplitAmountParams) => `teilen ${amount}`,
        didSplitAmount: ({formattedAmount, comment}: DidSplitAmountMessageParams) => `split ${formattedAmount}${comment ? `für ${comment}` : ''}`,
        yourSplit: ({amount}: UserSplitParams) => `Ihr Anteil ${amount}`,
        payerOwesAmount: ({payer, amount, comment}: PayerOwesAmountParams) => `${payer} schuldet ${amount}${comment ? `für ${comment}` : ''}`,
        payerOwes: ({payer}: PayerOwesParams) => `${payer} schuldet:`,
        payerPaidAmount: ({payer, amount}: PayerPaidAmountParams) => `${payer ? `${payer} ` : ''}hat ${amount} bezahlt`,
        payerPaid: ({payer}: PayerPaidParams) => `${payer} hat bezahlt:`,
        payerSpentAmount: ({payer, amount}: PayerPaidAmountParams) => `${payer} hat ${amount} ausgegeben`,
        payerSpent: ({payer}: PayerPaidParams) => `${payer} hat ausgegeben:`,
        managerApproved: ({manager}: ManagerApprovedParams) => `${manager} genehmigt:`,
        managerApprovedAmount: ({manager, amount}: ManagerApprovedAmountParams) => `${manager} hat ${amount} genehmigt`,
        payerSettled: ({amount}: PayerSettledParams) => `bezahlt ${amount}`,
        payerSettledWithMissingBankAccount: ({amount}: PayerSettledParams) => `bezahlt ${amount}. Fügen Sie ein Bankkonto hinzu, um Ihre Zahlung zu erhalten.`,
        automaticallyApproved: `genehmigt über <a href="${CONST.CONFIGURE_EXPENSE_REPORT_RULES_HELP_URL}">Arbeitsbereichsregeln</a>`,
        approvedAmount: ({amount}: ApprovedAmountParams) => `genehmigt ${amount}`,
        approvedMessage: `genehmigt`,
        unapproved: `nicht genehmigt`,
        automaticallyForwarded: `genehmigt über <a href="${CONST.CONFIGURE_EXPENSE_REPORT_RULES_HELP_URL}">Arbeitsbereichsregeln</a>`,
        forwarded: `genehmigt`,
        rejectedThisReport: 'diesen Bericht abgelehnt',
        waitingOnBankAccount: ({submitterDisplayName}: WaitingOnBankAccountParams) => `hat die Zahlung gestartet, wartet aber darauf, dass ${submitterDisplayName} ein Bankkonto hinzufügt.`,
        adminCanceledRequest: ({manager}: AdminCanceledRequestParams) => `${manager ? `${manager}: ` : ''} hat die Zahlung storniert`,
        canceledRequest: ({amount, submitterDisplayName}: CanceledRequestParams) =>
            `hat die Zahlung von ${amount} storniert, weil ${submitterDisplayName} ihre Expensify Wallet nicht innerhalb von 30 Tagen aktiviert hat`,
        settledAfterAddedBankAccount: ({submitterDisplayName, amount}: SettledAfterAddedBankAccountParams) =>
            `${submitterDisplayName} hat ein Bankkonto hinzugefügt. Die Zahlung von ${amount} wurde geleistet.`,
        paidElsewhere: ({payer}: PaidElsewhereParams = {}) => `${payer ? `${payer} ` : ''}als bezahlt markiert`,
        paidWithExpensify: ({payer}: PaidWithExpensifyParams = {}) => `${payer ? `${payer} ` : ''}mit Wallet bezahlt`,
        automaticallyPaidWithExpensify: ({payer}: PaidWithExpensifyParams = {}) =>
            `${payer ? `${payer} ` : ''} mit Expensify über <a href="${CONST.CONFIGURE_EXPENSE_REPORT_RULES_HELP_URL}">Arbeitsbereichsregeln</a> bezahlt`,
        noReimbursableExpenses: 'Dieser Bericht hat einen ungültigen Betrag.',
        pendingConversionMessage: 'Der Gesamtbetrag wird aktualisiert, wenn Sie wieder online sind.',
        changedTheExpense: 'die Ausgabe geändert',
        setTheRequest: ({valueName, newValueToDisplay}: SetTheRequestParams) => `der ${valueName} zu ${newValueToDisplay}`,
        setTheDistanceMerchant: ({translatedChangedField, newMerchant, newAmountToDisplay}: SetTheDistanceMerchantParams) =>
            `setzen Sie das ${translatedChangedField} auf ${newMerchant}, was den Betrag auf ${newAmountToDisplay} festlegt`,
        removedTheRequest: ({valueName, oldValueToDisplay}: RemovedTheRequestParams) => `der ${valueName} (früher ${oldValueToDisplay})`,
        updatedTheRequest: ({valueName, newValueToDisplay, oldValueToDisplay}: UpdatedTheRequestParams) => `der ${valueName} zu ${newValueToDisplay} (zuvor ${oldValueToDisplay})`,
        updatedTheDistanceMerchant: ({translatedChangedField, newMerchant, oldMerchant, newAmountToDisplay, oldAmountToDisplay}: UpdatedTheDistanceMerchantParams) =>
            `änderte das ${translatedChangedField} zu ${newMerchant} (zuvor ${oldMerchant}), wodurch der Betrag auf ${newAmountToDisplay} aktualisiert wurde (zuvor ${oldAmountToDisplay})`,
        threadExpenseReportName: ({formattedAmount, comment}: ThreadRequestReportNameParams) => `${formattedAmount} ${comment ? `für ${comment}` : 'Ausgabe'}`,
        invoiceReportName: ({linkedReportID}: OriginalMessage<typeof CONST.REPORT.ACTIONS.TYPE.REPORT_PREVIEW>) => `Rechnungsbericht Nr. ${linkedReportID}`,
        threadPaySomeoneReportName: ({formattedAmount, comment}: ThreadSentMoneyReportNameParams) => `${formattedAmount} gesendet${comment ? `für ${comment}` : ''}`,
        movedFromPersonalSpace: ({workspaceName, reportName}: MovedFromPersonalSpaceParams) =>
            `verschobene Ausgabe von persönlichem Bereich zu ${workspaceName ?? `chatten mit ${reportName}`}`,
        movedToPersonalSpace: 'Ausgabe in den persönlichen Bereich verschoben',
        tagSelection: 'Wählen Sie ein Tag aus, um Ihre Ausgaben besser zu organisieren.',
        categorySelection: 'Wählen Sie eine Kategorie, um Ihre Ausgaben besser zu organisieren.',
        error: {
            invalidCategoryLength: 'Der Kategoriename überschreitet 255 Zeichen. Bitte kürzen Sie ihn oder wählen Sie eine andere Kategorie.',
            invalidTagLength: 'Der Tag-Name überschreitet 255 Zeichen. Bitte kürzen Sie ihn oder wählen Sie einen anderen Tag.',
            invalidAmount: 'Bitte geben Sie einen gültigen Betrag ein, bevor Sie fortfahren.',
            invalidIntegerAmount: 'Bitte geben Sie einen ganzen Dollarbetrag ein, bevor Sie fortfahren.',
            invalidTaxAmount: ({amount}: RequestAmountParams) => `Der maximale Steuerbetrag beträgt ${amount}`,
            invalidSplit: 'Die Summe der Aufteilungen muss dem Gesamtbetrag entsprechen.',
            invalidSplitParticipants: 'Bitte geben Sie einen Betrag größer als null für mindestens zwei Teilnehmer ein.',
            invalidSplitYourself: 'Bitte geben Sie einen Betrag ungleich null für Ihre Aufteilung ein.',
            noParticipantSelected: 'Bitte wählen Sie einen Teilnehmer aus',
            other: 'Unerwarteter Fehler. Bitte versuchen Sie es später noch einmal.',
            genericCreateFailureMessage: 'Unerwarteter Fehler beim Einreichen dieser Ausgabe. Bitte versuchen Sie es später erneut.',
            genericCreateInvoiceFailureMessage: 'Unerwarteter Fehler beim Senden dieser Rechnung. Bitte versuchen Sie es später erneut.',
            genericHoldExpenseFailureMessage: 'Unerwarteter Fehler beim Halten dieser Ausgabe. Bitte versuchen Sie es später erneut.',
            genericUnholdExpenseFailureMessage: 'Unerwarteter Fehler beim Entfernen dieser Ausgabe von der Warteschleife. Bitte versuchen Sie es später erneut.',
            receiptDeleteFailureError: 'Unerwarteter Fehler beim Löschen dieser Quittung. Bitte versuchen Sie es später erneut.',
            receiptFailureMessage: 'Beim Hochladen Ihrer Quittung ist ein Fehler aufgetreten. Bitte',
            receiptFailureMessageShort: 'Beim Hochladen Ihres Belegs ist ein Fehler aufgetreten.',
            tryAgainMessage: 'nochmals versuchen',
            saveFileMessage: 'Beleg speichern',
            uploadLaterMessage: 'später hochladen.',
            genericDeleteFailureMessage: 'Unerwarteter Fehler beim Löschen dieser Ausgabe. Bitte versuchen Sie es später erneut.',
            genericEditFailureMessage: 'Unerwarteter Fehler beim Bearbeiten dieser Ausgabe. Bitte versuchen Sie es später erneut.',
            genericSmartscanFailureMessage: 'Transaktion fehlt Felder',
            duplicateWaypointsErrorMessage: 'Bitte entfernen Sie doppelte Wegpunkte',
            atLeastTwoDifferentWaypoints: 'Bitte geben Sie mindestens zwei verschiedene Adressen ein.',
            splitExpenseMultipleParticipantsErrorMessage:
                'Eine Ausgabe kann nicht zwischen einem Arbeitsbereich und anderen Mitgliedern aufgeteilt werden. Bitte aktualisieren Sie Ihre Auswahl.',
            invalidMerchant: 'Bitte geben Sie einen gültigen Händler ein',
            atLeastOneAttendee: 'Mindestens ein Teilnehmer muss ausgewählt werden.',
            invalidQuantity: 'Bitte geben Sie eine gültige Menge ein',
            quantityGreaterThanZero: 'Die Menge muss größer als null sein',
            invalidSubrateLength: 'Es muss mindestens einen Untertarif geben.',
            invalidRate: 'Der Tarif ist für diesen Arbeitsbereich nicht gültig. Bitte wählen Sie einen verfügbaren Tarif aus dem Arbeitsbereich aus.',
        },
        dismissReceiptError: 'Fehler ignorieren',
        dismissReceiptErrorConfirmation: 'Achtung! Wenn Sie diesen Fehler ignorieren, wird Ihre hochgeladene Quittung vollständig entfernt. Sind Sie sicher?',
        waitingOnEnabledWallet: ({submitterDisplayName}: WaitingOnBankAccountParams) =>
            `hat begonnen, die Abrechnung vorzunehmen. Die Zahlung wird zurückgehalten, bis ${submitterDisplayName} ihre Wallet aktiviert.`,
        enableWallet: 'Wallet aktivieren',
        hold: 'Halten',
        unhold: 'Halten entfernen',
        holdExpense: 'Ausgabe zurückhalten',
        unholdExpense: 'Ausgabe freigeben',
        heldExpense: 'diese Ausgabe zurückgehalten',
        unheldExpense: 'diese Ausgabe freigegeben',
        moveUnreportedExpense: 'Nicht gemeldete Ausgabe verschieben',
        addUnreportedExpense: 'Nicht gemeldete Ausgabe hinzufügen',
        selectUnreportedExpense: 'Wählen Sie mindestens eine Ausgabe aus, die dem Bericht hinzugefügt werden soll.',
        emptyStateUnreportedExpenseTitle: 'Keine nicht gemeldeten Ausgaben',
        emptyStateUnreportedExpenseSubtitle: 'Es sieht so aus, als hätten Sie keine nicht gemeldeten Ausgaben. Versuchen Sie, unten eine zu erstellen.',
        addUnreportedExpenseConfirm: 'Zum Bericht hinzufügen',
        explainHold: 'Erklären Sie, warum Sie diese Ausgabe zurückhalten.',
        undoSubmit: 'Senden rückgängig machen',
        retracted: 'zurückgezogen',
        undoClose: 'Schließen rückgängig machen',
        reopened: 'wieder geöffnet',
        reopenReport: 'Bericht wieder öffnen',
        reopenExportedReportConfirmation: ({connectionName}: {connectionName: string}) =>
            `Dieser Bericht wurde bereits nach ${connectionName} exportiert. Änderungen daran können zu Datenabweichungen führen. Sind Sie sicher, dass Sie diesen Bericht erneut öffnen möchten?`,
        reason: 'Grund',
        holdReasonRequired: 'Ein Grund ist erforderlich, wenn gehalten wird.',
        expenseWasPutOnHold: 'Ausgabe wurde zurückgestellt',
        expenseOnHold: 'Diese Ausgabe wurde zurückgestellt. Bitte überprüfen Sie die Kommentare für die nächsten Schritte.',
        expensesOnHold: 'Alle Ausgaben wurden zurückgestellt. Bitte überprüfen Sie die Kommentare für die nächsten Schritte.',
        expenseDuplicate: 'Diese Ausgabe hat ähnliche Details wie eine andere. Bitte überprüfen Sie die Duplikate, um fortzufahren.',
        someDuplicatesArePaid: 'Einige dieser Duplikate wurden bereits genehmigt oder bezahlt.',
        reviewDuplicates: 'Duplikate überprüfen',
        keepAll: 'Alles behalten',
        confirmApprove: 'Betrag der Genehmigung bestätigen',
        confirmApprovalAmount: 'Genehmigen Sie nur konforme Ausgaben oder genehmigen Sie den gesamten Bericht.',
        confirmApprovalAllHoldAmount: () => ({
            one: 'Diese Ausgabe ist zurückgestellt. Möchten Sie trotzdem genehmigen?',
            other: 'Diese Ausgaben sind zurückgestellt. Möchten Sie trotzdem genehmigen?',
        }),
        confirmPay: 'Zahlungsbetrag bestätigen',
        confirmPayAmount: 'Bezahlen Sie, was nicht zurückgehalten wird, oder bezahlen Sie den gesamten Bericht.',
        confirmPayAllHoldAmount: () => ({
            one: 'Diese Ausgabe ist zurückgestellt. Möchten Sie trotzdem bezahlen?',
            other: 'Diese Ausgaben sind zurückgestellt. Möchten Sie trotzdem bezahlen?',
        }),
        payOnly: 'Nur bezahlen',
        approveOnly: 'Nur genehmigen',
        holdEducationalTitle: 'Diese Anfrage ist an',
        holdEducationalText: 'halten',
        whatIsHoldExplain: 'Halten ist wie das Drücken der „Pause“-Taste bei einer Ausgabe, um vor der Genehmigung oder Zahlung nach weiteren Details zu fragen.',
        holdIsLeftBehind: 'Zurückgehaltene Ausgaben werden nach Genehmigung oder Zahlung in einen anderen Bericht verschoben.',
        unholdWhenReady: 'Genehmiger können Ausgaben freigeben, wenn sie zur Genehmigung oder Zahlung bereit sind.',
        changePolicyEducational: {
            title: 'Du hast diesen Bericht verschoben!',
            description: 'Überprüfen Sie diese Punkte, die sich beim Verschieben von Berichten in einen neuen Arbeitsbereich ändern können.',
            reCategorize: '<strong>Kategorisieren Sie alle Ausgaben neu</strong>, um den Arbeitsbereichsregeln zu entsprechen.',
            workflows: 'Dieser Bericht kann nun einem anderen <strong>Genehmigungsworkflow</strong> unterliegen.',
        },
        changeWorkspace: 'Arbeitsbereich ändern',
        set: 'set',
        changed: 'geändert',
        removed: 'entfernt',
        transactionPending: 'Transaktion ausstehend.',
        chooseARate: 'Wählen Sie einen Erstattungssatz pro Meile oder Kilometer für den Arbeitsbereich aus',
        unapprove: 'Nicht genehmigen',
        unapproveReport: 'Bericht nicht genehmigen',
        headsUp: 'Achtung!',
        unapproveWithIntegrationWarning: ({accountingIntegration}: UnapproveWithIntegrationWarningParams) =>
            `Dieser Bericht wurde bereits nach ${accountingIntegration} exportiert. Eine Änderung kann zu Datenabweichungen führen. Sind Sie sicher, dass Sie diesen Bericht nicht genehmigen möchten?`,
        reimbursable: 'erstattungsfähig',
        nonReimbursable: 'nicht erstattungsfähig',
        bookingPending: 'Diese Buchung ist ausstehend',
        bookingPendingDescription: 'Diese Buchung ist ausstehend, weil sie noch nicht bezahlt wurde.',
        bookingArchived: 'Diese Buchung ist archiviert',
        bookingArchivedDescription: 'Diese Buchung ist archiviert, weil das Reisedatum verstrichen ist. Fügen Sie bei Bedarf eine Ausgabe für den Endbetrag hinzu.',
        attendees: 'Teilnehmer',
        whoIsYourAccountant: 'Wer ist Ihr Buchhalter?',
        paymentComplete: 'Zahlung abgeschlossen',
        time: 'Zeit',
        startDate: 'Startdatum',
        endDate: 'Enddatum',
        startTime: 'Startzeit',
        endTime: 'Endzeit',
        deleteSubrate: 'Subrate löschen',
        deleteSubrateConfirmation: 'Möchten Sie diesen Untertarif wirklich löschen?',
        quantity: 'Menge',
        subrateSelection: 'Wählen Sie einen Untertarif und geben Sie eine Menge ein.',
        qty: 'Menge',
        firstDayText: () => ({
            one: `Erster Tag: 1 Stunde`,
            other: (count: number) => `Erster Tag: ${count.toFixed(2)} Stunden`,
        }),
        lastDayText: () => ({
            one: `Letzter Tag: 1 Stunde`,
            other: (count: number) => `Letzter Tag: ${count.toFixed(2)} Stunden`,
        }),
        tripLengthText: () => ({
            one: `Reise: 1 ganzer Tag`,
            other: (count: number) => `Reise: ${count} volle Tage`,
        }),
        dates: 'Daten',
        rates: 'Preise',
        submitsTo: ({name}: SubmitsToParams) => `Übermittelt an ${name}`,
        moveExpenses: () => ({one: 'Ausgabe verschieben', other: 'Ausgaben verschieben'}),
    },
    transactionMerge: {
        listPage: {
            header: 'Ausgaben zusammenführen',
            noEligibleExpenseFound: 'Keine geeigneten Ausgaben gefunden',
            noEligibleExpenseFoundSubtitle: `Du hast keine Ausgaben, die mit dieser zusammengeführt werden können. <a href="${CONST.HELP_DOC_LINKS.MERGE_EXPENSES}">Erfahre mehr</a> über geeignete Ausgaben.`,
            selectTransactionToMerge: ({reportName}: {reportName: string}) =>
                `Wähle eine <a href="${CONST.HELP_DOC_LINKS.MERGE_EXPENSES}">geeignete Ausgabe</a> zum Zusammenführen <strong>${reportName}</strong>.`,
        },
        receiptPage: {
            header: 'Beleg auswählen',
            pageTitle: 'Wähle den Beleg, den du behalten möchtest:',
        },
        detailsPage: {
            header: 'Details auswählen',
            pageTitle: 'Wähle die Details, die du behalten möchtest:',
            noDifferences: 'Keine Unterschiede zwischen den Transaktionen gefunden',
            pleaseSelectError: ({field}: {field: string}) => `Bitte wähle ein(e) ${field}`,
            selectAllDetailsError: 'Wähle alle Details, bevor du fortfährst.',
        },
        confirmationPage: {
            header: 'Details bestätigen',
            pageTitle: 'Bestätige die Details, die du behalten möchtest. Die nicht behaltenen Details werden gelöscht.',
            confirmButton: 'Ausgaben zusammenführen',
        },
    },
    share: {
        shareToExpensify: 'Teilen mit Expensify',
        messageInputLabel: 'Nachricht',
    },
    notificationPreferencesPage: {
        header: 'Benachrichtigungseinstellungen',
        label: 'Benachrichtige mich über neue Nachrichten',
        notificationPreferences: {
            always: 'Sofort',
            daily: 'Täglich',
            mute: 'Stumm schalten',
            hidden: 'Hidden',
        },
    },
    loginField: {
        numberHasNotBeenValidated: 'Die Nummer wurde nicht validiert. Klicken Sie auf die Schaltfläche, um den Validierungslink per SMS erneut zu senden.',
        emailHasNotBeenValidated: 'Die E-Mail wurde nicht verifiziert. Klicken Sie auf die Schaltfläche, um den Bestätigungslink per SMS erneut zu senden.',
    },
    avatarWithImagePicker: {
        uploadPhoto: 'Foto hochladen',
        removePhoto: 'Foto entfernen',
        editImage: 'Foto bearbeiten',
        viewPhoto: 'Foto ansehen',
        imageUploadFailed: 'Bild-Upload fehlgeschlagen',
        deleteWorkspaceError: 'Entschuldigung, es gab ein unerwartetes Problem beim Löschen Ihres Arbeitsbereich-Avatars.',
        sizeExceeded: ({maxUploadSizeInMB}: SizeExceededParams) => `Das ausgewählte Bild überschreitet die maximale Upload-Größe von ${maxUploadSizeInMB} MB.`,
        resolutionConstraints: ({minHeightInPx, minWidthInPx, maxHeightInPx, maxWidthInPx}: ResolutionConstraintsParams) =>
            `Bitte laden Sie ein Bild hoch, das größer als ${minHeightInPx}x${minWidthInPx} Pixel und kleiner als ${maxHeightInPx}x${maxWidthInPx} Pixel ist.`,
        notAllowedExtension: ({allowedExtensions}: NotAllowedExtensionParams) => `Das Profilbild muss einer der folgenden Typen sein: ${allowedExtensions.join(', ')}.`,
    },
    modal: {
        backdropLabel: 'Modal-Hintergrund',
    },
    profilePage: {
        profile: 'Profil',
        preferredPronouns: 'Bevorzugte Pronomen',
        selectYourPronouns: 'Wählen Sie Ihre Pronomen aus',
        selfSelectYourPronoun: 'Wählen Sie Ihr Pronomen selbst aus',
        emailAddress: 'E-Mail-Adresse',
        setMyTimezoneAutomatically: 'Zeitzone automatisch einstellen',
        timezone: 'Zeitzone',
        invalidFileMessage: 'Ungültige Datei. Bitte versuchen Sie es mit einem anderen Bild.',
        avatarUploadFailureMessage: 'Beim Hochladen des Avatars ist ein Fehler aufgetreten. Bitte versuche es erneut.',
        online: 'Online',
        offline: 'Offline',
        syncing: 'Synchronisieren',
        profileAvatar: 'Profil-Avatar',
        publicSection: {
            title: 'Öffentlich',
            subtitle: 'Diese Details werden in Ihrem öffentlichen Profil angezeigt. Jeder kann sie sehen.',
        },
        privateSection: {
            title: 'Privat',
            subtitle: 'Diese Angaben werden für Reisen und Zahlungen verwendet. Sie werden niemals in Ihrem öffentlichen Profil angezeigt.',
        },
    },
    securityPage: {
        title: 'Sicherheitsoptionen',
        subtitle: 'Aktivieren Sie die Zwei-Faktor-Authentifizierung, um Ihr Konto zu schützen.',
        goToSecurity: 'Zurück zur Sicherheitsseite',
    },
    shareCodePage: {
        title: 'Ihr Code',
        subtitle: 'Laden Sie Mitglieder zu Expensify ein, indem Sie Ihren persönlichen QR-Code oder Empfehlungslink teilen.',
    },
    pronounsPage: {
        pronouns: 'Pronomen',
        isShownOnProfile: 'Ihre Pronomen werden in Ihrem Profil angezeigt.',
        placeholderText: 'Suchen, um Optionen zu sehen',
    },
    contacts: {
        contactMethod: 'Kontaktmethode',
        contactMethods: 'Kontaktmethoden',
        featureRequiresValidate: 'Diese Funktion erfordert, dass Sie Ihr Konto verifizieren.',
        validateAccount: 'Bestätigen Sie Ihr Konto',
        helpTextBeforeEmail: 'Fügen Sie weitere Möglichkeiten hinzu, damit Leute Sie finden können, und leiten Sie Belege weiter an',
        helpTextAfterEmail: 'von mehreren E-Mail-Adressen.',
        pleaseVerify: 'Bitte überprüfen Sie diese Kontaktmethode',
        getInTouch: 'Wann immer wir mit Ihnen in Kontakt treten müssen, werden wir diese Kontaktmethode verwenden.',
        enterMagicCode: ({contactMethod}: EnterMagicCodeParams) =>
            `Bitte geben Sie den magischen Code ein, der an ${contactMethod} gesendet wurde. Er sollte in ein bis zwei Minuten ankommen.`,
        setAsDefault: 'Als Standard festlegen',
        yourDefaultContactMethod:
            'Dies ist Ihre aktuelle Standardkontaktmethode. Bevor Sie sie löschen können, müssen Sie eine andere Kontaktmethode auswählen und auf „Als Standard festlegen“ klicken.',
        removeContactMethod: 'Kontaktmethode entfernen',
        removeAreYouSure: 'Möchten Sie diese Kontaktmethode wirklich entfernen? Diese Aktion kann nicht rückgängig gemacht werden.',
        failedNewContact: 'Fehler beim Hinzufügen dieser Kontaktmethode.',
        genericFailureMessages: {
            requestContactMethodValidateCode: 'Fehler beim Senden eines neuen magischen Codes. Bitte warten Sie einen Moment und versuchen Sie es erneut.',
            validateSecondaryLogin: 'Falscher oder ungültiger Magic-Code. Bitte versuche es erneut oder fordere einen neuen Code an.',
            deleteContactMethod: 'Löschen der Kontaktmethode fehlgeschlagen. Bitte wenden Sie sich an Concierge, um Hilfe zu erhalten.',
            setDefaultContactMethod: 'Fehler beim Festlegen einer neuen Standardkontaktmethode. Bitte wenden Sie sich an Concierge, um Hilfe zu erhalten.',
            addContactMethod: 'Fehler beim Hinzufügen dieser Kontaktmethode. Bitte wenden Sie sich an Concierge, um Hilfe zu erhalten.',
            enteredMethodIsAlreadySubmitted: 'Diese Kontaktmethode existiert bereits.',
            passwordRequired: 'Passwort erforderlich.',
            contactMethodRequired: 'Kontaktmethode ist erforderlich',
            invalidContactMethod: 'Ungültige Kontaktmethode',
        },
        newContactMethod: 'Neue Kontaktmethode',
        goBackContactMethods: 'Zurück zu den Kontaktmethoden',
    },
    // cspell:disable
    pronouns: {
        coCos: 'Co / Cos',
        eEyEmEir: 'E / Ey / Em / Eir',
        faeFaer: 'Fae / Faer',
        heHimHis: 'Er / Ihn / Sein',
        heHimHisTheyThemTheirs: 'Er / Ihn / Sein / Sie / Ihnen / Ihr',
        sheHerHers: 'Sie / Ihr / Ihre',
        sheHerHersTheyThemTheirs: 'Sie / Ihr / Ihre / Sie / Ihnen / Ihre',
        merMers: 'Mer / Mers',
        neNirNirs: 'Ne / Nir / Nirs',
        neeNerNers: 'Nee / Ner / Ners',
        perPers: 'Per / Pers',
        theyThemTheirs: 'They / Them / Theirs',
        thonThons: 'Thon / Thons',
        veVerVis: 'Ansehen / Anzeigen / Anzeigen',
        viVir: 'Vi / Vir',
        xeXemXyr: 'Xe / Xem / Xyr',
        zeZieZirHir: 'Ze / Zie / Zir / Hir',
        zeHirHirs: 'Ze / Hir',
        callMeByMyName: 'Nenne mich bei meinem Namen',
    },
    // cspell:enable
    displayNamePage: {
        headerTitle: 'Anzeigename',
        isShownOnProfile: 'Ihr Anzeigename wird in Ihrem Profil angezeigt.',
    },
    timezonePage: {
        timezone: 'Zeitzone',
        isShownOnProfile: 'Ihre Zeitzone wird in Ihrem Profil angezeigt.',
        getLocationAutomatically: 'Bestimmen Sie automatisch Ihren Standort',
    },
    updateRequiredView: {
        updateRequired: 'Aktualisierung erforderlich',
        pleaseInstall: 'Bitte aktualisieren Sie auf die neueste Version von New Expensify.',
        pleaseInstallExpensifyClassic: 'Bitte installieren Sie die neueste Version von Expensify.',
        toGetLatestChanges: 'Für Mobilgeräte oder Desktop, laden Sie die neueste Version herunter und installieren Sie sie. Für das Web, aktualisieren Sie Ihren Browser.',
        newAppNotAvailable: 'Die neue Expensify-App ist nicht mehr verfügbar.',
    },
    initialSettingsPage: {
        about: 'Über',
        aboutPage: {
            description:
                'Die neue Expensify-App wird von einer Gemeinschaft von Open-Source-Entwicklern aus der ganzen Welt entwickelt. Helfen Sie uns, die Zukunft von Expensify zu gestalten.',
            appDownloadLinks: 'App-Download-Links',
            viewKeyboardShortcuts: 'Tastenkombinationen anzeigen',
            viewTheCode: 'Code anzeigen',
            viewOpenJobs: 'Offene Stellen anzeigen',
            reportABug: 'Einen Fehler melden',
            troubleshoot: 'Fehlerbehebung',
        },
        appDownloadLinks: {
            android: {
                label: 'Android',
            },
            ios: {
                label: 'iOS',
            },
            desktop: {
                label: 'macOS',
            },
        },
        troubleshoot: {
            clearCacheAndRestart: 'Cache leeren und neu starten',
            viewConsole: 'Debug-Konsole anzeigen',
            debugConsole: 'Debug-Konsole',
            description:
                '<muted-text>Verwenden Sie die folgenden Tools, um Probleme mit Expensify zu beheben. Wenn Sie auf Probleme stoßen, <concierge-link>melden Sie bitte einen Fehler</concierge-link>.</muted-text>',
            confirmResetDescription: 'Alle nicht gesendeten Entwurfsnachrichten gehen verloren, aber der Rest Ihrer Daten ist sicher.',
            resetAndRefresh: 'Zurücksetzen und aktualisieren',
            clientSideLogging: 'Client-seitiges Logging',
            noLogsToShare: 'Keine Protokolle zum Teilen',
            useProfiling: 'Profiling verwenden',
            profileTrace: 'Profilverlauf',
            results: 'Ergebnisse',
            releaseOptions: 'Veröffentlichungsoptionen',
            testingPreferences: 'Präferenzen testen',
            useStagingServer: 'Staging-Server verwenden',
            forceOffline: 'Offline erzwingen',
            simulatePoorConnection: 'Schlechte Internetverbindung simulieren',
            simulateFailingNetworkRequests: 'Netzwerkanfragen simulieren, die fehlschlagen',
            authenticationStatus: 'Authentifizierungsstatus',
            deviceCredentials: 'Geräteanmeldedaten',
            invalidate: 'Ungültig machen',
            destroy: 'Zerstören',
            maskExportOnyxStateData: 'Maskieren Sie sensible Mitgliederdaten beim Exportieren des Onyx-Zustands',
            exportOnyxState: 'Exportieren Sie den Onyx-Zustand',
            importOnyxState: 'Onyx-Status importieren',
            testCrash: 'Testabsturz',
            resetToOriginalState: 'Auf den ursprünglichen Zustand zurücksetzen',
            usingImportedState: 'Sie verwenden importierten Status. Drücken Sie hier, um ihn zu löschen.',
            shouldBlockTransactionThreadReportCreation: 'Erstellung von Transaktions-Thread-Berichten blockieren',
            debugMode: 'Debug-Modus',
            invalidFile: 'Ungültige Datei',
            invalidFileDescription: 'Die Datei, die Sie importieren möchten, ist ungültig. Bitte versuchen Sie es erneut.',
            invalidateWithDelay: 'Mit Verzögerung ungültig machen',
            recordTroubleshootData: 'Daten zur Fehlerbehebung aufzeichnen',
            softKillTheApp: 'Soft-Kill der App',
            kill: 'Töten',
        },
        debugConsole: {
            saveLog: 'Protokoll speichern',
            shareLog: 'Protokoll teilen',
            enterCommand: 'Befehl eingeben',
            execute: 'Ausführen',
            noLogsAvailable: 'Keine Protokolle verfügbar',
            logSizeTooLarge: ({size}: LogSizeParams) =>
                `Protokollgröße überschreitet das Limit von ${size} MB. Bitte verwenden Sie "Protokoll speichern", um die Protokolldatei stattdessen herunterzuladen.`,
            logs: 'Protokolle',
            viewConsole: 'Konsole anzeigen',
        },
        security: 'Sicherheit',
        signOut: 'Abmelden',
        restoreStashed: 'Wiederherstellen des zwischengespeicherten Logins',
        signOutConfirmationText: 'Sie verlieren alle Offline-Änderungen, wenn Sie sich abmelden.',
        versionLetter: 'v',
        readTheTermsAndPrivacy: {
            phrase1: 'Lesen Sie die',
            phrase2: 'Nutzungsbedingungen',
            phrase3: 'und',
            phrase4: 'Datenschutz',
        },
        help: 'Hilfe',
        whatIsNew: 'Was ist neu',
        accountSettings: 'Kontoeinstellungen',
        account: 'Konto',
        general: 'Allgemein',
    },
    closeAccountPage: {
        closeAccount: 'Konto schließen',
        reasonForLeavingPrompt: 'Wir würden es bedauern, Sie gehen zu sehen! Würden Sie uns freundlicherweise mitteilen, warum, damit wir uns verbessern können?',
        enterMessageHere: 'Nachricht hier eingeben',
        closeAccountWarning: 'Das Schließen Ihres Kontos kann nicht rückgängig gemacht werden.',
        closeAccountPermanentlyDeleteData: 'Möchten Sie Ihr Konto wirklich löschen? Dadurch werden alle ausstehenden Ausgaben dauerhaft gelöscht.',
        enterDefaultContactToConfirm: 'Bitte geben Sie Ihre Standardkontaktmethode ein, um zu bestätigen, dass Sie Ihr Konto schließen möchten. Ihre Standardkontaktmethode ist:',
        enterDefaultContact: 'Geben Sie Ihre Standardkontaktmethode ein',
        defaultContact: 'Standardkontaktmethode:',
        enterYourDefaultContactMethod: 'Bitte geben Sie Ihre Standardkontaktmethode ein, um Ihr Konto zu schließen.',
    },
    mergeAccountsPage: {
        mergeAccount: 'Konten zusammenführen',
        accountDetails: {
            accountToMergeInto: 'Geben Sie das Konto ein, in das Sie zusammenführen möchten.',
            notReversibleConsent: 'Ich verstehe, dass dies nicht umkehrbar ist.',
        },
        accountValidate: {
            confirmMerge: 'Möchten Sie die Konten wirklich zusammenführen?',
            lossOfUnsubmittedData: `Das Zusammenführen Ihrer Konten ist unwiderruflich und führt zum Verlust aller nicht eingereichten Ausgaben für`,
            enterMagicCode: `Um fortzufahren, geben Sie bitte den magischen Code ein, der an  gesendet wurde.`,
            errors: {
                incorrectMagicCode: 'Falscher oder ungültiger Magic-Code. Bitte versuche es erneut oder fordere einen neuen Code an.',
                fallback: 'Etwas ist schiefgelaufen. Bitte versuchen Sie es später noch einmal.',
            },
        },
        mergeSuccess: {
            accountsMerged: 'Konten zusammengeführt!',
            description: ({from, to}: MergeSuccessDescriptionParams) =>
                `<muted-text><centered-text>Sie haben erfolgreich alle Daten von <strong>${from}</strong> in <strong>${to}</strong> zusammengeführt. In Zukunft können Sie beide Logins für dieses Konto verwenden.</centered-text></muted-text>`,
        },
        mergePendingSAML: {
            weAreWorkingOnIt: 'Wir arbeiten daran.',
            limitedSupport: 'Wir unterstützen das Zusammenführen von Konten in New Expensify noch nicht. Bitte führen Sie diese Aktion stattdessen in Expensify Classic aus.',
            reachOutForHelp: '<muted-text><centered-text>Wenn Sie Fragen haben, wenden Sie sich <concierge-link>bitte an den Concierge</concierge-link>!</centered-text></muted-text>',
            goToExpensifyClassic: 'Gehe zu Expensify Classic',
        },
        mergeFailureSAMLDomainControlDescription: ({email}: MergeFailureDescriptionGenericParams) =>
            `<muted-text><centered-text>Sie können <strong>${email}</strong> nicht zusammenführen, da es von <strong>${email.split('@').at(1) ?? ''}</strong>kontrolliert wird. Bitte <concierge-link>wenden Sie sich an Concierge</concierge-link>, um Hilfe zu erhalten.</centered-text></muted-text>`,
        mergeFailureSAMLAccountDescription: ({email}: MergeFailureDescriptionGenericParams) =>
            `<muted-text><centered-text>Sie können <strong>${email}</strong> nicht mit anderen Konten zusammenführen, da Ihr Domain-Administrator es als Ihr primäres Login festgelegt hat. Bitte fügen Sie stattdessen andere Konten zu diesem Konto hinzu.</centered-text></muted-text>`,
        mergeFailure2FA: {
            description: ({email}: MergeFailureDescriptionGenericParams) =>
                `<muted-text><centered-text>Sie können Konten nicht zusammenführen, weil <strong>${email}</strong> die Zwei-Faktor-Authentifizierung (2FA) aktiviert hat. Bitte deaktivieren Sie 2FA für <strong>${email}</strong> und versuchen Sie es erneut.</centered-text></muted-text>`,
            learnMore: 'Erfahren Sie mehr über das Zusammenführen von Konten.',
        },
        mergeFailureAccountLockedDescription: ({email}: MergeFailureDescriptionGenericParams) =>
            `<muted-text><centered-text>Sie können <strong>${email}</strong> nicht zusammenführen, weil es gesperrt ist. Bitte <concierge-link>wenden Sie sich an Concierge</concierge-link>, um Hilfe zu erhalten.</centered-text></muted-text>`,
        mergeFailureUncreatedAccountDescription: ({email, contactMethodLink}: MergeFailureUncreatedAccountDescriptionParams) =>
            `<muted-text><centered-text>Sie können Konten nicht zusammenführen, weil <strong>${email}</strong> kein Expensify-Konto hat. Bitte <a href="${contactMethodLink}">fügen Sie es stattdessen als Kontaktmethode hinzu</a>.</centered-text></muted-text>`,
        mergeFailureSmartScannerAccountDescription: ({email}: MergeFailureDescriptionGenericParams) =>
            `<muted-text><centered-text>Sie können <strong>${email}</strong> nicht mit anderen Konten zusammenführen. Bitte fügen Sie stattdessen andere Konten hinzu.</centered-text></muted-text>`,
        mergeFailureInvoicedAccountDescription: ({email}: MergeFailureDescriptionGenericParams) =>
            `<muted-text><centered-text>Sie können keine Konten in <strong>${email}</strong> zusammenführen, da dieses Konto eine fakturierte Abrechnungsbeziehung besitzt.</centered-text></muted-text>`,
        mergeFailureTooManyAttempts: {
            heading: 'Versuchen Sie es später noch einmal.',
            description: 'Es gab zu viele Versuche, Konten zusammenzuführen. Bitte versuchen Sie es später erneut.',
        },
        mergeFailureUnvalidatedAccount: {
            description: 'Sie können nicht in andere Konten zusammenführen, da es nicht verifiziert ist. Bitte verifizieren Sie das Konto und versuchen Sie es erneut.',
        },
        mergeFailureSelfMerge: {
            description: 'Sie können ein Konto nicht mit sich selbst zusammenführen.',
        },
        mergeFailureGenericHeading: 'Konten können nicht zusammengeführt werden',
    },
    lockAccountPage: {
        reportSuspiciousActivity: 'Verdächtige Aktivität melden',
        lockAccount: 'Konto sperren',
        unlockAccount: 'Konto entsperren',
        compromisedDescription: 'Etwas stimmt nicht mit deinem Konto? Eine Meldung sperrt dein Konto sofort, stoppt neue Expensify Card-Transaktionen und verhindert Änderungen.',
        domainAdminsDescription: 'Für Domain-Admins: Dies pausiert auch alle Aktivitäten und Admin-Aktionen der Expensify Card in deiner Domain.',
        areYouSure: 'Bist du sicher, dass du dein Expensify-Konto sperren willst?',
        ourTeamWill: 'Unser Team wird den Zugriff prüfen und unbefugte Aktivitäten entfernen. Um wieder Zugriff zu erhalten, arbeite bitte mit Concierge zusammen.',
    },
    failedToLockAccountPage: {
        failedToLockAccount: 'Konto konnte nicht gesperrt werden',
        failedToLockAccountDescription: `Wir konnten Ihr Konto nicht sperren. Bitte chatten Sie mit Concierge, um dieses Problem zu lösen.`,
        chatWithConcierge: 'Chatten Sie mit Concierge',
    },
    unlockAccountPage: {
        accountLocked: 'Konto gesperrt',
        yourAccountIsLocked: 'Ihr Konto ist gesperrt',
        chatToConciergeToUnlock: 'Chatten Sie mit Concierge, um Sicherheitsbedenken zu klären und Ihr Konto freizuschalten.',
        chatWithConcierge: 'Chatten Sie mit Concierge',
    },
    passwordPage: {
        changePassword: 'Passwort ändern',
        changingYourPasswordPrompt: 'Wenn Sie Ihr Passwort ändern, wird Ihr Passwort sowohl für Ihr Expensify.com- als auch für Ihr New Expensify-Konto aktualisiert.',
        currentPassword: 'Aktuelles Passwort',
        newPassword: 'Neues Passwort',
        newPasswordPrompt: 'Ihr neues Passwort muss sich von Ihrem alten Passwort unterscheiden und mindestens 8 Zeichen, 1 Großbuchstaben, 1 Kleinbuchstaben und 1 Zahl enthalten.',
    },
    twoFactorAuth: {
        headerTitle: 'Zwei-Faktor-Authentifizierung',
        twoFactorAuthEnabled: 'Zwei-Faktor-Authentifizierung aktiviert',
        whatIsTwoFactorAuth:
            'Die Zwei-Faktor-Authentifizierung (2FA) hilft, Ihr Konto sicher zu halten. Beim Einloggen müssen Sie einen Code eingeben, der von Ihrer bevorzugten Authentifizierungs-App generiert wird.',
        disableTwoFactorAuth: 'Zwei-Faktor-Authentifizierung deaktivieren',
        explainProcessToRemove: 'Um die Zwei-Faktor-Authentifizierung (2FA) zu deaktivieren, geben Sie bitte einen gültigen Code aus Ihrer Authentifizierungs-App ein.',
        disabled: 'Die Zwei-Faktor-Authentifizierung ist jetzt deaktiviert.',
        noAuthenticatorApp: 'Sie benötigen keine Authentifizierungs-App mehr, um sich bei Expensify anzumelden.',
        stepCodes: 'Wiederherstellungscodes',
        keepCodesSafe: 'Bewahren Sie diese Wiederherstellungscodes sicher auf!',
        codesLoseAccess:
            'Wenn Sie den Zugriff auf Ihre Authentifizierungs-App verlieren und diese Codes nicht haben, verlieren Sie den Zugriff auf Ihr Konto.\n\nHinweis: Das Einrichten der Zwei-Faktor-Authentifizierung wird Sie aus allen anderen aktiven Sitzungen abmelden.',
        errorStepCodes: 'Bitte kopieren oder laden Sie die Codes herunter, bevor Sie fortfahren.',
        stepVerify: 'Überprüfen',
        scanCode: 'Scannen Sie den QR-Code mit Ihrem',
        authenticatorApp: 'Authentifikator-App',
        addKey: 'Oder fügen Sie diesen geheimen Schlüssel zu Ihrer Authentifizierungs-App hinzu:',
        enterCode: 'Geben Sie dann den sechsstelligen Code ein, der von Ihrer Authentifizierungs-App generiert wurde.',
        stepSuccess: 'Fertiggestellt',
        enabled: 'Zwei-Faktor-Authentifizierung aktiviert',
        congrats: 'Glückwunsch! Jetzt hast du diese zusätzliche Sicherheit.',
        copy: 'Kopieren',
        disable: 'Deaktivieren',
        enableTwoFactorAuth: 'Zwei-Faktor-Authentifizierung aktivieren',
        pleaseEnableTwoFactorAuth: 'Bitte aktivieren Sie die Zwei-Faktor-Authentifizierung.',
        twoFactorAuthIsRequiredDescription: 'Aus Sicherheitsgründen erfordert Xero eine Zwei-Faktor-Authentifizierung, um die Integration zu verbinden.',
        twoFactorAuthIsRequiredForAdminsHeader: 'Zwei-Faktor-Authentifizierung erforderlich',
        twoFactorAuthIsRequiredForAdminsTitle: 'Bitte aktivieren Sie die Zwei-Faktor-Authentifizierung',
        twoFactorAuthIsRequiredForAdminsDescription:
            'Ihre Xero-Buchhaltungsverbindung erfordert die Verwendung der Zwei-Faktor-Authentifizierung. Um Expensify weiterhin zu nutzen, aktivieren Sie diese bitte.',
        twoFactorAuthCannotDisable: '2FA kann nicht deaktiviert werden.',
        twoFactorAuthRequired: 'Die Zwei-Faktor-Authentifizierung (2FA) ist für Ihre Xero-Verbindung erforderlich und kann nicht deaktiviert werden.',
    },
    recoveryCodeForm: {
        error: {
            pleaseFillRecoveryCode: 'Bitte geben Sie Ihren Wiederherstellungscode ein',
            incorrectRecoveryCode: 'Falscher Wiederherstellungscode. Bitte versuche es erneut.',
        },
        useRecoveryCode: 'Wiederherstellungscode verwenden',
        recoveryCode: 'Wiederherstellungscode',
        use2fa: 'Verwenden Sie den Zwei-Faktor-Authentifizierungscode',
    },
    twoFactorAuthForm: {
        error: {
            pleaseFillTwoFactorAuth: 'Bitte geben Sie Ihren Zwei-Faktor-Authentifizierungscode ein',
            incorrect2fa: 'Falscher Zwei-Faktor-Authentifizierungscode. Bitte versuchen Sie es erneut.',
        },
    },
    passwordConfirmationScreen: {
        passwordUpdated: 'Passwort aktualisiert!',
        allSet: 'Alles erledigt. Bewahren Sie Ihr neues Passwort sicher auf.',
    },
    privateNotes: {
        title: 'Private Notizen',
        personalNoteMessage: 'Notizen zu diesem Chat hier festhalten. Sie sind die einzige Person, die diese Notizen hinzufügen, bearbeiten oder einsehen kann.',
        sharedNoteMessage: 'Notizen zu diesem Chat hier festhalten. Expensify-Mitarbeiter und andere Mitglieder der team.expensify.com-Domain können diese Notizen einsehen.',
        composerLabel: 'Notizen',
        myNote: 'Meine Notiz',
        error: {
            genericFailureMessage: 'Private Notizen konnten nicht gespeichert werden',
        },
    },
    billingCurrency: {
        error: {
            securityCode: 'Bitte geben Sie einen gültigen Sicherheitscode ein',
        },
        securityCode: 'Sicherheitscode',
        changeBillingCurrency: 'Rechnungswährung ändern',
        changePaymentCurrency: 'Zahlungswährung ändern',
        paymentCurrency: 'Zahlungswährung',
        paymentCurrencyDescription: 'Wählen Sie eine standardisierte Währung, in die alle persönlichen Ausgaben umgerechnet werden sollen.',
        note: `Hinweis: Wenn Sie Ihre Zahlungswährung ändern, kann sich dies auf Ihre Kosten für Expensify auswirken. Auf unserer <a href="${CONST.PRICING}">Preisseite</a> finden Sie alle Details.`,
    },
    addDebitCardPage: {
        addADebitCard: 'Fügen Sie eine Debitkarte hinzu',
        nameOnCard: 'Name auf der Karte',
        debitCardNumber: 'Debitkartennummer',
        expiration: 'Ablaufdatum',
        expirationDate: 'MMYY',
        cvv: 'CVV',
        billingAddress: 'Rechnungsadresse',
        growlMessageOnSave: 'Ihre Debitkarte wurde erfolgreich hinzugefügt',
        expensifyPassword: 'Expensify-Passwort',
        error: {
            invalidName: 'Name darf nur Buchstaben enthalten',
            addressZipCode: 'Bitte geben Sie eine gültige Postleitzahl ein',
            debitCardNumber: 'Bitte geben Sie eine gültige Debitkartennummer ein.',
            expirationDate: 'Bitte wählen Sie ein gültiges Ablaufdatum aus',
            securityCode: 'Bitte geben Sie einen gültigen Sicherheitscode ein',
            addressStreet: 'Bitte geben Sie eine gültige Rechnungsadresse ein, die kein Postfach ist.',
            addressState: 'Bitte wählen Sie einen Bundesstaat aus',
            addressCity: 'Bitte geben Sie eine Stadt ein',
            genericFailureMessage: 'Beim Hinzufügen Ihrer Karte ist ein Fehler aufgetreten. Bitte versuchen Sie es erneut.',
            password: 'Bitte geben Sie Ihr Expensify-Passwort ein.',
        },
    },
    addPaymentCardPage: {
        addAPaymentCard: 'Zahlungskarte hinzufügen',
        nameOnCard: 'Name auf der Karte',
        paymentCardNumber: 'Kartennummer',
        expiration: 'Ablaufdatum',
        expirationDate: 'MM/YY',
        cvv: 'CVV',
        billingAddress: 'Rechnungsadresse',
        growlMessageOnSave: 'Ihre Zahlungskarte wurde erfolgreich hinzugefügt',
        expensifyPassword: 'Expensify-Passwort',
        error: {
            invalidName: 'Name darf nur Buchstaben enthalten',
            addressZipCode: 'Bitte geben Sie eine gültige Postleitzahl ein',
            paymentCardNumber: 'Bitte geben Sie eine gültige Kartennummer ein.',
            expirationDate: 'Bitte wählen Sie ein gültiges Ablaufdatum aus',
            securityCode: 'Bitte geben Sie einen gültigen Sicherheitscode ein',
            addressStreet: 'Bitte geben Sie eine gültige Rechnungsadresse ein, die kein Postfach ist.',
            addressState: 'Bitte wählen Sie einen Bundesstaat aus',
            addressCity: 'Bitte geben Sie eine Stadt ein',
            genericFailureMessage: 'Beim Hinzufügen Ihrer Karte ist ein Fehler aufgetreten. Bitte versuchen Sie es erneut.',
            password: 'Bitte geben Sie Ihr Expensify-Passwort ein.',
        },
    },
    walletPage: {
        balance: 'Saldo',
        paymentMethodsTitle: 'Zahlungsmethoden',
        setDefaultConfirmation: 'Standardzahlungsmethode festlegen',
        setDefaultSuccess: 'Standardzahlungsmethode festgelegt!',
        deleteAccount: 'Konto löschen',
        deleteConfirmation: 'Möchten Sie dieses Konto wirklich löschen?',
        error: {
            notOwnerOfBankAccount: 'Beim Festlegen dieses Bankkontos als Standardzahlungsmethode ist ein Fehler aufgetreten.',
            invalidBankAccount: 'Dieses Bankkonto ist vorübergehend gesperrt.',
            notOwnerOfFund: 'Ein Fehler ist aufgetreten, als diese Karte als Ihre Standardzahlungsmethode festgelegt wurde.',
            setDefaultFailure: 'Etwas ist schiefgelaufen. Bitte chatten Sie mit Concierge für weitere Unterstützung.',
        },
        addBankAccountFailure: 'Beim Hinzufügen Ihres Bankkontos ist ein unerwarteter Fehler aufgetreten. Bitte versuchen Sie es erneut.',
        getPaidFaster: 'Schneller bezahlt werden',
        addPaymentMethod: 'Fügen Sie eine Zahlungsmethode hinzu, um Zahlungen direkt in der App zu senden und zu empfangen.',
        getPaidBackFaster: 'Schneller zurückgezahlt werden',
        secureAccessToYourMoney: 'Sicherer Zugriff auf Ihr Geld',
        receiveMoney: 'Erhalten Sie Geld in Ihrer lokalen Währung',
        expensifyWallet: 'Expensify Wallet (Beta)',
        sendAndReceiveMoney: 'Senden und Empfangen von Geld mit Freunden. Nur US-Bankkonten.',
        enableWallet: 'Wallet aktivieren',
        addBankAccountToSendAndReceive: 'Fügen Sie ein Bankkonto hinzu, um Zahlungen zu tätigen oder zu empfangen.',
        addDebitOrCreditCard: 'Debit- oder Kreditkarte hinzufügen',
        assignedCards: 'Zugewiesene Karten',
        assignedCardsDescription: 'Dies sind Karten, die von einem Workspace-Admin zugewiesen wurden, um die Ausgaben des Unternehmens zu verwalten.',
        expensifyCard: 'Expensify Card',
        walletActivationPending: 'Wir überprüfen Ihre Informationen. Bitte schauen Sie in ein paar Minuten wieder vorbei!',
        walletActivationFailed: 'Leider kann Ihr Wallet derzeit nicht aktiviert werden. Bitte chatten Sie mit Concierge für weitere Unterstützung.',
        addYourBankAccount: 'Fügen Sie Ihr Bankkonto hinzu',
        addBankAccountBody: 'Lassen Sie uns Ihr Bankkonto mit Expensify verbinden, damit es einfacher denn je ist, Zahlungen direkt in der App zu senden und zu empfangen.',
        chooseYourBankAccount: 'Wählen Sie Ihr Bankkonto aus',
        chooseAccountBody: 'Stellen Sie sicher, dass Sie das richtige auswählen.',
        confirmYourBankAccount: 'Bestätigen Sie Ihr Bankkonto',
        personalBankAccounts: 'Persönliche Bankkonten',
        businessBankAccounts: 'Geschäftsbankkonten',
    },
    cardPage: {
        expensifyCard: 'Expensify Card',
        expensifyTravelCard: 'Expensify Travel Card',
        availableSpend: 'Verbleibendes Limit',
        smartLimit: {
            name: 'Intelligentes Limit',
            title: ({formattedLimit}: ViolationsOverLimitParams) =>
                `Sie können bis zu ${formattedLimit} mit dieser Karte ausgeben, und das Limit wird zurückgesetzt, sobald Ihre eingereichten Ausgaben genehmigt werden.`,
        },
        fixedLimit: {
            name: 'Festgelegtes Limit',
            title: ({formattedLimit}: ViolationsOverLimitParams) => `Sie können bis zu ${formattedLimit} mit dieser Karte ausgeben, danach wird sie deaktiviert.`,
        },
        monthlyLimit: {
            name: 'Monatliches Limit',
            title: ({formattedLimit}: ViolationsOverLimitParams) =>
                `Sie können bis zu ${formattedLimit} pro Monat mit dieser Karte ausgeben. Das Limit wird am 1. Tag jedes Kalendermonats zurückgesetzt.`,
        },
        virtualCardNumber: 'Virtuelle Kartennummer',
        travelCardCvv: 'Travel-Karten-CVV',
        physicalCardNumber: 'Physische Kartennummer',
        getPhysicalCard: 'Physische Karte erhalten',
        reportFraud: 'Virtuelle Kartenbetrug melden',
        reportTravelFraud: 'Reisebetrug mit der Karte melden',
        reviewTransaction: 'Transaktion überprüfen',
        suspiciousBannerTitle: 'Verdächtige Transaktion',
        suspiciousBannerDescription: 'Wir haben verdächtige Transaktionen auf Ihrer Karte festgestellt. Tippen Sie unten, um sie zu überprüfen.',
        cardLocked: 'Ihre Karte ist vorübergehend gesperrt, während unser Team das Konto Ihres Unternehmens überprüft.',
        cardDetails: {
            cardNumber: 'Virtuelle Kartennummer',
            expiration: 'Ablauf',
            cvv: 'CVV',
            address: 'Adresse',
            revealDetails: 'Details anzeigen',
            revealCvv: 'CVV anzeigen',
            copyCardNumber: 'Kartennummer kopieren',
            updateAddress: 'Adresse aktualisieren',
        },
        cardAddedToWallet: ({platform}: {platform: 'Google' | 'Apple'}) => `Zum ${platform} Wallet hinzugefügt`,
        cardDetailsLoadingFailure: 'Beim Laden der Kartendetails ist ein Fehler aufgetreten. Bitte überprüfen Sie Ihre Internetverbindung und versuchen Sie es erneut.',
        validateCardTitle: 'Lassen Sie uns sicherstellen, dass Sie es sind',
        enterMagicCode: ({contactMethod}: EnterMagicCodeParams) =>
            `Bitte geben Sie den magischen Code ein, der an ${contactMethod} gesendet wurde, um Ihre Kartendetails anzuzeigen. Er sollte in ein bis zwei Minuten ankommen.`,
    },
    workflowsPage: {
        workflowTitle: 'Ausgaben',
        workflowDescription: 'Konfigurieren Sie einen Workflow ab dem Moment, in dem Ausgaben anfallen, einschließlich Genehmigung und Zahlung.',
        delaySubmissionTitle: 'Einreichungen verzögern',
        delaySubmissionDescription: 'Wählen Sie einen benutzerdefinierten Zeitplan für die Einreichung von Ausgaben oder lassen Sie dies für Echtzeit-Updates zu Ausgaben aus.',
        submissionFrequency: 'Einreichungshäufigkeit',
        submissionFrequencyDateOfMonth: 'Datum des Monats',
        addApprovalsTitle: 'Genehmigungen hinzufügen',
        addApprovalButton: 'Genehmigungsworkflow hinzufügen',
        addApprovalTip: 'Dieser Standard-Workflow gilt für alle Mitglieder, es sei denn, es existiert ein spezifischerer Workflow.',
        approver: 'Genehmiger',
        addApprovalsDescription: 'Zusätzliche Genehmigung erforderlich, bevor eine Zahlung autorisiert wird.',
        makeOrTrackPaymentsTitle: 'Zahlungen vornehmen oder verfolgen',
        makeOrTrackPaymentsDescription: 'Fügen Sie einen autorisierten Zahler für Zahlungen in Expensify hinzu oder verfolgen Sie Zahlungen, die anderswo getätigt wurden.',
        editor: {
            submissionFrequency: 'Wählen Sie, wie lange Expensify warten soll, bevor fehlerfreie Ausgaben geteilt werden.',
        },
        frequencyDescription: 'Wählen Sie, wie oft Ausgaben automatisch eingereicht werden sollen, oder stellen Sie es auf manuell um.',
        frequencies: {
            instant: 'Sofort',
            weekly: 'Wöchentlich',
            monthly: 'Monatlich',
            twiceAMonth: 'Zweimal im Monat',
            byTrip: 'Nach Reise',
            manually: 'Manuell',
            daily: 'Täglich',
            lastDayOfMonth: 'Letzter Tag des Monats',
            lastBusinessDayOfMonth: 'Letzter Geschäftstag des Monats',
            ordinals: {
                one: 'st',
                two: 'nd',
                few: 'rd',
                other: 'th',
                /* eslint-disable @typescript-eslint/naming-convention */
                '1': 'Erste',
                '2': 'Zweite',
                '3': 'Dritte',
                '4': 'Vierte',
                '5': 'Fünfte',
                '6': 'Sechste',
                '7': 'Siebte',
                '8': 'Achtel',
                '9': 'Neunte',
                '10': 'Zehntens',
                /* eslint-enable @typescript-eslint/naming-convention */
            },
        },
        approverInMultipleWorkflows: 'Dieses Mitglied gehört bereits zu einem anderen Genehmigungs-Workflow. Alle Aktualisierungen hier werden sich auch dort widerspiegeln.',
        approverCircularReference: ({name1, name2}: ApprovalWorkflowErrorParams) =>
            `<strong>${name1}</strong> genehmigt bereits Berichte an <strong>${name2}</strong>. Bitte wählen Sie einen anderen Genehmiger, um einen zirkulären Arbeitsablauf zu vermeiden.`,
        emptyContent: {
            title: 'Keine Mitglieder zum Anzeigen',
            expensesFromSubtitle: 'Alle Arbeitsbereichsmitglieder gehören bereits zu einem bestehenden Genehmigungsworkflow.',
            approverSubtitle: 'Alle Genehmigenden gehören zu einem bestehenden Workflow.',
        },
    },
    workflowsDelayedSubmissionPage: {
        autoReportingErrorMessage: 'Verspätete Einreichung konnte nicht geändert werden. Bitte versuchen Sie es erneut oder kontaktieren Sie den Support.',
        autoReportingFrequencyErrorMessage: 'Die Einreichungshäufigkeit konnte nicht geändert werden. Bitte versuchen Sie es erneut oder kontaktieren Sie den Support.',
        monthlyOffsetErrorMessage: 'Die monatliche Frequenz konnte nicht geändert werden. Bitte versuchen Sie es erneut oder kontaktieren Sie den Support.',
    },
    workflowsCreateApprovalsPage: {
        title: 'Bestätigen',
        header: 'Fügen Sie weitere Genehmiger hinzu und bestätigen Sie.',
        additionalApprover: 'Zusätzlicher Genehmiger',
        submitButton: 'Workflow hinzufügen',
    },
    workflowsEditApprovalsPage: {
        title: 'Genehmigungsworkflow bearbeiten',
        deleteTitle: 'Genehmigungsworkflow löschen',
        deletePrompt: 'Möchten Sie diesen Genehmigungs-Workflow wirklich löschen? Alle Mitglieder werden anschließend dem Standard-Workflow folgen.',
    },
    workflowsExpensesFromPage: {
        title: 'Ausgaben von',
        header: 'Wenn die folgenden Mitglieder Ausgaben einreichen:',
    },
    workflowsApproverPage: {
        genericErrorMessage: 'Der Genehmiger konnte nicht geändert werden. Bitte versuchen Sie es erneut oder kontaktieren Sie den Support.',
        header: 'An dieses Mitglied zur Genehmigung senden:',
    },
    workflowsPayerPage: {
        title: 'Autorisierter Zahler',
        genericErrorMessage: 'Der autorisierte Zahler konnte nicht geändert werden. Bitte versuchen Sie es erneut.',
        admins: 'Admins',
        payer: 'Zahler',
        paymentAccount: 'Zahlungskonto',
    },
    reportFraudPage: {
        title: 'Virtuelle Kartenbetrug melden',
        description:
            'Wenn Ihre virtuellen Kartendaten gestohlen oder kompromittiert wurden, werden wir Ihre bestehende Karte dauerhaft deaktivieren und Ihnen eine neue virtuelle Karte und Nummer zur Verfügung stellen.',
        deactivateCard: 'Karte deaktivieren',
        reportVirtualCardFraud: 'Virtuelle Kartenbetrug melden',
    },
    reportFraudConfirmationPage: {
        title: 'Kartenbetrug gemeldet',
        description:
            'Wir haben Ihre bestehende Karte dauerhaft deaktiviert. Wenn Sie zurückgehen, um Ihre Kartendetails anzusehen, wird Ihnen eine neue virtuelle Karte zur Verfügung stehen.',
        buttonText: 'Verstanden, danke!',
    },
    activateCardPage: {
        activateCard: 'Karte aktivieren',
        pleaseEnterLastFour: 'Bitte geben Sie die letzten vier Ziffern Ihrer Karte ein.',
        activatePhysicalCard: 'Physische Karte aktivieren',
        error: {
            thatDidNotMatch: 'Das stimmte nicht mit den letzten 4 Ziffern auf Ihrer Karte überein. Bitte versuchen Sie es erneut.',
            throttled:
                'Sie haben die letzten 4 Ziffern Ihrer Expensify Card zu oft falsch eingegeben. Wenn Sie sicher sind, dass die Zahlen korrekt sind, wenden Sie sich bitte an Concierge, um das Problem zu lösen. Andernfalls versuchen Sie es später erneut.',
        },
    },
    getPhysicalCard: {
        header: 'Physische Karte erhalten',
        nameMessage: 'Geben Sie Ihren Vor- und Nachnamen ein, da dieser auf Ihrer Karte angezeigt wird.',
        legalName: 'Rechtlicher Name',
        legalFirstName: 'Gesetzlicher Vorname',
        legalLastName: 'Rechtlicher Nachname',
        phoneMessage: 'Geben Sie Ihre Telefonnummer ein.',
        phoneNumber: 'Telefonnummer',
        address: 'Adresse',
        addressMessage: 'Geben Sie Ihre Lieferadresse ein.',
        streetAddress: 'Straßenadresse',
        city: 'Stadt',
        state: 'Zustand',
        zipPostcode: 'Postleitzahl',
        country: 'Land',
        confirmMessage: 'Bitte bestätigen Sie Ihre unten stehenden Angaben.',
        estimatedDeliveryMessage: 'Ihre physische Karte wird in 2-3 Werktagen ankommen.',
        next: 'Nächste',
        getPhysicalCard: 'Physische Karte erhalten',
        shipCard: 'Karte versenden',
    },
    transferAmountPage: {
        transfer: ({amount}: TransferParams) => `Transfer${amount ? ` ${amount}` : ''}`,
        instant: 'Sofort (Debitkarte)',
        instantSummary: ({rate, minAmount}: InstantSummaryParams) => `${rate}% Gebühr (${minAmount} Minimum)`,
        ach: '1-3 Werktage (Bankkonto)',
        achSummary: 'Keine Gebühr',
        whichAccount: 'Welches Konto?',
        fee: 'Gebühr',
        transferSuccess: 'Überweisung erfolgreich!',
        transferDetailBankAccount: 'Ihr Geld sollte in den nächsten 1-3 Werktagen ankommen.',
        transferDetailDebitCard: 'Ihr Geld sollte sofort ankommen.',
        failedTransfer: 'Ihr Kontostand ist nicht vollständig ausgeglichen. Bitte überweisen Sie auf ein Bankkonto.',
        notHereSubTitle: 'Bitte überweisen Sie Ihr Guthaben von der Wallet-Seite.',
        goToWallet: 'Gehe zu Wallet',
    },
    chooseTransferAccountPage: {
        chooseAccount: 'Konto auswählen',
    },
    paymentMethodList: {
        addPaymentMethod: 'Zahlungsmethode hinzufügen',
        addNewDebitCard: 'Neue Debitkarte hinzufügen',
        addNewBankAccount: 'Neues Bankkonto hinzufügen',
        accountLastFour: 'Endet mit',
        cardLastFour: 'Karte endet mit',
        addFirstPaymentMethod: 'Fügen Sie eine Zahlungsmethode hinzu, um Zahlungen direkt in der App zu senden und zu empfangen.',
        defaultPaymentMethod: 'Standardmäßig',
        bankAccountLastFour: ({lastFour}: BankAccountLastFourParams) => `Bankkonto • ${lastFour}`,
    },
    preferencesPage: {
        appSection: {
            title: 'App-Einstellungen',
        },
        testSection: {
            title: 'Präferenzen testen',
            subtitle: 'Einstellungen zur Unterstützung beim Debuggen und Testen der App auf der Staging-Umgebung.',
        },
        receiveRelevantFeatureUpdatesAndExpensifyNews: 'Erhalten Sie relevante Funktionsupdates und Expensify-Neuigkeiten',
        muteAllSounds: 'Alle Töne von Expensify stummschalten',
    },
    priorityModePage: {
        priorityMode: 'Prioritätsmodus',
        explainerText: 'Wählen Sie, ob Sie sich nur auf ungelesene und angeheftete Chats konzentrieren möchten oder alles mit den neuesten und angehefteten Chats oben anzeigen möchten.',
        priorityModes: {
            default: {
                label: 'Neueste',
                description: 'Alle Chats nach dem neuesten sortieren anzeigen',
            },
            gsd: {
                label: '#fokus',
                description: 'Nur ungelesene alphabetisch sortiert anzeigen',
            },
        },
    },
    reportDetailsPage: {
        inWorkspace: ({policyName}: ReportPolicyNameParams) => `in ${policyName}`,
        generatingPDF: 'PDF wird generiert',
        waitForPDF: 'Bitte warten Sie, während wir das PDF erstellen.',
        errorPDF: 'Beim Versuch, Ihr PDF zu erstellen, ist ein Fehler aufgetreten.',
        generatedPDF: 'Ihr Bericht als PDF wurde erstellt!',
    },
    reportDescriptionPage: {
        roomDescription: 'Zimmerbeschreibung',
        roomDescriptionOptional: 'Raumbeschreibung (optional)',
        explainerText: 'Legen Sie eine benutzerdefinierte Beschreibung für den Raum fest.',
    },
    groupChat: {
        lastMemberTitle: 'Achtung!',
        lastMemberWarning: 'Da du die letzte Person hier bist, wird der Chat für alle Mitglieder unzugänglich, wenn du ihn verlässt. Bist du sicher, dass du gehen möchtest?',
        defaultReportName: ({displayName}: ReportArchiveReasonsClosedParams) => `Gruppenchat von ${displayName}`,
    },
    languagePage: {
        language: 'Sprache',
        aiGenerated: 'Die Übersetzungen für diese Sprache werden automatisch erstellt und können Fehler enthalten.',
    },
    themePage: {
        theme: 'Thema',
        themes: {
            dark: {
                label: 'Dunkel',
            },
            light: {
                label: 'Licht',
            },
            system: {
                label: 'Geräteeinstellungen verwenden',
            },
        },
        chooseThemeBelowOrSync: 'Wählen Sie ein Thema unten aus oder synchronisieren Sie es mit den Einstellungen Ihres Geräts.',
    },
    termsOfUse: {
        phrase1: 'Mit der Anmeldung stimmen Sie den',
        phrase2: 'Nutzungsbedingungen',
        phrase3: 'und',
        phrase4: 'Datenschutz',
        phrase5: `Geldübermittlung wird bereitgestellt von ${CONST.WALLET.PROGRAM_ISSUERS.EXPENSIFY_PAYMENTS} (NMLS ID:2017010) gemäß seiner`,
        phrase6: 'Lizenzen',
    },
    validateCodeForm: {
        magicCodeNotReceived: 'Keinen magischen Code erhalten?',
        enterAuthenticatorCode: 'Bitte geben Sie Ihren Authentifizierungscode ein',
        enterRecoveryCode: 'Bitte geben Sie Ihren Wiederherstellungscode ein',
        requiredWhen2FAEnabled: 'Erforderlich, wenn die Zwei-Faktor-Authentifizierung aktiviert ist.',
        requestNewCode: 'Fordere einen neuen Code an in',
        requestNewCodeAfterErrorOccurred: 'Einen neuen Code anfordern',
        error: {
            pleaseFillMagicCode: 'Bitte geben Sie Ihren magischen Code ein',
            incorrectMagicCode: 'Falscher oder ungültiger Magic-Code. Bitte versuche es erneut oder fordere einen neuen Code an.',
            pleaseFillTwoFactorAuth: 'Bitte geben Sie Ihren Zwei-Faktor-Authentifizierungscode ein',
        },
    },
    passwordForm: {
        pleaseFillOutAllFields: 'Bitte füllen Sie alle Felder aus',
        pleaseFillPassword: 'Bitte geben Sie Ihr Passwort ein',
        pleaseFillTwoFactorAuth: 'Bitte geben Sie Ihren Zwei-Faktor-Code ein',
        enterYourTwoFactorAuthenticationCodeToContinue: 'Geben Sie Ihren Zwei-Faktor-Authentifizierungscode ein, um fortzufahren',
        forgot: 'Vergessen?',
        requiredWhen2FAEnabled: 'Erforderlich, wenn die Zwei-Faktor-Authentifizierung aktiviert ist.',
        error: {
            incorrectPassword: 'Falsches Passwort. Bitte versuchen Sie es erneut.',
            incorrectLoginOrPassword: 'Falscher Benutzername oder falsches Passwort. Bitte versuchen Sie es erneut.',
            incorrect2fa: 'Falscher Zwei-Faktor-Authentifizierungscode. Bitte versuchen Sie es erneut.',
            twoFactorAuthenticationEnabled:
                'Sie haben die Zwei-Faktor-Authentifizierung (2FA) für dieses Konto aktiviert. Bitte melden Sie sich mit Ihrer E-Mail-Adresse oder Telefonnummer an.',
            invalidLoginOrPassword: 'Ungültige Anmeldung oder ungültiges Passwort. Bitte versuchen Sie es erneut oder setzen Sie Ihr Passwort zurück.',
            unableToResetPassword:
                'Wir konnten Ihr Passwort nicht ändern. Dies liegt wahrscheinlich an einem abgelaufenen Link zur Passwortzurücksetzung in einer alten E-Mail zur Passwortzurücksetzung. Wir haben Ihnen einen neuen Link per E-Mail geschickt, damit Sie es erneut versuchen können. Überprüfen Sie Ihren Posteingang und Ihren Spam-Ordner; es sollte in wenigen Minuten ankommen.',
            noAccess: 'Sie haben keinen Zugriff auf diese Anwendung. Bitte fügen Sie Ihren GitHub-Benutzernamen für den Zugriff hinzu.',
            accountLocked: 'Ihr Konto wurde nach zu vielen erfolglosen Versuchen gesperrt. Bitte versuchen Sie es in 1 Stunde erneut.',
            fallback: 'Etwas ist schiefgelaufen. Bitte versuchen Sie es später noch einmal.',
        },
    },
    loginForm: {
        phoneOrEmail: 'Telefon oder E-Mail',
        error: {
            invalidFormatEmailLogin: 'Die eingegebene E-Mail ist ungültig. Bitte korrigieren Sie das Format und versuchen Sie es erneut.',
        },
        cannotGetAccountDetails: 'Konnte Kontodetails nicht abrufen. Bitte versuchen Sie, sich erneut anzumelden.',
        loginForm: 'Anmeldeformular',
        notYou: ({user}: NotYouParams) => `Nicht ${user}?`,
    },
    onboarding: {
        welcome: 'Willkommen!',
        welcomeSignOffTitleManageTeam: 'Sobald Sie die oben genannten Aufgaben abgeschlossen haben, können wir weitere Funktionen wie Genehmigungs-Workflows und Regeln erkunden!',
        welcomeSignOffTitle: 'Es ist großartig, Sie kennenzulernen!',
        explanationModal: {
            title: 'Willkommen bei Expensify',
            description:
                'Eine App, um Ihre geschäftlichen und persönlichen Ausgaben mit der Geschwindigkeit des Chats zu verwalten. Probieren Sie es aus und lassen Sie uns wissen, was Sie denken. Es kommt noch viel mehr!',
            secondaryDescription: 'Um zu Expensify Classic zurückzukehren, tippen Sie einfach auf Ihr Profilbild > Gehe zu Expensify Classic.',
        },
        welcomeVideo: {
            title: 'Willkommen bei Expensify',
            description: 'Eine App, um alle Ihre geschäftlichen und privaten Ausgaben in einem Chat zu verwalten. Entwickelt für Ihr Unternehmen, Ihr Team und Ihre Freunde.',
        },
        getStarted: 'Loslegen',
        whatsYourName: 'Wie heißt du?',
        peopleYouMayKnow: 'Personen, die Sie kennen könnten, sind bereits hier! Bestätigen Sie Ihre E-Mail, um sich ihnen anzuschließen.',
        workspaceYouMayJoin: ({domain, email}: WorkspaceYouMayJoin) =>
            `Jemand von ${domain} hat bereits einen Arbeitsbereich erstellt. Bitte geben Sie den magischen Code ein, der an ${email} gesendet wurde.`,
        joinAWorkspace: 'Einem Arbeitsbereich beitreten',
        listOfWorkspaces: 'Hier ist die Liste der Arbeitsbereiche, denen Sie beitreten können. Keine Sorge, Sie können ihnen auch später beitreten, wenn Sie möchten.',
        workspaceMemberList: ({employeeCount, policyOwner}: WorkspaceMemberList) => `${employeeCount} Mitglied${employeeCount > 1 ? 's' : ''} • ${policyOwner}`,
        whereYouWork: 'Wo arbeitest du?',
        errorSelection: 'Wählen Sie eine Option, um fortzufahren',
        purpose: {
            title: 'Was möchten Sie heute tun?',
            errorContinue: 'Bitte drücken Sie auf Weiter, um die Einrichtung abzuschließen.',
            errorBackButton: 'Bitte beenden Sie die Einrichtung, um die App zu verwenden.',
            [CONST.ONBOARDING_CHOICES.EMPLOYER]: 'Von meinem Arbeitgeber zurückbezahlt werden',
            [CONST.ONBOARDING_CHOICES.MANAGE_TEAM]: 'Verwalte die Ausgaben meines Teams',
            [CONST.ONBOARDING_CHOICES.PERSONAL_SPEND]: 'Verfolgen und budgetieren Sie Ausgaben',
            [CONST.ONBOARDING_CHOICES.CHAT_SPLIT]: 'Chatten und Ausgaben mit Freunden teilen',
            [CONST.ONBOARDING_CHOICES.LOOKING_AROUND]: 'Etwas anderes',
        },
        employees: {
            title: 'Wie viele Mitarbeiter haben Sie?',
            [CONST.ONBOARDING_COMPANY_SIZE.MICRO]: '1-10 Mitarbeiter',
            [CONST.ONBOARDING_COMPANY_SIZE.SMALL]: '11-50 Mitarbeiter',
            [CONST.ONBOARDING_COMPANY_SIZE.MEDIUM_SMALL]: '51-100 Mitarbeiter',
            [CONST.ONBOARDING_COMPANY_SIZE.MEDIUM]: '101-1.000 Mitarbeiter',
            [CONST.ONBOARDING_COMPANY_SIZE.LARGE]: 'Mehr als 1.000 Mitarbeiter',
        },
        accounting: {
            title: 'Verwenden Sie eine Buchhaltungssoftware?',
            none: 'Keine',
        },
        interestedFeatures: {
            title: 'Für welche Funktionen interessieren Sie sich?',
            featuresAlreadyEnabled: 'Ihr Arbeitsbereich hat bereits Folgendes aktiviert:',
            featureYouMayBeInterestedIn: 'Aktivieren Sie zusätzliche Funktionen, die Sie interessieren könnten:',
        },
        error: {
            requiredFirstName: 'Bitte geben Sie Ihren Vornamen ein, um fortzufahren.',
        },
        workEmail: {
            title: 'Wie lautet Ihre Arbeits-E-Mail?',
            subtitle: 'Expensify funktioniert am besten, wenn Sie Ihre Arbeits-E-Mail verbinden.',
            explanationModal: {
                descriptionOne: 'Weiterleiten an receipts@expensify.com zum Scannen',
                descriptionTwo: 'Treten Sie Ihren Kollegen bei, die bereits Expensify nutzen.',
                descriptionThree: 'Genießen Sie ein individuell angepasstes Erlebnis',
            },
            addWorkEmail: 'Arbeits-E-Mail hinzufügen',
        },
        workEmailValidation: {
            title: 'Bestätigen Sie Ihre Arbeits-E-Mail-Adresse',
            magicCodeSent: ({workEmail}: WorkEmailResendCodeParams) =>
                `Bitte geben Sie den magischen Code ein, der an ${workEmail} gesendet wurde. Er sollte in ein bis zwei Minuten ankommen.`,
        },
        workEmailValidationError: {
            publicEmail: 'Bitte geben Sie eine gültige Arbeits-E-Mail von einer privaten Domain ein, z.B. mitch@company.com',
            offline: 'Wir konnten Ihre Arbeits-E-Mail nicht hinzufügen, da Sie offline zu sein scheinen.',
        },
        mergeBlockScreen: {
            title: 'Konnte die Arbeits-E-Mail nicht hinzufügen',
            subtitle: ({workEmail}: WorkEmailMergingBlockedParams) =>
                `Wir konnten ${workEmail} nicht hinzufügen. Bitte versuchen Sie es später in den Einstellungen erneut oder chatten Sie mit Concierge für Unterstützung.`,
        },
        tasks: {
            testDriveAdminTask: {
                title: ({testDriveURL}) => `Mache eine [Probefahrt](${testDriveURL})`,
                description: ({testDriveURL}) => `[Mache eine kurze Produkttour](${testDriveURL}), um zu sehen, warum Expensify der schnellste Weg ist, Ausgaben zu verwalten.`,
            },
            testDriveEmployeeTask: {
                title: ({testDriveURL}) => `Mache eine [Probefahrt](${testDriveURL})`,
                description: ({testDriveURL}) => `Probiere uns in einer [Probefahrt](${testDriveURL}) aus und sichere deinem Team *3 Monate Expensify gratis!*`,
            },
            createTestDriveAdminWorkspaceTask: {
                title: ({workspaceConfirmationLink}) => `[Erstelle](${workspaceConfirmationLink}) einen Workspace`,
                description: 'Erstelle einen Workspace und konfiguriere die Einstellungen mit Hilfe deines Einrichtungsspezialisten!',
            },
            createWorkspaceTask: {
                title: ({workspaceSettingsLink}) => `Erstelle einen [Workspace](${workspaceSettingsLink})`,
                description: ({workspaceSettingsLink}) =>
                    '*Erstelle einen Workspace*, um Ausgaben zu verfolgen, Belege zu scannen, zu chatten und mehr.\n\n' +
                    '1. Klicke auf *Workspaces* > *Neuer Workspace*.\n\n' +
                    `*Dein neuer Workspace ist bereit!* [Schau ihn dir an](${workspaceSettingsLink}).`,
            },
            setupCategoriesTask: {
                title: ({workspaceCategoriesLink}) => `Richte [Kategorien](${workspaceCategoriesLink}) ein`,
                description: ({workspaceCategoriesLink}) =>
                    '*Richte Kategorien ein*, damit dein Team Ausgaben einfach zuordnen kann.\n\n' +
                    '1. Klicke auf *Workspaces*.\n' +
                    '2. Wähle deinen Workspace.\n' +
                    '3. Klicke auf *Kategorien*.\n' +
                    '4. Deaktiviere nicht benötigte Kategorien.\n' +
                    '5. Füge oben rechts eigene Kategorien hinzu.\n\n' +
                    `[Zu den Kategorie-Einstellungen](${workspaceCategoriesLink}).\n\n` +
                    `![Kategorien einrichten](${CONST.CLOUDFRONT_URL}/videos/walkthrough-categories-v2.mp4)`,
            },
            combinedTrackSubmitExpenseTask: {
                title: 'Reiche eine Ausgabe ein',
                description:
                    '*Reiche eine Ausgabe ein*, indem du einen Betrag eingibst oder einen Beleg scannst.\n\n' +
                    `1. Klicke auf den ${CONST.CUSTOM_EMOJIS.GLOBAL_CREATE}-Button.\n` +
                    '2. Wähle *Ausgabe erstellen*.\n' +
                    '3. Betrag eingeben oder Beleg scannen.\n' +
                    `4. Gib die E-Mail oder Telefonnummer deines Chefs ein.\n` +
                    '5. Klicke auf *Erstellen*.\n\n' +
                    'Fertig!',
            },
            adminSubmitExpenseTask: {
                title: 'Reiche eine Ausgabe ein',
                description:
                    '*Reiche eine Ausgabe ein*, indem du einen Betrag eingibst oder einen Beleg scannst.\n\n' +
                    `1. Klicke auf den ${CONST.CUSTOM_EMOJIS.GLOBAL_CREATE}-Button.\n` +
                    '2. Wähle *Ausgabe erstellen*.\n' +
                    '3. Betrag eingeben oder Beleg scannen.\n' +
                    '4. Details bestätigen.\n' +
                    '5. Klicke auf *Erstellen*.\n\n' +
                    'Fertig!',
            },
            trackExpenseTask: {
                title: 'Verfolge eine Ausgabe',
                description:
                    '*Verfolge eine Ausgabe* in jeder Währung – mit oder ohne Beleg.\n\n' +
                    `1. Klicke auf den ${CONST.CUSTOM_EMOJIS.GLOBAL_CREATE}-Button.\n` +
                    '2. Wähle *Ausgabe erstellen*.\n' +
                    '3. Betrag eingeben oder Beleg scannen.\n' +
                    '4. Wähle deinen *persönlichen* Bereich.\n' +
                    '5. Klicke auf *Erstellen*.\n\n' +
                    'Fertig! So einfach ist das.',
            },
            addAccountingIntegrationTask: {
                title: ({integrationName, workspaceAccountingLink}) =>
                    `Verbinde${integrationName === CONST.ONBOARDING_ACCOUNTING_MAPPING.other ? '' : ' mit'} [${integrationName === CONST.ONBOARDING_ACCOUNTING_MAPPING.other ? 'deiner' : ''} ${integrationName}](${workspaceAccountingLink})`,
                description: ({integrationName, workspaceAccountingLink}) =>
                    `Verbinde ${integrationName === CONST.ONBOARDING_ACCOUNTING_MAPPING.other ? 'deine' : 'mit'} ${integrationName}, um Ausgaben automatisch zuzuordnen und den Monatsabschluss zu vereinfachen.\n` +
                    '\n' +
                    '1. Klicke auf *Einstellungen*.\n' +
                    '2. Gehe zu *Workspaces*.\n' +
                    '3. Wähle deinen Workspace.\n' +
                    '4. Klicke auf *Buchhaltung*.\n' +
                    `5. Finde ${integrationName}.\n` +
                    '6. Klicke auf *Verbinden*.\n' +
                    '\n' +
                    `${
                        integrationName && CONST.connectionsVideoPaths[integrationName]
                            ? `[Zu Buchhaltung](${workspaceAccountingLink}).\n\n![Mit ${integrationName} verbinden](${CONST.CLOUDFRONT_URL}/${CONST.connectionsVideoPaths[integrationName]})`
                            : `[Zu Buchhaltung](${workspaceAccountingLink}).`
                    }`,
            },
            connectCorporateCardTask: {
                title: ({corporateCardLink}) => `Verbinde [deine Firmenkarte](${corporateCardLink})`,
                description: ({corporateCardLink}) =>
                    `Verbinde deine Firmenkarte, um Ausgaben automatisch zu importieren und zuzuordnen.\n\n` +
                    '1. Klicke auf *Workspaces*.\n' +
                    '2. Wähle deinen Workspace.\n' +
                    '3. Klicke auf *Firmenkarten*.\n' +
                    '4. Folge den Anweisungen zur Verbindung.\n\n' +
                    `[Zur Kartenverbindung](${corporateCardLink}).`,
            },
            inviteTeamTask: {
                title: ({workspaceMembersLink}) => `Lade [dein Team](${workspaceMembersLink}) ein`,
                description: ({workspaceMembersLink}) =>
                    '*Lade dein Team* zu Expensify ein, damit es sofort mit dem Verfolgen von Ausgaben beginnen kann.\n\n' +
                    '1. Klicke auf *Workspaces*.\n' +
                    '2. Wähle deinen Workspace.\n' +
                    '3. Klicke auf *Mitglieder* > *Mitglied einladen*.\n' +
                    '4. Gib E-Mails oder Telefonnummern ein.\n' +
                    '5. Optional: eigene Einladung hinzufügen.\n\n' +
                    `[Zu den Mitgliedereinstellungen](${workspaceMembersLink}).\n\n` +
                    `![Team einladen](${CONST.CLOUDFRONT_URL}/videos/walkthrough-invite_members-v2.mp4)`,
            },
            setupCategoriesAndTags: {
                title: ({workspaceCategoriesLink, workspaceTagsLink}) => `Richte [Kategorien](${workspaceCategoriesLink}) und [Tags](${workspaceTagsLink}) ein`,
                description: ({workspaceCategoriesLink, workspaceAccountingLink}) =>
                    '*Richte Kategorien und Tags ein*, damit dein Team Ausgaben einfach zuordnen kann.\n\n' +
                    `Importiere sie automatisch durch [Verbindung deiner Buchhaltungssoftware](${workspaceAccountingLink}) oder richte sie manuell in den [Workspace-Einstellungen](${workspaceCategoriesLink}) ein.`,
            },
            setupTagsTask: {
                title: ({workspaceTagsLink}) => `Richte [Tags](${workspaceTagsLink}) ein`,
                description: ({workspaceMoreFeaturesLink}) =>
                    'Verwende Tags, um zusätzliche Ausgabendetails wie Projekte, Kunden, Standorte und Abteilungen hinzuzufügen. Für mehrere Tag-Ebenen kannst du auf den Control-Plan upgraden.\n\n' +
                    '1. Klicke auf *Workspaces*.\n' +
                    '2. Wähle deinen Workspace.\n' +
                    '3. Klicke auf *Weitere Funktionen*.\n' +
                    '4. Aktiviere *Tags*.\n' +
                    '5. Navigiere zu *Tags* im Editor.\n' +
                    '6. Klicke auf *+ Tag hinzufügen*, um eigene zu erstellen.\n\n' +
                    `[Zu den weiteren Funktionen](${workspaceMoreFeaturesLink}).\n\n` +
                    `![Tags einrichten](${CONST.CLOUDFRONT_URL}/videos/walkthrough-tags-v2.mp4)`,
            },
            inviteAccountantTask: {
                title: ({workspaceMembersLink}) => `Lade deinen [Buchhalter](${workspaceMembersLink}) ein`,
                description: ({workspaceMembersLink}) =>
                    '*Lade deinen Buchhalter ein*, um gemeinsam an deinem Workspace zu arbeiten und Geschäftsausgaben zu verwalten.\n' +
                    '\n' +
                    '1. Klicke auf *Workspaces*.\n' +
                    '2. Wähle deinen Workspace.\n' +
                    '3. Klicke auf *Mitglieder*.\n' +
                    '4. Klicke auf *Mitglied einladen*.\n' +
                    '5. Gib die E-Mail-Adresse deines Buchhalters ein.\n' +
                    '\n' +
                    `[Jetzt Buchhalter einladen](${workspaceMembersLink}).`,
            },
            startChatTask: {
                title: 'Starte einen Chat',
                description:
                    '*Starte einen Chat* mit jeder Person über E-Mail oder Telefonnummer.\n\n' +
                    `1. Klicke auf den ${CONST.CUSTOM_EMOJIS.GLOBAL_CREATE}-Button.\n` +
                    '2. Wähle *Chat starten*.\n' +
                    '3. Gib eine E-Mail oder Telefonnummer ein.\n\n' +
                    'Falls die Person Expensify noch nicht nutzt, wird sie automatisch eingeladen.\n\n' +
                    'Jeder Chat wird außerdem als E-Mail oder SMS zugestellt.',
            },
            splitExpenseTask: {
                title: 'Teile eine Ausgabe',
                description:
                    '*Teile Ausgaben* mit einer oder mehreren Personen.\n\n' +
                    `1. Klicke auf den ${CONST.CUSTOM_EMOJIS.GLOBAL_CREATE}-Button.\n` +
                    '2. Wähle *Chat starten*.\n' +
                    '3. Gib E-Mail-Adressen oder Telefonnummern ein.\n' +
                    '4. Klicke im Chat auf den grauen *+*-Button > *Ausgabe teilen*.\n' +
                    '5. Wähle *Manuell*, *Scan* oder *Entfernung*.\n\n' +
                    'Du kannst Details hinzufügen oder es direkt abschicken. Zeit, dein Geld zurückzubekommen!',
            },
            reviewWorkspaceSettingsTask: {
                title: ({workspaceSettingsLink}) => `Überprüfe deine [Workspace-Einstellungen](${workspaceSettingsLink})`,
                description: ({workspaceSettingsLink}) =>
                    'So überprüfst und aktualisierst du deine Workspace-Einstellungen:\n' +
                    '1. Klicke auf den Tab *Einstellungen*.\n' +
                    '2. Klicke auf *Workspaces* > [Dein Workspace].\n' +
                    `[Zum Workspace](${workspaceSettingsLink}). Wir verfolgen Änderungen im Raum #admins.`,
            },
            createReportTask: {
                title: 'Erstelle deinen ersten Bericht',
                description:
                    'So erstellst du einen Bericht:\n\n' +
                    `1. Klicke auf den ${CONST.CUSTOM_EMOJIS.GLOBAL_CREATE}-Button.\n` +
                    '2. Wähle *Bericht erstellen*.\n' +
                    '3. Klicke auf *Ausgabe hinzufügen*.\n' +
                    '4. Füge deine erste Ausgabe hinzu.\n\n' +
                    'Fertig!',
            },
        } satisfies Record<string, Pick<OnboardingTask, 'title' | 'description'>>,
        testDrive: {
            name: ({testDriveURL}: {testDriveURL?: string}) => (testDriveURL ? `Mache eine [Probefahrt](${testDriveURL})` : 'Mache eine Probefahrt'),
            embeddedDemoIframeTitle: 'Probefahrt',
            employeeFakeReceipt: {
                description: 'Mein Probefahrt-Beleg!',
            },
        },
        messages: {
            onboardingEmployerOrSubmitMessage: 'Erstattungen zu erhalten ist so einfach wie eine Nachricht zu senden. Lass uns die Grundlagen durchgehen.',
            onboardingPersonalSpendMessage: 'So verfolgst du deine Ausgaben mit nur wenigen Klicks.',
            onboardingManageTeamMessage:
                '# Deine kostenlose Testversion hat begonnen! Lass uns mit der Einrichtung loslegen.\n👋 Hallo, ich bin dein Expensify-Einrichtungsassistent. Jetzt, da du einen Workspace erstellt hast, hole das Beste aus deiner 30-tägigen kostenlosen Testphase heraus, indem du die folgenden Schritte befolgst!',
            onboardingTrackWorkspaceMessage:
                '# Lass uns loslegen\n👋 Ich helfe dir! Ich habe deine Workspace-Einstellungen für Einzelunternehmer und ähnliche Unternehmen angepasst. Du kannst sie über den folgenden Link anpassen!\n\nSo verfolgst du deine Ausgaben mit nur wenigen Klicks:',
            onboardingChatSplitMessage: 'Rechnungen mit Freunden zu teilen ist so einfach wie eine Nachricht zu senden. So funktioniert’s.',
            onboardingAdminMessage: 'Lerne, wie du den Workspace deines Teams als Admin verwaltest und eigene Ausgaben einreichst.',
            onboardingLookingAroundMessage:
                'Expensify ist vor allem für Ausgaben-, Reise- und Firmenkartenmanagement bekannt – aber wir können noch viel mehr. Sag mir, was dich interessiert, und ich helfe dir beim Einstieg.',
            onboardingTestDriveReceiverMessage: '*Du hast 3 Monate gratis! Jetzt loslegen.*',
        },
        workspace: {
            title: 'Bleiben Sie mit einem Arbeitsbereich organisiert.',
            subtitle: 'Entdecken Sie leistungsstarke Tools, um Ihr Ausgabenmanagement zu vereinfachen, alles an einem Ort. Mit einem Arbeitsbereich können Sie:',
            explanationModal: {
                descriptionOne: 'Belege nachverfolgen und organisieren',
                descriptionTwo: 'Kategorisieren und taggen Sie Ausgaben',
                descriptionThree: 'Berichte erstellen und teilen',
            },
            price: 'Testen Sie es 30 Tage lang kostenlos, dann upgraden Sie für nur <strong>$5/Monat</strong>.',
            createWorkspace: 'Arbeitsbereich erstellen',
        },
        confirmWorkspace: {
            title: 'Arbeitsbereich bestätigen',
            subtitle:
                'Erstellen Sie einen Arbeitsbereich, um Belege zu verfolgen, Ausgaben zu erstatten, Reisen zu verwalten, Berichte zu erstellen und mehr – alles in der Geschwindigkeit des Chats.',
        },
        inviteMembers: {
            title: 'Mitglieder einladen',
            subtitle: 'Verwalten und teilen Sie Ihre Ausgaben mit einem Buchhalter oder gründen Sie eine Reisegruppe mit Freunden.',
        },
    },
    featureTraining: {
        doNotShowAgain: 'Nicht mehr anzeigen',
    },
    personalDetails: {
        error: {
            containsReservedWord: 'Name darf die Wörter Expensify oder Concierge nicht enthalten',
            hasInvalidCharacter: 'Der Name darf kein Komma oder Semikolon enthalten.',
            requiredFirstName: 'Vorname darf nicht leer sein',
        },
    },
    privatePersonalDetails: {
        enterLegalName: 'Wie lautet Ihr gesetzlicher Name?',
        enterDateOfBirth: 'Was ist Ihr Geburtsdatum?',
        enterAddress: 'Wie lautet Ihre Adresse?',
        enterPhoneNumber: 'Wie lautet Ihre Telefonnummer?',
        personalDetails: 'Persönliche Daten',
        privateDataMessage: 'Diese Angaben werden für Reisen und Zahlungen verwendet. Sie werden niemals in Ihrem öffentlichen Profil angezeigt.',
        legalName: 'Rechtlicher Name',
        legalFirstName: 'Gesetzlicher Vorname',
        legalLastName: 'Rechtlicher Nachname',
        address: 'Adresse',
        error: {
            dateShouldBeBefore: ({dateString}: DateShouldBeBeforeParams) => `Das Datum sollte vor dem ${dateString} liegen.`,
            dateShouldBeAfter: ({dateString}: DateShouldBeAfterParams) => `Das Datum sollte nach ${dateString} liegen.`,
            hasInvalidCharacter: 'Der Name darf nur lateinische Zeichen enthalten.',
            incorrectZipFormat: ({zipFormat}: IncorrectZipFormatParams = {}) => `Ungültiges Postleitzahlenformat${zipFormat ? `Acceptable format: ${zipFormat}` : ''}`,
            invalidPhoneNumber: `Bitte stellen Sie sicher, dass die Telefonnummer gültig ist (z. B. ${CONST.EXAMPLE_PHONE_NUMBER})`,
        },
    },
    resendValidationForm: {
        linkHasBeenResent: 'Link wurde erneut gesendet',
        weSentYouMagicSignInLink: ({login, loginType}: WeSentYouMagicSignInLinkParams) =>
            `Ich habe einen magischen Anmeldelink an ${login} gesendet. Bitte überprüfe dein ${loginType}, um dich anzumelden.`,
        resendLink: 'Link erneut senden',
    },
    unlinkLoginForm: {
        toValidateLogin: ({primaryLogin, secondaryLogin}: ToValidateLoginParams) =>
            `Um ${secondaryLogin} zu validieren, senden Sie bitte den magischen Code aus den Kontoeinstellungen von ${primaryLogin} erneut.`,
        noLongerHaveAccess: ({primaryLogin}: NoLongerHaveAccessParams) => `Wenn Sie keinen Zugriff mehr auf ${primaryLogin} haben, trennen Sie bitte Ihre Konten.`,
        unlink: 'Trennen',
        linkSent: 'Link gesendet!',
        successfullyUnlinkedLogin: 'Sekundäres Login erfolgreich getrennt!',
    },
    emailDeliveryFailurePage: {
        ourEmailProvider: ({login}: OurEmailProviderParams) =>
            `Unser E-Mail-Anbieter hat E-Mails an ${login} vorübergehend aufgrund von Zustellungsproblemen gesperrt. Um Ihr Login zu entsperren, befolgen Sie bitte diese Schritte:`,
        confirmThat: ({login}: ConfirmThatParams) => `Bestätigen Sie, dass ${login} korrekt geschrieben ist und es sich um eine echte, zustellbare E-Mail-Adresse handelt.`,
        emailAliases: 'E-Mail-Aliasse wie "expenses@domain.com" müssen Zugriff auf ihren eigenen E-Mail-Posteingang haben, damit sie ein gültiger Expensify-Login sind.',
        ensureYourEmailClient: 'Stellen Sie sicher, dass Ihr E-Mail-Client E-Mails von expensify.com zulässt.',
        youCanFindDirections: 'Sie finden Anweisungen, wie Sie diesen Schritt abschließen können.',
        helpConfigure: 'aber möglicherweise benötigen Sie die Hilfe Ihrer IT-Abteilung, um Ihre E-Mail-Einstellungen zu konfigurieren.',
        onceTheAbove: 'Sobald die oben genannten Schritte abgeschlossen sind, wenden Sie sich bitte an',
        toUnblock: 'um Ihre Anmeldung zu entsperren.',
    },
    smsDeliveryFailurePage: {
        smsDeliveryFailureMessage: ({login}: OurEmailProviderParams) =>
            `Wir konnten SMS-Nachrichten nicht an ${login} zustellen, daher haben wir es vorübergehend gesperrt. Bitte versuchen Sie, Ihre Nummer zu validieren:`,
        validationSuccess: 'Ihre Nummer wurde bestätigt! Klicken Sie unten, um einen neuen magischen Anmeldecode zu senden.',
        validationFailed: ({
            timeData,
        }: {
            timeData?: {
                days?: number;
                hours?: number;
                minutes?: number;
            } | null;
        }) => {
            if (!timeData) {
                return 'Bitte warten Sie einen Moment, bevor Sie es erneut versuchen.';
            }
            const timeParts = [];
            if (timeData.days) {
                timeParts.push(`${timeData.days} ${timeData.days === 1 ? 'Tag' : 'Tage'}`);
            }
            if (timeData.hours) {
                timeParts.push(`${timeData.hours} ${timeData.hours === 1 ? 'Stunde' : 'Stunden'}`);
            }
            if (timeData.minutes) {
                timeParts.push(`${timeData.minutes} ${timeData.minutes === 1 ? 'Minute' : 'Minuten'}`);
            }
            let timeText = '';
            if (timeParts.length === 1) {
                timeText = timeParts.at(0) ?? '';
            } else if (timeParts.length === 2) {
                timeText = `${timeParts.at(0)} and ${timeParts.at(1)}`;
            } else if (timeParts.length === 3) {
                timeText = `${timeParts.at(0)}, ${timeParts.at(1)}, and ${timeParts.at(2)}`;
            }
            return `Bitte warten Sie! Sie müssen ${timeText} warten, bevor Sie erneut versuchen, Ihre Nummer zu validieren.`;
        },
    },
    welcomeSignUpForm: {
        join: 'Beitreten',
    },
    detailsPage: {
        localTime: 'Ortszeit',
    },
    newChatPage: {
        startGroup: 'Gruppe starten',
        addToGroup: 'Zur Gruppe hinzufügen',
    },
    yearPickerPage: {
        year: 'Jahr',
        selectYear: 'Bitte wählen Sie ein Jahr aus',
    },
    focusModeUpdateModal: {
        title: 'Willkommen im #Fokus-Modus!',
        prompt: 'Bleiben Sie auf dem Laufenden, indem Sie nur ungelesene Chats oder Chats sehen, die Ihre Aufmerksamkeit erfordern. Keine Sorge, Sie können dies jederzeit in  ändern.',
        settings: 'Einstellungen',
    },
    notFound: {
        chatYouLookingForCannotBeFound: 'Der gesuchte Chat kann nicht gefunden werden.',
        getMeOutOfHere: 'Hol mich hier raus',
        iouReportNotFound: 'Die gesuchten Zahlungsdetails können nicht gefunden werden.',
        notHere: 'Hmm... es ist nicht hier.',
        pageNotFound: 'Ups, diese Seite kann nicht gefunden werden.',
        noAccess: 'Dieser Chat oder diese Ausgabe wurde möglicherweise gelöscht oder Sie haben keinen Zugriff darauf.\n\nBei Fragen wenden Sie sich bitte an concierge@expensify.com',
        goBackHome: 'Zurück zur Startseite',
        commentYouLookingForCannotBeFound: 'Der gesuchte Kommentar konnte nicht gefunden werden. Geh zurück zum Chat',
        contactConcierge: 'Bei Fragen wenden Sie sich bitte an concierge@expensify.com',
        goToChatInstead: 'Geh stattdessen zum Chat.',
    },
    errorPage: {
        title: ({isBreakLine}: {isBreakLine: boolean}) => `Oops... ${isBreakLine ? '\n' : ''}Etwas ist schiefgelaufen`,
        subtitle: 'Ihre Anfrage konnte nicht abgeschlossen werden. Bitte versuchen Sie es später erneut.',
    },
    setPasswordPage: {
        enterPassword: 'Passwort eingeben',
        setPassword: 'Passwort festlegen',
        newPasswordPrompt: 'Ihr Passwort muss mindestens 8 Zeichen, 1 Großbuchstaben, 1 Kleinbuchstaben und 1 Zahl enthalten.',
        passwordFormTitle: 'Willkommen zurück bei der New Expensify! Bitte legen Sie Ihr Passwort fest.',
        passwordNotSet: 'Wir konnten Ihr neues Passwort nicht festlegen. Wir haben Ihnen einen neuen Passwort-Link gesendet, um es erneut zu versuchen.',
        setPasswordLinkInvalid: 'Dieser Link zum Festlegen des Passworts ist ungültig oder abgelaufen. Ein neuer wartet in Ihrem E-Mail-Posteingang auf Sie!',
        validateAccount: 'Konto verifizieren',
    },
    statusPage: {
        status: 'Status',
        statusExplanation: 'Fügen Sie ein Emoji hinzu, um Ihren Kollegen und Freunden auf einfache Weise mitzuteilen, was los ist. Sie können optional auch eine Nachricht hinzufügen!',
        today: 'Heute',
        clearStatus: 'Status löschen',
        save: 'Speichern',
        message: 'Nachricht',
        timePeriods: {
            never: 'Never',
            thirtyMinutes: '30 Minuten',
            oneHour: '1 Stunde',
            afterToday: 'Heute',
            afterWeek: 'Eine Woche',
            custom: 'Custom',
        },
        untilTomorrow: 'Bis morgen',
        untilTime: ({time}: UntilTimeParams) => `Bis ${time}`,
        date: 'Datum',
        time: 'Zeit',
        vacationDelegate: 'Urlaubsvertretung',
        setVacationDelegate: `Legen Sie eine Urlaubsvertretung fest, die Berichte in Ihrer Abwesenheit genehmigt.`,
        vacationDelegateError: 'Beim Aktualisieren Ihrer Urlaubsvertretung ist ein Fehler aufgetreten.',
        asVacationDelegate: ({nameOrEmail: managerName}: VacationDelegateParams) => `als Urlaubsvertretung von ${managerName}`,
        toAsVacationDelegate: ({submittedToName, vacationDelegateName}: SubmittedToVacationDelegateParams) => `an ${submittedToName} als Urlaubsvertretung von ${vacationDelegateName}`,
        vacationDelegateWarning: ({nameOrEmail}: VacationDelegateParams) =>
            `Sie weisen ${nameOrEmail} als Ihre Urlaubsvertretung zu. Diese Person ist noch nicht in all Ihren Workspaces. Wenn Sie fortfahren, wird eine E-Mail an alle Ihre Workspace-Administratoren gesendet, um sie hinzuzufügen.`,
        clearAfter: 'Nach dem Löschen',
        whenClearStatus: 'Wann sollten wir Ihren Status löschen?',
    },
    stepCounter: ({step, total, text}: StepCounterParams) => {
        let result = `Schritt ${step}`;
        if (total) {
            result = `${result} of ${total}`;
        }
        if (text) {
            result = `${result}: ${text}`;
        }
        return result;
    },
    bankAccount: {
        bankInfo: 'Bankinformationen',
        confirmBankInfo: 'Bankinformationen bestätigen',
        manuallyAdd: 'Fügen Sie Ihr Bankkonto manuell hinzu',
        letsDoubleCheck: 'Lassen Sie uns noch einmal überprüfen, ob alles richtig aussieht.',
        accountEnding: 'Konto endet mit',
        thisBankAccount: 'Dieses Bankkonto wird für Geschäftszahlungen in Ihrem Arbeitsbereich verwendet.',
        accountNumber: 'Kontonummer',
        routingNumber: 'Routing-Nummer',
        chooseAnAccountBelow: 'Wählen Sie ein Konto unten aus',
        addBankAccount: 'Bankkonto hinzufügen',
        chooseAnAccount: 'Konto auswählen',
        connectOnlineWithPlaid: 'Melden Sie sich bei Ihrer Bank an',
        connectManually: 'Manuell verbinden',
        desktopConnection:
            'Hinweis: Um eine Verbindung mit Chase, Wells Fargo, Capital One oder Bank of America herzustellen, klicken Sie bitte hier, um diesen Vorgang in einem Browser abzuschließen.',
        yourDataIsSecure: 'Ihre Daten sind sicher',
        toGetStarted: 'Fügen Sie ein Bankkonto hinzu, um Ausgaben zu erstatten, Expensify-Karten auszustellen, Rechnungszahlungen zu sammeln und Rechnungen von einem Ort aus zu bezahlen.',
        plaidBodyCopy: 'Geben Sie Ihren Mitarbeitern eine einfachere Möglichkeit, Unternehmensausgaben zu bezahlen - und zurückerstattet zu werden.',
        checkHelpLine: 'Ihre Bankleitzahl und Kontonummer finden Sie auf einem Scheck für das Konto.',
        hasPhoneLoginError: ({contactMethodRoute}: ContactMethodParams) =>
            `Um ein Bankkonto zu verbinden, bitte <a href="${contactMethodRoute}">Fügen Sie eine E-Mail als Ihren primären Login hinzu</a> und versuchen Sie es erneut. Sie können Ihre Telefonnummer als sekundären Login hinzufügen.`,
        hasBeenThrottledError: 'Beim Hinzufügen Ihres Bankkontos ist ein Fehler aufgetreten. Bitte warten Sie ein paar Minuten und versuchen Sie es erneut.',
        hasCurrencyError: ({workspaceRoute}: WorkspaceRouteParams) =>
            `Ups! Es scheint, dass die Währung Ihres Arbeitsbereichs auf eine andere Währung als USD eingestellt ist. Um fortzufahren, gehen Sie bitte zu <a href="${workspaceRoute}">Ihre Arbeitsbereichseinstellungen</a> um es auf USD zu setzen und es erneut zu versuchen.`,
        error: {
            youNeedToSelectAnOption: 'Bitte wählen Sie eine Option, um fortzufahren.',
            noBankAccountAvailable: 'Entschuldigung, es ist kein Bankkonto verfügbar.',
            noBankAccountSelected: 'Bitte wählen Sie ein Konto aus',
            taxID: 'Bitte geben Sie eine gültige Steueridentifikationsnummer ein.',
            website: 'Bitte geben Sie eine gültige Website ein.',
            zipCode: `Bitte geben Sie eine gültige Postleitzahl im Format ein: ${CONST.COUNTRY_ZIP_REGEX_DATA.US.samples}`,
            phoneNumber: 'Bitte geben Sie eine gültige Telefonnummer ein.',
            email: 'Bitte geben Sie eine gültige E-Mail-Adresse ein.',
            companyName: 'Bitte geben Sie einen gültigen Firmennamen ein',
            addressCity: 'Bitte geben Sie eine gültige Stadt ein',
            addressStreet: 'Bitte geben Sie eine gültige Straßenadresse ein',
            addressState: 'Bitte wählen Sie einen gültigen Bundesstaat aus',
            incorporationDateFuture: 'Das Gründungsdatum kann nicht in der Zukunft liegen.',
            incorporationState: 'Bitte wählen Sie einen gültigen Bundesstaat aus',
            industryCode: 'Bitte geben Sie einen gültigen Branchenklassifizierungscode mit sechs Ziffern ein.',
            restrictedBusiness: 'Bitte bestätigen Sie, dass das Unternehmen nicht auf der Liste der eingeschränkten Unternehmen steht.',
            routingNumber: 'Bitte geben Sie eine gültige Bankleitzahl ein',
            accountNumber: 'Bitte geben Sie eine gültige Kontonummer ein',
            routingAndAccountNumberCannotBeSame: 'Routing- und Kontonummern dürfen nicht übereinstimmen.',
            companyType: 'Bitte wählen Sie einen gültigen Unternehmenstyp aus',
            tooManyAttempts:
                'Aufgrund einer hohen Anzahl von Anmeldeversuchen wurde diese Option für 24 Stunden deaktiviert. Bitte versuchen Sie es später erneut oder geben Sie die Details stattdessen manuell ein.',
            address: 'Bitte geben Sie eine gültige Adresse ein',
            dob: 'Bitte wählen Sie ein gültiges Geburtsdatum aus',
            age: 'Muss über 18 Jahre alt sein',
            ssnLast4: 'Bitte geben Sie die letzten 4 Ziffern der SSN ein.',
            firstName: 'Bitte geben Sie einen gültigen Vornamen ein',
            lastName: 'Bitte geben Sie einen gültigen Nachnamen ein',
            noDefaultDepositAccountOrDebitCardAvailable: 'Bitte fügen Sie ein Standard-Einzahlungskonto oder eine Debitkarte hinzu.',
            validationAmounts: 'Die eingegebenen Validierungsbeträge sind falsch. Bitte überprüfen Sie Ihren Kontoauszug und versuchen Sie es erneut.',
            fullName: 'Bitte geben Sie einen gültigen vollständigen Namen ein',
            ownershipPercentage: 'Bitte geben Sie eine gültige Prozentzahl ein.',
            deletePaymentBankAccount:
                'Dieses Bankkonto kann nicht gelöscht werden, da es für Expensify-Karten-Zahlungen verwendet wird. Wenn Sie dieses Konto trotzdem löschen möchten, wenden Sie sich bitte an den Concierge.',
        },
    },
    addPersonalBankAccount: {
        countrySelectionStepHeader: 'Wo befindet sich Ihr Bankkonto?',
        accountDetailsStepHeader: 'Was sind Ihre Kontodaten?',
        accountTypeStepHeader: 'Welche Art von Konto ist das?',
        bankInformationStepHeader: 'Was sind Ihre Bankdaten?',
        accountHolderInformationStepHeader: 'Was sind die Kontoinhaberdaten?',
        howDoWeProtectYourData: 'Wie schützen wir Ihre Daten?',
        currencyHeader: 'Was ist die Währung Ihres Bankkontos?',
        confirmationStepHeader: 'Überprüfen Sie Ihre Informationen.',
        confirmationStepSubHeader: 'Überprüfen Sie die unten stehenden Details und aktivieren Sie das Kontrollkästchen für die Bedingungen, um zu bestätigen.',
    },
    addPersonalBankAccountPage: {
        enterPassword: 'Expensify-Passwort eingeben',
        alreadyAdded: 'Dieses Konto wurde bereits hinzugefügt.',
        chooseAccountLabel: 'Konto',
        successTitle: 'Persönliches Bankkonto hinzugefügt!',
        successMessage: 'Glückwunsch, Ihr Bankkonto ist eingerichtet und bereit, Rückerstattungen zu empfangen.',
    },
    attachmentView: {
        unknownFilename: 'Unbekannter Dateiname',
        passwordRequired: 'Bitte geben Sie ein Passwort ein',
        passwordIncorrect: 'Falsches Passwort. Bitte versuchen Sie es erneut.',
        failedToLoadPDF: 'Fehler beim Laden der PDF-Datei',
        pdfPasswordForm: {
            title: 'Passwortgeschütztes PDF',
            infoText: 'Diese PDF ist passwortgeschützt.',
            beforeLinkText: 'Bitte',
            linkText: 'Passwort eingeben',
            afterLinkText: 'um es anzusehen.',
            formLabel: 'PDF anzeigen',
        },
        attachmentNotFound: 'Anhang nicht gefunden',
    },
    messages: {
        errorMessageInvalidPhone: `Bitte geben Sie eine gültige Telefonnummer ohne Klammern oder Bindestriche ein. Wenn Sie sich außerhalb der USA befinden, geben Sie bitte Ihre Ländervorwahl an (z. B. ${CONST.EXAMPLE_PHONE_NUMBER}).`,
        errorMessageInvalidEmail: 'Ungültige E-Mail-Adresse',
        userIsAlreadyMember: ({login, name}: UserIsAlreadyMemberParams) => `${login} ist bereits Mitglied von ${name}`,
    },
    onfidoStep: {
        acceptTerms: 'Indem Sie mit der Anfrage zur Aktivierung Ihres Expensify Wallets fortfahren, bestätigen Sie, dass Sie gelesen haben, verstehen und akzeptieren',
        facialScan: 'Onfidos Richtlinie und Freigabe zur Gesichtserkennung',
        tryAgain: 'Versuchen Sie es erneut.',
        verifyIdentity: 'Identität verifizieren',
        letsVerifyIdentity: 'Lassen Sie uns Ihre Identität überprüfen',
        butFirst: `Aber zuerst das langweilige Zeug. Lies dir im nächsten Schritt das Kleingedruckte durch und klicke auf "Akzeptieren", wenn du bereit bist.`,
        genericError: 'Ein Fehler ist bei der Verarbeitung dieses Schritts aufgetreten. Bitte versuchen Sie es erneut.',
        cameraPermissionsNotGranted: 'Kamerazugriff aktivieren',
        cameraRequestMessage: 'Wir benötigen Zugriff auf Ihre Kamera, um die Bankkontoverifizierung abzuschließen. Bitte aktivieren Sie dies über Einstellungen > New Expensify.',
        microphonePermissionsNotGranted: 'Mikrofonzugriff aktivieren',
        microphoneRequestMessage: 'Wir benötigen Zugriff auf Ihr Mikrofon, um die Bankkontoverifizierung abzuschließen. Bitte aktivieren Sie dies über Einstellungen > New Expensify.',
        originalDocumentNeeded: 'Bitte laden Sie ein Originalbild Ihres Ausweises hoch, anstatt einen Screenshot oder ein gescanntes Bild.',
        documentNeedsBetterQuality:
            'Ihr Ausweis scheint beschädigt zu sein oder es fehlen Sicherheitsmerkmale. Bitte laden Sie ein Originalbild eines unbeschädigten Ausweises hoch, der vollständig sichtbar ist.',
        imageNeedsBetterQuality: 'Es gibt ein Problem mit der Bildqualität Ihres Ausweises. Bitte laden Sie ein neues Bild hoch, auf dem Ihr gesamter Ausweis klar zu sehen ist.',
        selfieIssue: 'Es gibt ein Problem mit Ihrem Selfie/Video. Bitte laden Sie ein Live-Selfie/Video hoch.',
        selfieNotMatching: 'Ihr Selfie/Video stimmt nicht mit Ihrem Ausweis überein. Bitte laden Sie ein neues Selfie/Video hoch, auf dem Ihr Gesicht klar zu erkennen ist.',
        selfieNotLive: 'Ihr Selfie/Video scheint kein Live-Foto/Video zu sein. Bitte laden Sie ein Live-Selfie/Video hoch.',
    },
    additionalDetailsStep: {
        headerTitle: 'Zusätzliche Details',
        helpText: 'Wir müssen die folgenden Informationen bestätigen, bevor Sie Geld von Ihrem Wallet senden und empfangen können.',
        helpTextIdologyQuestions: 'Wir müssen Ihnen nur noch ein paar weitere Fragen stellen, um Ihre Identität abschließend zu überprüfen.',
        helpLink: 'Erfahren Sie mehr darüber, warum wir das brauchen.',
        legalFirstNameLabel: 'Gesetzlicher Vorname',
        legalMiddleNameLabel: 'Zweiter Vorname (rechtlich)',
        legalLastNameLabel: 'Rechtlicher Nachname',
        selectAnswer: 'Bitte wählen Sie eine Antwort, um fortzufahren.',
        ssnFull9Error: 'Bitte geben Sie eine gültige neunstellige SSN ein.',
        needSSNFull9: 'Wir haben Schwierigkeiten, Ihre SSN zu verifizieren. Bitte geben Sie die vollständigen neun Ziffern Ihrer SSN ein.',
        weCouldNotVerify: 'Wir konnten nicht verifizieren',
        pleaseFixIt: 'Bitte korrigieren Sie diese Informationen, bevor Sie fortfahren.',
        failedKYCTextBefore: 'Wir konnten Ihre Identität nicht verifizieren. Bitte versuchen Sie es später erneut oder wenden Sie sich an',
        failedKYCTextAfter: 'wenn Sie Fragen haben.',
    },
    termsStep: {
        headerTitle: 'Bedingungen und Gebühren',
        headerTitleRefactor: 'Gebühren und Bedingungen',
        haveReadAndAgree: 'Ich habe gelesen und stimme zu, zu erhalten',
        electronicDisclosures: 'elektronische Offenlegungen',
        agreeToThe: 'Ich stimme den',
        walletAgreement: 'Wallet-Vereinbarung',
        enablePayments: 'Zahlungen aktivieren',
        monthlyFee: 'Monatliche Gebühr',
        inactivity: 'Inaktivität',
        noOverdraftOrCredit: 'Keine Überziehungs-/Kreditfunktion.',
        electronicFundsWithdrawal: 'Elektronische Mittelabhebung',
        standard: 'Standard',
        reviewTheFees: 'Schauen Sie sich einige Gebühren an.',
        checkTheBoxes: 'Bitte die untenstehenden Kästchen ankreuzen.',
        agreeToTerms: 'Stimmen Sie den Bedingungen zu und Sie können loslegen!',
        shortTermsForm: {
            expensifyPaymentsAccount: ({walletProgram}: WalletProgramParams) => `Das Expensify Wallet wird von ${walletProgram} ausgestellt.`,
            perPurchase: 'Pro Kauf',
            atmWithdrawal: 'Geldautomat-Abhebung',
            cashReload: 'Bargeldaufladung',
            inNetwork: 'im Netzwerk',
            outOfNetwork: 'außerhalb des Netzwerks',
            atmBalanceInquiry: 'Geldautomaten-Saldoabfrage',
            inOrOutOfNetwork: '(im Netzwerk oder außerhalb des Netzwerks)',
            customerService: 'Kundendienst',
            automatedOrLive: '(automated or live agent)',
            afterTwelveMonths: '(nach 12 Monaten ohne Transaktionen)',
            weChargeOneFee: 'Wir erheben eine andere Art von Gebühr. Sie ist:',
            fdicInsurance: 'Ihre Gelder sind für die FDIC-Versicherung berechtigt.',
            generalInfo: 'Für allgemeine Informationen über Prepaid-Konten besuchen Sie',
            conditionsDetails: 'Für Details und Bedingungen zu allen Gebühren und Dienstleistungen besuchen Sie bitte',
            conditionsPhone: 'oder rufen Sie +1 833-400-0904 an.',
            instant: '(instant)',
            electronicFundsInstantFeeMin: ({amount}: TermsParams) => `(min ${amount})`,
        },
        longTermsForm: {
            listOfAllFees: 'Eine Liste aller Expensify Wallet-Gebühren',
            typeOfFeeHeader: 'Alle Gebühren',
            feeAmountHeader: 'Betrag',
            moreDetailsHeader: 'Einzelheiten',
            openingAccountTitle: 'Ein Konto eröffnen',
            openingAccountDetails: 'Es gibt keine Gebühr, um ein Konto zu eröffnen.',
            monthlyFeeDetails: 'Es gibt keine monatliche Gebühr.',
            customerServiceTitle: 'Kundendienst',
            customerServiceDetails: 'Es gibt keine Kundendienstgebühren.',
            inactivityDetails: 'Es gibt keine Inaktivitätsgebühr.',
            sendingFundsTitle: 'Senden von Geldern an einen anderen Kontoinhaber',
            sendingFundsDetails: 'Es gibt keine Gebühr, um Geld an einen anderen Kontoinhaber zu senden, wenn Sie Ihr Guthaben, Ihr Bankkonto oder Ihre Debitkarte verwenden.',
            electronicFundsStandardDetails:
                "There's no fee to transfer funds from your Expensify Wallet " +
                'to your bank account using the standard option. This transfer usually completes within 1-3 business' +
                ' days.',
            electronicFundsInstantDetails: ({percentage, amount}: ElectronicFundsParams) =>
                "There's a fee to transfer funds from your Expensify Wallet to " +
                'your linked debit card using the instant transfer option. This transfer usually completes within ' +
                `several minutes. The fee is ${percentage}% of the transfer amount (with a minimum fee of ${amount}).`,
            fdicInsuranceBancorp: ({amount}: TermsParams) =>
                'Your funds are eligible for FDIC insurance. Your funds will be held at or ' +
                `transferred to ${CONST.WALLET.PROGRAM_ISSUERS.BANCORP_BANK}, an FDIC-insured institution. Once there, your funds are insured up ` +
                `to ${amount} by the FDIC in the event ${CONST.WALLET.PROGRAM_ISSUERS.BANCORP_BANK} fails, if specific deposit insurance requirements ` +
                `are met and your card is registered. See`,
            fdicInsuranceBancorp2: 'für Details.',
            contactExpensifyPayments: `Kontaktieren Sie ${CONST.WALLET.PROGRAM_ISSUERS.EXPENSIFY_PAYMENTS} telefonisch unter +1 833-400-0904 oder per E-Mail an`,
            contactExpensifyPayments2: 'oder anmelden bei',
            generalInformation: 'Für allgemeine Informationen über Prepaid-Konten besuchen Sie',
            generalInformation2: 'Wenn Sie eine Beschwerde über ein Prepaid-Konto haben, rufen Sie das Consumer Financial Protection Bureau unter 1-855-411-2372 an oder besuchen Sie',
            printerFriendlyView: 'Druckerfreundliche Version anzeigen',
            automated: 'Automatisiert',
            liveAgent: 'Live-Agent',
            instant: 'Sofort',
            electronicFundsInstantFeeMin: ({amount}: TermsParams) => `Min ${amount}`,
        },
    },
    activateStep: {
        headerTitle: 'Zahlungen aktivieren',
        activatedTitle: 'Wallet aktiviert!',
        activatedMessage: 'Glückwunsch, Ihr Wallet ist eingerichtet und bereit für Zahlungen.',
        checkBackLaterTitle: 'Nur eine Minute...',
        checkBackLaterMessage: 'Wir überprüfen Ihre Informationen noch. Bitte schauen Sie später noch einmal vorbei.',
        continueToPayment: 'Weiter zur Zahlung',
        continueToTransfer: 'Weiter übertragen',
    },
    companyStep: {
        headerTitle: 'Unternehmensinformationen',
        subtitle: 'Fast fertig! Aus Sicherheitsgründen müssen wir einige Informationen bestätigen:',
        legalBusinessName: 'Rechtlicher Firmenname',
        companyWebsite: 'Unternehmenswebsite',
        taxIDNumber: 'Steuernummer',
        taxIDNumberPlaceholder: '9 Ziffern',
        companyType: 'Unternehmenstyp',
        incorporationDate: 'Gründungsdatum',
        incorporationState: 'Gründungsstaat',
        industryClassificationCode: 'Industrieklassifikationscode',
        confirmCompanyIsNot: 'Ich bestätige, dass dieses Unternehmen nicht auf der',
        listOfRestrictedBusinesses: 'Liste der eingeschränkten Unternehmen',
        incorporationDatePlaceholder: 'Startdatum (yyyy-mm-dd)',
        incorporationTypes: {
            LLC: 'LLC',
            CORPORATION: 'Corp',
            PARTNERSHIP: 'Partnerschaft',
            COOPERATIVE: 'Kooperativ',
            SOLE_PROPRIETORSHIP: 'Einzelunternehmen',
            OTHER: 'Andere',
        },
        industryClassification: 'Unter welcher Branche ist das Unternehmen klassifiziert?',
        industryClassificationCodePlaceholder: 'Suche nach dem Branchenschlüssel',
    },
    requestorStep: {
        headerTitle: 'Persönliche Informationen',
        learnMore: 'Erfahren Sie mehr',
        isMyDataSafe: 'Sind meine Daten sicher?',
    },
    personalInfoStep: {
        personalInfo: 'Persönliche Informationen',
        enterYourLegalFirstAndLast: 'Wie lautet Ihr gesetzlicher Name?',
        legalFirstName: 'Gesetzlicher Vorname',
        legalLastName: 'Rechtlicher Nachname',
        legalName: 'Rechtlicher Name',
        enterYourDateOfBirth: 'Was ist Ihr Geburtsdatum?',
        enterTheLast4: 'Was sind die letzten vier Ziffern Ihrer Sozialversicherungsnummer?',
        dontWorry: 'Keine Sorge, wir führen keine persönlichen Bonitätsprüfungen durch!',
        last4SSN: 'Letzte 4 der SSN',
        enterYourAddress: 'Wie lautet Ihre Adresse?',
        address: 'Adresse',
        letsDoubleCheck: 'Lassen Sie uns noch einmal überprüfen, ob alles richtig aussieht.',
        byAddingThisBankAccount: 'Durch das Hinzufügen dieses Bankkontos bestätigen Sie, dass Sie gelesen haben, verstehen und akzeptieren',
        whatsYourLegalName: 'Wie lautet Ihr gesetzlicher Name?',
        whatsYourDOB: 'Was ist Ihr Geburtsdatum?',
        whatsYourAddress: 'Wie lautet Ihre Adresse?',
        whatsYourSSN: 'Was sind die letzten vier Ziffern Ihrer Sozialversicherungsnummer?',
        noPersonalChecks: 'Keine Sorge, hier gibt es keine persönlichen Bonitätsprüfungen!',
        whatsYourPhoneNumber: 'Wie lautet Ihre Telefonnummer?',
        weNeedThisToVerify: 'Wir benötigen dies, um Ihr Wallet zu verifizieren.',
    },
    businessInfoStep: {
        businessInfo: 'Unternehmensinformationen',
        enterTheNameOfYourBusiness: 'Wie heißt Ihr Unternehmen?',
        businessName: 'Rechtlicher Firmenname',
        enterYourCompanyTaxIdNumber: 'Wie lautet die Steuernummer Ihres Unternehmens?',
        taxIDNumber: 'Steuernummer',
        taxIDNumberPlaceholder: '9 Ziffern',
        enterYourCompanyWebsite: 'Wie lautet die Website Ihres Unternehmens?',
        companyWebsite: 'Unternehmenswebsite',
        enterYourCompanyPhoneNumber: 'Wie lautet die Telefonnummer Ihres Unternehmens?',
        enterYourCompanyAddress: 'Wie lautet die Adresse Ihres Unternehmens?',
        selectYourCompanyType: 'Was für ein Unternehmen ist das?',
        companyType: 'Unternehmenstyp',
        incorporationType: {
            LLC: 'LLC',
            CORPORATION: 'Corp',
            PARTNERSHIP: 'Partnerschaft',
            COOPERATIVE: 'Kooperativ',
            SOLE_PROPRIETORSHIP: 'Einzelunternehmen',
            OTHER: 'Andere',
        },
        selectYourCompanyIncorporationDate: 'Was ist das Gründungsdatum Ihres Unternehmens?',
        incorporationDate: 'Gründungsdatum',
        incorporationDatePlaceholder: 'Startdatum (yyyy-mm-dd)',
        incorporationState: 'Gründungsstaat',
        pleaseSelectTheStateYourCompanyWasIncorporatedIn: 'In welchem Bundesstaat wurde Ihr Unternehmen gegründet?',
        letsDoubleCheck: 'Lassen Sie uns noch einmal überprüfen, ob alles richtig aussieht.',
        companyAddress: 'Firmenadresse',
        listOfRestrictedBusinesses: 'Liste der eingeschränkten Unternehmen',
        confirmCompanyIsNot: 'Ich bestätige, dass dieses Unternehmen nicht auf der',
        businessInfoTitle: 'Geschäftsinformationen',
        legalBusinessName: 'Rechtlicher Firmenname',
        whatsTheBusinessName: 'Wie lautet der Firmenname?',
        whatsTheBusinessAddress: 'Wie lautet die Geschäftsadresse?',
        whatsTheBusinessContactInformation: 'Wie lauten die Geschäftskontaktdaten?',
        whatsTheBusinessRegistrationNumber: 'Wie lautet die Handelsregisternummer?',
        whatsTheBusinessTaxIDEIN: ({country}: BusinessTaxIDParams) => {
            switch (country) {
                case CONST.COUNTRY.US:
                    return 'Was ist die Arbeitgeber-Identifikationsnummer (EIN)?';
                case CONST.COUNTRY.CA:
                    return 'Was ist die Unternehmensnummer (BN)?';
                case CONST.COUNTRY.GB:
                    return 'Was ist die Umsatzsteuer-Identifikationsnummer (VRN)?';
                case CONST.COUNTRY.AU:
                    return 'Was ist die australische Unternehmensnummer (ABN)?';
                default:
                    return 'Was ist die EU-Umsatzsteuer-Identifikationsnummer?';
            }
        },
        whatsThisNumber: 'Was ist diese Nummer?',
        whereWasTheBusinessIncorporated: 'Wo wurde das Unternehmen gegründet?',
        whatTypeOfBusinessIsIt: 'Welche Art von Geschäft ist es?',
        whatsTheBusinessAnnualPayment: 'Wie hoch ist das jährliche Zahlungsvolumen des Unternehmens?',
        whatsYourExpectedAverageReimbursements: 'Wie hoch ist Ihr erwarteter durchschnittlicher Erstattungsbetrag?',
        registrationNumber: 'Registrierungsnummer',
        taxIDEIN: ({country}: BusinessTaxIDParams) => {
            switch (country) {
                case CONST.COUNTRY.US:
                    return 'EIN';
                case CONST.COUNTRY.CA:
                    return 'BN';
                case CONST.COUNTRY.GB:
                    return 'VRN';
                case CONST.COUNTRY.AU:
                    return 'ABN';
                default:
                    return 'EU-USt';
            }
        },
        businessAddress: 'Geschäftsadresse',
        businessType: 'Geschäftsart',
        incorporation: 'Inkorporation',
        incorporationCountry: 'Gründungsland',
        incorporationTypeName: 'Gründungsart',
        businessCategory: 'Geschäftskategorie',
        annualPaymentVolume: 'Jährliches Zahlungsvolumen',
        annualPaymentVolumeInCurrency: ({currencyCode}: CurrencyCodeParams) => `Jährliches Zahlungsvolumen in ${currencyCode}`,
        averageReimbursementAmount: 'Durchschnittlicher Erstattungsbetrag',
        averageReimbursementAmountInCurrency: ({currencyCode}: CurrencyCodeParams) => `Durchschnittlicher Erstattungsbetrag in ${currencyCode}`,
        selectIncorporationType: 'Wählen Sie die Art der Gründung aus',
        selectBusinessCategory: 'Geschäftskategorie auswählen',
        selectAnnualPaymentVolume: 'Jährliches Zahlungsvolumen auswählen',
        selectIncorporationCountry: 'Wählen Sie das Gründungsland aus',
        selectIncorporationState: 'Inkorporationsstaat auswählen',
        selectAverageReimbursement: 'Durchschnittlichen Erstattungsbetrag auswählen',
        findIncorporationType: 'Art der Unternehmensgründung finden',
        findBusinessCategory: 'Geschäftskategorie finden',
        findAnnualPaymentVolume: 'Jährliches Zahlungsvolumen finden',
        findIncorporationState: 'Gründungsstaat finden',
        findAverageReimbursement: 'Durchschnittlichen Erstattungsbetrag finden',
        error: {
            registrationNumber: 'Bitte geben Sie eine gültige Registrierungsnummer an.',
            taxIDEIN: ({country}: BusinessTaxIDParams) => {
                switch (country) {
                    case CONST.COUNTRY.US:
                        return 'Bitte geben Sie eine gültige Arbeitgeber-Identifikationsnummer (EIN) an';
                    case CONST.COUNTRY.CA:
                        return 'Bitte geben Sie eine gültige Unternehmensnummer (BN) an';
                    case CONST.COUNTRY.GB:
                        return 'Bitte geben Sie eine gültige Umsatzsteuer-Identifikationsnummer (VRN) an';
                    case CONST.COUNTRY.AU:
                        return 'Bitte geben Sie eine gültige australische Unternehmensnummer (ABN) an';
                    default:
                        return 'Bitte geben Sie eine gültige EU-Umsatzsteuer-Identifikationsnummer an';
                }
            },
        },
    },
    beneficialOwnerInfoStep: {
        doYouOwn25percent: 'Besitzen Sie 25 % oder mehr von',
        doAnyIndividualOwn25percent: 'Besitzen Einzelpersonen 25 % oder mehr von',
        areThereMoreIndividualsWhoOwn25percent: 'Gibt es mehr Personen, die 25 % oder mehr von besitzen?',
        regulationRequiresUsToVerifyTheIdentity: 'Die Vorschriften verlangen von uns, die Identität jeder Person zu überprüfen, die mehr als 25% des Unternehmens besitzt.',
        companyOwner: 'Geschäftsinhaber',
        enterLegalFirstAndLastName: 'Wie lautet der gesetzliche Name des Eigentümers?',
        legalFirstName: 'Gesetzlicher Vorname',
        legalLastName: 'Rechtlicher Nachname',
        enterTheDateOfBirthOfTheOwner: 'Was ist das Geburtsdatum des Eigentümers?',
        enterTheLast4: 'Was sind die letzten 4 Ziffern der Sozialversicherungsnummer des Eigentümers?',
        last4SSN: 'Letzte 4 der SSN',
        dontWorry: 'Keine Sorge, wir führen keine persönlichen Bonitätsprüfungen durch!',
        enterTheOwnersAddress: 'Wie lautet die Adresse des Eigentümers?',
        letsDoubleCheck: 'Lassen Sie uns noch einmal überprüfen, ob alles richtig aussieht.',
        legalName: 'Rechtlicher Name',
        address: 'Adresse',
        byAddingThisBankAccount: 'Durch das Hinzufügen dieses Bankkontos bestätigen Sie, dass Sie gelesen haben, verstehen und akzeptieren',
        owners: 'Eigentümer',
    },
    ownershipInfoStep: {
        ownerInfo: 'Eigentümerinformationen',
        businessOwner: 'Geschäftsinhaber',
        signerInfo: 'Unterzeichnerinformationen',
        doYouOwn: ({companyName}: CompanyNameParams) => `Besitzen Sie 25 % oder mehr von ${companyName}?`,
        doesAnyoneOwn: ({companyName}: CompanyNameParams) => `Besitzt eine Einzelperson 25 % oder mehr von ${companyName}?`,
        regulationsRequire: 'Vorschriften erfordern, dass wir die Identität jeder Person überprüfen, die mehr als 25% des Unternehmens besitzt.',
        legalFirstName: 'Gesetzlicher Vorname',
        legalLastName: 'Rechtlicher Nachname',
        whatsTheOwnersName: 'Wie lautet der gesetzliche Name des Eigentümers?',
        whatsYourName: 'Wie lautet Ihr gesetzlicher Name?',
        whatPercentage: 'Welcher Prozentsatz des Unternehmens gehört dem Eigentümer?',
        whatsYoursPercentage: 'Wie viel Prozent des Unternehmens besitzen Sie?',
        ownership: 'Eigentum',
        whatsTheOwnersDOB: 'Was ist das Geburtsdatum des Eigentümers?',
        whatsYourDOB: 'Was ist Ihr Geburtsdatum?',
        whatsTheOwnersAddress: 'Wie lautet die Adresse des Eigentümers?',
        whatsYourAddress: 'Wie lautet Ihre Adresse?',
        whatAreTheLast: 'Was sind die letzten 4 Ziffern der Sozialversicherungsnummer des Eigentümers?',
        whatsYourLast: 'Was sind die letzten 4 Ziffern Ihrer Sozialversicherungsnummer?',
        dontWorry: 'Keine Sorge, wir führen keine persönlichen Bonitätsprüfungen durch!',
        last4: 'Letzte 4 der SSN',
        whyDoWeAsk: 'Warum fragen wir danach?',
        letsDoubleCheck: 'Lassen Sie uns noch einmal überprüfen, ob alles richtig aussieht.',
        legalName: 'Rechtlicher Name',
        ownershipPercentage: 'Eigentumsanteil',
        areThereOther: ({companyName}: CompanyNameParams) => `Gibt es andere Personen, die 25 % oder mehr von ${companyName} besitzen?`,
        owners: 'Eigentümer',
        addCertified: 'Fügen Sie ein zertifiziertes Organigramm hinzu, das die wirtschaftlichen Eigentümer zeigt.',
        regulationRequiresChart:
            'Die Vorschriften erfordern, dass wir eine beglaubigte Kopie des Eigentumsdiagramms sammeln, das jede Person oder Einheit zeigt, die 25 % oder mehr des Unternehmens besitzt.',
        uploadEntity: 'Organigramm der Unternehmenseigentümer hochladen',
        noteEntity: 'Hinweis: Das Eigentumsdiagramm der Entität muss von Ihrem Buchhalter, Rechtsberater oder notariell beglaubigt unterschrieben werden.',
        certified: 'Zertifiziertes Eigentumsdiagramm der Einheit',
        selectCountry: 'Land auswählen',
        findCountry: 'Land finden',
        address: 'Adresse',
        chooseFile: 'Datei auswählen',
        uploadDocuments: 'Zusätzliche Dokumentation hochladen',
        pleaseUpload:
            'Bitte laden Sie zusätzliche Dokumente hoch, um uns zu helfen, Ihre Identität als direkter oder indirekter Eigentümer von 25% oder mehr der Geschäftseinheit zu verifizieren.',
        acceptedFiles: 'Akzeptierte Dateiformate: PDF, PNG, JPEG. Die Gesamtdateigröße für jeden Abschnitt darf 5 MB nicht überschreiten.',
        proofOfBeneficialOwner: 'Nachweis des wirtschaftlich Berechtigten',
        proofOfBeneficialOwnerDescription:
            'Bitte legen Sie eine unterzeichnete Bestätigung und ein Organigramm von einem Wirtschaftsprüfer, Notar oder Anwalt vor, die die Eigentümerschaft von 25 % oder mehr des Unternehmens bestätigen. Diese muss innerhalb der letzten drei Monate datiert sein und die Lizenznummer des Unterzeichners enthalten.',
        copyOfID: 'Kopie des Ausweises für den wirtschaftlich Berechtigten',
        copyOfIDDescription: 'Beispiele: Reisepass, Führerschein, etc.',
        proofOfAddress: 'Adressnachweis für den wirtschaftlich Berechtigten',
        proofOfAddressDescription: 'Beispiele: Nebenkostenabrechnung, Mietvertrag, etc.',
        codiceFiscale: 'Codice fiscale/Steuer-ID',
        codiceFiscaleDescription:
            'Bitte laden Sie ein Video eines Vor-Ort-Besuchs oder eines aufgezeichneten Anrufs mit dem unterzeichnenden Beamten hoch. Der Beamte muss folgende Angaben machen: vollständiger Name, Geburtsdatum, Firmenname, Registrierungsnummer, Steuercodenummer, registrierte Adresse, Art des Geschäfts und Zweck des Kontos.',
    },
    validationStep: {
        headerTitle: 'Bankkonto validieren',
        buttonText: 'Einrichtung abschließen',
        maxAttemptsReached: 'Die Validierung für dieses Bankkonto wurde aufgrund zu vieler falscher Versuche deaktiviert.',
        description: `Innerhalb von 1-2 Werktagen werden wir drei (3) kleine Transaktionen an Ihr Bankkonto senden, von einem Namen wie "Expensify, Inc. Validation".`,
        descriptionCTA: 'Bitte geben Sie jeden Transaktionsbetrag in die untenstehenden Felder ein. Beispiel: 1,51.',
        reviewingInfo: 'Danke! Wir überprüfen Ihre Informationen und werden uns in Kürze bei Ihnen melden. Bitte überprüfen Sie Ihren Chat mit Concierge.',
        forNextStep: 'für die nächsten Schritte, um die Einrichtung Ihres Bankkontos abzuschließen.',
        letsChatCTA: 'Ja, lass uns chatten.',
        letsChatText: 'Fast geschafft! Wir benötigen Ihre Hilfe, um ein paar letzte Informationen im Chat zu überprüfen. Bereit?',
        letsChatTitle: 'Lass uns plaudern!',
        enable2FATitle: 'Betrug verhindern, Zwei-Faktor-Authentifizierung (2FA) aktivieren',
        enable2FAText: 'Wir nehmen Ihre Sicherheit ernst. Bitte richten Sie jetzt die Zwei-Faktor-Authentifizierung (2FA) ein, um Ihrem Konto eine zusätzliche Schutzschicht hinzuzufügen.',
        secureYourAccount: 'Sichern Sie Ihr Konto',
    },
    beneficialOwnersStep: {
        additionalInformation: 'Zusätzliche Informationen',
        checkAllThatApply: 'Überprüfen Sie alle zutreffenden Optionen, andernfalls leer lassen.',
        iOwnMoreThan25Percent: 'Ich besitze mehr als 25% von',
        someoneOwnsMoreThan25Percent: 'Jemand anderes besitzt mehr als 25% von',
        additionalOwner: 'Zusätzlicher wirtschaftlich Berechtigter',
        removeOwner: 'Diesen wirtschaftlich Berechtigten entfernen',
        addAnotherIndividual: 'Fügen Sie eine weitere Person hinzu, die mehr als 25% von besitzt.',
        agreement: 'Vereinbarung:',
        termsAndConditions: 'Allgemeine Geschäftsbedingungen',
        certifyTrueAndAccurate: 'Ich bestätige, dass die angegebenen Informationen wahr und korrekt sind.',
        error: {
            certify: 'Muss bestätigen, dass die Informationen wahr und korrekt sind.',
        },
    },
    completeVerificationStep: {
        completeVerification: 'Überprüfung abschließen',
        confirmAgreements: 'Bitte bestätigen Sie die untenstehenden Vereinbarungen.',
        certifyTrueAndAccurate: 'Ich bestätige, dass die angegebenen Informationen wahr und korrekt sind.',
        certifyTrueAndAccurateError: 'Bitte bestätigen Sie, dass die Informationen wahr und korrekt sind.',
        isAuthorizedToUseBankAccount: 'Ich bin berechtigt, dieses Geschäftskonto für Geschäftsausgaben zu verwenden.',
        isAuthorizedToUseBankAccountError: 'Sie müssen ein Kontrollbeamter mit der Berechtigung sein, das Geschäftskonto zu führen.',
        termsAndConditions: 'Allgemeine Geschäftsbedingungen',
    },
    connectBankAccountStep: {
        finishButtonText: 'Einrichtung abschließen',
        validateYourBankAccount: 'Bestätigen Sie Ihr Bankkonto',
        validateButtonText: 'Validieren',
        validationInputLabel: 'Transaktion',
        maxAttemptsReached: 'Die Validierung für dieses Bankkonto wurde aufgrund zu vieler falscher Versuche deaktiviert.',
        description: `Innerhalb von 1-2 Werktagen werden wir drei (3) kleine Transaktionen an Ihr Bankkonto senden, von einem Namen wie "Expensify, Inc. Validation".`,
        descriptionCTA: 'Bitte geben Sie jeden Transaktionsbetrag in die untenstehenden Felder ein. Beispiel: 1,51.',
        reviewingInfo: 'Danke! Wir überprüfen Ihre Informationen und werden uns in Kürze bei Ihnen melden. Bitte überprüfen Sie Ihren Chat mit Concierge.',
        forNextSteps: 'für die nächsten Schritte, um die Einrichtung Ihres Bankkontos abzuschließen.',
        letsChatCTA: 'Ja, lass uns chatten.',
        letsChatText: 'Fast geschafft! Wir benötigen Ihre Hilfe, um ein paar letzte Informationen im Chat zu überprüfen. Bereit?',
        letsChatTitle: 'Lass uns plaudern!',
        enable2FATitle: 'Betrug verhindern, Zwei-Faktor-Authentifizierung (2FA) aktivieren',
        enable2FAText: 'Wir nehmen Ihre Sicherheit ernst. Bitte richten Sie jetzt die Zwei-Faktor-Authentifizierung (2FA) ein, um Ihrem Konto eine zusätzliche Schutzschicht hinzuzufügen.',
        secureYourAccount: 'Sichern Sie Ihr Konto',
    },
    countryStep: {
        confirmBusinessBank: 'Bestätigen Sie die Währung und das Land des Geschäftskontos',
        confirmCurrency: 'Währung und Land bestätigen',
        yourBusiness: 'Die Währung Ihres Geschäftskontos muss mit der Währung Ihres Arbeitsbereichs übereinstimmen.',
        youCanChange: 'Sie können die Währung Ihres Arbeitsbereichs in Ihrem ändern.',
        findCountry: 'Land finden',
        selectCountry: 'Land auswählen',
    },
    bankInfoStep: {
        whatAreYour: 'Was sind Ihre Geschäftskontodaten?',
        letsDoubleCheck: 'Lassen Sie uns noch einmal überprüfen, ob alles in Ordnung ist.',
        thisBankAccount: 'Dieses Bankkonto wird für Geschäftszahlungen in Ihrem Arbeitsbereich verwendet.',
        accountNumber: 'Kontonummer',
        accountHolderNameDescription: 'Vollständiger Name des autorisierten Unterzeichners',
    },
    signerInfoStep: {
        signerInfo: 'Unterzeichnerinformationen',
        areYouDirector: ({companyName}: CompanyNameParams) => `Sind Sie ein Direktor oder leitender Angestellter bei ${companyName}?`,
        regulationRequiresUs: 'Die Vorschrift erfordert, dass wir überprüfen, ob der Unterzeichner die Befugnis hat, diese Handlung im Namen des Unternehmens durchzuführen.',
        whatsYourName: 'Wie lautet Ihr gesetzlicher Name?',
        fullName: 'Vollständiger rechtlicher Name',
        whatsYourJobTitle: 'Wie lautet Ihre Berufsbezeichnung?',
        jobTitle: 'Berufsbezeichnung',
        whatsYourDOB: 'Was ist Ihr Geburtsdatum?',
        uploadID: 'Laden Sie einen Ausweis und einen Adressnachweis hoch',
        personalAddress: 'Nachweis der persönlichen Adresse (z.B. Stromrechnung)',
        letsDoubleCheck: 'Lassen Sie uns noch einmal überprüfen, ob alles richtig aussieht.',
        legalName: 'Rechtlicher Name',
        proofOf: 'Nachweis der persönlichen Adresse',
        enterOneEmail: ({companyName}: CompanyNameParams) => `Geben Sie die E-Mail-Adresse des Direktors oder leitenden Angestellten bei ${companyName} ein.`,
        regulationRequiresOneMoreDirector: 'Die Vorschrift erfordert mindestens einen weiteren Direktor oder leitenden Angestellten als Unterzeichner.',
        hangTight: 'Bitte warten...',
        enterTwoEmails: ({companyName}: CompanyNameParams) => `Geben Sie die E-Mails von zwei Direktoren oder leitenden Angestellten bei ${companyName} ein.`,
        sendReminder: 'Erinnere senden',
        chooseFile: 'Datei auswählen',
        weAreWaiting: 'Wir warten darauf, dass andere ihre Identität als Direktoren oder leitende Angestellte des Unternehmens verifizieren.',
        id: 'Kopie des Ausweises',
        proofOfDirectors: 'Nachweis des/der Direktors/Direktoren',
        proofOfDirectorsDescription: 'Beispiele: Unternehmensprofil von Oncorp oder Geschäftsregistrierung.',
        codiceFiscale: 'Codice Fiscale',
        codiceFiscaleDescription: 'Codice Fiscale für Unterzeichner, autorisierte Benutzer und wirtschaftlich Berechtigte.',
        PDSandFSG: 'PDS + FSG Offenlegungsunterlagen',
        PDSandFSGDescription:
            'Unsere Partnerschaft mit Corpay nutzt eine API-Verbindung, um das umfangreiche Netzwerk internationaler Bankpartner zu nutzen und globale Rückerstattungen in Expensify zu ermöglichen. Gemäß der australischen Vorschriften stellen wir Ihnen den Financial Services Guide (FSG) und die Product Disclosure Statement (PDS) von Corpay zur Verfügung.\n\nBitte lesen Sie die FSG- und PDS-Dokumente sorgfältig durch, da sie vollständige Details und wichtige Informationen zu den von Corpay angebotenen Produkten und Dienstleistungen enthalten. Bewahren Sie diese Dokumente für zukünftige Referenz auf.',
        pleaseUpload: 'Bitte laden Sie zusätzliche Unterlagen hoch, um uns bei der Überprüfung Ihrer Identität als Direktor oder leitender Angestellter des Unternehmens zu unterstützen.',
    },
    agreementsStep: {
        agreements: 'Vereinbarungen',
        pleaseConfirm: 'Bitte bestätigen Sie die untenstehenden Vereinbarungen',
        regulationRequiresUs: 'Die Vorschriften verlangen von uns, die Identität jeder Person zu überprüfen, die mehr als 25% des Unternehmens besitzt.',
        iAmAuthorized: 'Ich bin berechtigt, das Geschäftskonto für Geschäftsausgaben zu verwenden.',
        iCertify: 'Ich bestätige, dass die bereitgestellten Informationen wahr und korrekt sind.',
        termsAndConditions: 'Allgemeine Geschäftsbedingungen',
        accept: 'Akzeptieren und Bankkonto hinzufügen',
        iConsentToThe: 'Ich stimme der/dem zu',
        privacyNotice: 'Datenschutzhinweis',
        error: {
            authorized: 'Sie müssen ein Kontrollbeamter mit der Berechtigung sein, das Geschäftskonto zu führen.',
            certify: 'Bitte bestätigen Sie, dass die Informationen wahr und korrekt sind.',
            consent: 'Bitte stimmen Sie der Datenschutzerklärung zu.',
        },
    },
    docusignStep: {
        subheader: 'Docusign-Formular',
        pleaseComplete:
            'Bitte füllen Sie das ACH-Autorisierungsformular über den untenstehenden Docusign-Link aus und laden Sie anschließend die unterschriebene Kopie hier hoch, damit wir direkt von Ihrem Bankkonto abbuchen können.',
        pleaseCompleteTheBusinessAccount: 'Bitte füllen Sie den Antrag für ein Geschäftskonto und die Vereinbarung zum Lastschrifteinzug aus.',
        pleaseCompleteTheDirect:
            'Bitte füllen Sie die Vereinbarung zum Lastschrifteinzug über den untenstehenden Docusign-Link aus und laden Sie anschließend die unterschriebene Kopie hier hoch, damit wir direkt von Ihrem Bankkonto abbuchen können.',
        takeMeTo: 'Zu Docusign',
        uploadAdditional: 'Zusätzliche Dokumente hochladen',
        pleaseUpload: 'Bitte laden Sie das DEFT-Formular und die unterschriebene Docusign-Seite hoch.',
        pleaseUploadTheDirect: 'Bitte laden Sie die Lastschriftvereinbarung und die Docusign-Unterschriftsseite hoch.',
    },
    finishStep: {
        letsFinish: 'Lass uns im Chat fertig werden!',
        thanksFor:
            'Vielen Dank für diese Details. Ein dedizierter Support-Mitarbeiter wird nun Ihre Informationen überprüfen. Wir werden uns bei Ihnen melden, falls wir noch etwas von Ihnen benötigen. In der Zwischenzeit können Sie sich gerne mit Fragen an uns wenden.',
        iHaveA: 'Ich habe eine Frage.',
        enable2FA: 'Aktivieren Sie die Zwei-Faktor-Authentifizierung (2FA), um Betrug zu verhindern.',
        weTake: 'Wir nehmen Ihre Sicherheit ernst. Bitte richten Sie jetzt die Zwei-Faktor-Authentifizierung (2FA) ein, um Ihrem Konto eine zusätzliche Schutzschicht hinzuzufügen.',
        secure: 'Sichern Sie Ihr Konto',
    },
    reimbursementAccountLoadingAnimation: {
        oneMoment: 'Einen Moment',
        explanationLine: 'Wir überprüfen Ihre Informationen. Sie können in Kürze mit den nächsten Schritten fortfahren.',
    },
    session: {
        offlineMessageRetry: 'Es sieht so aus, als ob Sie offline sind. Bitte überprüfen Sie Ihre Verbindung und versuchen Sie es erneut.',
    },
    travel: {
        header: 'Reise buchen',
        title: 'Reise clever',
        subtitle: 'Verwenden Sie Expensify Travel, um die besten Reiseangebote zu erhalten und alle Ihre Geschäftsausgaben an einem Ort zu verwalten.',
        features: {
            saveMoney: 'Sparen Sie Geld bei Ihren Buchungen',
            alerts: 'Erhalten Sie Echtzeit-Updates und -Benachrichtigungen',
        },
        bookTravel: 'Reise buchen',
        bookDemo: 'Demo buchen',
        bookADemo: 'Eine Demo buchen',
        toLearnMore: 'um mehr zu erfahren.',
        termsAndConditions: {
            header: 'Bevor wir fortfahren...',
            title: 'Allgemeine Geschäftsbedingungen',
            label: 'Ich stimme den Bedingungen und Konditionen zu',
            subtitle: `Bitte stimmen Sie den <a href="${CONST.TRAVEL_TERMS_URL}">Allgemeinen Geschäftsbedingungen</a> von Expensify Travel zu.`,
            error: 'Sie müssen den Expensify Travel Geschäftsbedingungen zustimmen, um fortzufahren.',
            defaultWorkspaceError:
                'Sie müssen einen Standard-Arbeitsbereich festlegen, um Expensify Travel zu aktivieren. Gehen Sie zu Einstellungen > Arbeitsbereiche > klicken Sie auf die drei vertikalen Punkte neben einem Arbeitsbereich > Als Standard-Arbeitsbereich festlegen und versuchen Sie es dann erneut!',
        },
        flight: 'Flug',
        flightDetails: {
            passenger: 'Passagier',
            layover: ({layover}: FlightLayoverParams) => `<muted-text-label>Sie haben einen <strong>${layover} Zwischenstopp</strong> vor diesem Flug</muted-text-label>`,
            takeOff: 'Abheben',
            landing: 'Landung',
            seat: 'Sitzplatz',
            class: 'Kabinenklasse',
            recordLocator: 'Buchungscode',
            cabinClasses: {
                unknown: 'Unknown',
                economy: 'Wirtschaft',
                premiumEconomy: 'Premium Economy',
                business: 'Geschäft',
                first: 'Erste',
            },
        },
        hotel: 'Hotel',
        hotelDetails: {
            guest: 'Gast',
            checkIn: 'Check-in',
            checkOut: 'Check-out',
            roomType: 'Zimmertyp',
            cancellation: 'Stornierungsbedingungen',
            cancellationUntil: 'Kostenlose Stornierung bis',
            confirmation: 'Bestätigungsnummer',
            cancellationPolicies: {
                unknown: 'Unknown',
                nonRefundable: 'Nicht erstattungsfähig',
                freeCancellationUntil: 'Kostenlose Stornierung bis',
                partiallyRefundable: 'Teilweise erstattungsfähig',
            },
        },
        car: 'Auto',
        carDetails: {
            rentalCar: 'Autovermietung',
            pickUp: 'Abholung',
            dropOff: 'Abgabe',
            driver: 'Treiber',
            carType: 'Autotyp',
            cancellation: 'Stornierungsbedingungen',
            cancellationUntil: 'Kostenlose Stornierung bis',
            freeCancellation: 'Kostenlose Stornierung',
            confirmation: 'Bestätigungsnummer',
        },
        train: 'Schiene',
        trainDetails: {
            passenger: 'Passagier',
            departs: 'Abfahrten',
            arrives: 'Ankommt',
            coachNumber: 'Trainernummer',
            seat: 'Sitzplatz',
            fareDetails: 'Fahrpreisdetails',
            confirmation: 'Bestätigungsnummer',
        },
        viewTrip: 'Reise anzeigen',
        modifyTrip: 'Reise ändern',
        tripSupport: 'Reiseunterstützung',
        tripDetails: 'Reisedetails',
        viewTripDetails: 'Reisedetails anzeigen',
        trip: 'Reise',
        trips: 'Reisen',
        tripSummary: 'Reisezusammenfassung',
        departs: 'Abfahrten',
        errorMessage: 'Etwas ist schiefgelaufen. Bitte versuchen Sie es später noch einmal.',
        phoneError: {
            phrase1: 'Bitte',
            link: 'fügen Sie eine Arbeits-E-Mail als Ihren primären Login hinzu',
            phrase2: 'um Reisen zu buchen.',
        },
        domainSelector: {
            title: 'Domain',
            subtitle: 'Wählen Sie eine Domain für die Einrichtung von Expensify Travel.',
            recommended: 'Empfohlen',
        },
        domainPermissionInfo: {
            title: 'Domain',
            restriction: ({domain}: DomainPermissionInfoRestrictionParams) =>
                `Sie haben nicht die Berechtigung, Expensify Travel für die Domain <strong>${domain}</strong>zu aktivieren. Sie müssen jemanden von dieser Domain bitten, stattdessen Reisen zu aktivieren.`,
            accountantInvitation: `Wenn Sie Buchhalter sind, sollten Sie sich für das <a href="${CONST.OLD_DOT_PUBLIC_URLS.EXPENSIFY_APPROVED_PROGRAM_URL}">ExpensifyApproved!-Buchhalterprogramm</a> anmelden, um Reisen für diesen Bereich zu ermöglichen.`,
        },
        publicDomainError: {
            title: 'Erste Schritte mit Expensify Travel',
            message: `Sie müssen Ihre Arbeits-E-Mail (z. B. name@company.com) mit Expensify Travel verwenden, nicht Ihre persönliche E-Mail (z. B. name@gmail.com).`,
        },
        blockedFeatureModal: {
            title: 'Expensify Travel wurde deaktiviert',
            message: `Ihr Administrator hat Expensify Travel deaktiviert. Bitte befolgen Sie die Buchungsrichtlinien Ihres Unternehmens für Reisebuchungen.`,
        },
        verifyCompany: {
            title: 'Beginnen Sie noch heute mit dem Reisen!',
            message: `Bitte kontaktieren Sie Ihren Account Manager oder salesteam@expensify.com, um eine Demo von Travel zu erhalten und es für Ihr Unternehmen zu aktivieren.`,
        },
        updates: {
            bookingTicketed: ({airlineCode, origin, destination, startDate, confirmationID = ''}: FlightParams) =>
                `Ihr Flug ${airlineCode} (${origin} → ${destination}) am ${startDate} wurde gebucht. Bestätigungscode: ${confirmationID}`,
            ticketVoided: ({airlineCode, origin, destination, startDate}: FlightParams) =>
                `Ihr Ticket für den Flug ${airlineCode} (${origin} → ${destination}) am ${startDate} wurde storniert.`,
            ticketRefunded: ({airlineCode, origin, destination, startDate}: FlightParams) =>
                `Ihr Ticket für den Flug ${airlineCode} (${origin} → ${destination}) am ${startDate} wurde erstattet oder umgetauscht.`,
            flightCancelled: ({airlineCode, origin, destination, startDate}: FlightParams) =>
                `Ihr Flug ${airlineCode} (${origin} → ${destination}) am ${startDate} wurde von der Fluggesellschaft storniert.`,
            flightScheduleChangePending: ({airlineCode}: AirlineParams) =>
                `Die Fluggesellschaft hat eine Flugplanänderung für den Flug ${airlineCode} vorgeschlagen; wir warten auf die Bestätigung.`,
            flightScheduleChangeClosed: ({airlineCode, startDate}: AirlineParams) => `Flugplanänderung bestätigt: Flug ${airlineCode} startet jetzt um ${startDate}.`,
            flightUpdated: ({airlineCode, origin, destination, startDate}: FlightParams) => `Ihr Flug ${airlineCode} (${origin} → ${destination}) am ${startDate} wurde aktualisiert.`,
            flightCabinChanged: ({airlineCode, cabinClass}: AirlineParams) => `Ihre Kabinenklasse wurde auf ${cabinClass} auf dem Flug ${airlineCode} aktualisiert.`,
            flightSeatConfirmed: ({airlineCode}: AirlineParams) => `Ihre Sitzplatzzuweisung auf Flug ${airlineCode} wurde bestätigt.`,
            flightSeatChanged: ({airlineCode}: AirlineParams) => `Ihre Sitzplatzzuweisung auf Flug ${airlineCode} wurde geändert.`,
            flightSeatCancelled: ({airlineCode}: AirlineParams) => `Ihre Sitzplatzzuweisung auf dem Flug ${airlineCode} wurde entfernt.`,
            paymentDeclined: 'Die Zahlung für Ihre Flugbuchung ist fehlgeschlagen. Bitte versuchen Sie es erneut.',
            bookingCancelledByTraveler: ({type, id = ''}: TravelTypeParams) => `Sie haben Ihre ${type}-Reservierung ${id} storniert.`,
            bookingCancelledByVendor: ({type, id = ''}: TravelTypeParams) => `Der Anbieter hat Ihre ${type}-Reservierung ${id} storniert.`,
            bookingRebooked: ({type, id = ''}: TravelTypeParams) => `Ihre ${type} Reservierung wurde neu gebucht. Neue Bestätigungsnummer: ${id}.`,
            bookingUpdated: ({type}: TravelTypeParams) => `Ihre ${type}-Buchung wurde aktualisiert. Überprüfen Sie die neuen Details im Reiseplan.`,
            railTicketRefund: ({origin, destination, startDate}: RailTicketParams) =>
                `Ihr Bahnticket für ${origin} → ${destination} am ${startDate} wurde erstattet. Eine Gutschrift wird bearbeitet.`,
            railTicketExchange: ({origin, destination, startDate}: RailTicketParams) => `Ihr Bahnticket für ${origin} → ${destination} am ${startDate} wurde umgetauscht.`,
            railTicketUpdate: ({origin, destination, startDate}: RailTicketParams) => `Ihr Zugticket für ${origin} → ${destination} am ${startDate} wurde aktualisiert.`,
            defaultUpdate: ({type}: TravelTypeParams) => `Ihre ${type} Reservierung wurde aktualisiert.`,
        },
        flightTo: 'Flug nach',
        trainTo: 'Zug nach',
        carRental: ' Mietwagen',
        nightIn: 'Nacht in',
        nightsIn: 'Nächte in',
    },
    workspace: {
        common: {
            card: 'Karten',
            expensifyCard: 'Expensify Card',
            companyCards: 'Unternehmenskarten',
            workflows: 'Workflows',
            workspace: 'Arbeitsbereich',
            findWorkspace: 'Arbeitsbereich finden',
            edit: 'Arbeitsbereich bearbeiten',
            enabled: 'Aktiviert',
            disabled: 'Deaktiviert',
            everyone: 'Jeder',
            delete: 'Arbeitsbereich löschen',
            settings: 'Einstellungen',
            reimburse: 'Erstattungen',
            categories: 'Kategorien',
            tags: 'Tags',
            customField1: 'Benutzerdefiniertes Feld 1',
            customField2: 'Benutzerdefiniertes Feld 2',
            customFieldHint: 'Fügen Sie benutzerdefinierten Code hinzu, der für alle Ausgaben dieses Mitglieds gilt.',
            reportFields: 'Berichtsfelder',
            reportTitle: 'Berichtstitel',
            reportField: 'Berichtsfeld',
            taxes: 'Steuern',
            bills: 'Rechnungen',
            invoices: 'Rechnungen',
            travel: 'Reisen',
            members: 'Mitglieder',
            accounting: 'Buchhaltung',
            receiptPartners: 'Beleg-Partner',
            rules: 'Regeln',
            displayedAs: 'Angezeigt als',
            plan: 'Plan',
            profile: 'Übersicht',
            bankAccount: 'Bankkonto',
            testTransactions: 'Transaktionen testen',
            issueAndManageCards: 'Karten ausstellen und verwalten',
            reconcileCards: 'Karten abstimmen',
            selected: () => ({
                one: '1 ausgewählt',
                other: (count: number) => `${count} ausgewählt`,
            }),
            settlementFrequency: 'Abrechnungshäufigkeit',
            setAsDefault: 'Als Standard-Arbeitsbereich festlegen',
            defaultNote: `Belege, die an ${CONST.EMAIL.RECEIPTS} gesendet werden, erscheinen in diesem Arbeitsbereich.`,
            deleteConfirmation: 'Möchten Sie diesen Arbeitsbereich wirklich löschen?',
            deleteWithCardsConfirmation: 'Möchten Sie diesen Arbeitsbereich wirklich löschen? Dadurch werden alle Karten-Feeds und zugewiesenen Karten entfernt.',
            unavailable: 'Nicht verfügbarer Arbeitsbereich',
            memberNotFound: 'Mitglied nicht gefunden. Um ein neues Mitglied zum Arbeitsbereich einzuladen, verwenden Sie bitte die Einladungsschaltfläche oben.',
            notAuthorized: `Sie haben keinen Zugriff auf diese Seite. Wenn Sie versuchen, diesem Arbeitsbereich beizutreten, bitten Sie einfach den Besitzer des Arbeitsbereichs, Sie als Mitglied hinzuzufügen. Etwas anderes? Kontaktieren Sie ${CONST.EMAIL.CONCIERGE}.`,
            goToWorkspace: 'Zum Arbeitsbereich gehen',
            goToWorkspaces: 'Zu Arbeitsbereichen gehen',
            clearFilter: 'Filter löschen',
            workspaceName: 'Arbeitsbereichsname',
            workspaceOwner: 'Eigentümer',
            workspaceType: 'Arbeitsbereichstyp',
            workspaceAvatar: 'Arbeitsbereichs-Avatar',
            mustBeOnlineToViewMembers: 'Sie müssen online sein, um die Mitglieder dieses Arbeitsbereichs anzuzeigen.',
            moreFeatures: 'Mehr Funktionen',
            requested: 'Angefordert',
            distanceRates: 'Entfernungsraten',
            defaultDescription: 'Ein Ort für alle Ihre Belege und Ausgaben.',
            descriptionHint: 'Teilen Sie Informationen über diesen Arbeitsbereich mit allen Mitgliedern.',
            welcomeNote: 'Bitte verwenden Sie Expensify, um Ihre Belege zur Erstattung einzureichen, danke!',
            subscription: 'Abonnement',
            markAsEntered: 'Als manuell eingegeben markieren',
            markAsExported: 'Als exportiert markieren',
            exportIntegrationSelected: ({connectionName}: ExportIntegrationSelectedParams) => `Exportieren nach ${CONST.POLICY.CONNECTIONS.NAME_USER_FRIENDLY[connectionName]}`,
            letsDoubleCheck: 'Lassen Sie uns noch einmal überprüfen, ob alles richtig aussieht.',
            lineItemLevel: 'Positionsebene',
            reportLevel: 'Berichtsebene',
            topLevel: 'Top-Level',
            appliedOnExport: 'Nicht in Expensify importiert, bei Export angewendet',
            shareNote: {
                header: 'Teilen Sie Ihren Arbeitsbereich mit anderen Mitgliedern',
                content: ({adminsRoomLink}: WorkspaceShareNoteParams) =>
                    `Teilen Sie diesen QR-Code oder kopieren Sie den unten stehenden Link, um es Mitgliedern leicht zu machen, Zugang zu Ihrem Arbeitsbereich zu beantragen. Alle Anträge auf Zugang zum Arbeitsbereich werden im Raum <a href="${adminsRoomLink}">${CONST.REPORT.WORKSPACE_CHAT_ROOMS.ADMINS}</a> zu Ihrer Überprüfung angezeigt.`,
            },
            connectTo: ({connectionName}: ConnectionNameParams) => `Mit ${CONST.POLICY.CONNECTIONS.NAME_USER_FRIENDLY[connectionName]} verbinden`,
            createNewConnection: 'Neue Verbindung erstellen',
            reuseExistingConnection: 'Vorhandene Verbindung wiederverwenden',
            existingConnections: 'Bestehende Verbindungen',
            existingConnectionsDescription: ({connectionName}: ConnectionNameParams) =>
                `Da Sie zuvor eine Verbindung zu ${CONST.POLICY.CONNECTIONS.NAME_USER_FRIENDLY[connectionName]} hergestellt haben, können Sie eine bestehende Verbindung wiederverwenden oder eine neue erstellen.`,
            lastSyncDate: ({connectionName, formattedDate}: LastSyncDateParams) => `${connectionName} - Zuletzt synchronisiert am ${formattedDate}`,
            authenticationError: ({connectionName}: AuthenticationErrorParams) => `Kann nicht mit ${connectionName} verbunden werden aufgrund eines Authentifizierungsfehlers.`,
            learnMore: 'Mehr erfahren',
            memberAlternateText: 'Mitglieder können Berichte einreichen und genehmigen.',
            adminAlternateText: 'Administratoren haben vollen Bearbeitungszugriff auf alle Berichte und Arbeitsbereichseinstellungen.',
            auditorAlternateText: 'Prüfer können Berichte einsehen und kommentieren.',
            roleName: ({role}: OptionalParam<RoleNamesParams> = {}) => {
                switch (role) {
                    case CONST.POLICY.ROLE.ADMIN:
                        return 'Admin';
                    case CONST.POLICY.ROLE.AUDITOR:
                        return 'Prüfer';
                    case CONST.POLICY.ROLE.USER:
                        return 'Mitglied';
                    default:
                        return 'Mitglied';
                }
            },
            frequency: {
                manual: 'Manuell',
                instant: 'Sofort',
                immediate: 'Täglich',
                trip: 'Nach Reise',
                weekly: 'Wöchentlich',
                semimonthly: 'Zweimal im Monat',
                monthly: 'Monatlich',
            },
            planType: 'Plantyp',
            submitExpense: 'Reichen Sie Ihre Ausgaben unten ein:',
            defaultCategory: 'Standardkategorie',
            viewTransactions: 'Transaktionen anzeigen',
            policyExpenseChatName: ({displayName}: PolicyExpenseChatNameParams) => `Ausgaben von ${displayName}`,
            deepDiveExpensifyCard: `<muted-text-label>Expensify Card-Transaktionen werden automatisch in ein mit <a href="${CONST.DEEP_DIVE_EXPENSIFY_CARD}">unserer Integration</a> erstelltes „Expensify Card Liability Account“ exportiert.</muted-text-label>`,
        },
        receiptPartners: {
            uber: {
                subtitle: 'Automatisieren Sie die Reisekosten und Essenslieferungskosten in Ihrem gesamten Unternehmen.',
                autoRemove: 'Neue Workspace-Mitglieder zu Uber for Business einladen',
                autoInvite: 'Entfernte Workspace-Mitglieder von Uber for Business deaktivieren',
                manageInvites: 'Einladungen verwalten',
            },
        },
        perDiem: {
            subtitle: 'Setzen Sie Tagespauschalen, um die täglichen Ausgaben der Mitarbeiter zu kontrollieren.',
            amount: 'Betrag',
            deleteRates: () => ({
                one: 'Löschrate',
                other: 'Raten löschen',
            }),
            deletePerDiemRate: 'Tagespauschale löschen',
            findPerDiemRate: 'Tagespauschale finden',
            areYouSureDelete: () => ({
                one: 'Möchten Sie diesen Satz wirklich löschen?',
                other: 'Möchten Sie diese Tarife wirklich löschen?',
            }),
            emptyList: {
                title: 'Tagegeld',
                subtitle: 'Legen Sie Tagessätze fest, um die täglichen Ausgaben der Mitarbeiter zu kontrollieren. Importieren Sie die Sätze aus einer Tabelle, um loszulegen.',
            },
            errors: {
                existingRateError: ({rate}: CustomUnitRateParams) => `Ein Tarif mit dem Wert ${rate} existiert bereits.`,
            },
            importPerDiemRates: 'Tagespauschalen importieren',
            editPerDiemRate: 'Tagespauschale bearbeiten',
            editPerDiemRates: 'Tagespauschalen bearbeiten',
            editDestinationSubtitle: ({destination}: EditDestinationSubtitleParams) => `Das Aktualisieren dieses Ziels wird es für alle ${destination} Tagespauschalen ändern.`,
            editCurrencySubtitle: ({destination}: EditDestinationSubtitleParams) => `Das Aktualisieren dieser Währung wird sie für alle ${destination} Tagegeld-Subraten ändern.`,
        },
        qbd: {
            exportOutOfPocketExpensesDescription: 'Legen Sie fest, wie Auslagen in QuickBooks Desktop exportiert werden.',
            exportOutOfPocketExpensesCheckToggle: 'Markiere Schecks als „später drucken“',
            exportDescription: 'Konfigurieren Sie, wie Expensify-Daten nach QuickBooks Desktop exportiert werden.',
            date: 'Exportdatum',
            exportInvoices: 'Rechnungen exportieren nach',
            exportExpensifyCard: 'Expensify Card-Transaktionen exportieren als',
            account: 'Konto',
            accountDescription: 'Wählen Sie, wo Sie Journaleinträge veröffentlichen möchten.',
            accountsPayable: 'Verbindlichkeiten',
            accountsPayableDescription: 'Wählen Sie aus, wo Lieferantenrechnungen erstellt werden sollen.',
            bankAccount: 'Bankkonto',
            notConfigured: 'Nicht konfiguriert',
            bankAccountDescription: 'Wählen Sie aus, von wo aus Schecks gesendet werden sollen.',
            creditCardAccount: 'Kreditkartenkonto',
            exportDate: {
                label: 'Exportdatum',
                description: 'Verwenden Sie dieses Datum beim Exportieren von Berichten zu QuickBooks Desktop.',
                values: {
                    [CONST.QUICKBOOKS_EXPORT_DATE.LAST_EXPENSE]: {
                        label: 'Datum der letzten Ausgabe',
                        description: 'Datum der letzten Ausgabe im Bericht.',
                    },
                    [CONST.QUICKBOOKS_EXPORT_DATE.REPORT_EXPORTED]: {
                        label: 'Exportdatum',
                        description: 'Datum, an dem der Bericht nach QuickBooks Desktop exportiert wurde.',
                    },
                    [CONST.QUICKBOOKS_EXPORT_DATE.REPORT_SUBMITTED]: {
                        label: 'Eingereichtes Datum',
                        description: 'Datum, an dem der Bericht zur Genehmigung eingereicht wurde.',
                    },
                },
            },
            exportCheckDescription: 'Wir werden für jeden Expensify-Bericht eine detaillierte Rechnung erstellen und sie von dem unten stehenden Bankkonto senden.',
            exportJournalEntryDescription: 'Wir werden für jeden Expensify-Bericht einen detaillierten Journaleintrag erstellen und ihn auf das untenstehende Konto buchen.',
            exportVendorBillDescription:
                'Wir erstellen eine detaillierte Lieferantenrechnung für jeden Expensify-Bericht und fügen sie dem unten stehenden Konto hinzu. Wenn dieser Zeitraum geschlossen ist, buchen wir zum 1. des nächsten offenen Zeitraums.',
            outOfPocketTaxEnabledDescription:
                'QuickBooks Desktop unterstützt keine Steuern bei Journalbuchungsexporten. Da Sie Steuern in Ihrem Arbeitsbereich aktiviert haben, ist diese Exportoption nicht verfügbar.',
            outOfPocketTaxEnabledError: 'Journalbuchungen sind nicht verfügbar, wenn Steuern aktiviert sind. Bitte wählen Sie eine andere Exportoption.',
            accounts: {
                [CONST.QUICKBOOKS_DESKTOP_NON_REIMBURSABLE_EXPORT_ACCOUNT_TYPE.CREDIT_CARD]: 'Kreditkarte',
                [CONST.QUICKBOOKS_DESKTOP_REIMBURSABLE_ACCOUNT_TYPE.VENDOR_BILL]: 'Lieferantenrechnung',
                [CONST.QUICKBOOKS_DESKTOP_REIMBURSABLE_ACCOUNT_TYPE.JOURNAL_ENTRY]: 'Journalbuchung',
                [CONST.QUICKBOOKS_DESKTOP_REIMBURSABLE_ACCOUNT_TYPE.CHECK]: 'Prüfen',
                [`${CONST.QUICKBOOKS_DESKTOP_NON_REIMBURSABLE_EXPORT_ACCOUNT_TYPE.CHECK}Description`]:
                    'Wir werden für jeden Expensify-Bericht eine detaillierte Rechnung erstellen und sie von dem unten stehenden Bankkonto senden.',
                [`${CONST.QUICKBOOKS_DESKTOP_NON_REIMBURSABLE_EXPORT_ACCOUNT_TYPE.CREDIT_CARD}Description`]:
                    "Wir ordnen den Händlernamen der Kreditkartentransaktion automatisch den entsprechenden Lieferanten in QuickBooks zu. Wenn keine Lieferanten vorhanden sind, erstellen wir einen Lieferanten 'Kreditkarte Verschiedenes' zur Zuordnung.",
                [`${CONST.QUICKBOOKS_DESKTOP_REIMBURSABLE_ACCOUNT_TYPE.VENDOR_BILL}Description`]:
                    'Wir werden eine detaillierte Lieferantenrechnung für jeden Expensify-Bericht mit dem Datum der letzten Ausgabe erstellen und sie dem untenstehenden Konto hinzufügen. Wenn dieser Zeitraum geschlossen ist, buchen wir zum 1. des nächsten offenen Zeitraums.',
                [`${CONST.QUICKBOOKS_DESKTOP_NON_REIMBURSABLE_EXPORT_ACCOUNT_TYPE.CREDIT_CARD}AccountDescription`]:
                    'Wählen Sie, wohin die Kreditkartentransaktionen exportiert werden sollen.',
                [`${CONST.QUICKBOOKS_DESKTOP_REIMBURSABLE_ACCOUNT_TYPE.VENDOR_BILL}AccountDescription`]: 'Wählen Sie einen Anbieter, um ihn auf alle Kreditkartentransaktionen anzuwenden.',
                [`${CONST.QUICKBOOKS_DESKTOP_REIMBURSABLE_ACCOUNT_TYPE.CHECK}AccountDescription`]: 'Wählen Sie aus, von wo aus Schecks gesendet werden sollen.',
                [`${CONST.QUICKBOOKS_DESKTOP_REIMBURSABLE_ACCOUNT_TYPE.VENDOR_BILL}Error`]:
                    'Lieferantenrechnungen sind nicht verfügbar, wenn Standorte aktiviert sind. Bitte wählen Sie eine andere Exportoption.',
                [`${CONST.QUICKBOOKS_DESKTOP_REIMBURSABLE_ACCOUNT_TYPE.CHECK}Error`]:
                    'Schecks sind nicht verfügbar, wenn Standorte aktiviert sind. Bitte wählen Sie eine andere Exportoption.',
                [`${CONST.QUICKBOOKS_DESKTOP_REIMBURSABLE_ACCOUNT_TYPE.JOURNAL_ENTRY}Error`]:
                    'Journalbuchungen sind nicht verfügbar, wenn Steuern aktiviert sind. Bitte wählen Sie eine andere Exportoption.',
            },
            noAccountsFound: 'Keine Konten gefunden',
            noAccountsFoundDescription: 'Fügen Sie das Konto in QuickBooks Desktop hinzu und synchronisieren Sie die Verbindung erneut.',
            qbdSetup: 'QuickBooks Desktop-Einrichtung',
            requiredSetupDevice: {
                title: 'Kann von diesem Gerät aus keine Verbindung herstellen.',
                body1: 'Sie müssen diese Verbindung von dem Computer aus einrichten, auf dem Ihre QuickBooks Desktop-Unternehmensdatei gehostet wird.',
                body2: 'Sobald Sie verbunden sind, können Sie von überall aus synchronisieren und exportieren.',
            },
            setupPage: {
                title: 'Öffnen Sie diesen Link, um eine Verbindung herzustellen.',
                body: 'Um die Einrichtung abzuschließen, öffnen Sie den folgenden Link auf dem Computer, auf dem QuickBooks Desktop ausgeführt wird.',
                setupErrorTitle: 'Etwas ist schiefgelaufen',
                setupErrorBody: ({conciergeLink}: QBDSetupErrorBodyParams) =>
                    `<muted-text><centered-text>The QuickBooks Desktop connection isn't working at the moment. Bitte versuchen Sie es später noch einmal oder <a href="${conciergeLink}">wenden Sie sich an Concierge</a>, wenn das Problem weiterhin besteht.</centered-text></muted-text>`,
            },
            importDescription: 'Wählen Sie aus, welche Kodierungskonfigurationen aus QuickBooks Desktop in Expensify importiert werden sollen.',
            classes: 'Klassen',
            items: 'Artikel',
            customers: 'Kunden/Projekte',
            exportCompanyCardsDescription: 'Legen Sie fest, wie Unternehmenskartenkäufe nach QuickBooks Desktop exportiert werden.',
            defaultVendorDescription: 'Legen Sie einen Standardanbieter fest, der bei Export auf alle Kreditkartentransaktionen angewendet wird.',
            accountsDescription: 'Ihr QuickBooks Desktop-Kontenplan wird in Expensify als Kategorien importiert.',
            accountsSwitchTitle: 'Wählen Sie, ob neue Konten als aktivierte oder deaktivierte Kategorien importiert werden sollen.',
            accountsSwitchDescription: 'Aktivierte Kategorien stehen den Mitgliedern zur Auswahl, wenn sie ihre Ausgaben erstellen.',
            classesDescription: 'Wählen Sie aus, wie QuickBooks Desktop-Klassen in Expensify behandelt werden sollen.',
            tagsDisplayedAsDescription: 'Positionsebene',
            reportFieldsDisplayedAsDescription: 'Berichtsebene',
            customersDescription: 'Wählen Sie aus, wie QuickBooks Desktop-Kunden/Projekte in Expensify behandelt werden sollen.',
            advancedConfig: {
                autoSyncDescription: 'Expensify wird automatisch jeden Tag mit QuickBooks Desktop synchronisieren.',
                createEntities: 'Entitäten automatisch erstellen',
                createEntitiesDescription: 'Expensify wird automatisch Lieferanten in QuickBooks Desktop erstellen, wenn sie noch nicht existieren.',
            },
            itemsDescription: 'Wählen Sie, wie QuickBooks Desktop-Elemente in Expensify behandelt werden sollen.',
        },
        qbo: {
            connectedTo: 'Verbunden mit',
            importDescription: 'Wählen Sie aus, welche Codierungskonfigurationen aus QuickBooks Online in Expensify importiert werden sollen.',
            classes: 'Klassen',
            locations: 'Standorte',
            customers: 'Kunden/Projekte',
            accountsDescription: 'Ihr QuickBooks Online-Kontenplan wird in Expensify als Kategorien importiert.',
            accountsSwitchTitle: 'Wählen Sie, ob neue Konten als aktivierte oder deaktivierte Kategorien importiert werden sollen.',
            accountsSwitchDescription: 'Aktivierte Kategorien stehen den Mitgliedern zur Auswahl, wenn sie ihre Ausgaben erstellen.',
            classesDescription: 'Wählen Sie, wie QuickBooks Online-Klassen in Expensify behandelt werden sollen.',
            customersDescription: 'Wählen Sie, wie QuickBooks Online-Kunden/Projekte in Expensify behandelt werden sollen.',
            locationsDescription: 'Wählen Sie aus, wie QuickBooks Online-Standorte in Expensify behandelt werden sollen.',
            taxesDescription: 'Wählen Sie, wie QuickBooks Online-Steuern in Expensify behandelt werden sollen.',
            locationsLineItemsRestrictionDescription:
                'QuickBooks Online unterstützt keine Standorte auf Zeilenebene für Schecks oder Lieferantenrechnungen. Wenn Sie Standorte auf Zeilenebene haben möchten, stellen Sie sicher, dass Sie Journalbuchungen und Kredit-/Debitkartenausgaben verwenden.',
            taxesJournalEntrySwitchNote: 'QuickBooks Online unterstützt keine Steuern bei Journaleinträgen. Bitte ändern Sie Ihre Exportoption auf Lieferantenrechnung oder Scheck.',
            exportDescription: 'Konfigurieren Sie, wie Expensify-Daten nach QuickBooks Online exportiert werden.',
            date: 'Exportdatum',
            exportInvoices: 'Rechnungen exportieren nach',
            exportExpensifyCard: 'Expensify Card-Transaktionen exportieren als',
            exportDate: {
                label: 'Exportdatum',
                description: 'Verwenden Sie dieses Datum beim Exportieren von Berichten nach QuickBooks Online.',
                values: {
                    [CONST.QUICKBOOKS_EXPORT_DATE.LAST_EXPENSE]: {
                        label: 'Datum der letzten Ausgabe',
                        description: 'Datum der letzten Ausgabe im Bericht.',
                    },
                    [CONST.QUICKBOOKS_EXPORT_DATE.REPORT_EXPORTED]: {
                        label: 'Exportdatum',
                        description: 'Datum, an dem der Bericht nach QuickBooks Online exportiert wurde.',
                    },
                    [CONST.QUICKBOOKS_EXPORT_DATE.REPORT_SUBMITTED]: {
                        label: 'Eingereichtes Datum',
                        description: 'Datum, an dem der Bericht zur Genehmigung eingereicht wurde.',
                    },
                },
            },
            receivable: 'Forderungen aus Lieferungen und Leistungen', // This is an account name that will come directly from QBO, so I don't know why we need a translation for it. It should take whatever the name of the account is in QBO. Leaving this note for CS.
            archive: 'Debitorenbuchhaltungsarchiv', // This is an account name that will come directly from QBO, so I don't know why we need a translation for it. It should take whatever the name of the account is in QBO. Leaving this note for CS.
            exportInvoicesDescription: 'Verwenden Sie dieses Konto beim Exportieren von Rechnungen zu QuickBooks Online.',
            exportCompanyCardsDescription: 'Legen Sie fest, wie Unternehmenskartenkäufe nach QuickBooks Online exportiert werden.',
            vendor: 'Lieferant',
            defaultVendorDescription: 'Legen Sie einen Standardanbieter fest, der bei Export auf alle Kreditkartentransaktionen angewendet wird.',
            exportOutOfPocketExpensesDescription: 'Legen Sie fest, wie Auslagen in QuickBooks Online exportiert werden.',
            exportCheckDescription: 'Wir werden für jeden Expensify-Bericht eine detaillierte Rechnung erstellen und sie von dem unten stehenden Bankkonto senden.',
            exportJournalEntryDescription: 'Wir werden für jeden Expensify-Bericht einen detaillierten Journaleintrag erstellen und ihn auf das untenstehende Konto buchen.',
            exportVendorBillDescription:
                'Wir erstellen eine detaillierte Lieferantenrechnung für jeden Expensify-Bericht und fügen sie dem unten stehenden Konto hinzu. Wenn dieser Zeitraum geschlossen ist, buchen wir zum 1. des nächsten offenen Zeitraums.',
            account: 'Konto',
            accountDescription: 'Wählen Sie, wo Sie Journaleinträge veröffentlichen möchten.',
            accountsPayable: 'Verbindlichkeiten',
            accountsPayableDescription: 'Wählen Sie aus, wo Lieferantenrechnungen erstellt werden sollen.',
            bankAccount: 'Bankkonto',
            notConfigured: 'Nicht konfiguriert',
            bankAccountDescription: 'Wählen Sie aus, von wo aus Schecks gesendet werden sollen.',
            creditCardAccount: 'Kreditkartenkonto',
            companyCardsLocationEnabledDescription:
                'QuickBooks Online unterstützt keine Standorte bei Exporten von Lieferantenrechnungen. Da Sie Standorte in Ihrem Arbeitsbereich aktiviert haben, ist diese Exportoption nicht verfügbar.',
            outOfPocketTaxEnabledDescription:
                'QuickBooks Online unterstützt keine Steuern bei Exporten von Journalbuchungen. Da Sie Steuern in Ihrem Arbeitsbereich aktiviert haben, ist diese Exportoption nicht verfügbar.',
            outOfPocketTaxEnabledError: 'Journalbuchungen sind nicht verfügbar, wenn Steuern aktiviert sind. Bitte wählen Sie eine andere Exportoption.',
            advancedConfig: {
                autoSyncDescription: 'Expensify wird jeden Tag automatisch mit QuickBooks Online synchronisieren.',
                inviteEmployees: 'Mitarbeiter einladen',
                inviteEmployeesDescription: 'Importieren Sie QuickBooks Online-Mitarbeiterdatensätze und laden Sie Mitarbeiter in diesen Arbeitsbereich ein.',
                createEntities: 'Entitäten automatisch erstellen',
                createEntitiesDescription:
                    'Expensify erstellt automatisch Lieferanten in QuickBooks Online, wenn sie noch nicht existieren, und erstellt automatisch Kunden beim Exportieren von Rechnungen.',
                reimbursedReportsDescription:
                    'Jedes Mal, wenn ein Bericht über Expensify ACH bezahlt wird, wird die entsprechende Rechnungszahlung im unten stehenden QuickBooks Online-Konto erstellt.',
                qboBillPaymentAccount: 'QuickBooks-Rechnungszahlungskonto',
                qboInvoiceCollectionAccount: 'QuickBooks Rechnungsinkasso-Konto',
                accountSelectDescription: 'Wählen Sie aus, von wo aus Sie Rechnungen bezahlen möchten, und wir erstellen die Zahlung in QuickBooks Online.',
                invoiceAccountSelectorDescription: 'Wählen Sie aus, wo Sie Rechnungszahlungen erhalten möchten, und wir erstellen die Zahlung in QuickBooks Online.',
            },
            accounts: {
                [CONST.QUICKBOOKS_NON_REIMBURSABLE_EXPORT_ACCOUNT_TYPE.DEBIT_CARD]: 'Debitkarte',
                [CONST.QUICKBOOKS_NON_REIMBURSABLE_EXPORT_ACCOUNT_TYPE.CREDIT_CARD]: 'Kreditkarte',
                [CONST.QUICKBOOKS_REIMBURSABLE_ACCOUNT_TYPE.VENDOR_BILL]: 'Lieferantenrechnung',
                [CONST.QUICKBOOKS_REIMBURSABLE_ACCOUNT_TYPE.JOURNAL_ENTRY]: 'Journalbuchung',
                [CONST.QUICKBOOKS_REIMBURSABLE_ACCOUNT_TYPE.CHECK]: 'Prüfen',
                [`${CONST.QUICKBOOKS_NON_REIMBURSABLE_EXPORT_ACCOUNT_TYPE.DEBIT_CARD}Description`]:
                    "Wir ordnen den Händlernamen der Debitkartentransaktion automatisch den entsprechenden Anbietern in QuickBooks zu. Wenn keine Anbieter existieren, erstellen wir einen Anbieter 'Debit Card Misc.' zur Zuordnung.",
                [`${CONST.QUICKBOOKS_NON_REIMBURSABLE_EXPORT_ACCOUNT_TYPE.CREDIT_CARD}Description`]:
                    "Wir ordnen den Händlernamen der Kreditkartentransaktion automatisch den entsprechenden Lieferanten in QuickBooks zu. Wenn keine Lieferanten vorhanden sind, erstellen wir einen Lieferanten 'Kreditkarte Verschiedenes' zur Zuordnung.",
                [`${CONST.QUICKBOOKS_REIMBURSABLE_ACCOUNT_TYPE.VENDOR_BILL}Description`]:
                    'Wir werden eine detaillierte Lieferantenrechnung für jeden Expensify-Bericht mit dem Datum der letzten Ausgabe erstellen und sie dem untenstehenden Konto hinzufügen. Wenn dieser Zeitraum geschlossen ist, buchen wir zum 1. des nächsten offenen Zeitraums.',
                [`${CONST.QUICKBOOKS_NON_REIMBURSABLE_EXPORT_ACCOUNT_TYPE.DEBIT_CARD}AccountDescription`]: 'Wählen Sie, wohin die Debitkartentransaktionen exportiert werden sollen.',
                [`${CONST.QUICKBOOKS_NON_REIMBURSABLE_EXPORT_ACCOUNT_TYPE.CREDIT_CARD}AccountDescription`]: 'Wählen Sie, wohin die Kreditkartentransaktionen exportiert werden sollen.',
                [`${CONST.QUICKBOOKS_REIMBURSABLE_ACCOUNT_TYPE.VENDOR_BILL}AccountDescription`]: 'Wählen Sie einen Anbieter, um ihn auf alle Kreditkartentransaktionen anzuwenden.',
                [`${CONST.QUICKBOOKS_REIMBURSABLE_ACCOUNT_TYPE.VENDOR_BILL}Error`]:
                    'Lieferantenrechnungen sind nicht verfügbar, wenn Standorte aktiviert sind. Bitte wählen Sie eine andere Exportoption.',
                [`${CONST.QUICKBOOKS_REIMBURSABLE_ACCOUNT_TYPE.CHECK}Error`]: 'Schecks sind nicht verfügbar, wenn Standorte aktiviert sind. Bitte wählen Sie eine andere Exportoption.',
                [`${CONST.QUICKBOOKS_REIMBURSABLE_ACCOUNT_TYPE.JOURNAL_ENTRY}Error`]:
                    'Journalbuchungen sind nicht verfügbar, wenn Steuern aktiviert sind. Bitte wählen Sie eine andere Exportoption.',
            },
            exportDestinationAccountsMisconfigurationError: {
                [CONST.QUICKBOOKS_REIMBURSABLE_ACCOUNT_TYPE.VENDOR_BILL]: 'Wählen Sie ein gültiges Konto für den Export der Lieferantenrechnung aus',
                [CONST.QUICKBOOKS_REIMBURSABLE_ACCOUNT_TYPE.JOURNAL_ENTRY]: 'Wählen Sie ein gültiges Konto für den Export des Journaleintrags aus',
                [CONST.QUICKBOOKS_REIMBURSABLE_ACCOUNT_TYPE.CHECK]: 'Wählen Sie ein gültiges Konto für den Scheckexport aus',
            },
            exportDestinationSetupAccountsInfo: {
                [CONST.QUICKBOOKS_REIMBURSABLE_ACCOUNT_TYPE.VENDOR_BILL]: 'Um die Lieferantenrechnungs-Exportfunktion zu nutzen, richten Sie ein Kreditorenkonto in QuickBooks Online ein.',
                [CONST.QUICKBOOKS_REIMBURSABLE_ACCOUNT_TYPE.JOURNAL_ENTRY]: 'Um den Export von Journaleinträgen zu verwenden, richten Sie ein Journal-Konto in QuickBooks Online ein.',
                [CONST.QUICKBOOKS_REIMBURSABLE_ACCOUNT_TYPE.CHECK]: 'Um den Scheckexport zu verwenden, richten Sie ein Bankkonto in QuickBooks Online ein.',
            },
            noAccountsFound: 'Keine Konten gefunden',
            noAccountsFoundDescription: 'Fügen Sie das Konto in QuickBooks Online hinzu und synchronisieren Sie die Verbindung erneut.',
            accountingMethods: {
                label: 'Wann exportieren',
                description: 'Wählen Sie, wann die Ausgaben exportiert werden sollen:',
                values: {
                    [COMMON_CONST.INTEGRATIONS.ACCOUNTING_METHOD.ACCRUAL]: 'Accrual',
                    [COMMON_CONST.INTEGRATIONS.ACCOUNTING_METHOD.CASH]: 'Bargeld',
                },
                alternateText: {
                    [COMMON_CONST.INTEGRATIONS.ACCOUNTING_METHOD.ACCRUAL]: 'Auslagen werden exportiert, wenn sie endgültig genehmigt sind.',
                    [COMMON_CONST.INTEGRATIONS.ACCOUNTING_METHOD.CASH]: 'Auslagen werden exportiert, wenn sie bezahlt sind.',
                },
            },
        },
        workspaceList: {
            joinNow: 'Jetzt beitreten',
            askToJoin: 'Beitreten anfragen',
        },
        xero: {
            organization: 'Xero-Organisation',
            organizationDescription: 'Wählen Sie die Xero-Organisation aus, aus der Sie Daten importieren möchten.',
            importDescription: 'Wählen Sie aus, welche Kodierungskonfigurationen von Xero nach Expensify importiert werden sollen.',
            accountsDescription: 'Ihr Xero-Kontenplan wird in Expensify als Kategorien importiert.',
            accountsSwitchTitle: 'Wählen Sie, ob neue Konten als aktivierte oder deaktivierte Kategorien importiert werden sollen.',
            accountsSwitchDescription: 'Aktivierte Kategorien stehen den Mitgliedern zur Auswahl, wenn sie ihre Ausgaben erstellen.',
            trackingCategories: 'Verfolgungskategorien',
            trackingCategoriesDescription: 'Wählen Sie, wie Xero-Tracking-Kategorien in Expensify behandelt werden sollen.',
            mapTrackingCategoryTo: ({categoryName}: CategoryNameParams) => `Xero ${categoryName} zuordnen zu`,
            mapTrackingCategoryToDescription: ({categoryName}: CategoryNameParams) => `Wählen Sie, wo ${categoryName} beim Export nach Xero zugeordnet werden soll.`,
            customers: 'Kunden erneut in Rechnung stellen',
            customersDescription:
                'Wählen Sie, ob Sie Kunden in Expensify erneut in Rechnung stellen möchten. Ihre Xero-Kundenkontakte können Ausgaben zugeordnet werden und werden als Verkaufsrechnung nach Xero exportiert.',
            taxesDescription: 'Wählen Sie, wie Xero-Steuern in Expensify behandelt werden sollen.',
            notImported: 'Nicht importiert',
            notConfigured: 'Nicht konfiguriert',
            trackingCategoriesOptions: {
                [CONST.XERO_CONFIG.TRACKING_CATEGORY_OPTIONS.DEFAULT]: 'Xero-Kontaktstandard',
                [CONST.XERO_CONFIG.TRACKING_CATEGORY_OPTIONS.TAG]: 'Tags',
                [CONST.XERO_CONFIG.TRACKING_CATEGORY_OPTIONS.REPORT_FIELD]: 'Berichtsfelder',
            },
            exportDescription: 'Konfigurieren Sie, wie Expensify-Daten nach Xero exportiert werden.',
            purchaseBill: 'Kaufrechnung',
            exportDeepDiveCompanyCard:
                'Exportierte Ausgaben werden als Banktransaktionen auf das unten stehende Xero-Bankkonto gebucht, und die Transaktionsdaten werden mit den Daten auf Ihrem Kontoauszug übereinstimmen.',
            bankTransactions: 'Banktransaktionen',
            xeroBankAccount: 'Xero-Bankkonto',
            xeroBankAccountDescription: 'Wählen Sie, wo Ausgaben als Banktransaktionen gebucht werden sollen.',
            exportExpensesDescription: 'Berichte werden als Einkaufsrechnung mit dem unten ausgewählten Datum und Status exportiert.',
            purchaseBillDate: 'Rechnungsdatum des Kaufs',
            exportInvoices: 'Rechnungen exportieren als',
            salesInvoice: 'Verkaufsrechnung',
            exportInvoicesDescription: 'Verkaufsrechnungen zeigen immer das Datum an, an dem die Rechnung gesendet wurde.',
            advancedConfig: {
                autoSyncDescription: 'Expensify wird jeden Tag automatisch mit Xero synchronisieren.',
                purchaseBillStatusTitle: 'Kaufrechnungsstatus',
                reimbursedReportsDescription: 'Jedes Mal, wenn ein Bericht über Expensify ACH bezahlt wird, wird die entsprechende Rechnungszahlung im unten stehenden Xero-Konto erstellt.',
                xeroBillPaymentAccount: 'Xero-Rechnungszahlungskonto',
                xeroInvoiceCollectionAccount: 'Xero-Rechnungsinkassokonto',
                xeroBillPaymentAccountDescription: 'Wählen Sie aus, von wo aus Sie Rechnungen bezahlen möchten, und wir erstellen die Zahlung in Xero.',
                invoiceAccountSelectorDescription: 'Wählen Sie aus, wo Sie Rechnungszahlungen erhalten möchten, und wir erstellen die Zahlung in Xero.',
            },
            exportDate: {
                label: 'Rechnungsdatum des Kaufs',
                description: 'Verwenden Sie dieses Datum beim Exportieren von Berichten nach Xero.',
                values: {
                    [CONST.XERO_EXPORT_DATE.LAST_EXPENSE]: {
                        label: 'Datum der letzten Ausgabe',
                        description: 'Datum der letzten Ausgabe im Bericht.',
                    },
                    [CONST.XERO_EXPORT_DATE.REPORT_EXPORTED]: {
                        label: 'Exportdatum',
                        description: 'Datum, an dem der Bericht nach Xero exportiert wurde.',
                    },
                    [CONST.XERO_EXPORT_DATE.REPORT_SUBMITTED]: {
                        label: 'Eingereichtes Datum',
                        description: 'Datum, an dem der Bericht zur Genehmigung eingereicht wurde.',
                    },
                },
            },
            invoiceStatus: {
                label: 'Kaufrechnungsstatus',
                description: 'Verwenden Sie diesen Status beim Exportieren von Einkaufsrechnungen nach Xero.',
                values: {
                    [CONST.XERO_CONFIG.INVOICE_STATUS.DRAFT]: 'Entwurf',
                    [CONST.XERO_CONFIG.INVOICE_STATUS.AWAITING_APPROVAL]: 'Warten auf Genehmigung',
                    [CONST.XERO_CONFIG.INVOICE_STATUS.AWAITING_PAYMENT]: 'Zahlung ausstehend',
                },
            },
            noAccountsFound: 'Keine Konten gefunden',
            noAccountsFoundDescription: 'Bitte fügen Sie das Konto in Xero hinzu und synchronisieren Sie die Verbindung erneut.',
            accountingMethods: {
                label: 'Wann exportieren',
                description: 'Wählen Sie, wann die Ausgaben exportiert werden sollen:',
                values: {
                    [COMMON_CONST.INTEGRATIONS.ACCOUNTING_METHOD.ACCRUAL]: 'Accrual',
                    [COMMON_CONST.INTEGRATIONS.ACCOUNTING_METHOD.CASH]: 'Bargeld',
                },
                alternateText: {
                    [COMMON_CONST.INTEGRATIONS.ACCOUNTING_METHOD.ACCRUAL]: 'Auslagen werden exportiert, wenn sie endgültig genehmigt sind.',
                    [COMMON_CONST.INTEGRATIONS.ACCOUNTING_METHOD.CASH]: 'Auslagen werden exportiert, wenn sie bezahlt sind.',
                },
            },
        },
        sageIntacct: {
            preferredExporter: 'Bevorzugter Exporteur',
            taxSolution: 'Steuerlösung',
            notConfigured: 'Nicht konfiguriert',
            exportDate: {
                label: 'Exportdatum',
                description: 'Verwenden Sie dieses Datum beim Exportieren von Berichten nach Sage Intacct.',
                values: {
                    [CONST.SAGE_INTACCT_EXPORT_DATE.LAST_EXPENSE]: {
                        label: 'Datum der letzten Ausgabe',
                        description: 'Datum der letzten Ausgabe im Bericht.',
                    },
                    [CONST.SAGE_INTACCT_EXPORT_DATE.EXPORTED]: {
                        label: 'Exportdatum',
                        description: 'Datum, an dem der Bericht nach Sage Intacct exportiert wurde.',
                    },
                    [CONST.SAGE_INTACCT_EXPORT_DATE.SUBMITTED]: {
                        label: 'Eingereichtes Datum',
                        description: 'Datum, an dem der Bericht zur Genehmigung eingereicht wurde.',
                    },
                },
            },
            reimbursableExpenses: {
                description: 'Legen Sie fest, wie Auslagen in Sage Intacct exportiert werden.',
                values: {
                    [CONST.SAGE_INTACCT_REIMBURSABLE_EXPENSE_TYPE.EXPENSE_REPORT]: 'Spesenabrechnungen',
                    [CONST.SAGE_INTACCT_REIMBURSABLE_EXPENSE_TYPE.VENDOR_BILL]: 'Lieferantenrechnungen',
                },
            },
            nonReimbursableExpenses: {
                description: 'Legen Sie fest, wie Unternehmenskartenkäufe nach Sage Intacct exportiert werden.',
                values: {
                    [CONST.SAGE_INTACCT_NON_REIMBURSABLE_EXPENSE_TYPE.CREDIT_CARD_CHARGE]: 'Kreditkarten',
                    [CONST.SAGE_INTACCT_NON_REIMBURSABLE_EXPENSE_TYPE.VENDOR_BILL]: 'Lieferantenrechnungen',
                },
            },
            creditCardAccount: 'Kreditkartenkonto',
            defaultVendor: 'Standardanbieter',
            defaultVendorDescription: ({isReimbursable}: DefaultVendorDescriptionParams) =>
                `Legen Sie einen Standardanbieter fest, der auf ${isReimbursable ? '' : 'non-'} erstattungsfähige Ausgaben angewendet wird, die keinen passenden Anbieter in Sage Intacct haben.`,
            exportDescription: 'Konfigurieren Sie, wie Expensify-Daten nach Sage Intacct exportiert werden.',
            exportPreferredExporterNote:
                'Der bevorzugte Exporteur kann jeder Workspace-Admin sein, muss jedoch auch ein Domain-Admin sein, wenn Sie in den Domaineinstellungen unterschiedliche Exportkonten für einzelne Firmenkarten festlegen.',
            exportPreferredExporterSubNote: 'Sobald festgelegt, sieht der bevorzugte Exporteur Berichte zur Exportierung in seinem Konto.',
            noAccountsFound: 'Keine Konten gefunden',
            noAccountsFoundDescription: `Bitte fügen Sie das Konto in Sage Intacct hinzu und synchronisieren Sie die Verbindung erneut.`,
            autoSync: 'Auto-Synchronisierung',
            autoSyncDescription: 'Expensify wird automatisch jeden Tag mit Sage Intacct synchronisieren.',
            inviteEmployees: 'Mitarbeiter einladen',
            inviteEmployeesDescription:
                'Importieren Sie Sage Intacct-Mitarbeiterdatensätze und laden Sie Mitarbeiter in diesen Arbeitsbereich ein. Ihr Genehmigungsworkflow wird standardmäßig auf Managergenehmigung gesetzt und kann auf der Mitgliederseite weiter konfiguriert werden.',
            syncReimbursedReports: 'Synchronisiere erstattete Berichte',
            syncReimbursedReportsDescription:
                'Jedes Mal, wenn ein Bericht über Expensify ACH bezahlt wird, wird die entsprechende Rechnungszahlung im unten stehenden Sage Intacct-Konto erstellt.',
            paymentAccount: 'Sage Intacct Zahlungskonto',
        },
        netsuite: {
            subsidiary: 'Tochtergesellschaft',
            subsidiarySelectDescription: 'Wählen Sie die Tochtergesellschaft in NetSuite aus, aus der Sie Daten importieren möchten.',
            exportDescription: 'Konfigurieren Sie, wie Expensify-Daten nach NetSuite exportiert werden.',
            exportInvoices: 'Rechnungen exportieren nach',
            journalEntriesTaxPostingAccount: 'Steuerbuchungskonto für Buchungseinträge',
            journalEntriesProvTaxPostingAccount: 'Journalbuchungen Provinzsteuerbuchungskonto',
            foreignCurrencyAmount: 'Fremdwährungsbetrag exportieren',
            exportToNextOpenPeriod: 'In die nächste offene Periode exportieren',
            nonReimbursableJournalPostingAccount: 'Nicht erstattungsfähiges Journalbuchungskonto',
            reimbursableJournalPostingAccount: 'Erstattungsfähiges Journalbuchungskonto',
            journalPostingPreference: {
                label: 'Buchungseinstellungen für Journalbuchungen',
                values: {
                    [CONST.NETSUITE_JOURNAL_POSTING_PREFERENCE.JOURNALS_POSTING_INDIVIDUAL_LINE]: 'Einzelner, aufgeschlüsselter Eintrag für jeden Bericht',
                    [CONST.NETSUITE_JOURNAL_POSTING_PREFERENCE.JOURNALS_POSTING_TOTAL_LINE]: 'Einzelner Eintrag für jede Ausgabe',
                },
            },
            invoiceItem: {
                label: 'Rechnungsposition',
                values: {
                    [CONST.NETSUITE_INVOICE_ITEM_PREFERENCE.CREATE]: {
                        label: 'Erstelle eins für mich.',
                        description: 'Wir erstellen für Sie einen "Expensify-Rechnungsposition" beim Export (falls noch keiner existiert).',
                    },
                    [CONST.NETSUITE_INVOICE_ITEM_PREFERENCE.SELECT]: {
                        label: 'Vorhandenes auswählen',
                        description: 'Wir werden Rechnungen von Expensify mit dem unten ausgewählten Element verknüpfen.',
                    },
                },
            },
            exportDate: {
                label: 'Exportdatum',
                description: 'Verwenden Sie dieses Datum beim Exportieren von Berichten nach NetSuite.',
                values: {
                    [CONST.NETSUITE_EXPORT_DATE.LAST_EXPENSE]: {
                        label: 'Datum der letzten Ausgabe',
                        description: 'Datum der letzten Ausgabe im Bericht.',
                    },
                    [CONST.NETSUITE_EXPORT_DATE.EXPORTED]: {
                        label: 'Exportdatum',
                        description: 'Datum, an dem der Bericht nach NetSuite exportiert wurde.',
                    },
                    [CONST.NETSUITE_EXPORT_DATE.SUBMITTED]: {
                        label: 'Eingereichtes Datum',
                        description: 'Datum, an dem der Bericht zur Genehmigung eingereicht wurde.',
                    },
                },
            },
            exportDestination: {
                values: {
                    [CONST.NETSUITE_EXPORT_DESTINATION.EXPENSE_REPORT]: {
                        label: 'Spesenabrechnungen',
                        reimbursableDescription: 'Aus der eigenen Tasche bezahlte Ausgaben werden als Spesenabrechnungen nach NetSuite exportiert.',
                        nonReimbursableDescription: 'Unternehmensausgaben werden als Spesenabrechnungen nach NetSuite exportiert.',
                    },
                    [CONST.NETSUITE_EXPORT_DESTINATION.VENDOR_BILL]: {
                        label: 'Lieferantenrechnungen',
                        reimbursableDescription:
                            'Out-of-pocket expenses will export as bills payable to the NetSuite vendor specified below.\n' +
                            '\n' +
                            'If you’d like to set a specific vendor for each card, go to *Settings > Domains > Company Cards*.',
                        nonReimbursableDescription:
                            'Company card expenses will export as bills payable to the NetSuite vendor specified below.\n' +
                            '\n' +
                            'If you’d like to set a specific vendor for each card, go to *Settings > Domains > Company Cards*.',
                    },
                    [CONST.NETSUITE_EXPORT_DESTINATION.JOURNAL_ENTRY]: {
                        label: 'Journalbuchungen',
                        reimbursableDescription:
                            'Out-of-pocket expenses will export as journal entries to the NetSuite account specified below.\n' +
                            '\n' +
                            'If you’d like to set a specific vendor for each card, go to *Settings > Domains > Company Cards*.',
                        nonReimbursableDescription:
                            'Company card expenses will export as journal entries to the NetSuite account specified below.\n' +
                            '\n' +
                            'If you’d like to set a specific vendor for each card, go to *Settings > Domains > Company Cards*.',
                    },
                },
            },
            advancedConfig: {
                autoSyncDescription: 'Expensify wird jeden Tag automatisch mit NetSuite synchronisiert.',
                reimbursedReportsDescription:
                    'Jedes Mal, wenn ein Bericht über Expensify ACH bezahlt wird, wird die entsprechende Rechnungszahlung im untenstehenden NetSuite-Konto erstellt.',
                reimbursementsAccount: 'Erstattungskonto',
                reimbursementsAccountDescription: 'Wählen Sie das Bankkonto aus, das Sie für Rückerstattungen verwenden möchten, und wir erstellen die zugehörige Zahlung in NetSuite.',
                collectionsAccount: 'Sammlungskonto',
                collectionsAccountDescription: 'Sobald eine Rechnung in Expensify als bezahlt markiert und nach NetSuite exportiert wird, erscheint sie auf dem unten stehenden Konto.',
                approvalAccount: 'A/P Genehmigungskonto',
                approvalAccountDescription:
                    'Wählen Sie das Konto, gegen das Transaktionen in NetSuite genehmigt werden. Wenn Sie erstattete Berichte synchronisieren, ist dies auch das Konto, gegen das Zahlungsanweisungen erstellt werden.',
                defaultApprovalAccount: 'NetSuite-Standardwert',
                inviteEmployees: 'Mitarbeiter einladen und Genehmigungen festlegen',
                inviteEmployeesDescription:
                    'Importieren Sie NetSuite-Mitarbeiterdatensätze und laden Sie Mitarbeiter in diesen Arbeitsbereich ein. Ihr Genehmigungsworkflow wird standardmäßig auf die Genehmigung durch den Manager eingestellt und kann auf der Seite *Mitglieder* weiter konfiguriert werden.',
                autoCreateEntities: 'Mitarbeiter/Lieferanten automatisch erstellen',
                enableCategories: 'Neu importierte Kategorien aktivieren',
                customFormID: 'Benutzerdefinierte Formular-ID',
                customFormIDDescription:
                    'Standardmäßig erstellt Expensify Einträge mit dem bevorzugten Transaktionsformular, das in NetSuite festgelegt ist. Alternativ können Sie ein bestimmtes Transaktionsformular festlegen, das verwendet werden soll.',
                customFormIDReimbursable: 'Auslage',
                customFormIDNonReimbursable: 'Unternehmenskarte Ausgabe',
                exportReportsTo: {
                    label: 'Genehmigungsebene für Spesenabrechnungen',
                    description:
                        'Sobald ein Spesenbericht in Expensify genehmigt und nach NetSuite exportiert wurde, können Sie in NetSuite eine zusätzliche Genehmigungsebene festlegen, bevor er gebucht wird.',
                    values: {
                        [CONST.NETSUITE_REPORTS_APPROVAL_LEVEL.REPORTS_APPROVED_NONE]: 'NetSuite-Standardpräferenz',
                        [CONST.NETSUITE_REPORTS_APPROVAL_LEVEL.REPORTS_SUPERVISOR_APPROVED]: 'Nur vom Vorgesetzten genehmigt',
                        [CONST.NETSUITE_REPORTS_APPROVAL_LEVEL.REPORTS_ACCOUNTING_APPROVED]: 'Nur Buchhaltung genehmigt',
                        [CONST.NETSUITE_REPORTS_APPROVAL_LEVEL.REPORTS_APPROVED_BOTH]: 'Vorgesetzter und Buchhaltung genehmigt',
                    },
                },
                accountingMethods: {
                    label: 'Wann exportieren',
                    description: 'Wählen Sie, wann die Ausgaben exportiert werden sollen:',
                    values: {
                        [COMMON_CONST.INTEGRATIONS.ACCOUNTING_METHOD.ACCRUAL]: 'Accrual',
                        [COMMON_CONST.INTEGRATIONS.ACCOUNTING_METHOD.CASH]: 'Bargeld',
                    },
                    alternateText: {
                        [COMMON_CONST.INTEGRATIONS.ACCOUNTING_METHOD.ACCRUAL]: 'Auslagen werden exportiert, wenn sie endgültig genehmigt sind.',
                        [COMMON_CONST.INTEGRATIONS.ACCOUNTING_METHOD.CASH]: 'Auslagen werden exportiert, wenn sie bezahlt sind.',
                    },
                },
                exportVendorBillsTo: {
                    label: 'Genehmigungsstufe für Lieferantenrechnungen',
                    description:
                        'Sobald eine Lieferantenrechnung in Expensify genehmigt und nach NetSuite exportiert wurde, können Sie in NetSuite eine zusätzliche Genehmigungsebene vor dem Buchen festlegen.',
                    values: {
                        [CONST.NETSUITE_VENDOR_BILLS_APPROVAL_LEVEL.VENDOR_BILLS_APPROVED_NONE]: 'NetSuite-Standardpräferenz',
                        [CONST.NETSUITE_VENDOR_BILLS_APPROVAL_LEVEL.VENDOR_BILLS_APPROVAL_PENDING]: 'Ausstehende Genehmigung',
                        [CONST.NETSUITE_VENDOR_BILLS_APPROVAL_LEVEL.VENDOR_BILLS_APPROVED]: 'Zur Veröffentlichung freigegeben',
                    },
                },
                exportJournalsTo: {
                    label: 'Genehmigungsebene für Journaleinträge',
                    description:
                        'Sobald ein Journaleintrag in Expensify genehmigt und nach NetSuite exportiert wurde, können Sie in NetSuite eine zusätzliche Genehmigungsebene festlegen, bevor er gebucht wird.',
                    values: {
                        [CONST.NETSUITE_JOURNALS_APPROVAL_LEVEL.JOURNALS_APPROVED_NONE]: 'NetSuite-Standardpräferenz',
                        [CONST.NETSUITE_JOURNALS_APPROVAL_LEVEL.JOURNALS_APPROVAL_PENDING]: 'Ausstehende Genehmigung',
                        [CONST.NETSUITE_JOURNALS_APPROVAL_LEVEL.JOURNALS_APPROVED]: 'Zur Veröffentlichung freigegeben',
                    },
                },
                error: {
                    customFormID: 'Bitte geben Sie eine gültige numerische benutzerdefinierte Formular-ID ein.',
                },
            },
            noAccountsFound: 'Keine Konten gefunden',
            noAccountsFoundDescription: 'Bitte fügen Sie das Konto in NetSuite hinzu und synchronisieren Sie die Verbindung erneut.',
            noVendorsFound: 'Keine Anbieter gefunden',
            noVendorsFoundDescription: 'Bitte fügen Sie Lieferanten in NetSuite hinzu und synchronisieren Sie die Verbindung erneut.',
            noItemsFound: 'Keine Rechnungspositionen gefunden',
            noItemsFoundDescription: 'Bitte fügen Sie Rechnungspositionen in NetSuite hinzu und synchronisieren Sie die Verbindung erneut.',
            noSubsidiariesFound: 'Keine Tochtergesellschaften gefunden',
            noSubsidiariesFoundDescription: 'Bitte fügen Sie eine Tochtergesellschaft in NetSuite hinzu und synchronisieren Sie die Verbindung erneut.',
            tokenInput: {
                title: 'NetSuite-Einrichtung',
                formSteps: {
                    installBundle: {
                        title: 'Installieren Sie das Expensify-Paket',
                        description: 'In NetSuite, gehe zu *Customization > SuiteBundler > Search & Install Bundles* > suche nach "Expensify" > installiere das Bundle.',
                    },
                    enableTokenAuthentication: {
                        title: 'Tokenbasierte Authentifizierung aktivieren',
                        description: 'In NetSuite, gehe zu *Setup > Company > Enable Features > SuiteCloud* > aktiviere *token-based authentication*.',
                    },
                    enableSoapServices: {
                        title: 'SOAP-Webdienste aktivieren',
                        description: 'In NetSuite, go to *Setup > Company > Enable Features > SuiteCloud* > enable *SOAP Web Services*.',
                    },
                    createAccessToken: {
                        title: 'Erstellen Sie ein Zugriffstoken',
                        description:
                            'In NetSuite, gehen Sie zu *Setup > Users/Roles > Access Tokens* > erstellen Sie ein Zugriffstoken für die "Expensify"-App und entweder die Rolle "Expensify Integration" oder "Administrator".\n\n*Wichtig:* Stellen Sie sicher, dass Sie die *Token-ID* und das *Token Secret* aus diesem Schritt speichern. Sie benötigen es für den nächsten Schritt.',
                    },
                    enterCredentials: {
                        title: 'Geben Sie Ihre NetSuite-Anmeldedaten ein',
                        formInputs: {
                            netSuiteAccountID: 'NetSuite Account ID',
                            netSuiteTokenID: 'Token-ID',
                            netSuiteTokenSecret: 'Token Secret',
                        },
                        netSuiteAccountIDDescription: 'In NetSuite, gehen Sie zu *Setup > Integration > SOAP Web Services Preferences*.',
                    },
                },
            },
            import: {
                expenseCategories: 'Ausgabenkategorien',
                expenseCategoriesDescription: 'Ihre NetSuite-Ausgabenkategorien werden in Expensify als Kategorien importiert.',
                crossSubsidiaryCustomers: 'Kunden/Projekte über Tochtergesellschaften hinweg',
                importFields: {
                    departments: {
                        title: 'Abteilungen',
                        subtitle: 'Wählen Sie, wie die NetSuite-*Abteilungen* in Expensify behandelt werden sollen.',
                    },
                    classes: {
                        title: 'Klassen',
                        subtitle: 'Wählen Sie, wie *Klassen* in Expensify behandelt werden sollen.',
                    },
                    locations: {
                        title: 'Standorte',
                        subtitle: 'Wählen Sie, wie *Standorte* in Expensify behandelt werden sollen.',
                    },
                },
                customersOrJobs: {
                    title: 'Kunden/Projekte',
                    subtitle: 'Wählen Sie aus, wie NetSuite-*Kunden* und *Projekte* in Expensify behandelt werden sollen.',
                    importCustomers: 'Kunden importieren',
                    importJobs: 'Projekte importieren',
                    customers: 'Kunden',
                    jobs: 'Projekte',
                    label: ({importFields, importType}: CustomersOrJobsLabelParams) => `${importFields.join('und')}, ${importType}`,
                },
                importTaxDescription: 'Steuergruppen aus NetSuite importieren.',
                importCustomFields: {
                    chooseOptionBelow: 'Wählen Sie eine der folgenden Optionen:',
                    label: ({importedTypes}: ImportedTypesParams) => `Imported as ${importedTypes.join('und')}`,
                    requiredFieldError: ({fieldName}: RequiredFieldParams) => `Bitte geben Sie das ${fieldName} ein.`,
                    customSegments: {
                        title: 'Benutzerdefinierte Segmente/Datensätze',
                        addText: 'Benutzerdefiniertes Segment/Datensatz hinzufügen',
                        recordTitle: 'Benutzerdefinierte Segment/Aufzeichnung',
                        helpLink: CONST.NETSUITE_IMPORT.HELP_LINKS.CUSTOM_SEGMENTS,
                        helpLinkText: 'Detaillierte Anweisungen anzeigen',
                        helpText: 'zur Konfiguration von benutzerdefinierten Segmenten/Datensätzen.',
                        emptyTitle: 'Fügen Sie ein benutzerdefiniertes Segment oder einen benutzerdefinierten Datensatz hinzu',
                        fields: {
                            segmentName: 'Name',
                            internalID: 'Interne ID',
                            scriptID: 'Script-ID',
                            customRecordScriptID: 'Transaktionsspalten-ID',
                            mapping: 'Angezeigt als',
                        },
                        removeTitle: 'Benutzerdefiniertes Segment/Datensatz entfernen',
                        removePrompt: 'Möchten Sie diesen benutzerdefinierten Abschnitt/Datensatz wirklich entfernen?',
                        addForm: {
                            customSegmentName: 'benutzerdefinierter Segmentname',
                            customRecordName: 'benutzerdefinierter Datensatzname',
                            segmentTitle: 'Benutzerdefiniertes Segment',
                            customSegmentAddTitle: 'Benutzerdefiniertes Segment hinzufügen',
                            customRecordAddTitle: 'Benutzerdefinierten Datensatz hinzufügen',
                            recordTitle: 'Benutzerdefinierter Datensatz',
                            segmentRecordType: 'Möchten Sie ein benutzerdefiniertes Segment oder einen benutzerdefinierten Datensatz hinzufügen?',
                            customSegmentNameTitle: 'Wie lautet der Name des benutzerdefinierten Segments?',
                            customRecordNameTitle: 'Wie lautet der benutzerdefinierte Datensatzname?',
                            customSegmentNameFooter: `Sie finden benutzerdefinierte Segmentnamen in NetSuite unter *Customizations > Links, Records & Fields > Custom Segments* Seite.\n\n_Für detailliertere Anweisungen, [besuchen Sie unsere Hilfeseite](${CONST.NETSUITE_IMPORT.HELP_LINKS.CUSTOM_SEGMENTS})_.`,
                            customRecordNameFooter: `Sie können benutzerdefinierte Datensatznamen in NetSuite finden, indem Sie "Transaction Column Field" in die globale Suche eingeben.\n\n_Für detailliertere Anweisungen, [besuchen Sie unsere Hilfeseite](${CONST.NETSUITE_IMPORT.HELP_LINKS.CUSTOM_SEGMENTS})_.`,
                            customSegmentInternalIDTitle: 'Wie lautet die interne ID?',
                            customSegmentInternalIDFooter: `Zuerst stellen Sie sicher, dass Sie interne IDs in NetSuite unter *Home > Set Preferences > Show Internal ID* aktiviert haben.\n\nSie können die internen IDs von benutzerdefinierten Segmenten in NetSuite unter folgendem Pfad finden:\n\n1. *Customization > Lists, Records, & Fields > Custom Segments*.\n2. Klicken Sie auf ein benutzerdefiniertes Segment.\n3. Klicken Sie auf den Hyperlink neben *Custom Record Type*.\n4. Finden Sie die interne ID in der Tabelle am unteren Rand.\n\n_Für detailliertere Anweisungen, [besuchen Sie unsere Hilfeseite](${CONST.NETSUITE_IMPORT.HELP_LINKS.CUSTOM_LISTS})_.`,
                            customRecordInternalIDFooter: `Sie können benutzerdefinierte Datensatz-IDs in NetSuite finden, indem Sie die folgenden Schritte ausführen:\n\n1. Geben Sie "Transaction Line Fields" in die globale Suche ein.\n2. Klicken Sie auf einen benutzerdefinierten Datensatz.\n3. Finden Sie die interne ID auf der linken Seite.\n\n_Für detailliertere Anweisungen, [besuchen Sie unsere Hilfeseite](${CONST.NETSUITE_IMPORT.HELP_LINKS.CUSTOM_SEGMENTS})_.`,
                            customSegmentScriptIDTitle: 'Was ist die Skript-ID?',
                            customSegmentScriptIDFooter: `Sie können benutzerdefinierte Segment-Skript-IDs in NetSuite unter folgendem Pfad finden:\n\n1. *Anpassung > Listen, Datensätze und Felder > Benutzerdefinierte Segmente*.\n2. Klicken Sie auf ein benutzerdefiniertes Segment.\n3. Klicken Sie auf die Registerkarte *Anwendung und Beschaffung* unten, dann:\n    a. Wenn Sie das benutzerdefinierte Segment als *Tag* (auf der Positionsebene) in Expensify anzeigen möchten, klicken Sie auf die Unterregisterkarte *Transaktionsspalten* und verwenden Sie die *Feld-ID*.\n    b. Wenn Sie das benutzerdefinierte Segment als *Berichtsfeld* (auf der Berichtebene) in Expensify anzeigen möchten, klicken Sie auf die Unterregisterkarte *Transaktionen* und verwenden Sie die *Feld-ID*.\n\n_Für detailliertere Anweisungen, [besuchen Sie unsere Hilfeseite](${CONST.NETSUITE_IMPORT.HELP_LINKS.CUSTOM_LISTS})_.`,
                            customRecordScriptIDTitle: 'Was ist die Transaktionsspalten-ID?',
                            customRecordScriptIDFooter: `Sie können benutzerdefinierte Skript-IDs in NetSuite unter folgendem finden:\n\n1. Geben Sie "Transaction Line Fields" in die globale Suche ein.\n2. Klicken Sie auf einen benutzerdefinierten Datensatz.\n3. Finden Sie die Skript-ID auf der linken Seite.\n\n_Für detailliertere Anweisungen, [besuchen Sie unsere Hilfeseite](${CONST.NETSUITE_IMPORT.HELP_LINKS.CUSTOM_SEGMENTS})_.`,
                            customSegmentMappingTitle: 'Wie sollte dieses benutzerdefinierte Segment in Expensify angezeigt werden?',
                            customRecordMappingTitle: 'Wie soll dieser benutzerdefinierte Datensatz in Expensify angezeigt werden?',
                        },
                        errors: {
                            uniqueFieldError: ({fieldName}: RequiredFieldParams) => `Ein benutzerdefiniertes Segment/Datensatz mit dieser ${fieldName?.toLowerCase()} existiert bereits.`,
                        },
                    },
                    customLists: {
                        title: 'Benutzerdefinierte Listen',
                        addText: 'Benutzerdefinierte Liste hinzufügen',
                        recordTitle: 'Benutzerdefinierte Liste',
                        helpLink: CONST.NETSUITE_IMPORT.HELP_LINKS.CUSTOM_LISTS,
                        helpLinkText: 'Detaillierte Anweisungen anzeigen',
                        helpText: 'zur Konfiguration benutzerdefinierter Listen.',
                        emptyTitle: 'Eine benutzerdefinierte Liste hinzufügen',
                        fields: {
                            listName: 'Name',
                            internalID: 'Interne ID',
                            transactionFieldID: 'Transaktionsfeld-ID',
                            mapping: 'Angezeigt als',
                        },
                        removeTitle: 'Benutzerdefinierte Liste entfernen',
                        removePrompt: 'Möchten Sie diese benutzerdefinierte Liste wirklich entfernen?',
                        addForm: {
                            listNameTitle: 'Wählen Sie eine benutzerdefinierte Liste aus',
                            transactionFieldIDTitle: 'Was ist die Transaktionsfeld-ID?',
                            transactionFieldIDFooter: `Sie können Transaktionsfeld-IDs in NetSuite finden, indem Sie folgende Schritte ausführen:\n\n1. Geben Sie "Transaction Line Fields" in die globale Suche ein.\n2. Klicken Sie auf eine benutzerdefinierte Liste.\n3. Finden Sie die Transaktionsfeld-ID auf der linken Seite.\n\n_Für detailliertere Anweisungen, [besuchen Sie unsere Hilfeseite](${CONST.NETSUITE_IMPORT.HELP_LINKS.CUSTOM_LISTS})_.`,
                            mappingTitle: 'Wie sollte diese benutzerdefinierte Liste in Expensify angezeigt werden?',
                        },
                        errors: {
                            uniqueTransactionFieldIDError: `Eine benutzerdefinierte Liste mit dieser Transaktionsfeld-ID existiert bereits.`,
                        },
                    },
                },
                importTypes: {
                    [CONST.INTEGRATION_ENTITY_MAP_TYPES.NETSUITE_DEFAULT]: {
                        label: 'NetSuite-Mitarbeiterstandard',
                        description: 'Nicht in Expensify importiert, bei Export angewendet',
                        footerContent: ({importField}: ImportFieldParams) =>
                            `Wenn Sie ${importField} in NetSuite verwenden, wenden wir den Standardwert an, der beim Export auf dem Mitarbeiterdatensatz im Spesenbericht oder Journalbuchung festgelegt ist.`,
                    },
                    [CONST.INTEGRATION_ENTITY_MAP_TYPES.TAG]: {
                        label: 'Tags',
                        description: 'Positionsebene',
                        footerContent: ({importField}: ImportFieldParams) => `${startCase(importField)} wird für jede einzelne Ausgabe in einem Mitarbeiterbericht auswählbar sein.`,
                    },
                    [CONST.INTEGRATION_ENTITY_MAP_TYPES.REPORT_FIELD]: {
                        label: 'Berichtsfelder',
                        description: 'Berichtsebene',
                        footerContent: ({importField}: ImportFieldParams) => `${startCase(importField)} Auswahl wird auf alle Ausgaben im Bericht eines Mitarbeiters angewendet.`,
                    },
                },
            },
        },
        intacct: {
            sageIntacctSetup: 'Sage Intacct Einrichtung',
            prerequisitesTitle: 'Bevor Sie sich verbinden...',
            downloadExpensifyPackage: 'Laden Sie das Expensify-Paket für Sage Intacct herunter',
            followSteps: 'Befolgen Sie die Schritte in unserer Anleitung: Verbinden mit Sage Intacct.',
            enterCredentials: 'Geben Sie Ihre Sage Intacct-Anmeldedaten ein',
            entity: 'Entity',
            employeeDefault: 'Sage Intacct Mitarbeiterstandard',
            employeeDefaultDescription: 'Die Standardabteilung des Mitarbeiters wird auf seine Ausgaben in Sage Intacct angewendet, falls eine vorhanden ist.',
            displayedAsTagDescription: 'Die Abteilung wird für jede einzelne Ausgabe in einem Bericht eines Mitarbeiters auswählbar sein.',
            displayedAsReportFieldDescription: 'Die Abteilungsauswahl gilt für alle Ausgaben im Bericht eines Mitarbeiters.',
            toggleImportTitleFirstPart: 'Wählen Sie, wie Sage Intacct behandelt werden soll',
            toggleImportTitleSecondPart: 'in Expensify.',
            expenseTypes: 'Ausgabenarten',
            expenseTypesDescription: 'Ihre Sage Intacct-Ausgabenarten werden in Expensify als Kategorien importiert.',
            accountTypesDescription: 'Ihr Sage Intacct-Kontenplan wird in Expensify als Kategorien importiert.',
            importTaxDescription: 'Kaufsteuersatz aus Sage Intacct importieren.',
            userDefinedDimensions: 'Benutzerdefinierte Dimensionen',
            addUserDefinedDimension: 'Benutzerdefinierte Dimension hinzufügen',
            integrationName: 'Integrationsname',
            dimensionExists: 'Eine Dimension mit diesem Namen existiert bereits.',
            removeDimension: 'Benutzerdefinierte Dimension entfernen',
            removeDimensionPrompt: 'Möchten Sie diese benutzerdefinierte Dimension wirklich entfernen?',
            userDefinedDimension: 'Benutzerdefinierte Dimension',
            addAUserDefinedDimension: 'Benutzerdefinierte Dimension hinzufügen',
            detailedInstructionsLink: 'Detaillierte Anweisungen anzeigen',
            detailedInstructionsRestOfSentence: 'beim Hinzufügen benutzerdefinierter Dimensionen.',
            userDimensionsAdded: () => ({
                one: '1 UDD hinzugefügt',
                other: (count: number) => `${count} UDDs hinzugefügt`,
            }),
            mappingTitle: ({mappingName}: IntacctMappingTitleParams) => {
                switch (mappingName) {
                    case CONST.SAGE_INTACCT_CONFIG.MAPPINGS.DEPARTMENTS:
                        return 'Abteilungen';
                    case CONST.SAGE_INTACCT_CONFIG.MAPPINGS.CLASSES:
                        return 'Klassen';
                    case CONST.SAGE_INTACCT_CONFIG.MAPPINGS.LOCATIONS:
                        return 'Standorte';
                    case CONST.SAGE_INTACCT_CONFIG.MAPPINGS.CUSTOMERS:
                        return 'Kunden';
                    case CONST.SAGE_INTACCT_CONFIG.MAPPINGS.PROJECTS:
                        return 'Projekte (Jobs)';
                    default:
                        return 'mappings';
                }
            },
        },
        type: {
            free: 'Kostenlos',
            control: 'Steuerung',
            collect: 'Sammeln',
        },
        companyCards: {
            addCards: 'Karten hinzufügen',
            selectCards: 'Karten auswählen',
            addNewCard: {
                other: 'Andere',
                cardProviders: {
                    gl1025: 'American Express Corporate Cards',
                    cdf: 'Mastercard Commercial Cards',
                    vcf: 'Visa Commercial Cards',
                    stripe: 'Stripe-Karten',
                },
                yourCardProvider: `Wer ist Ihr Kartenanbieter?`,
                whoIsYourBankAccount: 'Wer ist Ihre Bank?',
                whereIsYourBankLocated: 'Wo befindet sich Ihre Bank?',
                howDoYouWantToConnect: 'Wie möchten Sie sich mit Ihrer Bank verbinden?',
                learnMoreAboutOptions: {
                    text: 'Erfahren Sie mehr darüber',
                    linkText: 'Optionen.',
                },
                commercialFeedDetails:
                    'Erfordert die Einrichtung mit Ihrer Bank. Dies wird typischerweise von größeren Unternehmen verwendet und ist oft die beste Option, wenn Sie qualifiziert sind.',
                commercialFeedPlaidDetails: `Erfordert die Einrichtung mit Ihrer Bank, aber wir werden Sie anleiten. Dies ist normalerweise auf größere Unternehmen beschränkt.`,
                directFeedDetails: 'Der einfachste Ansatz. Verbinden Sie sich sofort mit Ihren Master-Anmeldedaten. Diese Methode ist am häufigsten.',
                enableFeed: {
                    title: ({provider}: GoBackMessageParams) => `Aktivieren Sie Ihren ${provider}-Feed`,
                    heading:
                        'Wir haben eine direkte Integration mit Ihrem Kartenaussteller und können Ihre Transaktionsdaten schnell und genau in Expensify importieren.\n\nUm loszulegen, einfach:',
                    visa: 'Wir haben globale Integrationen mit Visa, obwohl die Berechtigung je nach Bank und Kartenprogramm variiert.\n\nUm loszulegen, einfach:',
                    mastercard: 'Wir haben globale Integrationen mit Mastercard, obwohl die Berechtigung je nach Bank und Kartenprogramm variiert.\n\nUm loszulegen, einfach:',
                    vcf: `1. Besuchen Sie [diesen Hilfeartikel](${CONST.COMPANY_CARDS_VISA_COMMERCIAL_CARD_HELP}) für detaillierte Anweisungen zur Einrichtung Ihrer Visa Commercial Cards.\n\n2. [Kontaktieren Sie Ihre Bank](${CONST.COMPANY_CARDS_VISA_COMMERCIAL_CARD_HELP}), um zu überprüfen, ob sie einen kommerziellen Feed für Ihr Programm unterstützt, und bitten Sie sie, diesen zu aktivieren.\n\n3. *Sobald der Feed aktiviert ist und Sie dessen Details haben, fahren Sie mit dem nächsten Bildschirm fort.*`,
                    gl1025: `1. Besuchen Sie [diesen Hilfeartikel](${CONST.COMPANY_CARDS_AMEX_COMMERCIAL_CARD_HELP}), um herauszufinden, ob American Express einen kommerziellen Feed für Ihr Programm aktivieren kann.\n\n2. Sobald der Feed aktiviert ist, wird Amex Ihnen ein Produktionsschreiben senden.\n\n3. *Sobald Sie die Feed-Informationen haben, fahren Sie mit dem nächsten Bildschirm fort.*`,
                    cdf: `1. Besuchen Sie [diesen Hilfeartikel](${CONST.COMPANY_CARDS_MASTERCARD_COMMERCIAL_CARDS}) für detaillierte Anweisungen zur Einrichtung Ihrer Mastercard Commercial Cards.\n\n2. [Kontaktieren Sie Ihre Bank](${CONST.COMPANY_CARDS_MASTERCARD_COMMERCIAL_CARDS}), um zu überprüfen, ob sie einen kommerziellen Feed für Ihr Programm unterstützt, und bitten Sie sie, diesen zu aktivieren.\n\n3. *Sobald der Feed aktiviert ist und Sie die Details haben, fahren Sie mit dem nächsten Bildschirm fort.*`,
                    stripe: `1. Besuchen Sie das Stripe-Dashboard und gehen Sie zu [Einstellungen](${CONST.COMPANY_CARDS_STRIPE_HELP}).\n\n2. Klicken Sie unter Produktintegrationen auf Aktivieren neben Expensify.\n\n3. Sobald der Feed aktiviert ist, klicken Sie unten auf Senden und wir werden daran arbeiten, ihn hinzuzufügen.`,
                },
                whatBankIssuesCard: 'Welche Bank gibt diese Karten aus?',
                enterNameOfBank: 'Geben Sie den Namen der Bank ein',
                feedDetails: {
                    vcf: {
                        title: 'Was sind die Visa-Feed-Details?',
                        processorLabel: 'Prozessor-ID',
                        bankLabel: 'Finanzinstitutions-ID (Bank)',
                        companyLabel: 'Unternehmens-ID',
                        helpLabel: 'Wo finde ich diese IDs?',
                    },
                    gl1025: {
                        title: `Wie lautet der Amex-Lieferdateiname?`,
                        fileNameLabel: 'Dateiname der Lieferung',
                        helpLabel: 'Wo finde ich den Lieferdateinamen?',
                    },
                    cdf: {
                        title: `Wie lautet die Mastercard-Verteilungs-ID?`,
                        distributionLabel: 'Verteilungs-ID',
                        helpLabel: 'Wo finde ich die Distributions-ID?',
                    },
                },
                amexCorporate: 'Wählen Sie dies aus, wenn auf der Vorderseite Ihrer Karten „Corporate“ steht.',
                amexBusiness: 'Wählen Sie dies aus, wenn auf der Vorderseite Ihrer Karten "Business" steht.',
                amexPersonal: 'Wählen Sie dies aus, wenn Ihre Karten privat sind.',
                error: {
                    pleaseSelectProvider: 'Bitte wählen Sie einen Kartenanbieter, bevor Sie fortfahren.',
                    pleaseSelectBankAccount: 'Bitte wählen Sie ein Bankkonto aus, bevor Sie fortfahren.',
                    pleaseSelectBank: 'Bitte wählen Sie eine Bank aus, bevor Sie fortfahren.',
                    pleaseSelectCountry: 'Bitte wählen Sie ein Land aus, bevor Sie fortfahren.',
                    pleaseSelectFeedType: 'Bitte wählen Sie einen Feed-Typ aus, bevor Sie fortfahren.',
                },
            },
            statementCloseDate: {
                [CONST.COMPANY_CARDS.STATEMENT_CLOSE_DATE.LAST_DAY_OF_MONTH]: 'Letzter Tag des Monats',
                [CONST.COMPANY_CARDS.STATEMENT_CLOSE_DATE.LAST_BUSINESS_DAY_OF_MONTH]: 'Letzter Geschäftstag des Monats',
                [CONST.COMPANY_CARDS.STATEMENT_CLOSE_DATE.CUSTOM_DAY_OF_MONTH]: 'Individueller Tag des Monats',
            },
            assignCard: 'Karte zuweisen',
            findCard: 'Karte finden',
            cardNumber: 'Kartennummer',
            commercialFeed: 'Kommerzieller Feed',
            feedName: ({feedName}: CompanyCardFeedNameParams) => `${feedName}-Karten`,
            directFeed: 'Direkt-Feed',
            whoNeedsCardAssigned: 'Wer benötigt eine zugewiesene Karte?',
            chooseCard: 'Wählen Sie eine Karte',
            chooseCardFor: ({assignee, feed}: AssignCardParams) => `Wählen Sie eine Karte für ${assignee} aus dem ${feed} Karten-Feed.`,
            noActiveCards: 'Keine aktiven Karten in diesem Feed',
            somethingMightBeBroken:
                '<muted-text><centered-text>Oder es ist etwas kaputt. Wie auch immer, wenn Sie Fragen haben, wenden Sie <concierge-link>sich an Concierge</concierge-link>.</centered-text></muted-text>',
            chooseTransactionStartDate: 'Wählen Sie ein Startdatum für die Transaktion',
            startDateDescription: 'Wir werden alle Transaktionen ab diesem Datum importieren. Wenn kein Datum angegeben ist, gehen wir so weit zurück, wie es Ihre Bank erlaubt.',
            fromTheBeginning: 'Von Anfang an',
            customStartDate: 'Benutzerdefiniertes Startdatum',
            customCloseDate: 'Benutzerdefiniertes Abschlussdatum',
            letsDoubleCheck: 'Lassen Sie uns noch einmal überprüfen, ob alles richtig aussieht.',
            confirmationDescription: 'Wir werden sofort mit dem Import von Transaktionen beginnen.',
            cardholder: 'Karteninhaber',
            card: 'Karte',
            cardName: 'Kartenname',
            brokenConnectionErrorFirstPart: `Die Verbindung zum Karten-Feed ist unterbrochen. Bitte`,
            brokenConnectionErrorLink: 'Melden Sie sich bei Ihrer Bank an',
            brokenConnectionErrorSecondPart: 'damit wir die Verbindung erneut herstellen können.',
            assignedCard: ({assignee, link}: AssignedCardParams) => `hat ${assignee} einen ${link} zugewiesen! Importierte Transaktionen werden in diesem Chat angezeigt.`,
            companyCard: 'Firmenkarte',
            chooseCardFeed: 'Karten-Feed auswählen',
            ukRegulation:
                'Expensify, Inc. ist ein Agent von Plaid Financial Ltd., einem autorisierten Zahlungsinstitut, das von der Financial Conduct Authority gemäß den Payment Services Regulations 2017 reguliert wird (Firmennummer: 804718). Plaid bietet Ihnen regulierte Kontoinformationsdienste über Expensify Limited als seinen Agenten an.',
        },
        expensifyCard: {
            issueAndManageCards: 'Ausstellen und Verwalten Ihrer Expensify-Karten',
            getStartedIssuing: 'Beginnen Sie, indem Sie Ihre erste virtuelle oder physische Karte ausstellen.',
            verificationInProgress: 'Verifizierung läuft...',
            verifyingTheDetails: 'Wir überprüfen ein paar Details. Concierge wird Sie informieren, wenn Expensify-Karten zur Ausgabe bereit sind.',
            disclaimer:
                'The Expensify Visa® Commercial Card wird von der The Bancorp Bank, N.A., Mitglied FDIC, gemäß einer Lizenz von Visa U.S.A. Inc. ausgestellt und kann nicht bei allen Händlern verwendet werden, die Visa-Karten akzeptieren. Apple® und das Apple-Logo® sind Marken von Apple Inc., registriert in den USA und anderen Ländern. App Store ist eine Dienstleistungsmarke von Apple Inc. Google Play und das Google Play-Logo sind Marken von Google LLC.',
            issueCard: 'Karte ausstellen',
            findCard: 'Karte finden',
            newCard: 'Neue Karte',
            name: 'Name',
            lastFour: 'Letzte 4',
            limit: 'Limit',
            currentBalance: 'Aktueller Kontostand',
            currentBalanceDescription: 'Der aktuelle Saldo ist die Summe aller gebuchten Expensify Card-Transaktionen, die seit dem letzten Abrechnungsdatum stattgefunden haben.',
            balanceWillBeSettledOn: ({settlementDate}: SettlementDateParams) => `Der Saldo wird am ${settlementDate} beglichen.`,
            settleBalance: 'Saldo ausgleichen',
            cardLimit: 'Kartenlimit',
            remainingLimit: 'Verbleibendes Limit',
            requestLimitIncrease: 'Anforderung zur Erhöhung des Limits',
            remainingLimitDescription:
                'Wir berücksichtigen eine Reihe von Faktoren bei der Berechnung Ihres verbleibenden Limits: Ihre Zugehörigkeitsdauer als Kunde, die geschäftsbezogenen Informationen, die Sie bei der Anmeldung angegeben haben, und das verfügbare Guthaben auf Ihrem Geschäftskonto. Ihr verbleibendes Limit kann täglich schwanken.',
            earnedCashback: 'Cashback',
            earnedCashbackDescription: 'Der Cashback-Saldo basiert auf den abgerechneten monatlichen Ausgaben der Expensify-Karte in Ihrem Arbeitsbereich.',
            issueNewCard: 'Neue Karte ausstellen',
            finishSetup: 'Einrichtung abschließen',
            chooseBankAccount: 'Bankkonto auswählen',
            chooseExistingBank: 'Wählen Sie ein bestehendes Geschäftskonto, um Ihr Expensify Card-Guthaben zu begleichen, oder fügen Sie ein neues Bankkonto hinzu.',
            accountEndingIn: 'Konto endet mit',
            addNewBankAccount: 'Ein neues Bankkonto hinzufügen',
            settlementAccount: 'Abrechnungskonto',
            settlementAccountDescription: 'Wählen Sie ein Konto aus, um Ihr Expensify Card-Guthaben zu begleichen.',
            settlementAccountInfo: ({reconciliationAccountSettingsLink, accountNumber}: SettlementAccountInfoParams) =>
                `Vergewissern Sie sich, dass dieses Konto mit Ihrem <a href="${reconciliationAccountSettingsLink}">Abstimmungskonto</a> (${accountNumber}) übereinstimmt, damit der kontinuierliche Abgleich korrekt funktioniert.`,
            settlementFrequency: 'Abrechnungshäufigkeit',
            settlementFrequencyDescription: 'Wählen Sie, wie oft Sie Ihr Expensify Card-Guthaben bezahlen möchten.',
            settlementFrequencyInfo: 'Wenn Sie zur monatlichen Abrechnung wechseln möchten, müssen Sie Ihr Bankkonto über Plaid verbinden und eine positive 90-Tage-Saldenhistorie haben.',
            frequency: {
                daily: 'Täglich',
                monthly: 'Monatlich',
            },
            cardDetails: 'Kartendetails',
            virtual: 'Virtual',
            physical: 'Physisch',
            deactivate: 'Karte deaktivieren',
            changeCardLimit: 'Kartenlimit ändern',
            changeLimit: 'Limit ändern',
            smartLimitWarning: ({limit}: CharacterLimitParams) =>
                `Wenn Sie das Limit dieser Karte auf ${limit} ändern, werden neue Transaktionen abgelehnt, bis Sie weitere Ausgaben auf der Karte genehmigen.`,
            monthlyLimitWarning: ({limit}: CharacterLimitParams) => `Wenn Sie das Limit dieser Karte auf ${limit} ändern, werden neue Transaktionen bis zum nächsten Monat abgelehnt.`,
            fixedLimitWarning: ({limit}: CharacterLimitParams) => `Wenn Sie das Limit dieser Karte auf ${limit} ändern, werden neue Transaktionen abgelehnt.`,
            changeCardLimitType: 'Kartengrenztyp ändern',
            changeLimitType: 'Limit-Typ ändern',
            changeCardSmartLimitTypeWarning: ({limit}: CharacterLimitParams) =>
                `Wenn Sie den Limittyp dieser Karte auf Smart Limit ändern, werden neue Transaktionen abgelehnt, da das ${limit} ungenehmigte Limit bereits erreicht wurde.`,
            changeCardMonthlyLimitTypeWarning: ({limit}: CharacterLimitParams) =>
                `Wenn Sie den Limittyp dieser Karte auf monatlich ändern, werden neue Transaktionen abgelehnt, da das monatliche Limit von ${limit} bereits erreicht wurde.`,
            addShippingDetails: 'Versanddetails hinzufügen',
            issuedCard: ({assignee}: AssigneeParams) => `hat ${assignee} eine Expensify-Karte ausgestellt! Die Karte wird in 2-3 Werktagen ankommen.`,
            issuedCardNoShippingDetails: ({assignee}: AssigneeParams) =>
                `hat ${assignee} eine Expensify-Karte ausgestellt! Die Karte wird versendet, sobald die Versanddetails hinzugefügt wurden.`,
            issuedCardVirtual: ({assignee, link}: IssueVirtualCardParams) => `hat ${assignee} eine virtuelle ${link} ausgestellt! Die Karte kann sofort verwendet werden.`,
            addedShippingDetails: ({assignee}: AssigneeParams) => `${assignee} hat Versanddetails hinzugefügt. Die Expensify Card wird in 2-3 Werktagen ankommen.`,
            verifyingHeader: 'Überprüfen',
            bankAccountVerifiedHeader: 'Bankkonto verifiziert',
            verifyingBankAccount: 'Bankkonto wird überprüft...',
            verifyingBankAccountDescription: 'Bitte warten Sie, während wir bestätigen, dass dieses Konto verwendet werden kann, um Expensify-Karten auszustellen.',
            bankAccountVerified: 'Bankkonto verifiziert!',
            bankAccountVerifiedDescription: 'Sie können jetzt Expensify-Karten an die Mitglieder Ihres Arbeitsbereichs ausgeben.',
            oneMoreStep: 'Noch ein Schritt...',
            oneMoreStepDescription: 'Es sieht so aus, als müssten wir Ihr Bankkonto manuell verifizieren. Bitte gehen Sie zu Concierge, wo Ihre Anweisungen auf Sie warten.',
            gotIt: 'Verstanden',
            goToConcierge: 'Zu Concierge gehen',
        },
        categories: {
            deleteCategories: 'Kategorien löschen',
            deleteCategoriesPrompt: 'Möchten Sie diese Kategorien wirklich löschen?',
            deleteCategory: 'Kategorie löschen',
            deleteCategoryPrompt: 'Möchten Sie diese Kategorie wirklich löschen?',
            disableCategories: 'Kategorien deaktivieren',
            disableCategory: 'Kategorie deaktivieren',
            enableCategories: 'Kategorien aktivieren',
            enableCategory: 'Kategorie aktivieren',
            defaultSpendCategories: 'Standardausgabenkategorien',
            spendCategoriesDescription: 'Passen Sie an, wie Händlerausgaben für Kreditkartentransaktionen und gescannte Belege kategorisiert werden.',
            deleteFailureMessage: 'Beim Löschen der Kategorie ist ein Fehler aufgetreten, bitte versuchen Sie es erneut.',
            categoryName: 'Kategoriename',
            requiresCategory: 'Mitglieder müssen alle Ausgaben kategorisieren',
            needCategoryForExportToIntegration: ({connectionName}: NeedCategoryForExportToIntegrationParams) =>
                `Alle Ausgaben müssen kategorisiert werden, um nach ${connectionName} exportiert zu werden.`,
            subtitle: 'Verschaffen Sie sich einen besseren Überblick darüber, wo Geld ausgegeben wird. Verwenden Sie unsere Standardkategorien oder fügen Sie Ihre eigenen hinzu.',
            emptyCategories: {
                title: 'Sie haben noch keine Kategorien erstellt.',
                subtitle: 'Fügen Sie eine Kategorie hinzu, um Ihre Ausgaben zu organisieren.',
                subtitleWithAccounting: ({accountingPageURL}: EmptyCategoriesSubtitleWithAccountingParams) =>
                    `<muted-text><centered-text>Ihre Kategorien werden derzeit aus einer Buchhaltungsverbindung importiert. Gehen Sie zur <a href="${accountingPageURL}">Buchhaltung</a>, um Änderungen vorzunehmen.</centered-text></muted-text>`,
            },
            updateFailureMessage: 'Beim Aktualisieren der Kategorie ist ein Fehler aufgetreten, bitte versuchen Sie es erneut.',
            createFailureMessage: 'Beim Erstellen der Kategorie ist ein Fehler aufgetreten, bitte versuchen Sie es erneut.',
            addCategory: 'Kategorie hinzufügen',
            editCategory: 'Kategorie bearbeiten',
            editCategories: 'Kategorien bearbeiten',
            findCategory: 'Kategorie finden',
            categoryRequiredError: 'Kategoriename ist erforderlich',
            existingCategoryError: 'Eine Kategorie mit diesem Namen existiert bereits',
            invalidCategoryName: 'Ungültiger Kategoriename',
            importedFromAccountingSoftware: 'Die untenstehenden Kategorien werden aus Ihrem',
            payrollCode: 'Lohnabrechnungscode',
            updatePayrollCodeFailureMessage: 'Beim Aktualisieren des Gehaltsabrechnungscodes ist ein Fehler aufgetreten, bitte versuchen Sie es erneut.',
            glCode: 'GL-Code',
            updateGLCodeFailureMessage: 'Beim Aktualisieren des GL-Codes ist ein Fehler aufgetreten, bitte versuchen Sie es erneut.',
            importCategories: 'Kategorien importieren',
            cannotDeleteOrDisableAllCategories: {
                title: 'Kann nicht alle Kategorien löschen oder deaktivieren',
                description: `Mindestens eine Kategorie muss aktiviert bleiben, da Ihr Arbeitsbereich Kategorien erfordert.`,
            },
        },
        moreFeatures: {
            subtitle:
                'Verwenden Sie die unten stehenden Schalter, um weitere Funktionen zu aktivieren, während Sie wachsen. Jede Funktion wird im Navigationsmenü zur weiteren Anpassung angezeigt.',
            spendSection: {
                title: 'Ausgaben',
                subtitle: 'Aktivieren Sie Funktionen, die Ihnen helfen, Ihr Team zu skalieren.',
            },
            manageSection: {
                title: 'Verwalten',
                subtitle: 'Fügen Sie Kontrollen hinzu, die helfen, die Ausgaben im Rahmen des Budgets zu halten.',
            },
            earnSection: {
                title: 'Verdienen',
                subtitle: 'Optimieren Sie Ihren Umsatz und werden Sie schneller bezahlt.',
            },
            organizeSection: {
                title: 'Organisieren',
                subtitle: 'Gruppieren und analysieren Sie Ausgaben, erfassen Sie jede gezahlte Steuer.',
            },
            integrateSection: {
                title: 'Integrieren',
                subtitle: 'Verbinden Sie Expensify mit beliebten Finanzprodukten.',
            },
            distanceRates: {
                title: 'Entfernungsraten',
                subtitle: 'Raten hinzufügen, aktualisieren und durchsetzen.',
            },
            perDiem: {
                title: 'Tagegeld',
                subtitle: 'Legen Sie Tagessätze fest, um die täglichen Ausgaben der Mitarbeiter zu kontrollieren.',
            },
            expensifyCard: {
                title: 'Expensify Card',
                subtitle: 'Erhalten Sie Einblicke und Kontrolle über Ausgaben.',
                disableCardTitle: 'Expensify Card deaktivieren',
                disableCardPrompt: 'Sie können die Expensify-Karte nicht deaktivieren, da sie bereits verwendet wird. Wenden Sie sich an Concierge, um die nächsten Schritte zu erfahren.',
                disableCardButton: 'Chatten Sie mit Concierge',
                feed: {
                    title: 'Erhalte die Expensify-Karte',
                    subTitle: 'Optimieren Sie Ihre Geschäftsausgaben und sparen Sie bis zu 50 % auf Ihrer Expensify-Rechnung, plus:',
                    features: {
                        cashBack: 'Cashback auf jeden Einkauf in den USA',
                        unlimited: 'Unbegrenzte virtuelle Karten',
                        spend: 'Ausgabenkontrollen und benutzerdefinierte Limits',
                    },
                    ctaTitle: 'Neue Karte ausstellen',
                },
            },
            companyCards: {
                title: 'Unternehmenskarten',
                subtitle: 'Ausgaben von bestehenden Firmenkarten importieren.',
                feed: {
                    title: 'Unternehmens-Karten importieren',
                    features: {
                        support: 'Unterstützung für alle großen Kartenanbieter',
                        assignCards: 'Karten dem gesamten Team zuweisen',
                        automaticImport: 'Automatischer Transaktionsimport',
                    },
                },
                disableCardTitle: 'Unternehmens-Karten deaktivieren',
                disableCardPrompt: 'Sie können Firmenkarten nicht deaktivieren, da diese Funktion in Gebrauch ist. Wenden Sie sich an den Concierge für die nächsten Schritte.',
                disableCardButton: 'Chatten Sie mit Concierge',
                cardDetails: 'Kartendetails',
                cardNumber: 'Kartennummer',
                cardholder: 'Karteninhaber',
                cardName: 'Kartenname',
                integrationExport: ({integration, type}: IntegrationExportParams) => (integration && type ? `${integration} ${type.toLowerCase()} Export` : `${integration}-Export`),
                integrationExportTitleFirstPart: ({integration}: IntegrationExportParams) => `Wählen Sie das ${integration}-Konto aus, in das die Transaktionen exportiert werden sollen.`,
                integrationExportTitlePart: 'Wählen Sie eine andere Option aus.',
                integrationExportTitleLinkPart: 'Exportoption',
                integrationExportTitleSecondPart: 'um die verfügbaren Konten zu ändern.',
                lastUpdated: 'Zuletzt aktualisiert',
                transactionStartDate: 'Transaktionsstartdatum',
                updateCard: 'Karte aktualisieren',
                unassignCard: 'Karte zuweisen aufheben',
                unassign: 'Zuweisung aufheben',
                unassignCardDescription: 'Das Entfernen dieser Karte wird alle Transaktionen auf Entwurfsberichten vom Konto des Karteninhabers entfernen.',
                assignCard: 'Karte zuweisen',
                cardFeedName: 'Karten-Feed-Name',
                cardFeedNameDescription: 'Geben Sie dem Karten-Feed einen eindeutigen Namen, damit Sie ihn von den anderen unterscheiden können.',
                cardFeedTransaction: 'Transaktionen löschen',
                cardFeedTransactionDescription: 'Wählen Sie, ob Karteninhaber Kartentransaktionen löschen können. Neue Transaktionen werden diesen Regeln folgen.',
                cardFeedRestrictDeletingTransaction: 'Löschen von Transaktionen einschränken',
                cardFeedAllowDeletingTransaction: 'Löschen von Transaktionen erlauben',
                removeCardFeed: 'Karten-Feed entfernen',
                removeCardFeedTitle: ({feedName}: CompanyCardFeedNameParams) => `${feedName}-Feed entfernen`,
                removeCardFeedDescription: 'Möchten Sie diesen Karten-Feed wirklich entfernen? Dadurch werden alle Karten zugewiesen.',
                error: {
                    feedNameRequired: 'Der Name des Karten-Feeds ist erforderlich',
                    statementCloseDateRequired: 'Bitte wählen Sie ein Abschlussdatum für den Kontoauszug aus.',
                },
                corporate: 'Löschen von Transaktionen einschränken',
                personal: 'Löschen von Transaktionen erlauben',
                setFeedNameDescription: 'Geben Sie dem Karten-Feed einen eindeutigen Namen, damit Sie ihn von den anderen unterscheiden können.',
                setTransactionLiabilityDescription: 'Wenn aktiviert, können Karteninhaber Kartentransaktionen löschen. Neue Transaktionen werden dieser Regel folgen.',
                emptyAddedFeedTitle: 'Unternehmenskarten zuweisen',
                emptyAddedFeedDescription: 'Beginnen Sie, indem Sie einem Mitglied Ihre erste Karte zuweisen.',
                pendingFeedTitle: `Wir überprüfen Ihre Anfrage...`,
                pendingFeedDescription: `Wir überprüfen derzeit Ihre Feed-Details. Sobald das abgeschlossen ist, werden wir uns per`,
                pendingBankTitle: 'Überprüfen Sie Ihr Browserfenster',
                pendingBankDescription: ({bankName}: CompanyCardBankName) =>
                    `Bitte verbinden Sie sich mit ${bankName} über das Browserfenster, das sich gerade geöffnet hat. Falls sich keines geöffnet hat,`,
                pendingBankLink: 'Bitte hier klicken',
                giveItNameInstruction: 'Geben Sie der Karte einen Namen, der sie von anderen abhebt.',
                updating: 'Aktualisierung...',
                noAccountsFound: 'Keine Konten gefunden',
                defaultCard: 'Standardkarte',
                downgradeTitle: `Arbeitsbereich kann nicht herabgestuft werden`,
                downgradeSubTitleFirstPart: `Dieser Arbeitsbereich kann nicht herabgestuft werden, da mehrere Karten-Feeds verbunden sind (außer Expensify-Karten). Bitte`,
                downgradeSubTitleMiddlePart: `nur einen Karten-Feed behalten`,
                downgradeSubTitleLastPart: 'fortzufahren.',
                noAccountsFoundDescription: ({connection}: ConnectionParams) => `Bitte fügen Sie das Konto in ${connection} hinzu und synchronisieren Sie die Verbindung erneut.`,
                expensifyCardBannerTitle: 'Erhalte die Expensify-Karte',
                expensifyCardBannerSubtitle:
                    'Genießen Sie Cashback bei jedem Einkauf in den USA, bis zu 50 % Rabatt auf Ihre Expensify-Rechnung, unbegrenzte virtuelle Karten und vieles mehr.',
                expensifyCardBannerLearnMoreButton: 'Erfahren Sie mehr',
                statementCloseDateTitle: 'Datum des Rechnungsabschlusses',
                statementCloseDateDescription: 'Teilen Sie uns mit, wann Ihre Kartenabrechnung geschlossen wird, und wir erstellen eine passende Abrechnung in Expensify.',
            },
            workflows: {
                title: 'Workflows',
                subtitle: 'Konfigurieren Sie, wie Ausgaben genehmigt und bezahlt werden.',
                disableApprovalPrompt:
                    'Expensify-Karten aus diesem Arbeitsbereich hängen derzeit von der Genehmigung ab, um ihre Smart Limits festzulegen. Bitte ändern Sie die Limitarten aller Expensify-Karten mit Smart Limits, bevor Sie Genehmigungen deaktivieren.',
            },
            invoices: {
                title: 'Rechnungen',
                subtitle: 'Rechnungen senden und empfangen.',
            },
            categories: {
                title: 'Kategorien',
                subtitle: 'Verfolgen und organisieren Sie Ausgaben.',
            },
            tags: {
                title: 'Tags',
                subtitle: 'Klassifizieren Sie Kosten und verfolgen Sie abrechenbare Ausgaben.',
            },
            taxes: {
                title: 'Steuern',
                subtitle: 'Dokumentieren und fordern Sie berechtigte Steuern zurück.',
            },
            reportFields: {
                title: 'Berichtsfelder',
                subtitle: 'Benutzerdefinierte Felder für Ausgaben einrichten.',
            },
            connections: {
                title: 'Buchhaltung',
                subtitle: 'Synchronisieren Sie Ihren Kontenplan und mehr.',
            },
            receiptPartners: {
                title: 'Beleg-Partner',
                subtitle: 'Automatischer Import von Belegen.',
            },
            connectionsWarningModal: {
                featureEnabledTitle: 'Nicht so schnell...',
                featureEnabledText: 'Um diese Funktion zu aktivieren oder zu deaktivieren, müssen Sie Ihre Buchhaltungsimporteinstellungen ändern.',
                disconnectText: 'Um die Buchhaltung zu deaktivieren, müssen Sie Ihre Buchhaltungsverbindung von Ihrem Arbeitsbereich trennen.',
                manageSettings: 'Einstellungen verwalten',
            },
            receiptPartnersWarningModal: {
                featureEnabledTitle: 'Uber trennen',
                disconnectText: 'Um diese Funktion zu deaktivieren, trennen Sie bitte zuerst die Uber for Business Integration.',
                description: 'Möchten Sie diese Integration wirklich trennen?',
                confirmText: 'Verstanden',
            },
            workflowWarningModal: {
                featureEnabledTitle: 'Nicht so schnell...',
                featureEnabledText:
                    'Expensify-Karten in diesem Arbeitsbereich basieren auf Genehmigungs-Workflows, um ihre Smart Limits festzulegen.\n\nBitte ändern Sie die Limittypen von Karten mit Smart Limits, bevor Sie Workflows deaktivieren.',
                confirmText: 'Gehe zu Expensify-Karten',
            },
            rules: {
                title: 'Regeln',
                subtitle: 'Belege anfordern, hohe Ausgaben kennzeichnen und mehr.',
            },
        },
        reports: {
            reportsCustomTitleExamples: 'Beispiele:',
            customReportNamesSubtitle: `<muted-text>Passen Sie Berichtstitel mithilfe unserer <a href="${CONST.CUSTOM_REPORT_NAME_HELP_URL}">umfangreichen Formeln an</a>.</muted-text>`,
            customNameTitle: 'Standardberichtstitel',
            customNameDescription: `Wählen Sie mithilfe unserer <a href="${CONST.CUSTOM_REPORT_NAME_HELP_URL}">umfangreichen Formeln</a> einen benutzerdefinierten Namen für Spesenabrechnungen.`,
            customNameInputLabel: 'Name',
            customNameEmailPhoneExample: 'E-Mail oder Telefon des Mitglieds: {report:submit:from}',
            customNameStartDateExample: 'Berichtsstartdatum: {report:startdate}',
            customNameWorkspaceNameExample: 'Workspace-Name: {report:workspacename}',
            customNameReportIDExample: 'Report-ID: {report:id}',
            customNameTotalExample: 'Gesamt: {report:total}.',
            preventMembersFromChangingCustomNamesTitle: 'Verhindern Sie, dass Mitglieder benutzerdefinierte Berichtsnamen ändern',
        },
        reportFields: {
            addField: 'Feld hinzufügen',
            delete: 'Feld löschen',
            deleteFields: 'Felder löschen',
            findReportField: 'Berichtsfeld finden',
            deleteConfirmation: 'Möchten Sie dieses Berichtsfeld wirklich löschen?',
            deleteFieldsConfirmation: 'Möchten Sie diese Berichts-Felder wirklich löschen?',
            emptyReportFields: {
                title: 'Sie haben noch keine Berichts-Felder erstellt.',
                subtitle: 'Fügen Sie ein benutzerdefiniertes Feld (Text, Datum oder Dropdown) hinzu, das in Berichten angezeigt wird.',
            },
            subtitle: 'Berichtsfelder gelten für alle Ausgaben und können hilfreich sein, wenn Sie nach zusätzlichen Informationen fragen möchten.',
            disableReportFields: 'Berichtsfelder deaktivieren',
            disableReportFieldsConfirmation: 'Bist du sicher? Text- und Datumsfelder werden gelöscht und Listen werden deaktiviert.',
            importedFromAccountingSoftware: 'Die unten aufgeführten Berichtsfelder werden aus Ihrem importiert.',
            textType: 'Text',
            dateType: 'Datum',
            dropdownType: 'Liste',
            textAlternateText: 'Fügen Sie ein Feld für die freie Texteingabe hinzu.',
            dateAlternateText: 'Fügen Sie einen Kalender zur Datumauswahl hinzu.',
            dropdownAlternateText: 'Fügen Sie eine Liste von Optionen zur Auswahl hinzu.',
            nameInputSubtitle: 'Wählen Sie einen Namen für das Berichtsfeld.',
            typeInputSubtitle: 'Wählen Sie aus, welche Art von Berichtsfeld verwendet werden soll.',
            initialValueInputSubtitle: 'Geben Sie einen Startwert ein, der im Berichtsfeld angezeigt werden soll.',
            listValuesInputSubtitle: 'Diese Werte werden im Dropdown-Menü Ihres Berichtsfelds angezeigt. Aktivierte Werte können von Mitgliedern ausgewählt werden.',
            listInputSubtitle: 'Diese Werte werden in Ihrer Berichts-Feldliste angezeigt. Aktivierte Werte können von Mitgliedern ausgewählt werden.',
            deleteValue: 'Wert löschen',
            deleteValues: 'Werte löschen',
            disableValue: 'Wert deaktivieren',
            disableValues: 'Werte deaktivieren',
            enableValue: 'Wert aktivieren',
            enableValues: 'Werte aktivieren',
            emptyReportFieldsValues: {
                title: 'Sie haben keine Listenwerte erstellt.',
                subtitle: 'Benutzerdefinierte Werte hinzufügen, die in Berichten erscheinen sollen.',
            },
            deleteValuePrompt: 'Möchten Sie diesen Listenwert wirklich löschen?',
            deleteValuesPrompt: 'Möchten Sie diese Listenwerte wirklich löschen?',
            listValueRequiredError: 'Bitte geben Sie einen Listennamen ein',
            existingListValueError: 'Ein Listenwert mit diesem Namen existiert bereits.',
            editValue: 'Wert bearbeiten',
            listValues: 'Werte auflisten',
            addValue: 'Wert hinzufügen',
            existingReportFieldNameError: 'Ein Berichtsfeld mit diesem Namen existiert bereits.',
            reportFieldNameRequiredError: 'Bitte geben Sie einen Berichtsfeldnamen ein',
            reportFieldTypeRequiredError: 'Bitte wählen Sie einen Berichtsfeldtyp aus',
            reportFieldInitialValueRequiredError: 'Bitte wählen Sie einen Anfangswert für das Berichtsfeld aus',
            genericFailureMessage: 'Beim Aktualisieren des Berichtsfeldes ist ein Fehler aufgetreten. Bitte versuchen Sie es erneut.',
        },
        tags: {
            tagName: 'Tag-Name',
            requiresTag: 'Mitglieder müssen alle Ausgaben kennzeichnen',
            trackBillable: 'Verfolgen Sie abrechenbare Ausgaben',
            customTagName: 'Benutzerdefinierter Tag-Name',
            enableTag: 'Tag aktivieren',
            enableTags: 'Tags aktivieren',
            requireTag: 'Require tag',
            requireTags: 'Tags erforderlich',
            notRequireTags: 'Nicht erforderlich',
            disableTag: 'Tag deaktivieren',
            disableTags: 'Tags deaktivieren',
            addTag: 'Tag hinzufügen',
            editTag: 'Tag bearbeiten',
            editTags: 'Tags bearbeiten',
            findTag: 'Tag finden',
            subtitle: 'Tags bieten detailliertere Möglichkeiten, Kosten zu klassifizieren.',
            dependentMultiLevelTagsSubtitle: {
                phrase1: 'Sie verwenden',
                phrase2: 'abhängige Tags',
                phrase3: '. You can',
                phrase4: 'eine Tabelle erneut importieren',
                phrase5: 'um Ihre Tags zu aktualisieren.',
            },
            emptyTags: {
                title: 'Sie haben noch keine Tags erstellt.',
                //  We need to remove the subtitle and use the below one when we remove the canUseMultiLevelTags beta
                subtitle: 'Fügen Sie ein Tag hinzu, um Projekte, Standorte, Abteilungen und mehr zu verfolgen.',
                subtitleHTML: `<muted-text><centered-text>Importieren Sie eine Kalkulationstabelle, um Tags für die Verfolgung von Projekten, Standorten, Abteilungen und mehr hinzuzufügen. <a href="${CONST.IMPORT_TAGS_EXPENSIFY_URL}">Erfahren Sie mehr</a> über die Formatierung von Tag-Dateien.</centered-text></muted-text>`,
                subtitleWithAccounting: ({accountingPageURL}: EmptyTagsSubtitleWithAccountingParams) =>
                    `<muted-text><centered-text>Your tags are currently importing from an accounting connection. Gehen Sie zur <a href="${accountingPageURL}">Buchhaltung</a>, um Änderungen vorzunehmen.</centered-text></muted-text>`,
            },
            deleteTag: 'Tag löschen',
            deleteTags: 'Tags löschen',
            deleteTagConfirmation: 'Möchten Sie dieses Tag wirklich löschen?',
            deleteTagsConfirmation: 'Möchten Sie diese Tags wirklich löschen?',
            deleteFailureMessage: 'Beim Löschen des Tags ist ein Fehler aufgetreten, bitte versuchen Sie es erneut.',
            tagRequiredError: 'Tag-Name ist erforderlich',
            existingTagError: 'Ein Tag mit diesem Namen existiert bereits',
            invalidTagNameError: 'Der Tag-Name darf nicht 0 sein. Bitte wählen Sie einen anderen Wert.',
            genericFailureMessage: 'Beim Aktualisieren des Tags ist ein Fehler aufgetreten, bitte versuchen Sie es erneut.',
            importedFromAccountingSoftware: 'Die unten stehenden Tags werden aus Ihrem',
            glCode: 'GL-Code',
            updateGLCodeFailureMessage: 'Beim Aktualisieren des GL-Codes ist ein Fehler aufgetreten, bitte versuchen Sie es erneut.',
            tagRules: 'Tag-Regeln',
            approverDescription: 'Genehmiger',
            importTags: 'Tags importieren',
            importTagsSupportingText: 'Kodieren Sie Ihre Ausgaben mit einer Art von Tag oder vielen.',
            configureMultiLevelTags: 'Konfigurieren Sie Ihre Liste von Tags für die mehrstufige Kategorisierung.',
            importMultiLevelTagsSupportingText: `Hier ist eine Vorschau Ihrer Tags. Wenn alles gut aussieht, klicken Sie unten, um sie zu importieren.`,
            importMultiLevelTags: {
                firstRowTitle: 'Die erste Zeile ist der Titel für jede Tag-Liste.',
                independentTags: 'Dies sind unabhängige Tags',
                glAdjacentColumn: 'Es gibt einen GL-Code in der angrenzenden Spalte.',
            },
            tagLevel: {
                singleLevel: 'Einzelne Ebene von Tags',
                multiLevel: 'Mehrstufige Tags',
            },
            switchSingleToMultiLevelTagWarning: {
                title: 'Tag-Ebenen wechseln',
                prompt1: 'Das Ändern der Tag-Ebenen löscht alle aktuellen Tags.',
                prompt2: 'Wir empfehlen Ihnen zuerst',
                prompt3: 'ein Backup herunterladen',
                prompt4: 'indem Sie Ihre Tags exportieren.',
                prompt5: 'Erfahren Sie mehr',
                prompt6: 'about tag levels.',
            },
            importedTagsMessage: ({columnCounts}: ImportedTagsMessageParams) =>
                `Wir haben *${columnCounts} Spalten* in Ihrer Tabelle gefunden. Wählen Sie *Name* neben der Spalte, die die Tag-Namen enthält. Sie können auch *Aktiviert* neben der Spalte auswählen, die den Tag-Status festlegt.`,
            cannotDeleteOrDisableAllTags: {
                title: 'Kann nicht alle Tags löschen oder deaktivieren',
                description: `Mindestens ein Tag muss aktiviert bleiben, da Ihr Arbeitsbereich Tags benötigt.`,
            },
            cannotMakeAllTagsOptional: {
                title: 'Kann nicht alle Tags optional machen',
                description: `Mindestens ein Tag muss erforderlich bleiben, da Ihre Arbeitsbereichseinstellungen Tags erfordern.`,
            },
            tagCount: () => ({
                one: '1 Tag',
                other: (count: number) => `${count} Tags`,
            }),
        },
        taxes: {
            subtitle: 'Steuernamen, -sätze hinzufügen und Standardwerte festlegen.',
            addRate: 'Rate hinzufügen',
            workspaceDefault: 'Standardwährung des Arbeitsbereichs',
            foreignDefault: 'Fremdwährungsstandard',
            customTaxName: 'Benutzerdefinierter Steuername',
            value: 'Wert',
            taxReclaimableOn: 'Steuer erstattungsfähig auf',
            taxRate: 'Steuersatz',
            findTaxRate: 'Steuersatz finden',
            error: {
                taxRateAlreadyExists: 'Dieser Steuername wird bereits verwendet',
                taxCodeAlreadyExists: 'Dieser Steuercode wird bereits verwendet',
                valuePercentageRange: 'Bitte geben Sie einen gültigen Prozentsatz zwischen 0 und 100 ein.',
                customNameRequired: 'Benutzerdefinierter Steuername ist erforderlich',
                deleteFailureMessage: 'Beim Löschen des Steuersatzes ist ein Fehler aufgetreten. Bitte versuchen Sie es erneut oder bitten Sie Concierge um Hilfe.',
                updateFailureMessage: 'Beim Aktualisieren des Steuersatzes ist ein Fehler aufgetreten. Bitte versuchen Sie es erneut oder bitten Sie Concierge um Hilfe.',
                createFailureMessage: 'Beim Erstellen des Steuersatzes ist ein Fehler aufgetreten. Bitte versuchen Sie es erneut oder bitten Sie Concierge um Hilfe.',
                updateTaxClaimableFailureMessage: 'Der erstattungsfähige Teil muss geringer sein als der Distanzsatzbetrag.',
            },
            deleteTaxConfirmation: 'Möchten Sie diese Steuer wirklich löschen?',
            deleteMultipleTaxConfirmation: ({taxAmount}: TaxAmountParams) => `Möchten Sie wirklich ${taxAmount} Steuern löschen?`,
            actions: {
                delete: 'Löschrate',
                deleteMultiple: 'Raten löschen',
                enable: 'Rate aktivieren',
                disable: 'Rate deaktivieren',
                enableTaxRates: () => ({
                    one: 'Rate aktivieren',
                    other: 'Raten aktivieren',
                }),
                disableTaxRates: () => ({
                    one: 'Rate deaktivieren',
                    other: 'Raten deaktivieren',
                }),
            },
            importedFromAccountingSoftware: 'Die unten aufgeführten Steuern werden von Ihrem importiert',
            taxCode: 'Steuercode',
            updateTaxCodeFailureMessage: 'Beim Aktualisieren des Steuercodes ist ein Fehler aufgetreten, bitte versuchen Sie es erneut.',
        },
        emptyWorkspace: {
            title: 'Erstellen Sie einen Arbeitsbereich',
            subtitle:
                'Erstellen Sie einen Arbeitsbereich, um Belege zu verfolgen, Ausgaben zu erstatten, Reisen zu verwalten, Rechnungen zu senden und mehr – alles in der Geschwindigkeit eines Chats.',
            createAWorkspaceCTA: 'Loslegen',
            features: {
                trackAndCollect: 'Belege verfolgen und sammeln',
                reimbursements: 'Mitarbeiter erstatten',
                companyCards: 'Firmenkarten verwalten',
            },
            notFound: 'Kein Arbeitsbereich gefunden',
            description:
                'Räume sind ein großartiger Ort, um mit mehreren Personen zu diskutieren und zu arbeiten. Um mit der Zusammenarbeit zu beginnen, erstellen Sie einen Arbeitsbereich oder treten Sie einem bei.',
        },
        new: {
            newWorkspace: 'Neuer Arbeitsbereich',
            getTheExpensifyCardAndMore: 'Holen Sie sich die Expensify-Karte und mehr',
            confirmWorkspace: 'Arbeitsbereich bestätigen',
            myGroupWorkspace: ({workspaceNumber}: {workspaceNumber?: number}) => `Mein Gruppenarbeitsbereich${workspaceNumber ? ` ${workspaceNumber}` : ''}`,
            workspaceName: ({userName, workspaceNumber}: NewWorkspaceNameParams) => `${userName}'s Workspace${workspaceNumber ? ` ${workspaceNumber}` : ''}`,
        },
        people: {
            genericFailureMessage: 'Beim Entfernen eines Mitglieds aus dem Arbeitsbereich ist ein Fehler aufgetreten. Bitte versuchen Sie es erneut.',
            removeMembersPrompt: ({memberName}: {memberName: string}) => ({
                one: `Möchten Sie ${memberName} wirklich entfernen?`,
                other: 'Möchten Sie diese Mitglieder wirklich entfernen?',
            }),
            removeMembersWarningPrompt: ({memberName, ownerName}: RemoveMembersWarningPrompt) =>
                `${memberName} ist ein Genehmiger in diesem Arbeitsbereich. Wenn Sie diesen Arbeitsbereich mit ihnen nicht mehr teilen, ersetzen wir sie im Genehmigungsprozess durch den Arbeitsbereichsinhaber, ${ownerName}.`,
            removeMembersTitle: () => ({
                one: 'Mitglied entfernen',
                other: 'Mitglieder entfernen',
            }),
            findMember: 'Mitglied finden',
            removeWorkspaceMemberButtonTitle: 'Aus dem Arbeitsbereich entfernen',
            removeGroupMemberButtonTitle: 'Aus Gruppe entfernen',
            removeRoomMemberButtonTitle: 'Aus dem Chat entfernen',
            removeMemberPrompt: ({memberName}: RemoveMemberPromptParams) => `Möchten Sie ${memberName} wirklich entfernen?`,
            removeMemberTitle: 'Mitglied entfernen',
            transferOwner: 'Besitzer übertragen',
            makeMember: 'Mitglied machen',
            makeAdmin: 'Admin machen',
            makeAuditor: 'Prüfer erstellen',
            selectAll: 'Alle auswählen',
            error: {
                genericAdd: 'Es gab ein Problem beim Hinzufügen dieses Arbeitsbereichsmitglieds.',
                cannotRemove: 'Sie können sich selbst oder den Workspace-Inhaber nicht entfernen.',
                genericRemove: 'Es gab ein Problem beim Entfernen dieses Arbeitsbereichsmitglieds.',
            },
            addedWithPrimary: 'Einige Mitglieder wurden mit ihren primären Anmeldungen hinzugefügt.',
            invitedBySecondaryLogin: ({secondaryLogin}: SecondaryLoginParams) => `Hinzugefügt durch sekundären Login ${secondaryLogin}.`,
            workspaceMembersCount: ({count}: WorkspaceMembersCountParams) => `Gesamtanzahl der Arbeitsbereichsmitglieder: ${count}`,
            importMembers: 'Mitglieder importieren',
        },
        card: {
            getStartedIssuing: 'Beginnen Sie, indem Sie Ihre erste virtuelle oder physische Karte ausstellen.',
            issueCard: 'Karte ausstellen',
            issueNewCard: {
                whoNeedsCard: 'Wer braucht eine Karte?',
                findMember: 'Mitglied finden',
                chooseCardType: 'Wählen Sie einen Kartentyp aus',
                physicalCard: 'Physische Karte',
                physicalCardDescription: 'Ideal für den häufigen Ausgeber',
                virtualCard: 'Virtuelle Karte',
                virtualCardDescription: 'Sofort und flexibel',
                chooseLimitType: 'Wählen Sie einen Grenztyp',
                smartLimit: 'Smart Limit',
                smartLimitDescription: 'Bis zu einem bestimmten Betrag ausgeben, bevor eine Genehmigung erforderlich ist.',
                monthly: 'Monatlich',
                monthlyDescription: 'Bis zu einem bestimmten Betrag pro Monat ausgeben',
                fixedAmount: 'Fester Betrag',
                fixedAmountDescription: 'Einmalig bis zu einem bestimmten Betrag ausgeben',
                setLimit: 'Ein Limit festlegen',
                cardLimitError: 'Bitte geben Sie einen Betrag unter $21,474,836 ein.',
                giveItName: 'Gib ihm einen Namen',
                giveItNameInstruction: 'Gestalten Sie es einzigartig genug, um es von anderen Karten zu unterscheiden. Spezifische Anwendungsfälle sind sogar noch besser!',
                cardName: 'Kartenname',
                letsDoubleCheck: 'Lassen Sie uns noch einmal überprüfen, ob alles richtig aussieht.',
                willBeReady: 'Diese Karte wird sofort einsatzbereit sein.',
                cardholder: 'Karteninhaber',
                cardType: 'Kartentyp',
                limit: 'Limit',
                limitType: 'Typ begrenzen',
                name: 'Name',
            },
            deactivateCardModal: {
                deactivate: 'Deaktivieren',
                deactivateCard: 'Karte deaktivieren',
                deactivateConfirmation: 'Das Deaktivieren dieser Karte wird alle zukünftigen Transaktionen ablehnen und kann nicht rückgängig gemacht werden.',
            },
        },
        accounting: {
            settings: 'Einstellungen',
            title: 'Verbindungen',
            subtitle:
                'Verbinden Sie sich mit Ihrem Buchhaltungssystem, um Transaktionen mit Ihrem Kontenplan zu kodieren, Zahlungen automatisch abzugleichen und Ihre Finanzen synchron zu halten.',
            qbo: 'QuickBooks Online',
            qbd: 'QuickBooks Desktop',
            xero: 'Xero',
            netsuite: 'NetSuite',
            intacct: 'Sage Intacct',
            sap: 'SAP',
            oracle: 'Oracle',
            microsoftDynamics: 'Microsoft Dynamics',
            talkYourOnboardingSpecialist: 'Chatten Sie mit Ihrem Einrichtungsspezialisten.',
            talkYourAccountManager: 'Chatten Sie mit Ihrem Kundenbetreuer.',
            talkToConcierge: 'Chatten Sie mit Concierge.',
            needAnotherAccounting: 'Benötigen Sie eine weitere Buchhaltungssoftware?',
            connectionName: ({connectionName}: ConnectionNameParams) => {
                switch (connectionName) {
                    case CONST.POLICY.CONNECTIONS.NAME.QBO:
                        return 'QuickBooks Online';
                    case CONST.POLICY.CONNECTIONS.NAME.XERO:
                        return 'Xero';
                    case CONST.POLICY.CONNECTIONS.NAME.NETSUITE:
                        return 'NetSuite';
                    case CONST.POLICY.CONNECTIONS.NAME.SAGE_INTACCT:
                        return 'Sage Intacct';
                    default: {
                        return '';
                    }
                }
            },
            errorODIntegration: 'Es gibt einen Fehler mit einer Verbindung, die in Expensify Classic eingerichtet wurde.',
            goToODToFix: 'Gehen Sie zu Expensify Classic, um dieses Problem zu beheben.',
            goToODToSettings: 'Gehe zu Expensify Classic, um deine Einstellungen zu verwalten.',
            setup: 'Verbinden',
            lastSync: ({relativeDate}: LastSyncAccountingParams) => `Zuletzt synchronisiert ${relativeDate}`,
            notSync: 'Nicht synchronisiert',
            import: 'Importieren',
            export: 'Exportieren',
            advanced: 'Fortgeschritten',
            other: 'Andere',
            syncNow: 'Jetzt synchronisieren',
            disconnect: 'Trennen',
            reinstall: 'Connector neu installieren',
            disconnectTitle: ({connectionName}: OptionalParam<ConnectionNameParams> = {}) => {
                const integrationName =
                    connectionName && CONST.POLICY.CONNECTIONS.NAME_USER_FRIENDLY[connectionName] ? CONST.POLICY.CONNECTIONS.NAME_USER_FRIENDLY[connectionName] : 'Integration';
                return `${integrationName} trennen`;
            },
            connectTitle: ({connectionName}: ConnectionNameParams) => `Connect ${CONST.POLICY.CONNECTIONS.NAME_USER_FRIENDLY[connectionName] ?? 'Buchhaltungsintegration'}`,
            syncError: ({connectionName}: ConnectionNameParams) => {
                switch (connectionName) {
                    case CONST.POLICY.CONNECTIONS.NAME.QBO:
                        return 'Kann keine Verbindung zu QuickBooks Online herstellen';
                    case CONST.POLICY.CONNECTIONS.NAME.XERO:
                        return 'Kann keine Verbindung zu Xero herstellen';
                    case CONST.POLICY.CONNECTIONS.NAME.NETSUITE:
                        return 'Kann keine Verbindung zu NetSuite herstellen';
                    case CONST.POLICY.CONNECTIONS.NAME.QBD:
                        return 'Kann keine Verbindung zu QuickBooks Desktop herstellen';
                    default: {
                        return 'Kann keine Verbindung zur Integration herstellen';
                    }
                }
            },
            accounts: 'Kontenplan',
            taxes: 'Steuern',
            imported: 'Importiert',
            notImported: 'Nicht importiert',
            importAsCategory: 'Als Kategorien importiert',
            importTypes: {
                [CONST.INTEGRATION_ENTITY_MAP_TYPES.IMPORTED]: 'Importiert',
                [CONST.INTEGRATION_ENTITY_MAP_TYPES.TAG]: 'Als Tags importiert',
                [CONST.INTEGRATION_ENTITY_MAP_TYPES.DEFAULT]: 'Importiert',
                [CONST.INTEGRATION_ENTITY_MAP_TYPES.NOT_IMPORTED]: 'Nicht importiert',
                [CONST.INTEGRATION_ENTITY_MAP_TYPES.NONE]: 'Nicht importiert',
                [CONST.INTEGRATION_ENTITY_MAP_TYPES.REPORT_FIELD]: 'Als Berichtsfelder importiert',
                [CONST.INTEGRATION_ENTITY_MAP_TYPES.NETSUITE_DEFAULT]: 'NetSuite-Mitarbeiterstandard',
            },
            disconnectPrompt: ({connectionName}: OptionalParam<ConnectionNameParams> = {}) => {
                const integrationName =
                    connectionName && CONST.POLICY.CONNECTIONS.NAME_USER_FRIENDLY[connectionName] ? CONST.POLICY.CONNECTIONS.NAME_USER_FRIENDLY[connectionName] : 'diese Integration';
                return `Möchten Sie ${integrationName} wirklich trennen?`;
            },
            connectPrompt: ({connectionName}: ConnectionNameParams) =>
                `Möchten Sie wirklich ${CONST.POLICY.CONNECTIONS.NAME_USER_FRIENDLY[connectionName] ?? 'diese Buchhaltungsintegration'} verbinden? Dadurch werden alle bestehenden Buchhaltungsverbindungen entfernt.`,
            enterCredentials: 'Geben Sie Ihre Anmeldedaten ein',
            connections: {
                syncStageName: ({stage}: SyncStageNameConnectionsParams) => {
                    switch (stage) {
                        case 'quickbooksOnlineImportCustomers':
                        case 'quickbooksDesktopImportCustomers':
                            return 'Kunden importieren';
                        case 'quickbooksOnlineImportEmployees':
                        case 'netSuiteSyncImportEmployees':
                        case 'intacctImportEmployees':
                        case 'quickbooksDesktopImportEmployees':
                            return 'Mitarbeiter importieren';
                        case 'quickbooksOnlineImportAccounts':
                        case 'quickbooksDesktopImportAccounts':
                            return 'Konten importieren';
                        case 'quickbooksOnlineImportClasses':
                        case 'quickbooksDesktopImportClasses':
                            return 'Klassen importieren';
                        case 'quickbooksOnlineImportLocations':
                            return 'Standorte importieren';
                        case 'quickbooksOnlineImportProcessing':
                            return 'Verarbeitung importierter Daten';
                        case 'quickbooksOnlineSyncBillPayments':
                        case 'intacctImportSyncBillPayments':
                            return 'Synchronisieren von erstatteten Berichten und Rechnungszahlungen';
                        case 'quickbooksOnlineSyncTaxCodes':
                            return 'Importieren von Steuercodes';
                        case 'quickbooksOnlineCheckConnection':
                            return 'Überprüfung der QuickBooks Online-Verbindung';
                        case 'quickbooksOnlineImportMain':
                            return 'Importieren von QuickBooks Online-Daten';
                        case 'startingImportXero':
                            return 'Importieren von Xero-Daten';
                        case 'startingImportQBO':
                            return 'Importieren von QuickBooks Online-Daten';
                        case 'startingImportQBD':
                        case 'quickbooksDesktopImportMore':
                            return 'Importieren von QuickBooks Desktop-Daten';
                        case 'quickbooksDesktopImportTitle':
                            return 'Titel importieren';
                        case 'quickbooksDesktopImportApproveCertificate':
                            return 'Zertifikat zur Genehmigung importieren';
                        case 'quickbooksDesktopImportDimensions':
                            return 'Dimensionen importieren';
                        case 'quickbooksDesktopImportSavePolicy':
                            return 'Speicherungsrichtlinie importieren';
                        case 'quickbooksDesktopWebConnectorReminder':
                            return 'Daten werden weiterhin mit QuickBooks synchronisiert... Bitte stellen Sie sicher, dass der Web Connector läuft.';
                        case 'quickbooksOnlineSyncTitle':
                            return 'Synchronisiere QuickBooks Online-Daten';
                        case 'quickbooksOnlineSyncLoadData':
                        case 'xeroSyncStep':
                        case 'intacctImportData':
                            return 'Daten werden geladen';
                        case 'quickbooksOnlineSyncApplyCategories':
                            return 'Kategorien aktualisieren';
                        case 'quickbooksOnlineSyncApplyCustomers':
                            return 'Kunden/Projekte aktualisieren';
                        case 'quickbooksOnlineSyncApplyEmployees':
                            return 'Aktualisierung der Personenliste';
                        case 'quickbooksOnlineSyncApplyClassesLocations':
                            return 'Aktualisieren von Berichtsfeldern';
                        case 'jobDone':
                            return 'Warten auf das Laden der importierten Daten';
                        case 'xeroSyncImportChartOfAccounts':
                            return 'Kontenplan synchronisieren';
                        case 'xeroSyncImportCategories':
                            return 'Kategorien synchronisieren';
                        case 'xeroSyncImportCustomers':
                            return 'Kunden synchronisieren';
                        case 'xeroSyncXeroReimbursedReports':
                            return 'Expensify-Berichte als erstattet markieren';
                        case 'xeroSyncExpensifyReimbursedReports':
                            return 'Xero-Rechnungen und -Rechnungen als bezahlt markieren';
                        case 'xeroSyncImportTrackingCategories':
                            return 'Synchronisieren von Tracking-Kategorien';
                        case 'xeroSyncImportBankAccounts':
                            return 'Synchronisieren von Bankkonten';
                        case 'xeroSyncImportTaxRates':
                            return 'Steuersätze synchronisieren';
                        case 'xeroCheckConnection':
                            return 'Xero-Verbindung wird überprüft';
                        case 'xeroSyncTitle':
                            return 'Synchronisiere Xero-Daten';
                        case 'netSuiteSyncConnection':
                            return 'Initialisiere Verbindung zu NetSuite';
                        case 'netSuiteSyncCustomers':
                            return 'Kunden importieren';
                        case 'netSuiteSyncInitData':
                            return 'Daten von NetSuite abrufen';
                        case 'netSuiteSyncImportTaxes':
                            return 'Steuern importieren';
                        case 'netSuiteSyncImportItems':
                            return 'Elemente importieren';
                        case 'netSuiteSyncData':
                            return 'Daten in Expensify importieren';
                        case 'netSuiteSyncAccounts':
                            return 'Konten synchronisieren';
                        case 'netSuiteSyncCurrencies':
                            return 'Währungen synchronisieren';
                        case 'netSuiteSyncCategories':
                            return 'Kategorien synchronisieren';
                        case 'netSuiteSyncReportFields':
                            return 'Importieren von Daten als Expensify-Berichtsfelder';
                        case 'netSuiteSyncTags':
                            return 'Daten als Expensify-Tags importieren';
                        case 'netSuiteSyncUpdateConnectionData':
                            return 'Verbindungseinstellungen werden aktualisiert';
                        case 'netSuiteSyncNetSuiteReimbursedReports':
                            return 'Expensify-Berichte als erstattet markieren';
                        case 'netSuiteSyncExpensifyReimbursedReports':
                            return 'NetSuite-Rechnungen und -Rechnungen als bezahlt markieren';
                        case 'netSuiteImportVendorsTitle':
                            return 'Importieren von Lieferanten';
                        case 'netSuiteImportCustomListsTitle':
                            return 'Importieren benutzerdefinierter Listen';
                        case 'netSuiteSyncImportCustomLists':
                            return 'Importieren benutzerdefinierter Listen';
                        case 'netSuiteSyncImportSubsidiaries':
                            return 'Importieren von Tochtergesellschaften';
                        case 'netSuiteSyncImportVendors':
                        case 'quickbooksDesktopImportVendors':
                            return 'Importieren von Lieferanten';
                        case 'intacctCheckConnection':
                            return 'Sage Intacct-Verbindung wird überprüft';
                        case 'intacctImportDimensions':
                            return 'Importieren von Sage Intacct-Dimensionen';
                        case 'intacctImportTitle':
                            return 'Importieren von Sage Intacct-Daten';
                        default: {
                            // eslint-disable-next-line @typescript-eslint/restrict-template-expressions
                            return `Übersetzung fehlt für Stufe: ${stage}`;
                        }
                    }
                },
            },
            preferredExporter: 'Bevorzugter Exporteur',
            exportPreferredExporterNote:
                'Der bevorzugte Exporteur kann jeder Workspace-Admin sein, muss jedoch auch ein Domain-Admin sein, wenn Sie in den Domaineinstellungen unterschiedliche Exportkonten für einzelne Firmenkarten festlegen.',
            exportPreferredExporterSubNote: 'Sobald festgelegt, sieht der bevorzugte Exporteur Berichte zur Exportierung in seinem Konto.',
            exportAs: 'Exportieren als',
            exportOutOfPocket: 'Auslagen als exportieren',
            exportCompanyCard: 'Unternehmensausgaben exportieren als',
            exportDate: 'Exportdatum',
            defaultVendor: 'Standardanbieter',
            autoSync: 'Auto-Synchronisierung',
            autoSyncDescription: 'Synchronisieren Sie NetSuite und Expensify automatisch, jeden Tag. Exportieren Sie den finalisierten Bericht in Echtzeit.',
            reimbursedReports: 'Synchronisiere erstattete Berichte',
            cardReconciliation: 'Kartenabstimmung',
            reconciliationAccount: 'Abstimmungskonto',
            continuousReconciliation: 'Kontinuierliche Abstimmung',
            saveHoursOnReconciliation:
                'Sparen Sie Stunden bei der Abstimmung in jedem Buchhaltungszeitraum, indem Expensify kontinuierlich Expensify Card-Abrechnungen und -Abwicklungen in Ihrem Namen abstimmt.',
            enableContinuousReconciliation: 'Um die kontinuierliche Abstimmung zu aktivieren, bitte aktivieren Sie',
            chooseReconciliationAccount: {
                chooseBankAccount: 'Wählen Sie das Bankkonto, gegen das Ihre Expensify Card-Zahlungen abgeglichen werden sollen.',
                accountMatches: 'Stellen Sie sicher, dass dieses Konto mit Ihrem übereinstimmt',
                settlementAccount: 'Expensify-Kartenabrechnungskonto',
                reconciliationWorks: ({lastFourPAN}: ReconciliationWorksParams) => `(endend mit ${lastFourPAN}), damit die kontinuierliche Abstimmung ordnungsgemäß funktioniert.`,
            },
        },
        export: {
            notReadyHeading: 'Nicht bereit zum Exportieren',
            notReadyDescription:
                'Entwürfe oder ausstehende Spesenabrechnungen können nicht in das Buchhaltungssystem exportiert werden. Bitte genehmigen oder begleichen Sie diese Ausgaben, bevor Sie sie exportieren.',
        },
        invoices: {
            sendInvoice: 'Rechnung senden',
            sendFrom: 'Senden von',
            invoicingDetails: 'Rechnungsdetails',
            invoicingDetailsDescription: 'Diese Informationen werden auf Ihren Rechnungen erscheinen.',
            companyName: 'Firmenname',
            companyWebsite: 'Unternehmenswebsite',
            paymentMethods: {
                personal: 'Persönlich',
                business: 'Geschäft',
                chooseInvoiceMethod: 'Wählen Sie unten eine Zahlungsmethode aus:',
                payingAsIndividual: 'Als Einzelperson bezahlen',
                payingAsBusiness: 'Als Unternehmen bezahlen',
            },
            invoiceBalance: 'Rechnungsbetrag',
            invoiceBalanceSubtitle:
                'Dies ist Ihr aktueller Kontostand aus dem Einzug von Rechnungszahlungen. Er wird automatisch auf Ihr Bankkonto überwiesen, wenn Sie eines hinzugefügt haben.',
            bankAccountsSubtitle: 'Fügen Sie ein Bankkonto hinzu, um Rechnungszahlungen zu senden und zu empfangen.',
        },
        invite: {
            member: 'Mitglied einladen',
            members: 'Mitglieder einladen',
            invitePeople: 'Neue Mitglieder einladen',
            genericFailureMessage: 'Beim Einladen des Mitglieds in den Arbeitsbereich ist ein Fehler aufgetreten. Bitte versuchen Sie es erneut.',
            pleaseEnterValidLogin: `Bitte stellen Sie sicher, dass die E-Mail-Adresse oder Telefonnummer gültig ist (z. B. ${CONST.EXAMPLE_PHONE_NUMBER}).`,
            user: 'Benutzer',
            users: 'Benutzer',
            invited: 'eingeladen',
            removed: 'entfernt',
            to: 'zu',
            from: 'von',
        },
        inviteMessage: {
            confirmDetails: 'Details bestätigen',
            inviteMessagePrompt: 'Machen Sie Ihre Einladung besonders, indem Sie unten eine Nachricht hinzufügen!',
            personalMessagePrompt: 'Nachricht',
            genericFailureMessage: 'Beim Einladen des Mitglieds in den Arbeitsbereich ist ein Fehler aufgetreten. Bitte versuchen Sie es erneut.',
            inviteNoMembersError: 'Bitte wählen Sie mindestens ein Mitglied zum Einladen aus.',
            joinRequest: ({user, workspaceName}: {user: string; workspaceName: string}) => `${user} hat beantragt, ${workspaceName} beizutreten.`,
        },
        distanceRates: {
            oopsNotSoFast: 'Hoppla! Nicht so schnell...',
            workspaceNeeds: 'Ein Arbeitsbereich benötigt mindestens einen aktivierten Distanzsatz.',
            distance: 'Entfernung',
            centrallyManage: 'Verwalten Sie zentral die Tarife, verfolgen Sie in Meilen oder Kilometern und legen Sie eine Standardkategorie fest.',
            rate: 'Bewerten',
            addRate: 'Rate hinzufügen',
            findRate: 'Rate finden',
            trackTax: 'Steuern verfolgen',
            deleteRates: () => ({
                one: 'Löschrate',
                other: 'Raten löschen',
            }),
            enableRates: () => ({
                one: 'Rate aktivieren',
                other: 'Raten aktivieren',
            }),
            disableRates: () => ({
                one: 'Rate deaktivieren',
                other: 'Raten deaktivieren',
            }),
            enableRate: 'Rate aktivieren',
            status: 'Status',
            unit: 'Einheit',
            taxFeatureNotEnabledMessage: 'Steuern müssen im Arbeitsbereich aktiviert sein, um diese Funktion zu nutzen. Gehen Sie zu',
            changePromptMessage: 'um diese Änderung vorzunehmen.',
            deleteDistanceRate: 'Entfernen Sie den Distanzsatz',
            areYouSureDelete: () => ({
                one: 'Möchten Sie diesen Satz wirklich löschen?',
                other: 'Möchten Sie diese Tarife wirklich löschen?',
            }),
            errors: {
                rateNameRequired: 'Ratenname ist erforderlich',
                existingRateName: 'Ein Entfernungsrate mit diesem Namen existiert bereits.',
            },
        },
        editor: {
            descriptionInputLabel: 'Beschreibung',
            nameInputLabel: 'Name',
            typeInputLabel: 'Typ',
            initialValueInputLabel: 'Anfangswert',
            nameInputHelpText: 'Dies ist der Name, den Sie in Ihrem Arbeitsbereich sehen werden.',
            nameIsRequiredError: 'Sie müssen Ihrem Arbeitsbereich einen Namen geben',
            currencyInputLabel: 'Standardwährung',
            currencyInputHelpText: 'Alle Ausgaben in diesem Arbeitsbereich werden in diese Währung umgerechnet.',
            currencyInputDisabledText: ({currency}: CurrencyInputDisabledTextParams) =>
                `Die Standardwährung kann nicht geändert werden, da dieser Arbeitsbereich mit einem ${currency} Bankkonto verknüpft ist.`,
            save: 'Speichern',
            genericFailureMessage: 'Beim Aktualisieren des Arbeitsbereichs ist ein Fehler aufgetreten. Bitte versuchen Sie es erneut.',
            avatarUploadFailureMessage: 'Beim Hochladen des Avatars ist ein Fehler aufgetreten. Bitte versuche es erneut.',
            addressContext: 'Eine Workspace-Adresse ist erforderlich, um Expensify Travel zu aktivieren. Bitte geben Sie eine Adresse ein, die mit Ihrem Unternehmen verbunden ist.',
        },
        bankAccount: {
            continueWithSetup: 'Setup fortsetzen',
            youAreAlmostDone:
                'Sie sind fast fertig mit der Einrichtung Ihres Bankkontos, das es Ihnen ermöglicht, Firmenkarten auszustellen, Ausgaben zu erstatten, Rechnungen zu sammeln und Rechnungen zu bezahlen.',
            streamlinePayments: 'Zahlungen optimieren',
            connectBankAccountNote: 'Hinweis: Persönliche Bankkonten können nicht für Zahlungen in Arbeitsbereichen verwendet werden.',
            oneMoreThing: 'Noch eine Sache!',
            allSet: 'Du bist startklar!',
            accountDescriptionWithCards: 'Dieses Bankkonto wird verwendet, um Firmenkarten auszustellen, Ausgaben zu erstatten, Rechnungen einzuziehen und Rechnungen zu bezahlen.',
            letsFinishInChat: 'Lass uns im Chat fertig werden!',
            finishInChat: 'Im Chat beenden',
            almostDone: 'Fast fertig!',
            disconnectBankAccount: 'Bankkonto trennen',
            startOver: 'Von vorne anfangen',
            updateDetails: 'Details aktualisieren',
            yesDisconnectMyBankAccount: 'Ja, trennen Sie mein Bankkonto.',
            yesStartOver: 'Ja, von vorne beginnen.',
            disconnectYour: 'Trennen Sie Ihr',
            bankAccountAnyTransactions: 'Bankkonto. Alle ausstehenden Transaktionen für dieses Konto werden trotzdem abgeschlossen.',
            clearProgress: 'Ein Neuanfang wird den bisherigen Fortschritt löschen.',
            areYouSure: 'Bist du sicher?',
            workspaceCurrency: 'Arbeitsbereichswährung',
            updateCurrencyPrompt:
                'Es sieht so aus, als ob Ihr Arbeitsbereich derzeit auf eine andere Währung als USD eingestellt ist. Bitte klicken Sie auf die Schaltfläche unten, um Ihre Währung jetzt auf USD zu aktualisieren.',
            updateToUSD: 'In USD aktualisieren',
            updateWorkspaceCurrency: 'Arbeitsbereichswährung aktualisieren',
            workspaceCurrencyNotSupported: 'Arbeitsbereichswährung wird nicht unterstützt',
            yourWorkspace: `Ihr Arbeitsbereich ist auf eine nicht unterstützte Währung eingestellt. Sehen Sie sich die <a href="${CONST.CONNECT_A_BUSINESS_BANK_ACCOUNT_HELP_URL}">Liste der unterstützten Währungen an</a>.`,
        },
        changeOwner: {
            changeOwnerPageTitle: 'Besitzer übertragen',
            addPaymentCardTitle: 'Geben Sie Ihre Zahlungskarte ein, um die Eigentümerschaft zu übertragen.',
            addPaymentCardButtonText: 'Bedingungen akzeptieren & Zahlungskarte hinzufügen',
            addPaymentCardReadAndAcceptTextPart1: 'Lesen und akzeptieren',
            addPaymentCardReadAndAcceptTextPart2: 'Richtlinie zum Hinzufügen Ihrer Karte',
            addPaymentCardTerms: 'Bedingungen',
            addPaymentCardPrivacy: 'Datenschutz',
            addPaymentCardAnd: '&',
            addPaymentCardPciCompliant: 'PCI-DSS-konform',
            addPaymentCardBankLevelEncrypt: 'Verschlüsselung auf Bankniveau',
            addPaymentCardRedundant: 'Redundante Infrastruktur',
            addPaymentCardLearnMore: `<muted-text>Erfahren Sie mehr über unsere <a href="${CONST.PERSONAL_DATA_PROTECTION_INFO_URL}">Sicherheit</a>.</muted-text>`,
            amountOwedTitle: 'Ausstehender Saldo',
            amountOwedButtonText: 'OK',
            amountOwedText:
                'Dieses Konto hat einen ausstehenden Saldo aus einem vorherigen Monat.\n\nMöchten Sie den Saldo ausgleichen und die Abrechnung für diesen Arbeitsbereich übernehmen?',
            ownerOwesAmountTitle: 'Ausstehender Saldo',
            ownerOwesAmountButtonText: 'Guthaben übertragen',
            ownerOwesAmountText: ({email, amount}: OwnerOwesAmountParams) =>
                `Das Konto, dem dieser Arbeitsbereich gehört (${email}), hat einen ausstehenden Saldo aus einem vorherigen Monat.\n\nMöchten Sie diesen Betrag (${amount}) überweisen, um die Abrechnung für diesen Arbeitsbereich zu übernehmen? Ihre Zahlungskarte wird sofort belastet.`,
            subscriptionTitle: 'Übernahme des Jahresabonnements',
            subscriptionButtonText: 'Abonnement übertragen',
            subscriptionText: ({usersCount, finalCount}: ChangeOwnerSubscriptionParams) =>
                `Die Übernahme dieses Arbeitsbereichs wird sein Jahresabonnement mit Ihrem aktuellen Abonnement zusammenführen. Dadurch erhöht sich die Größe Ihres Abonnements um ${usersCount} Mitglieder, sodass Ihre neue Abonnementgröße ${finalCount} beträgt. Möchten Sie fortfahren?`,
            duplicateSubscriptionTitle: 'Benachrichtigung über doppelte Abonnements',
            duplicateSubscriptionButtonText: 'Fortfahren',
            duplicateSubscriptionText: ({email, workspaceName}: ChangeOwnerDuplicateSubscriptionParams) =>
                `Es sieht so aus, als ob Sie versuchen, die Abrechnung für die Arbeitsbereiche von ${email} zu übernehmen. Dazu müssen Sie jedoch zuerst Administrator in all ihren Arbeitsbereichen sein.\n\nKlicken Sie auf "Weiter", wenn Sie nur die Abrechnung für den Arbeitsbereich ${workspaceName} übernehmen möchten.\n\nWenn Sie die Abrechnung für ihr gesamtes Abonnement übernehmen möchten, lassen Sie sich bitte zuerst als Administrator zu all ihren Arbeitsbereichen hinzufügen, bevor Sie die Abrechnung übernehmen.`,
            hasFailedSettlementsTitle: 'Eigentum kann nicht übertragen werden',
            hasFailedSettlementsButtonText: 'Verstanden',
            hasFailedSettlementsText: ({email}: ChangeOwnerHasFailedSettlementsParams) =>
                `Sie können die Abrechnung nicht übernehmen, weil ${email} eine überfällige Expensify Card-Abrechnung hat. Bitte bitten Sie sie, sich an concierge@expensify.com zu wenden, um das Problem zu lösen. Dann können Sie die Abrechnung für diesen Arbeitsbereich übernehmen.`,
            failedToClearBalanceTitle: 'Fehler beim Ausgleichen des Saldos',
            failedToClearBalanceButtonText: 'OK',
            failedToClearBalanceText: 'Wir konnten den Saldo nicht ausgleichen. Bitte versuchen Sie es später erneut.',
            successTitle: 'Woohoo! Alles bereit.',
            successDescription: 'Sie sind jetzt der Besitzer dieses Arbeitsbereichs.',
            errorTitle: 'Hoppla! Nicht so schnell...',
            errorDescription: `<muted-text><centered-text>TBei der Übertragung des Eigentums an diesem Arbeitsbereich ist ein Problem aufgetreten. Versuchen Sie es erneut, oder <concierge-link>wenden Sie sich an Concierge</concierge-link>.</centered-text></muted-text>`,
        },
        exportAgainModal: {
            title: 'Vorsicht!',
            description: ({reportName, connectionName}: ExportAgainModalDescriptionParams) =>
                `Die folgenden Berichte wurden bereits nach ${CONST.POLICY.CONNECTIONS.NAME_USER_FRIENDLY[connectionName]} exportiert:\n\n${reportName}\n\nSind Sie sicher, dass Sie sie erneut exportieren möchten?`,
            confirmText: 'Ja, erneut exportieren',
            cancelText: 'Abbrechen',
        },
        upgrade: {
            reportFields: {
                title: 'Berichtsfelder',
                description: `Berichtsfelder ermöglichen es Ihnen, Details auf Kopfzeilenebene anzugeben, im Gegensatz zu Tags, die sich auf Ausgaben einzelner Positionen beziehen. Diese Details können spezifische Projektnamen, Informationen zu Geschäftsreisen, Standorte und mehr umfassen.`,
                onlyAvailableOnPlan: 'Berichtsfelder sind nur im Control-Plan verfügbar, beginnend bei',
            },
            [CONST.POLICY.CONNECTIONS.NAME.NETSUITE]: {
                title: 'NetSuite',
                description: `Genießen Sie die automatische Synchronisierung und reduzieren Sie manuelle Eingaben mit der Expensify + NetSuite-Integration. Erhalten Sie tiefgehende, Echtzeit-Finanzanalysen mit nativer und benutzerdefinierter Segmentunterstützung, einschließlich Projekt- und Kundenabbildung.`,
                onlyAvailableOnPlan: 'Unsere NetSuite-Integration ist nur im Control-Plan verfügbar, beginnend bei',
            },
            [CONST.POLICY.CONNECTIONS.NAME.SAGE_INTACCT]: {
                title: 'Sage Intacct',
                description: `Genießen Sie die automatische Synchronisierung und reduzieren Sie manuelle Eingaben mit der Expensify + Sage Intacct-Integration. Erhalten Sie tiefgehende, Echtzeit-Finanzanalysen mit benutzerdefinierten Dimensionen sowie Spesenkodierung nach Abteilung, Klasse, Standort, Kunde und Projekt (Job).`,
                onlyAvailableOnPlan: 'Unsere Sage Intacct-Integration ist nur im Control-Plan verfügbar, beginnend bei',
            },
            [CONST.POLICY.CONNECTIONS.NAME.QBD]: {
                title: 'QuickBooks Desktop',
                description: `Genießen Sie die automatische Synchronisierung und reduzieren Sie manuelle Eingaben mit der Expensify + QuickBooks Desktop-Integration. Erreichen Sie ultimative Effizienz mit einer Echtzeit-Zwei-Wege-Verbindung und der Ausgabenkodierung nach Klasse, Artikel, Kunde und Projekt.`,
                onlyAvailableOnPlan: 'Unsere QuickBooks Desktop-Integration ist nur im Control-Plan verfügbar, beginnend bei',
            },
            [CONST.UPGRADE_FEATURE_INTRO_MAPPING.approvals.id]: {
                title: 'Erweiterte Genehmigungen',
                description: `Wenn Sie weitere Genehmigungsebenen hinzufügen möchten – oder einfach nur sicherstellen möchten, dass die größten Ausgaben noch einmal überprüft werden – sind Sie bei uns genau richtig. Erweiterte Genehmigungen helfen Ihnen, die richtigen Kontrollen auf jeder Ebene einzurichten, damit Sie die Ausgaben Ihres Teams im Griff behalten.`,
                onlyAvailableOnPlan: 'Erweiterte Genehmigungen sind nur im Control-Plan verfügbar, der bei',
            },
            categories: {
                title: 'Kategorien',
                description: `Kategorien helfen Ihnen, Ausgaben besser zu organisieren, um den Überblick darüber zu behalten, wo Sie Ihr Geld ausgeben. Verwenden Sie unsere vorgeschlagene Kategorienliste oder erstellen Sie Ihre eigene.`,
                onlyAvailableOnPlan: 'Kategorien sind im Collect-Plan verfügbar, beginnend bei',
            },
            glCodes: {
                title: 'GL-Codes',
                description: `Fügen Sie Ihren Kategorien und Tags GL-Codes hinzu, um Ausgaben einfach in Ihre Buchhaltungs- und Gehaltssysteme zu exportieren.`,
                onlyAvailableOnPlan: 'GL-Codes sind nur im Control-Plan verfügbar, beginnend bei',
            },
            glAndPayrollCodes: {
                title: 'GL- und Payroll-Codes',
                description: `Fügen Sie GL- und Payroll-Codes zu Ihren Kategorien hinzu, um Ausgaben einfach in Ihre Buchhaltungs- und Gehaltssysteme zu exportieren.`,
                onlyAvailableOnPlan: 'GL- und Payroll-Codes sind nur im Control-Plan verfügbar, beginnend bei',
            },
            taxCodes: {
                title: 'Steuercodes',
                description: `Fügen Sie Ihren Steuern Steuercodes hinzu, um Ausgaben einfach in Ihre Buchhaltungs- und Gehaltssysteme zu exportieren.`,
                onlyAvailableOnPlan: 'Steuercodes sind nur im Control-Plan verfügbar, beginnend bei',
            },
            companyCards: {
                title: 'Unbegrenzte Firmenkarten',
                description: `Müssen Sie weitere Karten-Feeds hinzufügen? Schalten Sie unbegrenzte Firmenkarten frei, um Transaktionen von allen großen Kartenausstellern zu synchronisieren.`,
                onlyAvailableOnPlan: 'Dies ist nur im Control-Plan verfügbar, beginnend bei',
            },
            rules: {
                title: 'Regeln',
                description: `Regeln laufen im Hintergrund und halten Ihre Ausgaben unter Kontrolle, damit Sie sich nicht um Kleinigkeiten kümmern müssen.\n\nFordern Sie Ausgabendetails wie Belege und Beschreibungen an, legen Sie Limits und Standards fest und automatisieren Sie Genehmigungen und Zahlungen – alles an einem Ort.`,
                onlyAvailableOnPlan: 'Regeln sind nur im Control-Plan verfügbar, beginnend bei',
            },
            perDiem: {
                title: 'Tagegeld',
                description:
                    'Per Diem ist eine großartige Möglichkeit, um Ihre täglichen Kosten konform und vorhersehbar zu halten, wann immer Ihre Mitarbeiter reisen. Genießen Sie Funktionen wie benutzerdefinierte Raten, Standardkategorien und detailliertere Informationen wie Ziele und Unterraten.',
                onlyAvailableOnPlan: 'Tagespauschalen sind nur im Control-Plan verfügbar, beginnend bei',
            },
            travel: {
                title: 'Reisen',
                description:
                    'Expensify Travel ist eine neue Plattform für die Buchung und Verwaltung von Geschäftsreisen, die es Mitgliedern ermöglicht, Unterkünfte, Flüge, Transportmittel und mehr zu buchen.',
                onlyAvailableOnPlan: 'Reisen ist im Collect-Plan verfügbar, beginnend bei',
            },
            multiLevelTags: {
                title: 'Mehrstufige Tags',
                description:
                    'Mehrstufige Tags helfen Ihnen, Ausgaben präziser zu verfolgen. Weisen Sie jedem Posten mehrere Tags zu – wie Abteilung, Kunde oder Kostenstelle – um den vollständigen Kontext jeder Ausgabe zu erfassen. Dies ermöglicht detailliertere Berichte, Genehmigungs-Workflows und Buchhaltungsexporte.',
                onlyAvailableOnPlan: 'Mehrstufige Tags sind nur im Control-Plan verfügbar, beginnend bei',
            },
            pricing: {
                perActiveMember: 'pro aktivem Mitglied pro Monat.',
                perMember: 'pro Mitglied pro Monat.',
            },
            note: {
                upgradeWorkspace: 'Aktualisieren Sie Ihren Arbeitsbereich, um auf diese Funktion zuzugreifen, oder',
                learnMore: 'Erfahren Sie mehr',
                aboutOurPlans: 'über unsere Pläne und Preise.',
            },
            upgradeToUnlock: 'Diese Funktion freischalten',
            completed: {
                headline: `Sie haben Ihren Arbeitsbereich aktualisiert!`,
                successMessage: ({policyName, subscriptionLink}: UpgradeSuccessMessageParams) =>
                    `<centered-text>Sie haben ${policyName} erfolgreich auf den Control-Tarif upgegradet! <a href="${subscriptionLink}">Sehen Sie sich Ihr Abonnement</a> für weitere Details an.</centered-text>`,
                categorizeMessage: `Sie haben erfolgreich auf einen Workspace im Collect-Plan upgegradet. Jetzt können Sie Ihre Ausgaben kategorisieren!`,
                travelMessage: `Sie haben erfolgreich auf einen Workspace im Collect-Plan aufgerüstet. Jetzt können Sie mit der Buchung und Verwaltung von Reisen beginnen!`,
                gotIt: 'Verstanden, danke',
            },
            commonFeatures: {
                title: 'Zum Control-Plan upgraden',
                note: 'Entsperren Sie unsere leistungsstärksten Funktionen, einschließlich:',
                benefits: {
                    startsAt: 'Der Control-Plan beginnt bei',
                    perMember: 'pro aktivem Mitglied pro Monat.',
                    learnMore: 'Erfahren Sie mehr',
                    pricing: 'über unsere Pläne und Preise.',
                    benefit1: 'Erweiterte Buchhaltungsverbindungen (NetSuite, Sage Intacct und mehr)',
                    benefit2: 'Intelligente Ausgabenregeln',
                    benefit3: 'Genehmigungsabläufe mit mehreren Ebenen',
                    benefit4: 'Erweiterte Sicherheitskontrollen',
                    toUpgrade: 'Zum Upgrade klicken',
                    selectWorkspace: 'Wählen Sie einen Arbeitsbereich aus und ändern Sie den Plantyp in',
                },
            },
        },
        downgrade: {
            commonFeatures: {
                title: 'Zum Collect-Plan herabstufen',
                note: 'Wenn Sie ein Downgrade durchführen, verlieren Sie den Zugriff auf diese Funktionen und mehr:',
                benefits: {
                    note: 'Für einen vollständigen Vergleich unserer Pläne, schauen Sie sich unsere',
                    pricingPage: 'Preisseite',
                    confirm: 'Möchten Sie wirklich herabstufen und Ihre Konfigurationen entfernen?',
                    warning: 'Dies kann nicht rückgängig gemacht werden.',
                    benefit1: 'Buchhaltungsverbindungen (außer QuickBooks Online und Xero)',
                    benefit2: 'Intelligente Ausgabenregeln',
                    benefit3: 'Genehmigungsabläufe mit mehreren Ebenen',
                    benefit4: 'Erweiterte Sicherheitskontrollen',
                    headsUp: 'Achtung!',
                    multiWorkspaceNote:
                        'Sie müssen alle Ihre Arbeitsbereiche herabstufen, bevor Ihre erste monatliche Zahlung erfolgt, um ein Abonnement zum Collect-Tarif zu beginnen. Klicken Sie',
                    selectStep: '> Wählen Sie jeden Arbeitsbereich aus > Ändern Sie den Plantyp in',
                },
            },
            completed: {
                headline: 'Ihr Arbeitsbereich wurde herabgestuft',
                description: 'Sie haben andere Arbeitsbereiche im Control-Plan. Um zum Collect-Tarif abgerechnet zu werden, müssen Sie alle Arbeitsbereiche herabstufen.',
                gotIt: 'Verstanden, danke',
            },
        },
        payAndDowngrade: {
            title: 'Bezahlen & Herabstufen',
            headline: 'Ihre letzte Zahlung',
            description1: 'Ihre endgültige Rechnung für dieses Abonnement wird sein',
            description2: ({date}: DateParams) => `Siehe Ihre Aufschlüsselung unten für ${date}:`,
            subscription:
                'Achtung! Diese Aktion beendet Ihr Expensify-Abonnement, löscht diesen Arbeitsbereich und entfernt alle Mitglieder des Arbeitsbereichs. Wenn Sie diesen Arbeitsbereich behalten und nur sich selbst entfernen möchten, lassen Sie zuerst einen anderen Administrator die Abrechnung übernehmen.',
            genericFailureMessage: 'Beim Bezahlen Ihrer Rechnung ist ein Fehler aufgetreten. Bitte versuchen Sie es erneut.',
        },
        restrictedAction: {
            restricted: 'Restricted',
            actionsAreCurrentlyRestricted: ({workspaceName}: ActionsAreCurrentlyRestricted) => `Aktionen im ${workspaceName}-Arbeitsbereich sind derzeit eingeschränkt.`,
            workspaceOwnerWillNeedToAddOrUpdatePaymentCard: ({workspaceOwnerName}: WorkspaceOwnerWillNeedToAddOrUpdatePaymentCardParams) =>
                `Arbeitsbereichsinhaber, ${workspaceOwnerName}, muss die hinterlegte Zahlungskarte hinzufügen oder aktualisieren, um neue Aktivitäten im Arbeitsbereich freizuschalten.`,
            youWillNeedToAddOrUpdatePaymentCard: 'Sie müssen die hinterlegte Zahlungskarte hinzufügen oder aktualisieren, um neue Workspace-Aktivitäten freizuschalten.',
            addPaymentCardToUnlock: 'Fügen Sie eine Zahlungskarte hinzu, um freizuschalten!',
            addPaymentCardToContinueUsingWorkspace: 'Fügen Sie eine Zahlungskarte hinzu, um diesen Arbeitsbereich weiterhin zu nutzen.',
            pleaseReachOutToYourWorkspaceAdmin: 'Bitte wenden Sie sich bei Fragen an Ihren Workspace-Administrator.',
            chatWithYourAdmin: 'Mit Ihrem Administrator chatten',
            chatInAdmins: 'Im #admins chatten',
            addPaymentCard: 'Zahlungskarte hinzufügen',
        },
        rules: {
            individualExpenseRules: {
                title: 'Ausgaben',
                subtitle: ({categoriesPageLink, tagsPageLink}: IndividualExpenseRulesSubtitleParams) =>
                    `<muted-text>Legen Sie Ausgabenkontrollen und Standardwerte für einzelne Ausgaben fest. Sie können auch Regeln für <a href="${categoriesPageLink}">kategorien</a> und <a href="${tagsPageLink}">tags</a> erstellen.</muted-text>`,
                receiptRequiredAmount: 'Beleg erforderlicher Betrag',
                receiptRequiredAmountDescription: 'Belege anfordern, wenn die Ausgaben diesen Betrag überschreiten, es sei denn, eine Kategorievorschrift hebt dies auf.',
                maxExpenseAmount: 'Maximaler Ausgabenbetrag',
                maxExpenseAmountDescription: 'Kennzeichnen Sie Ausgaben, die diesen Betrag überschreiten, es sei denn, sie werden durch eine Kategorievorschrift außer Kraft gesetzt.',
                maxAge: 'Maximales Alter',
                maxExpenseAge: 'Maximales Ausgabenalter',
                maxExpenseAgeDescription: 'Kennzeichnen Sie Ausgaben, die älter als eine bestimmte Anzahl von Tagen sind.',
                maxExpenseAgeDays: () => ({
                    one: '1 Tag',
                    other: (count: number) => `${count} Tage`,
                }),
                cashExpenseDefault: 'Bargeldausgabe standard',
                cashExpenseDefaultDescription:
                    'Wählen Sie, wie Bargeldausgaben erstellt werden sollen. Eine Ausgabe gilt als Bargeldausgabe, wenn sie keine importierte Firmenkartentransaktion ist. Dazu gehören manuell erstellte Ausgaben, Belege, Pauschalen, Kilometer- und Zeitaufwand.',
                reimbursableDefault: 'Erstattungsfähig',
                reimbursableDefaultDescription: 'Ausgaben werden meistens an Mitarbeiter zurückgezahlt',
                nonReimbursableDefault: 'Nicht erstattungsfähig',
                nonReimbursableDefaultDescription: 'Ausgaben werden gelegentlich an Mitarbeiter zurückgezahlt',
                alwaysReimbursable: 'Immer erstattungsfähig',
                alwaysReimbursableDescription: 'Ausgaben werden immer an Mitarbeiter zurückgezahlt',
                alwaysNonReimbursable: 'Nie erstattungsfähig',
                alwaysNonReimbursableDescription: 'Ausgaben werden nie an Mitarbeiter zurückgezahlt',
                billableDefault: 'Abrechnungsstandard',
                billableDefaultDescription: ({tagsPageLink}: BillableDefaultDescriptionParams) =>
                    `<muted-text>Wählen Sie aus, ob Bar- und Kreditkartenausgaben standardmäßig abrechnungsfähig sein sollen. Abrechnungsfähige Ausgaben werden in <a href="${tagsPageLink}">Tags</a> aktiviert oder deaktiviert.</muted-text>`,
                billable: 'Abrechenbar',
                billableDescription: 'Spesen werden meist an Kunden weiterberechnet.',
                nonBillable: 'Nicht abrechenbar',
                nonBillableDescription: 'Spesen werden gelegentlich an Kunden weiterberechnet.',
                eReceipts: 'eReceipts',
                eReceiptsHint: 'eReceipts werden automatisch erstellt',
                eReceiptsHintLink: 'für die meisten USD-Kredittransaktionen',
                attendeeTracking: 'Teilnehmerverfolgung',
                attendeeTrackingHint: 'Verfolgen Sie die Kosten pro Person für jede Ausgabe.',
                prohibitedDefaultDescription:
                    'Markieren Sie alle Belege, auf denen Alkohol, Glücksspiel oder andere eingeschränkte Artikel erscheinen. Ausgaben mit Belegen, auf denen diese Positionen erscheinen, erfordern eine manuelle Überprüfung.',
                prohibitedExpenses: 'Verbotene Ausgaben',
                alcohol: 'Alkohol',
                hotelIncidentals: 'Hotelnebenkosten',
                gambling: 'Glücksspiel',
                tobacco: 'Tabak',
                adultEntertainment: 'Erwachsenenunterhaltung',
            },
            expenseReportRules: {
                title: 'Spesenabrechnungen',
                subtitle: 'Automatisieren Sie die Einhaltung von Spesenabrechnungen, Genehmigungen und Zahlungen.',
                preventSelfApprovalsTitle: 'Selbstgenehmigungen verhindern',
                preventSelfApprovalsSubtitle: 'Verhindern Sie, dass Arbeitsbereichsmitglieder ihre eigenen Spesenabrechnungen genehmigen.',
                autoApproveCompliantReportsTitle: 'Konforme Berichte automatisch genehmigen',
                autoApproveCompliantReportsSubtitle: 'Konfigurieren Sie, welche Spesenabrechnungen für die automatische Genehmigung infrage kommen.',
                autoApproveReportsUnderTitle: 'Berichte unter automatisch genehmigen',
                autoApproveReportsUnderDescription: 'Vollständig konforme Spesenabrechnungen unter diesem Betrag werden automatisch genehmigt.',
                randomReportAuditTitle: 'Zufällige Berichtprüfung',
                randomReportAuditDescription: 'Einige Berichte müssen manuell genehmigt werden, auch wenn sie für die automatische Genehmigung in Frage kommen.',
                autoPayApprovedReportsTitle: 'Automatisch genehmigte Berichte bezahlen',
                autoPayApprovedReportsSubtitle: 'Konfigurieren Sie, welche Spesenabrechnungen für die automatische Zahlung berechtigt sind.',
                autoPayApprovedReportsLimitError: ({currency}: AutoPayApprovedReportsLimitErrorParams = {}) =>
                    `Bitte geben Sie einen Betrag ein, der kleiner als ${currency ?? ''}20.000 ist.`,
                autoPayApprovedReportsLockedSubtitle: 'Gehen Sie zu Weitere Funktionen und aktivieren Sie Workflows, dann fügen Sie Zahlungen hinzu, um diese Funktion freizuschalten.',
                autoPayReportsUnderTitle: 'Berichte unter Auto-Zahlung',
                autoPayReportsUnderDescription: 'Vollständig konforme Spesenabrechnungen unter diesem Betrag werden automatisch bezahlt.',
                unlockFeatureEnableWorkflowsSubtitle: ({featureName, moreFeaturesLink}: FeatureNameParams) =>
                    `Gehen Sie zu [Mehr Funktionen](${moreFeaturesLink}) und aktivieren Sie Workflows. Fügen Sie dann ${featureName} hinzu, um diese Funktion freizuschalten.`,
                enableFeatureSubtitle: ({featureName, moreFeaturesLink}: FeatureNameParams) =>
                    `Gehen Sie zu [Mehr Funktionen](${moreFeaturesLink}) und aktivieren Sie ${featureName}, um diese Funktion freizuschalten.`,
            },
            categoryRules: {
                title: 'Kategorienregeln',
                approver: 'Genehmiger',
                requireDescription: 'Beschreibung erforderlich',
                descriptionHint: 'Beschreibungshinweis',
                descriptionHintDescription: ({categoryName}: CategoryNameParams) =>
                    `Erinnern Sie die Mitarbeiter daran, zusätzliche Informationen für Ausgaben der Kategorie „${categoryName}“ bereitzustellen. Dieser Hinweis erscheint im Beschreibungsfeld der Ausgaben.`,
                descriptionHintLabel: 'Hinweis',
                descriptionHintSubtitle: 'Profi-Tipp: Je kürzer, desto besser!',
                maxAmount: 'Maximalbetrag',
                flagAmountsOver: 'Beträge über markieren',
                flagAmountsOverDescription: ({categoryName}: CategoryNameParams) => `Gilt für die Kategorie „${categoryName}“.`,
                flagAmountsOverSubtitle: 'Dies überschreibt den Höchstbetrag für alle Ausgaben.',
                expenseLimitTypes: {
                    expense: 'Einzelausgabe',
                    expenseSubtitle: 'Beträge von Ausgaben nach Kategorie kennzeichnen. Diese Regel überschreibt die allgemeine Arbeitsbereichsregel für den maximalen Ausgabenbetrag.',
                    daily: 'Kategorietotal',
                    dailySubtitle: 'Gesamtausgaben pro Kategorie pro Spesenbericht kennzeichnen.',
                },
                requireReceiptsOver: 'Belege über erforderlich',
                requireReceiptsOverList: {
                    default: ({defaultAmount}: DefaultAmountParams) => `${defaultAmount} ${CONST.DOT_SEPARATOR} Standard`,
                    never: 'Belege niemals verlangen',
                    always: 'Immer Belege anfordern',
                },
                defaultTaxRate: 'Standardsteuersatz',
                enableWorkflows: ({moreFeaturesLink}: RulesEnableWorkflowsParams) =>
                    `Gehen Sie zu [Mehr Funktionen](${moreFeaturesLink}) und aktivieren Sie Workflows, dann fügen Sie Genehmigungen hinzu, um diese Funktion freizuschalten.`,
            },
            customRules: {
                title: 'Benutzerdefinierte Regeln',
                subtitle: 'Beschreibung',
                description: 'Benutzerdefinierte Regeln für Spesenabrechnungen eingeben',
            },
        },
        planTypePage: {
            planTypes: {
                team: {
                    label: 'Sammeln',
                    description: 'Für Teams, die ihre Prozesse automatisieren möchten.',
                },
                corporate: {
                    label: 'Steuerung',
                    description: 'Für Organisationen mit erweiterten Anforderungen.',
                },
            },
            description: 'Wählen Sie einen Plan, der zu Ihnen passt. Für eine detaillierte Liste der Funktionen und Preise, schauen Sie sich unsere',
            subscriptionLink: 'Planarten und Preishilfe-Seite',
            lockedPlanDescription: ({count, annualSubscriptionEndDate}: WorkspaceLockedPlanTypeParams) => ({
                one: `Sie haben sich verpflichtet, bis zum Ende Ihres Jahresabonnements am ${annualSubscriptionEndDate} 1 aktives Mitglied im Control-Plan zu haben. Sie können zu einem nutzungsbasierten Abonnement wechseln und ab dem ${annualSubscriptionEndDate} auf den Collect-Plan herabstufen, indem Sie die automatische Verlängerung deaktivieren.`,
                other: `Sie haben sich zu ${count} aktiven Mitgliedern im Control-Plan verpflichtet, bis Ihr Jahresabonnement am ${annualSubscriptionEndDate} endet. Sie können zu einem nutzungsbasierten Abonnement wechseln und ab dem ${annualSubscriptionEndDate} auf den Collect-Plan herabstufen, indem Sie die automatische Verlängerung deaktivieren in`,
            }),
            subscriptions: 'Abonnements',
        },
    },
    getAssistancePage: {
        title: 'Hilfe erhalten',
        subtitle: 'Wir sind hier, um Ihren Weg zur Größe freizumachen!',
        description: 'Wählen Sie aus den untenstehenden Support-Optionen:',
        chatWithConcierge: 'Chatten Sie mit Concierge',
        scheduleSetupCall: 'Einen Einrichtungstermin vereinbaren',
        scheduleACall: 'Anruf planen',
        questionMarkButtonTooltip: 'Holen Sie sich Unterstützung von unserem Team',
        exploreHelpDocs: 'Hilfe-Dokumente durchsuchen',
        registerForWebinar: 'Für das Webinar registrieren',
        onboardingHelp: 'Hilfe bei der Einführung',
    },
    emojiPicker: {
        skinTonePickerLabel: 'Standard-Hautton ändern',
        headers: {
            frequentlyUsed: 'Häufig verwendet',
            smileysAndEmotion: 'Smileys & Emotion',
            peopleAndBody: 'Menschen & Körper',
            animalsAndNature: 'Tiere & Natur',
            foodAndDrink: 'Essen & Getränke',
            travelAndPlaces: 'Reisen & Orte',
            activities: 'Aktivitäten',
            objects: 'Objekte',
            symbols: 'Symbole',
            flags: 'Flaggen',
        },
    },
    newRoomPage: {
        newRoom: 'Neuer Raum',
        groupName: 'Gruppenname',
        roomName: 'Raumname',
        visibility: 'Sichtbarkeit',
        restrictedDescription: 'Personen in Ihrem Arbeitsbereich können diesen Raum finden.',
        privateDescription: 'Personen, die zu diesem Raum eingeladen wurden, können ihn finden.',
        publicDescription: 'Jeder kann diesen Raum finden',
        // eslint-disable-next-line @typescript-eslint/naming-convention
        public_announceDescription: 'Jeder kann diesen Raum finden',
        createRoom: 'Raum erstellen',
        roomAlreadyExistsError: 'Ein Raum mit diesem Namen existiert bereits.',
        roomNameReservedError: ({reservedName}: RoomNameReservedErrorParams) => `${reservedName} ist ein Standardraum in allen Arbeitsbereichen. Bitte wählen Sie einen anderen Namen.`,
        roomNameInvalidError: 'Raumnamen dürfen nur Kleinbuchstaben, Zahlen und Bindestriche enthalten.',
        pleaseEnterRoomName: 'Bitte geben Sie einen Raumnamen ein',
        pleaseSelectWorkspace: 'Bitte wählen Sie einen Arbeitsbereich aus',
        renamedRoomAction: ({oldName, newName, actorName, isExpenseReport}: RenamedRoomActionParams) => {
            const actor = actorName ? `${actorName} ` : '';
            return isExpenseReport ? `${actor}umbenannt in "${newName}" (zuvor "${oldName}")` : `${actor} hat diesen Raum in "${newName}" umbenannt (vorher "${oldName}")`;
        },
        roomRenamedTo: ({newName}: RoomRenamedToParams) => `Raum umbenannt in ${newName}`,
        social: 'sozial',
        selectAWorkspace: 'Wählen Sie einen Arbeitsbereich aus',
        growlMessageOnRenameError: 'Der Arbeitsbereichsraum kann nicht umbenannt werden. Bitte überprüfen Sie Ihre Verbindung und versuchen Sie es erneut.',
        visibilityOptions: {
            restricted: 'Arbeitsbereich', // the translation for "restricted" visibility is actually workspace. This is so we can display restricted visibility rooms as "workspace" without having to change what's stored.
            private: 'Privat',
            public: 'Öffentlich',
            // eslint-disable-next-line @typescript-eslint/naming-convention
            public_announce: 'Öffentliche Ankündigung',
        },
    },
    workspaceApprovalModes: {
        submitAndClose: 'Einreichen und Schließen',
        submitAndApprove: 'Einreichen und Genehmigen',
        advanced: 'ADVANCED',
        dynamicExternal: 'DYNAMIC_EXTERNAL',
        smartReport: 'SMARTREPORT',
        billcom: 'BILLCOM',
    },
    workspaceActions: {
        addApprovalRule: ({approverEmail, approverName, field, name}: AddedPolicyApprovalRuleParams) =>
            `hat ${approverName} (${approverEmail}) als Genehmiger für das ${field} "${name}" hinzugefügt`,
        deleteApprovalRule: ({approverEmail, approverName, field, name}: AddedPolicyApprovalRuleParams) =>
            `hat ${approverName} (${approverEmail}) als Genehmiger für das ${field} "${name}" entfernt`,
        updateApprovalRule: ({field, name, newApproverEmail, newApproverName, oldApproverEmail, oldApproverName}: UpdatedPolicyApprovalRuleParams) => {
            const formatApprover = (displayName?: string, email?: string) => (displayName ? `${displayName} (${email})` : email);
            return `hat den Genehmiger für das ${field} "${name}" auf ${formatApprover(newApproverName, newApproverEmail)} geändert (zuvor ${formatApprover(oldApproverName, oldApproverEmail)})`;
        },
        addCategory: ({categoryName}: UpdatedPolicyCategoryParams) => `hat die Kategorie "${categoryName}" hinzugefügt`,
        deleteCategory: ({categoryName}: UpdatedPolicyCategoryParams) => `Kategorie "${categoryName}" entfernt`,
        updateCategory: ({oldValue, categoryName}: UpdatedPolicyCategoryParams) => `${oldValue ? 'deaktiviert' : 'aktiviert'} die Kategorie "${categoryName}"`,
        updateCategoryPayrollCode: ({oldValue, categoryName, newValue}: UpdatedPolicyCategoryGLCodeParams) => {
            if (!oldValue) {
                return `hat den Gehaltscode "${newValue}" zur Kategorie "${categoryName}" hinzugefügt`;
            }
            if (!newValue && oldValue) {
                return `hat den Gehaltsabrechnungscode "${oldValue}" aus der Kategorie "${categoryName}" entfernt`;
            }
            return `hat den Gehaltsabrechnungscode der Kategorie „${categoryName}“ in „${newValue}“ geändert (zuvor „${oldValue}“)`;
        },
        updateCategoryGLCode: ({oldValue, categoryName, newValue}: UpdatedPolicyCategoryGLCodeParams) => {
            if (!oldValue) {
                return `hat den GL-Code "${newValue}" zur Kategorie "${categoryName}" hinzugefügt`;
            }
            if (!newValue && oldValue) {
                return `hat den GL-Code "${oldValue}" aus der Kategorie "${categoryName}" entfernt`;
            }
            return `hat den GL-Code der Kategorie „${categoryName}“ in „${newValue}“ geändert (vorher „${oldValue}“)`;
        },
        updateAreCommentsRequired: ({oldValue, categoryName}: UpdatedPolicyCategoryParams) => {
            return `änderte die Beschreibung der Kategorie "${categoryName}" zu ${!oldValue ? 'erforderlich' : 'nicht erforderlich'} (zuvor ${!oldValue ? 'nicht erforderlich' : 'erforderlich'})`;
        },
        updateCategoryMaxExpenseAmount: ({categoryName, oldAmount, newAmount}: UpdatedPolicyCategoryMaxExpenseAmountParams) => {
            if (newAmount && !oldAmount) {
                return `hat einen maximalen Betrag von ${newAmount} zur Kategorie "${categoryName}" hinzugefügt`;
            }
            if (oldAmount && !newAmount) {
                return `hat den maximalen Betrag von ${oldAmount} aus der Kategorie "${categoryName}" entfernt`;
            }
            return `hat den maximalen Betrag der Kategorie "${categoryName}" auf ${newAmount} geändert (zuvor ${oldAmount})`;
        },
        updateCategoryExpenseLimitType: ({categoryName, oldValue, newValue}: UpdatedPolicyCategoryExpenseLimitTypeParams) => {
            if (!oldValue) {
                return `hat einen Grenzwerttyp von ${newValue} zur Kategorie "${categoryName}" hinzugefügt`;
            }
            return `hat den Limit-Typ der Kategorie "${categoryName}" auf ${newValue} geändert (vorher ${oldValue})`;
        },
        updateCategoryMaxAmountNoReceipt: ({categoryName, oldValue, newValue}: UpdatedPolicyCategoryMaxAmountNoReceiptParams) => {
            if (!oldValue) {
                return `hat die Kategorie "${categoryName}" aktualisiert, indem Belege in ${newValue} geändert wurden`;
            }
            return `hat die Kategorie "${categoryName}" auf ${newValue} geändert (vorher ${oldValue})`;
        },
        setCategoryName: ({oldName, newName}: UpdatedPolicyCategoryNameParams) => `die Kategorie "${oldName}" in "${newName}" umbenannt`,
        updatedDescriptionHint: ({categoryName, oldValue, newValue}: UpdatedPolicyCategoryDescriptionHintTypeParams) => {
            if (!newValue) {
                return `hat den Beschreibungshinweis "${oldValue}" aus der Kategorie "${categoryName}" entfernt`;
            }
            return !oldValue
                ? `hat den Beschreibungshinweis "${newValue}" zur Kategorie "${categoryName}" hinzugefügt`
                : `hat den Hinweis zur Kategoriebeschreibung "${categoryName}" in „${newValue}“ geändert (vorher „${oldValue}“)`;
        },
        updateTagListName: ({oldName, newName}: UpdatedPolicyCategoryNameParams) => `den Taglisten-Namen in "${newName}" geändert (vorher "${oldName}")`,
        addTag: ({tagListName, tagName}: UpdatedPolicyTagParams) => `hat das Tag "${tagName}" zur Liste "${tagListName}" hinzugefügt`,
        updateTagName: ({tagListName, newName, oldName}: UpdatedPolicyTagNameParams) =>
            `hat die Tag-Liste "${tagListName}" aktualisiert, indem der Tag "${oldName}" in "${newName}" geändert wurde`,
        updateTagEnabled: ({tagListName, tagName, enabled}: UpdatedPolicyTagParams) => `${enabled ? 'aktiviert' : 'deaktiviert'} das Tag "${tagName}" in der Liste "${tagListName}"`,
        deleteTag: ({tagListName, tagName}: UpdatedPolicyTagParams) => `hat den Tag "${tagName}" aus der Liste "${tagListName}" entfernt`,
        deleteMultipleTags: ({count, tagListName}: UpdatedPolicyTagParams) => `entfernte "${count}" Tags aus der Liste "${tagListName}"`,
        updateTag: ({tagListName, newValue, tagName, updatedField, oldValue}: UpdatedPolicyTagFieldParams) => {
            if (oldValue) {
                return `hat das Tag "${tagName}" in der Liste "${tagListName}" aktualisiert, indem das ${updatedField} auf "${newValue}" geändert wurde (vorher "${oldValue}")`;
            }
            return `hat das Tag "${tagName}" in der Liste "${tagListName}" aktualisiert, indem ein ${updatedField} von "${newValue}" hinzugefügt wurde`;
        },
        updateCustomUnit: ({customUnitName, newValue, oldValue, updatedField}: UpdatePolicyCustomUnitParams) =>
            `änderte die ${customUnitName} ${updatedField} zu "${newValue}" (zuvor "${oldValue}")`,
        updateCustomUnitTaxEnabled: ({newValue}: UpdatePolicyCustomUnitTaxEnabledParams) => `${newValue ? 'aktiviert' : 'deaktiviert'} Steuerverfolgung bei Entfernungsraten`,
        addCustomUnitRate: ({customUnitName, rateName}: AddOrDeletePolicyCustomUnitRateParams) => `hat einen neuen "${customUnitName}"-Satz "${rateName}" hinzugefügt`,
        updatedCustomUnitRate: ({customUnitName, customUnitRateName, newValue, oldValue, updatedField}: UpdatedPolicyCustomUnitRateParams) =>
            `hat den Satz des ${customUnitName} ${updatedField} "${customUnitRateName}" auf "${newValue}" geändert (zuvor "${oldValue}")`,
        updatedCustomUnitTaxRateExternalID: ({customUnitRateName, newValue, newTaxPercentage, oldTaxPercentage, oldValue}: UpdatedPolicyCustomUnitTaxRateExternalIDParams) => {
            if (oldTaxPercentage && oldValue) {
                return `hat den Steuersatz für den Distanzsatz "${customUnitRateName}" auf "${newValue} (${newTaxPercentage})" geändert (zuvor "${oldValue} (${oldTaxPercentage})")`;
            }
            return `hat den Steuersatz "${newValue} (${newTaxPercentage})" zum Distanzsatz "${customUnitRateName}" hinzugefügt`;
        },
        updatedCustomUnitTaxClaimablePercentage: ({customUnitRateName, newValue, oldValue}: UpdatedPolicyCustomUnitTaxClaimablePercentageParams) => {
            if (oldValue) {
                return `hat den erstattungsfähigen Steueranteil am Distanzsatz "${customUnitRateName}" auf "${newValue}" geändert (zuvor "${oldValue}")`;
            }
            return `hat einen steuerlich absetzbaren Anteil von "${newValue}" zum Distanzsatz "${customUnitRateName}" hinzugefügt`;
        },
        deleteCustomUnitRate: ({customUnitName, rateName}: AddOrDeletePolicyCustomUnitRateParams) => `entfernte den "${customUnitName}"-Satz "${rateName}"`,
        addedReportField: ({fieldType, fieldName}: AddedOrDeletedPolicyReportFieldParams) => `hinzugefügtes ${fieldType} Berichts-Feld "${fieldName}"`,
        updateReportFieldDefaultValue: ({defaultValue, fieldName}: UpdatedPolicyReportFieldDefaultValueParams) =>
            `den Standardwert des Berichtsfeldes "${fieldName}" auf "${defaultValue}" setzen`,
        addedReportFieldOption: ({fieldName, optionName}: PolicyAddedReportFieldOptionParams) => `die Option "${optionName}" zum Berichtsfeld "${fieldName}" hinzugefügt`,
        removedReportFieldOption: ({fieldName, optionName}: PolicyAddedReportFieldOptionParams) => `hat die Option "${optionName}" aus dem Berichtsfeld "${fieldName}" entfernt`,
        updateReportFieldOptionDisabled: ({fieldName, optionName, optionEnabled}: PolicyDisabledReportFieldOptionParams) =>
            `${optionEnabled ? 'aktiviert' : 'deaktiviert'} die Option "${optionName}" für das Berichtsfeld "${fieldName}"`,
        updateReportFieldAllOptionsDisabled: ({fieldName, optionName, allEnabled, toggledOptionsCount}: PolicyDisabledReportFieldAllOptionsParams) => {
            if (toggledOptionsCount && toggledOptionsCount > 1) {
                return `${allEnabled ? 'aktiviert' : 'deaktiviert'} alle Optionen für das Berichtsfeld "${fieldName}"`;
            }
            return `${allEnabled ? 'aktiviert' : 'deaktiviert'} die Option "${optionName}" für das Berichtsfeld "${fieldName}", wodurch alle Optionen ${allEnabled ? 'aktiviert' : 'deaktiviert'}`;
        },
        deleteReportField: ({fieldType, fieldName}: AddedOrDeletedPolicyReportFieldParams) => `entferntes ${fieldType}-Berichtsfeld "${fieldName}"`,
        preventSelfApproval: ({oldValue, newValue}: UpdatedPolicyPreventSelfApprovalParams) =>
            `aktualisiert "Prevent self-approval" auf "${newValue === 'true' ? 'Aktiviert' : 'Deaktiviert'}" (zuvor "${oldValue === 'true' ? 'Aktiviert' : 'Deaktiviert'}")`,
        updateMaxExpenseAmountNoReceipt: ({oldValue, newValue}: UpdatedPolicyFieldWithNewAndOldValueParams) =>
            `hat den maximal erforderlichen Belegbetrag auf ${newValue} geändert (vorher ${oldValue})`,
        updateMaxExpenseAmount: ({oldValue, newValue}: UpdatedPolicyFieldWithNewAndOldValueParams) =>
            `hat den maximalen Ausgabenbetrag für Verstöße auf ${newValue} geändert (zuvor ${oldValue})`,
        updateMaxExpenseAge: ({oldValue, newValue}: UpdatedPolicyFieldWithNewAndOldValueParams) =>
            `aktualisiert "Maximales Ausgabenalter (Tage)" auf "${newValue}" (zuvor "${oldValue === 'false' ? CONST.POLICY.DEFAULT_MAX_EXPENSE_AGE : oldValue}")`,
        updateMonthlyOffset: ({oldValue, newValue}: UpdatedPolicyFieldWithNewAndOldValueParams) => {
            if (!oldValue) {
                return `Legen Sie das Einreichungsdatum des Monatsberichts auf "${newValue}" fest.`;
            }
            return `das Einreichungsdatum des monatlichen Berichts auf "${newValue}" aktualisiert (zuvor "${oldValue}")`;
        },
        updateDefaultBillable: ({oldValue, newValue}: UpdatedPolicyFieldWithNewAndOldValueParams) =>
            `aktualisiert "Kosten an Kunden weiterberechnen" auf "${newValue}" (vorher "${oldValue}")`,
        updateDefaultReimbursable: ({oldValue, newValue}: UpdatedPolicyFieldWithNewAndOldValueParams) => `aktualisiert "Bargeldausgabe Standard" auf "${newValue}" (vorher "${oldValue}")`,
        updateDefaultTitleEnforced: ({value}: UpdatedPolicyFieldWithValueParam) => `"Standardberichtstitel erzwingen" ${value ? 'on' : 'aus'}`,
        renamedWorkspaceNameAction: ({oldName, newName}: RenamedWorkspaceNameActionParams) => `hat den Namen dieses Arbeitsbereichs in "${newName}" geändert (vorher "${oldName}")`,
        updateWorkspaceDescription: ({newDescription, oldDescription}: UpdatedPolicyDescriptionParams) =>
            !oldDescription
                ? `Setzen Sie die Beschreibung dieses Arbeitsbereichs auf "${newDescription}".`
                : `hat die Beschreibung dieses Arbeitsbereichs auf "${newDescription}" aktualisiert (zuvor "${oldDescription}")`,
        removedFromApprovalWorkflow: ({submittersNames}: RemovedFromApprovalWorkflowParams) => {
            let joinedNames = '';
            if (submittersNames.length === 1) {
                joinedNames = submittersNames.at(0) ?? '';
            } else if (submittersNames.length === 2) {
                joinedNames = submittersNames.join('und');
            } else if (submittersNames.length > 2) {
                joinedNames = `${submittersNames.slice(0, submittersNames.length - 1).join(', ')} and ${submittersNames.at(-1)}`;
            }
            return {
                one: `hat Sie aus dem Genehmigungsworkflow und dem Ausgaben-Chat von ${joinedNames} entfernt. Bereits eingereichte Berichte bleiben zur Genehmigung in Ihrem Posteingang verfügbar.`,
                other: `hat dich aus den Genehmigungs-Workflows und Ausgaben-Chats von ${joinedNames} entfernt. Bereits eingereichte Berichte bleiben zur Genehmigung in deinem Posteingang verfügbar.`,
            };
        },
        demotedFromWorkspace: ({policyName, oldRole}: DemotedFromWorkspaceParams) =>
            `hat Ihre Rolle in ${policyName} von ${oldRole} zu Benutzer aktualisiert. Sie wurden aus allen Einreicher-Ausgabenchats entfernt, außer Ihrem eigenen.`,
        updatedWorkspaceCurrencyAction: ({oldCurrency, newCurrency}: UpdatedPolicyCurrencyParams) => `die Standardwährung auf ${newCurrency} aktualisiert (zuvor ${oldCurrency})`,
        updatedWorkspaceFrequencyAction: ({oldFrequency, newFrequency}: UpdatedPolicyFrequencyParams) =>
            `hat die automatische Berichterstattungshäufigkeit auf "${newFrequency}" aktualisiert (zuvor "${oldFrequency}")`,
        updateApprovalMode: ({newValue, oldValue}: ChangeFieldParams) => `hat den Genehmigungsmodus auf "${newValue}" aktualisiert (zuvor "${oldValue}")`,
        upgradedWorkspace: 'dieses Arbeitsbereich auf den Control-Plan hochgestuft',
        downgradedWorkspace: 'hat dieses Arbeitsbereich auf den Collect-Plan herabgestuft',
        updatedAuditRate: ({oldAuditRate, newAuditRate}: UpdatedPolicyAuditRateParams) =>
            `änderte die Rate der Berichte, die zufällig zur manuellen Genehmigung weitergeleitet werden, auf ${Math.round(newAuditRate * 100)}% (zuvor ${Math.round(oldAuditRate * 100)}%)`,
        updatedManualApprovalThreshold: ({oldLimit, newLimit}: UpdatedPolicyManualApprovalThresholdParams) =>
            `hat das manuelle Genehmigungslimit für alle Ausgaben auf ${newLimit} geändert (vorher ${oldLimit})`,
    },
    roomMembersPage: {
        memberNotFound: 'Mitglied nicht gefunden.',
        useInviteButton: 'Um ein neues Mitglied zum Chat einzuladen, verwenden Sie bitte die Einladungs-Schaltfläche oben.',
        notAuthorized: `Sie haben keinen Zugriff auf diese Seite. Wenn Sie versuchen, diesem Raum beizutreten, bitten Sie einfach ein Mitglied des Raums, Sie hinzuzufügen. Etwas anderes? Wenden Sie sich an ${CONST.EMAIL.CONCIERGE}`,
        removeMembersPrompt: ({memberName}: {memberName: string}) => ({
            one: `Möchten Sie ${memberName} wirklich aus dem Raum entfernen?`,
            other: 'Möchten Sie die ausgewählten Mitglieder wirklich aus dem Raum entfernen?',
        }),
        error: {
            genericAdd: 'Es gab ein Problem beim Hinzufügen dieses Raummitglieds.',
        },
    },
    newTaskPage: {
        assignTask: 'Aufgabe zuweisen',
        assignMe: 'Mir zuweisen',
        confirmTask: 'Aufgabe bestätigen',
        confirmError: 'Bitte geben Sie einen Titel ein und wählen Sie ein Freigabeziel aus.',
        descriptionOptional: 'Beschreibung (optional)',
        pleaseEnterTaskName: 'Bitte geben Sie einen Titel ein',
        pleaseEnterTaskDestination: 'Bitte wählen Sie aus, wo Sie diese Aufgabe teilen möchten.',
    },
    task: {
        task: 'Aufgabe',
        title: 'Titel',
        description: 'Beschreibung',
        assignee: 'Zugewiesene Person',
        completed: 'Abgeschlossen',
        action: 'Vervollständigen',
        messages: {
            created: ({title}: TaskCreatedActionParams) => `Aufgabe für ${title}`,
            completed: 'als abgeschlossen markiert',
            canceled: 'gelöschte Aufgabe',
            reopened: 'als unvollständig markiert',
            error: 'Sie haben keine Berechtigung, die angeforderte Aktion auszuführen.',
        },
        markAsComplete: 'Als abgeschlossen markieren',
        markAsIncomplete: 'Als unvollständig markieren',
        assigneeError: 'Beim Zuweisen dieser Aufgabe ist ein Fehler aufgetreten. Bitte versuchen Sie es mit einem anderen Beauftragten.',
        genericCreateTaskFailureMessage: 'Beim Erstellen dieser Aufgabe ist ein Fehler aufgetreten. Bitte versuchen Sie es später erneut.',
        deleteTask: 'Aufgabe löschen',
        deleteConfirmation: 'Möchten Sie diese Aufgabe wirklich löschen?',
    },
    statementPage: {
        title: ({year, monthName}: StatementTitleParams) => `${monthName} ${year} Abrechnung`,
    },
    keyboardShortcutsPage: {
        title: 'Tastenkombinationen',
        subtitle: 'Sparen Sie Zeit mit diesen praktischen Tastenkombinationen:',
        shortcuts: {
            openShortcutDialog: 'Öffnet den Dialog für Tastenkombinationen',
            markAllMessagesAsRead: 'Alle Nachrichten als gelesen markieren',
            escape: 'Dialoge verlassen',
            search: 'Suchdialog öffnen',
            newChat: 'Neuer Chatbildschirm',
            copy: 'Kommentar kopieren',
            openDebug: 'Öffnen Sie das Dialogfeld für Testeinstellungen',
        },
    },
    guides: {
        screenShare: 'Bildschirmfreigabe',
        screenShareRequest: 'Expensify lädt Sie zu einer Bildschirmfreigabe ein',
    },
    search: {
        resultsAreLimited: 'Suchergebnisse sind begrenzt.',
        viewResults: 'Ergebnisse anzeigen',
        resetFilters: 'Filter zurücksetzen',
        searchResults: {
            emptyResults: {
                title: 'Nichts zu zeigen',
                subtitle: 'Versuchen Sie, Ihre Suchkriterien anzupassen oder etwas mit dem grünen + Button zu erstellen.',
            },
            emptyExpenseResults: {
                title: 'Sie haben noch keine Ausgaben erstellt.',
                subtitle: 'Erstellen Sie eine Ausgabe oder machen Sie eine Probefahrt mit Expensify, um mehr zu erfahren.',
                subtitleWithOnlyCreateButton: 'Verwenden Sie die grüne Schaltfläche unten, um eine Ausgabe zu erstellen.',
            },
            emptyReportResults: {
                title: 'Sie haben noch keine Berichte erstellt.',
                subtitle: 'Erstellen Sie einen Bericht oder machen Sie eine Probefahrt mit Expensify, um mehr zu erfahren.',
                subtitleWithOnlyCreateButton: 'Verwenden Sie die grüne Schaltfläche unten, um einen Bericht zu erstellen.',
            },
            emptyInvoiceResults: {
                title: 'Sie haben noch keine Rechnungen erstellt.',
                subtitle: 'Senden Sie eine Rechnung oder machen Sie eine Probefahrt mit Expensify, um mehr zu erfahren.',
                subtitleWithOnlyCreateButton: 'Verwenden Sie die grüne Schaltfläche unten, um eine Rechnung zu senden.',
            },
            emptyTripResults: {
                title: 'Keine Reisen anzuzeigen',
                subtitle: 'Beginnen Sie, indem Sie unten Ihre erste Reise buchen.',
                buttonText: 'Eine Reise buchen',
            },
            emptySubmitResults: {
                title: 'Keine Ausgaben zum Einreichen',
                subtitle: 'Alles klar. Mach eine Ehrenrunde!',
                buttonText: 'Bericht erstellen',
            },
            emptyApproveResults: {
                title: 'Keine Ausgaben zur Genehmigung',
                subtitle: 'Null Ausgaben. Maximale Entspannung. Gut gemacht!',
            },
            emptyPayResults: {
                title: 'Keine Ausgaben zu bezahlen',
                subtitle: 'Herzlichen Glückwunsch! Du hast die Ziellinie überquert.',
            },
            emptyExportResults: {
                title: 'Keine Ausgaben zum Exportieren',
                subtitle: 'Zeit, es ruhig angehen zu lassen, gute Arbeit.',
            },
            emptyStatementsResults: {
                title: 'Keine Ausgaben zu sehen',
                subtitle: 'Keine Ergebnisse. Bitte versuchen Sie, Ihre Filter anzupassen.',
            },
            emptyUnapprovedResults: {
                title: 'Keine Ausgaben zur Genehmigung',
                subtitle: 'Null Ausgaben. Maximale Entspannung. Gut gemacht!',
            },
        },
        statements: 'Erklärungen',
        unapprovedCash: 'Nicht genehmigtes Bargeld',
        unapprovedCard: 'Nicht genehmigte Karte',
        saveSearch: 'Suche speichern',
        deleteSavedSearch: 'Gespeicherte Suche löschen',
        deleteSavedSearchConfirm: 'Möchten Sie diese Suche wirklich löschen?',
        searchName: 'Name suchen',
        savedSearchesMenuItemTitle: 'Gespeichert',
        groupedExpenses: 'gruppierte Ausgaben',
        bulkActions: {
            approve: 'Genehmigen',
            pay: 'Bezahlen',
            delete: 'Löschen',
            hold: 'Halten',
            unhold: 'Halten entfernen',
            noOptionsAvailable: 'Keine Optionen verfügbar für die ausgewählte Gruppe von Ausgaben.',
        },
        filtersHeader: 'Filter',
        filters: {
            date: {
                before: ({date}: OptionalParam<DateParams> = {}) => `Vor ${date ?? ''}`,
                after: ({date}: OptionalParam<DateParams> = {}) => `After ${date ?? ''}`,
                on: ({date}: OptionalParam<DateParams> = {}) => `On ${date ?? ''}`,
                presets: {
                    [CONST.SEARCH.DATE_PRESETS.NEVER]: 'Niemals',
                    [CONST.SEARCH.DATE_PRESETS.LAST_MONTH]: 'Letzter Monat',
                    [CONST.SEARCH.DATE_PRESETS.THIS_MONTH]: 'Dieser Monat',
                    [CONST.SEARCH.DATE_PRESETS.LAST_STATEMENT]: 'Letzte Erklärung',
                },
            },
            status: 'Status',
            keyword: 'Schlüsselwort',
            hasKeywords: 'Hat Schlüsselwörter',
            currency: 'Währung',
            link: 'Link',
            pinned: 'Angeheftet',
            unread: 'Ungelesen',
            completed: 'Abgeschlossen',
            amount: {
                lessThan: ({amount}: OptionalParam<RequestAmountParams> = {}) => `Weniger als ${amount ?? ''}`,
                greaterThan: ({amount}: OptionalParam<RequestAmountParams> = {}) => `Größer als ${amount ?? ''}`,
                between: ({greaterThan, lessThan}: FiltersAmountBetweenParams) => `Zwischen ${greaterThan} und ${lessThan}`,
            },
            card: {
                expensify: 'Expensify',
                individualCards: 'Individuelle Karten',
                closedCards: 'Geschlossene Karten',
                cardFeeds: 'Karten-Feeds',
                cardFeedName: ({cardFeedBankName, cardFeedLabel}: {cardFeedBankName: string; cardFeedLabel?: string}) =>
                    `Alle ${cardFeedBankName}${cardFeedLabel ? ` - ${cardFeedLabel}` : ''}`,
                cardFeedNameCSV: ({cardFeedLabel}: {cardFeedLabel?: string}) => `All CSV Imported Cards${cardFeedLabel ? ` - ${cardFeedLabel}` : ''}`,
            },
            current: 'Aktuell',
            past: 'Vergangenheit',
            submitted: 'Eingereicht',
            approved: 'Genehmigt',
            paid: 'Bezahlt',
            exported: 'Exportiert',
            posted: 'Gepostet',
            withdrawn: 'Storniert',
            billable: 'Abrechenbar',
            reimbursable: 'Erstattungsfähig',
            groupBy: {
                reports: 'Bericht',
                from: 'Von',
                card: 'Karte',
            },
            feed: 'Feed',
            withdrawalType: {
                [CONST.SEARCH.WITHDRAWAL_TYPE.EXPENSIFY_CARD]: 'Expensify Card',
                [CONST.SEARCH.WITHDRAWAL_TYPE.REIMBURSEMENT]: 'Erstattung',
            },
        },
        groupBy: 'Gruppe nach',
        moneyRequestReport: {
            emptyStateTitle: 'Dieser Bericht enthält keine Ausgaben.',
            emptyStateSubtitle: 'Sie können Ausgaben zu diesem Bericht hinzufügen, indem Sie die Schaltfläche oben verwenden.',
        },
        noCategory: 'Keine Kategorie',
        noTag: 'Kein Tag',
        expenseType: 'Ausgabentyp',
        withdrawalType: 'Auszahlungsart',
        recentSearches: 'Letzte Suchanfragen',
        recentChats: 'Letzte Chats',
        searchIn: 'Suche in',
        searchPlaceholder: 'Nach etwas suchen',
        suggestions: 'Vorschläge',
        exportSearchResults: {
            title: 'Export erstellen',
            description: 'Wow, das sind viele Artikel! Wir werden sie zusammenpacken, und Concierge wird Ihnen in Kürze eine Datei senden.',
        },
        exportAll: {
            selectAllMatchingItems: 'Alle passenden Elemente auswählen',
            allMatchingItemsSelected: 'Alle übereinstimmenden Elemente ausgewählt',
        },
    },
    genericErrorPage: {
        title: 'Oh-oh, etwas ist schiefgelaufen!',
        body: {
            helpTextMobile: 'Bitte schließen und öffnen Sie die App erneut oder wechseln Sie zu',
            helpTextWeb: 'web.',
            helpTextConcierge: 'Wenn das Problem weiterhin besteht, wenden Sie sich an',
        },
        refresh: 'Aktualisieren',
    },
    fileDownload: {
        success: {
            title: 'Heruntergeladen!',
            message: 'Anhang erfolgreich heruntergeladen!',
            qrMessage:
                'Überprüfen Sie Ihren Fotos- oder Downloads-Ordner auf eine Kopie Ihres QR-Codes. Tipp: Fügen Sie ihn einer Präsentation hinzu, damit Ihr Publikum ihn scannen und direkt mit Ihnen in Verbindung treten kann.',
        },
        generalError: {
            title: 'Anlagenfehler',
            message: 'Anhang kann nicht heruntergeladen werden',
        },
        permissionError: {
            title: 'Speicherzugriff',
            message: 'Expensify kann Anhänge ohne Speicherzugriff nicht speichern. Tippen Sie auf Einstellungen, um die Berechtigungen zu aktualisieren.',
        },
    },
    desktopApplicationMenu: {
        mainMenu: 'Neues Expensify',
        about: 'Über New Expensify',
        update: 'Neues Expensify aktualisieren',
        checkForUpdates: 'Nach Updates suchen',
        toggleDevTools: 'Entwicklerwerkzeuge umschalten',
        viewShortcuts: 'Tastenkombinationen anzeigen',
        services: 'Dienstleistungen',
        hide: 'Neues Expensify ausblenden',
        hideOthers: 'Andere ausblenden',
        showAll: 'Alle anzeigen',
        quit: 'Beende New Expensify',
        fileMenu: 'Datei',
        closeWindow: 'Fenster schließen',
        editMenu: 'Bearbeiten',
        undo: 'Rückgängig machen',
        redo: 'Wiederholen',
        cut: 'Schneiden',
        copy: 'Kopieren',
        paste: 'Einfügen',
        pasteAndMatchStyle: 'Einfügen und Stil anpassen',
        pasteAsPlainText: 'Als unformatierter Text einfügen',
        delete: 'Löschen',
        selectAll: 'Alle auswählen',
        speechSubmenu: 'Rede',
        startSpeaking: 'Sprechen Sie los',
        stopSpeaking: 'Hör auf zu sprechen',
        viewMenu: 'Ansicht',
        reload: 'Neu laden',
        forceReload: 'Erneut Laden Erzwingen',
        resetZoom: 'Tatsächliche Größe',
        zoomIn: 'Vergrößern',
        zoomOut: 'Verkleinern',
        togglefullscreen: 'Vollbild umschalten',
        historyMenu: 'Verlauf',
        back: 'Zurück',
        forward: 'Weiterleiten',
        windowMenu: 'Fenster',
        minimize: 'Minimieren',
        zoom: 'Zoom',
        front: 'Alle nach vorne bringen',
        helpMenu: 'Hilfe',
        learnMore: 'Erfahren Sie mehr',
        documentation: 'Dokumentation',
        communityDiscussions: 'Community-Diskussionen',
        searchIssues: 'Probleme durchsuchen',
    },
    historyMenu: {
        forward: 'Weiterleiten',
        back: 'Zurück',
    },
    checkForUpdatesModal: {
        available: {
            title: 'Update verfügbar',
            message: ({isSilentUpdating}: {isSilentUpdating: boolean}) =>
                `Die neue Version wird in Kürze verfügbar sein.${!isSilentUpdating ? 'Wir benachrichtigen Sie, wenn wir bereit sind, das Update durchzuführen.' : ''}`,
            soundsGood: 'Klingt gut',
        },
        notAvailable: {
            title: 'Aktualisierung nicht verfügbar',
            message: 'Es ist derzeit kein Update verfügbar. Bitte später erneut prüfen!',
            okay: 'Okay',
        },
        error: {
            title: 'Aktualisierungsprüfung fehlgeschlagen',
            message: 'Wir konnten nicht nach einem Update suchen. Bitte versuchen Sie es in Kürze erneut.',
        },
    },
    report: {
        newReport: {
            createReport: 'Bericht erstellen',
            chooseWorkspace: 'Wählen Sie einen Arbeitsbereich für diesen Bericht aus.',
        },
        genericCreateReportFailureMessage: 'Unerwarteter Fehler beim Erstellen dieses Chats. Bitte versuchen Sie es später erneut.',
        genericAddCommentFailureMessage: 'Unerwarteter Fehler beim Posten des Kommentars. Bitte versuchen Sie es später noch einmal.',
        genericUpdateReportFieldFailureMessage: 'Unerwarteter Fehler beim Aktualisieren des Feldes. Bitte versuchen Sie es später erneut.',
        genericUpdateReportNameEditFailureMessage: 'Unerwarteter Fehler beim Umbenennen des Berichts. Bitte versuchen Sie es später erneut.',
        noActivityYet: 'Noch keine Aktivität',
        actions: {
            type: {
                changeField: ({oldValue, newValue, fieldName}: ChangeFieldParams) => `geändert ${fieldName} von ${oldValue} zu ${newValue}`,
                changeFieldEmpty: ({newValue, fieldName}: ChangeFieldParams) => `${fieldName} in ${newValue} geändert`,
                changeReportPolicy: ({fromPolicyName, toPolicyName}: ChangeReportPolicyParams) => {
                    if (!toPolicyName) {
                        return `Arbeitsbereich geändert${fromPolicyName ? ` (zuvor ${fromPolicyName})` : ''}`;
                    }
                    return `Arbeitsbereich geändert zu ${toPolicyName}${fromPolicyName ? ` (zuvor ${fromPolicyName})` : ''}`;
                },
                changeType: ({oldType, newType}: ChangeTypeParams) => `Typ von ${oldType} zu ${newType} geändert`,
                exportedToCSV: `in CSV exportiert`,
                exportedToIntegration: {
                    automatic: ({label}: ExportedToIntegrationParams) => `exportiert nach ${label}`,
                    automaticActionOne: ({label}: ExportedToIntegrationParams) => `exportiert nach ${label} über`,
                    automaticActionTwo: 'Buchhaltungseinstellungen',
                    manual: ({label}: ExportedToIntegrationParams) => `hat diesen Bericht als manuell exportiert nach ${label} markiert.`,
                    automaticActionThree: 'und erfolgreich einen Datensatz erstellt für',
                    reimburseableLink: 'Auslagen',
                    nonReimbursableLink: 'Unternehmensausgaben mit Firmenkarte',
                    pending: ({label}: ExportedToIntegrationParams) => `hat begonnen, diesen Bericht nach ${label} zu exportieren...`,
                },
                integrationsMessage: ({errorMessage, label, linkText, linkURL}: IntegrationSyncFailedParams) =>
                    `Fehler beim Exportieren dieses Berichts nach ${label} ("${errorMessage} ${linkText ? `<a href="${linkURL}">${linkText}</a>` : ''}")`,
                managerAttachReceipt: `hat eine Quittung hinzugefügt`,
                managerDetachReceipt: `einen Beleg entfernt`,
                markedReimbursed: ({amount, currency}: MarkedReimbursedParams) => `${currency}${amount} anderswo bezahlt`,
                markedReimbursedFromIntegration: ({amount, currency}: MarkReimbursedFromIntegrationParams) => `bezahlte ${currency}${amount} über Integration`,
                outdatedBankAccount: `konnte die Zahlung aufgrund eines Problems mit dem Bankkonto des Zahlers nicht verarbeiten`,
                reimbursementACHBounce: `Konnte die Zahlung nicht verarbeiten, da der Zahler nicht über ausreichende Mittel verfügt.`,
                reimbursementACHCancelled: `die Zahlung storniert`,
                reimbursementAccountChanged: `Konnte die Zahlung nicht verarbeiten, da der Zahler die Bankkonten gewechselt hat.`,
                reimbursementDelayed: `hat die Zahlung bearbeitet, aber sie verzögert sich um 1-2 weitere Werktage`,
                selectedForRandomAudit: `zufällig zur Überprüfung ausgewählt`,
                selectedForRandomAuditMarkdown: `[zufällig ausgewählt](https://help.expensify.com/articles/expensify-classic/reports/Set-a-random-report-audit-schedule) zur Überprüfung`,
                share: ({to}: ShareParams) => `eingeladenes Mitglied ${to}`,
                unshare: ({to}: UnshareParams) => `Mitglied ${to} entfernt`,
                stripePaid: ({amount, currency}: StripePaidParams) => `bezahlt ${currency}${amount}`,
                takeControl: `übernahm die Kontrolle`,
                integrationSyncFailed: ({label, errorMessage, workspaceAccountingLink}: IntegrationSyncFailedParams) =>
                    `Beim Synchronisieren mit ${label} ist ein Problem aufgetreten${errorMessage ? ` ("${errorMessage}")` : ''}. Bitte behebe das Problem in den <a href="${workspaceAccountingLink}">Arbeitsbereichseinstellungen</a>.`,
                addEmployee: ({email, role}: AddEmployeeParams) => `hinzugefügt ${email} als ${role === 'member' ? 'a' : 'an'} ${role}`,
                updateRole: ({email, currentRole, newRole}: UpdateRoleParams) => `hat die Rolle von ${email} auf ${newRole} aktualisiert (zuvor ${currentRole})`,
                updatedCustomField1: ({email, previousValue, newValue}: UpdatedCustomFieldParams) => {
                    if (!newValue) {
                        return `hat das benutzerdefinierte Feld 1 von ${email} entfernt (zuvor "${previousValue}")`;
                    }
                    return !previousValue
                        ? `"${newValue}" zu benutzerdefiniertem Feld 1 von ${email} hinzugefügt`
                        : `hat das benutzerdefinierte Feld 1 von ${email} in "${newValue}" geändert (vorher "${previousValue}")`;
                },
                updatedCustomField2: ({email, previousValue, newValue}: UpdatedCustomFieldParams) => {
                    if (!newValue) {
                        return `entfernte benutzerdefiniertes Feld 2 von ${email} (vorher "${previousValue}")`;
                    }
                    return !previousValue
                        ? `"${newValue}" zu benutzerdefiniertem Feld 2 von ${email} hinzugefügt`
                        : `änderte das benutzerdefinierte Feld 2 von ${email} zu "${newValue}" (vorher "${previousValue}")`;
                },
                leftWorkspace: ({nameOrEmail}: LeftWorkspaceParams) => `${nameOrEmail} hat den Arbeitsbereich verlassen`,
                removeMember: ({email, role}: AddEmployeeParams) => `entfernt ${role} ${email}`,
                removedConnection: ({connectionName}: ConnectionNameParams) => `Verbindung zu ${CONST.POLICY.CONNECTIONS.NAME_USER_FRIENDLY[connectionName]} entfernt`,
                addedConnection: ({connectionName}: ConnectionNameParams) => `verbunden mit ${CONST.POLICY.CONNECTIONS.NAME_USER_FRIENDLY[connectionName]}`,
                leftTheChat: 'hat den Chat verlassen',
            },
        },
    },
    chronos: {
        oooEventSummaryFullDay: ({summary, dayCount, date}: OOOEventSummaryFullDayParams) => `${summary} für ${dayCount} ${dayCount === 1 ? 'Tag' : 'Tage'} bis ${date}`,
        oooEventSummaryPartialDay: ({summary, timePeriod, date}: OOOEventSummaryPartialDayParams) => `${summary} von ${timePeriod} am ${date}`,
    },
    footer: {
        features: 'Funktionen',
        expenseManagement: 'Ausgabenverwaltung',
        spendManagement: 'Ausgabenmanagement',
        expenseReports: 'Spesenabrechnungen',
        companyCreditCard: 'Unternehmens-Kreditkarte',
        receiptScanningApp: 'Beleg-Scan-App',
        billPay: 'Bill Pay',
        invoicing: 'Rechnungsstellung',
        CPACard: 'CPA-Karte',
        payroll: 'Gehaltsabrechnung',
        travel: 'Reisen',
        resources: 'Ressourcen',
        expensifyApproved: 'ExpensifyApproved!',
        pressKit: 'Pressemappe',
        support: 'Unterstützung',
        expensifyHelp: 'ExpensifyHelp',
        terms: 'Nutzungsbedingungen',
        privacy: 'Datenschutz',
        learnMore: 'Mehr erfahren',
        aboutExpensify: 'Über Expensify',
        blog: 'Blog',
        jobs: 'Jobs',
        expensifyOrg: 'Expensify.org',
        investorRelations: 'Investor Relations',
        getStarted: 'Loslegen',
        createAccount: 'Ein neues Konto erstellen',
        logIn: 'Einloggen',
    },
    allStates: COMMON_CONST.STATES as States,
    allCountries: CONST.ALL_COUNTRIES as AllCountries,
    accessibilityHints: {
        navigateToChatsList: 'Zurück zur Chatliste navigieren',
        chatWelcomeMessage: 'Begrüßungsnachricht im Chat',
        navigatesToChat: 'Navigiert zu einem Chat',
        newMessageLineIndicator: 'Neue Nachrichtenzeilenanzeige',
        chatMessage: 'Chat-Nachricht',
        lastChatMessagePreview: 'Letzte Chatnachricht-Vorschau',
        workspaceName: 'Arbeitsbereichsname',
        chatUserDisplayNames: 'Chat-Mitglied Anzeigenamen',
        scrollToNewestMessages: 'Zu den neuesten Nachrichten scrollen',
        preStyledText: 'Vorangestylter Text',
        viewAttachment: 'Anhang anzeigen',
    },
    parentReportAction: {
        deletedReport: 'Gelöschter Bericht',
        deletedMessage: 'Gelöschte Nachricht',
        deletedExpense: 'Gelöschte Ausgabe',
        reversedTransaction: 'Stornierte Transaktion',
        deletedTask: 'Gelöschte Aufgabe',
        hiddenMessage: 'Versteckte Nachricht',
    },
    threads: {
        thread: 'Thread',
        replies: 'Antworten',
        reply: 'Antworten',
        from: 'Von',
        in: 'in',
        parentNavigationSummary: ({reportName, workspaceName}: ParentNavigationSummaryParams) => `Von ${reportName}${workspaceName ? `in ${workspaceName}` : ''}`,
    },
    qrCodes: {
        copy: 'URL kopieren',
        copied: 'Kopiert!',
    },
    moderation: {
        flagDescription: 'Alle markierten Nachrichten werden zur Überprüfung an einen Moderator gesendet.',
        chooseAReason: 'Wählen Sie einen Grund für die Markierung unten aus:',
        spam: 'Spam',
        spamDescription: 'Unaufgeforderte themenfremde Werbung',
        inconsiderate: 'Rücksichtslos',
        inconsiderateDescription: 'Beleidigende oder respektlose Formulierungen mit fragwürdigen Absichten',
        intimidation: 'Einschüchterung',
        intimidationDescription: 'Aggressiv eine Agenda verfolgen trotz berechtigter Einwände',
        bullying: 'Mobbing',
        bullyingDescription: 'Zielen auf eine Person, um Gehorsam zu erlangen',
        harassment: 'Belästigung',
        harassmentDescription: 'Rassistisches, frauenfeindliches oder anderweitig diskriminierendes Verhalten',
        assault: 'Angriff',
        assaultDescription: 'Speziell gezielter emotionaler Angriff mit der Absicht, Schaden zuzufügen.',
        flaggedContent: 'Diese Nachricht wurde als Verstoß gegen unsere Gemeinschaftsregeln markiert und der Inhalt wurde verborgen.',
        hideMessage: 'Nachricht ausblenden',
        revealMessage: 'Nachricht anzeigen',
        levelOneResult: 'Sendet anonyme Warnung und Nachricht wird zur Überprüfung gemeldet.',
        levelTwoResult: 'Nachricht im Kanal verborgen, plus anonyme Warnung und Nachricht wird zur Überprüfung gemeldet.',
        levelThreeResult: 'Nachricht aus dem Kanal entfernt, anonyme Warnung gesendet und Nachricht zur Überprüfung gemeldet.',
    },
    actionableMentionWhisperOptions: {
        invite: 'Lade sie ein',
        nothing: 'Nichts tun',
    },
    actionableMentionJoinWorkspaceOptions: {
        accept: 'Akzeptieren',
        decline: 'Ablehnen',
    },
    actionableMentionTrackExpense: {
        submit: 'An jemanden senden',
        categorize: 'Kategorisieren Sie es',
        share: 'Teilen Sie es mit meinem Buchhalter',
        nothing: 'Nichts für jetzt',
    },
    teachersUnitePage: {
        teachersUnite: 'Lehrer vereinigen sich',
        joinExpensifyOrg:
            'Schließen Sie sich Expensify.org an, um Ungerechtigkeit auf der ganzen Welt zu beseitigen. Die aktuelle Kampagne "Teachers Unite" unterstützt Lehrer überall, indem sie die Kosten für wichtige Schulmaterialien aufteilt.',
        iKnowATeacher: 'Ich kenne einen Lehrer.',
        iAmATeacher: 'Ich bin Lehrer.',
        getInTouch: 'Ausgezeichnet! Bitte teilen Sie uns deren Informationen mit, damit wir Kontakt aufnehmen können.',
        introSchoolPrincipal: 'Einführung zu Ihrem Schulleiter',
        schoolPrincipalVerifyExpense:
            'Expensify.org teilt die Kosten für wichtige Schulmaterialien, damit Schüler aus einkommensschwachen Haushalten eine bessere Lernerfahrung haben können. Ihr Schulleiter wird gebeten, Ihre Ausgaben zu überprüfen.',
        principalFirstName: 'Vorname des Hauptansprechpartners',
        principalLastName: 'Nachname des Schulleiters',
        principalWorkEmail: 'Hauptarbeits-E-Mail-Adresse',
        updateYourEmail: 'Aktualisieren Sie Ihre E-Mail-Adresse',
        updateEmail: 'E-Mail-Adresse aktualisieren',
        schoolMailAsDefault: ({contactMethodsRoute}: ContactMethodsRouteParams) =>
            `Bevor Sie fortfahren, stellen Sie bitte sicher, dass Sie Ihre Schul-E-Mail als Ihre Standardkontaktmethode festlegen. Sie können dies unter Einstellungen > Profil > <a href="${contactMethodsRoute}">Kontaktmethoden</a>.`,
        error: {
            enterPhoneEmail: 'Geben Sie eine gültige E-Mail-Adresse oder Telefonnummer ein',
            enterEmail: 'Geben Sie eine E-Mail-Adresse ein',
            enterValidEmail: 'Geben Sie eine gültige E-Mail-Adresse ein',
            tryDifferentEmail: 'Bitte versuchen Sie eine andere E-Mail-Adresse',
        },
    },
    cardTransactions: {
        notActivated: 'Nicht aktiviert',
        outOfPocket: 'Ausgaben aus eigener Tasche',
        companySpend: 'Unternehmensausgaben',
    },
    distance: {
        addStop: 'Stopp hinzufügen',
        deleteWaypoint: 'Wegpunkt löschen',
        deleteWaypointConfirmation: 'Möchten Sie diesen Wegpunkt wirklich löschen?',
        address: 'Adresse',
        waypointDescription: {
            start: 'Starten',
            stop: 'Stopp',
        },
        mapPending: {
            title: 'Ausstehende Karte',
            subtitle: 'Die Karte wird generiert, wenn Sie wieder online sind.',
            onlineSubtitle: 'Einen Moment, während wir die Karte einrichten.',
            errorTitle: 'Kartenfehler',
            errorSubtitle: 'Beim Laden der Karte ist ein Fehler aufgetreten. Bitte versuchen Sie es erneut.',
        },
        error: {
            selectSuggestedAddress: 'Bitte wählen Sie eine vorgeschlagene Adresse aus oder verwenden Sie den aktuellen Standort.',
        },
    },
    reportCardLostOrDamaged: {
        screenTitle: 'Zeugnis verloren oder beschädigt',
        nextButtonLabel: 'Nächste',
        reasonTitle: 'Warum benötigen Sie eine neue Karte?',
        cardDamaged: 'Meine Karte wurde beschädigt',
        cardLostOrStolen: 'Meine Karte wurde verloren oder gestohlen',
        confirmAddressTitle: 'Bitte bestätigen Sie die Postadresse für Ihre neue Karte.',
        cardDamagedInfo: 'Ihre neue Karte wird in 2-3 Werktagen ankommen. Ihre aktuelle Karte wird weiterhin funktionieren, bis Sie Ihre neue aktivieren.',
        cardLostOrStolenInfo: 'Ihre aktuelle Karte wird dauerhaft deaktiviert, sobald Ihre Bestellung aufgegeben wird. Die meisten Karten kommen in wenigen Werktagen an.',
        address: 'Adresse',
        deactivateCardButton: 'Karte deaktivieren',
        shipNewCardButton: 'Neue Karte versenden',
        addressError: 'Adresse ist erforderlich',
        reasonError: 'Grund ist erforderlich',
        successTitle: 'Ihre neue Karte ist auf dem Weg!',
        successDescription: 'Sie müssen sie aktivieren, sobald sie in wenigen Werktagen ankommt. In der Zwischenzeit können Sie eine virtuelle Karte verwenden.',
    },
    eReceipt: {
        guaranteed: 'Garantierter eReceipt',
        transactionDate: 'Transaktionsdatum',
    },
    referralProgram: {
        [CONST.REFERRAL_PROGRAM.CONTENT_TYPES.START_CHAT]: {
            buttonText: 'Beginnen Sie einen Chat, <success><strong>empfehlen Sie einen Freund</strong></success>.',
            header: 'Starte einen Chat, empfehle einen Freund weiter',
            body: 'Möchten Sie, dass Ihre Freunde auch Expensify nutzen? Starten Sie einfach einen Chat mit ihnen und wir kümmern uns um den Rest.',
        },
        [CONST.REFERRAL_PROGRAM.CONTENT_TYPES.SUBMIT_EXPENSE]: {
            buttonText: 'Reichen Sie eine Ausgabe ein, <success><strong>empfehlen Sie Ihren Chef</strong></success>.',
            header: 'Reichen Sie eine Ausgabe ein, verweisen Sie auf Ihren Chef.',
            body: 'Möchten Sie, dass Ihr Chef auch Expensify nutzt? Reichen Sie einfach eine Ausgabe bei ihnen ein und wir kümmern uns um den Rest.',
        },
        [CONST.REFERRAL_PROGRAM.CONTENT_TYPES.REFER_FRIEND]: {
            header: 'Einen Freund empfehlen',
            body: 'Möchten Sie, dass Ihre Freunde auch Expensify nutzen? Chatten, bezahlen oder teilen Sie einfach eine Ausgabe mit ihnen und wir kümmern uns um den Rest. Oder teilen Sie einfach Ihren Einladungslink!',
        },
        [CONST.REFERRAL_PROGRAM.CONTENT_TYPES.SHARE_CODE]: {
            buttonText: 'Einen Freund empfehlen',
            header: 'Einen Freund empfehlen',
            body: 'Möchten Sie, dass Ihre Freunde auch Expensify nutzen? Chatten, bezahlen oder teilen Sie einfach eine Ausgabe mit ihnen und wir kümmern uns um den Rest. Oder teilen Sie einfach Ihren Einladungslink!',
        },
        copyReferralLink: 'Einladungslink kopieren',
    },
    systemChatFooterMessage: {
        [CONST.INTRO_CHOICES.MANAGE_TEAM]: {
            phrase1: 'Chatte mit deinem Setup-Spezialisten in',
            phrase2: 'für Hilfe',
        },
        default: {
            phrase1: 'Nachricht',
            phrase2: 'für Hilfe bei der Einrichtung',
        },
    },
    violations: {
        allTagLevelsRequired: 'Alle Tags erforderlich',
        autoReportedRejectedExpense: ({rejectReason, rejectedBy}: ViolationsAutoReportedRejectedExpenseParams) =>
            `${rejectedBy} hat diese Ausgabe mit dem Kommentar "${rejectReason}" abgelehnt.`,
        billableExpense: 'Abrechnungsfähig nicht mehr gültig',
        cashExpenseWithNoReceipt: ({formattedLimit}: ViolationsCashExpenseWithNoReceiptParams = {}) => `Beleg erforderlich${formattedLimit ? `über ${formattedLimit}` : ''}`,
        categoryOutOfPolicy: 'Kategorie nicht mehr gültig',
        conversionSurcharge: ({surcharge}: ViolationsConversionSurchargeParams) => `Angewandte ${surcharge}% Umrechnungsgebühr`,
        customUnitOutOfPolicy: 'Rate für diesen Arbeitsbereich nicht gültig',
        duplicatedTransaction: 'Duplikat',
        fieldRequired: 'Berichtsfelder sind erforderlich',
        futureDate: 'Zukünftiges Datum nicht erlaubt',
        invoiceMarkup: ({invoiceMarkup}: ViolationsInvoiceMarkupParams) => `Mit ${invoiceMarkup}% aufgeschlagen`,
        maxAge: ({maxAge}: ViolationsMaxAgeParams) => `Datum älter als ${maxAge} Tage`,
        missingCategory: 'Fehlende Kategorie',
        missingComment: 'Beschreibung für die ausgewählte Kategorie erforderlich',
        missingTag: ({tagName}: ViolationsMissingTagParams = {}) => `Missing ${tagName ?? 'tag'}`,
        modifiedAmount: ({type, displayPercentVariance}: ViolationsModifiedAmountParams) => {
            switch (type) {
                case 'distance':
                    return 'Betrag weicht von berechneter Entfernung ab';
                case 'card':
                    return 'Betrag größer als Kartentransaktion';
                default:
                    if (displayPercentVariance) {
                        return `Betrag ${displayPercentVariance}% höher als der gescannte Beleg`;
                    }
                    return 'Betrag größer als gescanntes Beleg';
            }
        },
        modifiedDate: 'Datum weicht vom gescannten Beleg ab',
        nonExpensiworksExpense: 'Nicht-Expensiworks-Ausgabe',
        overAutoApprovalLimit: ({formattedLimit}: ViolationsOverLimitParams) => `Ausgabe überschreitet die automatische Genehmigungsgrenze von ${formattedLimit}`,
        overCategoryLimit: ({formattedLimit}: ViolationsOverCategoryLimitParams) => `Betrag über dem ${formattedLimit}/Personen-Kategorielimit`,
        overLimit: ({formattedLimit}: ViolationsOverLimitParams) => `Betrag über dem Limit von ${formattedLimit}/Person`,
        overTripLimit: ({formattedLimit}: ViolationsOverLimitParams) => `Betrag über ${formattedLimit}/Fahrtgrenze`,
        overLimitAttendee: ({formattedLimit}: ViolationsOverLimitParams) => `Betrag über dem Limit von ${formattedLimit}/Person`,
        perDayLimit: ({formattedLimit}: ViolationsPerDayLimitParams) => `Betrag über dem täglichen ${formattedLimit}/Personen-Kategorielimit`,
        receiptNotSmartScanned:
            'Beleg und Ausgabendetails manuell hinzugefügt. <a href="https://help.expensify.com/articles/expensify-classic/reports/Automatic-Receipt-Audit">Erfahren Sie mehr</a>.',
        receiptRequired: ({formattedLimit, category}: ViolationsReceiptRequiredParams) => {
            let message = 'Beleg erforderlich';
            if (formattedLimit ?? category) {
                message += 'über';
                if (formattedLimit) {
                    message += ` ${formattedLimit}`;
                }
                if (category) {
                    message += 'Kategorielimitierung';
                }
            }
            return message;
        },
        prohibitedExpense: ({prohibitedExpenseType}: ViolationsProhibitedExpenseParams) => {
            const preMessage = 'Verbotene Ausgabe:';
            switch (prohibitedExpenseType) {
                case 'alcohol':
                    return `${preMessage} Alkohol`;
                case 'gambling':
                    return `${preMessage} Glücksspiel`;
                case 'tobacco':
                    return `${preMessage} Tabak`;
                case 'adultEntertainment':
                    return `${preMessage} Erwachsenenunterhaltung`;
                case 'hotelIncidentals':
                    return `${preMessage} Hotelnebenkosten`;
                default:
                    return `${preMessage}${prohibitedExpenseType}`;
            }
        },
        customRules: ({message}: ViolationsCustomRulesParams) => message,
        reviewRequired: 'Überprüfung erforderlich',
        rter: ({brokenBankConnection, email, isAdmin, isTransactionOlderThan7Days, member, rterType}: ViolationsRterParams) => {
            if (rterType === CONST.RTER_VIOLATION_TYPES.BROKEN_CARD_CONNECTION_530) {
                return 'Kassenbon kann aufgrund einer unterbrochenen Bankverbindung nicht automatisch zugeordnet werden.';
            }
            if (brokenBankConnection || rterType === CONST.RTER_VIOLATION_TYPES.BROKEN_CARD_CONNECTION) {
                return isAdmin
                    ? `Kassenbon kann aufgrund einer unterbrochenen Bankverbindung, die ${email} beheben muss, nicht automatisch zugeordnet werden.`
                    : 'Konnte Beleg aufgrund einer defekten Bankverbindung, die Sie beheben müssen, nicht automatisch zuordnen.';
            }
            if (!isTransactionOlderThan7Days) {
                return isAdmin
                    ? `Bitte ${member}, es als Bargeld zu markieren oder 7 Tage zu warten und es erneut zu versuchen.`
                    : 'Warten auf die Zusammenführung mit der Kartentransaktion.';
            }
            return '';
        },
        brokenConnection530Error: 'Beleg ausstehend aufgrund einer unterbrochenen Bankverbindung',
        adminBrokenConnectionError: 'Beleg ausstehend aufgrund einer unterbrochenen Bankverbindung. Bitte beheben in',
        memberBrokenConnectionError: 'Beleg ausstehend aufgrund einer unterbrochenen Bankverbindung. Bitte bitten Sie einen Workspace-Administrator, das Problem zu lösen.',
        markAsCashToIgnore: 'Als Barzahlung markieren, um zu ignorieren und Zahlung anzufordern.',
        smartscanFailed: ({canEdit = true}) => `Beleg-Scan fehlgeschlagen.${canEdit ? 'Details manuell eingeben.' : ''}`,
        receiptGeneratedWithAI: 'Potentieller KI-generierter Beleg',
        someTagLevelsRequired: ({tagName}: ViolationsTagOutOfPolicyParams = {}) => `Missing ${tagName ?? 'Etikett'}`,
        tagOutOfPolicy: ({tagName}: ViolationsTagOutOfPolicyParams = {}) => `${tagName ?? 'Etikett'} nicht mehr gültig`,
        taxAmountChanged: 'Der Steuerbetrag wurde geändert.',
        taxOutOfPolicy: ({taxName}: ViolationsTaxOutOfPolicyParams = {}) => `${taxName ?? 'Steuer'} nicht mehr gültig`,
        taxRateChanged: 'Steuersatz wurde geändert',
        taxRequired: 'Fehlender Steuersatz',
        none: 'Keine',
        taxCodeToKeep: 'Wählen Sie, welchen Steuercode Sie behalten möchten',
        tagToKeep: 'Wählen Sie aus, welches Tag beibehalten werden soll',
        isTransactionReimbursable: 'Wählen Sie, ob die Transaktion erstattungsfähig ist',
        merchantToKeep: 'Wählen Sie, welchen Händler Sie behalten möchten',
        descriptionToKeep: 'Wählen Sie aus, welche Beschreibung beibehalten werden soll.',
        categoryToKeep: 'Wählen Sie, welche Kategorie beibehalten werden soll',
        isTransactionBillable: 'Wählen Sie, ob die Transaktion abrechenbar ist',
        keepThisOne: 'Keep this one',
        confirmDetails: `Bestätigen Sie die Details, die Sie behalten.`,
        confirmDuplicatesInfo: `Die doppelten Anfragen, die Sie nicht behalten, werden für das Mitglied zur Löschung bereitgehalten.`,
        hold: 'Diese Ausgabe wurde zurückgestellt.',
        resolvedDuplicates: 'den doppelten Eintrag gelöst',
    },
    reportViolations: {
        [CONST.REPORT_VIOLATIONS.FIELD_REQUIRED]: ({fieldName}: RequiredFieldParams) => `${fieldName} ist erforderlich`,
    },
    violationDismissal: {
        rter: {
            manual: 'diesen Beleg als Barzahlung markiert',
        },
        duplicatedTransaction: {
            manual: 'den doppelten Eintrag gelöst',
        },
    },
    videoPlayer: {
        play: 'Spielen',
        pause: 'Pause',
        fullscreen: 'Vollbildschirm',
        playbackSpeed: 'Wiedergabegeschwindigkeit',
        expand: 'Erweitern',
        mute: 'Stumm schalten',
        unmute: 'Stummschaltung aufheben',
        normal: 'Normal',
    },
    exitSurvey: {
        header: 'Bevor Sie gehen',
        reasonPage: {
            title: 'Bitte teilen Sie uns mit, warum Sie uns verlassen.',
            subtitle: 'Bevor Sie gehen, teilen Sie uns bitte mit, warum Sie zu Expensify Classic wechseln möchten.',
        },
        reasons: {
            [CONST.EXIT_SURVEY.REASONS.FEATURE_NOT_AVAILABLE]: 'Ich benötige eine Funktion, die nur in Expensify Classic verfügbar ist.',
            [CONST.EXIT_SURVEY.REASONS.DONT_UNDERSTAND]: 'Ich verstehe nicht, wie man New Expensify benutzt.',
            [CONST.EXIT_SURVEY.REASONS.PREFER_CLASSIC]: 'Ich verstehe, wie man New Expensify benutzt, aber ich bevorzuge Expensify Classic.',
        },
        prompts: {
            [CONST.EXIT_SURVEY.REASONS.FEATURE_NOT_AVAILABLE]: 'Welche Funktion benötigen Sie, die in New Expensify nicht verfügbar ist?',
            [CONST.EXIT_SURVEY.REASONS.DONT_UNDERSTAND]: 'Was versuchst du zu tun?',
            [CONST.EXIT_SURVEY.REASONS.PREFER_CLASSIC]: 'Warum bevorzugen Sie Expensify Classic?',
        },
        responsePlaceholder: 'Ihre Antwort',
        thankYou: 'Danke für das Feedback!',
        thankYouSubtitle: 'Ihre Antworten helfen uns, ein besseres Produkt zu entwickeln, um Dinge zu erledigen. Vielen Dank!',
        goToExpensifyClassic: 'Zu Expensify Classic wechseln',
        offlineTitle: 'Sie scheinen hier festzustecken...',
        offline:
            'Sie scheinen offline zu sein. Leider funktioniert Expensify Classic nicht offline, aber New Expensify schon. Wenn Sie Expensify Classic verwenden möchten, versuchen Sie es erneut, wenn Sie eine Internetverbindung haben.',
        quickTip: 'Kurzer Tipp...',
        quickTipSubTitle: 'Sie können direkt zu Expensify Classic gehen, indem Sie expensify.com besuchen. Setzen Sie ein Lesezeichen, um eine einfache Abkürzung zu haben!',
        bookACall: 'Einen Anruf buchen',
        noThanks: 'Nein danke',
        bookACallTitle: 'Möchten Sie mit einem Produktmanager sprechen?',
        benefits: {
            [CONST.EXIT_SURVEY.BENEFIT.CHATTING_DIRECTLY]: 'Direktes Chatten über Ausgaben und Berichte',
            [CONST.EXIT_SURVEY.BENEFIT.EVERYTHING_MOBILE]: 'Fähigkeit, alles auf dem Handy zu erledigen',
            [CONST.EXIT_SURVEY.BENEFIT.TRAVEL_EXPENSE]: 'Reisen und Ausgaben mit der Geschwindigkeit des Chats',
        },
        bookACallTextTop: 'Wenn Sie zu Expensify Classic wechseln, verpassen Sie:',
        bookACallTextBottom:
            'Wir würden uns freuen, mit Ihnen einen Anruf zu vereinbaren, um zu verstehen, warum. Sie können einen Anruf mit einem unserer leitenden Produktmanager buchen, um Ihre Bedürfnisse zu besprechen.',
        takeMeToExpensifyClassic: 'Bring mich zu Expensify Classic',
    },
    listBoundary: {
        errorMessage: 'Beim Laden weiterer Nachrichten ist ein Fehler aufgetreten.',
        tryAgain: 'Versuchen Sie es erneut.',
    },
    systemMessage: {
        mergedWithCashTransaction: 'einen Beleg mit dieser Transaktion abgeglichen',
    },
    subscription: {
        authenticatePaymentCard: 'Zahlungskarte authentifizieren',
        mobileReducedFunctionalityMessage: 'Sie können Änderungen an Ihrem Abonnement nicht in der mobilen App vornehmen.',
        badge: {
            freeTrial: ({numOfDays}: BadgeFreeTrialParams) => `Kostenlose Testversion: ${numOfDays} ${numOfDays === 1 ? 'Tag' : 'Tage'} übrig`,
        },
        billingBanner: {
            policyOwnerAmountOwed: {
                title: 'Ihre Zahlungsinformationen sind veraltet.',
                subtitle: ({date}: BillingBannerSubtitleWithDateParams) =>
                    `Aktualisieren Sie Ihre Zahlungskarte bis zum ${date}, um weiterhin alle Ihre Lieblingsfunktionen nutzen zu können.`,
            },
            policyOwnerAmountOwedOverdue: {
                title: 'Ihre Zahlung konnte nicht verarbeitet werden.',
                subtitle: ({date, purchaseAmountOwed}: BillingBannerOwnerAmountOwedOverdueParams) =>
                    date && purchaseAmountOwed
                        ? `Ihre Belastung vom ${date} über ${purchaseAmountOwed} konnte nicht verarbeitet werden. Bitte fügen Sie eine Zahlungskarte hinzu, um den fälligen Betrag zu begleichen.`
                        : 'Bitte fügen Sie eine Zahlungskarte hinzu, um den geschuldeten Betrag zu begleichen.',
            },
            policyOwnerUnderInvoicing: {
                title: 'Ihre Zahlungsinformationen sind veraltet.',
                subtitle: ({date}: BillingBannerSubtitleWithDateParams) =>
                    `Ihre Zahlung ist überfällig. Bitte begleichen Sie Ihre Rechnung bis zum ${date}, um eine Unterbrechung des Dienstes zu vermeiden.`,
            },
            policyOwnerUnderInvoicingOverdue: {
                title: 'Ihre Zahlungsinformationen sind veraltet.',
                subtitle: 'Ihre Zahlung ist überfällig. Bitte begleichen Sie Ihre Rechnung.',
            },
            billingDisputePending: {
                title: 'Ihre Karte konnte nicht belastet werden.',
                subtitle: ({amountOwed, cardEnding}: BillingBannerDisputePendingParams) =>
                    `Sie haben die Belastung von ${amountOwed} auf der Karte mit der Endung ${cardEnding} angefochten. Ihr Konto wird gesperrt, bis der Streit mit Ihrer Bank geklärt ist.`,
            },
            cardAuthenticationRequired: {
                title: 'Ihre Zahlungskarte wurde nicht vollständig authentifiziert.',
                subtitle: ({cardEnding}: BillingBannerCardAuthenticationRequiredParams) =>
                    `Bitte schließen Sie den Authentifizierungsprozess ab, um Ihre Zahlungskarte mit der Endung ${cardEnding} zu aktivieren.`,
            },
            insufficientFunds: {
                title: 'Ihre Karte konnte nicht belastet werden.',
                subtitle: ({amountOwed}: BillingBannerInsufficientFundsParams) =>
                    `Ihre Zahlungskarte wurde aufgrund unzureichender Mittel abgelehnt. Bitte versuchen Sie es erneut oder fügen Sie eine neue Zahlungskarte hinzu, um Ihren ausstehenden Saldo von ${amountOwed} zu begleichen.`,
            },
            cardExpired: {
                title: 'Ihre Karte konnte nicht belastet werden.',
                subtitle: ({amountOwed}: BillingBannerCardExpiredParams) =>
                    `Ihre Zahlungskarte ist abgelaufen. Bitte fügen Sie eine neue Zahlungskarte hinzu, um Ihren ausstehenden Saldo von ${amountOwed} zu begleichen.`,
            },
            cardExpireSoon: {
                title: 'Ihre Karte läuft bald ab',
                subtitle:
                    'Ihre Zahlungskarte läuft am Ende dieses Monats ab. Klicken Sie auf das Drei-Punkte-Menü unten, um sie zu aktualisieren und weiterhin alle Ihre Lieblingsfunktionen zu nutzen.',
            },
            retryBillingSuccess: {
                title: 'Erfolg!',
                subtitle: 'Ihre Karte wurde erfolgreich belastet.',
            },
            retryBillingError: {
                title: 'Ihre Karte konnte nicht belastet werden.',
                subtitle:
                    'Bevor Sie es erneut versuchen, rufen Sie bitte direkt Ihre Bank an, um Expensify-Gebühren zu autorisieren und eventuelle Sperren zu entfernen. Andernfalls versuchen Sie, eine andere Zahlungskarte hinzuzufügen.',
            },
            cardOnDispute: ({amountOwed, cardEnding}: BillingBannerCardOnDisputeParams) =>
                `Sie haben die Belastung von ${amountOwed} auf der Karte mit der Endung ${cardEnding} angefochten. Ihr Konto wird gesperrt, bis der Streit mit Ihrer Bank geklärt ist.`,
            preTrial: {
                title: 'Kostenlose Testversion starten',
                subtitleStart: 'Als nächster Schritt,',
                subtitleLink: 'Vervollständigen Sie Ihre Einrichtungsliste',
                subtitleEnd: 'damit Ihr Team mit der Spesenabrechnung beginnen kann.',
            },
            trialStarted: {
                title: ({numOfDays}: TrialStartedTitleParams) => `Testversion: ${numOfDays} ${numOfDays === 1 ? 'Tag' : 'Tage'} übrig!`,
                subtitle: 'Fügen Sie eine Zahlungskarte hinzu, um alle Ihre Lieblingsfunktionen weiterhin nutzen zu können.',
            },
            trialEnded: {
                title: 'Ihre kostenlose Testversion ist abgelaufen',
                subtitle: 'Fügen Sie eine Zahlungskarte hinzu, um alle Ihre Lieblingsfunktionen weiterhin nutzen zu können.',
            },
            earlyDiscount: {
                claimOffer: 'Angebot einlösen',
                noThanks: 'Nein danke',
                subscriptionPageTitle: ({discountType}: EarlyDiscountTitleParams) =>
                    `<strong>${discountType}% Rabatt auf Ihr erstes Jahr!</strong> Fügen Sie einfach eine Zahlungsmethode hinzu und beginnen Sie mit einem Jahresabonnement.`,
                onboardingChatTitle: ({discountType}: EarlyDiscountTitleParams) => `Zeitlich begrenztes Angebot: ${discountType}% Rabatt auf Ihr erstes Jahr!`,
                subtitle: ({days, hours, minutes, seconds}: EarlyDiscountSubtitleParams) => `Einlösen in ${days > 0 ? `${days}d :` : ''}${hours}h : ${minutes}m : ${seconds}s`,
            },
        },
        cardSection: {
            title: 'Zahlung',
            subtitle: 'Fügen Sie eine Karte hinzu, um Ihr Expensify-Abonnement zu bezahlen.',
            addCardButton: 'Zahlungskarte hinzufügen',
            cardNextPayment: ({nextPaymentDate}: CardNextPaymentParams) => `Ihr nächstes Zahlungsdatum ist ${nextPaymentDate}.`,
            cardEnding: ({cardNumber}: CardEndingParams) => `Karte endet mit ${cardNumber}`,
            cardInfo: ({name, expiration, currency}: CardInfoParams) => `Name: ${name}, Ablaufdatum: ${expiration}, Währung: ${currency}`,
            changeCard: 'Zahlungskarte ändern',
            changeCurrency: 'Zahlungswährung ändern',
            cardNotFound: 'Keine Zahlungskarte hinzugefügt',
            retryPaymentButton: 'Zahlung erneut versuchen',
            authenticatePayment: 'Zahlung authentifizieren',
            requestRefund: 'Rückerstattung anfordern',
            requestRefundModal: {
                full: 'Eine Rückerstattung zu erhalten ist einfach: Downgraden Sie einfach Ihr Konto vor Ihrem nächsten Abrechnungsdatum und Sie erhalten eine Rückerstattung. <br /> <br /> Achtung: Wenn Sie Ihr Konto herabstufen, werden Ihre Arbeitsbereiche gelöscht. Diese Aktion kann nicht rückgängig gemacht werden, aber Sie können jederzeit einen neuen Arbeitsbereich erstellen, wenn Sie Ihre Meinung ändern.',
                confirm: 'Arbeitsbereich(e) löschen und herabstufen',
            },
            viewPaymentHistory: 'Zahlungsverlauf anzeigen',
        },
        yourPlan: {
            title: 'Ihr Plan',
            exploreAllPlans: 'Alle Pläne erkunden',
            customPricing: 'Individuelle Preisgestaltung',
            asLowAs: ({price}: YourPlanPriceValueParams) => `ab ${price} pro aktivem Mitglied/Monat`,
            pricePerMemberMonth: ({price}: YourPlanPriceValueParams) => `${price} pro Mitglied/Monat`,
            pricePerMemberPerMonth: ({price}: YourPlanPriceValueParams) => `${price} pro Mitglied pro Monat`,
            perMemberMonth: 'pro Mitglied/Monat',
            collect: {
                title: 'Sammeln',
                description: 'Der Kleinunternehmensplan, der Ihnen Ausgaben, Reisen und Chat bietet.',
                priceAnnual: ({lower, upper}: YourPlanPriceParams) => `Von ${lower}/aktivem Mitglied mit der Expensify-Karte, ${upper}/aktivem Mitglied ohne die Expensify-Karte.`,
                pricePayPerUse: ({lower, upper}: YourPlanPriceParams) => `Von ${lower}/aktivem Mitglied mit der Expensify-Karte, ${upper}/aktivem Mitglied ohne die Expensify-Karte.`,
                benefit1: 'Beleg-Scannen',
                benefit2: 'Erstattungen',
                benefit3: 'Verwaltung von Firmenkreditkarten',
                benefit4: 'Spesen- und Reisegenehmigungen',
                benefit5: 'Reisebuchung und -regeln',
                benefit6: 'QuickBooks/Xero-Integrationen',
                benefit7: 'Chat über Ausgaben, Berichte und Räume',
                benefit8: 'KI- und menschlicher Support',
            },
            control: {
                title: 'Steuerung',
                description: 'Spesen, Reisen und Chat für größere Unternehmen.',
                priceAnnual: ({lower, upper}: YourPlanPriceParams) => `Von ${lower}/aktivem Mitglied mit der Expensify-Karte, ${upper}/aktivem Mitglied ohne die Expensify-Karte.`,
                pricePayPerUse: ({lower, upper}: YourPlanPriceParams) => `Von ${lower}/aktivem Mitglied mit der Expensify-Karte, ${upper}/aktivem Mitglied ohne die Expensify-Karte.`,
                benefit1: 'Alles im Collect-Plan',
                benefit2: 'Genehmigungsabläufe mit mehreren Ebenen',
                benefit3: 'Benutzerdefinierte Ausgabenregeln',
                benefit4: 'ERP-Integrationen (NetSuite, Sage Intacct, Oracle)',
                benefit5: 'HR-Integrationen (Workday, Certinia)',
                benefit6: 'SAML/SSO',
                benefit7: 'Benutzerdefinierte Einblicke und Berichterstattung',
                benefit8: 'Budgetierung',
            },
            thisIsYourCurrentPlan: 'Dies ist Ihr aktueller Plan',
            downgrade: 'Herabstufen zu Collect',
            upgrade: 'Upgrade zu Control',
            addMembers: 'Mitglieder hinzufügen',
            saveWithExpensifyTitle: 'Sparen Sie mit der Expensify-Karte',
            saveWithExpensifyDescription: 'Verwenden Sie unseren Sparrechner, um zu sehen, wie das Cashback der Expensify Card Ihre Expensify-Rechnung reduzieren kann.',
            saveWithExpensifyButton: 'Erfahren Sie mehr',
        },
        compareModal: {
            comparePlans: 'Pläne vergleichen',
            subtitle: `<muted-text>Schalten Sie die Funktionen frei, die Sie benötigen, und wählen Sie den für Sie passenden Tarif. <a href="${CONST.PRICING}">Sehen Sie sich unsere Preisseite</a> oder eine vollständige Aufschlüsselung der Funktionen jedes unserer Tarife an.</muted-text>`,
        },
        details: {
            title: 'Abonnementdetails',
            annual: 'Jahresabonnement',
            taxExempt: 'Steuerbefreiungsstatus beantragen',
            taxExemptEnabled: 'Steuerbefreit',
            taxExemptStatus: 'Steuerbefreiungsstatus',
            payPerUse: 'Nutzungsgesteuert',
            subscriptionSize: 'Abonnementgröße',
            headsUp:
                'Achtung: Wenn Sie jetzt nicht die Größe Ihres Abonnements festlegen, setzen wir sie automatisch auf die Anzahl der aktiven Mitglieder Ihres ersten Monats. Sie verpflichten sich dann, für mindestens diese Anzahl von Mitgliedern für die nächsten 12 Monate zu zahlen. Sie können die Größe Ihres Abonnements jederzeit erhöhen, aber nicht verringern, bis Ihr Abonnement abgelaufen ist.',
            zeroCommitment: 'Keine Verpflichtung zum ermäßigten Jahresabonnementpreis',
        },
        subscriptionSize: {
            title: 'Abonnementgröße',
            yourSize: 'Ihre Abonnementgröße ist die Anzahl der offenen Plätze, die in einem bestimmten Monat von jedem aktiven Mitglied besetzt werden können.',
            eachMonth:
                'Jeden Monat deckt Ihr Abonnement bis zu der oben festgelegten Anzahl aktiver Mitglieder ab. Jedes Mal, wenn Sie die Größe Ihres Abonnements erhöhen, beginnen Sie ein neues 12-monatiges Abonnement in dieser neuen Größe.',
            note: 'Hinweis: Ein aktives Mitglied ist jeder, der Ausgabendaten erstellt, bearbeitet, eingereicht, genehmigt, erstattet oder exportiert hat, die mit dem Arbeitsbereich Ihres Unternehmens verbunden sind.',
            confirmDetails: 'Bestätigen Sie Ihre neuen jährlichen Abonnementdetails:',
            subscriptionSize: 'Abonnementgröße',
            activeMembers: ({size}: SubscriptionSizeParams) => `${size} aktive Mitglieder/Monat`,
            subscriptionRenews: 'Abonnement wird erneuert',
            youCantDowngrade: 'Sie können während Ihres Jahresabonnements nicht herabstufen.',
            youAlreadyCommitted: ({size, date}: SubscriptionCommitmentParams) =>
                `Sie haben sich bereits für ein Jahresabonnement mit einer Größe von ${size} aktiven Mitgliedern pro Monat bis zum ${date} verpflichtet. Sie können am ${date} zu einem nutzungsbasierten Abonnement wechseln, indem Sie die automatische Verlängerung deaktivieren.`,
            error: {
                size: 'Bitte geben Sie eine gültige Abonnementgröße ein.',
                sameSize: 'Bitte geben Sie eine Zahl ein, die sich von Ihrer aktuellen Abonnementgröße unterscheidet.',
            },
        },
        paymentCard: {
            addPaymentCard: 'Zahlungskarte hinzufügen',
            enterPaymentCardDetails: 'Geben Sie Ihre Zahlungsinformationen ein',
            security: 'Expensify ist PCI-DSS-konform, verwendet Verschlüsselung auf Bankniveau und nutzt redundante Infrastruktur, um Ihre Daten zu schützen.',
            learnMoreAboutSecurity: 'Erfahren Sie mehr über unsere Sicherheit.',
        },
        subscriptionSettings: {
            title: 'Abonnementseinstellungen',
            summary: ({subscriptionType, subscriptionSize, autoRenew, autoIncrease}: SubscriptionSettingsSummaryParams) =>
                `Abonnementstyp: ${subscriptionType}, Abonnementgröße: ${subscriptionSize}, Automatische Verlängerung: ${autoRenew}, Automatische jährliche Sitzplatzerhöhung: ${autoIncrease}`,
            none: 'none',
            on: 'on',
            off: 'aus',
            annual: 'Jährlich',
            autoRenew: 'Automatische Verlängerung',
            autoIncrease: 'Automatische jährliche Sitzplatzerhöhung',
            saveUpTo: ({amountWithCurrency}: SubscriptionSettingsSaveUpToParams) => `Sparen Sie bis zu ${amountWithCurrency}/Monat pro aktivem Mitglied`,
            automaticallyIncrease:
                'Erhöhen Sie automatisch Ihre jährlichen Plätze, um aktive Mitglieder aufzunehmen, die Ihre Abonnementgröße überschreiten. Hinweis: Dies wird das Enddatum Ihres Jahresabonnements verlängern.',
            disableAutoRenew: 'Automatische Verlängerung deaktivieren',
            helpUsImprove: 'Helfen Sie uns, Expensify zu verbessern',
            whatsMainReason: 'Was ist der Hauptgrund, warum Sie die automatische Verlängerung deaktivieren?',
            renewsOn: ({date}: SubscriptionSettingsRenewsOnParams) => `Wird am ${date} erneuert.`,
            pricingConfiguration: 'Die Preisgestaltung hängt von der Konfiguration ab. Für den niedrigsten Preis wählen Sie ein Jahresabonnement und erhalten Sie die Expensify Card.',
            learnMore: {
                part1: 'Erfahren Sie mehr auf unserer',
                pricingPage: 'Preisseite',
                part2: 'oder chatten Sie mit unserem Team in Ihrer',
                adminsRoom: '#admins room.',
            },
            estimatedPrice: 'Geschätzter Preis',
            changesBasedOn: 'Dies ändert sich basierend auf Ihrer Expensify Card-Nutzung und den untenstehenden Abonnementoptionen.',
        },
        requestEarlyCancellation: {
            title: 'Frühzeitige Kündigung beantragen',
            subtitle: 'Was ist der Hauptgrund für Ihre vorzeitige Kündigungsanfrage?',
            subscriptionCanceled: {
                title: 'Abonnement storniert',
                subtitle: 'Ihr Jahresabonnement wurde storniert.',
                info: 'Wenn Sie Ihre Arbeitsbereiche weiterhin auf Pay-per-Use-Basis nutzen möchten, sind Sie startklar.',
                preventFutureActivity: ({workspacesListRoute}: WorkspacesListRouteParams) =>
                    `Wenn Sie zukünftige Aktivitäten und Gebühren verhindern möchten, müssen Sie <a href="${workspacesListRoute}">löschen Sie Ihren Arbeitsbereich/Ihre Arbeitsbereiche</a> Beachten Sie, dass Ihnen beim Löschen Ihrer Arbeitsbereiche alle ausstehenden Aktivitäten, die im aktuellen Kalendermonat angefallen sind, in Rechnung gestellt werden.`,
            },
            requestSubmitted: {
                title: 'Anfrage eingereicht',
                subtitle:
                    'Vielen Dank, dass Sie uns mitgeteilt haben, dass Sie Ihr Abonnement kündigen möchten. Wir prüfen Ihre Anfrage und werden uns in Kürze über Ihren Chat mit <concierge-link>Concierge</concierge-link> bei Ihnen melden.',
            },
            acknowledgement: `Indem ich die vorzeitige Kündigung beantrage, erkenne ich an und stimme zu, dass Expensify keine Verpflichtung hat, einem solchen Antrag im Rahmen von Expensify stattzugeben.<a href=${CONST.OLD_DOT_PUBLIC_URLS.TERMS_URL}>Nutzungsbedingungen</a>oder andere anwendbare Dienstleistungsvereinbarungen zwischen mir und Expensify und dass Expensify das alleinige Ermessen hinsichtlich der Gewährung eines solchen Antrags behält.`,
        },
    },
    feedbackSurvey: {
        tooLimited: 'Funktionalität muss verbessert werden',
        tooExpensive: 'Zu teuer',
        inadequateSupport: 'Unzureichender Kundensupport',
        businessClosing: 'Unternehmen schließt, verkleinert sich oder wurde übernommen',
        additionalInfoTitle: 'Zu welcher Software wechseln Sie und warum?',
        additionalInfoInputLabel: 'Ihre Antwort',
    },
    roomChangeLog: {
        updateRoomDescription: 'setze die Raumbeschreibung auf:',
        clearRoomDescription: 'Raumbeschreibung gelöscht',
    },
    delegate: {
        switchAccount: 'Konten wechseln:',
        copilotDelegatedAccess: 'Copilot: Delegierter Zugriff',
        copilotDelegatedAccessDescription: 'Erlauben Sie anderen Mitgliedern, auf Ihr Konto zuzugreifen.',
        addCopilot: 'Copilot hinzufügen',
        membersCanAccessYourAccount: 'Diese Mitglieder können auf Ihr Konto zugreifen:',
        youCanAccessTheseAccounts: 'Sie können auf diese Konten über den Kontowechsler zugreifen:',
        role: ({role}: OptionalParam<DelegateRoleParams> = {}) => {
            switch (role) {
                case CONST.DELEGATE_ROLE.ALL:
                    return 'Voll';
                case CONST.DELEGATE_ROLE.SUBMITTER:
                    return 'Begrenzt';
                default:
                    return '';
            }
        },
        genericError: 'Ups, etwas ist schiefgelaufen. Bitte versuche es erneut.',
        onBehalfOfMessage: ({delegator}: DelegatorParams) => `im Auftrag von ${delegator}`,
        accessLevel: 'Zugriffsebene',
        confirmCopilot: 'Bestätigen Sie Ihren Copilot unten.',
        accessLevelDescription:
            'Wählen Sie unten eine Zugriffsebene aus. Sowohl Vollzugriff als auch eingeschränkter Zugriff ermöglichen es Co-Piloten, alle Gespräche und Ausgaben einzusehen.',
        roleDescription: ({role}: OptionalParam<DelegateRoleParams> = {}) => {
            switch (role) {
                case CONST.DELEGATE_ROLE.ALL:
                    return 'Erlauben Sie einem anderen Mitglied, alle Aktionen in Ihrem Konto in Ihrem Namen durchzuführen. Dazu gehören Chats, Einreichungen, Genehmigungen, Zahlungen, Einstellungen und mehr.';
                case CONST.DELEGATE_ROLE.SUBMITTER:
                    return 'Erlauben Sie einem anderen Mitglied, die meisten Aktionen in Ihrem Konto in Ihrem Namen durchzuführen. Ausgenommen sind Genehmigungen, Zahlungen, Ablehnungen und Sperren.';
                default:
                    return '';
            }
        },
        removeCopilot: 'Copilot entfernen',
        removeCopilotConfirmation: 'Möchten Sie diesen Copilot wirklich entfernen?',
        changeAccessLevel: 'Zugriffsebene ändern',
        makeSureItIsYou: 'Lassen Sie uns sicherstellen, dass Sie es sind',
        enterMagicCode: ({contactMethod}: EnterMagicCodeParams) =>
            `Bitte geben Sie den magischen Code ein, der an ${contactMethod} gesendet wurde, um einen Co-Piloten hinzuzufügen. Er sollte in ein bis zwei Minuten ankommen.`,
        enterMagicCodeUpdate: ({contactMethod}: EnterMagicCodeParams) => `Bitte geben Sie den magischen Code ein, der an ${contactMethod} gesendet wurde, um Ihren Copilot zu aktualisieren.`,
        notAllowed: 'Nicht so schnell...',
        noAccessMessage: 'Als Copilot hast du keinen Zugriff auf diese Seite. Entschuldigung!',
        notAllowedMessage: ({accountOwnerEmail}: AccountOwnerParams) =>
            `Als <a href="${CONST.DELEGATE_ROLE_HELP_DOT_ARTICLE_LINK}">Copilot</a> für ${accountOwnerEmail} haben Sie nicht die Erlaubnis, diese Aktion durchzuführen. Entschuldigung!`,
        copilotAccess: 'Copilot-Zugriff',
    },
    debug: {
        debug: 'Debuggen',
        details: 'Einzelheiten',
        JSON: 'JSON',
        reportActions: 'Aktionen',
        reportActionPreview: 'Vorschau',
        nothingToPreview: 'Nichts zur Vorschau',
        editJson: 'Editiere JSON:',
        preview: 'Vorschau:',
        missingProperty: ({propertyName}: MissingPropertyParams) => `Fehlendes ${propertyName}`,
        invalidProperty: ({propertyName, expectedType}: InvalidPropertyParams) => `Ungültige Eigenschaft: ${propertyName} - Erwartet: ${expectedType}`,
        invalidValue: ({expectedValues}: InvalidValueParams) => `Ungültiger Wert - Erwartet: ${expectedValues}`,
        missingValue: 'Fehlender Wert',
        createReportAction: 'Berichtaktion erstellen',
        reportAction: 'Aktion melden',
        report: 'Bericht',
        transaction: 'Transaktion',
        violations: 'Verstöße',
        transactionViolation: 'Transaktionsverstoß',
        hint: 'Datenänderungen werden nicht an das Backend gesendet.',
        textFields: 'Textfelder',
        numberFields: 'Zahlenfelder',
        booleanFields: 'Boolesche Felder',
        constantFields: 'Konstante Felder',
        dateTimeFields: 'DateTime-Felder',
        date: 'Datum',
        time: 'Zeit',
        none: 'Keine',
        visibleInLHN: 'Sichtbar in LHN',
        GBR: 'GBR',
        RBR: 'RBR',
        true: 'true',
        false: 'false',
        viewReport: 'Bericht anzeigen',
        viewTransaction: 'Transaktion anzeigen',
        createTransactionViolation: 'Transaktionsverstoß erstellen',
        reasonVisibleInLHN: {
            hasDraftComment: 'Hat Entwurfskommentar',
            hasGBR: 'Has GBR',
            hasRBR: 'Hat RBR',
            pinnedByUser: 'Von Mitglied angeheftet',
            hasIOUViolations: 'Hat IOU-Verstöße',
            hasAddWorkspaceRoomErrors: 'Hat Fehler beim Hinzufügen des Arbeitsbereichsraums',
            isUnread: 'Ist ungelesen (Fokusmodus)',
            isArchived: 'Ist archiviert (neuester Modus)',
            isSelfDM: 'Ist Selbst-DM',
            isFocused: 'Ist vorübergehend fokussiert',
        },
        reasonGBR: {
            hasJoinRequest: 'Hat Beitrittsanfrage (Admin-Raum)',
            isUnreadWithMention: 'Ist ungelesen mit Erwähnung',
            isWaitingForAssigneeToCompleteAction: 'Wartet darauf, dass der Zuständige die Aktion abschließt.',
            hasChildReportAwaitingAction: 'Hat einen untergeordneten Bericht, der auf eine Aktion wartet',
            hasMissingInvoiceBankAccount: 'Fehlendes Rechnungsbankkonto',
        },
        reasonRBR: {
            hasErrors: 'Hat Fehler in den Berichtsdaten oder Berichtsaktionen',
            hasViolations: 'Hat Verstöße',
            hasTransactionThreadViolations: 'Hat Transaktions-Thread-Verstöße',
        },
        indicatorStatus: {
            theresAReportAwaitingAction: 'Es gibt einen Bericht, der auf eine Aktion wartet.',
            theresAReportWithErrors: 'Es gibt einen Bericht mit Fehlern',
            theresAWorkspaceWithCustomUnitsErrors: 'Es gibt einen Arbeitsbereich mit Fehlern bei benutzerdefinierten Einheiten.',
            theresAProblemWithAWorkspaceMember: 'Es gibt ein Problem mit einem Arbeitsbereichsmitglied.',
            theresAProblemWithAWorkspaceQBOExport: 'Es gab ein Problem mit einer Exporteinstellung der Arbeitsbereichsverbindung.',
            theresAProblemWithAContactMethod: 'Es gibt ein Problem mit einer Kontaktmethode',
            aContactMethodRequiresVerification: 'Eine Kontaktmethode erfordert eine Verifizierung',
            theresAProblemWithAPaymentMethod: 'Es gibt ein Problem mit einer Zahlungsmethode',
            theresAProblemWithAWorkspace: 'Es gibt ein Problem mit einem Arbeitsbereich.',
            theresAProblemWithYourReimbursementAccount: 'Es gibt ein Problem mit Ihrem Erstattungskonto',
            theresABillingProblemWithYourSubscription: 'Es gibt ein Abrechnungsproblem mit Ihrem Abonnement.',
            yourSubscriptionHasBeenSuccessfullyRenewed: 'Ihr Abonnement wurde erfolgreich erneuert.',
            theresWasAProblemDuringAWorkspaceConnectionSync: 'Während der Synchronisierung der Workspace-Verbindung ist ein Problem aufgetreten.',
            theresAProblemWithYourWallet: 'Es gibt ein Problem mit Ihrem Wallet.',
            theresAProblemWithYourWalletTerms: 'Es gibt ein Problem mit den Bedingungen Ihrer Brieftasche.',
        },
    },
    emptySearchView: {
        takeATestDrive: 'Machen Sie eine Probefahrt',
    },
    migratedUserWelcomeModal: {
        title: 'Reisen und Ausgaben, in der Geschwindigkeit des Chats',
        subtitle: 'New Expensify hat die gleiche großartige Automatisierung, aber jetzt mit erstaunlicher Zusammenarbeit:',
        confirmText: "Los geht's!",
        features: {
            chat: '<strong>Chatten Sie direkt über jede Ausgabe</strong>, jeden Bericht oder Arbeitsbereich',
            scanReceipt: '<strong>Belege scannen</strong> und Rückerstattung erhalten',
            crossPlatform: 'Erledigen Sie <strong>alles</strong> von Ihrem Telefon oder Browser aus',
        },
    },
    productTrainingTooltip: {
        // TODO: CONCIERGE_LHN_GBR tooltip will be replaced by a tooltip in the #admins room
        // https://github.com/Expensify/App/issues/57045#issuecomment-2701455668
        conciergeLHNGBR: '<tooltip>Loslegen <strong>hier!</strong></tooltip>',
        saveSearchTooltip: '<tooltip><strong>Benennen Sie Ihre gespeicherten Suchen um</strong> hier!</tooltip>',
        globalCreateTooltip: '<tooltip><strong>Ausgaben erstellen</strong>, beginnen Sie zu chatten, und mehr. Probieren Sie es aus!</tooltip>',
        bottomNavInboxTooltip: '<tooltip>Überprüfen Sie was <strong>benötigt Ihre Aufmerksamkeit</strong> und <strong>über Ausgaben chatten.</strong></tooltip>',
        workspaceChatTooltip: '<tooltip>Chatten mit <strong>Genehmigern</strong></tooltip>',
        GBRRBRChat: '<tooltip>Du wirst 🟢 auf sehen <strong>Maßnahmen ergreifen</strong>, und 🔴 auf <strong>Elemente zur Überprüfung.</strong></tooltip>',
        accountSwitcher: '<tooltip>Zugriff auf Ihre <strong>Copilot-Konten</strong> hier</tooltip>',
        expenseReportsFilter: '<tooltip>Willkommen! Finden Sie alle Ihre <strong>Berichte des Unternehmens</strong> hier.</tooltip>',
        scanTestTooltip: {
            main: '<tooltip><strong>Möchten Sie sehen, wie Scan funktioniert?</strong> Probieren Sie einen Testbeleg aus!</tooltip>',
            manager: '<tooltip>Wählen Sie unsere <strong>Testmanager</strong>, um es auszuprobieren!</tooltip>',
            confirmation: '<tooltip>Jetzt, <strong>Reichen Sie Ihre Ausgaben ein</strong> und sieh zu, wie die Magie geschieht!</tooltip>',
            tryItOut: 'Probieren Sie es aus',
            noThanks: 'Nein danke',
        },
        outstandingFilter: '<tooltip>Filter für Ausgaben, die <strong>Genehmigung erforderlich</strong></tooltip>',
        scanTestDriveTooltip: '<tooltip>Diesen Beleg senden an <strong>Beenden Sie die Probefahrt!</strong></tooltip>',
    },
    discardChangesConfirmation: {
        title: 'Änderungen verwerfen?',
        body: 'Möchten Sie die vorgenommenen Änderungen wirklich verwerfen?',
        confirmText: 'Änderungen verwerfen',
    },
    scheduledCall: {
        book: {
            title: 'Anruf planen',
            description: 'Finden Sie eine Zeit, die für Sie passt.',
            slots: 'Verfügbare Zeiten für',
        },
        confirmation: {
            title: 'Anruf bestätigen',
            description:
                'Stellen Sie sicher, dass die unten stehenden Details für Sie in Ordnung sind. Sobald Sie den Anruf bestätigen, senden wir eine Einladung mit weiteren Informationen.',
            setupSpecialist: 'Ihr Einrichtungsspezialist',
            meetingLength: 'Besprechungslänge',
            dateTime: 'Datum & Uhrzeit',
            minutes: '30 Minuten',
        },
        callScheduled: 'Anruf geplant',
    },
    autoSubmitModal: {
        title: 'Alles klar und eingereicht!',
        description: 'Alle Warnungen und Verstöße wurden beseitigt, daher:',
        submittedExpensesTitle: 'Diese Ausgaben wurden eingereicht',
        submittedExpensesDescription: 'Diese Ausgaben wurden an Ihren Genehmiger gesendet, können aber noch bearbeitet werden, bis sie genehmigt sind.',
        pendingExpensesTitle: 'Ausstehende Ausgaben wurden verschoben',
        pendingExpensesDescription: 'Alle ausstehenden Kartenausgaben wurden in einen separaten Bericht verschoben, bis sie gebucht werden.',
    },
    testDrive: {
        quickAction: {
            takeATwoMinuteTestDrive: 'Machen Sie eine 2-minütige Probefahrt',
        },
        modal: {
            title: 'Probieren Sie uns aus',
            description: 'Machen Sie eine schnelle Produkttour, um schnell auf den neuesten Stand zu kommen. Keine Zwischenstopps erforderlich!',
            confirmText: 'Testfahrt starten',
            helpText: 'Überspringen',
            employee: {
                description:
                    '<muted-text>Holen Sie sich für Ihr Team <strong>3 kostenlose Monate Expensify!</strong> Geben Sie einfach die E-Mail-Adresse Ihres Chefs unten ein und senden Sie ihm eine Testausgabe.</muted-text>',
                email: 'Geben Sie die E-Mail-Adresse Ihres Chefs ein',
                error: 'Dieses Mitglied besitzt einen Arbeitsbereich, bitte geben Sie ein neues Mitglied zum Testen ein.',
            },
        },
        banner: {
            currentlyTestDrivingExpensify: 'Sie testen derzeit Expensify',
            readyForTheRealThing: 'Bereit für das echte Ding?',
            getStarted: 'Loslegen',
        },
        employeeInviteMessage: ({name}: EmployeeInviteMessageParams) =>
            `# ${name} hat dich eingeladen, Expensify auszuprobieren\nHey! Ich habe uns gerade *3 Monate kostenlos* gesichert, um Expensify auszuprobieren, den schnellsten Weg, um Ausgaben zu verwalten.\n\nHier ist ein *Testbeleg*, um dir zu zeigen, wie es funktioniert:`,
    },
    export: {
        basicExport: 'Basis Export',
        reportLevelExport: 'Alle Daten - Berichtsebene',
        expenseLevelExport: 'Alle Daten - Ausgabenebene',
        exportInProgress: 'Export läuft',
        conciergeWillSend: 'Concierge sendet dir die Datei in Kürze.',
    },
};
// IMPORTANT: This line is manually replaced in generate translation files by scripts/generateTranslations.ts,
// so if you change it here, please update it there as well.
export default translations satisfies TranslationDeepObject<typeof en>;<|MERGE_RESOLUTION|>--- conflicted
+++ resolved
@@ -1085,9 +1085,7 @@
         deletedTransaction: ({amount, merchant}: DeleteTransactionParams) => `hat eine Ausgabe gelöscht (${amount} für ${merchant})`,
         movedFromReport: ({reportName}: MovedFromReportParams) => `verschob eine Ausgabe${reportName ? `von ${reportName}` : ''}`,
         movedTransaction: ({reportUrl, reportName}: MovedTransactionParams) => `verschob diese Ausgabe${reportName ? `to <a href="${reportUrl}">${reportName}</a>` : ''}`,
-<<<<<<< HEAD
         unreportedTransaction: ({reportUrl}: MovedTransactionParams) => `diese Ausgabe in Ihren <a href="${reportUrl}">persönlichen Bereich</a> verschoben`,
-=======
         movedAction: ({shouldHideMovedReportUrl, movedReportUrl, newParentReportUrl, toPolicyName}: MovedActionParams) => {
             if (shouldHideMovedReportUrl) {
                 return `hat diesen Bericht in den <a href="${newParentReportUrl}">${toPolicyName}</a> Workspace verschoben`;
@@ -1095,7 +1093,6 @@
             return `hat diesen <a href="${movedReportUrl}">Bericht</a> in den <a href="${newParentReportUrl}">${toPolicyName}</a> Workspace verschoben`;
         },
         unreportedTransaction: 'diese Ausgabe in Ihren persönlichen Bereich verschoben',
->>>>>>> 62a97318
         pendingMatchWithCreditCard: 'Beleg steht aus, um mit Kartentransaktion abgeglichen zu werden',
         pendingMatch: 'Ausstehende Übereinstimmung',
         pendingMatchWithCreditCardDescription: 'Beleg wartet auf Abgleich mit Kartentransaktion. Als Barzahlung markieren, um abzubrechen.',
