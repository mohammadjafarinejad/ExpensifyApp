--- conflicted
+++ resolved
@@ -667,14 +667,10 @@
         unstableInternetConnection: 'Instabile Internetverbindung. Bitte überprüfe dein Netzwerk und versuche es erneut.',
         enableGlobalReimbursements: 'Globale Rückerstattungen aktivieren',
         purchaseAmount: 'Kaufbetrag',
-<<<<<<< HEAD
         frequency: 'Frequenz',
-        newReport: 'Neuer Bericht',
-=======
         link: 'Link',
         pinned: 'Angeheftet',
         read: 'Gelesen',
->>>>>>> cc2edf2e
     },
     supportalNoAccess: {
         title: 'Nicht so schnell',
