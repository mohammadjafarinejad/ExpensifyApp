--- conflicted
+++ resolved
@@ -5333,13 +5333,9 @@
             updateToUSD: 'In USD aktualisieren',
             updateWorkspaceCurrency: 'Arbeitsbereichswährung aktualisieren',
             workspaceCurrencyNotSupported: 'Arbeitsbereichswährung wird nicht unterstützt',
-<<<<<<< HEAD
-            yourWorkspace: 'Ihr Arbeitsbereich ist auf eine nicht unterstützte Währung eingestellt. Sehen Sie sich die',
+            yourWorkspace: `Ihr Arbeitsbereich ist auf eine nicht unterstützte Währung eingestellt. Sehen Sie sich die <a href="${CONST.CONNECT_A_BUSINESS_BANK_ACCOUNT_HELP_URL}">Liste der unterstützten Währungen an</a>.`,
             listOfSupportedCurrencies: 'Liste der unterstützten Währungen',
             chooseAnExisting: 'Wählen Sie ein vorhandenes Bankkonto zur Zahlung von Ausgaben oder fügen Sie ein neues hinzu.',
-=======
-            yourWorkspace: `Ihr Arbeitsbereich ist auf eine nicht unterstützte Währung eingestellt. Sehen Sie sich die <a href="${CONST.CONNECT_A_BUSINESS_BANK_ACCOUNT_HELP_URL}">Liste der unterstützten Währungen an</a>.`,
->>>>>>> 18c08e61
         },
         changeOwner: {
             changeOwnerPageTitle: 'Besitzer übertragen',
