--- conflicted
+++ resolved
@@ -659,11 +659,8 @@
         reschedule: 'Verschieben',
         general: 'Allgemein',
         workspacesTabTitle: 'Arbeitsbereiche',
-<<<<<<< HEAD
         getTheApp: 'App herunterladen',
         scanReceiptsOnTheGo: 'Scannen Sie Belege mit Ihrem Telefon',
-=======
->>>>>>> 89c45c98
         headsUp: 'Achtung!',
         submitTo: 'Einreichen an',
         forwardTo: 'Weiterleiten an',
@@ -1051,15 +1048,12 @@
     receipt: {
         upload: 'Beleg hochladen',
         uploadMultiple: 'Belege hochladen',
-<<<<<<< HEAD
         dragReceiptBeforeEmail: 'Ziehen Sie eine Quittung auf diese Seite oder leiten Sie eine Quittung weiter an',
         dragReceiptsBeforeEmail: 'Ziehen Sie Belege auf diese Seite oder leiten Sie Belege weiter an',
         dragReceiptAfterEmail: 'oder wählen Sie eine Datei zum Hochladen aus.',
         dragReceiptsAfterEmail: 'oder wählen Sie Dateien zum Hochladen unten aus.',
-=======
         desktopSubtitleSingle: `oder hierher ziehen und ablegen`,
         desktopSubtitleMultiple: `oder hierher ziehen und ablegen`,
->>>>>>> 89c45c98
         chooseReceipt: 'Wählen Sie eine Quittung zum Hochladen aus oder leiten Sie eine Quittung weiter an',
         chooseReceipts: 'Wählen Sie Quittungen zum Hochladen aus oder leiten Sie Quittungen weiter an ',
         alternativeMethodsTitle: 'Andere Möglichkeiten, Belege hinzuzufügen:',
@@ -2033,11 +2027,8 @@
     workflowsPage: {
         workflowTitle: 'Ausgaben',
         workflowDescription: 'Konfigurieren Sie einen Workflow ab dem Moment, in dem Ausgaben anfallen, einschließlich Genehmigung und Zahlung.',
-<<<<<<< HEAD
         delaySubmissionTitle: 'Einreichungen verzögern',
         delaySubmissionDescription: 'Wählen Sie einen benutzerdefinierten Zeitplan für die Einreichung von Ausgaben oder lassen Sie dies aus, um Echtzeit-Updates über Ausgaben zu erhalten.',
-=======
->>>>>>> 89c45c98
         submissionFrequency: 'Einreichungshäufigkeit',
         submissionFrequencyDescription: 'Wählen Sie einen benutzerdefinierten Zeitplan für die Einreichung von Ausgaben oder lassen Sie dies für Echtzeit-Updates zu Ausgaben aus.',
         submissionFrequencyDateOfMonth: 'Datum des Monats',
@@ -2091,10 +2082,7 @@
         },
     },
     workflowsDelayedSubmissionPage: {
-<<<<<<< HEAD
         autoReportingErrorMessage: 'Die verspätete Einreichung konnte nicht geändert werden. Bitte versuchen Sie es erneut oder kontaktieren Sie den Support.',
-=======
->>>>>>> 89c45c98
         autoReportingFrequencyErrorMessage: 'Die Einreichungshäufigkeit konnte nicht geändert werden. Bitte versuchen Sie es erneut oder kontaktieren Sie den Support.',
         monthlyOffsetErrorMessage: 'Die monatliche Frequenz konnte nicht geändert werden. Bitte versuchen Sie es erneut oder kontaktieren Sie den Support.',
     },
@@ -6270,10 +6258,7 @@
         groupBy: 'Gruppe nach',
         moneyRequestReport: {
             emptyStateTitle: 'Dieser Bericht enthält keine Ausgaben.',
-<<<<<<< HEAD
             emptyStateSubtitle: 'Sie können Ausgaben zu diesem Bericht hinzufügen, indem Sie die Schaltfläche unten oder die Option "Ausgabe hinzufügen" im Menü "Mehr" oben verwenden.',
-=======
->>>>>>> 89c45c98
         },
         noCategory: 'Keine Kategorie',
         noTag: 'Kein Tag',
