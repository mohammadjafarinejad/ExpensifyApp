--- conflicted
+++ resolved
@@ -2026,11 +2026,7 @@
         workflowTitle: 'Ausgaben',
         workflowDescription: 'Konfigurieren Sie einen Workflow ab dem Moment, in dem Ausgaben anfallen, einschließlich Genehmigung und Zahlung.',
         submissionFrequency: 'Einreichungshäufigkeit',
-<<<<<<< HEAD
-        submissionFrequencyDescription: 'Wählen Sie einen benutzerdefinierten Zeitplan für die Einreichung von Ausgaben oder lassen Sie dies aus für Echtzeit-Updates zu Ausgaben.',
-=======
         submissionFrequencyDescription: 'Wählen Sie eine Häufigkeit für die Übermittlung von Ausgaben.',
->>>>>>> 92086c04
         submissionFrequencyDateOfMonth: 'Datum des Monats',
         addApprovalsTitle: 'Genehmigungen hinzufügen',
         addApprovalButton: 'Genehmigungsworkflow hinzufügen',
@@ -6257,10 +6253,7 @@
         groupBy: 'Gruppe nach',
         moneyRequestReport: {
             emptyStateTitle: 'Dieser Bericht enthält keine Ausgaben.',
-<<<<<<< HEAD
             emptyStateSubtitle: 'Sie können Ausgaben zu diesem Bericht hinzufügen, indem Sie den untenstehenden Button oder die Option "Ausgabe hinzufügen" im Menü "Mehr" oben verwenden.',
-=======
->>>>>>> 92086c04
         },
         noCategory: 'Keine Kategorie',
         noTag: 'Kein Tag',
