--- conflicted
+++ resolved
@@ -3567,16 +3567,12 @@
                 invitationFailure: 'Failed to invite members to Uber for Business',
                 autoRemove: 'Invite new workspace members to Uber for Business',
                 autoInvite: 'Deactivate removed workspace members from Uber for Business',
-<<<<<<< HEAD
+                bannerTitle: 'Expensify + Uber for Business',
+                bannerDescription: 'Connect Uber for Business to automate travel and meal delivery expenses across your organization.',
                 emptyContent: {
                     title: 'No members to display',
                     subtitle: 'We looked everywhere and couldn’t find anything.',
                 },
-=======
-                manageInvites: 'Manage invites',
-                bannerTitle: 'Expensify + Uber for Business',
-                bannerDescription: 'Connect Uber for Business to automate travel and meal delivery expenses across your organization.',
->>>>>>> f54a2c1c
             },
         },
         perDiem: {
