--- conflicted
+++ resolved
@@ -5312,13 +5312,9 @@
             updateToUSD: 'Update to USD',
             updateWorkspaceCurrency: 'Update workspace currency',
             workspaceCurrencyNotSupported: 'Workspace currency not supported',
-<<<<<<< HEAD
-            yourWorkspace: 'Your workspace is set to an unsupported currency. View the',
+            yourWorkspace: `Your workspace is set to an unsupported currency. View the <a href="${CONST.CONNECT_A_BUSINESS_BANK_ACCOUNT_HELP_URL}">list of supported currencies</a>.`,
             listOfSupportedCurrencies: 'list of supported currencies',
             chooseAnExisting: 'Choose an existing bank account to pay expenses or add a new one.',
-=======
-            yourWorkspace: `Your workspace is set to an unsupported currency. View the <a href="${CONST.CONNECT_A_BUSINESS_BANK_ACCOUNT_HELP_URL}">list of supported currencies</a>.`,
->>>>>>> 18c08e61
         },
         changeOwner: {
             changeOwnerPageTitle: 'Transfer owner',
