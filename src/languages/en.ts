import {CONST as COMMON_CONST} from 'expensify-common';
import startCase from 'lodash/startCase';
import type {OnboardingTask} from '@libs/actions/Welcome/OnboardingFlow';
import StringUtils from '@libs/StringUtils';
import CONST from '@src/CONST';
import type {Country} from '@src/CONST';
import type OriginalMessage from '@src/types/onyx/OriginalMessage';
import type {
    AccountOwnerParams,
    ActionsAreCurrentlyRestricted,
    AddedOrDeletedPolicyReportFieldParams,
    AddedPolicyApprovalRuleParams,
    AddEmployeeParams,
    AddOrDeletePolicyCustomUnitRateParams,
    AddressLineParams,
    AdminCanceledRequestParams,
    AirlineParams,
    AlreadySignedInParams,
    ApprovalWorkflowErrorParams,
    ApprovedAmountParams,
    AssignCardParams,
    AssignedCardParams,
    AssigneeParams,
    AuthenticationErrorParams,
    AutoPayApprovedReportsLimitErrorParams,
    BadgeFreeTrialParams,
    BankAccountLastFourParams,
    BeginningOfArchivedRoomParams,
    BeginningOfChatHistoryAdminRoomParams,
    BeginningOfChatHistoryAnnounceRoomParams,
    BeginningOfChatHistoryDomainRoomParams,
    BeginningOfChatHistoryInvoiceRoomParams,
    BeginningOfChatHistoryPolicyExpenseChatParams,
    BeginningOfChatHistoryUserRoomParams,
    BillableDefaultDescriptionParams,
    BillingBannerCardAuthenticationRequiredParams,
    BillingBannerCardExpiredParams,
    BillingBannerCardOnDisputeParams,
    BillingBannerDisputePendingParams,
    BillingBannerInsufficientFundsParams,
    BillingBannerOwnerAmountOwedOverdueParams,
    BillingBannerSubtitleWithDateParams,
    BusinessBankAccountParams,
    BusinessTaxIDParams,
    CanceledRequestParams,
    CardEndingParams,
    CardInfoParams,
    CardNextPaymentParams,
    CategoryNameParams,
    ChangeFieldParams,
    ChangeOwnerDuplicateSubscriptionParams,
    ChangeOwnerHasFailedSettlementsParams,
    ChangeOwnerSubscriptionParams,
    ChangeReportPolicyParams,
    ChangeTypeParams,
    CharacterLengthLimitParams,
    CharacterLimitParams,
    ChatWithAccountManagerParams,
    CompanyCardBankName,
    CompanyCardFeedNameParams,
    CompanyNameParams,
    ConfirmThatParams,
    ConnectionNameParams,
    ConnectionParams,
    ContactMethodParams,
    ContactMethodsRouteParams,
    CreateExpensesParams,
    CurrencyCodeParams,
    CurrencyInputDisabledTextParams,
    CustomersOrJobsLabelParams,
    CustomUnitRateParams,
    DateParams,
    DateShouldBeAfterParams,
    DateShouldBeBeforeParams,
    DefaultAmountParams,
    DefaultVendorDescriptionParams,
    DelegateRoleParams,
    DelegatorParams,
    DeleteActionParams,
    DeleteConfirmationParams,
    DeleteTransactionParams,
    DemotedFromWorkspaceParams,
    DidSplitAmountMessageParams,
    DomainPermissionInfoRestrictionParams,
    DuplicateTransactionParams,
    EarlyDiscountSubtitleParams,
    EarlyDiscountTitleParams,
    EditActionParams,
    EditDestinationSubtitleParams,
    ElectronicFundsParams,
    EmployeeInviteMessageParams,
    EmptyCategoriesSubtitleWithAccountingParams,
    EmptyTagsSubtitleWithAccountingParams,
    EnterMagicCodeParams,
    ExportAgainModalDescriptionParams,
    ExportedToIntegrationParams,
    ExportIntegrationSelectedParams,
    FeatureNameParams,
    FileLimitParams,
    FileTypeParams,
    FiltersAmountBetweenParams,
    FlightLayoverParams,
    FlightParams,
    FormattedMaxLengthParams,
    GoBackMessageParams,
    ImportedTagsMessageParams,
    ImportedTypesParams,
    ImportFieldParams,
    ImportMembersSuccessfulDescriptionParams,
    ImportPerDiemRatesSuccessfulDescriptionParams,
    ImportTagsSuccessfulDescriptionParams,
    IncorrectZipFormatParams,
    IndividualExpenseRulesSubtitleParams,
    InstantSummaryParams,
    IntacctMappingTitleParams,
    IntegrationExportParams,
    IntegrationSyncFailedParams,
    InvalidPropertyParams,
    InvalidValueParams,
    IssueVirtualCardParams,
    LastSyncAccountingParams,
    LastSyncDateParams,
    LeftWorkspaceParams,
    LocalTimeParams,
    LoggedInAsParams,
    LogSizeParams,
    ManagerApprovedAmountParams,
    ManagerApprovedParams,
    MarkedReimbursedParams,
    MarkReimbursedFromIntegrationParams,
    MergeFailureDescriptionGenericParams,
    MergeFailureUncreatedAccountDescriptionParams,
    MergeSuccessDescriptionParams,
    MissingPropertyParams,
    MovedActionParams,
    MovedFromPersonalSpaceParams,
    MovedFromReportParams,
    MovedTransactionParams,
    NeedCategoryForExportToIntegrationParams,
    NewWorkspaceNameParams,
    NoLongerHaveAccessParams,
    NotAllowedExtensionParams,
    NotYouParams,
    OOOEventSummaryFullDayParams,
    OOOEventSummaryPartialDayParams,
    OptionalParam,
    OurEmailProviderParams,
    OwnerOwesAmountParams,
    PaidElsewhereParams,
    PaidWithExpensifyParams,
    ParentNavigationSummaryParams,
    PayerOwesAmountParams,
    PayerOwesParams,
    PayerPaidAmountParams,
    PayerPaidParams,
    PayerSettledParams,
    PaySomeoneParams,
    PolicyAddedReportFieldOptionParams,
    PolicyDisabledReportFieldAllOptionsParams,
    PolicyDisabledReportFieldOptionParams,
    PolicyExpenseChatNameParams,
    QBDSetupErrorBodyParams,
    RailTicketParams,
    ReconciliationWorksParams,
    RemovedFromApprovalWorkflowParams,
    RemovedTheRequestParams,
    RemoveMemberPromptParams,
    RemoveMembersWarningPrompt,
    RenamedRoomActionParams,
    RenamedWorkspaceNameActionParams,
    ReportArchiveReasonsClosedParams,
    ReportArchiveReasonsInvoiceReceiverPolicyDeletedParams,
    ReportArchiveReasonsMergedParams,
    ReportArchiveReasonsRemovedFromPolicyParams,
    ReportPolicyNameParams,
    RequestAmountParams,
    RequestCountParams,
    RequestedAmountMessageParams,
    RequiredFieldParams,
    ResolutionConstraintsParams,
    ReviewParams,
    RoleNamesParams,
    RoomNameReservedErrorParams,
    RoomRenamedToParams,
    RulesEnableWorkflowsParams,
    SecondaryLoginParams,
    SetTheDistanceMerchantParams,
    SetTheRequestParams,
    SettledAfterAddedBankAccountParams,
    SettleExpensifyCardParams,
    SettlementAccountInfoParams,
    SettlementDateParams,
    ShareParams,
    SignUpNewFaceCodeParams,
    SizeExceededParams,
    SplitAmountParams,
    SplitExpenseEditTitleParams,
    SplitExpenseSubtitleParams,
    SpreadCategoriesParams,
    SpreadFieldNameParams,
    SpreadSheetColumnParams,
    StatementTitleParams,
    StepCounterParams,
    StripePaidParams,
    SubmitsToParams,
    SubmittedToVacationDelegateParams,
    SubmittedWithMemoParams,
    SubscriptionCommitmentParams,
    SubscriptionSettingsRenewsOnParams,
    SubscriptionSettingsSaveUpToParams,
    SubscriptionSettingsSummaryParams,
    SubscriptionSizeParams,
    SyncStageNameConnectionsParams,
    TaskCreatedActionParams,
    TaxAmountParams,
    TermsParams,
    ThreadRequestReportNameParams,
    ThreadSentMoneyReportNameParams,
    TotalAmountGreaterOrLessThanOriginalParams,
    ToValidateLoginParams,
    TransferParams,
    TravelTypeParams,
    TrialStartedTitleParams,
    UnapproveWithIntegrationWarningParams,
    UnshareParams,
    UntilTimeParams,
    UpdatedCustomFieldParams,
    UpdatedPolicyApprovalRuleParams,
    UpdatedPolicyAuditRateParams,
    UpdatedPolicyCategoryDescriptionHintTypeParams,
    UpdatedPolicyCategoryExpenseLimitTypeParams,
    UpdatedPolicyCategoryGLCodeParams,
    UpdatedPolicyCategoryMaxAmountNoReceiptParams,
    UpdatedPolicyCategoryMaxExpenseAmountParams,
    UpdatedPolicyCategoryNameParams,
    UpdatedPolicyCategoryParams,
    UpdatedPolicyCurrencyParams,
    UpdatedPolicyCustomUnitRateParams,
    UpdatedPolicyCustomUnitTaxClaimablePercentageParams,
    UpdatedPolicyCustomUnitTaxRateExternalIDParams,
    UpdatedPolicyDescriptionParams,
    UpdatedPolicyFieldWithNewAndOldValueParams,
    UpdatedPolicyFieldWithValueParam,
    UpdatedPolicyFrequencyParams,
    UpdatedPolicyManualApprovalThresholdParams,
    UpdatedPolicyPreventSelfApprovalParams,
    UpdatedPolicyReportFieldDefaultValueParams,
    UpdatedPolicyTagFieldParams,
    UpdatedPolicyTagNameParams,
    UpdatedPolicyTagParams,
    UpdatedTheDistanceMerchantParams,
    UpdatedTheRequestParams,
    UpdatePolicyCustomUnitParams,
    UpdatePolicyCustomUnitTaxEnabledParams,
    UpdateRoleParams,
    UpgradeSuccessMessageParams,
    UsePlusButtonParams,
    UserIsAlreadyMemberParams,
    UserSplitParams,
    VacationDelegateParams,
    ViolationsAutoReportedRejectedExpenseParams,
    ViolationsCashExpenseWithNoReceiptParams,
    ViolationsConversionSurchargeParams,
    ViolationsCustomRulesParams,
    ViolationsInvoiceMarkupParams,
    ViolationsMaxAgeParams,
    ViolationsMissingTagParams,
    ViolationsModifiedAmountParams,
    ViolationsOverCategoryLimitParams,
    ViolationsOverLimitParams,
    ViolationsPerDayLimitParams,
    ViolationsProhibitedExpenseParams,
    ViolationsReceiptRequiredParams,
    ViolationsRterParams,
    ViolationsTagOutOfPolicyParams,
    ViolationsTaxOutOfPolicyParams,
    WaitingOnBankAccountParams,
    WalletProgramParams,
    WelcomeEnterMagicCodeParams,
    WelcomeToRoomParams,
    WeSentYouMagicSignInLinkParams,
    WorkEmailMergingBlockedParams,
    WorkEmailResendCodeParams,
    WorkspaceLockedPlanTypeParams,
    WorkspaceMemberList,
    WorkspaceMembersCountParams,
    WorkspaceOwnerWillNeedToAddOrUpdatePaymentCardParams,
    WorkspaceRouteParams,
    WorkspaceShareNoteParams,
    WorkspacesListRouteParams,
    WorkspaceYouMayJoin,
    YourPlanPriceParams,
    YourPlanPriceValueParams,
    ZipCodeExampleFormatParams,
} from './params';
import type {TranslationDeepObject} from './types';

type StateValue = {
    stateISO: string;
    stateName: string;
};

type States = Record<keyof typeof COMMON_CONST.STATES, StateValue>;

type AllCountries = Record<Country, string>;

/* eslint-disable max-len */
const translations = {
    common: {
        count: 'Count',
        cancel: 'Cancel',
        dismiss: 'Dismiss',
        yes: 'Yes',
        no: 'No',
        ok: 'OK',
        notNow: 'Not now',
        learnMore: 'Learn more',
        buttonConfirm: 'Got it',
        name: 'Name',
        attachment: 'Attachment',
        attachments: 'Attachments',
        center: 'Center',
        from: 'From',
        to: 'To',
        in: 'In',
        optional: 'Optional',
        new: 'New',
        search: 'Search',
        reports: 'Reports',
        find: 'Find',
        searchWithThreeDots: 'Search...',
        next: 'Next',
        previous: 'Previous',
        goBack: 'Go back',
        create: 'Create',
        add: 'Add',
        resend: 'Resend',
        save: 'Save',
        select: 'Select',
        deselect: 'Deselect',
        selectMultiple: 'Select multiple',
        saveChanges: 'Save changes',
        submit: 'Submit',
        rotate: 'Rotate',
        zoom: 'Zoom',
        password: 'Password',
        magicCode: 'Magic code',
        twoFactorCode: 'Two-factor code',
        workspaces: 'Workspaces',
        inbox: 'Inbox',
        success: 'Success',
        group: 'Group',
        profile: 'Profile',
        referral: 'Referral',
        payments: 'Payments',
        approvals: 'Approvals',
        wallet: 'Wallet',
        preferences: 'Preferences',
        view: 'View',
        review: (reviewParams?: ReviewParams) => `Review${reviewParams?.amount ? ` ${reviewParams?.amount}` : ''}`,
        not: 'Not',
        signIn: 'Sign in',
        signInWithGoogle: 'Sign in with Google',
        signInWithApple: 'Sign in with Apple',
        signInWith: 'Sign in with',
        continue: 'Continue',
        firstName: 'First name',
        lastName: 'Last name',
        scanning: 'Scanning',
        addCardTermsOfService: 'Expensify Terms of Service',
        perPerson: 'per person',
        phone: 'Phone',
        phoneNumber: 'Phone number',
        phoneNumberPlaceholder: '(xxx) xxx-xxxx',
        email: 'Email',
        and: 'and',
        or: 'or',
        details: 'Details',
        privacy: 'Privacy',
        privacyPolicy: 'Privacy Policy',
        hidden: 'Hidden',
        visible: 'Visible',
        delete: 'Delete',
        archived: 'archived',
        contacts: 'Contacts',
        recents: 'Recents',
        close: 'Close',
        download: 'Download',
        downloading: 'Downloading',
        uploading: 'Uploading',
        pin: 'Pin',
        unPin: 'Unpin',
        back: 'Back',
        saveAndContinue: 'Save & continue',
        settings: 'Settings',
        termsOfService: 'Terms of Service',
        members: 'Members',
        invite: 'Invite',
        here: 'here',
        date: 'Date',
        dob: 'Date of birth',
        currentYear: 'Current year',
        currentMonth: 'Current month',
        ssnLast4: 'Last 4 digits of SSN',
        ssnFull9: 'Full 9 digits of SSN',
        addressLine: ({lineNumber}: AddressLineParams) => `Address line ${lineNumber}`,
        personalAddress: 'Personal address',
        companyAddress: 'Company address',
        noPO: 'No PO boxes or mail-drop addresses, please.',
        city: 'City',
        state: 'State',
        streetAddress: 'Street address',
        stateOrProvince: 'State / Province',
        country: 'Country',
        zip: 'Zip code',
        zipPostCode: 'Zip / Postcode',
        whatThis: "What's this?",
        iAcceptThe: 'I accept the ',
        remove: 'Remove',
        admin: 'Admin',
        owner: 'Owner',
        dateFormat: 'YYYY-MM-DD',
        send: 'Send',
        na: 'N/A',
        noResultsFound: 'No results found',
        noResultsFoundMatching: ({searchString}: {searchString: string}) => `No results found matching "${searchString}"`,
        recentDestinations: 'Recent destinations',
        timePrefix: "It's",
        conjunctionFor: 'for',
        todayAt: 'Today at',
        tomorrowAt: 'Tomorrow at',
        yesterdayAt: 'Yesterday at',
        conjunctionAt: 'at',
        conjunctionTo: 'to',
        genericErrorMessage: 'Oops... something went wrong and your request could not be completed. Please try again later.',
        percentage: 'Percentage',
        error: {
            invalidAmount: 'Invalid amount',
            acceptTerms: 'You must accept the Terms of Service to continue',
            phoneNumber: `Please enter a valid phone number, with the country code (e.g. ${CONST.EXAMPLE_PHONE_NUMBER})`,
            fieldRequired: 'This field is required',
            requestModified: 'This request is being modified by another member',
            characterLimitExceedCounter: ({length, limit}: CharacterLengthLimitParams) => `Character limit exceeded (${length}/${limit})`,
            dateInvalid: 'Please select a valid date',
            invalidDateShouldBeFuture: 'Please choose today or a future date',
            invalidTimeShouldBeFuture: 'Please choose a time at least one minute ahead',
            invalidCharacter: 'Invalid character',
            enterMerchant: 'Enter a merchant name',
            enterAmount: 'Enter an amount',
            missingMerchantName: 'Missing merchant name',
            missingAmount: 'Missing amount',
            missingDate: 'Missing date',
            enterDate: 'Enter a date',
            invalidTimeRange: 'Please enter a time using the 12-hour clock format (e.g., 2:30 PM)',
            pleaseCompleteForm: 'Please complete the form above to continue',
            pleaseSelectOne: 'Please select an option above',
            invalidRateError: 'Please enter a valid rate',
            lowRateError: 'Rate must be greater than 0',
            email: 'Please enter a valid email address',
            login: 'An error occurred while logging in. Please try again.',
        },
        comma: 'comma',
        semicolon: 'semicolon',
        please: 'Please',
        contactUs: 'contact us',
        pleaseEnterEmailOrPhoneNumber: 'Please enter an email or phone number',
        fixTheErrors: 'fix the errors',
        inTheFormBeforeContinuing: 'in the form before continuing',
        confirm: 'Confirm',
        reset: 'Reset',
        done: 'Done',
        more: 'More',
        debitCard: 'Debit card',
        bankAccount: 'Bank account',
        personalBankAccount: 'Personal bank account',
        businessBankAccount: 'Business bank account',
        join: 'Join',
        leave: 'Leave',
        decline: 'Decline',
        transferBalance: 'Transfer balance',
        cantFindAddress: "Can't find your address? ",
        enterManually: 'Enter it manually',
        message: 'Message ',
        leaveThread: 'Leave thread',
        you: 'You',
        me: 'me',
        youAfterPreposition: 'you',
        your: 'your',
        conciergeHelp: 'Please reach out to Concierge for help.',
        youAppearToBeOffline: 'You appear to be offline.',
        thisFeatureRequiresInternet: 'This feature requires an active internet connection.',
        attachmentWillBeAvailableOnceBackOnline: 'Attachment will become available once back online.',
        errorOccurredWhileTryingToPlayVideo: 'An error occurred while trying to play this video.',
        areYouSure: 'Are you sure?',
        verify: 'Verify',
        yesContinue: 'Yes, continue',
        websiteExample: 'e.g. https://www.expensify.com',
        zipCodeExampleFormat: ({zipSampleFormat}: ZipCodeExampleFormatParams) => (zipSampleFormat ? `e.g. ${zipSampleFormat}` : ''),
        description: 'Description',
        title: 'Title',
        assignee: 'Assignee',
        createdBy: 'Created by',
        with: 'with',
        shareCode: 'Share code',
        share: 'Share',
        per: 'per',
        mi: 'mile',
        km: 'kilometer',
        copied: 'Copied!',
        someone: 'Someone',
        total: 'Total',
        edit: 'Edit',
        letsDoThis: `Let's do this!`,
        letsStart: `Let's start`,
        showMore: 'Show more',
        merchant: 'Merchant',
        category: 'Category',
        report: 'Report',
        billable: 'Billable',
        nonBillable: 'Non-billable',
        tag: 'Tag',
        receipt: 'Receipt',
        verified: 'Verified',
        replace: 'Replace',
        distance: 'Distance',
        mile: 'mile',
        miles: 'miles',
        kilometer: 'kilometer',
        kilometers: 'kilometers',
        recent: 'Recent',
        all: 'All',
        am: 'AM',
        pm: 'PM',
        tbd: 'TBD',
        selectCurrency: 'Select a currency',
        selectSymbolOrCurrency: 'Select a symbol or currency',
        card: 'Card',
        whyDoWeAskForThis: 'Why do we ask for this?',
        required: 'Required',
        showing: 'Showing',
        of: 'of',
        default: 'Default',
        update: 'Update',
        member: 'Member',
        auditor: 'Auditor',
        role: 'Role',
        currency: 'Currency',
        groupCurrency: 'Group currency',
        rate: 'Rate',
        emptyLHN: {
            title: 'Woohoo! All caught up.',
            subtitleText1: 'Find a chat using the',
            subtitleText2: 'button above, or create something using the',
            subtitleText3: 'button below.',
        },
        businessName: 'Business name',
        clear: 'Clear',
        type: 'Type',
        action: 'Action',
        expenses: 'Expenses',
        totalSpend: 'Total spend',
        tax: 'Tax',
        shared: 'Shared',
        drafts: 'Drafts',
        draft: 'Draft',
        finished: 'Finished',
        upgrade: 'Upgrade',
        downgradeWorkspace: 'Downgrade workspace',
        companyID: 'Company ID',
        userID: 'User ID',
        disable: 'Disable',
        export: 'Export',
        initialValue: 'Initial value',
        currentDate: 'Current date',
        value: 'Value',
        downloadFailedTitle: 'Download failed',
        downloadFailedDescription: "Your download couldn't be completed. Please try again later.",
        filterLogs: 'Filter Logs',
        network: 'Network',
        reportID: 'Report ID',
        longID: 'Long ID',
        bankAccounts: 'Bank accounts',
        chooseFile: 'Choose file',
        chooseFiles: 'Choose files',
        dropTitle: 'Let it go',
        dropMessage: 'Drop your file here',
        ignore: 'Ignore',
        enabled: 'Enabled',
        disabled: 'Disabled',
        import: 'Import',
        offlinePrompt: "You can't take this action right now.",
        outstanding: 'Outstanding',
        chats: 'Chats',
        tasks: 'Tasks',
        unread: 'Unread',
        sent: 'Sent',
        links: 'Links',
        day: 'day',
        days: 'days',
        rename: 'Rename',
        address: 'Address',
        hourAbbreviation: 'h',
        minuteAbbreviation: 'm',
        skip: 'Skip',
        chatWithAccountManager: ({accountManagerDisplayName}: ChatWithAccountManagerParams) => `Need something specific? Chat with your account manager, ${accountManagerDisplayName}.`,
        chatNow: 'Chat now',
        workEmail: 'Work email',
        destination: 'Destination',
        subrate: 'Subrate',
        perDiem: 'Per diem',
        validate: 'Validate',
        downloadAsPDF: 'Download as PDF',
        downloadAsCSV: 'Download as CSV',
        help: 'Help',
        expenseReports: 'Expense Reports',
        rateOutOfPolicy: 'Rate out of policy',
        reimbursable: 'Reimbursable',
        editYourProfile: 'Edit your profile',
        comments: 'Comments',
        sharedIn: 'Shared in',
        unreported: 'Unreported',
        explore: 'Explore',
        todo: 'To-do',
        invoice: 'Invoice',
        expense: 'Expense',
        chat: 'Chat',
        task: 'Task',
        trip: 'Trip',
        apply: 'Apply',
        status: 'Status',
        on: 'On',
        before: 'Before',
        after: 'After',
        reschedule: 'Reschedule',
        general: 'General',
        workspacesTabTitle: 'Workspaces',
        getTheApp: 'Get the app',
        scanReceiptsOnTheGo: 'Scan receipts from your phone',
        headsUp: 'Heads up!',
        merge: 'Merge',
        unstableInternetConnection: 'Unstable internet connection. Please check your network and try again.',
    },
    supportalNoAccess: {
        title: 'Not so fast',
        description: 'You are not authorized to take this action when support logged in.',
    },
    lockedAccount: {
        title: 'Locked Account',
        description: "You're not allowed to complete this action as this account has been locked. Please reach out to concierge@expensify.com for next steps",
    },
    location: {
        useCurrent: 'Use current location',
        notFound: 'We were unable to find your location. Please try again or enter an address manually.',
        permissionDenied: "It looks like you've denied access to your location.",
        please: 'Please',
        allowPermission: 'allow location access in settings',
        tryAgain: 'and try again.',
    },
    contact: {
        importContacts: 'Import contacts',
        importContactsTitle: 'Import your contacts',
        importContactsText: 'Import contacts from your phone so your favorite people are always a tap away.',
        importContactsExplanation: 'so your favorite people are always a tap away.',
        importContactsNativeText: 'Just one more step! Give us the green light to import your contacts.',
    },
    anonymousReportFooter: {
        logoTagline: 'Join the discussion.',
    },
    attachmentPicker: {
        cameraPermissionRequired: 'Camera access',
        expensifyDoesNotHaveAccessToCamera: "Expensify can't take photos without access to your camera. Tap settings to update permissions.",
        attachmentError: 'Attachment error',
        errorWhileSelectingAttachment: 'An error occurred while selecting an attachment. Please try again.',
        errorWhileSelectingCorruptedAttachment: 'An error occurred while selecting a corrupted attachment. Please try another file.',
        takePhoto: 'Take photo',
        chooseFromGallery: 'Choose from gallery',
        chooseDocument: 'Choose file',
        attachmentTooLarge: 'Attachment is too large',
        sizeExceeded: 'Attachment size is larger than 24 MB limit',
        sizeExceededWithLimit: ({maxUploadSizeInMB}: SizeExceededParams) => `Attachment size is larger than ${maxUploadSizeInMB} MB limit`,
        attachmentTooSmall: 'Attachment is too small',
        sizeNotMet: 'Attachment size must be greater than 240 bytes',
        wrongFileType: 'Invalid file type',
        notAllowedExtension: 'This file type is not allowed. Please try a different file type.',
        folderNotAllowedMessage: 'Uploading a folder is not allowed. Please try a different file.',
        protectedPDFNotSupported: 'Password-protected PDF is not supported',
        attachmentImageResized: 'This image has been resized for previewing. Download for full resolution.',
        attachmentImageTooLarge: 'This image is too large to preview before uploading.',
        tooManyFiles: ({fileLimit}: FileLimitParams) => `You can only upload up to ${fileLimit} files at a time.`,
        sizeExceededWithValue: ({maxUploadSizeInMB}: SizeExceededParams) => `Files exceeds ${maxUploadSizeInMB} MB. Please try again.`,
        someFilesCantBeUploaded: "Some files can't be uploaded",
        sizeLimitExceeded: ({maxUploadSizeInMB}: SizeExceededParams) => `Files must be under ${maxUploadSizeInMB} MB. Any larger files won't be uploaded.`,
        maxFileLimitExceeded: "You can upload up to 30 receipts at a time. Any extras won't be uploaded.",
        unsupportedFileType: ({fileType}: FileTypeParams) => `${fileType} files aren't supported. Only supported file types will be uploaded.`,
        learnMoreAboutSupportedFiles: 'Learn more about supported formats.',
        passwordProtected: "Password-protected PDFs aren't supported. Only supported files will be uploaded.",
    },
    dropzone: {
        addAttachments: 'Add attachments',
        addReceipt: 'Add receipt',
        scanReceipts: 'Scan receipts',
        replaceReceipt: 'Replace receipt',
    },
    filePicker: {
        fileError: 'File error',
        errorWhileSelectingFile: 'An error occurred while selecting an file. Please try again.',
    },
    connectionComplete: {
        title: 'Connection complete',
        supportingText: 'You can close this window and head back to the Expensify app.',
    },
    avatarCropModal: {
        title: 'Edit photo',
        description: 'Drag, zoom, and rotate your image however you like.',
    },
    composer: {
        noExtensionFoundForMimeType: 'No extension found for mime type',
        problemGettingImageYouPasted: 'There was a problem getting the image you pasted',
        commentExceededMaxLength: ({formattedMaxLength}: FormattedMaxLengthParams) => `The maximum comment length is ${formattedMaxLength} characters.`,
        taskTitleExceededMaxLength: ({formattedMaxLength}: FormattedMaxLengthParams) => `The maximum task title length is ${formattedMaxLength} characters.`,
    },
    baseUpdateAppModal: {
        updateApp: 'Update app',
        updatePrompt: 'A new version of this app is available.\nUpdate now or restart the app later to download the latest changes.',
    },
    deeplinkWrapper: {
        launching: 'Launching Expensify',
        expired: 'Your session has expired.',
        signIn: 'Please sign in again.',
        redirectedToDesktopApp: "We've redirected you to the desktop app.",
        youCanAlso: 'You can also',
        openLinkInBrowser: 'open this link in your browser',
        loggedInAs: ({email}: LoggedInAsParams) => `You're logged in as ${email}. Click "Open link" in the prompt to log into the desktop app with this account.`,
        doNotSeePrompt: "Can't see the prompt?",
        tryAgain: 'Try again',
        or: ', or',
        continueInWeb: 'continue to the web app',
    },
    validateCodeModal: {
        successfulSignInTitle: "Abracadabra,\nyou're signed in!",
        successfulSignInDescription: 'Head back to your original tab to continue.',
        title: "Here's your magic code",
        description: 'Please enter the code from the device\nwhere it was originally requested',
        doNotShare: 'Do not share your code with anyone.\nExpensify will never ask you for it!',
        or: ', or',
        signInHere: 'just sign in here',
        expiredCodeTitle: 'Magic code expired',
        expiredCodeDescription: 'Go back to the original device and request a new code',
        successfulNewCodeRequest: 'Code requested. Please check your device.',
        tfaRequiredTitle: 'Two-factor authentication\nrequired',
        tfaRequiredDescription: "Please enter the two-factor authentication code\nwhere you're trying to sign in.",
        requestOneHere: 'request one here.',
    },
    moneyRequestConfirmationList: {
        paidBy: 'Paid by',
        whatsItFor: "What's it for?",
    },
    selectionList: {
        nameEmailOrPhoneNumber: 'Name, email, or phone number',
        findMember: 'Find a member',
        searchForSomeone: 'Search for someone',
    },
    emptyList: {
        [CONST.IOU.TYPE.CREATE]: {
            title: 'Submit an expense, refer your boss',
            subtitleText: "Want your boss to use Expensify, too? Just submit an expense to them and we'll take care of the rest.",
        },
    },
    videoChatButtonAndMenu: {
        tooltip: 'Book a call',
    },
    hello: 'Hello',
    phoneCountryCode: '1',
    welcomeText: {
        getStarted: 'Get started below.',
        anotherLoginPageIsOpen: 'Another login page is open.',
        anotherLoginPageIsOpenExplanation: "You've opened the login page in a separate tab. Please log in from that tab.",
        welcome: 'Welcome!',
        welcomeWithoutExclamation: 'Welcome',
        phrase2: "Money talks. And now that chat and payments are in one place, it's also easy.",
        phrase3: 'Your payments get to you as fast as you can get your point across.',
        enterPassword: 'Please enter your password',
        welcomeNewFace: ({login}: SignUpNewFaceCodeParams) => `${login}, it's always great to see a new face around here!`,
        welcomeEnterMagicCode: ({login}: WelcomeEnterMagicCodeParams) => `Please enter the magic code sent to ${login}. It should arrive within a minute or two.`,
    },
    login: {
        hero: {
            header: 'Travel and expense, at the speed of chat',
            body: 'Welcome to the next generation of Expensify, where your travel and expenses move faster with the help of contextual, realtime chat.',
        },
    },
    thirdPartySignIn: {
        alreadySignedIn: ({email}: AlreadySignedInParams) => `You're already signed in as ${email}.`,
        goBackMessage: ({provider}: GoBackMessageParams) => `Don't want to sign in with ${provider}?`,
        continueWithMyCurrentSession: 'Continue with my current session',
        redirectToDesktopMessage: "We'll redirect you to the desktop app once you finish signing in.",
        signInAgreementMessage: 'By logging in, you agree to the',
        termsOfService: 'Terms of Service',
        privacy: 'Privacy',
    },
    samlSignIn: {
        welcomeSAMLEnabled: 'Continue logging in with single sign-on:',
        orContinueWithMagicCode: 'You can also sign in with a magic code',
        useSingleSignOn: 'Use single sign-on',
        useMagicCode: 'Use magic code',
        launching: 'Launching...',
        oneMoment: "One moment while we redirect you to your company's single sign-on portal.",
    },
    reportActionCompose: {
        dropToUpload: 'Drop to upload',
        sendAttachment: 'Send attachment',
        addAttachment: 'Add attachment',
        writeSomething: 'Write something...',
        blockedFromConcierge: 'Communication is barred',
        fileUploadFailed: 'Upload failed. File is not supported.',
        localTime: ({user, time}: LocalTimeParams) => `It's ${time} for ${user}`,
        edited: '(edited)',
        emoji: 'Emoji',
        collapse: 'Collapse',
        expand: 'Expand',
    },
    reportActionContextMenu: {
        copyToClipboard: 'Copy to clipboard',
        copied: 'Copied!',
        copyLink: 'Copy link',
        copyURLToClipboard: 'Copy URL to clipboard',
        copyEmailToClipboard: 'Copy email to clipboard',
        markAsUnread: 'Mark as unread',
        markAsRead: 'Mark as read',
        editAction: ({action}: EditActionParams) => `Edit ${action?.actionName === CONST.REPORT.ACTIONS.TYPE.IOU ? 'expense' : 'comment'}`,
        deleteAction: ({action}: DeleteActionParams) => `Delete ${action?.actionName === CONST.REPORT.ACTIONS.TYPE.IOU ? 'expense' : 'comment'}`,
        deleteConfirmation: ({action}: DeleteConfirmationParams) => `Are you sure you want to delete this ${action?.actionName === CONST.REPORT.ACTIONS.TYPE.IOU ? 'expense' : 'comment'}?`,
        onlyVisible: 'Only visible to',
        replyInThread: 'Reply in thread',
        joinThread: 'Join thread',
        leaveThread: 'Leave thread',
        copyOnyxData: 'Copy Onyx data',
        flagAsOffensive: 'Flag as offensive',
        menu: 'Menu',
    },
    emojiReactions: {
        addReactionTooltip: 'Add reaction',
        reactedWith: 'reacted with',
    },
    reportActionsView: {
        beginningOfArchivedRoom: ({reportName, reportDetailsLink}: BeginningOfArchivedRoomParams) =>
            `You missed the party in <strong><a class="no-style-link" href="${reportDetailsLink}">${reportName}</a></strong>, there's nothing to see here.`,
        beginningOfChatHistoryDomainRoom: ({domainRoom}: BeginningOfChatHistoryDomainRoomParams) =>
            `This chat is with all Expensify members on the <strong>${domainRoom}</strong> domain. Use it to chat with colleagues, share tips, and ask questions.`,
        beginningOfChatHistoryAdminRoom: ({workspaceName}: BeginningOfChatHistoryAdminRoomParams) =>
            `This chat is with <strong>${workspaceName}</strong> admin. Use it to chat about workspace setup and more.`,
        beginningOfChatHistoryAnnounceRoom: ({workspaceName}: BeginningOfChatHistoryAnnounceRoomParams) =>
            `This chat is with everyone in <strong>${workspaceName}</strong>. Use it for the most important announcements.`,
        beginningOfChatHistoryUserRoom: ({reportName, reportDetailsLink}: BeginningOfChatHistoryUserRoomParams) =>
            `This chat room is for anything <strong><a class="no-style-link" href="${reportDetailsLink}">${reportName}</a></strong> related.`,
        beginningOfChatHistoryInvoiceRoom: ({invoicePayer, invoiceReceiver}: BeginningOfChatHistoryInvoiceRoomParams) =>
            `This chat is for invoices between <strong>${invoicePayer}</strong> and <strong>${invoiceReceiver}</strong>. Use the + button to send an invoice.`,
        beginningOfChatHistory: 'This chat is with ',
        beginningOfChatHistoryPolicyExpenseChat: ({workspaceName, submitterDisplayName}: BeginningOfChatHistoryPolicyExpenseChatParams) =>
            `This is where <strong>${submitterDisplayName}</strong> will submit expenses to <strong>${workspaceName}</strong>. Just use the + button.`,
        beginningOfChatHistorySelfDM: 'This is your personal space. Use it for notes, tasks, drafts, and reminders.',
        beginningOfChatHistorySystemDM: "Welcome! Let's get you set up.",
        chatWithAccountManager: 'Chat with your account manager here',
        sayHello: 'Say hello!',
        yourSpace: 'Your space',
        welcomeToRoom: ({roomName}: WelcomeToRoomParams) => `Welcome to ${roomName}!`,
        usePlusButton: ({additionalText}: UsePlusButtonParams) => ` Use the + button to ${additionalText} an expense.`,
        askConcierge: ' Ask questions and get 24/7 realtime support.',
        conciergeSupport: '24/7 support',
        create: 'create',
        iouTypes: {
            pay: 'pay',
            split: 'split',
            submit: 'submit',
            track: 'track',
            invoice: 'invoice',
        },
    },
    adminOnlyCanPost: 'Only admins can send messages in this room.',
    reportAction: {
        asCopilot: 'as copilot for',
    },
    mentionSuggestions: {
        hereAlternateText: 'Notify everyone in this conversation',
    },
    newMessages: 'New messages',
    latestMessages: 'Latest messages',
    youHaveBeenBanned: "Note: You've been banned from chatting in this channel.",
    reportTypingIndicator: {
        isTyping: 'is typing...',
        areTyping: 'are typing...',
        multipleMembers: 'Multiple members',
    },
    reportArchiveReasons: {
        [CONST.REPORT.ARCHIVE_REASON.DEFAULT]: 'This chat room has been archived.',
        [CONST.REPORT.ARCHIVE_REASON.ACCOUNT_CLOSED]: ({displayName}: ReportArchiveReasonsClosedParams) => `This chat is no longer active because ${displayName} closed their account.`,
        [CONST.REPORT.ARCHIVE_REASON.ACCOUNT_MERGED]: ({displayName, oldDisplayName}: ReportArchiveReasonsMergedParams) =>
            `This chat is no longer active because ${oldDisplayName} has merged their account with ${displayName}.`,
        [CONST.REPORT.ARCHIVE_REASON.REMOVED_FROM_POLICY]: ({displayName, policyName, shouldUseYou = false}: ReportArchiveReasonsRemovedFromPolicyParams) =>
            shouldUseYou
                ? `This chat is no longer active because <strong>you</strong> are no longer a member of the ${policyName} workspace.`
                : `This chat is no longer active because ${displayName} is no longer a member of the ${policyName} workspace.`,
        [CONST.REPORT.ARCHIVE_REASON.POLICY_DELETED]: ({policyName}: ReportArchiveReasonsInvoiceReceiverPolicyDeletedParams) =>
            `This chat is no longer active because ${policyName} is no longer an active workspace.`,
        [CONST.REPORT.ARCHIVE_REASON.INVOICE_RECEIVER_POLICY_DELETED]: ({policyName}: ReportArchiveReasonsInvoiceReceiverPolicyDeletedParams) =>
            `This chat is no longer active because ${policyName} is no longer an active workspace.`,
        [CONST.REPORT.ARCHIVE_REASON.BOOKING_END_DATE_HAS_PASSED]: 'This booking is archived.',
    },
    writeCapabilityPage: {
        label: 'Who can post',
        writeCapability: {
            all: 'All members',
            admins: 'Admins only',
        },
    },
    sidebarScreen: {
        buttonFind: 'Find something...',
        buttonMySettings: 'My settings',
        fabNewChat: 'Start chat',
        fabNewChatExplained: 'Start chat (Floating action)',
        chatPinned: 'Chat pinned',
        draftedMessage: 'Drafted message',
        listOfChatMessages: 'List of chat messages',
        listOfChats: 'List of chats',
        saveTheWorld: 'Save the world',
        tooltip: 'Get started here!',
        redirectToExpensifyClassicModal: {
            title: 'Coming soon',
            description: "We're fine-tuning a few more bits and pieces of New Expensify to accommodate your specific setup. In the meantime, head over to Expensify Classic.",
        },
    },
    allSettingsScreen: {
        subscription: 'Subscription',
        domains: 'Domains',
    },
    tabSelector: {
        chat: 'Chat',
        room: 'Room',
        distance: 'Distance',
        manual: 'Manual',
        scan: 'Scan',
    },
    spreadsheet: {
        upload: 'Upload a spreadsheet',
        import: 'Import spreadsheet',
        dragAndDrop: '<muted-link>Drag and drop your spreadsheet here, or choose a file below. Supported formats: .csv, .txt, .xls, and .xlsx.</muted-link>',
        dragAndDropMultiLevelTag: `<muted-link>Drag and drop your spreadsheet here, or choose a file below. <a href="${CONST.IMPORT_SPREADSHEET.MULTI_LEVEL_TAGS_ARTICLE_LINK}">Learn more</a> about supported file formats.</muted-link>`,
        chooseSpreadsheet: '<muted-link>Select a spreadsheet file to import. Supported formats: .csv, .txt, .xls, and .xlsx.</muted-link>',
        chooseSpreadsheetMultiLevelTag: `<muted-link>Select a spreadsheet file to import. <a href="${CONST.IMPORT_SPREADSHEET.MULTI_LEVEL_TAGS_ARTICLE_LINK}">Learn more</a> about supported file formats.</muted-link>`,
        fileContainsHeader: 'File contains column headers',
        column: ({name}: SpreadSheetColumnParams) => `Column ${name}`,
        fieldNotMapped: ({fieldName}: SpreadFieldNameParams) => `Oops! A required field ("${fieldName}") hasn't been mapped. Please review and try again.`,
        singleFieldMultipleColumns: ({fieldName}: SpreadFieldNameParams) => `Oops! You've mapped a single field ("${fieldName}") to multiple columns. Please review and try again.`,
        emptyMappedField: ({fieldName}: SpreadFieldNameParams) => `Oops! The field ("${fieldName}") contains one or more empty values. Please review and try again.`,
        importSuccessfulTitle: 'Import successful',
        importCategoriesSuccessfulDescription: ({categories}: SpreadCategoriesParams) => (categories > 1 ? `${categories} categories have been added.` : '1 category has been added.'),
        importMembersSuccessfulDescription: ({added, updated}: ImportMembersSuccessfulDescriptionParams) => {
            if (!added && !updated) {
                return 'No members have been added or updated.';
            }

            if (added && updated) {
                return `${added} member${added > 1 ? 's' : ''} added, ${updated} member${updated > 1 ? 's' : ''} updated.`;
            }

            if (updated) {
                return updated > 1 ? `${updated} members have been updated.` : '1 member has been updated.';
            }

            return added > 1 ? `${added} members have been added.` : '1 member has been added.';
        },
        importTagsSuccessfulDescription: ({tags}: ImportTagsSuccessfulDescriptionParams) => (tags > 1 ? `${tags} tags have been added.` : '1 tag has been added.'),
        importMultiLevelTagsSuccessfulDescription: 'Multi-level tags have been added.',
        importPerDiemRatesSuccessfulDescription: ({rates}: ImportPerDiemRatesSuccessfulDescriptionParams) =>
            rates > 1 ? `${rates} per diem rates have been added.` : '1 per diem rate has been added.',
        importFailedTitle: 'Import failed',
        importFailedDescription: 'Please ensure all fields are filled out correctly and try again. If the problem persists, please reach out to Concierge.',
        importDescription: 'Choose which fields to map from your spreadsheet by clicking the dropdown next to each imported column below.',
        sizeNotMet: 'File size must be greater than 0 bytes',
        invalidFileMessage:
            'The file you uploaded is either empty or contains invalid data. Please ensure that the file is correctly formatted and contains the necessary information before uploading it again.',
        importSpreadsheet: 'Import spreadsheet',
        downloadCSV: 'Download CSV',
    },
    receipt: {
        upload: 'Upload receipt',
        uploadMultiple: 'Upload receipts',
        dragReceiptBeforeEmail: 'Drag a receipt onto this page, forward a receipt to ',
        dragReceiptsBeforeEmail: 'Drag receipts onto this page, forward receipts to ',
        dragReceiptAfterEmail: ' or choose a file to upload below.',
        dragReceiptsAfterEmail: ' or choose files to upload below.',
        chooseReceipt: 'Choose a receipt to upload or forward a receipt to ',
        chooseReceipts: 'Choose receipts to upload or forward receipts to ',
        takePhoto: 'Take a photo',
        cameraAccess: 'Camera access is required to take pictures of receipts.',
        deniedCameraAccess: "Camera access still hasn't been granted, please follow ",
        deniedCameraAccessInstructions: 'these instructions',
        cameraErrorTitle: 'Camera error',
        cameraErrorMessage: 'An error occurred while taking a photo. Please try again.',
        locationAccessTitle: 'Allow location access',
        locationAccessMessage: 'Location access helps us keep your timezone and currency accurate wherever you go.',
        locationErrorTitle: 'Allow location access',
        locationErrorMessage: 'Location access helps us keep your timezone and currency accurate wherever you go.',
        allowLocationFromSetting: `Location access helps us keep your timezone and currency accurate wherever you go. Please allow location access from your device's permission settings.`,
        dropTitle: 'Let it go',
        dropMessage: 'Drop your file here',
        flash: 'flash',
        multiScan: 'multi-scan',
        shutter: 'shutter',
        gallery: 'gallery',
        deleteReceipt: 'Delete receipt',
        deleteConfirmation: 'Are you sure you want to delete this receipt?',
        addReceipt: 'Add receipt',
        scanFailed: "The receipt couldn't be scanned, as it's missing a merchant, date, or amount.",
    },
    quickAction: {
        scanReceipt: 'Scan receipt',
        recordDistance: 'Track distance',
        requestMoney: 'Create expense',
        perDiem: 'Create per diem',
        splitBill: 'Split expense',
        splitScan: 'Split receipt',
        splitDistance: 'Split distance',
        paySomeone: ({name}: PaySomeoneParams = {}) => `Pay ${name ?? 'someone'}`,
        assignTask: 'Assign task',
        header: 'Quick action',
        noLongerHaveReportAccess: 'You no longer have access to your previous quick action destination. Pick a new one below.',
        updateDestination: 'Update destination',
        createReport: 'Create report',
    },
    iou: {
        amount: 'Amount',
        taxAmount: 'Tax amount',
        taxRate: 'Tax rate',
        approve: ({formattedAmount}: {formattedAmount?: string} = {}) => (formattedAmount ? `Approve ${formattedAmount}` : 'Approve'),
        approved: 'Approved',
        cash: 'Cash',
        card: 'Card',
        original: 'Original',
        split: 'Split',
        splitExpense: 'Split expense',
        splitExpenseSubtitle: ({amount, merchant}: SplitExpenseSubtitleParams) => `${amount} from ${merchant}`,
        addSplit: 'Add split',
        totalAmountGreaterThanOriginal: ({amount}: TotalAmountGreaterOrLessThanOriginalParams) => `Total amount is ${amount} greater than the original expense.`,
        totalAmountLessThanOriginal: ({amount}: TotalAmountGreaterOrLessThanOriginalParams) => `Total amount is ${amount} less than the original expense.`,
        splitExpenseZeroAmount: 'Please enter a valid amount before continuing.',
        splitExpenseEditTitle: ({amount, merchant}: SplitExpenseEditTitleParams) => `Edit ${amount} for ${merchant}`,
        removeSplit: 'Remove split',
        paySomeone: ({name}: PaySomeoneParams = {}) => `Pay ${name ?? 'someone'}`,
        expense: 'Expense',
        categorize: 'Categorize',
        share: 'Share',
        participants: 'Participants',
        createExpense: 'Create expense',
        trackDistance: 'Track distance',
        createExpenses: ({expensesNumber}: CreateExpensesParams) => `Create ${expensesNumber} expenses`,
        removeExpense: 'Remove expense',
        removeThisExpense: 'Remove this expense',
        removeExpenseConfirmation: 'Are you sure you want to remove this receipt? This action cannot be undone.',
        addExpense: 'Add expense',
        chooseRecipient: 'Choose recipient',
        createExpenseWithAmount: ({amount}: {amount: string}) => `Create ${amount} expense`,
        confirmDetails: 'Confirm details',
        pay: 'Pay',
        cancelPayment: 'Cancel payment',
        cancelPaymentConfirmation: 'Are you sure that you want to cancel this payment?',
        viewDetails: 'View details',
        pending: 'Pending',
        canceled: 'Canceled',
        posted: 'Posted',
        deleteReceipt: 'Delete receipt',
        deletedTransaction: ({amount, merchant}: DeleteTransactionParams) => `deleted an expense (${amount} for ${merchant})`,
        movedFromReport: ({reportName}: MovedFromReportParams) => `moved an expense${reportName ? ` from ${reportName}` : ''}`,
        movedTransaction: ({reportUrl, reportName}: MovedTransactionParams) => `moved this expense${reportName ? ` to <a href="${reportUrl}">${reportName}</a>` : ''}`,
        movedAction: ({shouldHideMovedReportUrl, movedReportUrl, newParentReportUrl, toPolicyName}: MovedActionParams) => {
            if (shouldHideMovedReportUrl) {
                return `moved this report to the <a href="${newParentReportUrl}">${toPolicyName}</a> workspace`;
            }
            return `moved this <a href="${movedReportUrl}">report</a> to the <a href="${newParentReportUrl}">${toPolicyName}</a> workspace`;
        },
        unreportedTransaction: 'moved this expense to your personal space',
        pendingMatchWithCreditCard: 'Receipt pending match with card transaction',
        pendingMatch: 'Pending match',
        pendingMatchWithCreditCardDescription: 'Receipt pending match with card transaction. Mark as cash to cancel.',
        markAsCash: 'Mark as cash',
        routePending: 'Route pending...',
        receiptScanning: () => ({
            one: 'Receipt scanning...',
            other: 'Receipts scanning...',
        }),
        scanMultipleReceipts: 'Scan multiple receipts',
        scanMultipleReceiptsDescription: "Snap photos of all your receipts at once, then confirm details yourself or we'll do it for you.",
        receiptScanInProgress: 'Receipt scan in progress',
        receiptScanInProgressDescription: 'Receipt scan in progress. Check back later or enter the details now.',
        removeFromReport: 'Remove from report',
        moveToPersonalSpace: 'Move expenses to your personal space',
        duplicateTransaction: ({isSubmitted}: DuplicateTransactionParams) =>
            !isSubmitted
                ? 'Potential duplicate expenses identified. Review duplicates to enable submission.'
                : 'Potential duplicate expenses identified. Review duplicates to enable approval.',
        receiptIssuesFound: () => ({
            one: 'Issue found',
            other: 'Issues found',
        }),
        fieldPending: 'Pending...',
        defaultRate: 'Default rate',
        receiptMissingDetails: 'Receipt missing details',
        missingAmount: 'Missing amount',
        missingMerchant: 'Missing merchant',
        receiptStatusTitle: 'Scanning…',
        receiptStatusText: "Only you can see this receipt when it's scanning. Check back later or enter the details now.",
        receiptScanningFailed: 'Receipt scanning failed. Please enter the details manually.',
        transactionPendingDescription: 'Transaction pending. It may take a few days to post.',
        companyInfo: 'Company info',
        companyInfoDescription: 'We need a few more details before you can send your first invoice.',
        yourCompanyName: 'Your company name',
        yourCompanyWebsite: 'Your company website',
        yourCompanyWebsiteNote: "If you don't have a website, you can provide your company's LinkedIn or social media profile instead.",
        invalidDomainError: 'You have entered an invalid domain. To continue, please enter a valid domain.',
        publicDomainError: 'You have entered a public domain. To continue, please enter a private domain.',
        // TODO: This key should be deprecated. More details: https://github.com/Expensify/App/pull/59653#discussion_r2028653252
        expenseCountWithStatus: ({scanningReceipts = 0, pendingReceipts = 0}: RequestCountParams) => {
            const statusText: string[] = [];
            if (scanningReceipts > 0) {
                statusText.push(`${scanningReceipts} scanning`);
            }
            if (pendingReceipts > 0) {
                statusText.push(`${pendingReceipts} pending`);
            }
            return {
                one: statusText.length > 0 ? `1 expense (${statusText.join(', ')})` : `1 expense`,
                other: (count: number) => (statusText.length > 0 ? `${count} expenses (${statusText.join(', ')})` : `${count} expenses`),
            };
        },
        expenseCount: () => {
            return {
                one: '1 expense',
                other: (count: number) => `${count} expenses`,
            };
        },
        deleteExpense: () => ({
            one: 'Delete expense',
            other: 'Delete expenses',
        }),
        deleteConfirmation: () => ({
            one: 'Are you sure that you want to delete this expense?',
            other: 'Are you sure that you want to delete these expenses?',
        }),
        deleteReport: 'Delete report',
        deleteReportConfirmation: 'Are you sure that you want to delete this report?',
        settledExpensify: 'Paid',
        done: 'Done',
        settledElsewhere: 'Paid elsewhere',
        individual: 'Individual',
        business: 'Business',
        settleExpensify: ({formattedAmount}: SettleExpensifyCardParams) => (formattedAmount ? `Pay ${formattedAmount} with Expensify` : `Pay with Expensify`),
        settlePersonal: ({formattedAmount}: SettleExpensifyCardParams) => (formattedAmount ? `Pay ${formattedAmount} as an individual` : `Pay with personal account`),
        settleWallet: ({formattedAmount}: SettleExpensifyCardParams) => (formattedAmount ? `Pay ${formattedAmount} with wallet` : `Pay with wallet`),
        settlePayment: ({formattedAmount}: SettleExpensifyCardParams) => `Pay ${formattedAmount}`,
        settleBusiness: ({formattedAmount}: SettleExpensifyCardParams) => (formattedAmount ? `Pay ${formattedAmount} as a business` : `Pay with business account`),
        payElsewhere: ({formattedAmount}: SettleExpensifyCardParams) => (formattedAmount ? `Mark ${formattedAmount} as paid` : `Mark as paid`),
        settleInvoicePersonal: ({amount, last4Digits}: BusinessBankAccountParams) => (amount ? `Paid ${amount} with personal account ${last4Digits}` : `Paid with personal account`),
        settleInvoiceBusiness: ({amount, last4Digits}: BusinessBankAccountParams) => (amount ? `Paid ${amount} with business account ${last4Digits}` : `Paid with business account`),
        payWithPolicy: ({formattedAmount, policyName}: SettleExpensifyCardParams & {policyName: string}) =>
            formattedAmount ? `Pay ${formattedAmount} via ${policyName}` : `Pay via ${policyName}`,
        businessBankAccount: ({amount, last4Digits}: BusinessBankAccountParams) => (amount ? `Paid ${amount} with bank account ${last4Digits}` : `Paid with bank account ${last4Digits}`),
        automaticallyPaidWithBusinessBankAccount: ({amount, last4Digits}: BusinessBankAccountParams) =>
            `paid ${amount ? `${amount} ` : ''}with bank account ${last4Digits} via <a href="${CONST.CONFIGURE_EXPENSE_REPORT_RULES_HELP_URL}">workspace rules</a>`,
        invoicePersonalBank: ({lastFour}: BankAccountLastFourParams) => `Personal account • ${lastFour}`,
        invoiceBusinessBank: ({lastFour}: BankAccountLastFourParams) => `Business Account • ${lastFour}`,
        nextStep: 'Next steps',
        finished: 'Finished',
        sendInvoice: ({amount}: RequestAmountParams) => `Send ${amount} invoice`,
        submitAmount: ({amount}: RequestAmountParams) => `Submit ${amount}`,
        expenseAmount: ({formattedAmount, comment}: RequestedAmountMessageParams) => `${formattedAmount}${comment ? ` for ${comment}` : ''}`,
        submitted: ({memo}: SubmittedWithMemoParams) => `submitted${memo ? `, saying ${memo}` : ''}`,
        automaticallySubmitted: `submitted via <a href="${CONST.SELECT_WORKFLOWS_HELP_URL}">delay submissions</a>`,
        trackedAmount: ({formattedAmount, comment}: RequestedAmountMessageParams) => `tracking ${formattedAmount}${comment ? ` for ${comment}` : ''}`,
        splitAmount: ({amount}: SplitAmountParams) => `split ${amount}`,
        didSplitAmount: ({formattedAmount, comment}: DidSplitAmountMessageParams) => `split ${formattedAmount}${comment ? ` for ${comment}` : ''}`,
        yourSplit: ({amount}: UserSplitParams) => `Your split ${amount}`,
        payerOwesAmount: ({payer, amount, comment}: PayerOwesAmountParams) => `${payer} owes ${amount}${comment ? ` for ${comment}` : ''}`,
        payerOwes: ({payer}: PayerOwesParams) => `${payer} owes: `,
        payerPaidAmount: ({payer, amount}: PayerPaidAmountParams) => `${payer ? `${payer} ` : ''}paid ${amount}`,
        payerPaid: ({payer}: PayerPaidParams) => `${payer} paid: `,
        payerSpentAmount: ({payer, amount}: PayerPaidAmountParams) => `${payer} spent ${amount}`,
        payerSpent: ({payer}: PayerPaidParams) => `${payer} spent: `,
        managerApproved: ({manager}: ManagerApprovedParams) => `${manager} approved:`,
        managerApprovedAmount: ({manager, amount}: ManagerApprovedAmountParams) => `${manager} approved ${amount}`,
        payerSettled: ({amount}: PayerSettledParams) => `paid ${amount}`,
        payerSettledWithMissingBankAccount: ({amount}: PayerSettledParams) => `paid ${amount}. Add a bank account to receive your payment.`,
        automaticallyApproved: `approved via <a href="${CONST.CONFIGURE_EXPENSE_REPORT_RULES_HELP_URL}">workspace rules</a>`,
        approvedAmount: ({amount}: ApprovedAmountParams) => `approved ${amount}`,
        approvedMessage: `approved`,
        unapproved: `unapproved`,
        automaticallyForwarded: `approved via <a href="${CONST.CONFIGURE_EXPENSE_REPORT_RULES_HELP_URL}">workspace rules</a>`,
        forwarded: `approved`,
        rejectedThisReport: 'rejected this report',
        waitingOnBankAccount: ({submitterDisplayName}: WaitingOnBankAccountParams) => `started payment, but is waiting for ${submitterDisplayName} to add a bank account.`,
        adminCanceledRequest: ({manager}: AdminCanceledRequestParams) => `${manager ? `${manager}: ` : ''}canceled the payment`,
        canceledRequest: ({amount, submitterDisplayName}: CanceledRequestParams) =>
            `canceled the ${amount} payment, because ${submitterDisplayName} did not enable their Expensify Wallet within 30 days`,
        settledAfterAddedBankAccount: ({submitterDisplayName, amount}: SettledAfterAddedBankAccountParams) =>
            `${submitterDisplayName} added a bank account. The ${amount} payment has been made.`,
        paidElsewhere: ({payer}: PaidElsewhereParams = {}) => `${payer ? `${payer} ` : ''}marked as paid`,
        paidWithExpensify: ({payer}: PaidWithExpensifyParams = {}) => `${payer ? `${payer} ` : ''}paid with wallet`,
        automaticallyPaidWithExpensify: ({payer}: PaidWithExpensifyParams = {}) =>
            `${payer ? `${payer} ` : ''}paid with Expensify via <a href="${CONST.CONFIGURE_EXPENSE_REPORT_RULES_HELP_URL}">workspace rules</a>`,
        noReimbursableExpenses: 'This report has an invalid amount',
        pendingConversionMessage: "Total will update when you're back online",
        changedTheExpense: 'changed the expense',
        setTheRequest: ({valueName, newValueToDisplay}: SetTheRequestParams) => `the ${valueName} to ${newValueToDisplay}`,
        setTheDistanceMerchant: ({translatedChangedField, newMerchant, newAmountToDisplay}: SetTheDistanceMerchantParams) =>
            `set the ${translatedChangedField} to ${newMerchant}, which set the amount to ${newAmountToDisplay}`,
        removedTheRequest: ({valueName, oldValueToDisplay}: RemovedTheRequestParams) => `the ${valueName} (previously ${oldValueToDisplay})`,
        updatedTheRequest: ({valueName, newValueToDisplay, oldValueToDisplay}: UpdatedTheRequestParams) => `the ${valueName} to ${newValueToDisplay} (previously ${oldValueToDisplay})`,
        updatedTheDistanceMerchant: ({translatedChangedField, newMerchant, oldMerchant, newAmountToDisplay, oldAmountToDisplay}: UpdatedTheDistanceMerchantParams) =>
            `changed the ${translatedChangedField} to ${newMerchant} (previously ${oldMerchant}), which updated the amount to ${newAmountToDisplay} (previously ${oldAmountToDisplay})`,
        threadExpenseReportName: ({formattedAmount, comment}: ThreadRequestReportNameParams) => `${formattedAmount} ${comment ? `for ${comment}` : 'expense'}`,
        invoiceReportName: ({linkedReportID}: OriginalMessage<typeof CONST.REPORT.ACTIONS.TYPE.REPORT_PREVIEW>) => `Invoice Report #${linkedReportID}`,
        threadPaySomeoneReportName: ({formattedAmount, comment}: ThreadSentMoneyReportNameParams) => `${formattedAmount} sent${comment ? ` for ${comment}` : ''}`,
        movedFromPersonalSpace: ({workspaceName, reportName}: MovedFromPersonalSpaceParams) => `moved expense from personal space to ${workspaceName ?? `chat with ${reportName}`}`,
        movedToPersonalSpace: 'moved expense to personal space',
        tagSelection: 'Select a tag to better organize your spend.',
        categorySelection: 'Select a category to better organize your spend.',
        error: {
            invalidCategoryLength: 'The category name exceeds 255 characters. Please shorten it or choose a different category.',
            invalidTagLength: 'The tag name exceeds 255 characters. Please shorten it or choose a different tag.',
            invalidAmount: 'Please enter a valid amount before continuing',
            invalidIntegerAmount: 'Please enter a whole dollar amount before continuing',
            invalidTaxAmount: ({amount}: RequestAmountParams) => `Maximum tax amount is ${amount}`,
            invalidSplit: 'The sum of splits must equal the total amount',
            invalidSplitParticipants: 'Please enter an amount greater than zero for at least two participants',
            invalidSplitYourself: 'Please enter a non-zero amount for your split',
            noParticipantSelected: 'Please select a participant',
            other: 'Unexpected error. Please try again later.',
            genericCreateFailureMessage: 'Unexpected error submitting this expense. Please try again later.',
            genericCreateInvoiceFailureMessage: 'Unexpected error sending this invoice. Please try again later.',
            genericHoldExpenseFailureMessage: 'Unexpected error holding this expense. Please try again later.',
            genericUnholdExpenseFailureMessage: 'Unexpected error taking this expense off hold. Please try again later.',
            receiptDeleteFailureError: 'Unexpected error deleting this receipt. Please try again later.',
            receiptFailureMessage: 'There was an error uploading your receipt. Please ',
            receiptFailureMessageShort: 'There was an error uploading your receipt.',
            tryAgainMessage: 'try again ',
            saveFileMessage: ' save the receipt',
            uploadLaterMessage: ' to upload later.',
            genericDeleteFailureMessage: 'Unexpected error deleting this expense. Please try again later.',
            genericEditFailureMessage: 'Unexpected error editing this expense. Please try again later.',
            genericSmartscanFailureMessage: 'Transaction is missing fields',
            duplicateWaypointsErrorMessage: 'Please remove duplicate waypoints',
            atLeastTwoDifferentWaypoints: 'Please enter at least two different addresses',
            splitExpenseMultipleParticipantsErrorMessage: 'An expense cannot be split between a workspace and other members. Please update your selection.',
            invalidMerchant: 'Please enter a valid merchant',
            atLeastOneAttendee: 'At least one attendee must be selected',
            invalidQuantity: 'Please enter a valid quantity',
            quantityGreaterThanZero: 'Quantity must be greater than zero',
            invalidSubrateLength: 'There must be at least one subrate',
            invalidRate: 'Rate not valid for this workspace. Please select an available rate from the workspace.',
        },
        dismissReceiptError: 'Dismiss error',
        dismissReceiptErrorConfirmation: 'Heads up! Dismissing this error will remove your uploaded receipt entirely. Are you sure?',
        waitingOnEnabledWallet: ({submitterDisplayName}: WaitingOnBankAccountParams) => `started settling up. Payment is on hold until ${submitterDisplayName} enables their wallet.`,
        enableWallet: 'Enable wallet',
        hold: 'Hold',
        unhold: 'Remove hold',
        holdExpense: 'Hold expense',
        unholdExpense: 'Unhold expense',
        heldExpense: 'held this expense',
        unheldExpense: 'unheld this expense',
        moveUnreportedExpense: 'Move unreported expense',
        addUnreportedExpense: 'Add unreported expense',
        selectUnreportedExpense: 'Select at least one expense to add to the report.',
        emptyStateUnreportedExpenseTitle: 'No unreported expenses',
        emptyStateUnreportedExpenseSubtitle: 'Looks like you don’t have any unreported expenses. Try creating one below.',
        addUnreportedExpenseConfirm: 'Add to report',
        explainHold: "Explain why you're holding this expense.",
        undoSubmit: 'Undo submit',
        retracted: 'retracted',
        undoClose: 'Undo close',
        reopened: 'reopened',
        reopenReport: 'Reopen report',
        reopenExportedReportConfirmation: ({connectionName}: {connectionName: string}) =>
            `This report has already been exported to ${connectionName}. Changing it may lead to data discrepancies. Are you sure you want to reopen this report?`,
        reason: 'Reason',
        holdReasonRequired: 'A reason is required when holding.',
        expenseWasPutOnHold: 'Expense was put on hold',
        expenseOnHold: 'This expense was put on hold. Please review the comments for next steps.',
        expensesOnHold: 'All expenses were put on hold. Please review the comments for next steps.',
        expenseDuplicate: 'This expense has similar details to another one. Please review the duplicates to continue.',
        someDuplicatesArePaid: 'Some of these duplicates have been approved or paid already.',
        reviewDuplicates: 'Review duplicates',
        keepAll: 'Keep all',
        confirmApprove: 'Confirm approval amount',
        confirmApprovalAmount: 'Approve only compliant expenses, or approve the entire report.',
        confirmApprovalAllHoldAmount: () => ({
            one: 'This expense is on hold. Do you want to approve anyway?',
            other: 'These expenses are on hold. Do you want to approve anyway?',
        }),
        confirmPay: 'Confirm payment amount',
        confirmPayAmount: "Pay what's not on hold, or pay the entire report.",
        confirmPayAllHoldAmount: () => ({
            one: 'This expense is on hold. Do you want to pay anyway?',
            other: 'These expenses are on hold. Do you want to pay anyway?',
        }),
        payOnly: 'Pay only',
        approveOnly: 'Approve only',
        holdEducationalTitle: 'This request is on',
        holdEducationalText: 'hold',
        whatIsHoldExplain: 'Hold is like hitting “pause” on an expense to ask for more details before approval or payment.',
        holdIsLeftBehind: 'Held expenses move to another report upon approval or payment.',
        unholdWhenReady: 'Approvers can unhold expenses when they’re ready for approval or payment.',
        changePolicyEducational: {
            title: 'You moved this report!',
            description: 'Double-check these items, which tend to change when moving reports to a new workspace.',
            reCategorize: '<strong>Re-categorize any expenses</strong> to comply with workspace rules.',
            workflows: 'This report may now be subject to a different <strong>approval workflow.</strong>',
        },
        changeWorkspace: 'Change workspace',
        set: 'set',
        changed: 'changed',
        removed: 'removed',
        transactionPending: 'Transaction pending.',
        chooseARate: 'Select a workspace reimbursement rate per mile or kilometer',
        unapprove: 'Unapprove',
        unapproveReport: 'Unapprove report',
        headsUp: 'Heads up!',
        unapproveWithIntegrationWarning: ({accountingIntegration}: UnapproveWithIntegrationWarningParams) =>
            `This report has already been exported to ${accountingIntegration}. Changing it may lead to data discrepancies. Are you sure you want to unapprove this report?`,
        reimbursable: 'reimbursable',
        nonReimbursable: 'non-reimbursable',
        bookingPending: 'This booking is pending',
        bookingPendingDescription: "This booking is pending because it hasn't been paid yet.",
        bookingArchived: 'This booking is archived',
        bookingArchivedDescription: 'This booking is archived because the trip date has passed. Add an expense for the final amount if needed.',
        attendees: 'Attendees',
        whoIsYourAccountant: 'Who is your accountant?',
        paymentComplete: 'Payment complete',
        time: 'Time',
        startDate: 'Start date',
        endDate: 'End date',
        startTime: 'Start time',
        endTime: 'End time',
        deleteSubrate: 'Delete subrate',
        deleteSubrateConfirmation: 'Are you sure you want to delete this subrate?',
        quantity: 'Quantity',
        subrateSelection: 'Select a subrate and enter a quantity.',
        qty: 'Qty',
        firstDayText: () => ({
            one: `First day: 1 hour`,
            other: (count: number) => `First day: ${count.toFixed(2)} hours`,
        }),
        lastDayText: () => ({
            one: `Last day: 1 hour`,
            other: (count: number) => `Last day: ${count.toFixed(2)} hours`,
        }),
        tripLengthText: () => ({
            one: `Trip: 1 full day`,
            other: (count: number) => `Trip: ${count} full days`,
        }),
        dates: 'Dates',
        rates: 'Rates',
        submitsTo: ({name}: SubmitsToParams) => `Submits to ${name}`,
        moveExpenses: () => ({one: 'Move expense', other: 'Move expenses'}),
    },
    transactionMerge: {
        listPage: {
            header: 'Merge expenses',
            noEligibleExpenseFound: 'No eligible expenses found',
            noEligibleExpenseFoundSubtitle: `You don't have any expenses that can be merged with this one. <a href="${CONST.HELP_DOC_LINKS.MERGE_EXPENSES}">Learn more</a> about eligible expenses.`,
            selectTransactionToMerge: ({reportName}: {reportName: string}) =>
                `Select an <a href="${CONST.HELP_DOC_LINKS.MERGE_EXPENSES}">eligible expense</a> to merge with <strong>${reportName}</strong>.`,
        },
        receiptPage: {
            header: 'Select receipt',
            pageTitle: 'Select the receipt you want to keep:',
        },
        detailsPage: {
            header: 'Select details',
            pageTitle: 'Select the details you want to keep:',
            noDifferences: 'No differences found between the transactions',
            pleaseSelectError: ({field}: {field: string}) => {
                const article = StringUtils.startsWithVowel(field) ? 'an' : 'a';
                return `Please select ${article} ${field}`;
            },
            selectAllDetailsError: 'Select all details before continuing.',
        },
        confirmationPage: {
            header: 'Confirm details',
            pageTitle: "Confirm the details you're keeping. The details you don't keep will be deleted.",
            confirmButton: 'Merge expenses',
        },
    },
    share: {
        shareToExpensify: 'Share to Expensify',
        messageInputLabel: 'Message',
    },
    notificationPreferencesPage: {
        header: 'Notification preferences',
        label: 'Notify me about new messages',
        notificationPreferences: {
            always: 'Immediately',
            daily: 'Daily',
            mute: 'Mute',
            hidden: 'Hidden',
        },
    },
    loginField: {
        numberHasNotBeenValidated: "The number hasn't been validated. Click the button to resend the validation link via text.",
        emailHasNotBeenValidated: "The email hasn't been validated. Click the button to resend the validation link via text.",
    },
    avatarWithImagePicker: {
        uploadPhoto: 'Upload photo',
        removePhoto: 'Remove photo',
        editImage: 'Edit photo',
        viewPhoto: 'View photo',
        imageUploadFailed: 'Image upload failed',
        deleteWorkspaceError: 'Sorry, there was an unexpected problem deleting your workspace avatar',
        sizeExceeded: ({maxUploadSizeInMB}: SizeExceededParams) => `The selected image exceeds the maximum upload size of ${maxUploadSizeInMB} MB.`,
        resolutionConstraints: ({minHeightInPx, minWidthInPx, maxHeightInPx, maxWidthInPx}: ResolutionConstraintsParams) =>
            `Please upload an image larger than ${minHeightInPx}x${minWidthInPx} pixels and smaller than ${maxHeightInPx}x${maxWidthInPx} pixels.`,
        notAllowedExtension: ({allowedExtensions}: NotAllowedExtensionParams) => `Profile picture must be one of the following types: ${allowedExtensions.join(', ')}.`,
    },
    modal: {
        backdropLabel: 'Modal Backdrop',
    },
    profilePage: {
        profile: 'Profile',
        preferredPronouns: 'Preferred pronouns',
        selectYourPronouns: 'Select your pronouns',
        selfSelectYourPronoun: 'Self-select your pronoun',
        emailAddress: 'Email address',
        setMyTimezoneAutomatically: 'Set my timezone automatically',
        timezone: 'Timezone',
        invalidFileMessage: 'Invalid file. Please try a different image.',
        avatarUploadFailureMessage: 'An error occurred uploading the avatar. Please try again.',
        online: 'Online',
        offline: 'Offline',
        syncing: 'Syncing',
        profileAvatar: 'Profile avatar',
        publicSection: {
            title: 'Public',
            subtitle: 'These details are displayed on your public profile. Anyone can see them.',
        },
        privateSection: {
            title: 'Private',
            subtitle: "These details are used for travel and payments. They're never shown on your public profile.",
        },
    },
    securityPage: {
        title: 'Security options',
        subtitle: 'Enable two-factor authentication to keep your account safe.',
        goToSecurity: 'Go back to security page',
    },
    shareCodePage: {
        title: 'Your code',
        subtitle: 'Invite members to Expensify by sharing your personal QR code or referral link.',
    },
    pronounsPage: {
        pronouns: 'Pronouns',
        isShownOnProfile: 'Your pronouns are shown on your profile.',
        placeholderText: 'Search to see options',
    },
    contacts: {
        contactMethod: 'Contact method',
        contactMethods: 'Contact methods',
        featureRequiresValidate: 'This feature requires you to validate your account.',
        validateAccount: 'Validate your account',
        helpTextBeforeEmail: 'Add more ways for people to find you, and forward receipts to ',
        helpTextAfterEmail: ' from multiple email addresses.',
        pleaseVerify: 'Please verify this contact method',
        getInTouch: "Whenever we need to get in touch with you, we'll use this contact method.",
        enterMagicCode: ({contactMethod}: EnterMagicCodeParams) => `Please enter the magic code sent to ${contactMethod}. It should arrive within a minute or two.`,
        setAsDefault: 'Set as default',
        yourDefaultContactMethod: "This is your current default contact method. Before you can delete it, you'll need to choose another contact method and click “Set as default”.",
        removeContactMethod: 'Remove contact method',
        removeAreYouSure: "Are you sure you want to remove this contact method? This action can't be undone.",
        failedNewContact: 'Failed to add this contact method.',
        genericFailureMessages: {
            requestContactMethodValidateCode: 'Failed to send a new magic code. Please wait a bit and try again.',
            validateSecondaryLogin: 'Incorrect or invalid magic code. Please try again or request a new code.',
            deleteContactMethod: 'Failed to delete contact method. Please reach out to Concierge for help.',
            setDefaultContactMethod: 'Failed to set a new default contact method. Please reach out to Concierge for help.',
            addContactMethod: 'Failed to add this contact method. Please reach out to Concierge for help.',
            enteredMethodIsAlreadySubmitted: 'This contact method already exists',
            passwordRequired: 'password required.',
            contactMethodRequired: 'Contact method is required',
            invalidContactMethod: 'Invalid contact method',
        },
        newContactMethod: 'New contact method',
        goBackContactMethods: 'Go back to contact methods',
    },
    // cspell:disable
    pronouns: {
        coCos: 'Co / Cos',
        eEyEmEir: 'E / Ey / Em / Eir',
        faeFaer: 'Fae / Faer',
        heHimHis: 'He / Him / His',
        heHimHisTheyThemTheirs: 'He / Him / His / They / Them / Theirs',
        sheHerHers: 'She / Her / Hers',
        sheHerHersTheyThemTheirs: 'She / Her / Hers / They / Them / Theirs',
        merMers: 'Mer / Mers',
        neNirNirs: 'Ne / Nir / Nirs',
        neeNerNers: 'Nee / Ner / Ners',
        perPers: 'Per / Pers',
        theyThemTheirs: 'They / Them / Theirs',
        thonThons: 'Thon / Thons',
        veVerVis: 'Ve / Ver / Vis',
        viVir: 'Vi / Vir',
        xeXemXyr: 'Xe / Xem / Xyr',
        zeZieZirHir: 'Ze / Zie / Zir / Hir',
        zeHirHirs: 'Ze / Hir',
        callMeByMyName: 'Call me by my name',
    },
    // cspell:enable
    displayNamePage: {
        headerTitle: 'Display name',
        isShownOnProfile: 'Your display name is shown on your profile.',
    },
    timezonePage: {
        timezone: 'Timezone',
        isShownOnProfile: 'Your timezone is shown on your profile.',
        getLocationAutomatically: 'Automatically determine your location',
    },
    updateRequiredView: {
        updateRequired: 'Update required',
        pleaseInstall: 'Please update to the latest version of New Expensify',
        pleaseInstallExpensifyClassic: 'Please install the latest version of Expensify',
        toGetLatestChanges: 'For mobile or desktop, download and install the latest version. For web, refresh your browser.',
        newAppNotAvailable: 'The New Expensify app is no longer available.',
    },
    initialSettingsPage: {
        about: 'About',
        aboutPage: {
            description: 'The New Expensify App is built by a community of open-source developers from around the world. Help us build the future of Expensify.',
            appDownloadLinks: 'App download links',
            viewKeyboardShortcuts: 'View keyboard shortcuts',
            viewTheCode: 'View the code',
            viewOpenJobs: 'View open jobs',
            reportABug: 'Report a bug',
            troubleshoot: 'Troubleshoot',
        },
        appDownloadLinks: {
            android: {
                label: 'Android',
            },
            ios: {
                label: 'iOS',
            },
            desktop: {
                label: 'macOS',
            },
        },
        troubleshoot: {
            clearCacheAndRestart: 'Clear cache and restart',
            viewConsole: 'View debug console',
            debugConsole: 'Debug console',
            description:
                '<muted-text>Use the tools below to help troubleshoot the Expensify experience. If you encounter any issues, please <concierge-link>submit a bug</concierge-link>.</muted-text>',
            confirmResetDescription: 'All unsent draft messages will be lost, but the rest of your data is safe.',
            resetAndRefresh: 'Reset and refresh',
            clientSideLogging: 'Client side logging',
            noLogsToShare: 'No logs to share',
            useProfiling: 'Use profiling',
            profileTrace: 'Profile trace',
            results: 'Results',
            releaseOptions: 'Release options',
            testingPreferences: 'Testing preferences',
            useStagingServer: 'Use Staging Server',
            forceOffline: 'Force offline',
            simulatePoorConnection: 'Simulate poor internet connection',
            simulateFailingNetworkRequests: 'Simulate failing network requests',
            authenticationStatus: 'Authentication status',
            deviceCredentials: 'Device credentials',
            invalidate: 'Invalidate',
            destroy: 'Destroy',
            maskExportOnyxStateData: 'Mask fragile member data while exporting Onyx state',
            exportOnyxState: 'Export Onyx state',
            importOnyxState: 'Import Onyx state',
            testCrash: 'Test crash',
            resetToOriginalState: 'Reset to original state',
            usingImportedState: 'You are using imported state. Press here to clear it.',
            shouldBlockTransactionThreadReportCreation: 'Block transaction thread report creation',
            debugMode: 'Debug mode',
            invalidFile: 'Invalid file',
            invalidFileDescription: 'The file you are trying to import is not valid. Please try again.',
            invalidateWithDelay: 'Invalidate with delay',
            recordTroubleshootData: 'Record Troubleshoot Data',
            softKillTheApp: 'Soft kill the app',
            kill: 'Kill',
        },
        debugConsole: {
            saveLog: 'Save log',
            shareLog: 'Share log',
            enterCommand: 'Enter command',
            execute: 'Execute',
            noLogsAvailable: 'No logs available',
            logSizeTooLarge: ({size}: LogSizeParams) => `Log size exceeds the limit of ${size} MB. Please use "Save log" to download the log file instead.`,
            logs: 'Logs',
            viewConsole: 'View console',
        },
        security: 'Security',
        signOut: 'Sign out',
        restoreStashed: 'Restore stashed login',
        signOutConfirmationText: "You'll lose any offline changes if you sign out.",
        versionLetter: 'v',
        readTheTermsAndPrivacy: {
            phrase1: 'Read the',
            phrase2: 'Terms of Service',
            phrase3: 'and',
            phrase4: 'Privacy',
        },
        help: 'Help',
        whatIsNew: "What's new",
        accountSettings: 'Account settings',
        account: 'Account',
        general: 'General',
    },
    closeAccountPage: {
        closeAccount: 'Close account',
        reasonForLeavingPrompt: 'We’d hate to see you go! Would you kindly tell us why, so we can improve?',
        enterMessageHere: 'Enter message here',
        closeAccountWarning: 'Closing your account cannot be undone.',
        closeAccountPermanentlyDeleteData: 'Are you sure you want to delete your account? This will permanently delete any outstanding expenses.',
        enterDefaultContactToConfirm: 'Please enter your default contact method to confirm you wish to close your account. Your default contact method is:',
        enterDefaultContact: 'Enter your default contact method',
        defaultContact: 'Default contact method:',
        enterYourDefaultContactMethod: 'Please enter your default contact method to close your account.',
    },
    mergeAccountsPage: {
        mergeAccount: 'Merge accounts',
        accountDetails: {
            accountToMergeInto: 'Enter the account you want to merge into ',
            notReversibleConsent: 'I understand this is not reversible',
        },
        accountValidate: {
            confirmMerge: 'Are you sure you want to merge accounts?',
            lossOfUnsubmittedData: `Merging your accounts is irreversible and will result in the loss of any unsubmitted expenses for `,
            enterMagicCode: `To continue, please enter the magic code sent to `,
            errors: {
                incorrectMagicCode: 'Incorrect or invalid magic code. Please try again or request a new code.',
                fallback: 'Something went wrong. Please try again later.',
            },
        },
        mergeSuccess: {
            accountsMerged: 'Accounts merged!',
            description: ({from, to}: MergeSuccessDescriptionParams) =>
                `<muted-text><centered-text>You've successfully merged all data from <strong>${from}</strong> into <strong>${to}</strong>. Moving forward, you can use either login for this account.</centered-text></muted-text>`,
        },
        mergePendingSAML: {
            weAreWorkingOnIt: 'We’re working on it',
            limitedSupport: 'We don’t yet support merging accounts on New Expensify. Please take this action on Expensify Classic instead.',
            reachOutForHelp: '<muted-text><centered-text>Feel free to <concierge-link>reach out to Concierge</concierge-link> if you have any questions!</centered-text></muted-text>',
            goToExpensifyClassic: 'Go to Expensify Classic',
        },
        mergeFailureSAMLDomainControlDescription: ({email}: MergeFailureDescriptionGenericParams) =>
            `<muted-text><centered-text>You can’t merge <strong>${email}</strong> because it’s controlled by <strong>${email.split('@').at(1) ?? ''}</strong>. Please <concierge-link>reach out to Concierge</concierge-link> for assistance.</centered-text></muted-text>`,
        mergeFailureSAMLAccountDescription: ({email}: MergeFailureDescriptionGenericParams) =>
            `<muted-text><centered-text>You can’t merge <strong>${email}</strong> into other accounts because your domain admin has set it as your primary login. Please merge other accounts into it instead.</centered-text></muted-text>`,
        mergeFailure2FA: {
            description: ({email}: MergeFailureDescriptionGenericParams) =>
                `<muted-text><centered-text>You can’t merge accounts because <strong>${email}</strong> has two-factor authentication (2FA) enabled. Please disable 2FA for <strong>${email}</strong> and try again.</centered-text></muted-text>`,
            learnMore: 'Learn more about merging accounts.',
        },
        mergeFailureAccountLockedDescription: ({email}: MergeFailureDescriptionGenericParams) =>
            `<muted-text><centered-text>You can’t merge <strong>${email}</strong> because it’s locked. Please <concierge-link>reach out to Concierge</concierge-link> for assistance.</centered-text></muted-text>`,
        mergeFailureUncreatedAccountDescription: ({email, contactMethodLink}: MergeFailureUncreatedAccountDescriptionParams) =>
            `<muted-text><centered-text>You can’t merge accounts because <strong>${email}</strong> doesn’t have an Expensify account. Please <a href="${contactMethodLink}">add it as a contact method</a> instead.</centered-text></muted-text>`,
        mergeFailureSmartScannerAccountDescription: ({email}: MergeFailureDescriptionGenericParams) =>
            `<muted-text><centered-text>You can’t merge <strong>${email}</strong> into other accounts. Please merge other accounts into it instead.</centered-text></muted-text>`,
        mergeFailureInvoicedAccountDescription: ({email}: MergeFailureDescriptionGenericParams) =>
            `<muted-text><centered-text>You can’t merge accounts into <strong>${email}</strong> because this account owns an invoiced billing relationship.</centered-text></muted-text>`,
        mergeFailureTooManyAttempts: {
            heading: 'Try again later',
            description: 'There were too many attempts to merge accounts. Please try again later.',
        },
        mergeFailureUnvalidatedAccount: {
            description: "You can't merge into other accounts because it's not validated. Please validate the account and try again.",
        },
        mergeFailureSelfMerge: {
            description: 'You cannot merge an account into itself.',
        },
        mergeFailureGenericHeading: 'Can’t merge accounts',
    },
    lockAccountPage: {
        reportSuspiciousActivity: 'Report suspicious activity',
        lockAccount: 'Lock account',
        unlockAccount: 'Unlock account',
        compromisedDescription:
            'Notice something off with your account? Reporting it will immediately lock your account, block new Expensify Card transactions, and prevent any account changes.',
        domainAdminsDescription: 'For domain admins: This also pauses all Expensify Card activity and admin actions across your domain(s).',
        areYouSure: 'Are you sure you want to lock your Expensify account?',
        ourTeamWill: "Our team will investigate and remove any unauthorized access. To regain access, you'll need to work with Concierge.",
    },
    failedToLockAccountPage: {
        failedToLockAccount: 'Failed to lock account',
        failedToLockAccountDescription: `We couldn't lock your account. Please chat with Concierge to resolve this problem.`,
        chatWithConcierge: 'Chat with Concierge',
    },
    unlockAccountPage: {
        accountLocked: 'Account locked',
        yourAccountIsLocked: 'Your account is locked',
        chatToConciergeToUnlock: 'Chat with Concierge to resolve security concerns and unlock your account.',
        chatWithConcierge: 'Chat with Concierge',
    },
    passwordPage: {
        changePassword: 'Change password',
        changingYourPasswordPrompt: 'Changing your password will update your password for both your Expensify.com and New Expensify accounts.',
        currentPassword: 'Current password',
        newPassword: 'New password',
        newPasswordPrompt: 'Your new password must be different from your old password and contain at least 8 characters, 1 capital letter, 1 lowercase letter, and 1 number.',
    },
    twoFactorAuth: {
        headerTitle: 'Two-factor authentication',
        twoFactorAuthEnabled: 'Two-factor authentication enabled',
        whatIsTwoFactorAuth: 'Two-factor authentication (2FA) helps keep your account safe. When logging in, you’ll need to enter a code generated by your preferred authenticator app.',
        disableTwoFactorAuth: 'Disable two-factor authentication',
        explainProcessToRemove: 'In order to disable two-factor authentication (2FA), please enter a valid code from your authentication app.',
        disabled: 'Two-factor authentication is now disabled',
        noAuthenticatorApp: 'You’ll no longer require an authenticator app to log into Expensify.',
        stepCodes: 'Recovery codes',
        keepCodesSafe: 'Keep these recovery codes safe!',
        codesLoseAccess:
            "If you lose access to your authenticator app and don’t have these codes, you'll lose access to your account. \n\nNote: Setting up two-factor authentication will log you out of all other active sessions.",
        errorStepCodes: 'Please copy or download codes before continuing',
        stepVerify: 'Verify',
        scanCode: 'Scan the QR code using your',
        authenticatorApp: 'authenticator app',
        addKey: 'Or add this secret key to your authenticator app:',
        enterCode: 'Then enter the six-digit code generated from your authenticator app.',
        stepSuccess: 'Finished',
        enabled: 'Two-factor authentication enabled',
        congrats: 'Congrats! Now you’ve got that extra security.',
        copy: 'Copy',
        disable: 'Disable',
        enableTwoFactorAuth: 'Enable two-factor authentication',
        pleaseEnableTwoFactorAuth: 'Please enable two-factor authentication.',
        twoFactorAuthIsRequiredDescription: 'For security purposes, Xero requires two-factor authentication to connect the integration.',
        twoFactorAuthIsRequiredForAdminsHeader: 'Two-factor authentication required',
        twoFactorAuthIsRequiredForAdminsTitle: 'Please enable two-factor authentication',
        twoFactorAuthIsRequiredForAdminsDescription: 'Your Xero accounting connection requires the use of two-factor authentication. To continue using Expensify, please enable it.',
        twoFactorAuthCannotDisable: 'Cannot disable 2FA',
        twoFactorAuthRequired: 'Two-factor authentication (2FA) is required for your Xero connection and cannot be disabled.',
    },
    recoveryCodeForm: {
        error: {
            pleaseFillRecoveryCode: 'Please enter your recovery code',
            incorrectRecoveryCode: 'Incorrect recovery code. Please try again.',
        },
        useRecoveryCode: 'Use recovery code',
        recoveryCode: 'Recovery code',
        use2fa: 'Use two-factor authentication code',
    },
    twoFactorAuthForm: {
        error: {
            pleaseFillTwoFactorAuth: 'Please enter your two-factor authentication code',
            incorrect2fa: 'Incorrect two-factor authentication code. Please try again.',
        },
    },
    passwordConfirmationScreen: {
        passwordUpdated: 'Password updated!',
        allSet: 'You’re all set. Keep your new password safe.',
    },
    privateNotes: {
        title: 'Private notes',
        personalNoteMessage: "Keep notes about this chat here. You're the only person who can add, edit, or view these notes.",
        sharedNoteMessage: 'Keep notes about this chat here. Expensify employees and other members on the team.expensify.com domain can view these notes.',
        composerLabel: 'Notes',
        myNote: 'My note',
        error: {
            genericFailureMessage: "Private notes couldn't be saved",
        },
    },
    billingCurrency: {
        error: {
            securityCode: 'Please enter a valid security code',
        },
        securityCode: 'Security code',
        changeBillingCurrency: 'Change billing currency',
        changePaymentCurrency: 'Change payment currency',
        paymentCurrency: 'Payment currency',
        paymentCurrencyDescription: 'Select a standardized currency that all personal expenses should be converted to',
        note: `Note: Changing your payment currency can impact how much you’ll pay for Expensify. Refer to our <a href="${CONST.PRICING}">pricing page</a> for full details.`,
    },
    addDebitCardPage: {
        addADebitCard: 'Add a debit card',
        nameOnCard: 'Name on card',
        debitCardNumber: 'Debit card number',
        expiration: 'Expiration date',
        expirationDate: 'MMYY',
        cvv: 'CVV',
        billingAddress: 'Billing address',
        growlMessageOnSave: 'Your debit card was successfully added',
        expensifyPassword: 'Expensify password',
        error: {
            invalidName: 'Name can only include letters',
            addressZipCode: 'Please enter a valid zip code',
            debitCardNumber: 'Please enter a valid debit card number',
            expirationDate: 'Please select a valid expiration date',
            securityCode: 'Please enter a valid security code',
            addressStreet: "Please enter a valid billing address that's not a PO box",
            addressState: 'Please select a state',
            addressCity: 'Please enter a city',
            genericFailureMessage: 'An error occurred while adding your card. Please try again.',
            password: 'Please enter your Expensify password',
        },
    },
    addPaymentCardPage: {
        addAPaymentCard: 'Add payment card',
        nameOnCard: 'Name on card',
        paymentCardNumber: 'Card number',
        expiration: 'Expiration date',
        expirationDate: 'MM/YY',
        cvv: 'CVV',
        billingAddress: 'Billing address',
        growlMessageOnSave: 'Your payment card was successfully added',
        expensifyPassword: 'Expensify password',
        error: {
            invalidName: 'Name can only include letters',
            addressZipCode: 'Please enter a valid zip code',
            paymentCardNumber: 'Please enter a valid card number',
            expirationDate: 'Please select a valid expiration date',
            securityCode: 'Please enter a valid security code',
            addressStreet: "Please enter a valid billing address that's not a PO box",
            addressState: 'Please select a state',
            addressCity: 'Please enter a city',
            genericFailureMessage: 'An error occurred while adding your card. Please try again.',
            password: 'Please enter your Expensify password',
        },
    },
    walletPage: {
        balance: 'Balance',
        paymentMethodsTitle: 'Payment methods',
        setDefaultConfirmation: 'Make default payment method',
        setDefaultSuccess: 'Default payment method set!',
        deleteAccount: 'Delete account',
        deleteConfirmation: 'Are you sure you want to delete this account?',
        error: {
            notOwnerOfBankAccount: 'An error occurred while setting this bank account as your default payment method',
            invalidBankAccount: 'This bank account is temporarily suspended',
            notOwnerOfFund: 'An error occurred while setting this card as your default payment method',
            setDefaultFailure: 'Something went wrong. Please chat with Concierge for further assistance.',
        },
        addBankAccountFailure: 'An unexpected error occurred while trying to add your bank account. Please try again.',
        getPaidFaster: 'Get paid faster',
        addPaymentMethod: 'Add a payment method to send and receive payments directly in the app.',
        getPaidBackFaster: 'Get paid back faster',
        secureAccessToYourMoney: 'Secure access to your money',
        receiveMoney: 'Receive money in your local currency',
        expensifyWallet: 'Expensify Wallet (Beta)',
        sendAndReceiveMoney: 'Send and receive money with friends. US bank accounts only.',
        enableWallet: 'Enable wallet',
        addBankAccountToSendAndReceive: 'Add a bank account to make or receive payments.',
        addDebitOrCreditCard: 'Add debit or credit card',
        assignedCards: 'Assigned cards',
        assignedCardsDescription: 'These are cards assigned by a workspace admin to manage company spend.',
        expensifyCard: 'Expensify Card',
        walletActivationPending: "We're reviewing your information. Please check back in a few minutes!",
        walletActivationFailed: "Unfortunately, your wallet can't be enabled at this time. Please chat with Concierge for further assistance.",
        addYourBankAccount: 'Add your bank account',
        addBankAccountBody: "Let's connect your bank account to Expensify so it’s easier than ever to send and receive payments directly in the app.",
        chooseYourBankAccount: 'Choose your bank account',
        chooseAccountBody: 'Make sure that you select the right one.',
        confirmYourBankAccount: 'Confirm your bank account',
        personalBankAccounts: 'Personal bank accounts',
        businessBankAccounts: 'Business bank accounts',
    },
    cardPage: {
        expensifyCard: 'Expensify Card',
        expensifyTravelCard: 'Expensify Travel Card',
        availableSpend: 'Remaining limit',
        smartLimit: {
            name: 'Smart limit',
            title: ({formattedLimit}: ViolationsOverLimitParams) => `You can spend up to ${formattedLimit} on this card, and the limit will reset as your submitted expenses are approved.`,
        },
        fixedLimit: {
            name: 'Fixed limit',
            title: ({formattedLimit}: ViolationsOverLimitParams) => `You can spend up to ${formattedLimit} on this card, and then it will deactivate.`,
        },
        monthlyLimit: {
            name: 'Monthly limit',
            title: ({formattedLimit}: ViolationsOverLimitParams) =>
                `You can spend up to ${formattedLimit} on this card per month. The limit will reset on the 1st day of each calendar month.`,
        },
        virtualCardNumber: 'Virtual card number',
        travelCardCvv: 'Travel card CVV',
        physicalCardNumber: 'Physical card number',
        getPhysicalCard: 'Get physical card',
        reportFraud: 'Report virtual card fraud',
        reportTravelFraud: 'Report travel card fraud',
        reviewTransaction: 'Review transaction',
        suspiciousBannerTitle: 'Suspicious transaction',
        suspiciousBannerDescription: 'We noticed suspicious transactions on your card. Tap below to review.',
        cardLocked: "Your card is temporarily locked while our team reviews your company's account.",
        cardDetails: {
            cardNumber: 'Virtual card number',
            expiration: 'Expiration',
            cvv: 'CVV',
            address: 'Address',
            revealDetails: 'Reveal details',
            revealCvv: 'Reveal CVV',
            copyCardNumber: 'Copy card number',
            updateAddress: 'Update address',
        },
        cardAddedToWallet: ({platform}: {platform: 'Google' | 'Apple'}) => `Added to ${platform} Wallet`,
        cardDetailsLoadingFailure: 'An error occurred while loading the card details. Please check your internet connection and try again.',
        validateCardTitle: "Let's make sure it's you",
        enterMagicCode: ({contactMethod}: EnterMagicCodeParams) => `Please enter the magic code sent to ${contactMethod} to view your card details. It should arrive within a minute or two.`,
    },
    workflowsPage: {
        workflowTitle: 'Spend',
        workflowDescription: 'Configure a workflow from the moment spend occurs, including approval and payment.',
        delaySubmissionTitle: 'Delay submissions',
        delaySubmissionDescription: 'Choose a custom schedule for submitting expenses, or leave this off for realtime updates on spending.',
        submissionFrequency: 'Submission frequency',
        submissionFrequencyDateOfMonth: 'Date of month',
        addApprovalsTitle: 'Add approvals',
        addApprovalButton: 'Add approval workflow',
        addApprovalTip: 'This default workflow applies to all members, unless a more specific workflow exists.',
        approver: 'Approver',
        addApprovalsDescription: 'Require additional approval before authorizing a payment.',
        makeOrTrackPaymentsTitle: 'Make or track payments',
        makeOrTrackPaymentsDescription: 'Add an authorized payer for payments made in Expensify or track payments made elsewhere.',
        editor: {
            submissionFrequency: 'Choose how long Expensify should wait before sharing error-free spend.',
        },
        frequencyDescription: 'Choose how often you’d like expenses to submit automatically, or make it manual',
        frequencies: {
            instant: 'Instant',
            weekly: 'Weekly',
            monthly: 'Monthly',
            twiceAMonth: 'Twice a month',
            byTrip: 'By trip',
            manually: 'Manually',
            daily: 'Daily',
            lastDayOfMonth: 'Last day of the month',
            lastBusinessDayOfMonth: 'Last business day of the month',
            ordinals: {
                one: 'st',
                two: 'nd',
                few: 'rd',
                other: 'th',
                /* eslint-disable @typescript-eslint/naming-convention */
                '1': 'First',
                '2': 'Second',
                '3': 'Third',
                '4': 'Fourth',
                '5': 'Fifth',
                '6': 'Sixth',
                '7': 'Seventh',
                '8': 'Eighth',
                '9': 'Ninth',
                '10': 'Tenth',
                /* eslint-enable @typescript-eslint/naming-convention */
            },
        },
        approverInMultipleWorkflows: 'This member already belongs to another approval workflow. Any updates here will reflect there too.',
        approverCircularReference: ({name1, name2}: ApprovalWorkflowErrorParams) =>
            `<strong>${name1}</strong> already approves reports to <strong>${name2}</strong>. Please choose a different approver to avoid a circular workflow.`,
        emptyContent: {
            title: 'No members to display',
            expensesFromSubtitle: 'All workspace members already belong to an existing approval workflow.',
            approverSubtitle: 'All approvers belong to an existing workflow.',
        },
    },
    workflowsDelayedSubmissionPage: {
        autoReportingErrorMessage: "Delayed submission couldn't be changed. Please try again or contact support.",
        autoReportingFrequencyErrorMessage: "Submission frequency couldn't be changed. Please try again or contact support.",
        monthlyOffsetErrorMessage: "Monthly frequency couldn't be changed. Please try again or contact support.",
    },
    workflowsCreateApprovalsPage: {
        title: 'Confirm',
        header: 'Add more approvers and confirm.',
        additionalApprover: 'Additional approver',
        submitButton: 'Add workflow',
    },
    workflowsEditApprovalsPage: {
        title: 'Edit approval workflow',
        deleteTitle: 'Delete approval workflow',
        deletePrompt: 'Are you sure you want to delete this approval workflow? All members will subsequently follow the default workflow.',
    },
    workflowsExpensesFromPage: {
        title: 'Expenses from',
        header: 'When the following members submit expenses:',
    },
    workflowsApproverPage: {
        genericErrorMessage: "The approver couldn't be changed. Please try again or contact support.",
        header: 'Send to this member for approval:',
    },
    workflowsPayerPage: {
        title: 'Authorized payer',
        genericErrorMessage: 'The authorized payer could not be changed. Please try again.',
        admins: 'Admins',
        payer: 'Payer',
        paymentAccount: 'Payment account',
    },
    reportFraudPage: {
        title: 'Report virtual card fraud',
        description: 'If your virtual card details have been stolen or compromised, we’ll permanently deactivate your existing card and provide you with a new virtual card and number.',
        deactivateCard: 'Deactivate card',
        reportVirtualCardFraud: 'Report virtual card fraud',
    },
    reportFraudConfirmationPage: {
        title: 'Card fraud reported',
        description: 'We’ve permanently deactivated your existing card. When you go back to view your card details, you’ll have a new virtual card available.',
        buttonText: 'Got it, thanks!',
    },
    activateCardPage: {
        activateCard: 'Activate card',
        pleaseEnterLastFour: 'Please enter the last four digits of your card.',
        activatePhysicalCard: 'Activate physical card',
        error: {
            thatDidNotMatch: "That didn't match the last 4 digits on your card. Please try again.",
            throttled:
                "You've incorrectly entered the last 4 digits of your Expensify Card too many times. If you're sure the numbers are correct, please reach out to Concierge to resolve. Otherwise, try again later.",
        },
    },
    getPhysicalCard: {
        header: 'Get physical card',
        nameMessage: 'Enter your first and last name, as this will be shown on your card.',
        legalName: 'Legal name',
        legalFirstName: 'Legal first name',
        legalLastName: 'Legal last name',
        phoneMessage: 'Enter your phone number.',
        phoneNumber: 'Phone number',
        address: 'Address',
        addressMessage: 'Enter your shipping address.',
        streetAddress: 'Street Address',
        city: 'City',
        state: 'State',
        zipPostcode: 'Zip/Postcode',
        country: 'Country',
        confirmMessage: 'Please confirm your details below.',
        estimatedDeliveryMessage: 'Your physical card will arrive in 2-3 business days.',
        next: 'Next',
        getPhysicalCard: 'Get physical card',
        shipCard: 'Ship card',
    },
    transferAmountPage: {
        transfer: ({amount}: TransferParams) => `Transfer${amount ? ` ${amount}` : ''}`,
        instant: 'Instant (Debit card)',
        instantSummary: ({rate, minAmount}: InstantSummaryParams) => `${rate}% fee (${minAmount} minimum)`,
        ach: '1-3 Business days (Bank account)',
        achSummary: 'No fee',
        whichAccount: 'Which account?',
        fee: 'Fee',
        transferSuccess: 'Transfer successful!',
        transferDetailBankAccount: 'Your money should arrive in the next 1-3 business days.',
        transferDetailDebitCard: 'Your money should arrive immediately.',
        failedTransfer: 'Your balance isn’t fully settled. Please transfer to a bank account.',
        notHereSubTitle: 'Please transfer your balance from the wallet page',
        goToWallet: 'Go to Wallet',
    },
    chooseTransferAccountPage: {
        chooseAccount: 'Choose account',
    },
    paymentMethodList: {
        addPaymentMethod: 'Add payment method',
        addNewDebitCard: 'Add new debit card',
        addNewBankAccount: 'Add new bank account',
        accountLastFour: 'Ending in',
        cardLastFour: 'Card ending in',
        addFirstPaymentMethod: 'Add a payment method to send and receive payments directly in the app.',
        defaultPaymentMethod: 'Default',
        bankAccountLastFour: ({lastFour}: BankAccountLastFourParams) => `Bank Account • ${lastFour}`,
    },
    preferencesPage: {
        appSection: {
            title: 'App preferences',
        },
        testSection: {
            title: 'Test preferences',
            subtitle: 'Settings to help debug and test the app on staging.',
        },
        receiveRelevantFeatureUpdatesAndExpensifyNews: 'Receive relevant feature updates and Expensify news',
        muteAllSounds: 'Mute all sounds from Expensify',
    },
    priorityModePage: {
        priorityMode: 'Priority mode',
        explainerText: 'Choose whether to #focus on unread and pinned chats only, or show everything with the most recent and pinned chats at the top.',
        priorityModes: {
            default: {
                label: 'Most recent',
                description: 'Show all chats sorted by most recent',
            },
            gsd: {
                label: '#focus',
                description: 'Only show unread sorted alphabetically',
            },
        },
    },
    reportDetailsPage: {
        inWorkspace: ({policyName}: ReportPolicyNameParams) => `in ${policyName}`,
        generatingPDF: 'Generating PDF',
        waitForPDF: 'Please wait while we generate the PDF',
        errorPDF: 'There was an error when trying to generate your PDF',
        generatedPDF: 'Your report PDF has been generated!',
    },
    reportDescriptionPage: {
        roomDescription: 'Room description',
        roomDescriptionOptional: 'Room description (optional)',
        explainerText: 'Set a custom description for the room.',
    },
    groupChat: {
        lastMemberTitle: 'Heads up!',
        lastMemberWarning: "Since you're the last person here, leaving will make this chat inaccessible to all members. Are you sure you want to leave?",
        defaultReportName: ({displayName}: ReportArchiveReasonsClosedParams) => `${displayName}'s group chat`,
    },
    languagePage: {
        language: 'Language',
        aiGenerated: 'The translations for this language are generated automatically and may contain errors.',
    },
    themePage: {
        theme: 'Theme',
        themes: {
            dark: {
                label: 'Dark',
            },
            light: {
                label: 'Light',
            },
            system: {
                label: 'Use device settings',
            },
        },
        chooseThemeBelowOrSync: 'Choose a theme below, or sync with your device settings.',
    },
    termsOfUse: {
        phrase1: 'By logging in, you agree to the',
        phrase2: 'Terms of Service',
        phrase3: 'and',
        phrase4: 'Privacy',
        phrase5: `Money transmission is provided by ${CONST.WALLET.PROGRAM_ISSUERS.EXPENSIFY_PAYMENTS} (NMLS ID:2017010) pursuant to its`,
        phrase6: 'licenses',
    },
    validateCodeForm: {
        magicCodeNotReceived: "Didn't receive a magic code?",
        enterAuthenticatorCode: 'Please enter your authenticator code',
        enterRecoveryCode: 'Please enter your recovery code',
        requiredWhen2FAEnabled: 'Required when 2FA is enabled',
        requestNewCode: 'Request a new code in ',
        requestNewCodeAfterErrorOccurred: 'Request a new code',
        error: {
            pleaseFillMagicCode: 'Please enter your magic code',
            incorrectMagicCode: 'Incorrect or invalid magic code. Please try again or request a new code.',
            pleaseFillTwoFactorAuth: 'Please enter your two-factor authentication code',
        },
    },
    passwordForm: {
        pleaseFillOutAllFields: 'Please fill out all fields',
        pleaseFillPassword: 'Please enter your password',
        pleaseFillTwoFactorAuth: 'Please enter your two-factor code',
        enterYourTwoFactorAuthenticationCodeToContinue: 'Enter your two-factor authentication code to continue',
        forgot: 'Forgot?',
        requiredWhen2FAEnabled: 'Required when 2FA is enabled',
        error: {
            incorrectPassword: 'Incorrect password. Please try again.',
            incorrectLoginOrPassword: 'Incorrect login or password. Please try again.',
            incorrect2fa: 'Incorrect two-factor authentication code. Please try again.',
            twoFactorAuthenticationEnabled: 'You have 2FA enabled on this account. Please sign in using your email or phone number.',
            invalidLoginOrPassword: 'Invalid login or password. Please try again or reset your password.',
            unableToResetPassword:
                'We were unable to change your password. This is likely due to an expired password reset link in an old password reset email. We have emailed you a new link so you can try again. Check your Inbox and your Spam folder; it should arrive in just a few minutes.',
            noAccess: 'You do not have access to this application. Please add your GitHub username for access.',
            accountLocked: 'Your account has been locked after too many unsuccessful attempts. Please try again after 1 hour.',
            fallback: 'Something went wrong. Please try again later.',
        },
    },
    loginForm: {
        phoneOrEmail: 'Phone or email',
        error: {
            invalidFormatEmailLogin: 'The email entered is invalid. Please fix the format and try again.',
        },
        cannotGetAccountDetails: "Couldn't retrieve account details. Please try to sign in again.",
        loginForm: 'Login form',
        notYou: ({user}: NotYouParams) => `Not ${user}?`,
    },
    onboarding: {
        welcome: 'Welcome!',
        welcomeSignOffTitleManageTeam: 'Once you finish the tasks above, we can explore more functionality like approval workflows and rules!',
        welcomeSignOffTitle: "It's great to meet you!",
        explanationModal: {
            title: 'Welcome to Expensify',
            description: 'One app to handle your business and personal spend at the speed of chat. Try it out and let us know what you think. Much more to come!',
            secondaryDescription: 'To switch back to Expensify Classic, just tap your profile picture > Go to Expensify Classic.',
        },
        welcomeVideo: {
            title: 'Welcome to Expensify',
            description: 'One app to handle all your business and personal spend in a chat. Built for your business, your team, and your friends.',
        },
        getStarted: 'Get started',
        whatsYourName: "What's your name?",
        peopleYouMayKnow: 'People you may know are already here! Verify your email to join them.',
        workspaceYouMayJoin: ({domain, email}: WorkspaceYouMayJoin) => `Someone from ${domain} has already created a workspace. Please enter the magic code sent to ${email}.`,
        joinAWorkspace: 'Join a workspace',
        listOfWorkspaces: "Here's the list of workspaces you can join. Don't worry, you can always join them later if you prefer.",
        workspaceMemberList: ({employeeCount, policyOwner}: WorkspaceMemberList) => `${employeeCount} member${employeeCount > 1 ? 's' : ''} • ${policyOwner}`,
        whereYouWork: 'Where do you work?',
        errorSelection: 'Select an option to move forward',
        purpose: {
            title: 'What do you want to do today?',
            errorContinue: 'Please press continue to get set up',
            errorBackButton: 'Please finish the setup questions to start using the app',
            [CONST.ONBOARDING_CHOICES.EMPLOYER]: 'Get paid back by my employer',
            [CONST.ONBOARDING_CHOICES.MANAGE_TEAM]: "Manage my team's expenses",
            [CONST.ONBOARDING_CHOICES.PERSONAL_SPEND]: 'Track and budget expenses',
            [CONST.ONBOARDING_CHOICES.CHAT_SPLIT]: 'Chat and split expenses with friends',
            [CONST.ONBOARDING_CHOICES.LOOKING_AROUND]: 'Something else',
        },
        employees: {
            title: 'How many employees do you have?',
            [CONST.ONBOARDING_COMPANY_SIZE.MICRO]: '1-10 employees',
            [CONST.ONBOARDING_COMPANY_SIZE.SMALL]: '11-50 employees',
            [CONST.ONBOARDING_COMPANY_SIZE.MEDIUM_SMALL]: '51-100 employees',
            [CONST.ONBOARDING_COMPANY_SIZE.MEDIUM]: '101-1,000 employees',
            [CONST.ONBOARDING_COMPANY_SIZE.LARGE]: 'More than 1,000 employees',
        },
        accounting: {
            title: 'Do you use any accounting software?',
            none: 'None',
        },
        interestedFeatures: {
            title: 'What features are you interested in?',
            featuresAlreadyEnabled: 'Your workspace already has the following enabled:',
            featureYouMayBeInterestedIn: 'Enable additional features you may be interested in:',
        },
        error: {
            requiredFirstName: 'Please input your first name to continue',
        },
        workEmail: {
            title: 'What’s your work email?',
            subtitle: 'Expensify works best when you connect your work email.',
            explanationModal: {
                descriptionOne: 'Forward to receipts@expensify.com for scanning',
                descriptionTwo: 'Join your colleagues already using Expensify',
                descriptionThree: 'Enjoy a more customized experience',
            },
            addWorkEmail: 'Add work email',
        },
        workEmailValidation: {
            title: 'Verify your work email',
            magicCodeSent: ({workEmail}: WorkEmailResendCodeParams) => `Please enter the magic code sent to ${workEmail}. It should arrive in a minute or two.`,
        },
        workEmailValidationError: {
            publicEmail: 'Please enter a valid work email from a private domain e.g. mitch@company.com',
            offline: 'We couldn’t add your work email as you appear to be offline',
        },
        mergeBlockScreen: {
            title: 'Couldn’t add work email',
            subtitle: ({workEmail}: WorkEmailMergingBlockedParams) => `We couldn’t add ${workEmail}. Please try again later in Settings or chat with Concierge for guidance.`,
        },
        tasks: {
            testDriveAdminTask: {
                title: ({testDriveURL}) => `Take a [test drive](${testDriveURL})`,
                description: ({testDriveURL}) => `[Take a quick product tour](${testDriveURL}) to see why Expensify is the fastest way to do your expenses.`,
            },
            testDriveEmployeeTask: {
                title: ({testDriveURL}) => `Take a [test drive](${testDriveURL})`,
                description: ({testDriveURL}) => `Take us for a [test drive](${testDriveURL}) and get your team *3 free months of Expensify!*`,
            },
            createTestDriveAdminWorkspaceTask: {
                title: ({workspaceConfirmationLink}) => `[Create](${workspaceConfirmationLink}) a workspace`,
                description: 'Create a workspace and configure the settings with the help of your setup specialist!',
            },
            createWorkspaceTask: {
                title: ({workspaceSettingsLink}) => `Create a [workspace](${workspaceSettingsLink})`,
                description: ({workspaceSettingsLink}) =>
                    '*Create a workspace* to track expenses, scan receipts, chat, and more.\n' +
                    '\n' +
                    '1. Click *Workspaces* > *New workspace*.\n' +
                    '\n' +
                    `*Your new workspace is ready!* [Check it out](${workspaceSettingsLink}).`,
            },
            setupCategoriesTask: {
                title: ({workspaceCategoriesLink}) => `Set up [categories](${workspaceCategoriesLink})`,
                description: ({workspaceCategoriesLink}) =>
                    '*Set up categories* so your team can code expenses for easy reporting.\n' +
                    '\n' +
                    '1. Click *Workspaces*.\n' +
                    '3. Select your workspace.\n' +
                    '4. Click *Categories*.\n' +
                    "5. Disable any categories you don't need.\n" +
                    '6. Add your own categories in the top right.\n' +
                    '\n' +
                    `[Take me to workspace category settings](${workspaceCategoriesLink}).\n` +
                    '\n' +
                    `![Set up categories](${CONST.CLOUDFRONT_URL}/videos/walkthrough-categories-v2.mp4)`,
            },
            combinedTrackSubmitExpenseTask: {
                title: 'Submit an expense',
                description:
                    '*Submit an expense* by entering an amount or scanning a receipt.\n' +
                    '\n' +
                    `1. Click the ${CONST.CUSTOM_EMOJIS.GLOBAL_CREATE} button.\n` +
                    '2. Choose *Create expense*.\n' +
                    '3. Enter an amount or scan a receipt.\n' +
                    `4. Add your boss's email or phone number.\n` +
                    '5. Click *Create*.\n' +
                    '\n' +
                    'And you’re done!',
            },
            adminSubmitExpenseTask: {
                title: 'Submit an expense',
                description:
                    '*Submit an expense* by entering an amount or scanning a receipt.\n' +
                    '\n' +
                    `1. Click the ${CONST.CUSTOM_EMOJIS.GLOBAL_CREATE} button.\n` +
                    '2. Choose *Create expense*.\n' +
                    '3. Enter an amount or scan a receipt.\n' +
                    '4. Confirm details..\n' +
                    '5. Click *Create*.\n' +
                    '\n' +
                    `And you're done!`,
            },
            trackExpenseTask: {
                title: 'Track an expense',
                description:
                    '*Track an expense* in any currency, whether you have a receipt or not.\n' +
                    '\n' +
                    `1. Click the ${CONST.CUSTOM_EMOJIS.GLOBAL_CREATE} button.\n` +
                    '2. Choose *Create expense*.\n' +
                    '3. Enter an amount or scan a receipt.\n' +
                    '4. Choose your *personal* space.\n' +
                    '5. Click *Create*.\n' +
                    '\n' +
                    'And you’re done! Yep, it’s that easy.',
            },
            addAccountingIntegrationTask: {
                title: ({integrationName, workspaceAccountingLink}) =>
                    `Connect${integrationName === CONST.ONBOARDING_ACCOUNTING_MAPPING.other ? '' : ' to'} [${integrationName === CONST.ONBOARDING_ACCOUNTING_MAPPING.other ? 'your' : ''} ${integrationName}](${workspaceAccountingLink})`,
                description: ({integrationName, workspaceAccountingLink}) =>
                    `Connect ${integrationName === CONST.ONBOARDING_ACCOUNTING_MAPPING.other ? 'your' : 'to'} ${integrationName} for automatic expense coding and syncing that makes month-end close a breeze.\n` +
                    '\n' +
                    '1. Click *Settings*.\n' +
                    '2. Go to *Workspaces*.\n' +
                    '3. Select your workspace.\n' +
                    '4. Click *Accounting*.\n' +
                    `5. Find ${integrationName}.\n` +
                    '6. Click *Connect*.\n' +
                    '\n' +
                    `${
                        integrationName && CONST.connectionsVideoPaths[integrationName]
                            ? `[Take me to accounting](${workspaceAccountingLink}).\n\n![Connect to ${integrationName}](${CONST.CLOUDFRONT_URL}/${CONST.connectionsVideoPaths[integrationName]})`
                            : `[Take me to accounting](${workspaceAccountingLink}).`
                    }`,
            },
            connectCorporateCardTask: {
                title: ({corporateCardLink}) => `Connect [your corporate card](${corporateCardLink})`,
                description: ({corporateCardLink}) =>
                    `Connect your corporate card to automatically import and code expenses.\n` +
                    '\n' +
                    '1. Click *Workspaces*.\n' +
                    '2. Select your workspace.\n' +
                    '3. Click *Corporate cards*.\n' +
                    '4. Follow the prompts to connect your card.\n' +
                    '\n' +
                    `[Take me to connect my corporate cards](${corporateCardLink}).`,
            },

            inviteTeamTask: {
                title: ({workspaceMembersLink}) => `Invite [your team](${workspaceMembersLink})`,
                description: ({workspaceMembersLink}) =>
                    '*Invite your team* to Expensify so they can start tracking expenses today.\n' +
                    '\n' +
                    '1. Click *Workspaces*.\n' +
                    '3. Select your workspace.\n' +
                    '4. Click *Members* > *Invite member*.\n' +
                    '5. Enter emails or phone numbers. \n' +
                    '6. Add a custom invite message if you’d like!\n' +
                    '\n' +
                    `[Take me to workspace members](${workspaceMembersLink}).\n` +
                    '\n' +
                    `![Invite your team](${CONST.CLOUDFRONT_URL}/videos/walkthrough-invite_members-v2.mp4)`,
            },

            setupCategoriesAndTags: {
                title: ({workspaceCategoriesLink, workspaceTagsLink}) => `Set up [categories](${workspaceCategoriesLink}) and [tags](${workspaceTagsLink})`,
                description: ({workspaceCategoriesLink, workspaceAccountingLink}) =>
                    '*Set up categories and tags* so your team can code expenses for easy reporting.\n' +
                    '\n' +
                    `Import them automatically by [connecting your accounting software](${workspaceAccountingLink}), or set them up manually in your [workspace settings](${workspaceCategoriesLink}).`,
            },
            setupTagsTask: {
                title: ({workspaceTagsLink}) => `Set up [tags](${workspaceTagsLink})`,
                description: ({workspaceMoreFeaturesLink}) =>
                    'Use tags to add extra expense details like projects, clients, locations, and departments. If you need multiple levels of tags, you can upgrade to the Control plan.\n' +
                    '\n' +
                    '1. Click *Workspaces*.\n' +
                    '3. Select your workspace.\n' +
                    '4. Click *More features*.\n' +
                    '5. Enable *Tags*.\n' +
                    '6. Navigate to *Tags* in the workspace editor.\n' +
                    '7. Click *+ Add tag* to make your own.\n' +
                    '\n' +
                    `[Take me to more features](${workspaceMoreFeaturesLink}).\n` +
                    '\n' +
                    `![Set up tags](${CONST.CLOUDFRONT_URL}/videos/walkthrough-tags-v2.mp4)`,
            },

            inviteAccountantTask: {
                title: ({workspaceMembersLink}) => `Invite your [accountant](${workspaceMembersLink})`,
                description: ({workspaceMembersLink}) =>
                    '*Invite your accountant* to collaborate on your workspace and manage your business expenses.\n' +
                    '\n' +
                    '1. Click *Workspaces*.\n' +
                    '2. Select your workspace.\n' +
                    '3. Click *Members*.\n' +
                    '4. Click *Invite member*.\n' +
                    "5. Enter your accountant's email address.\n" +
                    '\n' +
                    `[Invite your accountant now](${workspaceMembersLink}).`,
            },

            startChatTask: {
                title: 'Start a chat',
                description:
                    '*Start a chat* with anyone using their email or phone number.\n' +
                    '\n' +
                    `1. Click the ${CONST.CUSTOM_EMOJIS.GLOBAL_CREATE} button.\n` +
                    '2. Choose *Start chat*.\n' +
                    '3. Enter an email or phone number.\n' +
                    '\n' +
                    'If they’re not using Expensify already, they’ll be invited automatically.\n' +
                    '\n' +
                    'Every chat will also turn into an email or text that they can respond to directly.',
            },

            splitExpenseTask: {
                title: 'Split an expense',
                description:
                    '*Split expenses* with one or more people.\n' +
                    '\n' +
                    `1. Click the ${CONST.CUSTOM_EMOJIS.GLOBAL_CREATE} button.\n` +
                    '2. Choose *Start chat*.\n' +
                    '3. Enter emails or phone numbers..\n' +
                    '4. Click the grey *+* button in the chat > *Split expense*.\n' +
                    '5. Create the expense by selecting *Manual*, *Scan*, or *Distance*.\n' +
                    '\n' +
                    'Feel free to add more details if you want, or just send it off. Let’s get you paid back!',
            },

            reviewWorkspaceSettingsTask: {
                title: ({workspaceSettingsLink}) => `Review your [workspace settings](${workspaceSettingsLink})`,
                description: ({workspaceSettingsLink}) =>
                    "Here's how to review and update your workspace settings:\n" +
                    '1. Click the settings tab.\n' +
                    '2. Click *Workspaces* > [Your workspace].\n' +
                    `[Go to your workspace](${workspaceSettingsLink}). We'll track them in the #admins room.`,
            },
            createReportTask: {
                title: 'Create your first report',
                description:
                    'Here’s how to create a report:\n' +
                    '\n' +
                    `1. Click the ${CONST.CUSTOM_EMOJIS.GLOBAL_CREATE} button.\n` +
                    '2. Choose *Create report*.\n' +
                    '3. Click *Add expense*.\n' +
                    '4. Add your first expense.\n' +
                    '\n' +
                    'And you’re done!',
            },
        } satisfies Record<string, Pick<OnboardingTask, 'title' | 'description'>>,
        testDrive: {
            name: ({testDriveURL}: {testDriveURL?: string}) => (testDriveURL ? `Take a [test drive](${testDriveURL})` : 'Take a test drive'),
            embeddedDemoIframeTitle: 'Test Drive',
            employeeFakeReceipt: {
                description: 'My test drive receipt!',
            },
        },
        messages: {
            onboardingEmployerOrSubmitMessage: 'Getting paid back is as easy as sending a message. Let’s go over the basics.',
            onboardingPersonalSpendMessage: 'Here’s how to track your spend in a few clicks.',
            onboardingManageTeamMessage:
                "# Your free trial has started! Let's get you set up.\n👋 Hey there, I'm your Expensify setup specialist. Now that you've created a workspace, make the most of your 30-day free trial by following the steps below!",
            onboardingTrackWorkspaceMessage:
                '# Let’s get you set up\n👋 I’m here to help! To get you started, I’ve tailored your workspace settings for sole proprietors and similar businesses. You can adjust your workspace by clicking the link below!\n\nHere’s how to track your spend in a few clicks:',
            onboardingChatSplitMessage: 'Splitting bills with friends is as easy as sending a message. Here’s how.',
            onboardingAdminMessage: "Learn how to manage your team's workspace as an admin and submit your own expenses.",
            onboardingLookingAroundMessage:
                "Expensify is best known for expenses, travel, and corporate card management, but we do a lot more than that. Let me know what you're interested in and I'll help get you started.",
            onboardingTestDriveReceiverMessage: "*You've got 3 months free! Get started below.*",
        },
        workspace: {
            title: 'Stay organized with a workspace',
            subtitle: 'Unlock powerful tools to simplify your expense management, all in one place. With a workspace, you can:',
            explanationModal: {
                descriptionOne: 'Track and organize receipts',
                descriptionTwo: 'Categorize and tag expenses',
                descriptionThree: 'Create and share reports',
            },
            price: 'Try it free for 30 days, then upgrade for just <strong>$5/month</strong>.',
            createWorkspace: 'Create workspace',
        },
        confirmWorkspace: {
            title: 'Confirm workspace',
            subtitle: 'Create a workspace to track receipts, reimburse expenses, manage travel, create reports, and more — all at the speed of chat.',
        },
        inviteMembers: {
            title: 'Invite members',
            subtitle: 'Add your team or invite your accountant. The more, the merrier!',
        },
    },
    featureTraining: {
        doNotShowAgain: "Don't show me this again",
    },
    personalDetails: {
        error: {
            containsReservedWord: 'Name cannot contain the words Expensify or Concierge',
            hasInvalidCharacter: 'Name cannot contain a comma or semicolon',
            requiredFirstName: 'First name cannot be empty',
        },
    },
    privatePersonalDetails: {
        enterLegalName: "What's your legal name?",
        enterDateOfBirth: "What's your date of birth?",
        enterAddress: "What's your address?",
        enterPhoneNumber: "What's your phone number?",
        personalDetails: 'Personal details',
        privateDataMessage: 'These details are used for travel and payments. They are never shown on your public profile.',
        legalName: 'Legal name',
        legalFirstName: 'Legal first name',
        legalLastName: 'Legal last name',
        address: 'Address',
        error: {
            dateShouldBeBefore: ({dateString}: DateShouldBeBeforeParams) => `Date should be before ${dateString}`,
            dateShouldBeAfter: ({dateString}: DateShouldBeAfterParams) => `Date should be after ${dateString}`,
            hasInvalidCharacter: 'Name can only include Latin characters',
            incorrectZipFormat: ({zipFormat}: IncorrectZipFormatParams = {}) => `Incorrect zip code format${zipFormat ? ` Acceptable format: ${zipFormat}` : ''}`,
            invalidPhoneNumber: `Please ensure the phone number is valid (e.g. ${CONST.EXAMPLE_PHONE_NUMBER})`,
        },
    },
    resendValidationForm: {
        linkHasBeenResent: 'Link has been re-sent',
        weSentYouMagicSignInLink: ({login, loginType}: WeSentYouMagicSignInLinkParams) => `I've sent a magic sign-in link to ${login}. Please check your ${loginType} to sign in.`,
        resendLink: 'Resend link',
    },
    unlinkLoginForm: {
        toValidateLogin: ({primaryLogin, secondaryLogin}: ToValidateLoginParams) =>
            `To validate ${secondaryLogin}, please resend the magic code from the Account Settings of ${primaryLogin}.`,
        noLongerHaveAccess: ({primaryLogin}: NoLongerHaveAccessParams) => `If you no longer have access to ${primaryLogin}, please unlink your accounts.`,
        unlink: 'Unlink',
        linkSent: 'Link sent!',
        successfullyUnlinkedLogin: 'Secondary login successfully unlinked!',
    },
    emailDeliveryFailurePage: {
        ourEmailProvider: ({login}: OurEmailProviderParams) =>
            `Our email provider has temporarily suspended emails to ${login} due to delivery issues. To unblock your login, please follow these steps:`,
        confirmThat: ({login}: ConfirmThatParams) => `Confirm that ${login} is spelled correctly and is a real, deliverable email address. `,
        emailAliases: 'Email aliases such as "expenses@domain.com" must have access to their own email inbox for it to be a valid Expensify login.',
        ensureYourEmailClient: 'Ensure your email client allows expensify.com emails. ',
        youCanFindDirections: 'You can find directions on how to complete this step ',
        helpConfigure: ' but you may need your IT department to help configure your email settings.',
        onceTheAbove: 'Once the above steps are completed, please reach out to ',
        toUnblock: ' to unblock your login.',
    },
    smsDeliveryFailurePage: {
        smsDeliveryFailureMessage: ({login}: OurEmailProviderParams) =>
            `We've been unable to deliver SMS messages to ${login}, so we've suspended it temporarily. Please try validating your number:`,
        validationSuccess: 'Your number has been validated! Click below to send a new magic sign-in code.',
        validationFailed: ({timeData}: {timeData?: {days?: number; hours?: number; minutes?: number} | null}) => {
            if (!timeData) {
                return 'Please wait a moment before trying again.';
            }

            const timeParts = [];
            if (timeData.days) {
                timeParts.push(`${timeData.days} ${timeData.days === 1 ? 'day' : 'days'}`);
            }

            if (timeData.hours) {
                timeParts.push(`${timeData.hours} ${timeData.hours === 1 ? 'hour' : 'hours'}`);
            }

            if (timeData.minutes) {
                timeParts.push(`${timeData.minutes} ${timeData.minutes === 1 ? 'minute' : 'minutes'}`);
            }

            let timeText = '';
            if (timeParts.length === 1) {
                timeText = timeParts.at(0) ?? '';
            } else if (timeParts.length === 2) {
                timeText = `${timeParts.at(0)} and ${timeParts.at(1)}`;
            } else if (timeParts.length === 3) {
                timeText = `${timeParts.at(0)}, ${timeParts.at(1)}, and ${timeParts.at(2)}`;
            }

            return `Hold tight! You need to wait ${timeText} before trying to validate your number again.`;
        },
    },
    welcomeSignUpForm: {
        join: 'Join',
    },
    detailsPage: {
        localTime: 'Local time',
    },
    newChatPage: {
        startGroup: 'Start group',
        addToGroup: 'Add to group',
    },
    yearPickerPage: {
        year: 'Year',
        selectYear: 'Please select a year',
    },
    focusModeUpdateModal: {
        title: 'Welcome to #focus mode!',
        prompt: "Stay on top of things by only seeing unread chats or chats that need your attention. Don't worry, you can change this at any point in ",
        settings: 'settings',
    },
    notFound: {
        chatYouLookingForCannotBeFound: 'The chat you are looking for cannot be found.',
        getMeOutOfHere: 'Get me out of here',
        iouReportNotFound: 'The payment details you are looking for cannot be found.',
        notHere: "Hmm... it's not here",
        pageNotFound: 'Oops, this page cannot be found',
        noAccess: 'This chat or expense may have been deleted or you do not have access to it.\n\nFor any questions please contact concierge@expensify.com',
        goBackHome: 'Go back to home page',
        commentYouLookingForCannotBeFound: 'The comment you are looking for cannot be found.',
        goToChatInstead: 'Go to the chat instead.',
        contactConcierge: 'For any questions please contact concierge@expensify.com',
    },
    errorPage: {
        title: ({isBreakLine}: {isBreakLine: boolean}) => `Oops... ${isBreakLine ? '\n' : ''}Something went wrong`,
        subtitle: 'Your request could not be completed. Please try again later.',
    },
    setPasswordPage: {
        enterPassword: 'Enter a password',
        setPassword: 'Set password',
        newPasswordPrompt: 'Your password must have at least 8 characters, 1 capital letter, 1 lowercase letter, and 1 number.',
        passwordFormTitle: 'Welcome back to the New Expensify! Please set your password.',
        passwordNotSet: 'We were unable to set your new password. We have sent you a new password link to try again.',
        setPasswordLinkInvalid: 'This set password link is invalid or has expired. A new one is waiting for you in your email inbox!',
        validateAccount: 'Verify account',
    },
    statusPage: {
        status: 'Status',
        statusExplanation: "Add an emoji to give your colleagues and friends an easy way to know what's going on. You can optionally add a message too!",
        today: 'Today',
        clearStatus: 'Clear status',
        save: 'Save',
        message: 'Message',
        timePeriods: {
            never: 'Never',
            thirtyMinutes: '30 minutes',
            oneHour: '1 hour',
            afterToday: 'Today',
            afterWeek: 'A week',
            custom: 'Custom',
        },
        untilTomorrow: 'Until tomorrow',
        untilTime: ({time}: UntilTimeParams) => `Until ${time}`,
        date: 'Date',
        time: 'Time',
        clearAfter: 'Clear after',
        whenClearStatus: 'When should we clear your status?',
        vacationDelegate: 'Vacation delegate',
        setVacationDelegate: `Set a vacation delegate to approve reports on your behalf while you're out of office.`,
        vacationDelegateError: 'There was an error updating your vacation delegate.',
        asVacationDelegate: ({nameOrEmail}: VacationDelegateParams) => `as ${nameOrEmail}'s vacation delegate`,
        toAsVacationDelegate: ({submittedToName, vacationDelegateName}: SubmittedToVacationDelegateParams) => `to ${submittedToName} as vacation delegate for ${vacationDelegateName}`,
        vacationDelegateWarning: ({nameOrEmail}: VacationDelegateParams) =>
            `You're assigning ${nameOrEmail} as your vacation delegate. They're not on all your workspaces yet. If you choose to continue, an email will be sent to all your workspace admins to add them.`,
    },
    stepCounter: ({step, total, text}: StepCounterParams) => {
        let result = `Step ${step}`;

        if (total) {
            result = `${result} of ${total}`;
        }

        if (text) {
            result = `${result}: ${text}`;
        }
        return result;
    },
    bankAccount: {
        bankInfo: 'Bank info',
        confirmBankInfo: 'Confirm bank info',
        manuallyAdd: 'Manually add your bank account',
        letsDoubleCheck: "Let's double check that everything looks right.",
        accountEnding: 'Account ending in',
        thisBankAccount: 'This bank account will be used for business payments on your workspace',
        accountNumber: 'Account number',
        routingNumber: 'Routing number',
        chooseAnAccountBelow: 'Choose an account below',
        addBankAccount: 'Add bank account',
        chooseAnAccount: 'Choose an account',
        connectOnlineWithPlaid: 'Log into your bank',
        connectManually: 'Connect manually',
        desktopConnection: 'Note: To connect with Chase, Wells Fargo, Capital One or Bank of America, please click here to complete this process in a browser.',
        yourDataIsSecure: 'Your data is secure',
        toGetStarted: 'Add a bank account to reimburse expenses, issue Expensify Cards, collect invoice payments, and pay bills all from one place.',
        plaidBodyCopy: 'Give your employees an easier way to pay - and get paid back - for company expenses.',
        checkHelpLine: 'Your routing number and account number can be found on a check for the account.',
        hasPhoneLoginError: ({contactMethodRoute}: ContactMethodParams) =>
            `To connect a bank account, please <a href="${contactMethodRoute}">add an email as your primary login</a> and try again. You can add your phone number as a secondary login.`,
        hasBeenThrottledError: 'An error occurred while adding your bank account. Please wait a few minutes and try again.',
        hasCurrencyError: ({workspaceRoute}: WorkspaceRouteParams) =>
            `Oops! It appears that your workspace currency is set to a different currency than USD. To proceed, please go to <a href="${workspaceRoute}">your workspace settings</a> to set it to USD and try again.`,
        error: {
            youNeedToSelectAnOption: 'Please select an option to proceed',
            noBankAccountAvailable: "Sorry, there's no bank account available",
            noBankAccountSelected: 'Please choose an account',
            taxID: 'Please enter a valid tax ID number',
            website: 'Please enter a valid website',
            zipCode: `Please enter a valid ZIP code using the format: ${CONST.COUNTRY_ZIP_REGEX_DATA.US.samples}`,
            phoneNumber: 'Please enter a valid phone number',
            email: 'Please enter a valid email address',
            companyName: 'Please enter a valid business name',
            addressCity: 'Please enter a valid city',
            addressStreet: 'Please enter a valid street address',
            addressState: 'Please select a valid state',
            incorporationDateFuture: "Incorporation date can't be in the future",
            incorporationState: 'Please select a valid state',
            industryCode: 'Please enter a valid industry classification code with six digits',
            restrictedBusiness: "Please confirm the business isn't on the list of restricted businesses",
            routingNumber: 'Please enter a valid routing number',
            accountNumber: 'Please enter a valid account number',
            routingAndAccountNumberCannotBeSame: "Routing and account numbers can't match",
            companyType: 'Please select a valid company type',
            tooManyAttempts: 'Due to a high number of login attempts, this option has been disabled for 24 hours. Please try again later or enter details manually instead.',
            address: 'Please enter a valid address',
            dob: 'Please select a valid date of birth',
            age: 'Must be over 18 years old',
            ssnLast4: 'Please enter valid last 4 digits of SSN',
            firstName: 'Please enter a valid first name',
            lastName: 'Please enter a valid last name',
            noDefaultDepositAccountOrDebitCardAvailable: 'Please add a default deposit account or debit card',
            validationAmounts: 'The validation amounts you entered are incorrect. Please double check your bank statement and try again.',
            fullName: 'Please enter a valid full name',
            ownershipPercentage: 'Please enter a valid percentage number',
            deletePaymentBankAccount:
                "This bank account can't be deleted because it is used for Expensify Card payments. If you would still like to delete this account, please reach out to Concierge.",
        },
    },
    addPersonalBankAccount: {
        countrySelectionStepHeader: "Where's your bank account located?",
        accountDetailsStepHeader: 'What are your account details?',
        accountTypeStepHeader: 'What type of account is this?',
        bankInformationStepHeader: 'What are your bank details?',
        accountHolderInformationStepHeader: 'What are the account holder details?',
        howDoWeProtectYourData: 'How do we protect your data?',
        currencyHeader: "What's your bank account's currency?",
        confirmationStepHeader: 'Check your info.',
        confirmationStepSubHeader: 'Double check the details below, and check the terms box to confirm.',
    },
    addPersonalBankAccountPage: {
        enterPassword: 'Enter Expensify password',
        alreadyAdded: 'This account has already been added.',
        chooseAccountLabel: 'Account',
        successTitle: 'Personal bank account added!',
        successMessage: 'Congrats, your bank account is set up and ready to receive reimbursements.',
    },
    attachmentView: {
        unknownFilename: 'Unknown filename',
        passwordRequired: 'Please enter a password',
        passwordIncorrect: 'Incorrect password. Please try again.',
        failedToLoadPDF: 'Failed to load PDF file',
        pdfPasswordForm: {
            title: 'Password protected PDF',
            infoText: 'This PDF is password protected.',
            beforeLinkText: 'Please',
            linkText: 'enter the password',
            afterLinkText: 'to view it.',
            formLabel: 'View PDF',
        },
        attachmentNotFound: 'Attachment not found',
    },
    messages: {
        errorMessageInvalidPhone: `Please enter a valid phone number without brackets or dashes. If you're outside the US, please include your country code (e.g. ${CONST.EXAMPLE_PHONE_NUMBER}).`,
        errorMessageInvalidEmail: 'Invalid email',
        userIsAlreadyMember: ({login, name}: UserIsAlreadyMemberParams) => `${login} is already a member of ${name}`,
    },
    onfidoStep: {
        acceptTerms: 'By continuing with the request to activate your Expensify Wallet, you confirm that you have read, understand, and accept',
        facialScan: 'Onfido’s Facial Scan Policy and Release',
        tryAgain: 'Try again',
        verifyIdentity: 'Verify identity',
        letsVerifyIdentity: "Let's verify your identity",
        butFirst: `But first, the boring stuff. Read up on the legalese in the next step and click "Accept" when you're ready.`,
        genericError: 'An error occurred while processing this step. Please try again.',
        cameraPermissionsNotGranted: 'Enable camera access',
        cameraRequestMessage: 'We need access to your camera to complete bank account verification. Please enable via Settings > New Expensify.',
        microphonePermissionsNotGranted: 'Enable microphone access',
        microphoneRequestMessage: 'We need access to your microphone to complete bank account verification. Please enable via Settings > New Expensify.',
        originalDocumentNeeded: 'Please upload an original image of your ID rather than a screenshot or scanned image.',
        documentNeedsBetterQuality: 'Your ID appears to be damaged or has missing security features. Please upload an original image of an undamaged ID that is entirely visible.',
        imageNeedsBetterQuality: "There's an issue with the image quality of your ID. Please upload a new image where your entire ID can be seen clearly.",
        selfieIssue: "There's an issue with your selfie/video. Please upload a live selfie/video.",
        selfieNotMatching: "Your selfie/video doesn't match your ID. Please upload a new selfie/video where your face can be clearly seen.",
        selfieNotLive: "Your selfie/video doesn't appear to be a live photo/video. Please upload a live selfie/video.",
    },
    additionalDetailsStep: {
        headerTitle: 'Additional details',
        helpText: 'We need to confirm the following information before you can send and receive money from your wallet.',
        helpTextIdologyQuestions: 'We need to ask you just a few more questions to finish validating your identity.',
        helpLink: 'Learn more about why we need this.',
        legalFirstNameLabel: 'Legal first name',
        legalMiddleNameLabel: 'Legal middle name',
        legalLastNameLabel: 'Legal last name',
        selectAnswer: 'Please select a response to proceed',
        ssnFull9Error: 'Please enter a valid nine-digit SSN',
        needSSNFull9: "We're having trouble verifying your SSN. Please enter the full nine digits of your SSN.",
        weCouldNotVerify: "We couldn't verify",
        pleaseFixIt: 'Please fix this information before continuing',
        failedKYCTextBefore: "We weren't able to verify your identity. Please try again later or reach out to ",
        failedKYCTextAfter: ' if you have any questions.',
    },
    termsStep: {
        headerTitle: 'Terms and fees',
        headerTitleRefactor: 'Fees and terms',
        haveReadAndAgree: 'I have read and agree to receive ',
        electronicDisclosures: 'electronic disclosures',
        agreeToThe: 'I agree to the',
        walletAgreement: 'Wallet agreement',
        enablePayments: 'Enable payments',
        monthlyFee: 'Monthly fee',
        inactivity: 'Inactivity',
        noOverdraftOrCredit: 'No overdraft/credit feature.',
        electronicFundsWithdrawal: 'Electronic funds withdrawal',
        standard: 'Standard',
        reviewTheFees: 'Take a look at some fees.',
        checkTheBoxes: 'Please check the boxes below.',
        agreeToTerms: 'Agree to the terms and you’ll be good to go!',
        shortTermsForm: {
            expensifyPaymentsAccount: ({walletProgram}: WalletProgramParams) => `The Expensify Wallet is issued by ${walletProgram}.`,
            perPurchase: 'Per purchase',
            atmWithdrawal: 'ATM withdrawal',
            cashReload: 'Cash reload',
            inNetwork: 'in-network',
            outOfNetwork: 'out-of-network',
            atmBalanceInquiry: 'ATM balance inquiry',
            inOrOutOfNetwork: '(in-network or out-of-network)',
            customerService: 'Customer service',
            automatedOrLive: '(automated or live agent)',
            afterTwelveMonths: '(after 12 months with no transactions)',
            weChargeOneFee: 'We charge 1 other type of fee. It is:',
            fdicInsurance: 'Your funds are eligible for FDIC insurance.',
            generalInfo: 'For general information about prepaid accounts, visit',
            conditionsDetails: 'For details and conditions for all fees and services, visit',
            conditionsPhone: 'or calling +1 833-400-0904.',
            instant: '(instant)',
            electronicFundsInstantFeeMin: ({amount}: TermsParams) => `(min ${amount})`,
        },
        longTermsForm: {
            listOfAllFees: 'A list of all Expensify Wallet fees',
            typeOfFeeHeader: 'All fees',
            feeAmountHeader: 'Amount',
            moreDetailsHeader: 'Details',
            openingAccountTitle: 'Opening an account',
            openingAccountDetails: "There's no fee to open an account.",
            monthlyFeeDetails: "There's no monthly fee.",
            customerServiceTitle: 'Customer service',
            customerServiceDetails: 'There are no customer service fees.',
            inactivityDetails: "There's no inactivity fee.",
            sendingFundsTitle: 'Sending funds to another account holder',
            sendingFundsDetails: "There's no fee to send funds to another account holder using your balance, bank account, or debit card.",
            electronicFundsStandardDetails:
                "There's no fee to transfer funds from your Expensify Wallet " +
                'to your bank account using the standard option. This transfer usually completes within 1-3 business' +
                ' days.',
            electronicFundsInstantDetails: ({percentage, amount}: ElectronicFundsParams) =>
                "There's a fee to transfer funds from your Expensify Wallet to " +
                'your linked debit card using the instant transfer option. This transfer usually completes within ' +
                `several minutes. The fee is ${percentage}% of the transfer amount (with a minimum fee of ${amount}).`,
            fdicInsuranceBancorp: ({amount}: TermsParams) =>
                'Your funds are eligible for FDIC insurance. Your funds will be held at or ' +
                `transferred to ${CONST.WALLET.PROGRAM_ISSUERS.BANCORP_BANK}, an FDIC-insured institution. Once there, your funds are insured up ` +
                `to ${amount} by the FDIC in the event ${CONST.WALLET.PROGRAM_ISSUERS.BANCORP_BANK} fails, if specific deposit insurance requirements ` +
                `are met and your card is registered. See`,
            fdicInsuranceBancorp2: 'for details.',
            contactExpensifyPayments: `Contact ${CONST.WALLET.PROGRAM_ISSUERS.EXPENSIFY_PAYMENTS} by calling +1 833-400-0904, by email at`,
            contactExpensifyPayments2: 'or sign in at',
            generalInformation: 'For general information about prepaid accounts, visit',
            generalInformation2: 'If you have a complaint about a prepaid account, call the Consumer Financial Protection Bureau at 1-855-411-2372 or visit',
            printerFriendlyView: 'View printer-friendly version',
            automated: 'Automated',
            liveAgent: 'Live agent',
            instant: 'Instant',
            electronicFundsInstantFeeMin: ({amount}: TermsParams) => `Min ${amount}`,
        },
    },
    activateStep: {
        headerTitle: 'Enable payments',
        activatedTitle: 'Wallet activated!',
        activatedMessage: 'Congrats, your wallet is set up and ready to make payments.',
        checkBackLaterTitle: 'Just a minute...',
        checkBackLaterMessage: "We're still reviewing your information. Please check back later.",
        continueToPayment: 'Continue to payment',
        continueToTransfer: 'Continue to transfer',
    },
    companyStep: {
        headerTitle: 'Company information',
        subtitle: 'Almost done! For security purposes, we need to confirm some information:',
        legalBusinessName: 'Legal business name',
        companyWebsite: 'Company website',
        taxIDNumber: 'Tax ID number',
        taxIDNumberPlaceholder: '9 digits',
        companyType: 'Company type',
        incorporationDate: 'Incorporation date',
        incorporationState: 'Incorporation state',
        industryClassificationCode: 'Industry classification code',
        confirmCompanyIsNot: 'I confirm that this company is not on the',
        listOfRestrictedBusinesses: 'list of restricted businesses',
        incorporationDatePlaceholder: 'Start date (yyyy-mm-dd)',
        incorporationTypes: {
            LLC: 'LLC',
            CORPORATION: 'Corp',
            PARTNERSHIP: 'Partnership',
            COOPERATIVE: 'Cooperative',
            SOLE_PROPRIETORSHIP: 'Sole proprietorship',
            OTHER: 'Other',
        },
        industryClassification: 'Which industry is the business classified under?',
        industryClassificationCodePlaceholder: 'Search for industry classification code',
    },
    requestorStep: {
        headerTitle: 'Personal information',
        learnMore: 'Learn more',
        isMyDataSafe: 'Is my data safe?',
    },
    personalInfoStep: {
        personalInfo: 'Personal info',
        enterYourLegalFirstAndLast: "What's your legal name?",
        legalFirstName: 'Legal first name',
        legalLastName: 'Legal last name',
        legalName: 'Legal name',
        enterYourDateOfBirth: "What's your date of birth?",
        enterTheLast4: 'What are the last four digits of your Social Security Number?',
        dontWorry: "Don't worry, we don't do any personal credit checks!",
        last4SSN: 'Last 4 of SSN',
        enterYourAddress: "What's your address?",
        address: 'Address',
        letsDoubleCheck: "Let's double check that everything looks right.",
        byAddingThisBankAccount: "By adding this bank account, you confirm that you've read, understand, and accept",
        whatsYourLegalName: 'What’s your legal name?',
        whatsYourDOB: 'What’s your date of birth?',
        whatsYourAddress: 'What’s your address?',
        whatsYourSSN: 'What are the last four digits of your Social Security Number?',
        noPersonalChecks: 'Don’t worry, no personal credit checks here!',
        whatsYourPhoneNumber: 'What’s your phone number?',
        weNeedThisToVerify: 'We need this to verify your wallet.',
    },
    businessInfoStep: {
        businessInfo: 'Company info',
        enterTheNameOfYourBusiness: "What's the name of your company?",
        businessName: 'Legal company name',
        enterYourCompanyTaxIdNumber: "What's your company’s Tax ID number?",
        taxIDNumber: 'Tax ID number',
        taxIDNumberPlaceholder: '9 digits',
        enterYourCompanyWebsite: "What's your company’s website?",
        companyWebsite: 'Company website',
        enterYourCompanyPhoneNumber: "What's your company’s phone number?",
        enterYourCompanyAddress: "What's your company’s address?",
        selectYourCompanyType: 'What type of company is it?',
        companyType: 'Company type',
        incorporationType: {
            LLC: 'LLC',
            CORPORATION: 'Corp',
            PARTNERSHIP: 'Partnership',
            COOPERATIVE: 'Cooperative',
            SOLE_PROPRIETORSHIP: 'Sole proprietorship',
            OTHER: 'Other',
        },
        selectYourCompanyIncorporationDate: "What's your company’s incorporation date?",
        incorporationDate: 'Incorporation date',
        incorporationDatePlaceholder: 'Start date (yyyy-mm-dd)',
        incorporationState: 'Incorporation state',
        pleaseSelectTheStateYourCompanyWasIncorporatedIn: 'Which state was your company incorporated in?',
        letsDoubleCheck: "Let's double check that everything looks right.",
        companyAddress: 'Company address',
        listOfRestrictedBusinesses: 'list of restricted businesses',
        confirmCompanyIsNot: 'I confirm that this company is not on the',
        businessInfoTitle: 'Business info',
        legalBusinessName: 'Legal business name',
        whatsTheBusinessName: "What's the business name?",
        whatsTheBusinessAddress: "What's the business address?",
        whatsTheBusinessContactInformation: "What's the business contact information?",
        whatsTheBusinessRegistrationNumber: "What's the business registration number?",
        whatsTheBusinessTaxIDEIN: ({country}: BusinessTaxIDParams) => {
            switch (country) {
                case CONST.COUNTRY.US:
                    return 'What’s the Employer Identification Number (EIN)?';
                case CONST.COUNTRY.CA:
                    return 'What’s the Business Number (BN)?';
                case CONST.COUNTRY.GB:
                    return 'What’s the VAT Registration Number (VRN)?';
                case CONST.COUNTRY.AU:
                    return 'What’s the Australian Business Number (ABN)?';
                default:
                    return 'What’s the EU VAT number?';
            }
        },
        whatsThisNumber: "What's this number?",
        whereWasTheBusinessIncorporated: 'Where was the business incorporated?',
        whatTypeOfBusinessIsIt: 'What type of business is it?',
        whatsTheBusinessAnnualPayment: "What's the business's annual payment volume?",
        whatsYourExpectedAverageReimbursements: "What's your expected average reimbursement amount?",
        registrationNumber: 'Registration number',
        taxIDEIN: ({country}: BusinessTaxIDParams) => {
            switch (country) {
                case CONST.COUNTRY.US:
                    return 'EIN';
                case CONST.COUNTRY.CA:
                    return 'BN';
                case CONST.COUNTRY.GB:
                    return 'VRN';
                case CONST.COUNTRY.AU:
                    return 'ABN';
                default:
                    return 'EU VAT';
            }
        },
        businessAddress: 'Business address',
        businessType: 'Business type',
        incorporation: 'Incorporation',
        incorporationCountry: 'Incorporation country',
        incorporationTypeName: 'Incorporation type',
        businessCategory: 'Business category',
        annualPaymentVolume: 'Annual payment volume',
        annualPaymentVolumeInCurrency: ({currencyCode}: CurrencyCodeParams) => `Annual payment volume in ${currencyCode}`,
        averageReimbursementAmount: 'Average reimbursement amount',
        averageReimbursementAmountInCurrency: ({currencyCode}: CurrencyCodeParams) => `Average reimbursement amount in ${currencyCode}`,
        selectIncorporationType: 'Select incorporation type',
        selectBusinessCategory: 'Select business category',
        selectAnnualPaymentVolume: 'Select annual payment volume',
        selectIncorporationCountry: 'Select incorporation country',
        selectIncorporationState: 'Select incorporation state',
        selectAverageReimbursement: 'Select average reimbursement amount',
        findIncorporationType: 'Find incorporation type',
        findBusinessCategory: 'Find business category',
        findAnnualPaymentVolume: 'Find annual payment volume',
        findIncorporationState: 'Find incorporation state',
        findAverageReimbursement: 'Find average reimbursement amount',
        error: {
            registrationNumber: 'Please provide a valid registration number',
            taxIDEIN: ({country}: BusinessTaxIDParams) => {
                switch (country) {
                    case CONST.COUNTRY.US:
                        return 'Please provide a valid Employer Identification Number (EIN)';
                    case CONST.COUNTRY.CA:
                        return 'Please provide a valid Business Number (BN)';
                    case CONST.COUNTRY.GB:
                        return 'Please provide a valid VAT Registration Number (VRN)';
                    case CONST.COUNTRY.AU:
                        return 'Please provide a valid Australian Business Number (ABN)';
                    default:
                        return 'Please provide a valid EU VAT number';
                }
            },
        },
    },
    beneficialOwnerInfoStep: {
        doYouOwn25percent: 'Do you own 25% or more of',
        doAnyIndividualOwn25percent: 'Do any individuals own 25% or more of',
        areThereMoreIndividualsWhoOwn25percent: 'Are there more individuals who own 25% or more of',
        regulationRequiresUsToVerifyTheIdentity: 'Regulation requires us to verify the identity of any individual who owns more than 25% of the business.',
        companyOwner: 'Business owner',
        enterLegalFirstAndLastName: "What's the owner's legal name?",
        legalFirstName: 'Legal first name',
        legalLastName: 'Legal last name',
        enterTheDateOfBirthOfTheOwner: "What's the owner's date of birth?",
        enterTheLast4: 'What are the last 4 digits of the owner’s Social Security Number?',
        last4SSN: 'Last 4 of SSN',
        dontWorry: "Don't worry, we don't do any personal credit checks!",
        enterTheOwnersAddress: "What's the owner's address?",
        letsDoubleCheck: 'Let’s double check that everything looks right.',
        legalName: 'Legal name',
        address: 'Address',
        byAddingThisBankAccount: "By adding this bank account, you confirm that you've read, understand, and accept",
        owners: 'Owners',
    },
    ownershipInfoStep: {
        ownerInfo: 'Owner info',
        businessOwner: 'Business owner',
        signerInfo: 'Signer info',
        doYouOwn: ({companyName}: CompanyNameParams) => `Do you own 25% or more of ${companyName}?`,
        doesAnyoneOwn: ({companyName}: CompanyNameParams) => `Does any individuals own 25% or more of ${companyName}?`,
        regulationsRequire: 'Regulations require us to verify the identity of any individual who owns more than 25% of the business.',
        legalFirstName: 'Legal first name',
        legalLastName: 'Legal last name',
        whatsTheOwnersName: "What's the owner's legal name?",
        whatsYourName: "What's your legal name?",
        whatPercentage: 'What percentage of the business belongs to the owner?',
        whatsYoursPercentage: 'What percentage of the business do you own?',
        ownership: 'Ownership',
        whatsTheOwnersDOB: "What's the owner's date of birth?",
        whatsYourDOB: "What's your date of birth?",
        whatsTheOwnersAddress: "What's the owner's address?",
        whatsYourAddress: "What's your address?",
        whatAreTheLast: "What are the last 4 digits of the owner's Social Security Number?",
        whatsYourLast: 'What are the last 4 digits of your Social Security Number?',
        dontWorry: "Don't worry, we don't do any personal credit checks!",
        last4: 'Last 4 of SSN',
        whyDoWeAsk: 'Why do we ask for this?',
        letsDoubleCheck: 'Let’s double check that everything looks right.',
        legalName: 'Legal name',
        ownershipPercentage: 'Ownership percentage',
        areThereOther: ({companyName}: CompanyNameParams) => `Are there other individuals who own 25% or more of ${companyName}`,
        owners: 'Owners',
        addCertified: 'Add a certified org chart that shows the beneficial owners',
        regulationRequiresChart: 'Regulation requires us to collect a certified copy of the ownership chart that shows every individual or entity who owns 25% or more of the business.',
        uploadEntity: 'Upload entity ownership chart',
        noteEntity: 'Note: Entity ownership chart must be signed by your accountant, legal counsel, or notarized.',
        certified: 'Certified entity ownership chart',
        selectCountry: 'Select country',
        findCountry: 'Find country',
        address: 'Address',
        chooseFile: 'Choose file',
        uploadDocuments: 'Upload additional documentation',
        pleaseUpload: 'Please upload additional documentation below to help us verify your identity as a direct or indirect owner of 25% or more of the business entity.',
        acceptedFiles: 'Accepted file formats: PDF, PNG, JPEG. Total file size for each section cannot exceed 5 MB.',
        proofOfBeneficialOwner: 'Proof of beneficial owner',
        proofOfBeneficialOwnerDescription:
            "Please provide a signed attestation and org chart from a public accountant, notary, or lawyer verifying ownership of 25% or more of the business. It must be dated within the last three months and include the signer's license number.",
        copyOfID: 'Copy of ID for beneficial owner',
        copyOfIDDescription: "Examples: Passport, driver's license, etc.",
        proofOfAddress: 'Address proof for beneficial owner',
        proofOfAddressDescription: 'Examples: Utility bill, rental agreement, etc.',
        codiceFiscale: 'Codice fiscale/Tax ID',
        codiceFiscaleDescription:
            'Please upload a video of a site visit or a recorded call with the signing officer. The officer must provide: full name, date of birth, company name, registered number, fiscal code number, registered address, nature of business and purpose of account.',
    },
    validationStep: {
        headerTitle: 'Validate bank account',
        buttonText: 'Finish setup',
        maxAttemptsReached: 'Validation for this bank account has been disabled due to too many incorrect attempts.',
        description: `Within 1-2 business days, we'll send three (3) small transactions to your bank account from a name like "Expensify, Inc. Validation".`,
        descriptionCTA: 'Please enter each transaction amount in the fields below. Example: 1.51.',
        reviewingInfo: "Thanks! We're reviewing your information, and will be in touch shortly. Please check your chat with Concierge ",
        forNextStep: ' for next steps to finish setting up your bank account.',
        letsChatCTA: "Yes, let's chat",
        letsChatText: 'Almost there! We need your help verifying a few last bits of information over chat. Ready?',
        letsChatTitle: "Let's chat!",
        enable2FATitle: 'Prevent fraud, enable two-factor authentication (2FA)',
        enable2FAText: 'We take your security seriously. Please set up 2FA now to add an extra layer of protection to your account.',
        secureYourAccount: 'Secure your account',
    },
    beneficialOwnersStep: {
        additionalInformation: 'Additional information',
        checkAllThatApply: 'Check all that apply, otherwise leave blank.',
        iOwnMoreThan25Percent: 'I own more than 25% of ',
        someoneOwnsMoreThan25Percent: 'Somebody else owns more than 25% of ',
        additionalOwner: 'Additional beneficial owner',
        removeOwner: 'Remove this beneficial owner',
        addAnotherIndividual: 'Add another individual who owns more than 25% of ',
        agreement: 'Agreement:',
        termsAndConditions: 'terms and conditions',
        certifyTrueAndAccurate: 'I certify that the information provided is true and accurate',
        error: {
            certify: 'Must certify information is true and accurate',
        },
    },
    completeVerificationStep: {
        completeVerification: 'Complete verification',
        confirmAgreements: 'Please confirm the agreements below.',
        certifyTrueAndAccurate: 'I certify that the information provided is true and accurate',
        certifyTrueAndAccurateError: 'Please certify that the information is true and accurate',
        isAuthorizedToUseBankAccount: 'I am authorized to use this business bank account for business spend',
        isAuthorizedToUseBankAccountError: 'You must be a controlling officer with authorization to operate the business bank account',
        termsAndConditions: 'terms and conditions',
    },
    connectBankAccountStep: {
        finishButtonText: 'Finish setup',
        validateYourBankAccount: 'Validate your bank account',
        validateButtonText: 'Validate',
        validationInputLabel: 'Transaction',
        maxAttemptsReached: 'Validation for this bank account has been disabled due to too many incorrect attempts.',
        description: `Within 1-2 business days, we'll send three (3) small transactions to your bank account from a name like "Expensify, Inc. Validation".`,
        descriptionCTA: 'Please enter each transaction amount in the fields below. Example: 1.51.',
        reviewingInfo: "Thanks! We're reviewing your information and will be in touch shortly. Please check your chat with Concierge ",
        forNextSteps: ' for next steps to finish setting up your bank account.',
        letsChatCTA: "Yes, let's chat",
        letsChatText: 'Almost there! We need your help verifying a few last bits of information over chat. Ready?',
        letsChatTitle: "Let's chat!",
        enable2FATitle: 'Prevent fraud, enable two-factor authentication (2FA)',
        enable2FAText: 'We take your security seriously. Please set up 2FA now to add an extra layer of protection to your account.',
        secureYourAccount: 'Secure your account',
    },
    countryStep: {
        confirmBusinessBank: 'Confirm business bank account currency and country',
        confirmCurrency: 'Confirm currency and country',
        yourBusiness: 'Your business bank account currency must match your workspace currency.',
        youCanChange: 'You can change your workspace currency in your',
        findCountry: 'Find country',
        selectCountry: 'Select country',
    },
    bankInfoStep: {
        whatAreYour: 'What are your business bank account details?',
        letsDoubleCheck: 'Let’s double check that everything looks fine.',
        thisBankAccount: 'This bank account will be used for business payments on your workspace',
        accountNumber: 'Account number',
        accountHolderNameDescription: "Authorized signer's full name",
    },
    signerInfoStep: {
        signerInfo: 'Signer info',
        areYouDirector: ({companyName}: CompanyNameParams) => `Are you a director or senior officer at ${companyName}?`,
        regulationRequiresUs: 'Regulation requires us to verify if the signer has the authority to take this action on behalf of the business.',
        whatsYourName: "What's your legal name",
        fullName: 'Legal full name',
        whatsYourJobTitle: "What's your job title?",
        jobTitle: 'Job title',
        whatsYourDOB: "What's your date of birth?",
        uploadID: 'Upload ID and proof of address',
        personalAddress: 'Proof of personal address (e.g. utility bill)',
        letsDoubleCheck: 'Let’s double check that everything looks right.',
        legalName: 'Legal name',
        proofOf: 'Proof of personal address',
        enterOneEmail: ({companyName}: CompanyNameParams) => `Enter the email of director or senior officer at ${companyName}`,
        regulationRequiresOneMoreDirector: 'Regulation requires at least more director or senior officer as a signer.',
        hangTight: 'Hang tight...',
        enterTwoEmails: ({companyName}: CompanyNameParams) => `Enter the emails of two directors or senior officers at ${companyName}`,
        sendReminder: 'Send a reminder',
        chooseFile: 'Choose file',
        weAreWaiting: "We're waiting for others to verify their identities as directors or senior officers of the business.",
        id: 'Copy of ID',
        proofOfDirectors: 'Proof of director(s)',
        proofOfDirectorsDescription: 'Examples: Oncorp Corporate Profile or Business Registration.',
        codiceFiscale: 'Codice Fiscale',
        codiceFiscaleDescription: 'Codice Fiscale for Signatories, Authorized Users and Beneficial Owners.',
        PDSandFSG: 'PDS + FSG disclosure paperwork',
        PDSandFSGDescription:
            "Our partnership with Corpay utilizes an API connection to take advantage of their vast network of international banking partners to power Global Reimbursements in Expensify. As per Australian regulation we are providing you with Corpay's Financial Services Guide (FSG) and Product Disclosure Statement (PDS).\n\nPlease read the FSG and PDS documents carefully as they contain full details and important information on the products and services Corpay offers. Retain these documents for future reference.",
        pleaseUpload: 'Please upload additional documentation below to help us verify your identity as a director or senior officer of the business entity.',
    },
    agreementsStep: {
        agreements: 'Agreements',
        pleaseConfirm: 'Please confirm the agreements below',
        regulationRequiresUs: 'Regulation requires us to verify the identity of any individual who owns more than 25% of the business.',
        iAmAuthorized: 'I am authorized to use the business bank account for business spend.',
        iCertify: 'I certify that the information provided is true and accurate.',
        termsAndConditions: 'terms and conditions',
        accept: 'Accept and add bank account',
        iConsentToThe: 'I consent to the',
        privacyNotice: 'privacy notice',
        error: {
            authorized: 'You must be a controlling officer with authorization to operate the business bank account',
            certify: 'Please certify that the information is true and accurate',
            consent: 'Please consent to the privacy notice',
        },
    },
    docusignStep: {
        subheader: 'Docusign Form',
        pleaseComplete:
            'Please complete the ACH authorization form with the Docusign link below and then upload that signed copy here so we can withdraw funds directly from your bank account',
        pleaseCompleteTheBusinessAccount: 'Please complete the Business Account Application Direct Debit Arrangement',
        pleaseCompleteTheDirect:
            'Please complete the Direct Debit Arrangement using the Docusign link below and then upload that signed copy here so we can withdraw funds directly from your bank account.',
        takeMeTo: 'Take me to Docusign',
        uploadAdditional: 'Upload additional documentation',
        pleaseUpload: 'Please upload the DEFT form and Docusign signature page',
        pleaseUploadTheDirect: 'Please upload the Direct Debit Arrangements and Docusign signature page',
    },
    finishStep: {
        letsFinish: "Let's finish in chat!",
        thanksFor:
            "Thanks for those details. A dedicated support agent will now review your information. We'll circle back if we need anything else from you, but in the meantime, feel free to reach out to us with any questions.",
        iHaveA: 'I have a question',
        enable2FA: 'Enable two-factor authentication (2FA) to prevent fraud',
        weTake: 'We take your security seriously. Please set up 2FA now to add an extra layer of protection to your account.',
        secure: 'Secure your account',
    },
    reimbursementAccountLoadingAnimation: {
        oneMoment: 'One moment',
        explanationLine: "We’re taking a look at your information. You'll be able to continue with next steps shortly.",
    },
    session: {
        offlineMessageRetry: "Looks like you're offline. Please check your connection and try again.",
    },
    travel: {
        header: 'Book travel',
        title: 'Travel smart',
        subtitle: 'Use Expensify Travel to get the best travel offers and manage all your business expenses in one place.',
        features: {
            saveMoney: 'Save money on your bookings',
            alerts: 'Get realtime updates and alerts',
        },
        bookTravel: 'Book travel',
        bookDemo: 'Book demo',
        bookADemo: 'Book a demo',
        toLearnMore: ' to learn more.',
        termsAndConditions: {
            header: 'Before we continue...',
            title: 'Terms & conditions',
            label: 'I agree to the terms & conditions',
            subtitle: `Please agree to the Expensify Travel <a href="${CONST.TRAVEL_TERMS_URL}">terms & conditions</a>.`,
            error: 'You must agree to the Expensify Travel terms & conditions to continue',
            defaultWorkspaceError:
                'You need to set a default workspace to enable Expensify Travel. Go to Settings > Workspaces > click the three vertical dots next to a workspace > Set as default workspace, then try again!',
        },
        flight: 'Flight',
        flightDetails: {
            passenger: 'Passenger',
            layover: ({layover}: FlightLayoverParams) => `<muted-text-label>You have a <strong>${layover} layover</strong> before this flight</muted-text-label>`,
            takeOff: 'Take-off',
            landing: 'Landing',
            seat: 'Seat',
            class: 'Cabin Class',
            recordLocator: 'Record locator',
            cabinClasses: {
                unknown: 'Unknown',
                economy: 'Economy',
                premiumEconomy: 'Premium Economy',
                business: 'Business',
                first: 'First',
            },
        },
        hotel: 'Hotel',
        hotelDetails: {
            guest: 'Guest',
            checkIn: 'Check-in',
            checkOut: 'Check-out',
            roomType: 'Room type',
            cancellation: 'Cancellation policy',
            cancellationUntil: 'Free cancellation until',
            confirmation: 'Confirmation number',
            cancellationPolicies: {
                unknown: 'Unknown',
                nonRefundable: 'Non-refundable',
                freeCancellationUntil: 'Free cancellation until',
                partiallyRefundable: 'Partially refundable',
            },
        },
        car: 'Car',
        carDetails: {
            rentalCar: 'Car rental',
            pickUp: 'Pick-up',
            dropOff: 'Drop-off',
            driver: 'Driver',
            carType: 'Car type',
            cancellation: 'Cancellation policy',
            cancellationUntil: 'Free cancellation until',
            freeCancellation: 'Free cancellation',
            confirmation: 'Confirmation number',
        },
        train: 'Rail',
        trainDetails: {
            passenger: 'Passenger',
            departs: 'Departs',
            arrives: 'Arrives',
            coachNumber: 'Coach number',
            seat: 'Seat',
            fareDetails: 'Fare details',
            confirmation: 'Confirmation number',
        },
        viewTrip: 'View trip',
        modifyTrip: 'Modify trip',
        tripSupport: 'Trip support',
        tripDetails: 'Trip details',
        viewTripDetails: 'View trip details',
        trip: 'Trip',
        trips: 'Trips',
        tripSummary: 'Trip summary',
        departs: 'Departs',
        errorMessage: 'Something went wrong. Please try again later.',
        phoneError: {
            phrase1: 'Please',
            link: 'add a work email as your primary login',
            phrase2: ' to book travel.',
        },
        domainSelector: {
            title: 'Domain',
            subtitle: 'Choose a domain for Expensify Travel setup.',
            recommended: 'Recommended',
        },
        domainPermissionInfo: {
            title: 'Domain',
            restriction: ({domain}: DomainPermissionInfoRestrictionParams) =>
                `You don't have permission to enable Expensify Travel for the domain <strong>${domain}</strong>. You'll need to ask someone from that domain to enable travel instead.`,
            accountantInvitation: `If you're an accountant, consider joining the <a href="${CONST.OLD_DOT_PUBLIC_URLS.EXPENSIFY_APPROVED_PROGRAM_URL}">ExpensifyApproved! accountants program</a> to enable travel for this domain.`,
        },
        publicDomainError: {
            title: 'Get started with Expensify Travel',
            message: `You'll need to use your work email (e.g., name@company.com) with Expensify Travel, not your personal email (e.g., name@gmail.com).`,
        },
        blockedFeatureModal: {
            title: 'Expensify Travel has been disabled',
            message: `Your admin has turned off Expensify Travel. Please follow your company's booking policy for travel arrangements.`,
        },
        verifyCompany: {
            title: "We're reviewing your request...",
            message: `We're running a few checks on our end to verify your account is ready for Expensify Travel. We'll be in touch shortly!`,
        },
        updates: {
            bookingTicketed: ({airlineCode, origin, destination, startDate, confirmationID = ''}: FlightParams) =>
                `Your flight ${airlineCode} (${origin} → ${destination}) on ${startDate} has been booked. Confirmation code: ${confirmationID}`,
            ticketVoided: ({airlineCode, origin, destination, startDate}: FlightParams) =>
                `Your ticket for flight ${airlineCode} (${origin} → ${destination}) on ${startDate} has been voided.`,
            ticketRefunded: ({airlineCode, origin, destination, startDate}: FlightParams) =>
                `Your ticket for flight ${airlineCode} (${origin} → ${destination}) on ${startDate} has been refunded or exchanged.`,
            flightCancelled: ({airlineCode, origin, destination, startDate}: FlightParams) =>
                `Your flight ${airlineCode} (${origin} → ${destination}) on ${startDate}} has been canceled by the airline.`,
            flightScheduleChangePending: ({airlineCode}: AirlineParams) => `The airline has proposed a schedule change for flight ${airlineCode}; we are awaiting confirmation.`,
            flightScheduleChangeClosed: ({airlineCode, startDate}: AirlineParams) => `Schedule change confirmed: flight ${airlineCode} now departs at ${startDate}.`,
            flightUpdated: ({airlineCode, origin, destination, startDate}: FlightParams) => `Your flight ${airlineCode} (${origin} → ${destination}) on ${startDate} has been updated.`,
            flightCabinChanged: ({airlineCode, cabinClass}: AirlineParams) => `Your cabin class has been updated to ${cabinClass} on flight ${airlineCode}.`,
            flightSeatConfirmed: ({airlineCode}: AirlineParams) => `Your seat assignment on flight ${airlineCode} has been confirmed.`,
            flightSeatChanged: ({airlineCode}: AirlineParams) => `Your seat assignment on flight ${airlineCode} has been changed.`,
            flightSeatCancelled: ({airlineCode}: AirlineParams) => `Your seat assignment on flight ${airlineCode} was removed.`,
            paymentDeclined: 'Payment for your air booking failed. Please try again.',
            bookingCancelledByTraveler: ({type, id = ''}: TravelTypeParams) => `You cancelled your ${type} reservation ${id}.`,
            bookingCancelledByVendor: ({type, id = ''}: TravelTypeParams) => `The vendor cancelled your ${type} reservation ${id}.`,
            bookingRebooked: ({type, id = ''}: TravelTypeParams) => `Your ${type} reservation was re-booked. New confirmation #:${id}.`,
            bookingUpdated: ({type}: TravelTypeParams) => `Your ${type} booking was updated. Review the new details in the itinerary.`,
            railTicketRefund: ({origin, destination, startDate}: RailTicketParams) =>
                `Your rail ticket for ${origin} → ${destination} on ${startDate} has been refunded. A credit will be processed.`,
            railTicketExchange: ({origin, destination, startDate}: RailTicketParams) => `Your rail ticket for ${origin} → ${destination} on ${startDate} has been exchanged.`,
            railTicketUpdate: ({origin, destination, startDate}: RailTicketParams) => `Your rail ticket for ${origin} → ${destination} on ${startDate} has been updated.`,
            defaultUpdate: ({type}: TravelTypeParams) => `Your ${type} reservation was updated.`,
        },
        flightTo: 'Flight to',
        trainTo: 'Train to',
        carRental: ' car rental',
        nightIn: 'night in',
        nightsIn: 'nights in',
    },
    workspace: {
        common: {
            card: 'Cards',
            expensifyCard: 'Expensify Card',
            companyCards: 'Company cards',
            workflows: 'Workflows',
            workspace: 'Workspace',
            findWorkspace: 'Find workspace',
            edit: 'Edit workspace',
            enabled: 'Enabled',
            disabled: 'Disabled',
            everyone: 'Everyone',
            delete: 'Delete workspace',
            settings: 'Settings',
            reimburse: 'Reimbursements',
            categories: 'Categories',
            tags: 'Tags',
            customField1: 'Custom field 1',
            customField2: 'Custom field 2',
            customFieldHint: 'Add custom coding that applies to all spend from this member.',
            reportFields: 'Report fields',
            reportTitle: 'Report title',
            reportField: 'Report field',
            taxes: 'Taxes',
            bills: 'Bills',
            invoices: 'Invoices',
            travel: 'Travel',
            members: 'Members',
            accounting: 'Accounting',
            receiptPartners: 'Receipt partners',
            rules: 'Rules',
            displayedAs: 'Displayed as',
            plan: 'Plan',
            profile: 'Overview',
            bankAccount: 'Bank account',
            testTransactions: 'Test transactions',
            issueAndManageCards: 'Issue and manage cards',
            reconcileCards: 'Reconcile cards',
            selected: () => ({
                one: '1 selected',
                other: (count: number) => `${count} selected`,
            }),
            settlementFrequency: 'Settlement frequency',
            setAsDefault: 'Set as default workspace',
            defaultNote: `Receipts sent to ${CONST.EMAIL.RECEIPTS} will appear in this workspace.`,
            deleteConfirmation: 'Are you sure you want to delete this workspace?',
            deleteWithCardsConfirmation: 'Are you sure you want to delete this workspace? This will remove all card feeds and assigned cards.',
            unavailable: 'Unavailable workspace',
            memberNotFound: 'Member not found. To invite a new member to the workspace, please use the invite button above.',
            notAuthorized: `You don't have access to this page. If you're trying to join this workspace, just ask the workspace owner to add you as a member. Something else? Reach out to ${CONST.EMAIL.CONCIERGE}.`,
            goToWorkspace: 'Go to workspace',
            goToWorkspaces: 'Go to workspaces',
            clearFilter: 'Clear filter',
            workspaceName: 'Workspace name',
            workspaceOwner: 'Owner',
            workspaceType: 'Workspace type',
            workspaceAvatar: 'Workspace avatar',
            mustBeOnlineToViewMembers: 'You need to be online in order to view members of this workspace.',
            moreFeatures: 'More features',
            requested: 'Requested',
            distanceRates: 'Distance rates',
            defaultDescription: 'One place for all your receipts and expenses.',
            descriptionHint: 'Share information about this workspace with all members.',
            welcomeNote: 'Please use Expensify to submit your receipts for reimbursement, thanks!',
            subscription: 'Subscription',
            markAsEntered: 'Mark as manually entered',
            markAsExported: 'Mark as exported',
            exportIntegrationSelected: ({connectionName}: ExportIntegrationSelectedParams) => `Export to ${CONST.POLICY.CONNECTIONS.NAME_USER_FRIENDLY[connectionName]}`,
            letsDoubleCheck: "Let's double check that everything looks right.",
            lineItemLevel: 'Line-item level',
            reportLevel: 'Report level',
            topLevel: 'Top level',
            appliedOnExport: 'Not imported into Expensify, applied on export',
            shareNote: {
                header: 'Share your workspace with other members',
                content: ({adminsRoomLink}: WorkspaceShareNoteParams) =>
                    `Share this QR code or copy the link below to make it easy for members to request access to your workspace. All requests to join the workspace will show up in the <a href="${adminsRoomLink}">${CONST.REPORT.WORKSPACE_CHAT_ROOMS.ADMINS}</a> room for your review.`,
            },
            connectTo: ({connectionName}: ConnectionNameParams) => `Connect to ${CONST.POLICY.CONNECTIONS.NAME_USER_FRIENDLY[connectionName]}`,
            createNewConnection: 'Create new connection',
            reuseExistingConnection: 'Reuse existing connection',
            existingConnections: 'Existing connections',
            existingConnectionsDescription: ({connectionName}: ConnectionNameParams) =>
                `Since you've connected to ${CONST.POLICY.CONNECTIONS.NAME_USER_FRIENDLY[connectionName]} before, you can choose to reuse an existing connection or create a new one.`,
            lastSyncDate: ({connectionName, formattedDate}: LastSyncDateParams) => `${connectionName} - Last synced ${formattedDate}`,
            authenticationError: ({connectionName}: AuthenticationErrorParams) => `Can’t connect to ${connectionName} due to an authentication error`,
            learnMore: 'Learn more',
            memberAlternateText: 'Members can submit and approve reports.',
            adminAlternateText: 'Admins have full edit access to all reports and workspace settings.',
            auditorAlternateText: 'Auditors can view and comment on reports.',
            roleName: ({role}: OptionalParam<RoleNamesParams> = {}) => {
                switch (role) {
                    case CONST.POLICY.ROLE.ADMIN:
                        return 'Admin';
                    case CONST.POLICY.ROLE.AUDITOR:
                        return 'Auditor';
                    case CONST.POLICY.ROLE.USER:
                        return 'Member';
                    default:
                        return 'Member';
                }
            },
            frequency: {
                manual: 'Manually',
                instant: 'Instant',
                immediate: 'Daily',
                trip: 'By trip',
                weekly: 'Weekly',
                semimonthly: 'Twice a month',
                monthly: 'Monthly',
            },
            planType: 'Plan type',
            submitExpense: 'Submit your expenses below:',
            defaultCategory: 'Default category',
            viewTransactions: 'View transactions',
            policyExpenseChatName: ({displayName}: PolicyExpenseChatNameParams) => `${displayName}'s expenses`,
            deepDiveExpensifyCard: `<muted-text-label>Expensify Card transactions will automatically export to an "Expensify Card Liability Account" created with <a href="${CONST.DEEP_DIVE_EXPENSIFY_CARD}">our integration</a>.</muted-text-label>`,
        },
        receiptPartners: {
            uber: {
                subtitle: 'Automate travel and meal delivery expenses across your organization.',
            },
        },
        perDiem: {
            subtitle: 'Set per diem rates to control daily employee spend. ',
            amount: 'Amount',
            deleteRates: () => ({
                one: 'Delete rate',
                other: 'Delete rates',
            }),
            deletePerDiemRate: 'Delete per diem rate',
            findPerDiemRate: 'Find per diem rate',
            areYouSureDelete: () => ({
                one: 'Are you sure you want to delete this rate?',
                other: 'Are you sure you want to delete these rates?',
            }),
            emptyList: {
                title: 'Per diem',
                subtitle: 'Set per diem rates to control daily employee spend. Import rates from a spreadsheet to get started.',
            },
            errors: {
                existingRateError: ({rate}: CustomUnitRateParams) => `A rate with value ${rate} already exists`,
            },
            importPerDiemRates: 'Import per diem rates',
            editPerDiemRate: 'Edit per diem rate',
            editPerDiemRates: 'Edit per diem rates',
            editDestinationSubtitle: ({destination}: EditDestinationSubtitleParams) => `Updating this destination will change it for all ${destination} per diem subrates.`,
            editCurrencySubtitle: ({destination}: EditDestinationSubtitleParams) => `Updating this currency will change it for all ${destination} per diem subrates.`,
        },
        qbd: {
            exportOutOfPocketExpensesDescription: 'Set how out-of-pocket expenses export to QuickBooks Desktop.',
            exportOutOfPocketExpensesCheckToggle: 'Mark checks as “print later”',
            exportDescription: 'Configure how Expensify data exports to QuickBooks Desktop.',
            date: 'Export date',
            exportInvoices: 'Export invoices to',
            exportExpensifyCard: 'Export Expensify Card transactions as',
            account: 'Account',
            accountDescription: 'Choose where to post journal entries.',
            accountsPayable: 'Accounts payable',
            accountsPayableDescription: 'Choose where to create vendor bills.',
            bankAccount: 'Bank account',
            notConfigured: 'Not configured',
            bankAccountDescription: 'Choose where to send checks from.',
            creditCardAccount: 'Credit card account',
            exportDate: {
                label: 'Export date',
                description: 'Use this date when exporting reports to QuickBooks Desktop.',
                values: {
                    [CONST.QUICKBOOKS_EXPORT_DATE.LAST_EXPENSE]: {
                        label: 'Date of last expense',
                        description: 'Date of the most recent expense on the report.',
                    },
                    [CONST.QUICKBOOKS_EXPORT_DATE.REPORT_EXPORTED]: {
                        label: 'Export date',
                        description: 'Date the report was exported to QuickBooks Desktop.',
                    },
                    [CONST.QUICKBOOKS_EXPORT_DATE.REPORT_SUBMITTED]: {
                        label: 'Submitted date',
                        description: 'Date the report was submitted for approval.',
                    },
                },
            },
            exportCheckDescription: "We'll create an itemized check for each Expensify report and send it from the bank account below.",
            exportJournalEntryDescription: "We'll create an itemized journal entry for each Expensify report and post it to the account below.",
            exportVendorBillDescription:
                "We'll create an itemized vendor bill for each Expensify report and add it to the account below. If this period is closed, we'll post to the 1st of the next open period.",
            outOfPocketTaxEnabledDescription:
                "QuickBooks Desktop doesn't support taxes on journal entry exports. As you have taxes enabled on your workspace, this export option is unavailable.",
            outOfPocketTaxEnabledError: 'Journal entries are unavailable when taxes are enabled. Please choose a different export option.',
            accounts: {
                [CONST.QUICKBOOKS_DESKTOP_NON_REIMBURSABLE_EXPORT_ACCOUNT_TYPE.CREDIT_CARD]: 'Credit card',
                [CONST.QUICKBOOKS_DESKTOP_REIMBURSABLE_ACCOUNT_TYPE.VENDOR_BILL]: 'Vendor bill',
                [CONST.QUICKBOOKS_DESKTOP_REIMBURSABLE_ACCOUNT_TYPE.JOURNAL_ENTRY]: 'Journal entry',
                [CONST.QUICKBOOKS_DESKTOP_REIMBURSABLE_ACCOUNT_TYPE.CHECK]: 'Check',

                [`${CONST.QUICKBOOKS_DESKTOP_NON_REIMBURSABLE_EXPORT_ACCOUNT_TYPE.CHECK}Description`]:
                    "We'll create an itemized check for each Expensify report and send it from the bank account below.",
                [`${CONST.QUICKBOOKS_DESKTOP_NON_REIMBURSABLE_EXPORT_ACCOUNT_TYPE.CREDIT_CARD}Description`]:
                    "We'll automatically match the merchant name on the credit card transaction to any corresponding vendors in QuickBooks. If no vendors exist, we'll create a 'Credit Card Misc.' vendor for association.",
                [`${CONST.QUICKBOOKS_DESKTOP_REIMBURSABLE_ACCOUNT_TYPE.VENDOR_BILL}Description`]:
                    "We'll create an itemized vendor bill for each Expensify report with the date of the last expense, and add it to the account below. If this period is closed, we'll post to the 1st of the next open period.",

                [`${CONST.QUICKBOOKS_DESKTOP_NON_REIMBURSABLE_EXPORT_ACCOUNT_TYPE.CREDIT_CARD}AccountDescription`]: 'Choose where to export credit card transactions.',
                [`${CONST.QUICKBOOKS_DESKTOP_REIMBURSABLE_ACCOUNT_TYPE.VENDOR_BILL}AccountDescription`]: 'Choose a vendor to apply to all credit card transactions.',
                [`${CONST.QUICKBOOKS_DESKTOP_REIMBURSABLE_ACCOUNT_TYPE.CHECK}AccountDescription`]: 'Choose where to send checks from.',

                [`${CONST.QUICKBOOKS_DESKTOP_REIMBURSABLE_ACCOUNT_TYPE.VENDOR_BILL}Error`]:
                    'Vendor bills are unavailable when locations are enabled. Please choose a different export option.',
                [`${CONST.QUICKBOOKS_DESKTOP_REIMBURSABLE_ACCOUNT_TYPE.CHECK}Error`]: 'Checks are unavailable when locations are enabled. Please choose a different export option.',
                [`${CONST.QUICKBOOKS_DESKTOP_REIMBURSABLE_ACCOUNT_TYPE.JOURNAL_ENTRY}Error`]:
                    'Journal entries are unavailable when taxes are enabled. Please choose a different export option.',
            },
            noAccountsFound: 'No accounts found',
            noAccountsFoundDescription: 'Add the account in QuickBooks Desktop and sync the connection again',
            qbdSetup: 'QuickBooks Desktop setup',
            requiredSetupDevice: {
                title: "Can't connect from this device",
                body1: "You'll need to setup this connection from the computer that hosts your QuickBooks Desktop company file.",
                body2: "Once you're connected, you'll be able to sync and export from anywhere.",
            },
            setupPage: {
                title: 'Open this link to connect',
                body: 'To complete setup, open the following link on the computer where QuickBooks Desktop is running.',
                setupErrorTitle: 'Something went wrong',
                setupErrorBody: ({conciergeLink}: QBDSetupErrorBodyParams) =>
                    `<muted-text><centered-text>The QuickBooks Desktop connection isn't working at the moment. Please try again later or <a href="${conciergeLink}">reach out to Concierge</a> if the problem persists.</centered-text></muted-text>`,
            },
            importDescription: 'Choose which coding configurations to import from QuickBooks Desktop to Expensify.',
            classes: 'Classes',
            items: 'Items',
            customers: 'Customers/projects',
            exportCompanyCardsDescription: 'Set how company card purchases export to QuickBooks Desktop.',
            defaultVendorDescription: 'Set a default vendor that will apply to all credit card transactions upon export.',
            accountsDescription: 'Your QuickBooks Desktop chart of accounts will import into Expensify as categories.',
            accountsSwitchTitle: 'Choose to import new accounts as enabled or disabled categories.',
            accountsSwitchDescription: 'Enabled categories will be available for members to select when creating their expenses.',
            classesDescription: 'Choose how to handle QuickBooks Desktop classes in Expensify.',
            tagsDisplayedAsDescription: 'Line item level',
            reportFieldsDisplayedAsDescription: 'Report level',
            customersDescription: 'Choose how to handle QuickBooks Desktop customers/projects in Expensify.',
            advancedConfig: {
                autoSyncDescription: 'Expensify will automatically sync with QuickBooks Desktop every day.',
                createEntities: 'Auto-create entities',
                createEntitiesDescription: "Expensify will automatically create vendors in QuickBooks Desktop if they don't exist already.",
            },
            itemsDescription: 'Choose how to handle QuickBooks Desktop items in Expensify.',
        },
        qbo: {
            connectedTo: 'Connected to',
            importDescription: 'Choose which coding configurations to import from QuickBooks Online to Expensify.',
            classes: 'Classes',
            locations: 'Locations',
            customers: 'Customers/projects',
            accountsDescription: 'Your QuickBooks Online chart of accounts will import into Expensify as categories.',
            accountsSwitchTitle: 'Choose to import new accounts as enabled or disabled categories.',
            accountsSwitchDescription: 'Enabled categories will be available for members to select when creating their expenses.',
            classesDescription: 'Choose how to handle QuickBooks Online classes in Expensify.',
            customersDescription: 'Choose how to handle QuickBooks Online customers/projects in Expensify.',
            locationsDescription: 'Choose how to handle QuickBooks Online locations in Expensify.',
            taxesDescription: 'Choose how to handle QuickBooks Online taxes in Expensify.',
            locationsLineItemsRestrictionDescription:
                "QuickBooks Online does not support Locations at the line-level for Checks or Vendor Bills. If you'd like to have locations at the line-level, make sure you are using Journal Entries and Credit/Debit Card expenses.",
            taxesJournalEntrySwitchNote: "QuickBooks Online doesn't support taxes on journal entries. Please change your export option to vendor bill or check.",
            exportDescription: 'Configure how Expensify data exports to QuickBooks Online.',
            date: 'Export date',
            exportInvoices: 'Export invoices to',
            exportExpensifyCard: 'Export Expensify Card transactions as',
            exportDate: {
                label: 'Export date',
                description: 'Use this date when exporting reports to QuickBooks Online.',
                values: {
                    [CONST.QUICKBOOKS_EXPORT_DATE.LAST_EXPENSE]: {
                        label: 'Date of last expense',
                        description: 'Date of the most recent expense on the report.',
                    },
                    [CONST.QUICKBOOKS_EXPORT_DATE.REPORT_EXPORTED]: {
                        label: 'Export date',
                        description: 'Date the report was exported to QuickBooks Online.',
                    },
                    [CONST.QUICKBOOKS_EXPORT_DATE.REPORT_SUBMITTED]: {
                        label: 'Submitted date',
                        description: 'Date the report was submitted for approval.',
                    },
                },
            },
            receivable: 'Accounts receivable', // This is an account name that will come directly from QBO, so I don't know why we need a translation for it. It should take whatever the name of the account is in QBO. Leaving this note for CS.
            archive: 'Accounts receivable archive', // This is an account name that will come directly from QBO, so I don't know why we need a translation for it. It should take whatever the name of the account is in QBO. Leaving this note for CS.
            exportInvoicesDescription: 'Use this account when exporting invoices to QuickBooks Online.',
            exportCompanyCardsDescription: 'Set how company card purchases export to QuickBooks Online.',
            vendor: 'Vendor',
            defaultVendorDescription: 'Set a default vendor that will apply to all credit card transactions upon export.',
            exportOutOfPocketExpensesDescription: 'Set how out-of-pocket expenses export to QuickBooks Online.',
            exportCheckDescription: "We'll create an itemized check for each Expensify report and send it from the bank account below.",
            exportJournalEntryDescription: "We'll create an itemized journal entry for each Expensify report and post it to the account below.",
            exportVendorBillDescription:
                "We'll create an itemized vendor bill for each Expensify report and add it to the account below. If this period is closed, we'll post to the 1st of the next open period.",
            account: 'Account',
            accountDescription: 'Choose where to post journal entries.',
            accountsPayable: 'Accounts payable',
            accountsPayableDescription: 'Choose where to create vendor bills.',
            bankAccount: 'Bank account',
            notConfigured: 'Not configured',
            bankAccountDescription: 'Choose where to send checks from.',
            creditCardAccount: 'Credit card account',
            companyCardsLocationEnabledDescription:
                "QuickBooks Online doesn't support locations on vendor bill exports. As you have locations enabled on your workspace, this export option is unavailable.",
            outOfPocketTaxEnabledDescription:
                "QuickBooks Online doesn't support taxes on journal entry exports. As you have taxes enabled on your workspace, this export option is unavailable.",
            outOfPocketTaxEnabledError: 'Journal entries are unavailable when taxes are enabled. Please choose a different export option.',
            advancedConfig: {
                autoSyncDescription: 'Expensify will automatically sync with QuickBooks Online every day.',
                inviteEmployees: 'Invite employees',
                inviteEmployeesDescription: 'Import QuickBooks Online employee records and invite employees to this workspace.',
                createEntities: 'Auto-create entities',
                createEntitiesDescription: "Expensify will automatically create vendors in QuickBooks Online if they don't exist already, and auto-create customers when exporting invoices.",
                reimbursedReportsDescription: 'Any time a report is paid using Expensify ACH, the corresponding bill payment will be created in the QuickBooks Online account below.',
                qboBillPaymentAccount: 'QuickBooks bill payment account',
                qboInvoiceCollectionAccount: 'QuickBooks invoice collections account',
                accountSelectDescription: "Choose where to pay bills from and we'll create the payment in QuickBooks Online.",
                invoiceAccountSelectorDescription: "Choose where to receive invoice payments and we'll create the payment in QuickBooks Online.",
            },
            accounts: {
                [CONST.QUICKBOOKS_NON_REIMBURSABLE_EXPORT_ACCOUNT_TYPE.DEBIT_CARD]: 'Debit card',
                [CONST.QUICKBOOKS_NON_REIMBURSABLE_EXPORT_ACCOUNT_TYPE.CREDIT_CARD]: 'Credit card',
                [CONST.QUICKBOOKS_REIMBURSABLE_ACCOUNT_TYPE.VENDOR_BILL]: 'Vendor bill',
                [CONST.QUICKBOOKS_REIMBURSABLE_ACCOUNT_TYPE.JOURNAL_ENTRY]: 'Journal entry',
                [CONST.QUICKBOOKS_REIMBURSABLE_ACCOUNT_TYPE.CHECK]: 'Check',

                [`${CONST.QUICKBOOKS_NON_REIMBURSABLE_EXPORT_ACCOUNT_TYPE.DEBIT_CARD}Description`]:
                    "We'll automatically match the merchant name on the debit card transaction to any corresponding vendors in QuickBooks. If no vendors exist, we'll create a 'Debit Card Misc.' vendor for association.",
                [`${CONST.QUICKBOOKS_NON_REIMBURSABLE_EXPORT_ACCOUNT_TYPE.CREDIT_CARD}Description`]:
                    "We'll automatically match the merchant name on the credit card transaction to any corresponding vendors in QuickBooks. If no vendors exist, we'll create a 'Credit Card Misc.' vendor for association.",
                [`${CONST.QUICKBOOKS_REIMBURSABLE_ACCOUNT_TYPE.VENDOR_BILL}Description`]:
                    "We'll create an itemized vendor bill for each Expensify report with the date of the last expense, and add it to the account below. If this period is closed, we'll post to the 1st of the next open period.",

                [`${CONST.QUICKBOOKS_NON_REIMBURSABLE_EXPORT_ACCOUNT_TYPE.DEBIT_CARD}AccountDescription`]: 'Choose where to export debit card transactions.',
                [`${CONST.QUICKBOOKS_NON_REIMBURSABLE_EXPORT_ACCOUNT_TYPE.CREDIT_CARD}AccountDescription`]: 'Choose where to export credit card transactions.',
                [`${CONST.QUICKBOOKS_REIMBURSABLE_ACCOUNT_TYPE.VENDOR_BILL}AccountDescription`]: 'Choose a vendor to apply to all credit card transactions.',

                [`${CONST.QUICKBOOKS_REIMBURSABLE_ACCOUNT_TYPE.VENDOR_BILL}Error`]: 'Vendor bills are unavailable when locations are enabled. Please choose a different export option.',
                [`${CONST.QUICKBOOKS_REIMBURSABLE_ACCOUNT_TYPE.CHECK}Error`]: 'Checks are unavailable when locations are enabled. Please choose a different export option.',
                [`${CONST.QUICKBOOKS_REIMBURSABLE_ACCOUNT_TYPE.JOURNAL_ENTRY}Error`]: 'Journal entries are unavailable when taxes are enabled. Please choose a different export option.',
            },
            exportDestinationAccountsMisconfigurationError: {
                [CONST.QUICKBOOKS_REIMBURSABLE_ACCOUNT_TYPE.VENDOR_BILL]: 'Choose a valid account for vendor bill export',
                [CONST.QUICKBOOKS_REIMBURSABLE_ACCOUNT_TYPE.JOURNAL_ENTRY]: 'Choose a valid account for journal entry export',
                [CONST.QUICKBOOKS_REIMBURSABLE_ACCOUNT_TYPE.CHECK]: 'Choose a valid account for check export',
            },
            exportDestinationSetupAccountsInfo: {
                [CONST.QUICKBOOKS_REIMBURSABLE_ACCOUNT_TYPE.VENDOR_BILL]: 'To use vendor bill export, set up an accounts payable account in QuickBooks Online',
                [CONST.QUICKBOOKS_REIMBURSABLE_ACCOUNT_TYPE.JOURNAL_ENTRY]: 'To use journal entry export, set up a journal account in QuickBooks Online',
                [CONST.QUICKBOOKS_REIMBURSABLE_ACCOUNT_TYPE.CHECK]: 'To use check export, set up a bank account in QuickBooks Online',
            },
            noAccountsFound: 'No accounts found',
            noAccountsFoundDescription: 'Add the account in QuickBooks Online and sync the connection again.',
            accountingMethods: {
                label: 'When to Export',
                description: 'Choose when to export the expenses:',
                values: {
                    [COMMON_CONST.INTEGRATIONS.ACCOUNTING_METHOD.ACCRUAL]: 'Accrual',
                    [COMMON_CONST.INTEGRATIONS.ACCOUNTING_METHOD.CASH]: 'Cash',
                },
                alternateText: {
                    [COMMON_CONST.INTEGRATIONS.ACCOUNTING_METHOD.ACCRUAL]: 'Out-of-pocket expenses will export when final approved',
                    [COMMON_CONST.INTEGRATIONS.ACCOUNTING_METHOD.CASH]: 'Out-of-pocket expenses will export when paid',
                },
            },
        },
        workspaceList: {
            joinNow: 'Join now',
            askToJoin: 'Ask to join',
        },
        xero: {
            organization: 'Xero organization',
            organizationDescription: "Choose the Xero organization that you'd like to import data from.",
            importDescription: 'Choose which coding configurations to import from Xero to Expensify.',
            accountsDescription: 'Your Xero chart of accounts will import into Expensify as categories.',
            accountsSwitchTitle: 'Choose to import new accounts as enabled or disabled categories.',
            accountsSwitchDescription: 'Enabled categories will be available for members to select when creating their expenses.',
            trackingCategories: 'Tracking categories',
            trackingCategoriesDescription: 'Choose how to handle Xero tracking categories in Expensify.',
            mapTrackingCategoryTo: ({categoryName}: CategoryNameParams) => `Map Xero ${categoryName} to`,
            mapTrackingCategoryToDescription: ({categoryName}: CategoryNameParams) => `Choose where to map ${categoryName} when exporting to Xero.`,
            customers: 'Re-bill customers',
            customersDescription: 'Choose whether to re-bill customers in Expensify. Your Xero customer contacts can be tagged to expenses, and will export to Xero as a sales invoice.',
            taxesDescription: 'Choose how to handle Xero taxes in Expensify.',
            notImported: 'Not imported',
            notConfigured: 'Not configured',
            trackingCategoriesOptions: {
                [CONST.XERO_CONFIG.TRACKING_CATEGORY_OPTIONS.DEFAULT]: 'Xero contact default',
                [CONST.XERO_CONFIG.TRACKING_CATEGORY_OPTIONS.TAG]: 'Tags',
                [CONST.XERO_CONFIG.TRACKING_CATEGORY_OPTIONS.REPORT_FIELD]: 'Report fields',
            },
            exportDescription: 'Configure how Expensify data exports to Xero.',
            purchaseBill: 'Purchase bill',
            exportDeepDiveCompanyCard: 'Exported expenses will post as bank transactions to the Xero bank account below, and transaction dates will match the dates on your bank statement.',
            bankTransactions: 'Bank transactions',
            xeroBankAccount: 'Xero bank account',
            xeroBankAccountDescription: 'Choose where expenses will post as bank transactions.',
            exportExpensesDescription: 'Reports will export as a purchase bill with the date and status selected below.',
            purchaseBillDate: 'Purchase bill date',
            exportInvoices: 'Export invoices as',
            salesInvoice: 'Sales invoice',
            exportInvoicesDescription: 'Sales invoices always display the date on which the invoice was sent.',
            advancedConfig: {
                autoSyncDescription: 'Expensify will automatically sync with Xero every day.',
                purchaseBillStatusTitle: 'Purchase bill status',
                reimbursedReportsDescription: 'Any time a report is paid using Expensify ACH, the corresponding bill payment will be created in the Xero account below.',
                xeroBillPaymentAccount: 'Xero bill payment account',
                xeroInvoiceCollectionAccount: 'Xero invoice collections account',
                xeroBillPaymentAccountDescription: "Choose where to pay bills from and we'll create the payment in Xero.",
                invoiceAccountSelectorDescription: "Choose where to receive invoice payments and we'll create the payment in Xero.",
            },
            exportDate: {
                label: 'Purchase bill date',
                description: 'Use this date when exporting reports to Xero.',
                values: {
                    [CONST.XERO_EXPORT_DATE.LAST_EXPENSE]: {
                        label: 'Date of last expense',
                        description: 'Date of the most recent expense on the report.',
                    },
                    [CONST.XERO_EXPORT_DATE.REPORT_EXPORTED]: {
                        label: 'Export date',
                        description: 'Date the report was exported to Xero.',
                    },
                    [CONST.XERO_EXPORT_DATE.REPORT_SUBMITTED]: {
                        label: 'Submitted date',
                        description: 'Date the report was submitted for approval.',
                    },
                },
            },
            invoiceStatus: {
                label: 'Purchase bill status',
                description: 'Use this status when exporting purchase bills to Xero.',
                values: {
                    [CONST.XERO_CONFIG.INVOICE_STATUS.DRAFT]: 'Draft',
                    [CONST.XERO_CONFIG.INVOICE_STATUS.AWAITING_APPROVAL]: 'Awaiting approval',
                    [CONST.XERO_CONFIG.INVOICE_STATUS.AWAITING_PAYMENT]: 'Awaiting payment',
                },
            },
            noAccountsFound: 'No accounts found',
            noAccountsFoundDescription: 'Please add the account in Xero and sync the connection again',
            accountingMethods: {
                label: 'When to Export',
                description: 'Choose when to export the expenses:',
                values: {
                    [COMMON_CONST.INTEGRATIONS.ACCOUNTING_METHOD.ACCRUAL]: 'Accrual',
                    [COMMON_CONST.INTEGRATIONS.ACCOUNTING_METHOD.CASH]: 'Cash',
                },
                alternateText: {
                    [COMMON_CONST.INTEGRATIONS.ACCOUNTING_METHOD.ACCRUAL]: 'Out-of-pocket expenses will export when final approved',
                    [COMMON_CONST.INTEGRATIONS.ACCOUNTING_METHOD.CASH]: 'Out-of-pocket expenses will export when paid',
                },
            },
        },
        sageIntacct: {
            preferredExporter: 'Preferred exporter',
            taxSolution: 'Tax solution',
            notConfigured: 'Not configured',
            exportDate: {
                label: 'Export date',
                description: 'Use this date when exporting reports to Sage Intacct.',
                values: {
                    [CONST.SAGE_INTACCT_EXPORT_DATE.LAST_EXPENSE]: {
                        label: 'Date of last expense',
                        description: 'Date of the most recent expense on the report.',
                    },
                    [CONST.SAGE_INTACCT_EXPORT_DATE.EXPORTED]: {
                        label: 'Export date',
                        description: 'Date the report was exported to Sage Intacct.',
                    },
                    [CONST.SAGE_INTACCT_EXPORT_DATE.SUBMITTED]: {
                        label: 'Submitted date',
                        description: 'Date the report was submitted for approval.',
                    },
                },
            },
            reimbursableExpenses: {
                description: 'Set how out-of-pocket expenses export to Sage Intacct.',
                values: {
                    [CONST.SAGE_INTACCT_REIMBURSABLE_EXPENSE_TYPE.EXPENSE_REPORT]: 'Expense reports',
                    [CONST.SAGE_INTACCT_REIMBURSABLE_EXPENSE_TYPE.VENDOR_BILL]: 'Vendor bills',
                },
            },
            nonReimbursableExpenses: {
                description: 'Set how company card purchases export to Sage Intacct.',
                values: {
                    [CONST.SAGE_INTACCT_NON_REIMBURSABLE_EXPENSE_TYPE.CREDIT_CARD_CHARGE]: 'Credit cards',
                    [CONST.SAGE_INTACCT_NON_REIMBURSABLE_EXPENSE_TYPE.VENDOR_BILL]: 'Vendor bills',
                },
            },
            creditCardAccount: 'Credit card account',
            defaultVendor: 'Default vendor',
            defaultVendorDescription: ({isReimbursable}: DefaultVendorDescriptionParams) =>
                `Set a default vendor that will apply to ${isReimbursable ? '' : 'non-'}reimbursable expenses that don't have a matching vendor in Sage Intacct.`,
            exportDescription: 'Configure how Expensify data exports to Sage Intacct.',
            exportPreferredExporterNote:
                'The preferred exporter can be any workspace admin, but must also be a Domain Admin if you set different export accounts for individual company cards in Domain Settings.',
            exportPreferredExporterSubNote: 'Once set, the preferred exporter will see reports for export in their account.',
            noAccountsFound: 'No accounts found',
            noAccountsFoundDescription: `Please add the account in Sage Intacct and sync the connection again`,
            autoSync: 'Auto-sync',
            autoSyncDescription: 'Expensify will automatically sync with Sage Intacct every day.',
            inviteEmployees: 'Invite employees',
            inviteEmployeesDescription:
                'Import Sage Intacct employee records and invite employees to this workspace. Your approval workflow will default to manager approval and can be furthered configured on the Members page.',
            syncReimbursedReports: 'Sync reimbursed reports',
            syncReimbursedReportsDescription: 'Any time a report is paid using Expensify ACH, the corresponding bill payment will be created in the Sage Intacct account below.',
            paymentAccount: 'Sage Intacct payment account',
        },
        netsuite: {
            subsidiary: 'Subsidiary',
            subsidiarySelectDescription: "Choose the subsidiary in NetSuite that you'd like to import data from.",
            exportDescription: 'Configure how Expensify data exports to NetSuite.',
            exportInvoices: 'Export invoices to',
            journalEntriesTaxPostingAccount: 'Journal entries tax posting account',
            journalEntriesProvTaxPostingAccount: 'Journal entries provincial tax posting account',
            foreignCurrencyAmount: 'Export foreign currency amount',
            exportToNextOpenPeriod: 'Export to next open period',
            nonReimbursableJournalPostingAccount: 'Non-reimbursable journal posting account',
            reimbursableJournalPostingAccount: 'Reimbursable journal posting account',
            journalPostingPreference: {
                label: 'Journal entries posting preference',
                values: {
                    [CONST.NETSUITE_JOURNAL_POSTING_PREFERENCE.JOURNALS_POSTING_INDIVIDUAL_LINE]: 'Single, itemized entry for each report',
                    [CONST.NETSUITE_JOURNAL_POSTING_PREFERENCE.JOURNALS_POSTING_TOTAL_LINE]: 'Single entry for each expense',
                },
            },
            invoiceItem: {
                label: 'Invoice item',
                values: {
                    [CONST.NETSUITE_INVOICE_ITEM_PREFERENCE.CREATE]: {
                        label: 'Create one for me',
                        description: 'We\'ll create an "Expensify invoice line item" for you upon export (if one doesn’t exist already).',
                    },
                    [CONST.NETSUITE_INVOICE_ITEM_PREFERENCE.SELECT]: {
                        label: 'Select existing',
                        description: "We'll tie invoices from Expensify to the item selected below.",
                    },
                },
            },
            exportDate: {
                label: 'Export date',
                description: 'Use this date when exporting reports to NetSuite.',
                values: {
                    [CONST.NETSUITE_EXPORT_DATE.LAST_EXPENSE]: {
                        label: 'Date of last expense',
                        description: 'Date of the most recent expense on the report.',
                    },
                    [CONST.NETSUITE_EXPORT_DATE.EXPORTED]: {
                        label: 'Export date',
                        description: 'Date the report was exported to NetSuite.',
                    },
                    [CONST.NETSUITE_EXPORT_DATE.SUBMITTED]: {
                        label: 'Submitted date',
                        description: 'Date the report was submitted for approval.',
                    },
                },
            },
            exportDestination: {
                values: {
                    [CONST.NETSUITE_EXPORT_DESTINATION.EXPENSE_REPORT]: {
                        label: 'Expense reports',
                        reimbursableDescription: 'Out-of-pocket expenses will export as expense reports to NetSuite.',
                        nonReimbursableDescription: 'Company card expenses will export as expense reports to NetSuite.',
                    },
                    [CONST.NETSUITE_EXPORT_DESTINATION.VENDOR_BILL]: {
                        label: 'Vendor bills',
                        reimbursableDescription:
                            'Out-of-pocket expenses will export as bills payable to the NetSuite vendor specified below.\n' +
                            '\n' +
                            'If you’d like to set a specific vendor for each card, go to *Settings > Domains > Company Cards*.',
                        nonReimbursableDescription:
                            'Company card expenses will export as bills payable to the NetSuite vendor specified below.\n' +
                            '\n' +
                            'If you’d like to set a specific vendor for each card, go to *Settings > Domains > Company Cards*.',
                    },
                    [CONST.NETSUITE_EXPORT_DESTINATION.JOURNAL_ENTRY]: {
                        label: 'Journal entries',
                        reimbursableDescription:
                            'Out-of-pocket expenses will export as journal entries to the NetSuite account specified below.\n' +
                            '\n' +
                            'If you’d like to set a specific vendor for each card, go to *Settings > Domains > Company Cards*.',
                        nonReimbursableDescription:
                            'Company card expenses will export as journal entries to the NetSuite account specified below.\n' +
                            '\n' +
                            'If you’d like to set a specific vendor for each card, go to *Settings > Domains > Company Cards*.',
                    },
                },
            },
            advancedConfig: {
                autoSyncDescription: 'Expensify will automatically sync with NetSuite every day.',
                reimbursedReportsDescription: 'Any time a report is paid using Expensify ACH, the corresponding bill payment will be created in the NetSuite account below.',
                reimbursementsAccount: 'Reimbursements account',
                reimbursementsAccountDescription: "Choose the bank account you'll use for reimbursements, and we'll create the associated payment in NetSuite.",
                collectionsAccount: 'Collections account',
                collectionsAccountDescription: 'Once an invoice is marked as paid in Expensify and exported to NetSuite, it’ll appear against the account below.',
                approvalAccount: 'A/P approval account',
                approvalAccountDescription:
                    'Choose the account that transactions will be approved against in NetSuite. If you’re syncing reimbursed reports, this is also the account that bill payments will be created against.',
                defaultApprovalAccount: 'NetSuite default',
                inviteEmployees: 'Invite employees and set approvals',
                inviteEmployeesDescription:
                    'Import NetSuite employee records and invite employees to this workspace. Your approval workflow will default to manager approval and can be further configured on the *Members* page.',
                autoCreateEntities: 'Auto-create employees/vendors',
                enableCategories: 'Enable newly imported categories',
                customFormID: 'Custom form ID',
                customFormIDDescription:
                    'By default, Expensify will create entries using the preferred transaction form set in NetSuite. Alternatively, you can designate a specific transaction form to be used.',
                customFormIDReimbursable: 'Out-of-pocket expense',
                customFormIDNonReimbursable: 'Company card expense',
                exportReportsTo: {
                    label: 'Expense report approval level',
                    description: 'Once an expense report is approved in Expensify and exported to NetSuite, you can set an additional level of approval in NetSuite prior to posting.',
                    values: {
                        [CONST.NETSUITE_REPORTS_APPROVAL_LEVEL.REPORTS_APPROVED_NONE]: 'NetSuite default preference',
                        [CONST.NETSUITE_REPORTS_APPROVAL_LEVEL.REPORTS_SUPERVISOR_APPROVED]: 'Only supervisor approved',
                        [CONST.NETSUITE_REPORTS_APPROVAL_LEVEL.REPORTS_ACCOUNTING_APPROVED]: 'Only accounting approved',
                        [CONST.NETSUITE_REPORTS_APPROVAL_LEVEL.REPORTS_APPROVED_BOTH]: 'Supervisor and accounting approved',
                    },
                },
                accountingMethods: {
                    label: 'When to Export',
                    description: 'Choose when to export the expenses:',
                    values: {
                        [COMMON_CONST.INTEGRATIONS.ACCOUNTING_METHOD.ACCRUAL]: 'Accrual',
                        [COMMON_CONST.INTEGRATIONS.ACCOUNTING_METHOD.CASH]: 'Cash',
                    },
                    alternateText: {
                        [COMMON_CONST.INTEGRATIONS.ACCOUNTING_METHOD.ACCRUAL]: 'Out-of-pocket expenses will export when final approved',
                        [COMMON_CONST.INTEGRATIONS.ACCOUNTING_METHOD.CASH]: 'Out-of-pocket expenses will export when paid',
                    },
                },
                exportVendorBillsTo: {
                    label: 'Vendor bill approval level',
                    description: 'Once a vendor bill is approved in Expensify and exported to NetSuite, you can set an additional level of approval in NetSuite prior to posting.',
                    values: {
                        [CONST.NETSUITE_VENDOR_BILLS_APPROVAL_LEVEL.VENDOR_BILLS_APPROVED_NONE]: 'NetSuite default preference',
                        [CONST.NETSUITE_VENDOR_BILLS_APPROVAL_LEVEL.VENDOR_BILLS_APPROVAL_PENDING]: 'Pending approval',
                        [CONST.NETSUITE_VENDOR_BILLS_APPROVAL_LEVEL.VENDOR_BILLS_APPROVED]: 'Approved for posting',
                    },
                },
                exportJournalsTo: {
                    label: 'Journal entry approval level',
                    description: 'Once a journal entry is approved in Expensify and exported to NetSuite, you can set an additional level of approval in NetSuite prior to posting.',
                    values: {
                        [CONST.NETSUITE_JOURNALS_APPROVAL_LEVEL.JOURNALS_APPROVED_NONE]: 'NetSuite default preference',
                        [CONST.NETSUITE_JOURNALS_APPROVAL_LEVEL.JOURNALS_APPROVAL_PENDING]: 'Pending approval',
                        [CONST.NETSUITE_JOURNALS_APPROVAL_LEVEL.JOURNALS_APPROVED]: 'Approved for posting',
                    },
                },
                error: {
                    customFormID: 'Please enter a valid numeric custom form ID',
                },
            },
            noAccountsFound: 'No accounts found',
            noAccountsFoundDescription: 'Please add the account in NetSuite and sync the connection again',
            noVendorsFound: 'No vendors found',
            noVendorsFoundDescription: 'Please add vendors in NetSuite and sync the connection again',
            noItemsFound: 'No invoice items found',
            noItemsFoundDescription: 'Please add invoice items in NetSuite and sync the connection again',
            noSubsidiariesFound: 'No subsidiaries found',
            noSubsidiariesFoundDescription: 'Please add a subsidiary in NetSuite and sync the connection again',
            tokenInput: {
                title: 'NetSuite setup',
                formSteps: {
                    installBundle: {
                        title: 'Install the Expensify bundle',
                        description: 'In NetSuite, go to *Customization > SuiteBundler > Search & Install Bundles* > search for "Expensify" > install the bundle.',
                    },
                    enableTokenAuthentication: {
                        title: 'Enable token-based authentication',
                        description: 'In NetSuite, go to *Setup > Company > Enable Features > SuiteCloud* > enable *token-based authentication*.',
                    },
                    enableSoapServices: {
                        title: 'Enable SOAP web services',
                        description: 'In NetSuite, go to *Setup > Company > Enable Features > SuiteCloud* > enable *SOAP Web Services*.',
                    },
                    createAccessToken: {
                        title: 'Create an access token',
                        description:
                            'In NetSuite, go to *Setup > Users/Roles > Access Tokens* > create an access token for the "Expensify" app and either the "Expensify Integration" or "Administrator" role.\n\n*Important:* Make sure you save the *Token ID* and *Token Secret* from this step. You\'ll need it for the next step.',
                    },
                    enterCredentials: {
                        title: 'Enter your NetSuite credentials',
                        formInputs: {
                            netSuiteAccountID: 'NetSuite Account ID',
                            netSuiteTokenID: 'Token ID',
                            netSuiteTokenSecret: 'Token Secret',
                        },
                        netSuiteAccountIDDescription: 'In NetSuite, go to *Setup > Integration > SOAP Web Services Preferences*.',
                    },
                },
            },
            import: {
                expenseCategories: 'Expense categories',
                expenseCategoriesDescription: 'Your NetSuite expense categories will import into Expensify as categories.',
                crossSubsidiaryCustomers: 'Cross-subsidiary customers/projects',
                importFields: {
                    departments: {
                        title: 'Departments',
                        subtitle: 'Choose how to handle the NetSuite *departments* in Expensify.',
                    },
                    classes: {
                        title: 'Classes',
                        subtitle: 'Choose how to handle *classes* in Expensify.',
                    },
                    locations: {
                        title: 'Locations',
                        subtitle: 'Choose how to handle *locations* in Expensify.',
                    },
                },
                customersOrJobs: {
                    title: 'Customers/projects',
                    subtitle: 'Choose how to handle NetSuite *customers* and *projects* in Expensify.',
                    importCustomers: 'Import customers',
                    importJobs: 'Import projects',
                    customers: 'customers',
                    jobs: 'projects',
                    label: ({importFields, importType}: CustomersOrJobsLabelParams) => `${importFields.join(' and ')}, ${importType}`,
                },
                importTaxDescription: 'Import tax groups from NetSuite.',
                importCustomFields: {
                    chooseOptionBelow: 'Choose an option below:',
                    label: ({importedTypes}: ImportedTypesParams) => `Imported as ${importedTypes.join(' and ')}`,
                    requiredFieldError: ({fieldName}: RequiredFieldParams) => `Please enter the ${fieldName}`,
                    customSegments: {
                        title: 'Custom segments/records',
                        addText: 'Add custom segment/record',
                        recordTitle: 'Custom segment/record',
                        helpLink: CONST.NETSUITE_IMPORT.HELP_LINKS.CUSTOM_SEGMENTS,
                        helpLinkText: 'View detailed instructions',
                        helpText: ' on configuring custom segments/records.',
                        emptyTitle: 'Add a custom segment or custom record',
                        fields: {
                            segmentName: 'Name',
                            internalID: 'Internal ID',
                            scriptID: 'Script ID',
                            customRecordScriptID: 'Transaction column ID',
                            mapping: 'Displayed as',
                        },
                        removeTitle: 'Remove custom segment/record',
                        removePrompt: 'Are you sure you want to remove this custom segment/record?',
                        addForm: {
                            customSegmentName: 'custom segment name',
                            customRecordName: 'custom record name',
                            segmentTitle: 'Custom segment',
                            customSegmentAddTitle: 'Add custom segment',
                            customRecordAddTitle: 'Add custom record',
                            recordTitle: 'Custom record',
                            segmentRecordType: 'Do you want to add a custom segment or a custom record?',
                            customSegmentNameTitle: "What's the custom segment name?",
                            customRecordNameTitle: "What's the custom record name?",
                            customSegmentNameFooter: `You can find custom segment names in NetSuite under *Customizations > Links, Records & Fields > Custom Segments* page.\n\n_For more detailed instructions, [visit our help site](${CONST.NETSUITE_IMPORT.HELP_LINKS.CUSTOM_SEGMENTS})_.`,
                            customRecordNameFooter: `You can find custom record names in NetSuite by entering the "Transaction Column Field" in global search.\n\n_For more detailed instructions, [visit our help site](${CONST.NETSUITE_IMPORT.HELP_LINKS.CUSTOM_SEGMENTS})_.`,
                            customSegmentInternalIDTitle: "What's the internal ID?",
                            customSegmentInternalIDFooter: `First, make sure you've enabled internal IDs in NetSuite under *Home > Set Preferences > Show Internal ID.*\n\nYou can find custom segment internal IDs in NetSuite under:\n\n1. *Customization > Lists, Records, & Fields > Custom Segments*.\n2. Click into a custom segment.\n3. Click the hyperlink next to *Custom Record Type*.\n4. Find the internal ID in the table at the bottom.\n\n_For more detailed instructions, [visit our help site](${CONST.NETSUITE_IMPORT.HELP_LINKS.CUSTOM_LISTS})_.`,
                            customRecordInternalIDFooter: `You can find custom record internal IDs in NetSuite by following these steps:\n\n1. Enter "Transaction Line Fields" in global search.\n2. Click into a custom record.\n3. Find the internal ID on the left-hand side.\n\n_For more detailed instructions, [visit our help site](${CONST.NETSUITE_IMPORT.HELP_LINKS.CUSTOM_SEGMENTS})_.`,
                            customSegmentScriptIDTitle: "What's the script ID?",
                            customSegmentScriptIDFooter: `You can find custom segment script IDs in NetSuite under: \n\n1. *Customization > Lists, Records, & Fields > Custom Segments*.\n2. Click into a custom segment.\n3. Click the *Application and Sourcing* tab near the bottom, then:\n    a. If you want to display the custom segment as a *tag* (at the line-item level) in Expensify, click the *Transaction Columns* sub-tab and use the *Field ID*.\n    b. If you want to display the custom segment as a *report field* (at the report level) in Expensify, click the *Transactions* sub-tab and use the *Field ID*.\n\n_For more detailed instructions, [visit our help site](${CONST.NETSUITE_IMPORT.HELP_LINKS.CUSTOM_LISTS})_.`,
                            customRecordScriptIDTitle: "What's the transaction column ID?",
                            customRecordScriptIDFooter: `You can find custom record script IDs in NetSuite under:\n\n1. Enter "Transaction Line Fields" in global search.\n2. Click into a custom record.\n3. Find the script ID on the left-hand side.\n\n_For more detailed instructions, [visit our help site](${CONST.NETSUITE_IMPORT.HELP_LINKS.CUSTOM_SEGMENTS})_.`,
                            customSegmentMappingTitle: 'How should this custom segment be displayed in Expensify?',
                            customRecordMappingTitle: 'How should this custom record be displayed in Expensify?',
                        },
                        errors: {
                            uniqueFieldError: ({fieldName}: RequiredFieldParams) => `A custom segment/record with this ${fieldName?.toLowerCase()} already exists`,
                        },
                    },
                    customLists: {
                        title: 'Custom lists',
                        addText: 'Add custom list',
                        recordTitle: 'Custom list',
                        helpLink: CONST.NETSUITE_IMPORT.HELP_LINKS.CUSTOM_LISTS,
                        helpLinkText: 'View detailed instructions',
                        helpText: ' on configuring custom lists.',
                        emptyTitle: 'Add a custom list',
                        fields: {
                            listName: 'Name',
                            internalID: 'Internal ID',
                            transactionFieldID: 'Transaction field ID',
                            mapping: 'Displayed as',
                        },
                        removeTitle: 'Remove custom list',
                        removePrompt: 'Are you sure you want to remove this custom list?',
                        addForm: {
                            listNameTitle: 'Choose a custom list',
                            transactionFieldIDTitle: "What's the transaction field ID?",
                            transactionFieldIDFooter: `You can find transaction field IDs in NetSuite by following these steps:\n\n1. Enter "Transaction Line Fields" in global search.\n2. Click into a custom list.\n3. Find the transaction field ID on the left-hand side.\n\n_For more detailed instructions, [visit our help site](${CONST.NETSUITE_IMPORT.HELP_LINKS.CUSTOM_LISTS})_.`,
                            mappingTitle: 'How should this custom list be displayed in Expensify?',
                        },
                        errors: {
                            uniqueTransactionFieldIDError: `A custom list with this transaction field ID already exists`,
                        },
                    },
                },
                importTypes: {
                    [CONST.INTEGRATION_ENTITY_MAP_TYPES.NETSUITE_DEFAULT]: {
                        label: 'NetSuite employee default',
                        description: 'Not imported into Expensify, applied on export',
                        footerContent: ({importField}: ImportFieldParams) =>
                            `If you use ${importField} in NetSuite, we'll apply the default set on the employee record upon export to Expense Report or Journal Entry.`,
                    },
                    [CONST.INTEGRATION_ENTITY_MAP_TYPES.TAG]: {
                        label: 'Tags',
                        description: 'Line-item level',
                        footerContent: ({importField}: ImportFieldParams) => `${startCase(importField)} will be selectable for each individual expense on an employee's report.`,
                    },
                    [CONST.INTEGRATION_ENTITY_MAP_TYPES.REPORT_FIELD]: {
                        label: 'Report fields',
                        description: 'Report level',
                        footerContent: ({importField}: ImportFieldParams) => `${startCase(importField)} selection will apply to all expense on an employee's report.`,
                    },
                },
            },
        },
        intacct: {
            sageIntacctSetup: 'Sage Intacct setup',
            prerequisitesTitle: 'Before you connect...',
            downloadExpensifyPackage: 'Download the Expensify package for Sage Intacct',
            followSteps: 'Follow the steps in our How-to: Connect to Sage Intacct instructions',
            enterCredentials: 'Enter your Sage Intacct credentials',
            entity: 'Entity',
            employeeDefault: 'Sage Intacct employee default',
            employeeDefaultDescription: "The employee's default department will be applied to their expenses in Sage Intacct if one exists.",
            displayedAsTagDescription: "Department will be selectable for each individual expense on an employee's report.",
            displayedAsReportFieldDescription: "Department selection will apply to all expenses on an employee's report.",
            toggleImportTitleFirstPart: 'Choose how to handle Sage Intacct ',
            toggleImportTitleSecondPart: ' in Expensify.',
            expenseTypes: 'Expense types',
            expenseTypesDescription: 'Your Sage Intacct expense types will import into Expensify as categories.',
            accountTypesDescription: 'Your Sage Intacct chart of accounts will import into Expensify as categories.',
            importTaxDescription: 'Import purchase tax rate from Sage Intacct.',
            userDefinedDimensions: 'User-defined dimensions',
            addUserDefinedDimension: 'Add user-defined dimension',
            integrationName: 'Integration name',
            dimensionExists: 'A dimension with this name already exists.',
            removeDimension: 'Remove user-defined dimension',
            removeDimensionPrompt: 'Are you sure you want to remove this user-defined dimension?',
            userDefinedDimension: 'User-defined dimension',
            addAUserDefinedDimension: 'Add a user-defined dimension',
            detailedInstructionsLink: 'View detailed instructions',
            detailedInstructionsRestOfSentence: ' on adding user-defined dimensions.',
            userDimensionsAdded: () => ({
                one: '1 UDD added',
                other: (count: number) => `${count} UDDs added`,
            }),
            mappingTitle: ({mappingName}: IntacctMappingTitleParams) => {
                switch (mappingName) {
                    case CONST.SAGE_INTACCT_CONFIG.MAPPINGS.DEPARTMENTS:
                        return 'departments';
                    case CONST.SAGE_INTACCT_CONFIG.MAPPINGS.CLASSES:
                        return 'classes';
                    case CONST.SAGE_INTACCT_CONFIG.MAPPINGS.LOCATIONS:
                        return 'locations';
                    case CONST.SAGE_INTACCT_CONFIG.MAPPINGS.CUSTOMERS:
                        return 'customers';
                    case CONST.SAGE_INTACCT_CONFIG.MAPPINGS.PROJECTS:
                        return 'projects (jobs)';
                    default:
                        return 'mappings';
                }
            },
        },
        type: {
            free: 'Free',
            control: 'Control',
            collect: 'Collect',
        },
        companyCards: {
            addCards: 'Add cards',
            selectCards: 'Select cards',
            addNewCard: {
                other: 'Other',
                cardProviders: {
                    gl1025: 'American Express Corporate Cards',
                    cdf: 'Mastercard Commercial Cards',
                    vcf: 'Visa Commercial Cards',
                    stripe: 'Stripe Cards',
                },
                yourCardProvider: `Who's your card provider?`,
                whoIsYourBankAccount: 'Who’s your bank?',
                whereIsYourBankLocated: 'Where’s your bank located?',
                howDoYouWantToConnect: 'How do you want to connect to your bank?',
                learnMoreAboutOptions: {
                    text: 'Learn more about these ',
                    linkText: 'options.',
                },
                commercialFeedDetails: 'Requires setup with your bank. This is typically used by larger companies and is often the best option if you qualify.',
                commercialFeedPlaidDetails: `Requires setup with your bank, but we'll guide you. This is typically limited to larger companies.`,
                directFeedDetails: 'The simplest approach. Connect right away using your master credentials. This method is most common.',
                enableFeed: {
                    title: ({provider}: GoBackMessageParams) => `Enable your ${provider} feed`,
                    heading: 'We have a direct integration with your card issuer and can import your transaction data into Expensify quickly and accurately.\n\nTo get started, simply:',
                    visa: 'We have global integrations with Visa, though eligibility varies by bank and card program.\n\nTo get started, simply:',
                    mastercard: 'We have global integrations with Mastercard, though eligibility varies by bank and card program.\n\nTo get started, simply:',
                    vcf: `1. Visit [this help article](${CONST.COMPANY_CARDS_VISA_COMMERCIAL_CARD_HELP}) for detailed instructions on how to set up your Visa Commercial Cards.\n\n2. [Contact your bank](${CONST.COMPANY_CARDS_VISA_COMMERCIAL_CARD_HELP}) to verify they support a commercial feed for your program, and ask them to enable it.\n\n3. *Once the feed is enabled and you have its details, continue to the next screen.*`,
                    gl1025: `1. Visit [this help article](${CONST.COMPANY_CARDS_AMEX_COMMERCIAL_CARD_HELP}) to find out if American Express can enable a commercial feed for your program.\n\n2. Once the feed is enabled, Amex will send you a production letter.\n\n3. *Once you have the feed information, continue to the next screen.*`,
                    cdf: `1. Visit [this help article](${CONST.COMPANY_CARDS_MASTERCARD_COMMERCIAL_CARDS}) for detailed instructions on how to set up your Mastercard Commercial Cards.\n\n 2. [Contact your bank](${CONST.COMPANY_CARDS_MASTERCARD_COMMERCIAL_CARDS}) to verify they support a commercial feed for your program, and ask them to enable it.\n\n3. *Once the feed is enabled and you have its details, continue to the next screen.*`,
                    stripe: `1. Visit Stripe’s Dashboard, and go to [Settings](${CONST.COMPANY_CARDS_STRIPE_HELP}).\n\n2. Under Product Integrations, click Enable next to Expensify.\n\n3. Once the feed is enabled, click Submit below and we’ll work on adding it.`,
                },
                whatBankIssuesCard: 'What bank issues these cards?',
                enterNameOfBank: 'Enter name of bank',
                feedDetails: {
                    vcf: {
                        title: 'What are the Visa feed details?',
                        processorLabel: 'Processor ID',
                        bankLabel: 'Financial institution (bank) ID',
                        companyLabel: 'Company ID',
                        helpLabel: 'Where do I find these IDs?',
                    },
                    gl1025: {
                        title: `What's the Amex delivery file name?`,
                        fileNameLabel: 'Delivery file name',
                        helpLabel: 'Where do I find the delivery file name?',
                    },
                    cdf: {
                        title: `What's the Mastercard distribution ID?`,
                        distributionLabel: 'Distribution ID',
                        helpLabel: 'Where do I find the distribution ID?',
                    },
                },
                amexCorporate: 'Select this if the front of your cards say “Corporate”',
                amexBusiness: 'Select this if the front of your cards say “Business”',
                amexPersonal: 'Select this if your cards are personal',
                error: {
                    pleaseSelectProvider: 'Please select a card provider before continuing',
                    pleaseSelectBankAccount: 'Please select a bank account before continuing',
                    pleaseSelectBank: 'Please select a bank before continuing',
                    pleaseSelectCountry: 'Please select a country before continuing',
                    pleaseSelectFeedType: 'Please select a feed type before continuing',
                },
            },
            statementCloseDate: {
                [CONST.COMPANY_CARDS.STATEMENT_CLOSE_DATE.LAST_DAY_OF_MONTH]: 'Last day of the month',
                [CONST.COMPANY_CARDS.STATEMENT_CLOSE_DATE.LAST_BUSINESS_DAY_OF_MONTH]: 'Last business day of the month',
                [CONST.COMPANY_CARDS.STATEMENT_CLOSE_DATE.CUSTOM_DAY_OF_MONTH]: 'Custom day of month',
            },
            assignCard: 'Assign card',
            findCard: 'Find card',
            cardNumber: 'Card number',
            commercialFeed: 'Commercial feed',
            feedName: ({feedName}: CompanyCardFeedNameParams) => `${feedName} cards`,
            directFeed: 'Direct feed',
            whoNeedsCardAssigned: 'Who needs a card assigned?',
            chooseCard: 'Choose a card',
            chooseCardFor: ({assignee, feed}: AssignCardParams) => `Choose a card for ${assignee} from the ${feed} cards feed.`,
            noActiveCards: 'No active cards on this feed',
            somethingMightBeBroken:
                '<muted-text><centered-text>Or something might be broken. Either way, if you have any questions, just <concierge-link>contact Concierge</concierge-link>.</centered-text></muted-text>',
            chooseTransactionStartDate: 'Choose a transaction start date',
            startDateDescription: "We'll import all transactions from this date onwards. If no date is specified, we’ll go as far back as your bank allows.",
            fromTheBeginning: 'From the beginning',
            customStartDate: 'Custom start date',
            customCloseDate: 'Custom close date',
            letsDoubleCheck: 'Let’s double check that everything looks right.',
            confirmationDescription: 'We’ll begin importing transactions immediately.',
            cardholder: 'Cardholder',
            card: 'Card',
            cardName: 'Card name',
            brokenConnectionErrorFirstPart: `Card feed connection is broken. Please `,
            brokenConnectionErrorLink: 'log into your bank ',
            brokenConnectionErrorSecondPart: 'so we can establish the connection again.',
            assignedCard: ({assignee, link}: AssignedCardParams) => `assigned ${assignee} a ${link}! Imported transactions will appear in this chat.`,
            companyCard: 'company card',
            chooseCardFeed: 'Choose card feed',
            ukRegulation:
                'Expensify, Inc. is an agent of Plaid Financial Ltd., an authorised payment institution regulated by the Financial Conduct Authority under the Payment Services Regulations 2017 (Firm Reference Number: 804718). Plaid provides you with regulated account information services through Expensify Limited as its agent.',
        },
        expensifyCard: {
            issueAndManageCards: 'Issue and manage your Expensify Cards',
            getStartedIssuing: 'Get started by issuing your first virtual or physical card.',
            verificationInProgress: 'Verification in progress...',
            verifyingTheDetails: "We're verifying a few details. Concierge will let you know when Expensify Cards are ready to issue.",
            disclaimer:
                'The Expensify Visa® Commercial Card is issued by The Bancorp Bank, N.A., Member FDIC, pursuant to a license from Visa U.S.A. Inc. and may not be used at all merchants that accept Visa cards. Apple® and the Apple logo® are trademarks of Apple Inc., registered in the U.S. and other countries. App Store is a service mark of Apple Inc. Google Play and the Google Play logo are trademarks of Google LLC.',
            issueCard: 'Issue card',
            findCard: 'Find card',
            newCard: 'New card',
            name: 'Name',
            lastFour: 'Last 4',
            limit: 'Limit',
            currentBalance: 'Current balance',
            currentBalanceDescription: 'Current balance is the sum of all posted Expensify Card transactions that have occurred since the last settlement date.',
            balanceWillBeSettledOn: ({settlementDate}: SettlementDateParams) => `Balance will be settled on ${settlementDate}`,
            settleBalance: 'Settle balance',
            cardLimit: 'Card limit',
            remainingLimit: 'Remaining limit',
            requestLimitIncrease: 'Request limit increase',
            remainingLimitDescription:
                'We consider a number of factors when calculating your remaining limit: your tenure as a customer, the business-related information you provided during signup, and the available cash in your business bank account. Your remaining limit can fluctuate on a daily basis.',
            earnedCashback: 'Cash back',
            earnedCashbackDescription: 'Cash back balance is based on settled monthly Expensify Card spend across your workspace.',
            issueNewCard: 'Issue new card',
            finishSetup: 'Finish setup',
            chooseBankAccount: 'Choose bank account',
            chooseExistingBank: 'Choose an existing business bank account to pay your Expensify Card balance, or add a new bank account',
            accountEndingIn: 'Account ending in',
            addNewBankAccount: 'Add a new bank account',
            settlementAccount: 'Settlement account',
            settlementAccountDescription: 'Choose an account to pay your Expensify Card balance.',
            settlementAccountInfo: ({reconciliationAccountSettingsLink, accountNumber}: SettlementAccountInfoParams) =>
                `Make sure this account matches your <a href="${reconciliationAccountSettingsLink}">Reconciliation account</a> (${accountNumber}) so Continuous Reconciliation works properly.`,
            settlementFrequency: 'Settlement frequency',
            settlementFrequencyDescription: 'Choose how often you’ll pay your Expensify Card balance.',
            settlementFrequencyInfo: 'If you’d like to switch to monthly settlement, you’ll need to connect your bank account via Plaid and have a positive 90-day balance history.',
            frequency: {
                daily: 'Daily',
                monthly: 'Monthly',
            },
            cardDetails: 'Card details',
            virtual: 'Virtual',
            physical: 'Physical',
            deactivate: 'Deactivate card',
            changeCardLimit: 'Change card limit',
            changeLimit: 'Change limit',
            smartLimitWarning: ({limit}: CharacterLimitParams) =>
                `If you change this card’s limit to ${limit}, new transactions will be declined until you approve more expenses on the card.`,
            monthlyLimitWarning: ({limit}: CharacterLimitParams) => `If you change this card’s limit to ${limit}, new transactions will be declined until next month.`,
            fixedLimitWarning: ({limit}: CharacterLimitParams) => `If you change this card’s limit to ${limit}, new transactions will be declined.`,
            changeCardLimitType: 'Change card limit type',
            changeLimitType: 'Change limit type',
            changeCardSmartLimitTypeWarning: ({limit}: CharacterLimitParams) =>
                `If you change this card's limit type to Smart Limit, new transactions will be declined because the ${limit} unapproved limit has already been reached.`,
            changeCardMonthlyLimitTypeWarning: ({limit}: CharacterLimitParams) =>
                `If you change this card's limit type to Monthly, new transactions will be declined because the ${limit} monthly limit has already been reached.`,
            addShippingDetails: 'Add shipping details',
            issuedCard: ({assignee}: AssigneeParams) => `issued ${assignee} an Expensify Card! The card will arrive in 2-3 business days.`,
            issuedCardNoShippingDetails: ({assignee}: AssigneeParams) => `issued ${assignee} an Expensify Card! The card will be shipped once shipping details are added.`,
            issuedCardVirtual: ({assignee, link}: IssueVirtualCardParams) => `issued ${assignee} a virtual ${link}! The card can be used right away.`,
            addedShippingDetails: ({assignee}: AssigneeParams) => `${assignee} added shipping details. Expensify Card will arrive in 2-3 business days.`,
            verifyingHeader: 'Verifying',
            bankAccountVerifiedHeader: 'Bank account verified',
            verifyingBankAccount: 'Verifying bank account...',
            verifyingBankAccountDescription: 'Please wait while we confirm that this account can be used to issue Expensify Cards.',
            bankAccountVerified: 'Bank account verified!',
            bankAccountVerifiedDescription: 'You can now issue Expensify Cards to your workspace members.',
            oneMoreStep: 'One more step...',
            oneMoreStepDescription: 'Looks like we need to manually verify your bank account. Please head on over to Concierge where your instructions are waiting for you.',
            gotIt: 'Got it',
            goToConcierge: 'Go to Concierge',
        },
        categories: {
            deleteCategories: 'Delete categories',
            deleteCategoriesPrompt: 'Are you sure you want to delete these categories?',
            deleteCategory: 'Delete category',
            deleteCategoryPrompt: 'Are you sure you want to delete this category?',
            disableCategories: 'Disable categories',
            disableCategory: 'Disable category',
            enableCategories: 'Enable categories',
            enableCategory: 'Enable category',
            defaultSpendCategories: 'Default spend categories',
            spendCategoriesDescription: 'Customize how merchant spend is categorized for credit card transactions and scanned receipts.',
            deleteFailureMessage: 'An error occurred while deleting the category, please try again',
            categoryName: 'Category name',
            requiresCategory: 'Members must categorize all expenses',
            needCategoryForExportToIntegration: ({connectionName}: NeedCategoryForExportToIntegrationParams) => `All expenses must be categorized in order to export to ${connectionName}.`,
            subtitle: 'Get a better overview of where money is being spent. Use our default categories or add your own.',
            emptyCategories: {
                title: "You haven't created any categories",
                subtitle: 'Add a category to organize your spend.',
                subtitleWithAccounting: ({accountingPageURL}: EmptyCategoriesSubtitleWithAccountingParams) =>
                    `<muted-text><centered-text>Your categories are currently importing from an accounting connection. Head over to <a href="${accountingPageURL}">accounting</a> to make any changes.</centered-text></muted-text>`,
            },
            updateFailureMessage: 'An error occurred while updating the category, please try again',
            createFailureMessage: 'An error occurred while creating the category, please try again',
            addCategory: 'Add category',
            editCategory: 'Edit category',
            editCategories: 'Edit categories',
            findCategory: 'Find category',
            categoryRequiredError: 'Category name is required',
            existingCategoryError: 'A category with this name already exists',
            invalidCategoryName: 'Invalid category name',
            importedFromAccountingSoftware: 'The categories below are imported from your',
            payrollCode: 'Payroll code',
            updatePayrollCodeFailureMessage: 'An error occurred while updating the payroll code, please try again',
            glCode: 'GL code',
            updateGLCodeFailureMessage: 'An error occurred while updating the GL code, please try again',
            importCategories: 'Import categories',
            cannotDeleteOrDisableAllCategories: {
                title: 'Cannot delete or disable all categories',
                description: `At least one category must remain enabled because your workspace requires categories.`,
            },
        },
        moreFeatures: {
            subtitle: 'Use the toggles below to enable more features as you grow. Each feature will appear in the navigation menu for further customization.',
            spendSection: {
                title: 'Spend',
                subtitle: 'Enable functionality that helps you scale your team.',
            },
            manageSection: {
                title: 'Manage',
                subtitle: 'Add controls that help keep spend within budget.',
            },
            earnSection: {
                title: 'Earn',
                subtitle: 'Streamline your revenue and get paid faster.',
            },
            organizeSection: {
                title: 'Organize',
                subtitle: 'Group and analyze spend, record every tax paid.',
            },
            integrateSection: {
                title: 'Integrate',
                subtitle: 'Connect Expensify to popular financial products.',
            },
            distanceRates: {
                title: 'Distance rates',
                subtitle: 'Add, update, and enforce rates.',
            },
            perDiem: {
                title: 'Per diem',
                subtitle: 'Set per diem rates to control daily employee spend.',
            },
            expensifyCard: {
                title: 'Expensify Card',
                subtitle: 'Gain insights and control over spend.',
                disableCardTitle: 'Disable Expensify Card',
                disableCardPrompt: 'You can’t disable the Expensify Card because it’s already in use. Reach out to Concierge for next steps.',
                disableCardButton: 'Chat with Concierge',
                feed: {
                    title: 'Get the Expensify Card',
                    subTitle: 'Streamline your business expenses and save up to 50% on your Expensify bill, plus:',
                    features: {
                        cashBack: 'Cash back on every US purchase',
                        unlimited: 'Unlimited virtual cards',
                        spend: 'Spend controls and custom limits',
                    },
                    ctaTitle: 'Issue new card',
                },
            },
            companyCards: {
                title: 'Company cards',
                subtitle: 'Import spend from existing company cards.',
                feed: {
                    title: 'Import company cards',
                    features: {
                        support: 'Support for all major card providers',
                        assignCards: 'Assign cards to the entire team',
                        automaticImport: 'Automatic transaction import',
                    },
                },
                disableCardTitle: 'Disable company cards',
                disableCardPrompt: 'You can’t disable company cards because this feature is in use. Reach out to the Concierge for next steps.',
                disableCardButton: 'Chat with Concierge',
                cardDetails: 'Card details',
                cardNumber: 'Card number',
                cardholder: 'Cardholder',
                cardName: 'Card name',
                integrationExport: ({integration, type}: IntegrationExportParams) => (integration && type ? `${integration} ${type.toLowerCase()} export` : `${integration} export`),
                integrationExportTitleFirstPart: ({integration}: IntegrationExportParams) => `Choose the ${integration} account where transactions should be exported.`,
                integrationExportTitlePart: 'Select a different',
                integrationExportTitleLinkPart: 'export option',
                integrationExportTitleSecondPart: 'to change the available accounts.',
                lastUpdated: 'Last updated',
                transactionStartDate: 'Transaction start date',
                updateCard: 'Update card',
                unassignCard: 'Unassign card',
                unassign: 'Unassign',
                unassignCardDescription: 'Unassign this card will remove all transactions on draft reports from the cardholder’s account.',
                assignCard: 'Assign card',
                cardFeedName: 'Card feed name',
                cardFeedNameDescription: 'Give the card feed a unique name so you can tell it apart from the others.',
                cardFeedTransaction: 'Delete transactions',
                cardFeedTransactionDescription: 'Choose whether cardholders can delete card transactions. New transactions will follow these rules.',
                cardFeedRestrictDeletingTransaction: 'Restrict deleting transactions',
                cardFeedAllowDeletingTransaction: 'Allow deleting transactions',
                removeCardFeed: 'Remove card feed',
                removeCardFeedTitle: ({feedName}: CompanyCardFeedNameParams) => `Remove ${feedName} feed`,
                removeCardFeedDescription: 'Are you sure you want to remove this card feed? This will unassign all cards.',
                error: {
                    feedNameRequired: 'Card feed name is required',
                    statementCloseDateRequired: 'Please select a statement close date.',
                },
                corporate: 'Restrict deleting transactions',
                personal: 'Allow deleting transactions',
                setFeedNameDescription: 'Give the card feed a unique name so you can tell it apart from the others',
                setTransactionLiabilityDescription: 'When enabled, cardholders can delete card transactions. New transactions will follow this rule.',
                emptyAddedFeedTitle: 'Assign company cards',
                emptyAddedFeedDescription: 'Get started by assigning your first card to a member.',
                pendingFeedTitle: `We're reviewing your request...`,
                pendingFeedDescription: `We're currently reviewing your feed details. Once that's done, we'll reach out to you via`,
                pendingBankTitle: 'Check your browser window',
                pendingBankDescription: ({bankName}: CompanyCardBankName) => `Please connect to ${bankName} via your browser window that just opened. If one didn’t open, `,
                pendingBankLink: 'please click here',
                giveItNameInstruction: 'Give the card a name that sets it apart from others.',
                updating: 'Updating...',
                noAccountsFound: 'No accounts found',
                defaultCard: 'Default card',
                downgradeTitle: `Can't downgrade workspace`,
                downgradeSubTitleFirstPart: `This workspace can't be downgraded because multiple card feeds are connected (excluding Expensify Cards). Please`,
                downgradeSubTitleMiddlePart: `keep only one card feed`,
                downgradeSubTitleLastPart: 'to proceed.',
                noAccountsFoundDescription: ({connection}: ConnectionParams) => `Please add the account in ${connection} and sync the connection again`,
                expensifyCardBannerTitle: 'Get the Expensify Card',
                expensifyCardBannerSubtitle: 'Enjoy cash back on every US purchase, up to 50% off your Expensify bill, unlimited virtual cards, and so much more.',
                expensifyCardBannerLearnMoreButton: 'Learn more',
                statementCloseDateTitle: 'Statement close date',
                statementCloseDateDescription: 'Let us know when your card statement closes, and we’ll create a matching statement in Expensify.',
            },
            workflows: {
                title: 'Workflows',
                subtitle: 'Configure how spend is approved and paid.',
                disableApprovalPrompt:
                    'Expensify Cards from this workspace currently rely on approval to define their Smart Limits. Please amend the limit types of any Expensify Cards with Smart Limits before disabling approvals.',
            },
            invoices: {
                title: 'Invoices',
                subtitle: 'Send and receive invoices.',
            },
            categories: {
                title: 'Categories',
                subtitle: 'Track and organize spend.',
            },
            tags: {
                title: 'Tags',
                subtitle: 'Classify costs and track billable expenses.',
            },
            taxes: {
                title: 'Taxes',
                subtitle: 'Document and reclaim eligible taxes.',
            },
            reportFields: {
                title: 'Report fields',
                subtitle: 'Set up custom fields for spend.',
            },
            connections: {
                title: 'Accounting',
                subtitle: 'Sync your chart of accounts and more.',
            },
            receiptPartners: {
                title: 'Receipt partners',
                subtitle: 'Automatically import receipts.',
            },
            connectionsWarningModal: {
                featureEnabledTitle: 'Not so fast...',
                featureEnabledText: "To enable or disable this feature, you'll need to change your accounting import settings.",
                disconnectText: "To disable accounting, you'll need to disconnect your accounting connection from your workspace.",
                manageSettings: 'Manage settings',
            },
            receiptPartnersWarningModal: {
                featureEnabledTitle: 'Disconnect Uber',
                disconnectText: 'To disable this feature, please disconnect the Uber for Business integration first.',
                confirmText: 'Got it',
            },
            workflowWarningModal: {
                featureEnabledTitle: 'Not so fast...',
                featureEnabledText:
                    'Expensify Cards in this workspace rely on approval workflows to define their Smart Limits.\n\nPlease change the limit types of any cards with Smart Limits before disabling workflows.',
                confirmText: 'Go to Expensify Cards',
            },
            rules: {
                title: 'Rules',
                subtitle: 'Require receipts, flag high spend, and more.',
            },
        },
        reports: {
            reportsCustomTitleExamples: 'Examples:',
            customReportNamesSubtitle: `<muted-text>Customize report titles using our <a href="${CONST.CUSTOM_REPORT_NAME_HELP_URL}">extensive formulas</a>.</muted-text>`,
            customNameTitle: 'Default report title',
            customNameDescription: `Choose a custom name for expense reports using our <a href="${CONST.CUSTOM_REPORT_NAME_HELP_URL}">extensive formulas</a>.`,
            customNameInputLabel: 'Name',
            customNameEmailPhoneExample: 'Member’s email or phone: {report:submit:from}',
            customNameStartDateExample: 'Report start date: {report:startdate}',
            customNameWorkspaceNameExample: 'Workspace name: {report:workspacename}',
            customNameReportIDExample: 'Report ID: {report:id}',
            customNameTotalExample: 'Total: {report:total}.',
            preventMembersFromChangingCustomNamesTitle: 'Prevent members from changing custom report names',
        },
        reportFields: {
            addField: 'Add field',
            delete: 'Delete field',
            deleteFields: 'Delete fields',
            findReportField: 'Find report field',
            deleteConfirmation: 'Are you sure you want to delete this report field?',
            deleteFieldsConfirmation: 'Are you sure you want to delete these report fields?',
            emptyReportFields: {
                title: "You haven't created any report fields",
                subtitle: 'Add a custom field (text, date, or dropdown) that appears on reports.',
            },
            subtitle: "Report fields apply to all spend and can be helpful when you'd like to prompt for extra information.",
            disableReportFields: 'Disable report fields',
            disableReportFieldsConfirmation: 'Are you sure? Text and date fields will be deleted, and lists will be disabled.',
            importedFromAccountingSoftware: 'The report fields below are imported from your',
            textType: 'Text',
            dateType: 'Date',
            dropdownType: 'List',
            textAlternateText: 'Add a field for free text input.',
            dateAlternateText: 'Add a calendar for date selection.',
            dropdownAlternateText: 'Add a list of options to choose from.',
            nameInputSubtitle: 'Choose a name for the report field.',
            typeInputSubtitle: 'Choose what type of report field to use.',
            initialValueInputSubtitle: 'Enter a starting value to show in the report field.',
            listValuesInputSubtitle: 'These values will appear in your report field dropdown. Enabled values can be selected by members.',
            listInputSubtitle: 'These values will appear in your report field list. Enabled values can be selected by members.',
            deleteValue: 'Delete value',
            deleteValues: 'Delete values',
            disableValue: 'Disable value',
            disableValues: 'Disable values',
            enableValue: 'Enable value',
            enableValues: 'Enable values',
            emptyReportFieldsValues: {
                title: "You haven't created any list values",
                subtitle: 'Add custom values to appear on reports.',
            },
            deleteValuePrompt: 'Are you sure you want to delete this list value?',
            deleteValuesPrompt: 'Are you sure you want to delete these list values?',
            listValueRequiredError: 'Please enter a list value name',
            existingListValueError: 'A list value with this name already exists',
            editValue: 'Edit value',
            listValues: 'List values',
            addValue: 'Add value',
            existingReportFieldNameError: 'A report field with this name already exists',
            reportFieldNameRequiredError: 'Please enter a report field name',
            reportFieldTypeRequiredError: 'Please choose a report field type',
            reportFieldInitialValueRequiredError: 'Please choose a report field initial value',
            genericFailureMessage: 'An error occurred while updating the report field. Please try again.',
        },
        tags: {
            tagName: 'Tag name',
            requiresTag: 'Members must tag all expenses',
            trackBillable: 'Track billable expenses',
            customTagName: 'Custom tag name',
            enableTag: 'Enable tag',
            enableTags: 'Enable tags',
            requireTag: 'Require tag',
            requireTags: 'Require tags',
            notRequireTags: 'Don’t require',
            disableTag: 'Disable tag',
            disableTags: 'Disable tags',
            addTag: 'Add tag',
            editTag: 'Edit tag',
            editTags: 'Edit tags',
            findTag: 'Find tag',
            subtitle: 'Tags add more detailed ways to classify costs.',
            dependentMultiLevelTagsSubtitle: {
                phrase1: ' You are using ',
                phrase2: 'dependent tags',
                phrase3: '. You can ',
                phrase4: 'reimport a spreadsheet',
                phrase5: ' to update your tags.',
            },
            emptyTags: {
                title: "You haven't created any tags",
                //  We need to remove the subtitle and use the below one when we remove the canUseMultiLevelTags beta
                subtitle: 'Add a tag to track projects, locations, departments, and more.',
                subtitleHTML: `<muted-text><centered-text>Import a spreadsheet to add tags for tracking projects, locations, departments, and more. <a href="${CONST.IMPORT_TAGS_EXPENSIFY_URL}">Learn more</a> about formatting tag files.</centered-text></muted-text>`,
                subtitleWithAccounting: ({accountingPageURL}: EmptyTagsSubtitleWithAccountingParams) =>
                    `<muted-text><centered-text>Your tags are currently importing from an accounting connection. Head over to <a href="${accountingPageURL}">accounting</a> to make any changes.</centered-text></muted-text>`,
            },
            deleteTag: 'Delete tag',
            deleteTags: 'Delete tags',
            deleteTagConfirmation: 'Are you sure that you want to delete this tag?',
            deleteTagsConfirmation: 'Are you sure that you want to delete these tags?',
            deleteFailureMessage: 'An error occurred while deleting the tag, please try again',
            tagRequiredError: 'Tag name is required',
            existingTagError: 'A tag with this name already exists',
            invalidTagNameError: 'Tag name cannot be 0. Please choose a different value.',
            genericFailureMessage: 'An error occurred while updating the tag, please try again',
            importedFromAccountingSoftware: 'The tags below are imported from your',
            glCode: 'GL code',
            updateGLCodeFailureMessage: 'An error occurred while updating the GL code, please try again',
            tagRules: 'Tag rules',
            approverDescription: 'Approver',
            importTags: 'Import tags',
            importTagsSupportingText: 'Code your expenses with one type of tag or many.',
            configureMultiLevelTags: 'Configure your list of tags for multi-level tagging. ',
            importMultiLevelTagsSupportingText: `Here's a preview of your tags. If everything looks good, click below to import them.`,
            importMultiLevelTags: {
                firstRowTitle: 'The first row is the title for each tag list',
                independentTags: 'These are independent tags',
                glAdjacentColumn: 'There is a GL code in the adjacent column',
            },
            tagLevel: {
                singleLevel: 'Single level of tags',
                multiLevel: 'Multi-level tags',
            },
            switchSingleToMultiLevelTagWarning: {
                title: 'Switch Tag Levels',
                prompt1: 'Switching tag levels will erase all current tags.',
                prompt2: ' We suggest you first',
                prompt3: ' download a backup',
                prompt4: ' by exporting your tags.',
                prompt5: ' Learn more',
                prompt6: ' about tag levels.',
            },
            importedTagsMessage: ({columnCounts}: ImportedTagsMessageParams) =>
                `We found *${columnCounts} columns* in your spreadsheet. Select *Name* next to the column that contains tags names. You can also select *Enabled* next to the column that sets tags status.`,
            cannotDeleteOrDisableAllTags: {
                title: 'Cannot delete or disable all tags',
                description: `At least one tag must remain enabled because your workspace requires tags.`,
            },
            cannotMakeAllTagsOptional: {
                title: 'Cannot make all tags optional',
                description: `At least one tag must remain required because your workspace settings require tags.`,
            },
            tagCount: () => ({
                one: '1 Tag',
                other: (count: number) => `${count} Tags`,
            }),
        },
        taxes: {
            subtitle: 'Add tax names, rates, and set defaults.',
            addRate: 'Add rate',
            workspaceDefault: 'Workspace currency default',
            foreignDefault: 'Foreign currency default',
            customTaxName: 'Custom tax name',
            value: 'Value',
            taxReclaimableOn: 'Tax reclaimable on',
            taxRate: 'Tax rate',
            findTaxRate: 'Find tax rate',
            error: {
                taxRateAlreadyExists: 'This tax name is already in use',
                taxCodeAlreadyExists: 'This tax code is already in use',
                valuePercentageRange: 'Please enter a valid percentage between 0 and 100',
                customNameRequired: 'Custom tax name is required',
                deleteFailureMessage: 'An error occurred while deleting the tax rate. Please try again or ask Concierge for help.',
                updateFailureMessage: 'An error occurred while updating the tax rate. Please try again or ask Concierge for help.',
                createFailureMessage: 'An error occurred while creating the tax rate. Please try again or ask Concierge for help.',
                updateTaxClaimableFailureMessage: 'The reclaimable portion must be less than the distance rate amount',
            },
            deleteTaxConfirmation: 'Are you sure you want to delete this tax?',
            deleteMultipleTaxConfirmation: ({taxAmount}: TaxAmountParams) => `Are you sure you want to delete ${taxAmount} taxes?`,
            actions: {
                delete: 'Delete rate',
                deleteMultiple: 'Delete rates',
                enable: 'Enable rate',
                disable: 'Disable rate',
                enableTaxRates: () => ({
                    one: 'Enable rate',
                    other: 'Enable rates',
                }),
                disableTaxRates: () => ({
                    one: 'Disable rate',
                    other: 'Disable rates',
                }),
            },
            importedFromAccountingSoftware: 'The taxes below are imported from your',
            taxCode: 'Tax code',
            updateTaxCodeFailureMessage: 'An error occurred while updating the tax code, please try again',
        },
        emptyWorkspace: {
            title: 'Create a workspace',
            subtitle: 'Create a workspace to track receipts, reimburse expenses, manage travel, send invoices, and more — all at the speed of chat.',
            createAWorkspaceCTA: 'Get Started',
            features: {
                trackAndCollect: 'Track and collect receipts',
                reimbursements: 'Reimburse employees',
                companyCards: 'Manage company cards',
            },
            notFound: 'No workspace found',
            description: 'Rooms are a great place to discuss and work with multiple people. To begin collaborating, create or join a workspace',
        },
        new: {
            newWorkspace: 'New workspace',
            getTheExpensifyCardAndMore: 'Get the Expensify Card and more',
            confirmWorkspace: 'Confirm Workspace',
            myGroupWorkspace: ({workspaceNumber}: {workspaceNumber?: number}) => `My Group Workspace${workspaceNumber ? ` ${workspaceNumber}` : ''}`,
            workspaceName: ({userName, workspaceNumber}: NewWorkspaceNameParams) => `${userName}'s Workspace${workspaceNumber ? ` ${workspaceNumber}` : ''}`,
        },
        people: {
            genericFailureMessage: 'An error occurred removing a member from the workspace, please try again',
            removeMembersPrompt: ({memberName}: {memberName: string}) => ({
                one: `Are you sure you want to remove ${memberName}?`,
                other: 'Are you sure you want to remove these members?',
            }),
            removeMembersWarningPrompt: ({memberName, ownerName}: RemoveMembersWarningPrompt) =>
                `${memberName} is an approver in this workspace. When you unshare this workspace with them, we’ll replace them in the approval workflow with the workspace owner, ${ownerName}`,
            removeMembersTitle: () => ({
                one: 'Remove member',
                other: 'Remove members',
            }),
            findMember: 'Find member',
            removeWorkspaceMemberButtonTitle: 'Remove from workspace',
            removeGroupMemberButtonTitle: 'Remove from group',
            removeRoomMemberButtonTitle: 'Remove from chat',
            removeMemberPrompt: ({memberName}: RemoveMemberPromptParams) => `Are you sure you want to remove ${memberName}?`,
            removeMemberTitle: 'Remove member',
            transferOwner: 'Transfer owner',
            makeMember: 'Make member',
            makeAdmin: 'Make admin',
            makeAuditor: 'Make auditor',
            selectAll: 'Select all',
            error: {
                genericAdd: 'There was a problem adding this workspace member',
                cannotRemove: "You can't remove yourself or the workspace owner",
                genericRemove: 'There was a problem removing that workspace member',
            },
            addedWithPrimary: 'Some members were added with their primary logins.',
            invitedBySecondaryLogin: ({secondaryLogin}: SecondaryLoginParams) => `Added by secondary login ${secondaryLogin}.`,
            workspaceMembersCount: ({count}: WorkspaceMembersCountParams) => `Total workspace members: ${count}`,
            importMembers: 'Import members',
        },
        card: {
            getStartedIssuing: 'Get started by issuing your first virtual or physical card.',
            issueCard: 'Issue card',
            issueNewCard: {
                whoNeedsCard: 'Who needs a card?',
                findMember: 'Find member',
                chooseCardType: 'Choose a card type',
                physicalCard: 'Physical card',
                physicalCardDescription: 'Great for the frequent spender',
                virtualCard: 'Virtual card',
                virtualCardDescription: 'Instant and flexible',
                chooseLimitType: 'Choose a limit type',
                smartLimit: 'Smart Limit',
                smartLimitDescription: 'Spend up to a certain amount before requiring approval',
                monthly: 'Monthly',
                monthlyDescription: 'Spend up to a certain amount per month',
                fixedAmount: 'Fixed amount',
                fixedAmountDescription: 'Spend up to a certain amount once',
                setLimit: 'Set a limit',
                cardLimitError: 'Please enter an amount less than $21,474,836',
                giveItName: 'Give it a name',
                giveItNameInstruction: 'Make it unique enough to tell apart from other cards. Specific use cases are even better!',
                cardName: 'Card name',
                letsDoubleCheck: 'Let’s double check that everything looks right.',
                willBeReady: 'This card will be ready to use immediately.',
                cardholder: 'Cardholder',
                cardType: 'Card type',
                limit: 'Limit',
                limitType: 'Limit type',
                name: 'Name',
            },
            deactivateCardModal: {
                deactivate: 'Deactivate',
                deactivateCard: 'Deactivate card',
                deactivateConfirmation: 'Deactivating this card will decline all future transactions and can’t be undone.',
            },
        },
        accounting: {
            settings: 'settings',
            title: 'Connections',
            subtitle: 'Connect to your accounting system to code transactions with your chart of accounts, auto-match payments, and keep your finances in sync.',
            qbo: 'QuickBooks Online',
            qbd: 'QuickBooks Desktop',
            xero: 'Xero',
            netsuite: 'NetSuite',
            intacct: 'Sage Intacct',
            sap: 'SAP',
            oracle: 'Oracle',
            microsoftDynamics: 'Microsoft Dynamics',
            talkYourOnboardingSpecialist: 'Chat with your setup specialist.',
            talkYourAccountManager: 'Chat with your account manager.',
            talkToConcierge: 'Chat with Concierge.',
            needAnotherAccounting: 'Need another accounting software? ',
            connectionName: ({connectionName}: ConnectionNameParams) => {
                switch (connectionName) {
                    case CONST.POLICY.CONNECTIONS.NAME.QBO:
                        return 'QuickBooks Online';
                    case CONST.POLICY.CONNECTIONS.NAME.XERO:
                        return 'Xero';
                    case CONST.POLICY.CONNECTIONS.NAME.NETSUITE:
                        return 'NetSuite';
                    case CONST.POLICY.CONNECTIONS.NAME.SAGE_INTACCT:
                        return 'Sage Intacct';
                    default: {
                        return '';
                    }
                }
            },
            errorODIntegration: "There's an error with a connection that's been set up in Expensify Classic. ",
            goToODToFix: 'Go to Expensify Classic to fix this issue.',
            goToODToSettings: 'Go to Expensify Classic to manage your settings.',
            setup: 'Connect',
            lastSync: ({relativeDate}: LastSyncAccountingParams) => `Last synced ${relativeDate}`,
            notSync: 'Not synced',
            import: 'Import',
            export: 'Export',
            advanced: 'Advanced',
            other: 'Other',
            syncNow: 'Sync now',
            disconnect: 'Disconnect',
            reinstall: 'Reinstall connector',
            disconnectTitle: ({connectionName}: OptionalParam<ConnectionNameParams> = {}) => {
                const integrationName =
                    connectionName && CONST.POLICY.CONNECTIONS.NAME_USER_FRIENDLY[connectionName] ? CONST.POLICY.CONNECTIONS.NAME_USER_FRIENDLY[connectionName] : 'integration';
                return `Disconnect ${integrationName}`;
            },
            connectTitle: ({connectionName}: ConnectionNameParams) => `Connect ${CONST.POLICY.CONNECTIONS.NAME_USER_FRIENDLY[connectionName] ?? 'accounting integration'}`,

            syncError: ({connectionName}: ConnectionNameParams) => {
                switch (connectionName) {
                    case CONST.POLICY.CONNECTIONS.NAME.QBO:
                        return "Can't connect to QuickBooks Online";
                    case CONST.POLICY.CONNECTIONS.NAME.XERO:
                        return "Can't connect to Xero";
                    case CONST.POLICY.CONNECTIONS.NAME.NETSUITE:
                        return "Can't connect to NetSuite";
                    case CONST.POLICY.CONNECTIONS.NAME.QBD:
                        return "Can't connect to QuickBooks Desktop";
                    default: {
                        return "Can't connect to integration";
                    }
                }
            },
            accounts: 'Chart of accounts',
            taxes: 'Taxes',
            imported: 'Imported',
            notImported: 'Not imported',
            importAsCategory: 'Imported as categories',
            importTypes: {
                [CONST.INTEGRATION_ENTITY_MAP_TYPES.IMPORTED]: 'Imported',
                [CONST.INTEGRATION_ENTITY_MAP_TYPES.TAG]: 'Imported as tags',
                [CONST.INTEGRATION_ENTITY_MAP_TYPES.DEFAULT]: 'Imported',
                [CONST.INTEGRATION_ENTITY_MAP_TYPES.NOT_IMPORTED]: 'Not imported',
                [CONST.INTEGRATION_ENTITY_MAP_TYPES.NONE]: 'Not imported',
                [CONST.INTEGRATION_ENTITY_MAP_TYPES.REPORT_FIELD]: 'Imported as report fields',
                [CONST.INTEGRATION_ENTITY_MAP_TYPES.NETSUITE_DEFAULT]: 'NetSuite employee default',
            },
            disconnectPrompt: ({connectionName}: OptionalParam<ConnectionNameParams> = {}) => {
                const integrationName =
                    connectionName && CONST.POLICY.CONNECTIONS.NAME_USER_FRIENDLY[connectionName] ? CONST.POLICY.CONNECTIONS.NAME_USER_FRIENDLY[connectionName] : 'this integration';
                return `Are you sure you want to disconnect ${integrationName}?`;
            },
            connectPrompt: ({connectionName}: ConnectionNameParams) =>
                `Are you sure you want to connect ${
                    CONST.POLICY.CONNECTIONS.NAME_USER_FRIENDLY[connectionName] ?? 'this accounting integration'
                }? This will remove any existing accounting connections.`,
            enterCredentials: 'Enter your credentials',
            connections: {
                syncStageName: ({stage}: SyncStageNameConnectionsParams) => {
                    switch (stage) {
                        case 'quickbooksOnlineImportCustomers':
                        case 'quickbooksDesktopImportCustomers':
                            return 'Importing customers';
                        case 'quickbooksOnlineImportEmployees':
                        case 'netSuiteSyncImportEmployees':
                        case 'intacctImportEmployees':
                        case 'quickbooksDesktopImportEmployees':
                            return 'Importing employees';
                        case 'quickbooksOnlineImportAccounts':
                        case 'quickbooksDesktopImportAccounts':
                            return 'Importing accounts';
                        case 'quickbooksOnlineImportClasses':
                        case 'quickbooksDesktopImportClasses':
                            return 'Importing classes';
                        case 'quickbooksOnlineImportLocations':
                            return 'Importing locations';
                        case 'quickbooksOnlineImportProcessing':
                            return 'Processing imported data';
                        case 'quickbooksOnlineSyncBillPayments':
                        case 'intacctImportSyncBillPayments':
                            return 'Syncing reimbursed reports and bill payments';
                        case 'quickbooksOnlineSyncTaxCodes':
                            return 'Importing tax codes';
                        case 'quickbooksOnlineCheckConnection':
                            return 'Checking QuickBooks Online connection';
                        case 'quickbooksOnlineImportMain':
                            return 'Importing QuickBooks Online data';
                        case 'startingImportXero':
                            return 'Importing Xero data';
                        case 'startingImportQBO':
                            return 'Importing QuickBooks Online data';
                        case 'startingImportQBD':
                        case 'quickbooksDesktopImportMore':
                            return 'Importing QuickBooks Desktop data';
                        case 'quickbooksDesktopImportTitle':
                            return 'Importing title';
                        case 'quickbooksDesktopImportApproveCertificate':
                            return 'Importing approve certificate';
                        case 'quickbooksDesktopImportDimensions':
                            return 'Importing dimensions';
                        case 'quickbooksDesktopImportSavePolicy':
                            return 'Importing save policy';
                        case 'quickbooksDesktopWebConnectorReminder':
                            return 'Still syncing data with QuickBooks... Please make sure the Web Connector is running';
                        case 'quickbooksOnlineSyncTitle':
                            return 'Syncing QuickBooks Online data';
                        case 'quickbooksOnlineSyncLoadData':
                        case 'xeroSyncStep':
                        case 'intacctImportData':
                            return 'Loading data';
                        case 'quickbooksOnlineSyncApplyCategories':
                            return 'Updating categories';
                        case 'quickbooksOnlineSyncApplyCustomers':
                            return 'Updating customers/projects';
                        case 'quickbooksOnlineSyncApplyEmployees':
                            return 'Updating people list';
                        case 'quickbooksOnlineSyncApplyClassesLocations':
                            return 'Updating report fields';
                        case 'jobDone':
                            return 'Waiting for imported data to load';
                        case 'xeroSyncImportChartOfAccounts':
                            return 'Syncing chart of accounts';
                        case 'xeroSyncImportCategories':
                            return 'Syncing categories';
                        case 'xeroSyncImportCustomers':
                            return 'Syncing customers';
                        case 'xeroSyncXeroReimbursedReports':
                            return 'Marking Expensify reports as reimbursed';
                        case 'xeroSyncExpensifyReimbursedReports':
                            return 'Marking Xero bills and invoices as paid';
                        case 'xeroSyncImportTrackingCategories':
                            return 'Syncing tracking categories';
                        case 'xeroSyncImportBankAccounts':
                            return 'Syncing bank accounts';
                        case 'xeroSyncImportTaxRates':
                            return 'Syncing tax rates';
                        case 'xeroCheckConnection':
                            return 'Checking Xero connection';
                        case 'xeroSyncTitle':
                            return 'Syncing Xero data';
                        case 'netSuiteSyncConnection':
                            return 'Initializing connection to NetSuite';
                        case 'netSuiteSyncCustomers':
                            return 'Importing customers';
                        case 'netSuiteSyncInitData':
                            return 'Retrieving data from NetSuite';
                        case 'netSuiteSyncImportTaxes':
                            return 'Importing taxes';
                        case 'netSuiteSyncImportItems':
                            return 'Importing items';
                        case 'netSuiteSyncData':
                            return 'Importing data into Expensify';
                        case 'netSuiteSyncAccounts':
                            return 'Syncing accounts';
                        case 'netSuiteSyncCurrencies':
                            return 'Syncing currencies';
                        case 'netSuiteSyncCategories':
                            return 'Syncing categories';
                        case 'netSuiteSyncReportFields':
                            return 'Importing data as Expensify report fields';
                        case 'netSuiteSyncTags':
                            return 'Importing data as Expensify tags';
                        case 'netSuiteSyncUpdateConnectionData':
                            return 'Updating connection info';
                        case 'netSuiteSyncNetSuiteReimbursedReports':
                            return 'Marking Expensify reports as reimbursed';
                        case 'netSuiteSyncExpensifyReimbursedReports':
                            return 'Marking NetSuite bills and invoices as paid';
                        case 'netSuiteImportVendorsTitle':
                            return 'Importing vendors';
                        case 'netSuiteImportCustomListsTitle':
                            return 'Importing custom lists';
                        case 'netSuiteSyncImportCustomLists':
                            return 'Importing custom lists';
                        case 'netSuiteSyncImportSubsidiaries':
                            return 'Importing subsidiaries';
                        case 'netSuiteSyncImportVendors':
                        case 'quickbooksDesktopImportVendors':
                            return 'Importing vendors';
                        case 'intacctCheckConnection':
                            return 'Checking Sage Intacct connection';
                        case 'intacctImportDimensions':
                            return 'Importing Sage Intacct dimensions';
                        case 'intacctImportTitle':
                            return 'Importing Sage Intacct data';
                        default: {
                            // eslint-disable-next-line @typescript-eslint/restrict-template-expressions
                            return `Translation missing for stage: ${stage}`;
                        }
                    }
                },
            },
            preferredExporter: 'Preferred exporter',
            exportPreferredExporterNote:
                'The preferred exporter can be any workspace admin, but must also be a Domain Admin if you set different export accounts for individual company cards in Domain Settings.',
            exportPreferredExporterSubNote: 'Once set, the preferred exporter will see reports for export in their account.',
            exportAs: 'Export as',
            exportOutOfPocket: 'Export out-of-pocket expenses as',
            exportCompanyCard: 'Export company card expenses as',
            exportDate: 'Export date',
            defaultVendor: 'Default vendor',
            autoSync: 'Auto-sync',
            autoSyncDescription: 'Sync NetSuite and Expensify automatically, every day. Export finalized report in realtime',
            reimbursedReports: 'Sync reimbursed reports',
            cardReconciliation: 'Card reconciliation',
            reconciliationAccount: 'Reconciliation account',
            continuousReconciliation: 'Continuous Reconciliation',
            saveHoursOnReconciliation:
                'Save hours on reconciliation each accounting period by having Expensify continuously reconcile Expensify Card statements and settlements on your behalf.',
            enableContinuousReconciliation: 'In order to enable Continuous Reconciliation, please enable ',
            chooseReconciliationAccount: {
                chooseBankAccount: 'Choose the bank account that your Expensify Card payments will be reconciled against.',
                accountMatches: 'Make sure this account matches your ',
                settlementAccount: 'Expensify Card settlement account ',
                reconciliationWorks: ({lastFourPAN}: ReconciliationWorksParams) => `(ending in ${lastFourPAN}) so Continuous Reconciliation works properly.`,
            },
        },
        export: {
            notReadyHeading: 'Not ready to export',
            notReadyDescription: 'Draft or pending expense reports cannot be exported to the accounting system. Please approve or pay these expenses before exporting them.',
        },
        invoices: {
            sendInvoice: 'Send invoice',
            sendFrom: 'Send from',
            invoicingDetails: 'Invoicing details',
            invoicingDetailsDescription: 'This info will appear on your invoices.',
            companyName: 'Company name',
            companyWebsite: 'Company website',
            paymentMethods: {
                personal: 'Personal',
                business: 'Business',
                chooseInvoiceMethod: 'Choose a payment method below:',
                payingAsIndividual: 'Paying as an individual',
                payingAsBusiness: 'Paying as a business',
            },
            invoiceBalance: 'Invoice balance',
            invoiceBalanceSubtitle: "This is your current balance from collecting invoice payments. It'll transfer to your bank account automatically if you've added one.",
            bankAccountsSubtitle: 'Add a bank account to make and receive invoice payments.',
        },
        invite: {
            member: 'Invite member',
            members: 'Invite members',
            invitePeople: 'Invite new members',
            genericFailureMessage: 'An error occurred while inviting the member to the workspace. Please try again.',
            pleaseEnterValidLogin: `Please ensure the email or phone number is valid (e.g. ${CONST.EXAMPLE_PHONE_NUMBER}).`,
            user: 'user',
            users: 'users',
            invited: 'invited',
            removed: 'removed',
            to: 'to',
            from: 'from',
        },
        inviteMessage: {
            confirmDetails: 'Confirm details',
            inviteMessagePrompt: 'Make your invitation extra special by adding a message below!',
            personalMessagePrompt: 'Message',
            genericFailureMessage: 'An error occurred while inviting the member to the workspace. Please try again.',
            inviteNoMembersError: 'Please select at least one member to invite',
            joinRequest: ({user, workspaceName}: {user: string; workspaceName: string}) => `${user} requested to join ${workspaceName}`,
        },
        distanceRates: {
            oopsNotSoFast: 'Oops! Not so fast...',
            workspaceNeeds: 'A workspace needs at least one enabled distance rate.',
            distance: 'Distance',
            centrallyManage: 'Centrally manage rates, track in miles or kilometers, and set a default category.',
            rate: 'Rate',
            addRate: 'Add rate',
            findRate: 'Find rate',
            trackTax: 'Track tax',
            deleteRates: () => ({
                one: 'Delete rate',
                other: 'Delete rates',
            }),
            enableRates: () => ({
                one: 'Enable rate',
                other: 'Enable rates',
            }),
            disableRates: () => ({
                one: 'Disable rate',
                other: 'Disable rates',
            }),
            enableRate: 'Enable rate',
            status: 'Status',
            unit: 'Unit',
            taxFeatureNotEnabledMessage: 'Taxes must be enabled on the workspace to use this feature. Head over to ',
            changePromptMessage: ' to make that change.',
            deleteDistanceRate: 'Delete distance rate',
            areYouSureDelete: () => ({
                one: 'Are you sure you want to delete this rate?',
                other: 'Are you sure you want to delete these rates?',
            }),
            errors: {
                rateNameRequired: 'Rate name is required',
                existingRateName: 'A distance rate with this name already exists',
            },
        },
        editor: {
            descriptionInputLabel: 'Description',
            nameInputLabel: 'Name',
            typeInputLabel: 'Type',
            initialValueInputLabel: 'Initial value',
            nameInputHelpText: "This is the name you'll see on your workspace.",
            nameIsRequiredError: "You'll need to give your workspace a name",
            currencyInputLabel: 'Default currency',
            currencyInputHelpText: 'All expenses on this workspace will be converted to this currency.',
            currencyInputDisabledText: ({currency}: CurrencyInputDisabledTextParams) =>
                `The default currency can't be changed because this workspace is linked to a ${currency} bank account.`,
            save: 'Save',
            genericFailureMessage: 'An error occurred while updating the workspace. Please try again.',
            avatarUploadFailureMessage: 'An error occurred uploading the avatar. Please try again.',
            addressContext: 'A Workspace Address is required to enable Expensify Travel. Please enter an address associated with your business.',
        },
        bankAccount: {
            continueWithSetup: 'Continue setup',
            youAreAlmostDone: "You're almost done setting up your bank account, which will let you issue corporate cards, reimburse expenses, collect invoices, and pay bills.",
            streamlinePayments: 'Streamline payments',
            connectBankAccountNote: "Note: Personal bank accounts can't be used for payments on workspaces.",
            oneMoreThing: 'One more thing!',
            allSet: "You're all set!",
            accountDescriptionWithCards: 'This bank account will be used to issue corporate cards, reimburse expenses, collect invoices, and pay bills.',
            letsFinishInChat: "Let's finish in chat!",
            finishInChat: 'Finish in chat',
            almostDone: 'Almost done!',
            disconnectBankAccount: 'Disconnect bank account',
            startOver: 'Start over',
            updateDetails: 'Update details',
            yesDisconnectMyBankAccount: 'Yes, disconnect my bank account',
            yesStartOver: 'Yes, start over',
            disconnectYour: 'Disconnect your ',
            bankAccountAnyTransactions: ' bank account. Any outstanding transactions for this account will still complete.',
            clearProgress: "Starting over will clear the progress you've made so far.",
            areYouSure: 'Are you sure?',
            workspaceCurrency: 'Workspace currency',
            updateCurrencyPrompt: 'It looks like your workspace is currently set to a different currency than USD. Please click the button below to update your currency to USD now.',
            updateToUSD: 'Update to USD',
            updateWorkspaceCurrency: 'Update workspace currency',
            workspaceCurrencyNotSupported: 'Workspace currency not supported',
            yourWorkspace: `Your workspace is set to an unsupported currency. View the <a href="${CONST.CONNECT_A_BUSINESS_BANK_ACCOUNT_HELP_URL}">list of supported currencies</a>.`,
        },
        changeOwner: {
            changeOwnerPageTitle: 'Transfer owner',
            addPaymentCardTitle: 'Enter your payment card to transfer ownership',
            addPaymentCardButtonText: 'Accept terms & add payment card',
            addPaymentCardReadAndAcceptTextPart1: 'Read and accept',
            addPaymentCardReadAndAcceptTextPart2: 'policy to add your card',
            addPaymentCardTerms: 'terms',
            addPaymentCardPrivacy: 'privacy',
            addPaymentCardAnd: '&',
            addPaymentCardPciCompliant: 'PCI-DSS compliant',
            addPaymentCardBankLevelEncrypt: 'Bank level encryption',
            addPaymentCardRedundant: 'Redundant infrastructure',
            addPaymentCardLearnMore: `<muted-text>Learn more about our <a href="${CONST.PERSONAL_DATA_PROTECTION_INFO_URL}">security</a>.</muted-text>`,
            amountOwedTitle: 'Outstanding balance',
            amountOwedButtonText: 'OK',
            amountOwedText: 'This account has an outstanding balance from a previous month.\n\nDo you want to clear the balance and take over billing of this workspace?',
            ownerOwesAmountTitle: 'Outstanding balance',
            ownerOwesAmountButtonText: 'Transfer balance',
            ownerOwesAmountText: ({email, amount}: OwnerOwesAmountParams) =>
                `The account owning this workspace (${email}) has an outstanding balance from a previous month.\n\nDo you want to transfer this amount (${amount}) in order to take over billing for this workspace? Your payment card will be charged immediately.`,
            subscriptionTitle: 'Take over annual subscription',
            subscriptionButtonText: 'Transfer subscription',
            subscriptionText: ({usersCount, finalCount}: ChangeOwnerSubscriptionParams) =>
                `Taking over this workspace will merge its annual subscription with your current subscription. This will increase your subscription size by ${usersCount} members making your new subscription size ${finalCount}. Would you like to continue?`,
            duplicateSubscriptionTitle: 'Duplicate subscription alert',
            duplicateSubscriptionButtonText: 'Continue',
            duplicateSubscriptionText: ({email, workspaceName}: ChangeOwnerDuplicateSubscriptionParams) =>
                `It looks like you may be trying to take over billing for ${email}'s workspaces, but to do that, you need to be an admin on all their workspaces first.\n\nClick "Continue" if you only want to take over billing for the workspace ${workspaceName}.\n\nIf you want to take over billing for their entire subscription, please have them add you as an admin to all their workspaces first before taking over billing.`,
            hasFailedSettlementsTitle: 'Cannot transfer ownership',
            hasFailedSettlementsButtonText: 'Got it',
            hasFailedSettlementsText: ({email}: ChangeOwnerHasFailedSettlementsParams) =>
                `You can't take over billing because ${email} has an overdue expensify Expensify Card settlement. Please ask them to reach out to concierge@expensify.com to resolve the issue. Then, you can take over billing for this workspace.`,
            failedToClearBalanceTitle: 'Failed to clear balance',
            failedToClearBalanceButtonText: 'OK',
            failedToClearBalanceText: 'We were unable to clear the balance. Please try again later.',
            successTitle: 'Woohoo! All set.',
            successDescription: "You're now the owner of this workspace.",
            errorTitle: 'Oops! Not so fast...',
            errorDescription: `<muted-text><centered-text>There was a problem transferring ownership of this workspace. Try again, or <concierge-link>reach out to Concierge</concierge-link> for help.</centered-text></muted-text>`,
        },
        exportAgainModal: {
            title: 'Careful!',
            description: ({reportName, connectionName}: ExportAgainModalDescriptionParams) =>
                `The following reports have already been exported to ${CONST.POLICY.CONNECTIONS.NAME_USER_FRIENDLY[connectionName]}:\n\n${reportName}\n\nAre you sure you want to export them again?`,
            confirmText: 'Yes, export again',
            cancelText: 'Cancel',
        },
        upgrade: {
            reportFields: {
                title: 'Report fields',
                description: `Report fields let you specify header-level details, distinct from tags that pertain to expenses on individual line items. These details can encompass specific project names, business trip information, locations, and more.`,
                onlyAvailableOnPlan: 'Report fields are only available on the Control plan, starting at ',
            },
            [CONST.POLICY.CONNECTIONS.NAME.NETSUITE]: {
                title: 'NetSuite',
                description: `Enjoy automated syncing and reduce manual entries with the Expensify + NetSuite integration. Gain in-depth, realtime financial insights with native and custom segment support, including project and customer mapping.`,
                onlyAvailableOnPlan: 'Our NetSuite integration is only available on the Control plan, starting at ',
            },
            [CONST.POLICY.CONNECTIONS.NAME.SAGE_INTACCT]: {
                title: 'Sage Intacct',
                description: `Enjoy automated syncing and reduce manual entries with the Expensify + Sage Intacct integration. Gain in-depth, real-time financial insights with user-defined dimensions, as well as expense coding by department, class, location, customer, and project (job).`,
                onlyAvailableOnPlan: 'Our Sage Intacct integration is only available on the Control plan, starting at ',
            },
            [CONST.POLICY.CONNECTIONS.NAME.QBD]: {
                title: 'QuickBooks Desktop',
                description: `Enjoy automated syncing and reduce manual entries with the Expensify + QuickBooks Desktop integration. Gain ultimate efficiency with a realtime, two-way connection and expense coding by class, item, customer, and project.`,
                onlyAvailableOnPlan: 'Our QuickBooks Desktop integration is only available on the Control plan, starting at ',
            },
            [CONST.UPGRADE_FEATURE_INTRO_MAPPING.approvals.id]: {
                title: 'Advanced Approvals',
                description: `If you want to add more layers of approval to the mix – or just make sure the largest expenses get another set of eyes – we’ve got you covered. Advanced approvals help you put the right checks in place at every level so you keep your team’s spend under control.`,
                onlyAvailableOnPlan: 'Advanced approvals are only available on the Control plan, which starts at ',
            },
            categories: {
                title: 'Categories',
                description: `Categories help you better organize expenses to keep track of where you're spending your money. Use our suggested categories list or create your own.`,
                onlyAvailableOnPlan: 'Categories are available on the Collect plan, starting at ',
            },
            glCodes: {
                title: 'GL codes',
                description: `Add GL codes to your categories and tags for easy export of expenses to your accounting and payroll systems.`,
                onlyAvailableOnPlan: 'GL codes are only available on the Control plan, starting at ',
            },
            glAndPayrollCodes: {
                title: 'GL & Payroll codes',
                description: `Add GL & Payroll codes to your categories for easy export of expenses to your accounting and payroll systems.`,
                onlyAvailableOnPlan: 'GL & Payroll codes are only available on the Control plan, starting at ',
            },
            taxCodes: {
                title: 'Tax codes',
                description: `Add tax codes to your taxes for easy export of expenses to your accounting and payroll systems.`,
                onlyAvailableOnPlan: 'Tax codes are only available on the Control plan, starting at ',
            },
            companyCards: {
                title: 'Unlimited Company cards',
                description: `Need to add more card feeds? Unlock unlimited company cards to sync transactions from all major card issuers.`,
                onlyAvailableOnPlan: 'This is only available on the Control plan, starting at ',
            },
            rules: {
                title: 'Rules',
                description: `Rules run in the background and keep your spend under control so you don't have to sweat the small stuff.\n\nRequire expense details like receipts and descriptions, set limits and defaults, and automate approvals and payments – all in one place.`,
                onlyAvailableOnPlan: 'Rules are only available on the Control plan, starting at ',
            },
            perDiem: {
                title: 'Per diem',
                description:
                    'Per diem is a great way to keep your daily costs compliant and predictable whenever your employees travel. Enjoy features like custom rates, default categories, and more granular details like destinations and subrates.',
                onlyAvailableOnPlan: 'Per diem are only available on the Control plan, starting at ',
            },
            travel: {
                title: 'Travel',
                description: 'Expensify Travel is a new corporate travel booking and management platform that allows members to book accommodations, flights, transportation, and more.',
                onlyAvailableOnPlan: 'Travel is available on the Collect plan, starting at ',
            },
            multiLevelTags: {
                title: 'Multi-level tags',
                description:
                    'Multi-Level Tags help you track expenses with greater precision. Assign multiple tags to each line item—such as department, client, or cost center—to capture the full context of every expense. This enables more detailed reporting, approval workflows, and accounting exports.',
                onlyAvailableOnPlan: 'Multi-level tags are only available on the Control plan, starting at ',
            },
            pricing: {
                perActiveMember: 'per active member per month.',
                perMember: 'per member per month.',
            },
            note: {
                upgradeWorkspace: 'Upgrade your workspace to access this feature, or',
                learnMore: 'learn more',
                aboutOurPlans: 'about our plans and pricing.',
            },
            upgradeToUnlock: 'Unlock this feature',
            completed: {
                headline: `You've upgraded your workspace!`,
                successMessage: ({policyName, subscriptionLink}: UpgradeSuccessMessageParams) =>
                    `<centered-text>You've successfully upgraded ${policyName} to the Control plan! <a href="${subscriptionLink}">View your subscription</a> for more details.</centered-text>`,
                categorizeMessage: `You've successfully upgraded to a workspace on the Collect plan. Now you can categorize your expenses!`,
                travelMessage: `You've successfully upgraded to a workspace on the Collect plan. Now you can start booking and managing travel!`,
                gotIt: 'Got it, thanks',
            },
            commonFeatures: {
                title: 'Upgrade to the Control plan',
                note: 'Unlock our most powerful features, including:',
                benefits: {
                    startsAt: 'The Control plan starts at ',
                    perMember: 'per active member per month.',
                    learnMore: 'Learn more',
                    pricing: 'about our plans and pricing.',
                    benefit1: 'Advanced accounting connections (NetSuite, Sage Intacct, and more)',
                    benefit2: 'Smart expense rules',
                    benefit3: 'Multi-level approval workflows',
                    benefit4: 'Enhanced security controls',
                    toUpgrade: 'To upgrade, click',
                    selectWorkspace: 'select a workspace, and change the plan type to',
                },
            },
        },
        downgrade: {
            commonFeatures: {
                title: 'Downgrade to the Collect plan',
                note: 'If you downgrade, you’ll lose access to these features and more:',
                benefits: {
                    note: 'For a full comparison of our plans, check out our',
                    pricingPage: 'pricing page',
                    confirm: 'Are you sure you want to downgrade and remove your configurations?',
                    warning: 'This cannot be undone.',
                    benefit1: 'Accounting connections (except QuickBooks Online and Xero)',
                    benefit2: 'Smart expense rules',
                    benefit3: 'Multi-level approval workflows',
                    benefit4: 'Enhanced security controls',
                    headsUp: 'Heads up!',
                    multiWorkspaceNote: 'You’ll need to downgrade all your workspaces before your first monthly payment to begin a subscription at the Collect rate. Click',
                    selectStep: '> select each workspace > change the plan type to',
                },
            },
            completed: {
                headline: 'Your workspace has been downgraded',
                description: 'You have other workspaces on the Control plan. To be billed at the Collect rate, you must downgrade all workspaces.',
                gotIt: 'Got it, thanks',
            },
        },
        payAndDowngrade: {
            title: 'Pay & downgrade',
            headline: 'Your final payment',
            description1: 'Your final bill for this subscription will be',
            description2: ({date}: DateParams) => `See your breakdown below for ${date}:`,
            subscription:
                'Heads up! This action will end your Expensify subscription, delete this workspace, and remove all workspace members. If you want to keep this workspace and only remove yourself, have another admin take over billing first.',
            genericFailureMessage: 'An error occurred while paying your bill. Please try again.',
        },
        restrictedAction: {
            restricted: 'Restricted',
            actionsAreCurrentlyRestricted: ({workspaceName}: ActionsAreCurrentlyRestricted) => `Actions on the ${workspaceName} workspace are currently restricted`,
            workspaceOwnerWillNeedToAddOrUpdatePaymentCard: ({workspaceOwnerName}: WorkspaceOwnerWillNeedToAddOrUpdatePaymentCardParams) =>
                `Workspace owner, ${workspaceOwnerName} will need to add or update the payment card on file to unlock new workspace activity.`,
            youWillNeedToAddOrUpdatePaymentCard: "You'll need to add or update the payment card on file to unlock new workspace activity.",
            addPaymentCardToUnlock: 'Add a payment card to unlock!',
            addPaymentCardToContinueUsingWorkspace: 'Add a payment card to continue using this workspace',
            pleaseReachOutToYourWorkspaceAdmin: 'Please reach out to your workspace admin for any questions.',
            chatWithYourAdmin: 'Chat with your admin',
            chatInAdmins: 'Chat in #admins',
            addPaymentCard: 'Add payment card',
        },
        rules: {
            individualExpenseRules: {
                title: 'Expenses',
                subtitle: ({categoriesPageLink, tagsPageLink}: IndividualExpenseRulesSubtitleParams) =>
                    `<muted-text>Set spend controls and defaults for individual expenses. You can also create rules for <a href="${categoriesPageLink}">categories</a> and <a href="${tagsPageLink}">tags</a>.</muted-text>`,
                receiptRequiredAmount: 'Receipt required amount',
                receiptRequiredAmountDescription: 'Require receipts when spend exceeds this amount, unless overridden by a category rule.',
                maxExpenseAmount: 'Max expense amount',
                maxExpenseAmountDescription: 'Flag spend that exceeds this amount, unless overridden by a category rule.',
                maxAge: 'Max age',
                maxExpenseAge: 'Max expense age',
                maxExpenseAgeDescription: 'Flag spend older than a specific number of days.',
                maxExpenseAgeDays: () => ({
                    one: '1 day',
                    other: (count: number) => `${count} days`,
                }),
                cashExpenseDefault: 'Cash expense default',
                cashExpenseDefaultDescription:
                    'Choose how cash expenses should be created. An expense is considered a cash expense if it is not an imported company card transaction. This includes manually created expenses, receipts, per diem, distance, and time expenses.',
                reimbursableDefault: 'Reimbursable',
                reimbursableDefaultDescription: 'Expenses are most often paid back to employees',
                nonReimbursableDefault: 'Non-reimbursable',
                nonReimbursableDefaultDescription: 'Expenses are occasionally paid back to employees',
                alwaysReimbursable: 'Always reimbursable',
                alwaysReimbursableDescription: 'Expenses are always paid back to employees',
                alwaysNonReimbursable: 'Always non-reimbursable',
                alwaysNonReimbursableDescription: 'Expenses are never paid back to employees',
                billableDefault: 'Billable default',
                billableDefaultDescription: ({tagsPageLink}: BillableDefaultDescriptionParams) =>
                    `<muted-text>Choose whether cash and credit card expenses should be billable by default. Billable expenses are enabled or disabled in <a href="${tagsPageLink}">tags</a>.</muted-text>`,
                billable: 'Billable',
                billableDescription: 'Expenses are most often re-billed to clients',
                nonBillable: 'Non-billable',
                nonBillableDescription: 'Expenses are occasionally re-billed to clients',
                eReceipts: 'eReceipts',
                eReceiptsHint: 'eReceipts are auto-created',
                eReceiptsHintLink: 'for most USD credit transactions',
                attendeeTracking: 'Attendee tracking',
                attendeeTrackingHint: 'Track the per-person cost for every expense.',
                prohibitedDefaultDescription:
                    'Flag any receipts where alcohol, gambling, or other restricted items appear. Expenses with receipts where these line items appear will require manual review.',
                prohibitedExpenses: 'Prohibited expenses',
                alcohol: 'Alcohol',
                hotelIncidentals: 'Hotel incidentals',
                gambling: 'Gambling',
                tobacco: 'Tobacco',
                adultEntertainment: 'Adult entertainment',
            },
            expenseReportRules: {
                title: 'Expense reports',
                subtitle: 'Automate expense report compliance, approvals, and payment.',
                preventSelfApprovalsTitle: 'Prevent self-approvals',
                preventSelfApprovalsSubtitle: 'Prevent workspace members from approving their own expense reports.',
                autoApproveCompliantReportsTitle: 'Auto-approve compliant reports',
                autoApproveCompliantReportsSubtitle: 'Configure which expense reports are eligible for auto-approval.',
                autoApproveReportsUnderTitle: 'Auto-approve reports under',
                autoApproveReportsUnderDescription: 'Fully compliant expense reports under this amount will be automatically approved.',
                randomReportAuditTitle: 'Random report audit',
                randomReportAuditDescription: 'Require that some reports be manually approved, even if eligible for auto-approval.',
                autoPayApprovedReportsTitle: 'Auto-pay approved reports',
                autoPayApprovedReportsSubtitle: 'Configure which expense reports are eligible for auto-pay.',
                autoPayApprovedReportsLimitError: ({currency}: AutoPayApprovedReportsLimitErrorParams = {}) => `Please enter an amount less than ${currency ?? ''}20,000`,
                autoPayApprovedReportsLockedSubtitle: 'Go to more features and enable workflows, then add payments to unlock this feature.',
                autoPayReportsUnderTitle: 'Auto-pay reports under',
                autoPayReportsUnderDescription: 'Fully compliant expense reports under this amount will be automatically paid. ',
                unlockFeatureEnableWorkflowsSubtitle: ({featureName, moreFeaturesLink}: FeatureNameParams) =>
                    `Go to [more features](${moreFeaturesLink}) and enable workflows, then add ${featureName} to unlock this feature.`,
                enableFeatureSubtitle: ({featureName, moreFeaturesLink}: FeatureNameParams) => `Go to [more features](${moreFeaturesLink}) and enable ${featureName} to unlock this feature.`,
            },
            categoryRules: {
                title: 'Category rules',
                approver: 'Approver',
                requireDescription: 'Require description',
                descriptionHint: 'Description hint',
                descriptionHintDescription: ({categoryName}: CategoryNameParams) =>
                    `Remind employees to provide additional information for “${categoryName}” spend. This hint appears in the description field on expenses.`,
                descriptionHintLabel: 'Hint',
                descriptionHintSubtitle: 'Pro-tip: The shorter the better!',
                maxAmount: 'Max amount',
                flagAmountsOver: 'Flag amounts over',
                flagAmountsOverDescription: ({categoryName}: CategoryNameParams) => `Applies to the category “${categoryName}”.`,
                flagAmountsOverSubtitle: 'This overrides the max amount for all expenses.',
                expenseLimitTypes: {
                    expense: 'Individual expense',
                    expenseSubtitle: 'Flag expense amounts by category. This rule overrides the general workspace rule for max expense amount.',
                    daily: 'Category total',
                    dailySubtitle: 'Flag total category spend per expense report.',
                },
                requireReceiptsOver: 'Require receipts over',
                requireReceiptsOverList: {
                    default: ({defaultAmount}: DefaultAmountParams) => `${defaultAmount} ${CONST.DOT_SEPARATOR} Default`,
                    never: 'Never require receipts',
                    always: 'Always require receipts',
                },
                defaultTaxRate: 'Default tax rate',
                enableWorkflows: ({moreFeaturesLink}: RulesEnableWorkflowsParams) =>
                    `Go to [More features](${moreFeaturesLink}) and enable workflows, then add approvals to unlock this feature.`,
            },
            customRules: {
                title: 'Custom rules',
                subtitle: 'Description',
                description: 'Input custom rules for expense reports',
            },
        },
        planTypePage: {
            planTypes: {
                team: {
                    label: 'Collect',
                    description: 'For teams looking to automate their processes.',
                },
                corporate: {
                    label: 'Control',
                    description: 'For organizations with advanced requirements.',
                },
            },
            description: "Choose a plan that's right for you. For a detailed list of features and pricing, check out our",
            subscriptionLink: 'plan types and pricing help page',
            lockedPlanDescription: ({count, annualSubscriptionEndDate}: WorkspaceLockedPlanTypeParams) => ({
                one: `You've committed to 1 active member on the Control plan until your annual subscription ends on ${annualSubscriptionEndDate}. You can switch to pay-per-use subscription and downgrade to the Collect plan starting ${annualSubscriptionEndDate} by disabling auto-renew in`,
                other: `You've committed to ${count} active members on the Control plan until your annual subscription ends on ${annualSubscriptionEndDate}. You can switch to pay-per-use subscription and downgrade to the Collect plan starting ${annualSubscriptionEndDate} by disabling auto-renew in`,
            }),
            subscriptions: 'Subscriptions',
        },
    },
    getAssistancePage: {
        title: 'Get assistance',
        subtitle: "We're here to clear your path to greatness!",
        description: 'Choose from the support options below:',
        chatWithConcierge: 'Chat with Concierge',
        scheduleSetupCall: 'Schedule a setup call',
        scheduleACall: 'Schedule call',
        questionMarkButtonTooltip: 'Get assistance from our team',
        exploreHelpDocs: 'Explore help docs',
        registerForWebinar: 'Register for webinar',
        onboardingHelp: 'Onboarding help',
    },
    emojiPicker: {
        skinTonePickerLabel: 'Change default skin tone',
        headers: {
            frequentlyUsed: 'Frequently Used',
            smileysAndEmotion: 'Smileys & Emotion',
            peopleAndBody: 'People & Body',
            animalsAndNature: 'Animals & Nature',
            foodAndDrink: 'Food & Drinks',
            travelAndPlaces: 'Travel & Places',
            activities: 'Activities',
            objects: 'Objects',
            symbols: 'Symbols',
            flags: 'Flags',
        },
    },
    newRoomPage: {
        newRoom: 'New room',
        groupName: 'Group name',
        roomName: 'Room name',
        visibility: 'Visibility',
        restrictedDescription: 'People in your workspace can find this room',
        privateDescription: 'People invited to this room can find it',
        publicDescription: 'Anyone can find this room',
        // eslint-disable-next-line @typescript-eslint/naming-convention
        public_announceDescription: 'Anyone can find this room',
        createRoom: 'Create room',
        roomAlreadyExistsError: 'A room with this name already exists',
        roomNameReservedError: ({reservedName}: RoomNameReservedErrorParams) => `${reservedName} is a default room on all workspaces. Please choose another name.`,
        roomNameInvalidError: 'Room names can only include lowercase letters, numbers, and hyphens',
        pleaseEnterRoomName: 'Please enter a room name',
        pleaseSelectWorkspace: 'Please select a workspace',
        renamedRoomAction: ({oldName, newName, actorName, isExpenseReport}: RenamedRoomActionParams) => {
            const actor = actorName ? `${actorName} ` : '';
            return isExpenseReport ? `${actor}renamed to "${newName}" (previously "${oldName}")` : `${actor}renamed this room to "${newName}" (previously "${oldName}")`;
        },
        roomRenamedTo: ({newName}: RoomRenamedToParams) => `Room renamed to ${newName}`,
        social: 'social',
        selectAWorkspace: 'Select a workspace',
        growlMessageOnRenameError: 'Unable to rename workspace room. Please check your connection and try again.',
        visibilityOptions: {
            restricted: 'Workspace', // the translation for "restricted" visibility is actually workspace. This is so we can display restricted visibility rooms as "workspace" without having to change what's stored.
            private: 'Private',
            public: 'Public',
            // eslint-disable-next-line @typescript-eslint/naming-convention
            public_announce: 'Public Announce',
        },
    },
    workspaceApprovalModes: {
        submitAndClose: 'Submit and Close',
        submitAndApprove: 'Submit and Approve',
        advanced: 'ADVANCED',
        dynamicExternal: 'DYNAMIC_EXTERNAL',
        smartReport: 'SMARTREPORT',
        billcom: 'BILLCOM',
    },
    workspaceActions: {
        addApprovalRule: ({approverEmail, approverName, field, name}: AddedPolicyApprovalRuleParams) => `added ${approverName} (${approverEmail}) as an approver for the ${field} "${name}"`,
        deleteApprovalRule: ({approverEmail, approverName, field, name}: AddedPolicyApprovalRuleParams) =>
            `removed ${approverName} (${approverEmail}) as an approver for the ${field} "${name}"`,
        updateApprovalRule: ({field, name, newApproverEmail, newApproverName, oldApproverEmail, oldApproverName}: UpdatedPolicyApprovalRuleParams) => {
            const formatApprover = (displayName?: string, email?: string) => (displayName ? `${displayName} (${email})` : email);

            return `changed the approver for the ${field} "${name}" to ${formatApprover(newApproverName, newApproverEmail)} (previously ${formatApprover(
                oldApproverName,
                oldApproverEmail,
            )})`;
        },
        addCategory: ({categoryName}: UpdatedPolicyCategoryParams) => `added the category "${categoryName}"`,
        deleteCategory: ({categoryName}: UpdatedPolicyCategoryParams) => `removed the category "${categoryName}"`,
        updateCategory: ({oldValue, categoryName}: UpdatedPolicyCategoryParams) => `${oldValue ? 'disabled' : 'enabled'} the category "${categoryName}"`,
        updateCategoryPayrollCode: ({oldValue, categoryName, newValue}: UpdatedPolicyCategoryGLCodeParams) => {
            if (!oldValue) {
                return `added the payroll code "${newValue}" to the category "${categoryName}"`;
            }
            if (!newValue && oldValue) {
                return `removed the payroll code "${oldValue}" from the category "${categoryName}"`;
            }
            return `changed the "${categoryName}" category payroll code to “${newValue}” (previously “${oldValue}”)`;
        },
        updateCategoryGLCode: ({oldValue, categoryName, newValue}: UpdatedPolicyCategoryGLCodeParams) => {
            if (!oldValue) {
                return `added the GL code "${newValue}” to the category "${categoryName}"`;
            }
            if (!newValue && oldValue) {
                return `removed the GL code "${oldValue}" from the category "${categoryName}"`;
            }
            return `changed the “${categoryName}” category GL code to “${newValue}” (previously “${oldValue}“)`;
        },
        updateAreCommentsRequired: ({oldValue, categoryName}: UpdatedPolicyCategoryParams) => {
            return `changed the "${categoryName}" category description to ${!oldValue ? 'required' : 'not required'} (previously ${!oldValue ? 'not required' : 'required'})`;
        },
        updateCategoryMaxExpenseAmount: ({categoryName, oldAmount, newAmount}: UpdatedPolicyCategoryMaxExpenseAmountParams) => {
            if (newAmount && !oldAmount) {
                return `added a ${newAmount} max amount to the category "${categoryName}"`;
            }
            if (oldAmount && !newAmount) {
                return `removed the ${oldAmount} max amount from the category "${categoryName}"`;
            }
            return `changed the "${categoryName}" category max amount to ${newAmount} (previously ${oldAmount})`;
        },
        updateCategoryExpenseLimitType: ({categoryName, oldValue, newValue}: UpdatedPolicyCategoryExpenseLimitTypeParams) => {
            if (!oldValue) {
                return `added a limit type of ${newValue} to the category "${categoryName}"`;
            }
            return `changed the "${categoryName}" category limit type to ${newValue} (previously ${oldValue})`;
        },
        updateCategoryMaxAmountNoReceipt: ({categoryName, oldValue, newValue}: UpdatedPolicyCategoryMaxAmountNoReceiptParams) => {
            if (!oldValue) {
                return `updated the category "${categoryName}" by changing Receipts to ${newValue}`;
            }
            return `changed the "${categoryName}" category to ${newValue} (previously ${oldValue})`;
        },
        setCategoryName: ({oldName, newName}: UpdatedPolicyCategoryNameParams) => `renamed the category "${oldName}" to "${newName}"`,
        updatedDescriptionHint: ({categoryName, oldValue, newValue}: UpdatedPolicyCategoryDescriptionHintTypeParams) => {
            if (!newValue) {
                return `removed the description hint "${oldValue}" from the category "${categoryName}"`;
            }

            return !oldValue
                ? `added the description hint "${newValue}" to the category "${categoryName}"`
                : `changed the "${categoryName}" category description hint to “${newValue}” (previously “${oldValue}”)`;
        },
        updateTagListName: ({oldName, newName}: UpdatedPolicyCategoryNameParams) => `changed the tag list name to "${newName}" (previously "${oldName}")`,
        addTag: ({tagListName, tagName}: UpdatedPolicyTagParams) => `added the tag "${tagName}" to the list "${tagListName}"`,
        updateTagName: ({tagListName, newName, oldName}: UpdatedPolicyTagNameParams) => `updated the tag list "${tagListName}" by changing the tag "${oldName}" to "${newName}`,
        updateTagEnabled: ({tagListName, tagName, enabled}: UpdatedPolicyTagParams) => `${enabled ? 'enabled' : 'disabled'} the tag "${tagName}" on the list "${tagListName}"`,
        deleteTag: ({tagListName, tagName}: UpdatedPolicyTagParams) => `removed the tag "${tagName}" from the list "${tagListName}"`,
        deleteMultipleTags: ({count, tagListName}: UpdatedPolicyTagParams) => `removed "${count}" tags from the list "${tagListName}"`,
        updateTag: ({tagListName, newValue, tagName, updatedField, oldValue}: UpdatedPolicyTagFieldParams) => {
            if (oldValue) {
                return `updated the tag "${tagName}" on the list "${tagListName}" by changing the ${updatedField} to "${newValue}" (previously "${oldValue}")`;
            }
            return `updated the tag "${tagName}" on the list "${tagListName}" by adding a ${updatedField} of "${newValue}"`;
        },
        updateCustomUnit: ({customUnitName, newValue, oldValue, updatedField}: UpdatePolicyCustomUnitParams) =>
            `changed the ${customUnitName} ${updatedField} to "${newValue}" (previously "${oldValue}")`,
        updateCustomUnitTaxEnabled: ({newValue}: UpdatePolicyCustomUnitTaxEnabledParams) => `${newValue ? 'enabled' : 'disabled'} tax tracking on distance rates`,
        addCustomUnitRate: ({customUnitName, rateName}: AddOrDeletePolicyCustomUnitRateParams) => `added a new "${customUnitName}" rate "${rateName}"`,
        updatedCustomUnitRate: ({customUnitName, customUnitRateName, newValue, oldValue, updatedField}: UpdatedPolicyCustomUnitRateParams) =>
            `changed the rate of the ${customUnitName} ${updatedField} "${customUnitRateName}" to "${newValue}" (previously "${oldValue}")`,
        updatedCustomUnitTaxRateExternalID: ({customUnitRateName, newValue, newTaxPercentage, oldTaxPercentage, oldValue}: UpdatedPolicyCustomUnitTaxRateExternalIDParams) => {
            if (oldTaxPercentage && oldValue) {
                return `changed the tax rate on the distance rate "${customUnitRateName}" to "${newValue} (${newTaxPercentage})" (previously "${oldValue} (${oldTaxPercentage})")`;
            }
            return `added the tax rate "${newValue} (${newTaxPercentage})" to the distance rate "${customUnitRateName}"`;
        },
        updatedCustomUnitTaxClaimablePercentage: ({customUnitRateName, newValue, oldValue}: UpdatedPolicyCustomUnitTaxClaimablePercentageParams) => {
            if (oldValue) {
                return `changed the tax reclaimable portion on the distance rate "${customUnitRateName}" to "${newValue}" (previously "${oldValue}")`;
            }
            return `added a tax reclaimable portion of "${newValue}" to the distance rate "${customUnitRateName}`;
        },
        deleteCustomUnitRate: ({customUnitName, rateName}: AddOrDeletePolicyCustomUnitRateParams) => `removed the "${customUnitName}" rate "${rateName}"`,
        addedReportField: ({fieldType, fieldName}: AddedOrDeletedPolicyReportFieldParams) => `added ${fieldType} Report Field "${fieldName}"`,
        updateReportFieldDefaultValue: ({defaultValue, fieldName}: UpdatedPolicyReportFieldDefaultValueParams) => `set the default value of report field "${fieldName}" to "${defaultValue}"`,
        addedReportFieldOption: ({fieldName, optionName}: PolicyAddedReportFieldOptionParams) => `added the option "${optionName}" to the report field "${fieldName}"`,
        removedReportFieldOption: ({fieldName, optionName}: PolicyAddedReportFieldOptionParams) => `removed the option "${optionName}" from the report field "${fieldName}"`,
        updateReportFieldOptionDisabled: ({fieldName, optionName, optionEnabled}: PolicyDisabledReportFieldOptionParams) =>
            `${optionEnabled ? 'enabled' : 'disabled'} the option "${optionName}" for the report field "${fieldName}"`,
        updateReportFieldAllOptionsDisabled: ({fieldName, optionName, allEnabled, toggledOptionsCount}: PolicyDisabledReportFieldAllOptionsParams) => {
            if (toggledOptionsCount && toggledOptionsCount > 1) {
                return `${allEnabled ? 'enabled' : 'disabled'} all options for the report field "${fieldName}" `;
            }
            return `${allEnabled ? 'enabled' : 'disabled'} the option "${optionName}" for the report field "${fieldName}", making all options ${allEnabled ? 'enabled' : 'disabled'}`;
        },
        deleteReportField: ({fieldType, fieldName}: AddedOrDeletedPolicyReportFieldParams) => `removed ${fieldType} Report Field "${fieldName}"`,
        preventSelfApproval: ({oldValue, newValue}: UpdatedPolicyPreventSelfApprovalParams) =>
            `updated "Prevent self-approval" to "${newValue === 'true' ? 'Enabled' : 'Disabled'}" (previously "${oldValue === 'true' ? 'Enabled' : 'Disabled'}")`,
        updateMaxExpenseAmountNoReceipt: ({oldValue, newValue}: UpdatedPolicyFieldWithNewAndOldValueParams) =>
            `changed the maximum receipt required expense amount to ${newValue} (previously ${oldValue})`,
        updateMaxExpenseAmount: ({oldValue, newValue}: UpdatedPolicyFieldWithNewAndOldValueParams) =>
            `changed the maximum expense amount for violations to ${newValue} (previously ${oldValue})`,
        updateMaxExpenseAge: ({oldValue, newValue}: UpdatedPolicyFieldWithNewAndOldValueParams) =>
            `updated "Max expense age (days)" to "${newValue}" (previously "${oldValue === 'false' ? CONST.POLICY.DEFAULT_MAX_EXPENSE_AGE : oldValue}")`,
        updateMonthlyOffset: ({oldValue, newValue}: UpdatedPolicyFieldWithNewAndOldValueParams) => {
            if (!oldValue) {
                return `set the monthly report submission date to "${newValue}"`;
            }
            return `updated the monthly report submission date to "${newValue}" (previously "${oldValue}")`;
        },
        updateDefaultBillable: ({oldValue, newValue}: UpdatedPolicyFieldWithNewAndOldValueParams) => `updated "Re-bill expenses to clients" to "${newValue}" (previously "${oldValue}")`,
        updateDefaultReimbursable: ({oldValue, newValue}: UpdatedPolicyFieldWithNewAndOldValueParams) => `updated "Cash expense default" to "${newValue}" (previously "${oldValue}")`,
        updateDefaultTitleEnforced: ({value}: UpdatedPolicyFieldWithValueParam) => `turned "Enforce default report titles" ${value ? 'on' : 'off'}`,
        renamedWorkspaceNameAction: ({oldName, newName}: RenamedWorkspaceNameActionParams) => `updated the name of this workspace to "${newName}" (previously "${oldName}")`,
        updateWorkspaceDescription: ({newDescription, oldDescription}: UpdatedPolicyDescriptionParams) =>
            !oldDescription
                ? `set the description of this workspace to "${newDescription}"`
                : `updated the description of this workspace to "${newDescription}" (previously "${oldDescription}")`,
        removedFromApprovalWorkflow: ({submittersNames}: RemovedFromApprovalWorkflowParams) => {
            let joinedNames = '';
            if (submittersNames.length === 1) {
                joinedNames = submittersNames.at(0) ?? '';
            } else if (submittersNames.length === 2) {
                joinedNames = submittersNames.join(' and ');
            } else if (submittersNames.length > 2) {
                joinedNames = `${submittersNames.slice(0, submittersNames.length - 1).join(', ')} and ${submittersNames.at(-1)}`;
            }
            return {
                one: `removed you from ${joinedNames}'s approval workflow and expense chat. Previously submitted reports will remain available for approval in your Inbox.`,
                other: `removed you from ${joinedNames}'s approval workflows and expense chats. Previously submitted reports will remain available for approval in your Inbox.`,
            };
        },
        demotedFromWorkspace: ({policyName, oldRole}: DemotedFromWorkspaceParams) =>
            `updated your role in ${policyName} from ${oldRole} to user. You have been removed from all submitter expense chats except for you own.`,
        updatedWorkspaceCurrencyAction: ({oldCurrency, newCurrency}: UpdatedPolicyCurrencyParams) => `updated the default currency to ${newCurrency} (previously ${oldCurrency})`,
        updatedWorkspaceFrequencyAction: ({oldFrequency, newFrequency}: UpdatedPolicyFrequencyParams) =>
            `updated the auto-reporting frequency to "${newFrequency}" (previously "${oldFrequency}")`,
        updateApprovalMode: ({newValue, oldValue}: ChangeFieldParams) => `updated the approval mode to "${newValue}" (previously "${oldValue}")`,
        upgradedWorkspace: 'upgraded this workspace to the Control plan',
        downgradedWorkspace: 'downgraded this workspace to the Collect plan',
        updatedAuditRate: ({oldAuditRate, newAuditRate}: UpdatedPolicyAuditRateParams) =>
            `changed the rate of reports randomly routed for manual approval to ${Math.round(newAuditRate * 100)}% (previously ${Math.round(oldAuditRate * 100)}%)`,
        updatedManualApprovalThreshold: ({oldLimit, newLimit}: UpdatedPolicyManualApprovalThresholdParams) =>
            `changed the manual approval limit for all expenses to ${newLimit} (previously ${oldLimit})`,
    },
    roomMembersPage: {
        memberNotFound: 'Member not found.',
        useInviteButton: 'To invite a new member to the chat, please use the invite button above.',
        notAuthorized: `You don't have access to this page. If you're trying to join this room, just ask a room member to add you. Something else? Reach out to ${CONST.EMAIL.CONCIERGE}`,
        removeMembersPrompt: ({memberName}: {memberName: string}) => ({
            one: `Are you sure you want to remove ${memberName} from the room?`,
            other: 'Are you sure you want to remove the selected members from the room?',
        }),
        error: {
            genericAdd: 'There was a problem adding this room member',
        },
    },
    newTaskPage: {
        assignTask: 'Assign task',
        assignMe: 'Assign to me',
        confirmTask: 'Confirm task',
        confirmError: 'Please enter a title and select a share destination',
        descriptionOptional: 'Description (optional)',
        pleaseEnterTaskName: 'Please enter a title',
        pleaseEnterTaskDestination: 'Please select where you want to share this task',
    },
    task: {
        task: 'Task',
        title: 'Title',
        description: 'Description',
        assignee: 'Assignee',
        completed: 'Completed',
        action: 'Complete',
        messages: {
            created: ({title}: TaskCreatedActionParams) => `task for ${title}`,
            completed: 'marked as complete',
            canceled: 'deleted task',
            reopened: 'marked as incomplete',
            error: "You don't have permission to take the requested action",
        },
        markAsComplete: 'Mark as complete',
        markAsIncomplete: 'Mark as incomplete',
        assigneeError: 'An error occurred while assigning this task. Please try another assignee.',
        genericCreateTaskFailureMessage: 'There was an error creating this task. Please try again later.',
        deleteTask: 'Delete task',
        deleteConfirmation: 'Are you sure you want to delete this task?',
    },
    statementPage: {
        title: ({year, monthName}: StatementTitleParams) => `${monthName} ${year} statement`,
    },
    keyboardShortcutsPage: {
        title: 'Keyboard shortcuts',
        subtitle: 'Save time with these handy keyboard shortcuts:',
        shortcuts: {
            openShortcutDialog: 'Opens the keyboard shortcuts dialog',
            markAllMessagesAsRead: 'Mark all messages as read',
            escape: 'Escape dialogs',
            search: 'Open search dialog',
            newChat: 'New chat screen',
            copy: 'Copy comment',
            openDebug: 'Open testing preferences dialog',
        },
    },
    guides: {
        screenShare: 'Screen share',
        screenShareRequest: 'Expensify is inviting you to a screen share',
    },
    search: {
        resultsAreLimited: 'Search results are limited.',
        viewResults: 'View results',
        resetFilters: 'Reset filters',
        searchResults: {
            emptyResults: {
                title: 'Nothing to show',
                subtitle: 'Try adjusting your search criteria or creating something with the green + button.',
            },
            emptyExpenseResults: {
                title: "You haven't created any expenses yet",
                subtitle: 'Create an expense or take a test drive of Expensify to learn more.',
                subtitleWithOnlyCreateButton: 'Use the green button below to create an expense.',
            },
            emptyReportResults: {
                title: "You haven't created any reports yet",
                subtitle: 'Create a report or take a test drive of Expensify to learn more.',
                subtitleWithOnlyCreateButton: 'Use the green button below to create a report.',
            },
            emptyInvoiceResults: {
                title: "You haven't created any \ninvoices yet",
                subtitle: 'Send an invoice or take a test drive of Expensify to learn more.',
                subtitleWithOnlyCreateButton: 'Use the green button below to send an invoice.',
            },
            emptyTripResults: {
                title: 'No trips to display',
                subtitle: 'Get started by booking your first trip below.',
                buttonText: 'Book a trip',
            },
            emptySubmitResults: {
                title: 'No expenses to submit',
                subtitle: "You're all clear. Take a victory lap!",
                buttonText: 'Create report',
            },
            emptyApproveResults: {
                title: 'No expenses to approve',
                subtitle: 'Zero expenses. Maximum chill. Well done!',
            },
            emptyPayResults: {
                title: 'No expenses to pay',
                subtitle: 'Congrats! You crossed the finish line.',
            },
            emptyExportResults: {
                title: 'No expenses to export',
                subtitle: 'Time to take it easy, nice work.',
            },
            emptyStatementsResults: {
                title: 'No expenses to display',
                subtitle: 'No results. Please try adjusting your filters.',
            },
            emptyUnapprovedResults: {
                title: 'No expenses to approve',
                subtitle: 'Zero expenses. Maximum chill. Well done!',
            },
        },
        statements: 'Statements',
        unapprovedCash: 'Unapproved cash',
        unapprovedCard: 'Unapproved card',
        saveSearch: 'Save search',
        deleteSavedSearch: 'Delete saved search',
        deleteSavedSearchConfirm: 'Are you sure you want to delete this search?',
        searchName: 'Search name',
        savedSearchesMenuItemTitle: 'Saved',
        groupedExpenses: 'grouped expenses',
        bulkActions: {
            approve: 'Approve',
            pay: 'Pay',
            delete: 'Delete',
            hold: 'Hold',
            unhold: 'Remove hold',
            noOptionsAvailable: 'No options available for the selected group of expenses.',
        },
        filtersHeader: 'Filters',
        filters: {
            date: {
                before: ({date}: OptionalParam<DateParams> = {}) => `Before ${date ?? ''}`,
                after: ({date}: OptionalParam<DateParams> = {}) => `After ${date ?? ''}`,
                on: ({date}: OptionalParam<DateParams> = {}) => `On ${date ?? ''}`,
                presets: {
                    [CONST.SEARCH.DATE_PRESETS.NEVER]: 'Never',
                    [CONST.SEARCH.DATE_PRESETS.LAST_MONTH]: 'Last month',
                    [CONST.SEARCH.DATE_PRESETS.LAST_STATEMENT]: 'Last statement',
                },
            },
            status: 'Status',
            keyword: 'Keyword',
            hasKeywords: 'Has keywords',
            currency: 'Currency',
            link: 'Link',
            pinned: 'Pinned',
            unread: 'Unread',
            completed: 'Completed',
            amount: {
                lessThan: ({amount}: OptionalParam<RequestAmountParams> = {}) => `Less than ${amount ?? ''}`,
                greaterThan: ({amount}: OptionalParam<RequestAmountParams> = {}) => `Greater than ${amount ?? ''}`,
                between: ({greaterThan, lessThan}: FiltersAmountBetweenParams) => `Between ${greaterThan} and ${lessThan}`,
            },
            card: {
                expensify: 'Expensify',
                individualCards: 'Individual cards',
                closedCards: 'Closed cards',
                cardFeeds: 'Card feeds',
                cardFeedName: ({cardFeedBankName, cardFeedLabel}: {cardFeedBankName: string; cardFeedLabel?: string}) =>
                    `All ${cardFeedBankName}${cardFeedLabel ? ` - ${cardFeedLabel}` : ''}`,
                cardFeedNameCSV: ({cardFeedLabel}: {cardFeedLabel?: string}) => `All CSV Imported Cards${cardFeedLabel ? ` - ${cardFeedLabel}` : ''}`,
            },
            current: 'Current',
            past: 'Past',
            submitted: 'Submitted',
            approved: 'Approved',
            paid: 'Paid',
            exported: 'Exported',
            posted: 'Posted',
            withdrawn: 'Withdrawn',
            billable: 'Billable',
            reimbursable: 'Reimbursable',
            groupBy: {
                reports: 'Report', // s77rt use singular key name
                from: 'From',
                card: 'Card',
            },
            feed: 'Feed',
            withdrawalType: {
                [CONST.SEARCH.WITHDRAWAL_TYPE.EXPENSIFY_CARD]: 'Expensify Card',
                [CONST.SEARCH.WITHDRAWAL_TYPE.REIMBURSEMENT]: 'Reimbursement',
            },
        },
        groupBy: 'Group by',
        moneyRequestReport: {
            emptyStateTitle: 'This report has no expenses.',
            emptyStateSubtitle: 'You can add expenses to this report \n using the button above.',
        },
        noCategory: 'No category',
        noTag: 'No tag',
        expenseType: 'Expense type',
        withdrawalType: 'Withdrawal type',
        recentSearches: 'Recent searches',
        recentChats: 'Recent chats',
        searchIn: 'Search in',
        searchPlaceholder: 'Search for something',
        suggestions: 'Suggestions',
        exportSearchResults: {
            title: 'Create export',
            description: "Whoa, that's a lot of items! We'll bundle them up, and Concierge will send you a file shortly.",
        },
        exportAll: {
            selectAllMatchingItems: 'Select all matching items',
            allMatchingItemsSelected: 'All matching items selected',
        },
    },
    genericErrorPage: {
        title: 'Uh-oh, something went wrong!',
        body: {
            helpTextMobile: 'Please close and reopen the app, or switch to',
            helpTextWeb: 'web.',
            helpTextConcierge: 'If the problem persists, reach out to',
        },
        refresh: 'Refresh',
    },
    fileDownload: {
        success: {
            title: 'Downloaded!',
            message: 'Attachment successfully downloaded!',
            qrMessage: 'Check your photos or downloads folder for a copy of your QR code. Protip: Add it to a presentation for your audience to scan and connect with you directly.',
        },
        generalError: {
            title: 'Attachment error',
            message: "Attachment can't be downloaded",
        },
        permissionError: {
            title: 'Storage access',
            message: "Expensify can't save attachments without storage access. Tap settings to update permissions.",
        },
    },
    desktopApplicationMenu: {
        mainMenu: 'New Expensify',
        about: 'About New Expensify',
        update: 'Update New Expensify',
        checkForUpdates: 'Check for updates',
        toggleDevTools: 'Toggle Developer Tools',
        viewShortcuts: 'View keyboard shortcuts',
        services: 'Services',
        hide: 'Hide New Expensify',
        hideOthers: 'Hide Others',
        showAll: 'Show All',
        quit: 'Quit New Expensify',
        fileMenu: 'File',
        closeWindow: 'Close Window',
        editMenu: 'Edit',
        undo: 'Undo',
        redo: 'Redo',
        cut: 'Cut',
        copy: 'Copy',
        paste: 'Paste',
        pasteAndMatchStyle: 'Paste and Match Style',
        pasteAsPlainText: 'Paste as Plain Text',
        delete: 'Delete',
        selectAll: 'Select All',
        speechSubmenu: 'Speech',
        startSpeaking: 'Start Speaking',
        stopSpeaking: 'Stop Speaking',
        viewMenu: 'View',
        reload: 'Reload',
        forceReload: 'Force Reload',
        resetZoom: 'Actual Size',
        zoomIn: 'Zoom In',
        zoomOut: 'Zoom Out',
        togglefullscreen: 'Toggle Full Screen',
        historyMenu: 'History',
        back: 'Back',
        forward: 'Forward',
        windowMenu: 'Window',
        minimize: 'Minimize',
        zoom: 'Zoom',
        front: 'Bring All to Front',
        helpMenu: 'Help',
        learnMore: 'Learn more',
        documentation: 'Documentation',
        communityDiscussions: 'Community Discussions',
        searchIssues: 'Search Issues',
    },
    historyMenu: {
        forward: 'Forward',
        back: 'Back',
    },
    checkForUpdatesModal: {
        available: {
            title: 'Update available',
            message: ({isSilentUpdating}: {isSilentUpdating: boolean}) =>
                `The new version will be available shortly.${!isSilentUpdating ? " We'll notify you when we're ready to update." : ''}`,
            soundsGood: 'Sounds good',
        },
        notAvailable: {
            title: 'Update unavailable',
            message: "There's no update available right now. Please check back later!",
            okay: 'Okay',
        },
        error: {
            title: 'Update check failed',
            message: "We couldn't check for an update. Please try again in a bit.",
        },
    },
    report: {
        newReport: {
            createReport: 'Create report',
            chooseWorkspace: 'Choose a workspace for this report.',
        },
        genericCreateReportFailureMessage: 'Unexpected error creating this chat. Please try again later.',
        genericAddCommentFailureMessage: 'Unexpected error posting the comment. Please try again later.',
        genericUpdateReportFieldFailureMessage: 'Unexpected error updating the field. Please try again later.',
        genericUpdateReportNameEditFailureMessage: 'Unexpected error renaming the report. Please try again later.',
        noActivityYet: 'No activity yet',
        actions: {
            type: {
                changeField: ({oldValue, newValue, fieldName}: ChangeFieldParams) => `changed ${fieldName} from ${oldValue} to ${newValue}`,
                changeFieldEmpty: ({newValue, fieldName}: ChangeFieldParams) => `changed ${fieldName} to ${newValue}`,
                changeReportPolicy: ({fromPolicyName, toPolicyName}: ChangeReportPolicyParams) => {
                    if (!toPolicyName) {
                        return `changed the workspace${fromPolicyName ? ` (previously ${fromPolicyName})` : ''}`;
                    }
                    return `changed the workspace to ${toPolicyName}${fromPolicyName ? ` (previously ${fromPolicyName})` : ''}`;
                },
                changeType: ({oldType, newType}: ChangeTypeParams) => `changed type from ${oldType} to ${newType}`,
                exportedToCSV: `exported to CSV`,
                exportedToIntegration: {
                    automatic: ({label}: ExportedToIntegrationParams) => `exported to ${label}`,
                    automaticActionOne: ({label}: ExportedToIntegrationParams) => `exported to ${label} via`,
                    automaticActionTwo: 'accounting settings',
                    manual: ({label}: ExportedToIntegrationParams) => `marked this report as manually exported to ${label}.`,
                    automaticActionThree: 'and successfully created a record for',
                    reimburseableLink: 'out-of-pocket expenses',
                    nonReimbursableLink: 'company card expenses',
                    pending: ({label}: ExportedToIntegrationParams) => `started exporting this report to ${label}...`,
                },
                integrationsMessage: ({errorMessage, label, linkText, linkURL}: IntegrationSyncFailedParams) =>
                    `failed to export this report to ${label} ("${errorMessage} ${linkText ? `<a href="${linkURL}">${linkText}</a>` : ''}")`,
                managerAttachReceipt: `added a receipt`,
                managerDetachReceipt: `removed a receipt`,
                markedReimbursed: ({amount, currency}: MarkedReimbursedParams) => `paid ${currency}${amount} elsewhere`,
                markedReimbursedFromIntegration: ({amount, currency}: MarkReimbursedFromIntegrationParams) => `paid ${currency}${amount} via integration`,
                outdatedBankAccount: `couldn’t process the payment due to a problem with the payer’s bank account`,
                reimbursementACHBounce: `couldn’t process the payment, as the payer doesn’t have sufficient funds`,
                reimbursementACHCancelled: `canceled the payment`,
                reimbursementAccountChanged: `couldn’t process the payment, as the payer changed bank accounts`,
                reimbursementDelayed: `processed the payment but it’s delayed by 1-2 more business days`,
                selectedForRandomAudit: `randomly selected for review`,
                selectedForRandomAuditMarkdown: `[randomly selected](https://help.expensify.com/articles/expensify-classic/reports/Set-a-random-report-audit-schedule) for review`,
                share: ({to}: ShareParams) => `invited member ${to}`,
                unshare: ({to}: UnshareParams) => `removed member ${to}`,
                stripePaid: ({amount, currency}: StripePaidParams) => `paid ${currency}${amount}`,
                takeControl: `took control`,
                integrationSyncFailed: ({label, errorMessage, workspaceAccountingLink}: IntegrationSyncFailedParams) =>
                    `there was a problem syncing with ${label}${errorMessage ? ` ("${errorMessage}")` : ''}. Please fix the issue in <a href="${workspaceAccountingLink}">workspace settings</a>.`,
                addEmployee: ({email, role}: AddEmployeeParams) => `added ${email} as ${role === 'member' ? 'a' : 'an'} ${role}`,
                updateRole: ({email, currentRole, newRole}: UpdateRoleParams) => `updated the role of ${email} to ${newRole} (previously ${currentRole})`,
                updatedCustomField1: ({email, previousValue, newValue}: UpdatedCustomFieldParams) => {
                    if (!newValue) {
                        return `removed ${email}'s custom field 1 (previously "${previousValue}")`;
                    }

                    return !previousValue ? `added "${newValue}" to ${email}’s custom field 1` : `changed ${email}’s custom field 1 to "${newValue}" (previously "${previousValue}")`;
                },
                updatedCustomField2: ({email, previousValue, newValue}: UpdatedCustomFieldParams) => {
                    if (!newValue) {
                        return `removed ${email}'s custom field 2 (previously "${previousValue}")`;
                    }

                    return !previousValue ? `added "${newValue}" to ${email}’s custom field 2` : `changed ${email}’s custom field 2 to "${newValue}" (previously "${previousValue}")`;
                },
                leftWorkspace: ({nameOrEmail}: LeftWorkspaceParams) => `${nameOrEmail} left the workspace`,
                removeMember: ({email, role}: AddEmployeeParams) => `removed ${role} ${email}`,
                removedConnection: ({connectionName}: ConnectionNameParams) => `removed connection to ${CONST.POLICY.CONNECTIONS.NAME_USER_FRIENDLY[connectionName]}`,
                addedConnection: ({connectionName}: ConnectionNameParams) => `connected to ${CONST.POLICY.CONNECTIONS.NAME_USER_FRIENDLY[connectionName]}`,
                leftTheChat: 'left the chat',
            },
        },
    },
    chronos: {
        oooEventSummaryFullDay: ({summary, dayCount, date}: OOOEventSummaryFullDayParams) => `${summary} for ${dayCount} ${dayCount === 1 ? 'day' : 'days'} until ${date}`,
        oooEventSummaryPartialDay: ({summary, timePeriod, date}: OOOEventSummaryPartialDayParams) => `${summary} from ${timePeriod} on ${date}`,
    },
    footer: {
        features: 'Features',
        expenseManagement: 'Expense Management',
        spendManagement: 'Spend Management',
        expenseReports: 'Expense Reports',
        companyCreditCard: 'Company Credit Card',
        receiptScanningApp: 'Receipt Scanning App',
        billPay: 'Bill Pay',
        invoicing: 'Invoicing',
        CPACard: 'CPA Card',
        payroll: 'Payroll',
        travel: 'Travel',
        resources: 'Resources',
        expensifyApproved: 'ExpensifyApproved!',
        pressKit: 'Press Kit',
        support: 'Support',
        expensifyHelp: 'ExpensifyHelp',
        terms: 'Terms of Service',
        privacy: 'Privacy',
        learnMore: 'Learn More',
        aboutExpensify: 'About Expensify',
        blog: 'Blog',
        jobs: 'Jobs',
        expensifyOrg: 'Expensify.org',
        investorRelations: 'Investor Relations',
        getStarted: 'Get Started',
        createAccount: 'Create A New Account',
        logIn: 'Log In',
    },
    allStates: COMMON_CONST.STATES as States,
    allCountries: CONST.ALL_COUNTRIES as AllCountries,
    accessibilityHints: {
        navigateToChatsList: 'Navigate back to chats list',
        chatWelcomeMessage: 'Chat welcome message',
        navigatesToChat: 'Navigates to a chat',
        newMessageLineIndicator: 'New message line indicator',
        chatMessage: 'Chat message',
        lastChatMessagePreview: 'Last chat message preview',
        workspaceName: 'Workspace name',
        chatUserDisplayNames: 'Chat member display names',
        scrollToNewestMessages: 'Scroll to newest messages',
        preStyledText: 'Pre-styled text',
        viewAttachment: 'View attachment',
    },
    parentReportAction: {
        deletedReport: 'Deleted report',
        deletedMessage: 'Deleted message',
        deletedExpense: 'Deleted expense',
        reversedTransaction: 'Reversed transaction',
        deletedTask: 'Deleted task',
        hiddenMessage: 'Hidden message',
    },
    threads: {
        thread: 'Thread',
        replies: 'Replies',
        reply: 'Reply',
        from: 'From',
        in: 'in',
        parentNavigationSummary: ({reportName, workspaceName}: ParentNavigationSummaryParams) => `From ${reportName}${workspaceName ? ` in ${workspaceName}` : ''}`,
    },
    qrCodes: {
        copy: 'Copy URL',
        copied: 'Copied!',
    },
    moderation: {
        flagDescription: 'All flagged messages will be sent to a moderator for review.',
        chooseAReason: 'Choose a reason for flagging below:',
        spam: 'Spam',
        spamDescription: 'Unsolicited off-topic promotion',
        inconsiderate: 'Inconsiderate',
        inconsiderateDescription: 'Insulting or disrespectful phrasing, with questionable intentions',
        intimidation: 'Intimidation',
        intimidationDescription: 'Aggressively pursuing an agenda over valid objections',
        bullying: 'Bullying',
        bullyingDescription: 'Targeting an individual to obtain obedience',
        harassment: 'Harassment',
        harassmentDescription: 'Racist, misogynistic, or other broadly discriminatory behavior',
        assault: 'Assault',
        assaultDescription: 'Specifically targeted emotional attack with the intention of harm',
        flaggedContent: 'This message has been flagged as violating our community rules and the content has been hidden.',
        hideMessage: 'Hide message',
        revealMessage: 'Reveal message',
        levelOneResult: 'Sends anonymous warning and message is reported for review.',
        levelTwoResult: 'Message hidden from channel, plus anonymous warning and message is reported for review.',
        levelThreeResult: 'Message removed from channel plus anonymous warning and message is reported for review.',
    },
    actionableMentionWhisperOptions: {
        invite: 'Invite them',
        nothing: 'Do nothing',
    },
    actionableMentionJoinWorkspaceOptions: {
        accept: 'Accept',
        decline: 'Decline',
    },
    actionableMentionTrackExpense: {
        submit: 'Submit it to someone',
        categorize: 'Categorize it',
        share: 'Share it with my accountant',
        nothing: 'Nothing for now',
    },
    teachersUnitePage: {
        teachersUnite: 'Teachers Unite',
        joinExpensifyOrg:
            'Join Expensify.org in eliminating injustice around the world. The current "Teachers Unite" campaign supports educators everywhere by splitting the costs of essential school supplies.',
        iKnowATeacher: 'I know a teacher',
        iAmATeacher: 'I am a teacher',
        getInTouch: 'Excellent! Please share their information so we can get in touch with them.',
        introSchoolPrincipal: 'Intro to your school principal',
        schoolPrincipalVerifyExpense:
            'Expensify.org splits the cost of essential school supplies so that students from low-income households can have a better learning experience. Your principal will be asked to verify your expenses.',
        principalFirstName: 'Principal first name',
        principalLastName: 'Principal last name',
        principalWorkEmail: 'Principal work email',
        updateYourEmail: 'Update your email address',
        updateEmail: 'Update email address',
        schoolMailAsDefault: ({contactMethodsRoute}: ContactMethodsRouteParams) =>
            `Before you move forward, please make sure to set your school email as your default contact method. You can do so in Settings > Profile > <a href="${contactMethodsRoute}">Contact methods</a>.`,
        error: {
            enterPhoneEmail: 'Enter a valid email or phone number',
            enterEmail: 'Enter an email',
            enterValidEmail: 'Enter a valid email',
            tryDifferentEmail: 'Please try a different email',
        },
    },
    cardTransactions: {
        notActivated: 'Not activated',
        outOfPocket: 'Out-of-pocket spend',
        companySpend: 'Company spend',
    },
    distance: {
        addStop: 'Add stop',
        deleteWaypoint: 'Delete waypoint',
        deleteWaypointConfirmation: 'Are you sure you want to delete this waypoint?',
        address: 'Address',
        waypointDescription: {
            start: 'Start',
            stop: 'Stop',
        },
        mapPending: {
            title: 'Map pending',
            subtitle: 'The map will be generated when you go back online',
            onlineSubtitle: 'One moment while we set up the map',
            errorTitle: 'Map error',
            errorSubtitle: 'There was an error loading the map. Please try again.',
        },
        error: {
            selectSuggestedAddress: 'Please select a suggested address or use current location',
        },
    },
    reportCardLostOrDamaged: {
        screenTitle: 'Report card lost or damaged',
        nextButtonLabel: 'Next',
        reasonTitle: 'Why do you need a new card?',
        cardDamaged: 'My card was damaged',
        cardLostOrStolen: 'My card was lost or stolen',
        confirmAddressTitle: 'Please confirm the mailing address for your new card.',
        cardDamagedInfo: 'Your new card will arrive in 2-3 business days. Your current card will continue to work until you activate your new one.',
        cardLostOrStolenInfo: 'Your current card will be permanently deactivated as soon as your order is placed. Most cards arrive in a few business days.',
        address: 'Address',
        deactivateCardButton: 'Deactivate card',
        shipNewCardButton: 'Ship new card',
        addressError: 'Address is required',
        reasonError: 'Reason is required',
        successTitle: 'Your new card is on the way!',
        successDescription: "You'll need to activate it once it arrives in a few business days. In the meantime, you can use a virtual card.",
    },
    eReceipt: {
        guaranteed: 'Guaranteed eReceipt',
        transactionDate: 'Transaction date',
    },
    referralProgram: {
        [CONST.REFERRAL_PROGRAM.CONTENT_TYPES.START_CHAT]: {
            buttonText: 'Start a chat, <success><strong>refer a friend</strong></success>.',
            header: 'Start a chat, refer a friend',
            body: "Want your friends to use Expensify, too? Just start a chat with them and we'll take care of the rest.",
        },
        [CONST.REFERRAL_PROGRAM.CONTENT_TYPES.SUBMIT_EXPENSE]: {
            buttonText: 'Submit an expense, <success><strong>refer your boss</strong></success>.',
            header: 'Submit an expense, refer your boss',
            body: "Want your boss to use Expensify, too? Just submit an expense to them and we'll take care of the rest.",
        },
        [CONST.REFERRAL_PROGRAM.CONTENT_TYPES.REFER_FRIEND]: {
            header: 'Refer a friend',
            body: "Want your friends to use Expensify, too? Just chat, pay, or split an expense with them and we'll take care of the rest. Or just share your invite link!",
        },
        [CONST.REFERRAL_PROGRAM.CONTENT_TYPES.SHARE_CODE]: {
            buttonText: 'Refer a friend',
            header: 'Refer a friend',
            body: "Want your friends to use Expensify, too? Just chat, pay, or split an expense with them and we'll take care of the rest. Or just share your invite link!",
        },
        copyReferralLink: 'Copy invite link',
    },
    systemChatFooterMessage: {
        [CONST.INTRO_CHOICES.MANAGE_TEAM]: {
            phrase1: 'Chat with your setup specialist in ',
            phrase2: ' for help',
        },
        default: {
            phrase1: 'Message ',
            phrase2: ' for help with setup',
        },
    },
    violations: {
        allTagLevelsRequired: 'All tags required',
        autoReportedRejectedExpense: ({rejectReason, rejectedBy}: ViolationsAutoReportedRejectedExpenseParams) => `${rejectedBy} rejected this expense with the comment "${rejectReason}"`,
        billableExpense: 'Billable no longer valid',
        cashExpenseWithNoReceipt: ({formattedLimit}: ViolationsCashExpenseWithNoReceiptParams = {}) => `Receipt required${formattedLimit ? ` over ${formattedLimit}` : ''}`,
        categoryOutOfPolicy: 'Category no longer valid',
        conversionSurcharge: ({surcharge}: ViolationsConversionSurchargeParams) => `Applied ${surcharge}% conversion surcharge`,
        customUnitOutOfPolicy: 'Rate not valid for this workspace',
        duplicatedTransaction: 'Potential duplicate',
        fieldRequired: 'Report fields are required',
        futureDate: 'Future date not allowed',
        invoiceMarkup: ({invoiceMarkup}: ViolationsInvoiceMarkupParams) => `Marked up by ${invoiceMarkup}%`,
        maxAge: ({maxAge}: ViolationsMaxAgeParams) => `Date older than ${maxAge} days`,
        missingCategory: 'Missing category',
        missingComment: 'Description required for selected category',
        missingTag: ({tagName}: ViolationsMissingTagParams = {}) => `Missing ${tagName ?? 'tag'}`,
        modifiedAmount: ({type, displayPercentVariance}: ViolationsModifiedAmountParams) => {
            switch (type) {
                case 'distance':
                    return 'Amount differs from calculated distance';
                case 'card':
                    return 'Amount greater than card transaction';
                default:
                    if (displayPercentVariance) {
                        return `Amount ${displayPercentVariance}% greater than scanned receipt`;
                    }
                    return 'Amount greater than scanned receipt';
            }
        },
        modifiedDate: 'Date differs from scanned receipt',
        nonExpensiworksExpense: 'Non-Expensiworks expense',
        overAutoApprovalLimit: ({formattedLimit}: ViolationsOverLimitParams) => `Expense exceeds auto-approval limit of ${formattedLimit}`,
        overCategoryLimit: ({formattedLimit}: ViolationsOverCategoryLimitParams) => `Amount over ${formattedLimit}/person category limit`,
        overLimit: ({formattedLimit}: ViolationsOverLimitParams) => `Amount over ${formattedLimit}/person limit`,
        overTripLimit: ({formattedLimit}: ViolationsOverLimitParams) => `Amount over ${formattedLimit}/trip limit`,
        overLimitAttendee: ({formattedLimit}: ViolationsOverLimitParams) => `Amount over ${formattedLimit}/person limit`,
        perDayLimit: ({formattedLimit}: ViolationsPerDayLimitParams) => `Amount over daily ${formattedLimit}/person category limit`,
<<<<<<< HEAD
        receiptNotSmartScanned: 'Receipt and expense details added manually.',
=======
        receiptNotSmartScanned: 'Receipt and expense details added manually. <a href="https://help.expensify.com/articles/expensify-classic/reports/Automatic-Receipt-Audit">Learn more</a>.',
>>>>>>> 5aa16193
        receiptRequired: ({formattedLimit, category}: ViolationsReceiptRequiredParams) => {
            let message = 'Receipt required';
            if (formattedLimit ?? category) {
                message += ' over';
                if (formattedLimit) {
                    message += ` ${formattedLimit}`;
                }
                if (category) {
                    message += ' category limit';
                }
            }
            return message;
        },
        prohibitedExpense: ({prohibitedExpenseType}: ViolationsProhibitedExpenseParams) => {
            const preMessage = 'Prohibited expense:';
            switch (prohibitedExpenseType) {
                case 'alcohol':
                    return `${preMessage} alcohol`;
                case 'gambling':
                    return `${preMessage} gambling`;
                case 'tobacco':
                    return `${preMessage} tobacco`;
                case 'adultEntertainment':
                    return `${preMessage} adult entertainment`;
                case 'hotelIncidentals':
                    return `${preMessage} hotel incidentals`;
                default:
                    return `${preMessage}${prohibitedExpenseType}`;
            }
        },
        customRules: ({message}: ViolationsCustomRulesParams) => message,
        reviewRequired: 'Review required',
        rter: ({brokenBankConnection, email, isAdmin, isTransactionOlderThan7Days, member, rterType}: ViolationsRterParams) => {
            if (rterType === CONST.RTER_VIOLATION_TYPES.BROKEN_CARD_CONNECTION_530) {
                return "Can't auto-match receipt due to broken bank connection";
            }
            if (brokenBankConnection || rterType === CONST.RTER_VIOLATION_TYPES.BROKEN_CARD_CONNECTION) {
                return isAdmin
                    ? `Can't auto-match receipt due to broken bank connection which ${email} needs to fix`
                    : "Can't auto-match receipt due to broken bank connection which you need to fix";
            }
            if (!isTransactionOlderThan7Days) {
                return isAdmin ? `Ask ${member} to mark as a cash or wait 7 days and try again` : 'Awaiting merge with card transaction.';
            }

            return '';
        },
        brokenConnection530Error: 'Receipt pending due to broken bank connection',
        adminBrokenConnectionError: 'Receipt pending due to broken bank connection. Please resolve in ',
        memberBrokenConnectionError: 'Receipt pending due to broken bank connection. Please ask a workspace admin to resolve.',
        markAsCashToIgnore: 'Mark as cash to ignore and request payment.',
        smartscanFailed: ({canEdit = true}) => `Receipt scanning failed.${canEdit ? ' Enter details manually.' : ''}`,
        receiptGeneratedWithAI: 'Potential AI-generated receipt',
        someTagLevelsRequired: ({tagName}: ViolationsTagOutOfPolicyParams = {}) => `Missing ${tagName ?? 'Tag'}`,
        tagOutOfPolicy: ({tagName}: ViolationsTagOutOfPolicyParams = {}) => `${tagName ?? 'Tag'} no longer valid`,
        taxAmountChanged: 'Tax amount was modified',
        taxOutOfPolicy: ({taxName}: ViolationsTaxOutOfPolicyParams = {}) => `${taxName ?? 'Tax'} no longer valid`,
        taxRateChanged: 'Tax rate was modified',
        taxRequired: 'Missing tax rate',
        none: 'None',
        taxCodeToKeep: 'Choose which tax code to keep',
        tagToKeep: 'Choose which tag to keep',
        isTransactionReimbursable: 'Choose if transaction is reimbursable',
        merchantToKeep: 'Choose which merchant to keep',
        descriptionToKeep: 'Choose which description to keep',
        categoryToKeep: 'Choose which category to keep',
        isTransactionBillable: 'Choose if transaction is billable',
        keepThisOne: 'Keep this one',
        confirmDetails: `Confirm the details you're keeping`,
        confirmDuplicatesInfo: `The duplicate requests you don't keep will be held for the member to delete`,
        hold: 'This expense was put on hold',
        resolvedDuplicates: 'resolved the duplicate',
    },
    reportViolations: {
        [CONST.REPORT_VIOLATIONS.FIELD_REQUIRED]: ({fieldName}: RequiredFieldParams) => `${fieldName} is required`,
    },
    violationDismissal: {
        rter: {
            manual: 'marked this receipt as cash',
        },
        duplicatedTransaction: {
            manual: 'resolved the duplicate',
        },
    },
    videoPlayer: {
        play: 'Play',
        pause: 'Pause',
        fullscreen: 'Fullscreen',
        playbackSpeed: 'Playback speed',
        expand: 'Expand',
        mute: 'Mute',
        unmute: 'Unmute',
        normal: 'Normal',
    },
    exitSurvey: {
        header: 'Before you go',
        reasonPage: {
            title: "Please tell us why you're leaving",
            subtitle: 'Before you go, please tell us why you’d like to switch to Expensify Classic.',
        },
        reasons: {
            [CONST.EXIT_SURVEY.REASONS.FEATURE_NOT_AVAILABLE]: "I need a feature that's only available in Expensify Classic.",
            [CONST.EXIT_SURVEY.REASONS.DONT_UNDERSTAND]: "I don't understand how to use New Expensify.",
            [CONST.EXIT_SURVEY.REASONS.PREFER_CLASSIC]: 'I understand how to use New Expensify, but I prefer Expensify Classic.',
        },
        prompts: {
            [CONST.EXIT_SURVEY.REASONS.FEATURE_NOT_AVAILABLE]: "What feature do you need that isn't available in New Expensify?",
            [CONST.EXIT_SURVEY.REASONS.DONT_UNDERSTAND]: 'What are you trying to do?',
            [CONST.EXIT_SURVEY.REASONS.PREFER_CLASSIC]: 'Why do you prefer Expensify Classic?',
        },
        responsePlaceholder: 'Your response',
        thankYou: 'Thanks for the feedback!',
        thankYouSubtitle: 'Your responses will help us build a better product to get stuff done. Thank you so much!',
        goToExpensifyClassic: 'Switch to Expensify Classic',
        offlineTitle: "Looks like you're stuck here...",
        offline:
            "You appear to be offline. Unfortunately, Expensify Classic doesn't work offline, but New Expensify does. If you prefer to use Expensify Classic, try again when you have an internet connection.",
        quickTip: 'Quick tip...',
        quickTipSubTitle: 'You can go straight to Expensify Classic by visiting expensify.com. Bookmark it for an easy shortcut!',
        bookACall: 'Book a call',
        noThanks: 'No thanks',
        bookACallTitle: 'Would you like to speak to a product manager?',
        benefits: {
            [CONST.EXIT_SURVEY.BENEFIT.CHATTING_DIRECTLY]: 'Chatting directly on expenses and reports',
            [CONST.EXIT_SURVEY.BENEFIT.EVERYTHING_MOBILE]: 'Ability to do everything on mobile',
            [CONST.EXIT_SURVEY.BENEFIT.TRAVEL_EXPENSE]: 'Travel and expense at the speed of chat',
        },
        bookACallTextTop: 'By switching to Expensify Classic, you will miss out on:',
        bookACallTextBottom: 'We’d be excited to get on a call with you to understand why. You can book a call with one of our senior product managers to discuss your needs.',
        takeMeToExpensifyClassic: 'Take me to Expensify Classic',
    },
    listBoundary: {
        errorMessage: 'An error occurred while loading more messages',
        tryAgain: 'Try again',
    },
    systemMessage: {
        mergedWithCashTransaction: 'matched a receipt to this transaction',
    },
    subscription: {
        authenticatePaymentCard: 'Authenticate payment card',
        mobileReducedFunctionalityMessage: 'You can’t make changes to your subscription in the mobile app.',
        badge: {
            freeTrial: ({numOfDays}: BadgeFreeTrialParams) => `Free trial: ${numOfDays} ${numOfDays === 1 ? 'day' : 'days'} left`,
        },
        billingBanner: {
            policyOwnerAmountOwed: {
                title: 'Your payment info is outdated',
                subtitle: ({date}: BillingBannerSubtitleWithDateParams) => `Update your payment card by ${date} to continue using all of your favorite features.`,
            },
            policyOwnerAmountOwedOverdue: {
                title: 'Your payment could not be processed',
                subtitle: ({date, purchaseAmountOwed}: BillingBannerOwnerAmountOwedOverdueParams) =>
                    date && purchaseAmountOwed
                        ? `Your ${date} charge of ${purchaseAmountOwed} could not be processed. Please add a payment card to clear the amount owed.`
                        : 'Please add a payment card to clear the amount owed.',
            },
            policyOwnerUnderInvoicing: {
                title: 'Your payment info is outdated',
                subtitle: ({date}: BillingBannerSubtitleWithDateParams) => `Your payment is past due. Please pay your invoice by ${date} to avoid service interruption.`,
            },
            policyOwnerUnderInvoicingOverdue: {
                title: 'Your payment info is outdated',
                subtitle: 'Your payment is past due. Please pay your invoice.',
            },
            billingDisputePending: {
                title: 'Your card couldn’t be charged',
                subtitle: ({amountOwed, cardEnding}: BillingBannerDisputePendingParams) =>
                    `You disputed the ${amountOwed} charge on the card ending in ${cardEnding}. Your account will be locked until the dispute is resolved with your bank.`,
            },
            cardAuthenticationRequired: {
                title: 'Your payment card hasn’t been fully authenticated.',
                subtitle: ({cardEnding}: BillingBannerCardAuthenticationRequiredParams) =>
                    `Please complete the authentication process to activate your payment card ending in ${cardEnding}.`,
            },
            insufficientFunds: {
                title: 'Your card couldn’t be charged',
                subtitle: ({amountOwed}: BillingBannerInsufficientFundsParams) =>
                    `Your payment card was declined due to insufficient funds. Please retry or add a new payment card to clear your ${amountOwed} outstanding balance.`,
            },
            cardExpired: {
                title: 'Your card couldn’t be charged',
                subtitle: ({amountOwed}: BillingBannerCardExpiredParams) => `Your payment card expired. Please add a new payment card to clear your ${amountOwed} outstanding balance.`,
            },
            cardExpireSoon: {
                title: 'Your card is expiring soon',
                subtitle: 'Your payment card will expire at the end of this month. Click the three-dot menu below to update it and continue using all your favorite features.',
            },
            retryBillingSuccess: {
                title: 'Success!',
                subtitle: 'Your card has been billed successfully.',
            },
            retryBillingError: {
                title: 'Your card couldn’t be charged',
                subtitle: 'Before retrying, please call your bank directly to authorize Expensify charges and remove any holds. Otherwise, try adding a different payment card.',
            },
            cardOnDispute: ({amountOwed, cardEnding}: BillingBannerCardOnDisputeParams) =>
                `You disputed the ${amountOwed} charge on the card ending in ${cardEnding}. Your account will be locked until the dispute is resolved with your bank.`,
            preTrial: {
                title: 'Start a free trial',
                subtitleStart: 'As a next step, ',
                subtitleLink: 'complete your setup checklist ',
                subtitleEnd: 'so your team can start expensing.',
            },
            trialStarted: {
                title: ({numOfDays}: TrialStartedTitleParams) => `Trial: ${numOfDays} ${numOfDays === 1 ? 'day' : 'days'} left!`,
                subtitle: 'Add a payment card to continue using all of your favorite features.',
            },
            trialEnded: {
                title: 'Your free trial has ended',
                subtitle: 'Add a payment card to continue using all of your favorite features.',
            },
            earlyDiscount: {
                claimOffer: 'Claim offer',
                noThanks: 'No thanks',
                subscriptionPageTitle: ({discountType}: EarlyDiscountTitleParams) =>
                    `<strong>${discountType}% off your first year!</strong> Just add a payment card and start an annual subscription.`,
                onboardingChatTitle: ({discountType}: EarlyDiscountTitleParams) => `Limited-time offer: ${discountType}% off your first year!`,
                subtitle: ({days, hours, minutes, seconds}: EarlyDiscountSubtitleParams) => `Claim within ${days > 0 ? `${days}d : ` : ''}${hours}h : ${minutes}m : ${seconds}s`,
            },
        },
        cardSection: {
            title: 'Payment',
            subtitle: 'Add a card to pay for your Expensify subscription.',
            addCardButton: 'Add payment card',
            cardNextPayment: ({nextPaymentDate}: CardNextPaymentParams) => `Your next payment date is ${nextPaymentDate}.`,
            cardEnding: ({cardNumber}: CardEndingParams) => `Card ending in ${cardNumber}`,
            cardInfo: ({name, expiration, currency}: CardInfoParams) => `Name: ${name}, Expiration: ${expiration}, Currency: ${currency}`,
            changeCard: 'Change payment card',
            changeCurrency: 'Change payment currency',
            cardNotFound: 'No payment card added',
            retryPaymentButton: 'Retry payment',
            authenticatePayment: 'Authenticate payment',
            requestRefund: 'Request refund',
            requestRefundModal: {
                full: 'Getting a refund is easy, just downgrade your account before your next billing date and you’ll receive a refund. <br /> <br /> Heads up: Downgrading your account means your workspace(s) will be deleted. This action can’t be undone, but you can always create a new workspace if you change your mind.',
                confirm: 'Delete workspace(s) and downgrade',
            },
            viewPaymentHistory: 'View payment history',
        },
        yourPlan: {
            title: 'Your plan',
            exploreAllPlans: 'Explore all plans',
            customPricing: 'Custom pricing',
            asLowAs: ({price}: YourPlanPriceValueParams) => `as low as ${price} per active member/month`,
            pricePerMemberMonth: ({price}: YourPlanPriceValueParams) => `${price} per member/month`,
            pricePerMemberPerMonth: ({price}: YourPlanPriceValueParams) => `${price} per member per month`,
            perMemberMonth: 'per member/month',
            collect: {
                title: 'Collect',
                description: 'The small business plan that gives you expense, travel, and chat.',
                priceAnnual: ({lower, upper}: YourPlanPriceParams) => `From ${lower}/active member with the Expensify Card, ${upper}/active member without the Expensify Card.`,
                pricePayPerUse: ({lower, upper}: YourPlanPriceParams) => `From ${lower}/active member with the Expensify Card, ${upper}/active member without the Expensify Card.`,
                benefit1: 'Receipt scanning',
                benefit2: 'Reimbursements',
                benefit3: 'Corporate card management',
                benefit4: 'Expense and travel approvals',
                benefit5: 'Travel booking and rules',
                benefit6: 'QuickBooks/Xero integrations',
                benefit7: 'Chat on expenses, reports, and rooms',
                benefit8: 'AI and human support',
            },
            control: {
                title: 'Control',
                description: 'Expense, travel, and chat for larger businesses.',
                priceAnnual: ({lower, upper}: YourPlanPriceParams) => `From ${lower}/active member with the Expensify Card, ${upper}/active member without the Expensify Card.`,
                pricePayPerUse: ({lower, upper}: YourPlanPriceParams) => `From ${lower}/active member with the Expensify Card, ${upper}/active member without the Expensify Card.`,
                benefit1: 'Everything in the Collect plan',
                benefit2: 'Multi-level approval workflows',
                benefit3: 'Custom expense rules',
                benefit4: 'ERP integrations (NetSuite, Sage Intacct, Oracle)',
                benefit5: 'HR integrations (Workday, Certinia)',
                benefit6: 'SAML/SSO',
                benefit7: 'Custom insights and reporting',
                benefit8: 'Budgeting',
            },
            thisIsYourCurrentPlan: 'This is your current plan',
            downgrade: 'Downgrade to Collect',
            upgrade: 'Upgrade to Control',
            addMembers: 'Add members',
            saveWithExpensifyTitle: 'Save with the Expensify Card',
            saveWithExpensifyDescription: 'Use our savings calculator to see how cash back from the Expensify Card can reduce your Expensify bill.',
            saveWithExpensifyButton: 'Learn more',
        },
        compareModal: {
            comparePlans: 'Compare Plans',
            subtitle: `<muted-text>Unlock the features you need with the plan that’s right for you. <a href="${CONST.PRICING}">View our pricing page</a> or a complete feature breakdown of each of our plans.</muted-text>`,
        },
        details: {
            title: 'Subscription details',
            annual: 'Annual subscription',
            taxExempt: 'Request tax exempt status',
            taxExemptEnabled: 'Tax exempt',
            taxExemptStatus: 'Tax exempt status',
            payPerUse: 'Pay-per-use',
            subscriptionSize: 'Subscription size',
            headsUp:
                "Heads up: If you don’t set your subscription size now, we’ll set it automatically to your first month's active member count. You’ll then be committed to paying for at least this number of members for the next 12 months. You can increase your subscription size at any time, but you can’t decrease it until your subscription is over.",
            zeroCommitment: 'Zero commitment at the discounted annual subscription rate',
        },
        subscriptionSize: {
            title: 'Subscription size',
            yourSize: 'Your subscription size is the number of open seats that can be filled by any active member in a given month.',
            eachMonth:
                'Each month, your subscription covers up to the number of active members set above. Any time you increase your subscription size, you’ll start a new 12-month subscription at that new size.',
            note: 'Note: An active member is anyone who has created, edited, submitted, approved, reimbursed, or exported expense data tied to your company workspace.',
            confirmDetails: 'Confirm your new annual subscription details:',
            subscriptionSize: 'Subscription size',
            activeMembers: ({size}: SubscriptionSizeParams) => `${size} active members/month`,
            subscriptionRenews: 'Subscription renews',
            youCantDowngrade: 'You can’t downgrade during your annual subscription.',
            youAlreadyCommitted: ({size, date}: SubscriptionCommitmentParams) =>
                `You already committed to an annual subscription size of ${size} active members per month until ${date}. You can switch to a pay-per-use subscription on ${date} by disabling auto-renew.`,
            error: {
                size: 'Please enter a valid subscription size',
                sameSize: 'Please enter a number different than your current subscription size',
            },
        },
        paymentCard: {
            addPaymentCard: 'Add payment card',
            enterPaymentCardDetails: 'Enter your payment card details',
            security: 'Expensify is PCI-DSS compliant, uses bank-level encryption, and utilizes redundant infrastructure to protect your data.',
            learnMoreAboutSecurity: 'Learn more about our security.',
        },
        subscriptionSettings: {
            title: 'Subscription settings',
            summary: ({subscriptionType, subscriptionSize, autoRenew, autoIncrease}: SubscriptionSettingsSummaryParams) =>
                `Subscription type: ${subscriptionType}, Subscription size: ${subscriptionSize}, Auto renew: ${autoRenew}, Auto increase annual seats: ${autoIncrease}`,
            none: 'none',
            on: 'on',
            off: 'off',
            annual: 'Annual',
            autoRenew: 'Auto-renew',
            autoIncrease: 'Auto-increase annual seats',
            saveUpTo: ({amountWithCurrency}: SubscriptionSettingsSaveUpToParams) => `Save up to ${amountWithCurrency}/month per active member`,
            automaticallyIncrease:
                'Automatically increase your annual seats to accommodate for active members that exceed your subscription size. Note: This will extend your annual subscription end date.',
            disableAutoRenew: 'Disable auto-renew',
            helpUsImprove: 'Help us improve Expensify',
            whatsMainReason: "What's the main reason you're disabling auto-renew?",
            renewsOn: ({date}: SubscriptionSettingsRenewsOnParams) => `Renews on ${date}.`,
            pricingConfiguration: 'Pricing depends on configuration. For the lowest price, choose an annual subscription and get the Expensify Card.',
            learnMore: {
                part1: 'Learn more on our ',
                pricingPage: 'pricing page',
                part2: ' or chat with our team in your ',
                adminsRoom: '#admins room.',
            },
            estimatedPrice: 'Estimated price',
            changesBasedOn: 'This changes based on your Expensify Card usage and the subscription options below.',
        },
        requestEarlyCancellation: {
            title: 'Request early cancellation',
            subtitle: 'What’s the main reason you’re requesting early cancellation?',
            subscriptionCanceled: {
                title: 'Subscription canceled',
                subtitle: 'Your annual subscription has been canceled.',
                info: 'If you want to keep using your workspace(s) on a pay-per-use basis, you’re all set.',
                preventFutureActivity: ({workspacesListRoute}: WorkspacesListRouteParams) =>
                    `If you'd like to prevent future activity and charges, you must <a href="${workspacesListRoute}">delete your workspace(s)</a>. Note that when you delete your workspace(s), you'll be charged for any outstanding activity that was incurred during the current calendar month.`,
            },
            requestSubmitted: {
                title: 'Request submitted',
                subtitle:
                    'Thanks for letting us know you’re interested in canceling your subscription. We’re reviewing your request and will be in touch soon via your chat with <concierge-link>Concierge</concierge-link>.',
            },
            acknowledgement: `By requesting early cancellation, I acknowledge and agree that Expensify has no obligation to grant such request under the Expensify <a href=${CONST.OLD_DOT_PUBLIC_URLS.TERMS_URL}>Terms of Service</a>  or other applicable services agreement between me and Expensify and that Expensify retains sole discretion with regard to granting any such request.`,
        },
    },
    feedbackSurvey: {
        tooLimited: 'Functionality needs improvement',
        tooExpensive: 'Too expensive',
        inadequateSupport: 'Inadequate customer support',
        businessClosing: 'Company closing, downsizing, or acquired',
        additionalInfoTitle: 'What software are you moving to and why?',
        additionalInfoInputLabel: 'Your response',
    },
    roomChangeLog: {
        updateRoomDescription: 'set the room description to:',
        clearRoomDescription: 'cleared the room description',
    },
    delegate: {
        switchAccount: 'Switch accounts:',
        copilotDelegatedAccess: 'Copilot: Delegated access',
        copilotDelegatedAccessDescription: 'Allow other members to access your account.',
        addCopilot: 'Add copilot',
        membersCanAccessYourAccount: 'These members can access your account:',
        youCanAccessTheseAccounts: 'You can access these accounts via the account switcher:',
        role: ({role}: OptionalParam<DelegateRoleParams> = {}) => {
            switch (role) {
                case CONST.DELEGATE_ROLE.ALL:
                    return 'Full';
                case CONST.DELEGATE_ROLE.SUBMITTER:
                    return 'Limited';
                default:
                    return '';
            }
        },
        genericError: 'Oops, something went wrong. Please try again.',
        onBehalfOfMessage: ({delegator}: DelegatorParams) => `on behalf of ${delegator}`,
        accessLevel: 'Access level',
        confirmCopilot: 'Confirm your copilot below.',
        accessLevelDescription: 'Choose an access level below. Both Full and Limited access allow copilots to view all conversations and expenses.',
        roleDescription: ({role}: OptionalParam<DelegateRoleParams> = {}) => {
            switch (role) {
                case CONST.DELEGATE_ROLE.ALL:
                    return 'Allow another member to take all actions in your account, on your behalf. Includes chat, submissions, approvals, payments, settings updates, and more.';
                case CONST.DELEGATE_ROLE.SUBMITTER:
                    return 'Allow another member to take most actions in your account, on your behalf. Excludes approvals, payments, rejections, and holds.';
                default:
                    return '';
            }
        },
        removeCopilot: 'Remove copilot',
        removeCopilotConfirmation: 'Are you sure you want to remove this copilot?',
        changeAccessLevel: 'Change access level',
        makeSureItIsYou: "Let's make sure it's you",
        enterMagicCode: ({contactMethod}: EnterMagicCodeParams) => `Please enter the magic code sent to ${contactMethod} to add a copilot. It should arrive within a minute or two.`,
        enterMagicCodeUpdate: ({contactMethod}: EnterMagicCodeParams) => `Please enter the magic code sent to ${contactMethod} to update your copilot.`,
        notAllowed: 'Not so fast...',
        noAccessMessage: "As a copilot, you don't have access to \nthis page. Sorry!",
        notAllowedMessage: ({accountOwnerEmail}: AccountOwnerParams) =>
            `As a <a href="${CONST.DELEGATE_ROLE_HELP_DOT_ARTICLE_LINK}">copilot</a> for ${accountOwnerEmail}, you don't have permission to take this action. Sorry!`,
        copilotAccess: 'Copilot access',
    },
    debug: {
        debug: 'Debug',
        details: 'Details',
        JSON: 'JSON',
        reportActions: 'Actions',
        reportActionPreview: 'Preview',
        nothingToPreview: 'Nothing to preview',
        editJson: 'Edit JSON:',
        preview: 'Preview:',
        missingProperty: ({propertyName}: MissingPropertyParams) => `Missing ${propertyName}`,
        invalidProperty: ({propertyName, expectedType}: InvalidPropertyParams) => `Invalid property: ${propertyName} - Expected: ${expectedType}`,
        invalidValue: ({expectedValues}: InvalidValueParams) => `Invalid value - Expected: ${expectedValues}`,
        missingValue: 'Missing value',
        createReportAction: 'Create Report Action',
        reportAction: 'Report Action',
        report: 'Report',
        transaction: 'Transaction',
        violations: 'Violations',
        transactionViolation: 'Transaction Violation',
        hint: "Data changes won't be sent to the backend",
        textFields: 'Text fields',
        numberFields: 'Number fields',
        booleanFields: 'Boolean fields',
        constantFields: 'Constant fields',
        dateTimeFields: 'DateTime fields',
        date: 'Date',
        time: 'Time',
        none: 'None',
        visibleInLHN: 'Visible in LHN',
        GBR: 'GBR',
        RBR: 'RBR',
        true: 'true',
        false: 'false',
        viewReport: 'View Report',
        viewTransaction: 'View transaction',
        createTransactionViolation: 'Create transaction violation',
        reasonVisibleInLHN: {
            hasDraftComment: 'Has draft comment',
            hasGBR: 'Has GBR',
            hasRBR: 'Has RBR',
            pinnedByUser: 'Pinned by member',
            hasIOUViolations: 'Has IOU violations',
            hasAddWorkspaceRoomErrors: 'Has add workspace room errors',
            isUnread: 'Is unread (focus mode)',
            isArchived: 'Is archived (most recent mode)',
            isSelfDM: 'Is self DM',
            isFocused: 'Is temporarily focused',
        },
        reasonGBR: {
            hasJoinRequest: 'Has join request (admin room)',
            isUnreadWithMention: 'Is unread with mention',
            isWaitingForAssigneeToCompleteAction: 'Is waiting for assignee to complete action',
            hasChildReportAwaitingAction: 'Has child report awaiting action',
            hasMissingInvoiceBankAccount: 'Has missing invoice bank account',
        },
        reasonRBR: {
            hasErrors: 'Has errors in report or report actions data',
            hasViolations: 'Has violations',
            hasTransactionThreadViolations: 'Has transaction thread violations',
        },
        indicatorStatus: {
            theresAReportAwaitingAction: "There's a report awaiting action",
            theresAReportWithErrors: "There's a report with errors",
            theresAWorkspaceWithCustomUnitsErrors: "There's a workspace with custom units errors",
            theresAProblemWithAWorkspaceMember: "There's a problem with a workspace member",
            theresAProblemWithAWorkspaceQBOExport: 'There was a problem with a workspace connection export setting.',
            theresAProblemWithAContactMethod: "There's a problem with a contact method",
            aContactMethodRequiresVerification: 'A contact method requires verification',
            theresAProblemWithAPaymentMethod: "There's a problem with a payment method",
            theresAProblemWithAWorkspace: "There's a problem with a workspace",
            theresAProblemWithYourReimbursementAccount: "There's a problem with your reimbursement account",
            theresABillingProblemWithYourSubscription: "There's a billing problem with your subscription",
            yourSubscriptionHasBeenSuccessfullyRenewed: 'Your subscription has been successfully renewed',
            theresWasAProblemDuringAWorkspaceConnectionSync: 'There was a problem during a workspace connection sync',
            theresAProblemWithYourWallet: "There's a problem with your wallet",
            theresAProblemWithYourWalletTerms: "There's a problem with your wallet terms",
        },
    },
    emptySearchView: {
        takeATestDrive: 'Take a test drive',
    },
    migratedUserWelcomeModal: {
        title: 'Travel and expense, at the speed of chat',
        subtitle: 'New Expensify has the same great automation, but now with amazing collaboration:',
        confirmText: "Let's go!",
        features: {
            chat: '<strong>Chat directly on any expense</strong>, report, or workspace',
            scanReceipt: '<strong>Scan receipts</strong> and get paid back',
            crossPlatform: 'Do <strong>everything</strong> from your phone or browser',
        },
    },
    productTrainingTooltip: {
        // TODO: CONCIERGE_LHN_GBR tooltip will be replaced by a tooltip in the #admins room
        // https://github.com/Expensify/App/issues/57045#issuecomment-2701455668
        conciergeLHNGBR: '<tooltip>Get started <strong>here!</strong></tooltip>',
        saveSearchTooltip: '<tooltip><strong>Rename your saved searches</strong> here!</tooltip>',
        globalCreateTooltip: '<tooltip><strong>Create expenses</strong>, start chatting,\nand more. Try it out!</tooltip>',
        bottomNavInboxTooltip: '<tooltip>Check what <strong>needs your attention</strong>\nand <strong>chat about expenses.</strong></tooltip>',
        workspaceChatTooltip: '<tooltip>Chat with <strong>approvers</strong></tooltip>',
        GBRRBRChat: '<tooltip>You’ll see 🟢 on <strong>actions to take</strong>,\nand 🔴 on <strong>items to review.</strong></tooltip>',
        accountSwitcher: '<tooltip>Access your <strong>Copilot accounts</strong> here</tooltip>',
        expenseReportsFilter: "<tooltip>Welcome! Find all of your\n<strong>company's reports</strong> here.</tooltip>",
        scanTestTooltip: {
            main: '<tooltip><strong>Scan our test receipt</strong> to see how it works!</tooltip>',
            manager: '<tooltip>Choose our <strong>test manager</strong> to try it out!</tooltip>',
            confirmation: '<tooltip>Now, <strong>submit your expense</strong> and watch the\nmagic happen!</tooltip>',
            tryItOut: 'Try it out',
            noThanks: 'No thanks',
        },
        outstandingFilter: '<tooltip>Filter for expenses\nthat <strong>need approval</strong></tooltip>',
        scanTestDriveTooltip: '<tooltip>Send this receipt to\n<strong>complete the test drive!</strong></tooltip>',
    },
    discardChangesConfirmation: {
        title: 'Discard changes?',
        body: 'Are you sure you want to discard the changes you made?',
        confirmText: 'Discard changes',
    },
    scheduledCall: {
        book: {
            title: 'Schedule call',
            description: 'Find a time that works for you.',
            slots: 'Available times for ',
        },
        confirmation: {
            title: 'Confirm call',
            description: "Make sure the details below look good to you. Once you confirm the call, we'll send an invite with more info.",
            setupSpecialist: 'Your setup specialist',
            meetingLength: 'Meeting length',
            dateTime: 'Date & time',
            minutes: '30 minutes',
        },
        callScheduled: 'Call scheduled',
    },
    autoSubmitModal: {
        title: 'All clear and submitted!',
        description: 'All warnings and violations has been cleared so:',
        submittedExpensesTitle: 'These expenses have been submitted',
        submittedExpensesDescription: 'These expenses have been sent to your approver but can still be edited until they are approved.',
        pendingExpensesTitle: 'Pending expenses have been moved',
        pendingExpensesDescription: 'Any pending card expenses have been moved to a separate report until they post.',
    },
    testDrive: {
        quickAction: {
            takeATwoMinuteTestDrive: 'Take a 2-minute test drive',
        },
        modal: {
            title: 'Take us for a test drive',
            description: 'Take a quick product tour to get up to speed fast. No pit stops required!',
            confirmText: 'Start test drive',
            helpText: 'Skip',
            employee: {
                description: '<muted-text>Get your team <strong>3 free months of Expensify!</strong> Just enter your boss’s email below and send them a test expense.</muted-text>',
                email: "Enter your boss's email",
                error: 'That member owns a workspace, please input a new member to test.',
            },
        },
        banner: {
            currentlyTestDrivingExpensify: "You're currently test driving Expensify",
            readyForTheRealThing: 'Ready for the real thing?',
            getStarted: 'Get started',
        },
        employeeInviteMessage: ({name}: EmployeeInviteMessageParams) =>
            `# ${name} invited you to test drive Expensify\nHey! I just got us *3 months free* to test drive Expensify, the fastest way to do expenses.\n\nHere’s a *test receipt* to show you how it works:`,
    },
    export: {
        basicExport: 'Basic export',
        reportLevelExport: 'All Data - report level',
        expenseLevelExport: 'All Data - expense level',
        exportInProgress: 'Export in progress',
        conciergeWillSend: 'Concierge will send you the file shortly.',
    },
};

// IMPORTANT: This line is manually replaced in generate translation files by scripts/generateTranslations.ts,
// so if you change it here, please update it there as well.
export default translations satisfies TranslationDeepObject<typeof translations>;<|MERGE_RESOLUTION|>--- conflicted
+++ resolved
@@ -6488,11 +6488,7 @@
         overTripLimit: ({formattedLimit}: ViolationsOverLimitParams) => `Amount over ${formattedLimit}/trip limit`,
         overLimitAttendee: ({formattedLimit}: ViolationsOverLimitParams) => `Amount over ${formattedLimit}/person limit`,
         perDayLimit: ({formattedLimit}: ViolationsPerDayLimitParams) => `Amount over daily ${formattedLimit}/person category limit`,
-<<<<<<< HEAD
         receiptNotSmartScanned: 'Receipt and expense details added manually.',
-=======
-        receiptNotSmartScanned: 'Receipt and expense details added manually. <a href="https://help.expensify.com/articles/expensify-classic/reports/Automatic-Receipt-Audit">Learn more</a>.',
->>>>>>> 5aa16193
         receiptRequired: ({formattedLimit, category}: ViolationsReceiptRequiredParams) => {
             let message = 'Receipt required';
             if (formattedLimit ?? category) {
