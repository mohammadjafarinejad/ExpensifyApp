--- conflicted
+++ resolved
@@ -6154,16 +6154,14 @@
                 [CONST.SEARCH.WITHDRAWAL_TYPE.EXPENSIFY_CARD]: 'Expensify Card',
                 [CONST.SEARCH.WITHDRAWAL_TYPE.REIMBURSEMENT]: 'Reimbursement',
             },
-<<<<<<< HEAD
             has: {
                 receipt: 'Receipt',
-=======
+            },
             action: {
                 [CONST.SEARCH.ACTION_FILTERS.SUBMIT]: 'Submit',
                 [CONST.SEARCH.ACTION_FILTERS.APPROVE]: 'Approve',
                 [CONST.SEARCH.ACTION_FILTERS.PAY]: 'Pay',
                 [CONST.SEARCH.ACTION_FILTERS.EXPORT]: 'Export',
->>>>>>> 4387538e
             },
         },
         has: 'Has',
