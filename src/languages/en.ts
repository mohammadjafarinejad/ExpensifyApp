import {CONST as COMMON_CONST} from 'expensify-common';
import startCase from 'lodash/startCase';
import type {OnboardingCompanySize, OnboardingTask} from '@libs/actions/Welcome/OnboardingFlow';
import CONST from '@src/CONST';
import type {Country} from '@src/CONST';
import type OriginalMessage from '@src/types/onyx/OriginalMessage';
import type {
    AccountOwnerParams,
    ActionsAreCurrentlyRestricted,
    AddedOrDeletedPolicyReportFieldParams,
    AddedPolicyApprovalRuleParams,
    AddEmployeeParams,
    AddOrDeletePolicyCustomUnitRateParams,
    AddressLineParams,
    AdminCanceledRequestParams,
    AirlineParams,
    AlreadySignedInParams,
    ApprovalWorkflowErrorParams,
    ApprovedAmountParams,
    AssignCardParams,
    AssignedCardParams,
    AssigneeParams,
    AuthenticationErrorParams,
    AutoPayApprovedReportsLimitErrorParams,
    BadgeFreeTrialParams,
    BankAccountLastFourParams,
    BeginningOfArchivedRoomParams,
    BeginningOfChatHistoryAdminRoomParams,
    BeginningOfChatHistoryAnnounceRoomParams,
    BeginningOfChatHistoryDomainRoomParams,
    BeginningOfChatHistoryInvoiceRoomParams,
    BeginningOfChatHistoryPolicyExpenseChatParams,
    BeginningOfChatHistoryUserRoomParams,
    BillingBannerCardAuthenticationRequiredParams,
    BillingBannerCardExpiredParams,
    BillingBannerCardOnDisputeParams,
    BillingBannerDisputePendingParams,
    BillingBannerInsufficientFundsParams,
    BillingBannerOwnerAmountOwedOverdueParams,
    BillingBannerSubtitleWithDateParams,
    BusinessBankAccountParams,
    BusinessTaxIDParams,
    CanceledRequestParams,
    CardEndingParams,
    CardInfoParams,
    CardNextPaymentParams,
    CategoryNameParams,
    ChangeFieldParams,
    ChangeOwnerDuplicateSubscriptionParams,
    ChangeOwnerHasFailedSettlementsParams,
    ChangeOwnerSubscriptionParams,
    ChangeReportPolicyParams,
    ChangeTypeParams,
    CharacterLengthLimitParams,
    CharacterLimitParams,
    ChatWithAccountManagerParams,
    CompanyCardBankName,
    CompanyCardFeedNameParams,
    CompanyNameParams,
    ConfirmThatParams,
    ConnectionNameParams,
    ConnectionParams,
    ContactMethodParams,
    ContactMethodsRouteParams,
    CreateExpensesParams,
    CurrencyCodeParams,
    CurrencyInputDisabledTextParams,
    CustomersOrJobsLabelParams,
    CustomUnitRateParams,
    DateParams,
    DateShouldBeAfterParams,
    DateShouldBeBeforeParams,
    DefaultAmountParams,
    DefaultVendorDescriptionParams,
    DelegateRoleParams,
    DelegatorParams,
    DeleteActionParams,
    DeleteConfirmationParams,
    DeleteTransactionParams,
    DemotedFromWorkspaceParams,
    DidSplitAmountMessageParams,
    DuplicateTransactionParams,
    EarlyDiscountSubtitleParams,
    EarlyDiscountTitleParams,
    EditActionParams,
    EditDestinationSubtitleParams,
    ElectronicFundsParams,
    EmployeeInviteMessageParams,
    EmptyCategoriesSubtitleWithAccountingParams,
    EmptyTagsSubtitleWithAccountingParams,
    EnterMagicCodeParams,
    ExportAgainModalDescriptionParams,
    ExportedToIntegrationParams,
    ExportIntegrationSelectedParams,
    FeatureNameParams,
    FileLimitParams,
    FileTypeParams,
    FiltersAmountBetweenParams,
    FlightLayoverParams,
    FlightParams,
    FormattedMaxLengthParams,
    GoBackMessageParams,
    ImportedTagsMessageParams,
    ImportedTypesParams,
    ImportFieldParams,
    ImportMembersSuccessfulDescriptionParams,
    ImportPerDiemRatesSuccessfulDescriptionParams,
    ImportTagsSuccessfulDescriptionParams,
    IncorrectZipFormatParams,
    InstantSummaryParams,
    IntacctMappingTitleParams,
    IntegrationExportParams,
    IntegrationSyncFailedParams,
    InvalidPropertyParams,
    InvalidValueParams,
    IssueVirtualCardParams,
    LastSyncAccountingParams,
    LastSyncDateParams,
    LeftWorkspaceParams,
    LocalTimeParams,
    LoggedInAsParams,
    LogSizeParams,
    ManagerApprovedAmountParams,
    ManagerApprovedParams,
    MarkedReimbursedParams,
    MarkReimbursedFromIntegrationParams,
    MergeFailureDescriptionGenericParams,
    MergeFailureUncreatedAccountDescriptionParams,
    MergeSuccessDescriptionParams,
    MissingPropertyParams,
    MovedFromPersonalSpaceParams,
    MovedFromReportParams,
    MovedTransactionParams,
    NeedCategoryForExportToIntegrationParams,
    NewWorkspaceNameParams,
    NoLongerHaveAccessParams,
    NotAllowedExtensionParams,
    NotYouParams,
    OOOEventSummaryFullDayParams,
    OOOEventSummaryPartialDayParams,
    OptionalParam,
    OurEmailProviderParams,
    OwnerOwesAmountParams,
    PaidElsewhereParams,
    PaidWithExpensifyParams,
    ParentNavigationSummaryParams,
    PayerOwesAmountParams,
    PayerOwesParams,
    PayerPaidAmountParams,
    PayerPaidParams,
    PayerSettledParams,
    PaySomeoneParams,
    PolicyAddedReportFieldOptionParams,
    PolicyDisabledReportFieldAllOptionsParams,
    PolicyDisabledReportFieldOptionParams,
    PolicyExpenseChatNameParams,
    QBDSetupErrorBodyParams,
    RailTicketParams,
    ReconciliationWorksParams,
    RemovedFromApprovalWorkflowParams,
    RemovedTheRequestParams,
    RemoveMemberPromptParams,
    RemoveMembersWarningPrompt,
    RenamedRoomActionParams,
    RenamedWorkspaceNameActionParams,
    ReportArchiveReasonsClosedParams,
    ReportArchiveReasonsInvoiceReceiverPolicyDeletedParams,
    ReportArchiveReasonsMergedParams,
    ReportArchiveReasonsRemovedFromPolicyParams,
    ReportPolicyNameParams,
    RequestAmountParams,
    RequestCountParams,
    RequestedAmountMessageParams,
    RequiredFieldParams,
    ResolutionConstraintsParams,
    ReviewParams,
    RoleNamesParams,
    RoomNameReservedErrorParams,
    RoomRenamedToParams,
    SecondaryLoginParams,
    SetTheDistanceMerchantParams,
    SetTheRequestParams,
    SettledAfterAddedBankAccountParams,
    SettleExpensifyCardParams,
    SettlementAccountInfoParams,
    SettlementDateParams,
    ShareParams,
    SignUpNewFaceCodeParams,
    SizeExceededParams,
    SplitAmountParams,
    SplitExpenseEditTitleParams,
    SplitExpenseSubtitleParams,
    SpreadCategoriesParams,
    SpreadFieldNameParams,
    SpreadSheetColumnParams,
    StatementTitleParams,
    StepCounterParams,
    StripePaidParams,
    SubmitsToParams,
    SubmittedToVacationDelegateParams,
    SubscriptionCommitmentParams,
    SubscriptionSettingsRenewsOnParams,
    SubscriptionSettingsSaveUpToParams,
    SubscriptionSettingsSummaryParams,
    SubscriptionSizeParams,
    SyncStageNameConnectionsParams,
    TaskCreatedActionParams,
    TaxAmountParams,
    TermsParams,
    ThreadRequestReportNameParams,
    ThreadSentMoneyReportNameParams,
    TotalAmountGreaterOrLessThanOriginalParams,
    ToValidateLoginParams,
    TransferParams,
    TravelTypeParams,
    TrialStartedTitleParams,
    UnapproveWithIntegrationWarningParams,
    UnshareParams,
    UntilTimeParams,
    UpdatedCustomFieldParams,
    UpdatedPolicyApprovalRuleParams,
    UpdatedPolicyAuditRateParams,
    UpdatedPolicyCategoryDescriptionHintTypeParams,
    UpdatedPolicyCategoryExpenseLimitTypeParams,
    UpdatedPolicyCategoryGLCodeParams,
    UpdatedPolicyCategoryMaxAmountNoReceiptParams,
    UpdatedPolicyCategoryMaxExpenseAmountParams,
    UpdatedPolicyCategoryNameParams,
    UpdatedPolicyCategoryParams,
    UpdatedPolicyCurrencyParams,
    UpdatedPolicyCustomUnitRateParams,
    UpdatedPolicyCustomUnitTaxClaimablePercentageParams,
    UpdatedPolicyCustomUnitTaxRateExternalIDParams,
    UpdatedPolicyDescriptionParams,
    UpdatedPolicyFieldWithNewAndOldValueParams,
    UpdatedPolicyFieldWithValueParam,
    UpdatedPolicyFrequencyParams,
    UpdatedPolicyManualApprovalThresholdParams,
    UpdatedPolicyPreventSelfApprovalParams,
    UpdatedPolicyReportFieldDefaultValueParams,
    UpdatedPolicyTagFieldParams,
    UpdatedPolicyTagNameParams,
    UpdatedPolicyTagParams,
    UpdatedTheDistanceMerchantParams,
    UpdatedTheRequestParams,
    UpdatePolicyCustomUnitParams,
    UpdatePolicyCustomUnitTaxEnabledParams,
    UpdateRoleParams,
    UsePlusButtonParams,
    UserIsAlreadyMemberParams,
    UserSplitParams,
    VacationDelegateParams,
    ViolationsAutoReportedRejectedExpenseParams,
    ViolationsCashExpenseWithNoReceiptParams,
    ViolationsConversionSurchargeParams,
    ViolationsCustomRulesParams,
    ViolationsInvoiceMarkupParams,
    ViolationsMaxAgeParams,
    ViolationsMissingTagParams,
    ViolationsModifiedAmountParams,
    ViolationsOverCategoryLimitParams,
    ViolationsOverLimitParams,
    ViolationsPerDayLimitParams,
    ViolationsProhibitedExpenseParams,
    ViolationsReceiptRequiredParams,
    ViolationsRterParams,
    ViolationsTagOutOfPolicyParams,
    ViolationsTaxOutOfPolicyParams,
    WaitingOnBankAccountParams,
    WalletProgramParams,
    WelcomeEnterMagicCodeParams,
    WelcomeToRoomParams,
    WeSentYouMagicSignInLinkParams,
    WorkEmailMergingBlockedParams,
    WorkEmailResendCodeParams,
    WorkspaceLockedPlanTypeParams,
    WorkspaceMemberList,
    WorkspaceOwnerWillNeedToAddOrUpdatePaymentCardParams,
    WorkspaceRouteParams,
    WorkspacesListRouteParams,
    WorkspaceYouMayJoin,
    YourPlanPriceParams,
    YourPlanPriceValueParams,
    ZipCodeExampleFormatParams,
} from './params';
import type {TranslationDeepObject} from './types';

type StateValue = {
    stateISO: string;
    stateName: string;
};

type States = Record<keyof typeof COMMON_CONST.STATES, StateValue>;

type AllCountries = Record<Country, string>;

/* eslint-disable max-len */
const translations = {
    common: {
        count: 'Count',
        cancel: 'Cancel',
        dismiss: 'Dismiss',
        yes: 'Yes',
        no: 'No',
        ok: 'OK',
        notNow: 'Not now',
        learnMore: 'Learn more.',
        buttonConfirm: 'Got it',
        name: 'Name',
        attachment: 'Attachment',
        attachments: 'Attachments',
        center: 'Center',
        from: 'From',
        to: 'To',
        in: 'In',
        optional: 'Optional',
        new: 'New',
        search: 'Search',
        reports: 'Reports',
        find: 'Find',
        searchWithThreeDots: 'Search...',
        next: 'Next',
        previous: 'Previous',
        goBack: 'Go back',
        create: 'Create',
        add: 'Add',
        resend: 'Resend',
        save: 'Save',
        select: 'Select',
        deselect: 'Deselect',
        selectMultiple: 'Select multiple',
        saveChanges: 'Save changes',
        submit: 'Submit',
        rotate: 'Rotate',
        zoom: 'Zoom',
        password: 'Password',
        magicCode: 'Magic code',
        twoFactorCode: 'Two-factor code',
        workspaces: 'Workspaces',
        inbox: 'Inbox',
        success: 'Success',
        group: 'Group',
        profile: 'Profile',
        referral: 'Referral',
        payments: 'Payments',
        approvals: 'Approvals',
        wallet: 'Wallet',
        preferences: 'Preferences',
        view: 'View',
        review: (reviewParams?: ReviewParams) => `Review${reviewParams?.amount ? ` ${reviewParams?.amount}` : ''}`,
        not: 'Not',
        signIn: 'Sign in',
        signInWithGoogle: 'Sign in with Google',
        signInWithApple: 'Sign in with Apple',
        signInWith: 'Sign in with',
        continue: 'Continue',
        firstName: 'First name',
        lastName: 'Last name',
        scanning: 'Scanning',
        addCardTermsOfService: 'Expensify Terms of Service',
        perPerson: 'per person',
        phone: 'Phone',
        phoneNumber: 'Phone number',
        phoneNumberPlaceholder: '(xxx) xxx-xxxx',
        email: 'Email',
        and: 'and',
        or: 'or',
        details: 'Details',
        privacy: 'Privacy',
        privacyPolicy: 'Privacy Policy',
        hidden: 'Hidden',
        visible: 'Visible',
        delete: 'Delete',
        archived: 'archived',
        contacts: 'Contacts',
        recents: 'Recents',
        close: 'Close',
        download: 'Download',
        downloading: 'Downloading',
        uploading: 'Uploading',
        pin: 'Pin',
        unPin: 'Unpin',
        back: 'Back',
        saveAndContinue: 'Save & continue',
        settings: 'Settings',
        termsOfService: 'Terms of Service',
        members: 'Members',
        invite: 'Invite',
        here: 'here',
        date: 'Date',
        dob: 'Date of birth',
        currentYear: 'Current year',
        currentMonth: 'Current month',
        ssnLast4: 'Last 4 digits of SSN',
        ssnFull9: 'Full 9 digits of SSN',
        addressLine: ({lineNumber}: AddressLineParams) => `Address line ${lineNumber}`,
        personalAddress: 'Personal address',
        companyAddress: 'Company address',
        noPO: 'No PO boxes or mail-drop addresses, please.',
        city: 'City',
        state: 'State',
        streetAddress: 'Street address',
        stateOrProvince: 'State / Province',
        country: 'Country',
        zip: 'Zip code',
        zipPostCode: 'Zip / Postcode',
        whatThis: "What's this?",
        iAcceptThe: 'I accept the ',
        remove: 'Remove',
        admin: 'Admin',
        owner: 'Owner',
        dateFormat: 'YYYY-MM-DD',
        send: 'Send',
        na: 'N/A',
        noResultsFound: 'No results found',
        noResultsFoundMatching: ({searchString}: {searchString: string}) => `No results found matching "${searchString}"`,
        recentDestinations: 'Recent destinations',
        timePrefix: "It's",
        conjunctionFor: 'for',
        todayAt: 'Today at',
        tomorrowAt: 'Tomorrow at',
        yesterdayAt: 'Yesterday at',
        conjunctionAt: 'at',
        conjunctionTo: 'to',
        genericErrorMessage: 'Oops... something went wrong and your request could not be completed. Please try again later.',
        percentage: 'Percentage',
        error: {
            invalidAmount: 'Invalid amount',
            acceptTerms: 'You must accept the Terms of Service to continue',
            phoneNumber: `Please enter a valid phone number, with the country code (e.g. ${CONST.EXAMPLE_PHONE_NUMBER})`,
            fieldRequired: 'This field is required',
            requestModified: 'This request is being modified by another member',
            characterLimitExceedCounter: ({length, limit}: CharacterLengthLimitParams) => `Character limit exceeded (${length}/${limit})`,
            dateInvalid: 'Please select a valid date',
            invalidDateShouldBeFuture: 'Please choose today or a future date',
            invalidTimeShouldBeFuture: 'Please choose a time at least one minute ahead',
            invalidCharacter: 'Invalid character',
            enterMerchant: 'Enter a merchant name',
            enterAmount: 'Enter an amount',
            missingMerchantName: 'Missing merchant name',
            missingAmount: 'Missing amount',
            missingDate: 'Missing date',
            enterDate: 'Enter a date',
            invalidTimeRange: 'Please enter a time using the 12-hour clock format (e.g., 2:30 PM)',
            pleaseCompleteForm: 'Please complete the form above to continue',
            pleaseSelectOne: 'Please select an option above',
            invalidRateError: 'Please enter a valid rate',
            lowRateError: 'Rate must be greater than 0',
            email: 'Please enter a valid email address',
            login: 'An error occurred while logging in. Please try again.',
        },
        comma: 'comma',
        semicolon: 'semicolon',
        please: 'Please',
        contactUs: 'contact us',
        pleaseEnterEmailOrPhoneNumber: 'Please enter an email or phone number',
        fixTheErrors: 'fix the errors',
        inTheFormBeforeContinuing: 'in the form before continuing',
        confirm: 'Confirm',
        reset: 'Reset',
        done: 'Done',
        more: 'More',
        debitCard: 'Debit card',
        bankAccount: 'Bank account',
        personalBankAccount: 'Personal bank account',
        businessBankAccount: 'Business bank account',
        join: 'Join',
        leave: 'Leave',
        decline: 'Decline',
        transferBalance: 'Transfer balance',
        cantFindAddress: "Can't find your address? ",
        enterManually: 'Enter it manually',
        message: 'Message ',
        leaveThread: 'Leave thread',
        you: 'You',
        youAfterPreposition: 'you',
        your: 'your',
        conciergeHelp: 'Please reach out to Concierge for help.',
        youAppearToBeOffline: 'You appear to be offline.',
        thisFeatureRequiresInternet: 'This feature requires an active internet connection.',
        attachmentWillBeAvailableOnceBackOnline: 'Attachment will become available once back online.',
        errorOccurredWhileTryingToPlayVideo: 'An error occurred while trying to play this video.',
        areYouSure: 'Are you sure?',
        verify: 'Verify',
        yesContinue: 'Yes, continue',
        websiteExample: 'e.g. https://www.expensify.com',
        zipCodeExampleFormat: ({zipSampleFormat}: ZipCodeExampleFormatParams) => (zipSampleFormat ? `e.g. ${zipSampleFormat}` : ''),
        description: 'Description',
        title: 'Title',
        assignee: 'Assignee',
        createdBy: 'Created by',
        with: 'with',
        shareCode: 'Share code',
        share: 'Share',
        per: 'per',
        mi: 'mile',
        km: 'kilometer',
        copied: 'Copied!',
        someone: 'Someone',
        total: 'Total',
        edit: 'Edit',
        letsDoThis: `Let's do this!`,
        letsStart: `Let's start`,
        showMore: 'Show more',
        merchant: 'Merchant',
        category: 'Category',
        report: 'Report',
        billable: 'Billable',
        nonBillable: 'Non-billable',
        tag: 'Tag',
        receipt: 'Receipt',
        verified: 'Verified',
        replace: 'Replace',
        distance: 'Distance',
        mile: 'mile',
        miles: 'miles',
        kilometer: 'kilometer',
        kilometers: 'kilometers',
        recent: 'Recent',
        all: 'All',
        am: 'AM',
        pm: 'PM',
        tbd: 'TBD',
        selectCurrency: 'Select a currency',
        selectSymbolOrCurrency: 'Select a symbol or currency',
        card: 'Card',
        whyDoWeAskForThis: 'Why do we ask for this?',
        required: 'Required',
        showing: 'Showing',
        of: 'of',
        default: 'Default',
        update: 'Update',
        member: 'Member',
        auditor: 'Auditor',
        role: 'Role',
        currency: 'Currency',
        rate: 'Rate',
        emptyLHN: {
            title: 'Woohoo! All caught up.',
            subtitleText1: 'Find a chat using the',
            subtitleText2: 'button above, or create something using the',
            subtitleText3: 'button below.',
        },
        businessName: 'Business name',
        clear: 'Clear',
        type: 'Type',
        action: 'Action',
        expenses: 'Expenses',
        totalSpend: 'Total spend',
        tax: 'Tax',
        shared: 'Shared',
        drafts: 'Drafts',
        draft: 'Draft',
        finished: 'Finished',
        upgrade: 'Upgrade',
        downgradeWorkspace: 'Downgrade workspace',
        companyID: 'Company ID',
        userID: 'User ID',
        disable: 'Disable',
        export: 'Export',
        initialValue: 'Initial value',
        currentDate: 'Current date',
        value: 'Value',
        downloadFailedTitle: 'Download failed',
        downloadFailedDescription: "Your download couldn't be completed. Please try again later.",
        filterLogs: 'Filter Logs',
        network: 'Network',
        reportID: 'Report ID',
        longID: 'Long ID',
        bankAccounts: 'Bank accounts',
        chooseFile: 'Choose file',
        chooseFiles: 'Choose files',
        dropTitle: 'Let it go',
        dropMessage: 'Drop your file here',
        ignore: 'Ignore',
        enabled: 'Enabled',
        disabled: 'Disabled',
        import: 'Import',
        offlinePrompt: "You can't take this action right now.",
        outstanding: 'Outstanding',
        chats: 'Chats',
        tasks: 'Tasks',
        unread: 'Unread',
        sent: 'Sent',
        links: 'Links',
        days: 'days',
        rename: 'Rename',
        address: 'Address',
        hourAbbreviation: 'h',
        minuteAbbreviation: 'm',
        skip: 'Skip',
        chatWithAccountManager: ({accountManagerDisplayName}: ChatWithAccountManagerParams) => `Need something specific? Chat with your account manager, ${accountManagerDisplayName}.`,
        chatNow: 'Chat now',
        workEmail: 'Work email',
        destination: 'Destination',
        subrate: 'Subrate',
        perDiem: 'Per diem',
        validate: 'Validate',
        downloadAsPDF: 'Download as PDF',
        downloadAsCSV: 'Download as CSV',
        help: 'Help',
        expenseReports: 'Expense Reports',
        rateOutOfPolicy: 'Rate out of policy',
        reimbursable: 'Reimbursable',
        editYourProfile: 'Edit your profile',
        comments: 'Comments',
        sharedIn: 'Shared in',
        unreported: 'Unreported',
        explore: 'Explore',
        todo: 'To-do',
        invoice: 'Invoice',
        expense: 'Expense',
        chat: 'Chat',
        task: 'Task',
        trip: 'Trip',
        apply: 'Apply',
        status: 'Status',
        on: 'On',
        before: 'Before',
        after: 'After',
        reschedule: 'Reschedule',
        general: 'General',
        workspacesTabTitle: 'Workspaces',
        getTheApp: 'Get the app',
        scanReceiptsOnTheGo: 'Scan receipts from your phone',
        headsUp: 'Heads up!',
        unstableInternetConnection: 'Unstable internet connection. Please check your network and try again.',
    },
    supportalNoAccess: {
        title: 'Not so fast',
        description: 'You are not authorized to take this action when support logged in.',
    },
    lockedAccount: {
        title: 'Locked Account',
        description: "You're not allowed to complete this action as this account has been locked. Please reach out to concierge@expensify.com for next steps",
    },
    location: {
        useCurrent: 'Use current location',
        notFound: 'We were unable to find your location. Please try again or enter an address manually.',
        permissionDenied: "It looks like you've denied access to your location.",
        please: 'Please',
        allowPermission: 'allow location access in settings',
        tryAgain: 'and try again.',
    },
    contact: {
        importContacts: 'Import contacts',
        importContactsTitle: 'Import your contacts',
        importContactsText: 'Import contacts from your phone so your favorite people are always a tap away.',
        importContactsExplanation: 'so your favorite people are always a tap away.',
        importContactsNativeText: 'Just one more step! Give us the green light to import your contacts.',
    },
    anonymousReportFooter: {
        logoTagline: 'Join the discussion.',
    },
    attachmentPicker: {
        cameraPermissionRequired: 'Camera access',
        expensifyDoesNotHaveAccessToCamera: "Expensify can't take photos without access to your camera. Tap settings to update permissions.",
        attachmentError: 'Attachment error',
        errorWhileSelectingAttachment: 'An error occurred while selecting an attachment. Please try again.',
        errorWhileSelectingCorruptedAttachment: 'An error occurred while selecting a corrupted attachment. Please try another file.',
        takePhoto: 'Take photo',
        chooseFromGallery: 'Choose from gallery',
        chooseDocument: 'Choose file',
        attachmentTooLarge: 'Attachment is too large',
        sizeExceeded: 'Attachment size is larger than 24 MB limit',
        sizeExceededWithLimit: ({maxUploadSizeInMB}: SizeExceededParams) => `Attachment size is larger than ${maxUploadSizeInMB} MB limit`,
        attachmentTooSmall: 'Attachment is too small',
        sizeNotMet: 'Attachment size must be greater than 240 bytes',
        wrongFileType: 'Invalid file type',
        notAllowedExtension: 'This file type is not allowed. Please try a different file type.',
        folderNotAllowedMessage: 'Uploading a folder is not allowed. Please try a different file.',
        protectedPDFNotSupported: 'Password-protected PDF is not supported',
        attachmentImageResized: 'This image has been resized for previewing. Download for full resolution.',
        attachmentImageTooLarge: 'This image is too large to preview before uploading.',
        tooManyFiles: ({fileLimit}: FileLimitParams) => `You can only upload up to ${fileLimit} files at a time.`,
        sizeExceededWithValue: ({maxUploadSizeInMB}: SizeExceededParams) => `Files exceeds ${maxUploadSizeInMB} MB. Please try again.`,
        someFilesCantBeUploaded: "Some files can't be uploaded",
        sizeLimitExceeded: ({maxUploadSizeInMB}: SizeExceededParams) => `Files must be under ${maxUploadSizeInMB} MB. Any larger files won't be uploaded.`,
        maxFileLimitExceeded: "You can upload up to 30 receipts at a time. Any extras won't be uploaded.",
        unsupportedFileType: ({fileType}: FileTypeParams) => `${fileType} files aren't supported. Only supported file types will be uploaded.`,
        learnMoreAboutSupportedFiles: 'Learn more about supported formats.',
        passwordProtected: "Password-protected PDFs aren't supported. Only supported files will be uploaded.",
    },
    dropzone: {
        addAttachments: 'Add attachments',
        addReceipt: 'Add receipt',
        scanReceipts: 'Scan receipts',
        replaceReceipt: 'Replace receipt',
    },
    filePicker: {
        fileError: 'File error',
        errorWhileSelectingFile: 'An error occurred while selecting an file. Please try again.',
    },
    connectionComplete: {
        title: 'Connection complete',
        supportingText: 'You can close this window and head back to the Expensify app.',
    },
    avatarCropModal: {
        title: 'Edit photo',
        description: 'Drag, zoom, and rotate your image however you like.',
    },
    composer: {
        noExtensionFoundForMimeType: 'No extension found for mime type',
        problemGettingImageYouPasted: 'There was a problem getting the image you pasted',
        commentExceededMaxLength: ({formattedMaxLength}: FormattedMaxLengthParams) => `The maximum comment length is ${formattedMaxLength} characters.`,
        taskTitleExceededMaxLength: ({formattedMaxLength}: FormattedMaxLengthParams) => `The maximum task title length is ${formattedMaxLength} characters.`,
    },
    baseUpdateAppModal: {
        updateApp: 'Update app',
        updatePrompt: 'A new version of this app is available.\nUpdate now or restart the app later to download the latest changes.',
    },
    deeplinkWrapper: {
        launching: 'Launching Expensify',
        expired: 'Your session has expired.',
        signIn: 'Please sign in again.',
        redirectedToDesktopApp: "We've redirected you to the desktop app.",
        youCanAlso: 'You can also',
        openLinkInBrowser: 'open this link in your browser',
        loggedInAs: ({email}: LoggedInAsParams) => `You're logged in as ${email}. Click "Open link" in the prompt to log into the desktop app with this account.`,
        doNotSeePrompt: "Can't see the prompt?",
        tryAgain: 'Try again',
        or: ', or',
        continueInWeb: 'continue to the web app',
    },
    validateCodeModal: {
        successfulSignInTitle: "Abracadabra,\nyou're signed in!",
        successfulSignInDescription: 'Head back to your original tab to continue.',
        title: "Here's your magic code",
        description: 'Please enter the code from the device\nwhere it was originally requested',
        doNotShare: 'Do not share your code with anyone.\nExpensify will never ask you for it!',
        or: ', or',
        signInHere: 'just sign in here',
        expiredCodeTitle: 'Magic code expired',
        expiredCodeDescription: 'Go back to the original device and request a new code',
        successfulNewCodeRequest: 'Code requested. Please check your device.',
        tfaRequiredTitle: 'Two-factor authentication\nrequired',
        tfaRequiredDescription: "Please enter the two-factor authentication code\nwhere you're trying to sign in.",
        requestOneHere: 'request one here.',
    },
    moneyRequestConfirmationList: {
        paidBy: 'Paid by',
        whatsItFor: "What's it for?",
    },
    selectionList: {
        nameEmailOrPhoneNumber: 'Name, email, or phone number',
        findMember: 'Find a member',
        searchForSomeone: 'Search for someone',
    },
    emptyList: {
        [CONST.IOU.TYPE.CREATE]: {
            title: 'Submit an expense, refer your boss',
            subtitleText: "Want your boss to use Expensify, too? Just submit an expense to them and we'll take care of the rest.",
        },
    },
    videoChatButtonAndMenu: {
        tooltip: 'Book a call',
    },
    hello: 'Hello',
    phoneCountryCode: '1',
    welcomeText: {
        getStarted: 'Get started below.',
        anotherLoginPageIsOpen: 'Another login page is open.',
        anotherLoginPageIsOpenExplanation: "You've opened the login page in a separate tab. Please log in from that tab.",
        welcome: 'Welcome!',
        welcomeWithoutExclamation: 'Welcome',
        phrase2: "Money talks. And now that chat and payments are in one place, it's also easy.",
        phrase3: 'Your payments get to you as fast as you can get your point across.',
        enterPassword: 'Please enter your password',
        welcomeNewFace: ({login}: SignUpNewFaceCodeParams) => `${login}, it's always great to see a new face around here!`,
        welcomeEnterMagicCode: ({login}: WelcomeEnterMagicCodeParams) => `Please enter the magic code sent to ${login}. It should arrive within a minute or two.`,
    },
    login: {
        hero: {
            header: 'Travel and expense, at the speed of chat',
            body: 'Welcome to the next generation of Expensify, where your travel and expenses move faster with the help of contextual, realtime chat.',
        },
    },
    thirdPartySignIn: {
        alreadySignedIn: ({email}: AlreadySignedInParams) => `You're already signed in as ${email}.`,
        goBackMessage: ({provider}: GoBackMessageParams) => `Don't want to sign in with ${provider}?`,
        continueWithMyCurrentSession: 'Continue with my current session',
        redirectToDesktopMessage: "We'll redirect you to the desktop app once you finish signing in.",
        signInAgreementMessage: 'By logging in, you agree to the',
        termsOfService: 'Terms of Service',
        privacy: 'Privacy',
    },
    samlSignIn: {
        welcomeSAMLEnabled: 'Continue logging in with single sign-on:',
        orContinueWithMagicCode: 'You can also sign in with a magic code',
        useSingleSignOn: 'Use single sign-on',
        useMagicCode: 'Use magic code',
        launching: 'Launching...',
        oneMoment: "One moment while we redirect you to your company's single sign-on portal.",
    },
    reportActionCompose: {
        dropToUpload: 'Drop to upload',
        sendAttachment: 'Send attachment',
        addAttachment: 'Add attachment',
        writeSomething: 'Write something...',
        blockedFromConcierge: 'Communication is barred',
        fileUploadFailed: 'Upload failed. File is not supported.',
        localTime: ({user, time}: LocalTimeParams) => `It's ${time} for ${user}`,
        edited: '(edited)',
        emoji: 'Emoji',
        collapse: 'Collapse',
        expand: 'Expand',
    },
    reportActionContextMenu: {
        copyToClipboard: 'Copy to clipboard',
        copied: 'Copied!',
        copyLink: 'Copy link',
        copyURLToClipboard: 'Copy URL to clipboard',
        copyEmailToClipboard: 'Copy email to clipboard',
        markAsUnread: 'Mark as unread',
        markAsRead: 'Mark as read',
        editAction: ({action}: EditActionParams) => `Edit ${action?.actionName === CONST.REPORT.ACTIONS.TYPE.IOU ? 'expense' : 'comment'}`,
        deleteAction: ({action}: DeleteActionParams) => `Delete ${action?.actionName === CONST.REPORT.ACTIONS.TYPE.IOU ? 'expense' : 'comment'}`,
        deleteConfirmation: ({action}: DeleteConfirmationParams) => `Are you sure you want to delete this ${action?.actionName === CONST.REPORT.ACTIONS.TYPE.IOU ? 'expense' : 'comment'}?`,
        onlyVisible: 'Only visible to',
        replyInThread: 'Reply in thread',
        joinThread: 'Join thread',
        leaveThread: 'Leave thread',
        copyOnyxData: 'Copy Onyx data',
        flagAsOffensive: 'Flag as offensive',
        menu: 'Menu',
    },
    emojiReactions: {
        addReactionTooltip: 'Add reaction',
        reactedWith: 'reacted with',
    },
    reportActionsView: {
        beginningOfArchivedRoom: ({reportName, reportDetailsLink}: BeginningOfArchivedRoomParams) =>
            `You missed the party in <strong><a class="no-style-link" href="${reportDetailsLink}">${reportName}</a></strong>, there's nothing to see here.`,
        beginningOfChatHistoryDomainRoom: ({domainRoom}: BeginningOfChatHistoryDomainRoomParams) =>
            `This chat is with all Expensify members on the <strong>${domainRoom}</strong> domain. Use it to chat with colleagues, share tips, and ask questions.`,
        beginningOfChatHistoryAdminRoom: ({workspaceName}: BeginningOfChatHistoryAdminRoomParams) =>
            `This chat is with <strong>${workspaceName}</strong> admin. Use it to chat about workspace setup and more.`,
        beginningOfChatHistoryAnnounceRoom: ({workspaceName}: BeginningOfChatHistoryAnnounceRoomParams) =>
            `This chat is with everyone in <strong>${workspaceName}</strong>. Use it for the most important announcements.`,
        beginningOfChatHistoryUserRoom: ({reportName, reportDetailsLink}: BeginningOfChatHistoryUserRoomParams) =>
            `This chat room is for anything <strong><a class="no-style-link" href="${reportDetailsLink}">${reportName}</a></strong> related.`,
        beginningOfChatHistoryInvoiceRoom: ({invoicePayer, invoiceReceiver}: BeginningOfChatHistoryInvoiceRoomParams) =>
            `This chat is for invoices between <strong>${invoicePayer}</strong> and <strong>${invoiceReceiver}</strong>. Use the <emoji>${CONST.CUSTOM_EMOJIS.GLOBAL_CREATE}</emoji> button to send an invoice.`,
        beginningOfChatHistory: 'This chat is with ',
        beginningOfChatHistoryPolicyExpenseChat: ({workspaceName, submitterDisplayName}: BeginningOfChatHistoryPolicyExpenseChatParams) =>
            `This is where <strong>${submitterDisplayName}</strong> will submit expenses to <strong>${workspaceName}</strong>. Just use the <emoji>${CONST.CUSTOM_EMOJIS.GLOBAL_CREATE}</emoji> button.`,
        beginningOfChatHistorySelfDM: 'This is your personal space. Use it for notes, tasks, drafts, and reminders.',
        beginningOfChatHistorySystemDM: "Welcome! Let's get you set up.",
        chatWithAccountManager: 'Chat with your account manager here',
        sayHello: 'Say hello!',
        yourSpace: 'Your space',
        welcomeToRoom: ({roomName}: WelcomeToRoomParams) => `Welcome to ${roomName}!`,
        usePlusButton: ({additionalText}: UsePlusButtonParams) => ` Use the ${CONST.CUSTOM_EMOJIS.GLOBAL_CREATE} button to ${additionalText} an expense.`,
        askConcierge: ' Ask questions and get 24/7 realtime support.',
        conciergeSupport: '24/7 support',
        create: 'create',
        iouTypes: {
            pay: 'pay',
            split: 'split',
            submit: 'submit',
            track: 'track',
            invoice: 'invoice',
        },
    },
    adminOnlyCanPost: 'Only admins can send messages in this room.',
    reportAction: {
        asCopilot: 'as copilot for',
    },
    mentionSuggestions: {
        hereAlternateText: 'Notify everyone in this conversation',
    },
    newMessages: 'New messages',
    youHaveBeenBanned: "Note: You've been banned from chatting in this channel.",
    reportTypingIndicator: {
        isTyping: 'is typing...',
        areTyping: 'are typing...',
        multipleMembers: 'Multiple members',
    },
    reportArchiveReasons: {
        [CONST.REPORT.ARCHIVE_REASON.DEFAULT]: 'This chat room has been archived.',
        [CONST.REPORT.ARCHIVE_REASON.ACCOUNT_CLOSED]: ({displayName}: ReportArchiveReasonsClosedParams) => `This chat is no longer active because ${displayName} closed their account.`,
        [CONST.REPORT.ARCHIVE_REASON.ACCOUNT_MERGED]: ({displayName, oldDisplayName}: ReportArchiveReasonsMergedParams) =>
            `This chat is no longer active because ${oldDisplayName} has merged their account with ${displayName}.`,
        [CONST.REPORT.ARCHIVE_REASON.REMOVED_FROM_POLICY]: ({displayName, policyName, shouldUseYou = false}: ReportArchiveReasonsRemovedFromPolicyParams) =>
            shouldUseYou
                ? `This chat is no longer active because <strong>you</strong> are no longer a member of the ${policyName} workspace.`
                : `This chat is no longer active because ${displayName} is no longer a member of the ${policyName} workspace.`,
        [CONST.REPORT.ARCHIVE_REASON.POLICY_DELETED]: ({policyName}: ReportArchiveReasonsInvoiceReceiverPolicyDeletedParams) =>
            `This chat is no longer active because ${policyName} is no longer an active workspace.`,
        [CONST.REPORT.ARCHIVE_REASON.INVOICE_RECEIVER_POLICY_DELETED]: ({policyName}: ReportArchiveReasonsInvoiceReceiverPolicyDeletedParams) =>
            `This chat is no longer active because ${policyName} is no longer an active workspace.`,
        [CONST.REPORT.ARCHIVE_REASON.BOOKING_END_DATE_HAS_PASSED]: 'This booking is archived.',
    },
    writeCapabilityPage: {
        label: 'Who can post',
        writeCapability: {
            all: 'All members',
            admins: 'Admins only',
        },
    },
    sidebarScreen: {
        buttonFind: 'Find something...',
        buttonMySettings: 'My settings',
        fabNewChat: 'Start chat',
        fabNewChatExplained: 'Start chat (Floating action)',
        chatPinned: 'Chat pinned',
        draftedMessage: 'Drafted message',
        listOfChatMessages: 'List of chat messages',
        listOfChats: 'List of chats',
        saveTheWorld: 'Save the world',
        tooltip: 'Get started here!',
        redirectToExpensifyClassicModal: {
            title: 'Coming soon',
            description: "We're fine-tuning a few more bits and pieces of New Expensify to accommodate your specific setup. In the meantime, head over to Expensify Classic.",
        },
    },
    allSettingsScreen: {
        subscription: 'Subscription',
        domains: 'Domains',
    },
    tabSelector: {
        chat: 'Chat',
        room: 'Room',
        distance: 'Distance',
        manual: 'Manual',
        scan: 'Scan',
    },
    spreadsheet: {
        upload: 'Upload a spreadsheet',
        import: 'Import spreadsheet',
        dragAndDrop: '<muted-link>Drag and drop your spreadsheet here, or choose a file below. Supported formats: .csv, .txt, .xls, and .xlsx.</muted-link>',
        dragAndDropMultiLevelTag: `<muted-link>Drag and drop your spreadsheet here, or choose a file below. <a href="${CONST.IMPORT_SPREADSHEET.MULTI_LEVEL_TAGS_ARTICLE_LINK}">Learn more</a> about supported file formats.</muted-link>`,
        chooseSpreadsheet: '<muted-link>Select a spreadsheet file to import. Supported formats: .csv, .txt, .xls, and .xlsx.</muted-link>',
        chooseSpreadsheetMultiLevelTag: `<muted-link>Select a spreadsheet file to import. <a href="${CONST.IMPORT_SPREADSHEET.MULTI_LEVEL_TAGS_ARTICLE_LINK}">Learn more</a> about supported file formats.</muted-link>`,
        fileContainsHeader: 'File contains column headers',
        column: ({name}: SpreadSheetColumnParams) => `Column ${name}`,
        fieldNotMapped: ({fieldName}: SpreadFieldNameParams) => `Oops! A required field ("${fieldName}") hasn't been mapped. Please review and try again.`,
        singleFieldMultipleColumns: ({fieldName}: SpreadFieldNameParams) => `Oops! You've mapped a single field ("${fieldName}") to multiple columns. Please review and try again.`,
        emptyMappedField: ({fieldName}: SpreadFieldNameParams) => `Oops! The field ("${fieldName}") contains one or more empty values. Please review and try again.`,
        importSuccessfulTitle: 'Import successful',
        importCategoriesSuccessfulDescription: ({categories}: SpreadCategoriesParams) => (categories > 1 ? `${categories} categories have been added.` : '1 category has been added.'),
        importMembersSuccessfulDescription: ({added, updated}: ImportMembersSuccessfulDescriptionParams) => {
            if (!added && !updated) {
                return 'No members have been added or updated.';
            }

            if (added && updated) {
                return `${added} member${added > 1 ? 's' : ''} added, ${updated} member${updated > 1 ? 's' : ''} updated.`;
            }

            if (updated) {
                return updated > 1 ? `${updated} members have been updated.` : '1 member has been updated.';
            }

            return added > 1 ? `${added} members have been added.` : '1 member has been added.';
        },
        importTagsSuccessfulDescription: ({tags}: ImportTagsSuccessfulDescriptionParams) => (tags > 1 ? `${tags} tags have been added.` : '1 tag has been added.'),
        importMultiLevelTagsSuccessfulDescription: 'Multi-level tags have been added.',
        importPerDiemRatesSuccessfulDescription: ({rates}: ImportPerDiemRatesSuccessfulDescriptionParams) =>
            rates > 1 ? `${rates} per diem rates have been added.` : '1 per diem rate has been added.',
        importFailedTitle: 'Import failed',
        importFailedDescription: 'Please ensure all fields are filled out correctly and try again. If the problem persists, please reach out to Concierge.',
        importDescription: 'Choose which fields to map from your spreadsheet by clicking the dropdown next to each imported column below.',
        sizeNotMet: 'File size must be greater than 0 bytes',
        invalidFileMessage:
            'The file you uploaded is either empty or contains invalid data. Please ensure that the file is correctly formatted and contains the necessary information before uploading it again.',
        importSpreadsheet: 'Import spreadsheet',
        downloadCSV: 'Download CSV',
    },
    receipt: {
        upload: 'Upload receipt',
        uploadMultiple: 'Upload receipts',
        dragReceiptBeforeEmail: 'Drag a receipt onto this page, forward a receipt to ',
        dragReceiptsBeforeEmail: 'Drag receipts onto this page, forward receipts to ',
        dragReceiptAfterEmail: ' or choose a file to upload below.',
        dragReceiptsAfterEmail: ' or choose files to upload below.',
        chooseReceipt: 'Choose a receipt to upload or forward a receipt to ',
        chooseReceipts: 'Choose receipts to upload or forward receipts to ',
        takePhoto: 'Take a photo',
        cameraAccess: 'Camera access is required to take pictures of receipts.',
        deniedCameraAccess: "Camera access still hasn't been granted, please follow ",
        deniedCameraAccessInstructions: 'these instructions',
        cameraErrorTitle: 'Camera error',
        cameraErrorMessage: 'An error occurred while taking a photo. Please try again.',
        locationAccessTitle: 'Allow location access',
        locationAccessMessage: 'Location access helps us keep your timezone and currency accurate wherever you go.',
        locationErrorTitle: 'Allow location access',
        locationErrorMessage: 'Location access helps us keep your timezone and currency accurate wherever you go.',
        allowLocationFromSetting: `Location access helps us keep your timezone and currency accurate wherever you go. Please allow location access from your device's permission settings.`,
        dropTitle: 'Let it go',
        dropMessage: 'Drop your file here',
        flash: 'flash',
        multiScan: 'multi-scan',
        shutter: 'shutter',
        gallery: 'gallery',
        deleteReceipt: 'Delete receipt',
        deleteConfirmation: 'Are you sure you want to delete this receipt?',
        addReceipt: 'Add receipt',
        scanFailed: "The receipt couldn't be scanned, as it's missing a merchant, date, or amount.",
    },
    quickAction: {
        scanReceipt: 'Scan receipt',
        recordDistance: 'Track distance',
        requestMoney: 'Create expense',
        perDiem: 'Create per diem',
        splitBill: 'Split expense',
        splitScan: 'Split receipt',
        splitDistance: 'Split distance',
        paySomeone: ({name}: PaySomeoneParams = {}) => `Pay ${name ?? 'someone'}`,
        assignTask: 'Assign task',
        header: 'Quick action',
        noLongerHaveReportAccess: 'You no longer have access to your previous quick action destination. Pick a new one below.',
        updateDestination: 'Update destination',
        createReport: 'Create report',
    },
    iou: {
        amount: 'Amount',
        taxAmount: 'Tax amount',
        taxRate: 'Tax rate',
        approve: ({formattedAmount}: {formattedAmount?: string} = {}) => (formattedAmount ? `Approve ${formattedAmount}` : 'Approve'),
        approved: 'Approved',
        cash: 'Cash',
        card: 'Card',
        original: 'Original',
        split: 'Split',
        splitExpense: 'Split expense',
        splitExpenseSubtitle: ({amount, merchant}: SplitExpenseSubtitleParams) => `${amount} from ${merchant}`,
        addSplit: 'Add split',
        totalAmountGreaterThanOriginal: ({amount}: TotalAmountGreaterOrLessThanOriginalParams) => `Total amount is ${amount} greater than the original expense.`,
        totalAmountLessThanOriginal: ({amount}: TotalAmountGreaterOrLessThanOriginalParams) => `Total amount is ${amount} less than the original expense.`,
        splitExpenseZeroAmount: 'Please enter a valid amount before continuing.',
        splitExpenseEditTitle: ({amount, merchant}: SplitExpenseEditTitleParams) => `Edit ${amount} for ${merchant}`,
        removeSplit: 'Remove split',
        paySomeone: ({name}: PaySomeoneParams = {}) => `Pay ${name ?? 'someone'}`,
        expense: 'Expense',
        categorize: 'Categorize',
        share: 'Share',
        participants: 'Participants',
        createExpense: 'Create expense',
        trackDistance: 'Track distance',
        createExpenses: ({expensesNumber}: CreateExpensesParams) => `Create ${expensesNumber} expenses`,
        removeExpense: 'Remove expense',
        removeThisExpense: 'Remove this expense',
        removeExpenseConfirmation: 'Are you sure you want to remove this receipt? This action cannot be undone.',
        addExpense: 'Add expense',
        chooseRecipient: 'Choose recipient',
        createExpenseWithAmount: ({amount}: {amount: string}) => `Create ${amount} expense`,
        confirmDetails: 'Confirm details',
        pay: 'Pay',
        cancelPayment: 'Cancel payment',
        cancelPaymentConfirmation: 'Are you sure that you want to cancel this payment?',
        viewDetails: 'View details',
        pending: 'Pending',
        canceled: 'Canceled',
        posted: 'Posted',
        deleteReceipt: 'Delete receipt',
        deletedTransaction: ({amount, merchant}: DeleteTransactionParams) => `deleted an expense (${amount} for ${merchant})`,
        movedFromReport: ({reportName}: MovedFromReportParams) => `moved an expense${reportName ? ` from ${reportName}` : ''}`,
        movedTransaction: ({reportUrl, reportName}: MovedTransactionParams) => `moved this expense${reportName ? ` to <a href="${reportUrl}">${reportName}</a>` : ''}`,
        unreportedTransaction: 'moved this expense to your personal space',
        pendingMatchWithCreditCard: 'Receipt pending match with card transaction',
        pendingMatch: 'Pending match',
        pendingMatchWithCreditCardDescription: 'Receipt pending match with card transaction. Mark as cash to cancel.',
        markAsCash: 'Mark as cash',
        routePending: 'Route pending...',
        receiptScanning: () => ({
            one: 'Receipt scanning...',
            other: 'Receipts scanning...',
        }),
        scanMultipleReceipts: 'Scan multiple receipts',
        scanMultipleReceiptsDescription: "Snap photos of all your receipts at once, then confirm details yourself or we'll do it for you.",
        receiptScanInProgress: 'Receipt scan in progress',
        receiptScanInProgressDescription: 'Receipt scan in progress. Check back later or enter the details now.',
        removeFromReport: 'Remove from report',
        moveToPersonalSpace: 'Move expenses to your personal space',
        duplicateTransaction: ({isSubmitted}: DuplicateTransactionParams) =>
            !isSubmitted
                ? 'Potential duplicate expenses identified. Review duplicates to enable submission.'
                : 'Potential duplicate expenses identified. Review duplicates to enable approval.',
        receiptIssuesFound: () => ({
            one: 'Issue found',
            other: 'Issues found',
        }),
        fieldPending: 'Pending...',
        defaultRate: 'Default rate',
        receiptMissingDetails: 'Receipt missing details',
        missingAmount: 'Missing amount',
        missingMerchant: 'Missing merchant',
        receiptStatusTitle: 'Scanning…',
        receiptStatusText: "Only you can see this receipt when it's scanning. Check back later or enter the details now.",
        receiptScanningFailed: 'Receipt scanning failed. Please enter the details manually.',
        transactionPendingDescription: 'Transaction pending. It may take a few days to post.',
        companyInfo: 'Company info',
        companyInfoDescription: 'We need a few more details before you can send your first invoice.',
        yourCompanyName: 'Your company name',
        yourCompanyWebsite: 'Your company website',
        yourCompanyWebsiteNote: "If you don't have a website, you can provide your company's LinkedIn or social media profile instead.",
        invalidDomainError: 'You have entered an invalid domain. To continue, please enter a valid domain.',
        publicDomainError: 'You have entered a public domain. To continue, please enter a private domain.',
        // TODO: This key should be deprecated. More details: https://github.com/Expensify/App/pull/59653#discussion_r2028653252
        expenseCountWithStatus: ({scanningReceipts = 0, pendingReceipts = 0}: RequestCountParams) => {
            const statusText: string[] = [];
            if (scanningReceipts > 0) {
                statusText.push(`${scanningReceipts} scanning`);
            }
            if (pendingReceipts > 0) {
                statusText.push(`${pendingReceipts} pending`);
            }
            return {
                one: statusText.length > 0 ? `1 expense (${statusText.join(', ')})` : `1 expense`,
                other: (count: number) => (statusText.length > 0 ? `${count} expenses (${statusText.join(', ')})` : `${count} expenses`),
            };
        },
        expenseCount: () => {
            return {
                one: '1 expense',
                other: (count: number) => `${count} expenses`,
            };
        },
        deleteExpense: () => ({
            one: 'Delete expense',
            other: 'Delete expenses',
        }),
        deleteConfirmation: () => ({
            one: 'Are you sure that you want to delete this expense?',
            other: 'Are you sure that you want to delete these expenses?',
        }),
        deleteReport: 'Delete report',
        deleteReportConfirmation: 'Are you sure that you want to delete this report?',
        settledExpensify: 'Paid',
        done: 'Done',
        settledElsewhere: 'Paid elsewhere',
        individual: 'Individual',
        business: 'Business',
        settleExpensify: ({formattedAmount}: SettleExpensifyCardParams) => (formattedAmount ? `Pay ${formattedAmount} with Expensify` : `Pay with Expensify`),
        settlePersonal: ({formattedAmount}: SettleExpensifyCardParams) => (formattedAmount ? `Pay ${formattedAmount} as an individual` : `Pay with personal account`),
        settleWallet: ({formattedAmount}: SettleExpensifyCardParams) => (formattedAmount ? `Pay ${formattedAmount} with wallet` : `Pay with wallet`),
        settlePayment: ({formattedAmount}: SettleExpensifyCardParams) => `Pay ${formattedAmount}`,
        settleBusiness: ({formattedAmount}: SettleExpensifyCardParams) => (formattedAmount ? `Pay ${formattedAmount} as a business` : `Pay with business account`),
        payElsewhere: ({formattedAmount}: SettleExpensifyCardParams) => (formattedAmount ? `Mark ${formattedAmount} as paid` : `Mark as paid`),
        settleInvoicePersonal: ({amount, last4Digits}: BusinessBankAccountParams) => (amount ? `Paid ${amount} with personal account ${last4Digits}` : `Paid with personal account`),
        settleInvoiceBusiness: ({amount, last4Digits}: BusinessBankAccountParams) => (amount ? `Paid ${amount} with business account ${last4Digits}` : `Paid with business account`),
        payWithPolicy: ({formattedAmount, policyName}: SettleExpensifyCardParams & {policyName: string}) =>
            formattedAmount ? `Pay ${formattedAmount} via ${policyName}` : `Pay via ${policyName}`,
        businessBankAccount: ({amount, last4Digits}: BusinessBankAccountParams) => (amount ? `Paid ${amount} with bank account ${last4Digits}` : `Paid with bank account ${last4Digits}`),
        automaticallyPaidWithBusinessBankAccount: ({amount, last4Digits}: BusinessBankAccountParams) =>
            `paid ${amount ? `${amount} ` : ''}with bank account ${last4Digits} via <a href="${CONST.CONFIGURE_EXPENSE_REPORT_RULES_HELP_URL}">workspace rules</a>`,
        invoicePersonalBank: ({lastFour}: BankAccountLastFourParams) => `Personal account • ${lastFour}`,
        invoiceBusinessBank: ({lastFour}: BankAccountLastFourParams) => `Business Account • ${lastFour}`,
        nextStep: 'Next steps',
        finished: 'Finished',
        sendInvoice: ({amount}: RequestAmountParams) => `Send ${amount} invoice`,
        submitAmount: ({amount}: RequestAmountParams) => `Submit ${amount}`,
        expenseAmount: ({formattedAmount, comment}: RequestedAmountMessageParams) => `${formattedAmount}${comment ? ` for ${comment}` : ''}`,
        submitted: `submitted`,
        automaticallySubmitted: `submitted via <a href="${CONST.SELECT_WORKFLOWS_HELP_URL}">delay submissions</a>`,
        trackedAmount: ({formattedAmount, comment}: RequestedAmountMessageParams) => `tracking ${formattedAmount}${comment ? ` for ${comment}` : ''}`,
        splitAmount: ({amount}: SplitAmountParams) => `split ${amount}`,
        didSplitAmount: ({formattedAmount, comment}: DidSplitAmountMessageParams) => `split ${formattedAmount}${comment ? ` for ${comment}` : ''}`,
        yourSplit: ({amount}: UserSplitParams) => `Your split ${amount}`,
        payerOwesAmount: ({payer, amount, comment}: PayerOwesAmountParams) => `${payer} owes ${amount}${comment ? ` for ${comment}` : ''}`,
        payerOwes: ({payer}: PayerOwesParams) => `${payer} owes: `,
        payerPaidAmount: ({payer, amount}: PayerPaidAmountParams) => `${payer ? `${payer} ` : ''}paid ${amount}`,
        payerPaid: ({payer}: PayerPaidParams) => `${payer} paid: `,
        payerSpentAmount: ({payer, amount}: PayerPaidAmountParams) => `${payer} spent ${amount}`,
        payerSpent: ({payer}: PayerPaidParams) => `${payer} spent: `,
        managerApproved: ({manager}: ManagerApprovedParams) => `${manager} approved:`,
        managerApprovedAmount: ({manager, amount}: ManagerApprovedAmountParams) => `${manager} approved ${amount}`,
        payerSettled: ({amount}: PayerSettledParams) => `paid ${amount}`,
        payerSettledWithMissingBankAccount: ({amount}: PayerSettledParams) => `paid ${amount}. Add a bank account to receive your payment.`,
        automaticallyApproved: `approved via <a href="${CONST.CONFIGURE_EXPENSE_REPORT_RULES_HELP_URL}">workspace rules</a>`,
        approvedAmount: ({amount}: ApprovedAmountParams) => `approved ${amount}`,
        approvedMessage: `approved`,
        unapproved: `unapproved`,
        automaticallyForwarded: `approved via <a href="${CONST.CONFIGURE_EXPENSE_REPORT_RULES_HELP_URL}">workspace rules</a>`,
        forwarded: `approved`,
        rejectedThisReport: 'rejected this report',
        waitingOnBankAccount: ({submitterDisplayName}: WaitingOnBankAccountParams) => `started payment, but is waiting for ${submitterDisplayName} to add a bank account.`,
        adminCanceledRequest: ({manager}: AdminCanceledRequestParams) => `${manager ? `${manager}: ` : ''}canceled the payment`,
        canceledRequest: ({amount, submitterDisplayName}: CanceledRequestParams) =>
            `canceled the ${amount} payment, because ${submitterDisplayName} did not enable their Expensify Wallet within 30 days`,
        settledAfterAddedBankAccount: ({submitterDisplayName, amount}: SettledAfterAddedBankAccountParams) =>
            `${submitterDisplayName} added a bank account. The ${amount} payment has been made.`,
        paidElsewhere: ({payer}: PaidElsewhereParams = {}) => `${payer ? `${payer} ` : ''}marked as paid`,
        paidWithExpensify: ({payer}: PaidWithExpensifyParams = {}) => `${payer ? `${payer} ` : ''}paid with wallet`,
        automaticallyPaidWithExpensify: ({payer}: PaidWithExpensifyParams = {}) =>
            `${payer ? `${payer} ` : ''}paid with Expensify via <a href="${CONST.CONFIGURE_EXPENSE_REPORT_RULES_HELP_URL}">workspace rules</a>`,
        noReimbursableExpenses: 'This report has an invalid amount',
        pendingConversionMessage: "Total will update when you're back online",
        changedTheExpense: 'changed the expense',
        setTheRequest: ({valueName, newValueToDisplay}: SetTheRequestParams) => `the ${valueName} to ${newValueToDisplay}`,
        setTheDistanceMerchant: ({translatedChangedField, newMerchant, newAmountToDisplay}: SetTheDistanceMerchantParams) =>
            `set the ${translatedChangedField} to ${newMerchant}, which set the amount to ${newAmountToDisplay}`,
        removedTheRequest: ({valueName, oldValueToDisplay}: RemovedTheRequestParams) => `the ${valueName} (previously ${oldValueToDisplay})`,
        updatedTheRequest: ({valueName, newValueToDisplay, oldValueToDisplay}: UpdatedTheRequestParams) => `the ${valueName} to ${newValueToDisplay} (previously ${oldValueToDisplay})`,
        updatedTheDistanceMerchant: ({translatedChangedField, newMerchant, oldMerchant, newAmountToDisplay, oldAmountToDisplay}: UpdatedTheDistanceMerchantParams) =>
            `changed the ${translatedChangedField} to ${newMerchant} (previously ${oldMerchant}), which updated the amount to ${newAmountToDisplay} (previously ${oldAmountToDisplay})`,
        threadExpenseReportName: ({formattedAmount, comment}: ThreadRequestReportNameParams) => `${formattedAmount} ${comment ? `for ${comment}` : 'expense'}`,
        invoiceReportName: ({linkedReportID}: OriginalMessage<typeof CONST.REPORT.ACTIONS.TYPE.REPORT_PREVIEW>) => `Invoice Report #${linkedReportID}`,
        threadPaySomeoneReportName: ({formattedAmount, comment}: ThreadSentMoneyReportNameParams) => `${formattedAmount} sent${comment ? ` for ${comment}` : ''}`,
        movedFromPersonalSpace: ({workspaceName, reportName}: MovedFromPersonalSpaceParams) => `moved expense from personal space to ${workspaceName ?? `chat with ${reportName}`}`,
        movedToPersonalSpace: 'moved expense to personal space',
        tagSelection: 'Select a tag to better organize your spend.',
        categorySelection: 'Select a category to better organize your spend.',
        error: {
            invalidCategoryLength: 'The category name exceeds 255 characters. Please shorten it or choose a different category.',
            invalidTagLength: 'The tag name exceeds 255 characters. Please shorten it or choose a different tag.',
            invalidAmount: 'Please enter a valid amount before continuing',
            invalidIntegerAmount: 'Please enter a whole dollar amount before continuing',
            invalidTaxAmount: ({amount}: RequestAmountParams) => `Maximum tax amount is ${amount}`,
            invalidSplit: 'The sum of splits must equal the total amount',
            invalidSplitParticipants: 'Please enter an amount greater than zero for at least two participants',
            invalidSplitYourself: 'Please enter a non-zero amount for your split',
            noParticipantSelected: 'Please select a participant',
            other: 'Unexpected error. Please try again later.',
            genericCreateFailureMessage: 'Unexpected error submitting this expense. Please try again later.',
            genericCreateInvoiceFailureMessage: 'Unexpected error sending this invoice. Please try again later.',
            genericHoldExpenseFailureMessage: 'Unexpected error holding this expense. Please try again later.',
            genericUnholdExpenseFailureMessage: 'Unexpected error taking this expense off hold. Please try again later.',
            receiptDeleteFailureError: 'Unexpected error deleting this receipt. Please try again later.',
            receiptFailureMessage: 'There was an error uploading your receipt. Please ',
            receiptFailureMessageShort: 'There was an error uploading your receipt.',
            tryAgainMessage: 'try again ',
            saveFileMessage: ' save the receipt',
            uploadLaterMessage: ' to upload later.',
            genericDeleteFailureMessage: 'Unexpected error deleting this expense. Please try again later.',
            genericEditFailureMessage: 'Unexpected error editing this expense. Please try again later.',
            genericSmartscanFailureMessage: 'Transaction is missing fields',
            duplicateWaypointsErrorMessage: 'Please remove duplicate waypoints',
            atLeastTwoDifferentWaypoints: 'Please enter at least two different addresses',
            splitExpenseMultipleParticipantsErrorMessage: 'An expense cannot be split between a workspace and other members. Please update your selection.',
            invalidMerchant: 'Please enter a valid merchant',
            atLeastOneAttendee: 'At least one attendee must be selected',
            invalidQuantity: 'Please enter a valid quantity',
            quantityGreaterThanZero: 'Quantity must be greater than zero',
            invalidSubrateLength: 'There must be at least one subrate',
            invalidRate: 'Rate not valid for this workspace. Please select an available rate from the workspace.',
        },
        dismissReceiptError: 'Dismiss error',
        dismissReceiptErrorConfirmation: 'Heads up! Dismissing this error will remove your uploaded receipt entirely. Are you sure?',
        waitingOnEnabledWallet: ({submitterDisplayName}: WaitingOnBankAccountParams) => `started settling up. Payment is on hold until ${submitterDisplayName} enables their wallet.`,
        enableWallet: 'Enable wallet',
        hold: 'Hold',
        unhold: 'Remove hold',
        holdExpense: 'Hold expense',
        unholdExpense: 'Unhold expense',
        heldExpense: 'held this expense',
        unheldExpense: 'unheld this expense',
        moveUnreportedExpense: 'Move unreported expense',
        addUnreportedExpense: 'Add unreported expense',
        selectUnreportedExpense: 'Select at least one expense to add to the report.',
        emptyStateUnreportedExpenseTitle: 'No unreported expenses',
        emptyStateUnreportedExpenseSubtitle: 'Looks like you don’t have any unreported expenses. Try creating one below.',
        addUnreportedExpenseConfirm: 'Add to report',
        explainHold: "Explain why you're holding this expense.",
        undoSubmit: 'Undo submit',
        retracted: 'retracted',
        undoClose: 'Undo close',
        reopened: 'reopened',
        reopenReport: 'Reopen report',
        reopenExportedReportConfirmation: ({connectionName}: {connectionName: string}) =>
            `This report has already been exported to ${connectionName}. Changing it may lead to data discrepancies. Are you sure you want to reopen this report?`,
        reason: 'Reason',
        holdReasonRequired: 'A reason is required when holding.',
        expenseWasPutOnHold: 'Expense was put on hold',
        expenseOnHold: 'This expense was put on hold. Please review the comments for next steps.',
        expensesOnHold: 'All expenses were put on hold. Please review the comments for next steps.',
        expenseDuplicate: 'This expense has similar details to another one. Please review the duplicates to continue.',
        someDuplicatesArePaid: 'Some of these duplicates have been approved or paid already.',
        reviewDuplicates: 'Review duplicates',
        keepAll: 'Keep all',
        confirmApprove: 'Confirm approval amount',
        confirmApprovalAmount: 'Approve only compliant expenses, or approve the entire report.',
        confirmApprovalAllHoldAmount: () => ({
            one: 'This expense is on hold. Do you want to approve anyway?',
            other: 'These expenses are on hold. Do you want to approve anyway?',
        }),
        confirmPay: 'Confirm payment amount',
        confirmPayAmount: "Pay what's not on hold, or pay the entire report.",
        confirmPayAllHoldAmount: () => ({
            one: 'This expense is on hold. Do you want to pay anyway?',
            other: 'These expenses are on hold. Do you want to pay anyway?',
        }),
        payOnly: 'Pay only',
        approveOnly: 'Approve only',
        holdEducationalTitle: 'This request is on',
        holdEducationalText: 'hold',
        whatIsHoldExplain: 'Hold is like hitting “pause” on an expense to ask for more details before approval or payment.',
        holdIsLeftBehind: 'Held expenses move to another report upon approval or payment.',
        unholdWhenReady: 'Approvers can unhold expenses when they’re ready for approval or payment.',
        changePolicyEducational: {
            title: 'You moved this report!',
            description: 'Double-check these items, which tend to change when moving reports to a new workspace.',
            reCategorize: '<strong>Re-categorize any expenses</strong> to comply with workspace rules.',
            workflows: 'This report may now be subject to a different <strong>approval workflow.</strong>',
        },
        changeWorkspace: 'Change workspace',
        set: 'set',
        changed: 'changed',
        removed: 'removed',
        transactionPending: 'Transaction pending.',
        chooseARate: 'Select a workspace reimbursement rate per mile or kilometer',
        unapprove: 'Unapprove',
        unapproveReport: 'Unapprove report',
        headsUp: 'Heads up!',
        unapproveWithIntegrationWarning: ({accountingIntegration}: UnapproveWithIntegrationWarningParams) =>
            `This report has already been exported to ${accountingIntegration}. Changing it may lead to data discrepancies. Are you sure you want to unapprove this report?`,
        reimbursable: 'reimbursable',
        nonReimbursable: 'non-reimbursable',
        bookingPending: 'This booking is pending',
        bookingPendingDescription: "This booking is pending because it hasn't been paid yet.",
        bookingArchived: 'This booking is archived',
        bookingArchivedDescription: 'This booking is archived because the trip date has passed. Add an expense for the final amount if needed.',
        attendees: 'Attendees',
        whoIsYourAccountant: 'Who is your accountant?',
        paymentComplete: 'Payment complete',
        time: 'Time',
        startDate: 'Start date',
        endDate: 'End date',
        startTime: 'Start time',
        endTime: 'End time',
        deleteSubrate: 'Delete subrate',
        deleteSubrateConfirmation: 'Are you sure you want to delete this subrate?',
        quantity: 'Quantity',
        subrateSelection: 'Select a subrate and enter a quantity.',
        qty: 'Qty',
        firstDayText: () => ({
            one: `First day: 1 hour`,
            other: (count: number) => `First day: ${count.toFixed(2)} hours`,
        }),
        lastDayText: () => ({
            one: `Last day: 1 hour`,
            other: (count: number) => `Last day: ${count.toFixed(2)} hours`,
        }),
        tripLengthText: () => ({
            one: `Trip: 1 full day`,
            other: (count: number) => `Trip: ${count} full days`,
        }),
        dates: 'Dates',
        rates: 'Rates',
        submitsTo: ({name}: SubmitsToParams) => `Submits to ${name}`,
        moveExpenses: () => ({one: 'Move expense', other: 'Move expenses'}),
    },
    share: {
        shareToExpensify: 'Share to Expensify',
        messageInputLabel: 'Message',
    },
    notificationPreferencesPage: {
        header: 'Notification preferences',
        label: 'Notify me about new messages',
        notificationPreferences: {
            always: 'Immediately',
            daily: 'Daily',
            mute: 'Mute',
            hidden: 'Hidden',
        },
    },
    loginField: {
        numberHasNotBeenValidated: "The number hasn't been validated. Click the button to resend the validation link via text.",
        emailHasNotBeenValidated: "The email hasn't been validated. Click the button to resend the validation link via text.",
    },
    avatarWithImagePicker: {
        uploadPhoto: 'Upload photo',
        removePhoto: 'Remove photo',
        editImage: 'Edit photo',
        viewPhoto: 'View photo',
        imageUploadFailed: 'Image upload failed',
        deleteWorkspaceError: 'Sorry, there was an unexpected problem deleting your workspace avatar',
        sizeExceeded: ({maxUploadSizeInMB}: SizeExceededParams) => `The selected image exceeds the maximum upload size of ${maxUploadSizeInMB} MB.`,
        resolutionConstraints: ({minHeightInPx, minWidthInPx, maxHeightInPx, maxWidthInPx}: ResolutionConstraintsParams) =>
            `Please upload an image larger than ${minHeightInPx}x${minWidthInPx} pixels and smaller than ${maxHeightInPx}x${maxWidthInPx} pixels.`,
        notAllowedExtension: ({allowedExtensions}: NotAllowedExtensionParams) => `Profile picture must be one of the following types: ${allowedExtensions.join(', ')}.`,
    },
    modal: {
        backdropLabel: 'Modal Backdrop',
    },
    profilePage: {
        profile: 'Profile',
        preferredPronouns: 'Preferred pronouns',
        selectYourPronouns: 'Select your pronouns',
        selfSelectYourPronoun: 'Self-select your pronoun',
        emailAddress: 'Email address',
        setMyTimezoneAutomatically: 'Set my timezone automatically',
        timezone: 'Timezone',
        invalidFileMessage: 'Invalid file. Please try a different image.',
        avatarUploadFailureMessage: 'An error occurred uploading the avatar. Please try again.',
        online: 'Online',
        offline: 'Offline',
        syncing: 'Syncing',
        profileAvatar: 'Profile avatar',
        publicSection: {
            title: 'Public',
            subtitle: 'These details are displayed on your public profile. Anyone can see them.',
        },
        privateSection: {
            title: 'Private',
            subtitle: "These details are used for travel and payments. They're never shown on your public profile.",
        },
    },
    securityPage: {
        title: 'Security options',
        subtitle: 'Enable two-factor authentication to keep your account safe.',
        goToSecurity: 'Go back to security page',
    },
    shareCodePage: {
        title: 'Your code',
        subtitle: 'Invite members to Expensify by sharing your personal QR code or referral link.',
    },
    pronounsPage: {
        pronouns: 'Pronouns',
        isShownOnProfile: 'Your pronouns are shown on your profile.',
        placeholderText: 'Search to see options',
    },
    contacts: {
        contactMethod: 'Contact method',
        contactMethods: 'Contact methods',
        featureRequiresValidate: 'This feature requires you to validate your account.',
        validateAccount: 'Validate your account',
        helpTextBeforeEmail: 'Add more ways for people to find you, and forward receipts to ',
        helpTextAfterEmail: ' from multiple email addresses.',
        pleaseVerify: 'Please verify this contact method',
        getInTouch: "Whenever we need to get in touch with you, we'll use this contact method.",
        enterMagicCode: ({contactMethod}: EnterMagicCodeParams) => `Please enter the magic code sent to ${contactMethod}. It should arrive within a minute or two.`,
        setAsDefault: 'Set as default',
        yourDefaultContactMethod: "This is your current default contact method. Before you can delete it, you'll need to choose another contact method and click “Set as default”.",
        removeContactMethod: 'Remove contact method',
        removeAreYouSure: "Are you sure you want to remove this contact method? This action can't be undone.",
        failedNewContact: 'Failed to add this contact method.',
        genericFailureMessages: {
            requestContactMethodValidateCode: 'Failed to send a new magic code. Please wait a bit and try again.',
            validateSecondaryLogin: 'Incorrect or invalid magic code. Please try again or request a new code.',
            deleteContactMethod: 'Failed to delete contact method. Please reach out to Concierge for help.',
            setDefaultContactMethod: 'Failed to set a new default contact method. Please reach out to Concierge for help.',
            addContactMethod: 'Failed to add this contact method. Please reach out to Concierge for help.',
            enteredMethodIsAlreadySubmitted: 'This contact method already exists',
            passwordRequired: 'password required.',
            contactMethodRequired: 'Contact method is required',
            invalidContactMethod: 'Invalid contact method',
        },
        newContactMethod: 'New contact method',
        goBackContactMethods: 'Go back to contact methods',
    },
    // cspell:disable
    pronouns: {
        coCos: 'Co / Cos',
        eEyEmEir: 'E / Ey / Em / Eir',
        faeFaer: 'Fae / Faer',
        heHimHis: 'He / Him / His',
        heHimHisTheyThemTheirs: 'He / Him / His / They / Them / Theirs',
        sheHerHers: 'She / Her / Hers',
        sheHerHersTheyThemTheirs: 'She / Her / Hers / They / Them / Theirs',
        merMers: 'Mer / Mers',
        neNirNirs: 'Ne / Nir / Nirs',
        neeNerNers: 'Nee / Ner / Ners',
        perPers: 'Per / Pers',
        theyThemTheirs: 'They / Them / Theirs',
        thonThons: 'Thon / Thons',
        veVerVis: 'Ve / Ver / Vis',
        viVir: 'Vi / Vir',
        xeXemXyr: 'Xe / Xem / Xyr',
        zeZieZirHir: 'Ze / Zie / Zir / Hir',
        zeHirHirs: 'Ze / Hir',
        callMeByMyName: 'Call me by my name',
    },
    // cspell:enable
    displayNamePage: {
        headerTitle: 'Display name',
        isShownOnProfile: 'Your display name is shown on your profile.',
    },
    timezonePage: {
        timezone: 'Timezone',
        isShownOnProfile: 'Your timezone is shown on your profile.',
        getLocationAutomatically: 'Automatically determine your location',
    },
    updateRequiredView: {
        updateRequired: 'Update required',
        pleaseInstall: 'Please update to the latest version of New Expensify',
        pleaseInstallExpensifyClassic: 'Please install the latest version of Expensify',
        toGetLatestChanges: 'For mobile or desktop, download and install the latest version. For web, refresh your browser.',
        newAppNotAvailable: 'The New Expensify app is no longer available.',
    },
    initialSettingsPage: {
        about: 'About',
        aboutPage: {
            description: 'The New Expensify App is built by a community of open-source developers from around the world. Help us build the future of Expensify.',
            appDownloadLinks: 'App download links',
            viewKeyboardShortcuts: 'View keyboard shortcuts',
            viewTheCode: 'View the code',
            viewOpenJobs: 'View open jobs',
            reportABug: 'Report a bug',
            troubleshoot: 'Troubleshoot',
        },
        appDownloadLinks: {
            android: {
                label: 'Android',
            },
            ios: {
                label: 'iOS',
            },
            desktop: {
                label: 'macOS',
            },
        },
        troubleshoot: {
            clearCacheAndRestart: 'Clear cache and restart',
            viewConsole: 'View debug console',
            debugConsole: 'Debug console',
            description:
                '<muted-text>Use the tools below to help troubleshoot the Expensify experience. If you encounter any issues, please <concierge-link>submit a bug</concierge-link>.</muted-text>',
            confirmResetDescription: 'All unsent draft messages will be lost, but the rest of your data is safe.',
            resetAndRefresh: 'Reset and refresh',
            clientSideLogging: 'Client side logging',
            noLogsToShare: 'No logs to share',
            useProfiling: 'Use profiling',
            profileTrace: 'Profile trace',
            results: 'Results',
            releaseOptions: 'Release options',
            testingPreferences: 'Testing preferences',
            useStagingServer: 'Use Staging Server',
            forceOffline: 'Force offline',
            simulatePoorConnection: 'Simulate poor internet connection',
            simulateFailingNetworkRequests: 'Simulate failing network requests',
            authenticationStatus: 'Authentication status',
            deviceCredentials: 'Device credentials',
            invalidate: 'Invalidate',
            destroy: 'Destroy',
            maskExportOnyxStateData: 'Mask fragile member data while exporting Onyx state',
            exportOnyxState: 'Export Onyx state',
            importOnyxState: 'Import Onyx state',
            testCrash: 'Test crash',
            resetToOriginalState: 'Reset to original state',
            usingImportedState: 'You are using imported state. Press here to clear it.',
            debugMode: 'Debug mode',
            invalidFile: 'Invalid file',
            invalidFileDescription: 'The file you are trying to import is not valid. Please try again.',
            invalidateWithDelay: 'Invalidate with delay',
            recordTroubleshootData: 'Record Troubleshoot Data',
            softKillTheApp: 'Soft kill the app',
            kill: 'Kill',
        },
        debugConsole: {
            saveLog: 'Save log',
            shareLog: 'Share log',
            enterCommand: 'Enter command',
            execute: 'Execute',
            noLogsAvailable: 'No logs available',
            logSizeTooLarge: ({size}: LogSizeParams) => `Log size exceeds the limit of ${size} MB. Please use "Save log" to download the log file instead.`,
            logs: 'Logs',
            viewConsole: 'View console',
        },
        security: 'Security',
        signOut: 'Sign out',
        restoreStashed: 'Restore stashed login',
        signOutConfirmationText: "You'll lose any offline changes if you sign out.",
        versionLetter: 'v',
        readTheTermsAndPrivacy: {
            phrase1: 'Read the',
            phrase2: 'Terms of Service',
            phrase3: 'and',
            phrase4: 'Privacy',
        },
        help: 'Help',
        whatIsNew: "What's new",
        accountSettings: 'Account settings',
        account: 'Account',
        general: 'General',
    },
    closeAccountPage: {
        closeAccount: 'Close account',
        reasonForLeavingPrompt: 'We’d hate to see you go! Would you kindly tell us why, so we can improve?',
        enterMessageHere: 'Enter message here',
        closeAccountWarning: 'Closing your account cannot be undone.',
        closeAccountPermanentlyDeleteData: 'Are you sure you want to delete your account? This will permanently delete any outstanding expenses.',
        enterDefaultContactToConfirm: 'Please enter your default contact method to confirm you wish to close your account. Your default contact method is:',
        enterDefaultContact: 'Enter your default contact method',
        defaultContact: 'Default contact method:',
        enterYourDefaultContactMethod: 'Please enter your default contact method to close your account.',
    },
    mergeAccountsPage: {
        mergeAccount: 'Merge accounts',
        accountDetails: {
            accountToMergeInto: 'Enter the account you want to merge into ',
            notReversibleConsent: 'I understand this is not reversible',
        },
        accountValidate: {
            confirmMerge: 'Are you sure you want to merge accounts?',
            lossOfUnsubmittedData: `Merging your accounts is irreversible and will result in the loss of any unsubmitted expenses for `,
            enterMagicCode: `To continue, please enter the magic code sent to `,
            errors: {
                incorrectMagicCode: 'Incorrect or invalid magic code. Please try again or request a new code.',
                fallback: 'Something went wrong. Please try again later.',
            },
        },
        mergeSuccess: {
            accountsMerged: 'Accounts merged!',
            description: ({from, to}: MergeSuccessDescriptionParams) =>
                `<muted-text><centered-text>You've successfully merged all data from <strong>${from}</strong> into <strong>${to}</strong>. Moving forward, you can use either login for this account.</centered-text></muted-text>`,
        },
        mergePendingSAML: {
            weAreWorkingOnIt: 'We’re working on it',
            limitedSupport: 'We don’t yet support merging accounts on New Expensify. Please take this action on Expensify Classic instead.',
            reachOutForHelp: '<muted-text><centered-text>Feel free to <concierge-link>reach out to Concierge</concierge-link> if you have any questions!</centered-text></muted-text>',
            goToExpensifyClassic: 'Go to Expensify Classic',
        },
        mergeFailureSAMLDomainControlDescription: ({email}: MergeFailureDescriptionGenericParams) =>
            `<muted-text><centered-text>You can’t merge <strong>${email}</strong> because it’s controlled by <strong>${email.split('@').at(1) ?? ''}</strong>. Please <concierge-link>reach out to Concierge</concierge-link> for assistance.</centered-text></muted-text>`,
        mergeFailureSAMLAccountDescription: ({email}: MergeFailureDescriptionGenericParams) =>
            `<muted-text><centered-text>You can’t merge <strong>${email}</strong> into other accounts because your domain admin has set it as your primary login. Please merge other accounts into it instead.</centered-text></muted-text>`,
        mergeFailure2FA: {
            description: ({email}: MergeFailureDescriptionGenericParams) =>
                `<muted-text><centered-text>You can’t merge accounts because <strong>${email}</strong> has two-factor authentication (2FA) enabled. Please disable 2FA for <strong>${email}</strong> and try again.</centered-text></muted-text>`,
            learnMore: 'Learn more about merging accounts.',
        },
        mergeFailureAccountLockedDescription: ({email}: MergeFailureDescriptionGenericParams) =>
            `<muted-text><centered-text>You can’t merge <strong>${email}</strong> because it’s locked. Please <concierge-link>reach out to Concierge</concierge-link> for assistance.</centered-text></muted-text>`,
        mergeFailureUncreatedAccountDescription: ({email, contactMethodLink}: MergeFailureUncreatedAccountDescriptionParams) =>
            `<muted-text><centered-text>You can’t merge accounts because <strong>${email}</strong> doesn’t have an Expensify account. Please <a href="${contactMethodLink}">add it as a contact method</a> instead.</centered-text></muted-text>`,
        mergeFailureSmartScannerAccountDescription: ({email}: MergeFailureDescriptionGenericParams) =>
            `<muted-text><centered-text>You can’t merge <strong>${email}</strong> into other accounts. Please merge other accounts into it instead.</centered-text></muted-text>`,
        mergeFailureInvoicedAccountDescription: ({email}: MergeFailureDescriptionGenericParams) =>
            `<muted-text><centered-text>You can’t merge accounts into <strong>${email}</strong> because this account owns an invoiced billing relationship.</centered-text></muted-text>`,
        mergeFailureTooManyAttempts: {
            heading: 'Try again later',
            description: 'There were too many attempts to merge accounts. Please try again later.',
        },
        mergeFailureUnvalidatedAccount: {
            description: "You can't merge into other accounts because it's not validated. Please validate the account and try again.",
        },
        mergeFailureSelfMerge: {
            description: 'You cannot merge an account into itself.',
        },
        mergeFailureGenericHeading: 'Can’t merge accounts',
    },
    lockAccountPage: {
        reportSuspiciousActivity: 'Report suspicious activity',
        lockAccount: 'Lock account',
        unlockAccount: 'Unlock account',
        compromisedDescription:
            'Notice something off with your account? Reporting it will immediately lock your account, block new Expensify Card transactions, and prevent any account changes.',
        domainAdminsDescription: 'For domain admins: This also pauses all Expensify Card activity and admin actions across your domain(s).',
        areYouSure: 'Are you sure you want to lock your Expensify account?',
        ourTeamWill: "Our team will investigate and remove any unauthorized access. To regain access, you'll need to work with Concierge.",
    },
    failedToLockAccountPage: {
        failedToLockAccount: 'Failed to lock account',
        failedToLockAccountDescription: `We couldn't lock your account. Please chat with Concierge to resolve this problem.`,
        chatWithConcierge: 'Chat with Concierge',
    },
    unlockAccountPage: {
        accountLocked: 'Account locked',
        yourAccountIsLocked: 'Your account is locked',
        chatToConciergeToUnlock: 'Chat with Concierge to resolve security concerns and unlock your account.',
        chatWithConcierge: 'Chat with Concierge',
    },
    passwordPage: {
        changePassword: 'Change password',
        changingYourPasswordPrompt: 'Changing your password will update your password for both your Expensify.com and New Expensify accounts.',
        currentPassword: 'Current password',
        newPassword: 'New password',
        newPasswordPrompt: 'Your new password must be different from your old password and contain at least 8 characters, 1 capital letter, 1 lowercase letter, and 1 number.',
    },
    twoFactorAuth: {
        headerTitle: 'Two-factor authentication',
        twoFactorAuthEnabled: 'Two-factor authentication enabled',
        whatIsTwoFactorAuth: 'Two-factor authentication (2FA) helps keep your account safe. When logging in, you’ll need to enter a code generated by your preferred authenticator app.',
        disableTwoFactorAuth: 'Disable two-factor authentication',
        explainProcessToRemove: 'In order to disable two-factor authentication (2FA), please enter a valid code from your authentication app.',
        disabled: 'Two-factor authentication is now disabled',
        noAuthenticatorApp: 'You’ll no longer require an authenticator app to log into Expensify.',
        stepCodes: 'Recovery codes',
        keepCodesSafe: 'Keep these recovery codes safe!',
        codesLoseAccess:
            "If you lose access to your authenticator app and don’t have these codes, you'll lose access to your account. \n\nNote: Setting up two-factor authentication will log you out of all other active sessions.",
        errorStepCodes: 'Please copy or download codes before continuing',
        stepVerify: 'Verify',
        scanCode: 'Scan the QR code using your',
        authenticatorApp: 'authenticator app',
        addKey: 'Or add this secret key to your authenticator app:',
        enterCode: 'Then enter the six-digit code generated from your authenticator app.',
        stepSuccess: 'Finished',
        enabled: 'Two-factor authentication enabled',
        congrats: 'Congrats! Now you’ve got that extra security.',
        copy: 'Copy',
        disable: 'Disable',
        enableTwoFactorAuth: 'Enable two-factor authentication',
        pleaseEnableTwoFactorAuth: 'Please enable two-factor authentication.',
        twoFactorAuthIsRequiredDescription: 'For security purposes, Xero requires two-factor authentication to connect the integration.',
        twoFactorAuthIsRequiredForAdminsHeader: 'Two-factor authentication required',
        twoFactorAuthIsRequiredForAdminsTitle: 'Please enable two-factor authentication',
        twoFactorAuthIsRequiredForAdminsDescription: 'Your Xero accounting connection requires the use of two-factor authentication. To continue using Expensify, please enable it.',
        twoFactorAuthCannotDisable: 'Cannot disable 2FA',
        twoFactorAuthRequired: 'Two-factor authentication (2FA) is required for your Xero connection and cannot be disabled.',
    },
    recoveryCodeForm: {
        error: {
            pleaseFillRecoveryCode: 'Please enter your recovery code',
            incorrectRecoveryCode: 'Incorrect recovery code. Please try again.',
        },
        useRecoveryCode: 'Use recovery code',
        recoveryCode: 'Recovery code',
        use2fa: 'Use two-factor authentication code',
    },
    twoFactorAuthForm: {
        error: {
            pleaseFillTwoFactorAuth: 'Please enter your two-factor authentication code',
            incorrect2fa: 'Incorrect two-factor authentication code. Please try again.',
        },
    },
    passwordConfirmationScreen: {
        passwordUpdated: 'Password updated!',
        allSet: 'You’re all set. Keep your new password safe.',
    },
    privateNotes: {
        title: 'Private notes',
        personalNoteMessage: "Keep notes about this chat here. You're the only person who can add, edit, or view these notes.",
        sharedNoteMessage: 'Keep notes about this chat here. Expensify employees and other members on the team.expensify.com domain can view these notes.',
        composerLabel: 'Notes',
        myNote: 'My note',
        error: {
            genericFailureMessage: "Private notes couldn't be saved",
        },
    },
    billingCurrency: {
        error: {
            securityCode: 'Please enter a valid security code',
        },
        securityCode: 'Security code',
        changeBillingCurrency: 'Change billing currency',
        changePaymentCurrency: 'Change payment currency',
        paymentCurrency: 'Payment currency',
        paymentCurrencyDescription: 'Select a standardized currency that all personal expenses should be converted to',
        note: `Note: Changing your payment currency can impact how much you’ll pay for Expensify. Refer to our <a href="${CONST.PRICING}">pricing page</a> for full details.`,
    },
    addDebitCardPage: {
        addADebitCard: 'Add a debit card',
        nameOnCard: 'Name on card',
        debitCardNumber: 'Debit card number',
        expiration: 'Expiration date',
        expirationDate: 'MMYY',
        cvv: 'CVV',
        billingAddress: 'Billing address',
        growlMessageOnSave: 'Your debit card was successfully added',
        expensifyPassword: 'Expensify password',
        error: {
            invalidName: 'Name can only include letters',
            addressZipCode: 'Please enter a valid zip code',
            debitCardNumber: 'Please enter a valid debit card number',
            expirationDate: 'Please select a valid expiration date',
            securityCode: 'Please enter a valid security code',
            addressStreet: "Please enter a valid billing address that's not a PO box",
            addressState: 'Please select a state',
            addressCity: 'Please enter a city',
            genericFailureMessage: 'An error occurred while adding your card. Please try again.',
            password: 'Please enter your Expensify password',
        },
    },
    addPaymentCardPage: {
        addAPaymentCard: 'Add payment card',
        nameOnCard: 'Name on card',
        paymentCardNumber: 'Card number',
        expiration: 'Expiration date',
        expirationDate: 'MM/YY',
        cvv: 'CVV',
        billingAddress: 'Billing address',
        growlMessageOnSave: 'Your payment card was successfully added',
        expensifyPassword: 'Expensify password',
        error: {
            invalidName: 'Name can only include letters',
            addressZipCode: 'Please enter a valid zip code',
            paymentCardNumber: 'Please enter a valid card number',
            expirationDate: 'Please select a valid expiration date',
            securityCode: 'Please enter a valid security code',
            addressStreet: "Please enter a valid billing address that's not a PO box",
            addressState: 'Please select a state',
            addressCity: 'Please enter a city',
            genericFailureMessage: 'An error occurred while adding your card. Please try again.',
            password: 'Please enter your Expensify password',
        },
    },
    walletPage: {
        balance: 'Balance',
        paymentMethodsTitle: 'Payment methods',
        setDefaultConfirmation: 'Make default payment method',
        setDefaultSuccess: 'Default payment method set!',
        deleteAccount: 'Delete account',
        deleteConfirmation: 'Are you sure you want to delete this account?',
        error: {
            notOwnerOfBankAccount: 'An error occurred while setting this bank account as your default payment method',
            invalidBankAccount: 'This bank account is temporarily suspended',
            notOwnerOfFund: 'An error occurred while setting this card as your default payment method',
            setDefaultFailure: 'Something went wrong. Please chat with Concierge for further assistance.',
        },
        addBankAccountFailure: 'An unexpected error occurred while trying to add your bank account. Please try again.',
        getPaidFaster: 'Get paid faster',
        addPaymentMethod: 'Add a payment method to send and receive payments directly in the app.',
        getPaidBackFaster: 'Get paid back faster',
        secureAccessToYourMoney: 'Secure access to your money',
        receiveMoney: 'Receive money in your local currency',
        expensifyWallet: 'Expensify Wallet (Beta)',
        sendAndReceiveMoney: 'Send and receive money with friends. US bank accounts only.',
        enableWallet: 'Enable wallet',
        addBankAccountToSendAndReceive: 'Add a bank account to make or receive payments.',
        addDebitOrCreditCard: 'Add debit or credit card',
        assignedCards: 'Assigned cards',
        assignedCardsDescription: 'These are cards assigned by a workspace admin to manage company spend.',
        expensifyCard: 'Expensify Card',
        walletActivationPending: "We're reviewing your information. Please check back in a few minutes!",
        walletActivationFailed: "Unfortunately, your wallet can't be enabled at this time. Please chat with Concierge for further assistance.",
        addYourBankAccount: 'Add your bank account',
        addBankAccountBody: "Let's connect your bank account to Expensify so it’s easier than ever to send and receive payments directly in the app.",
        chooseYourBankAccount: 'Choose your bank account',
        chooseAccountBody: 'Make sure that you select the right one.',
        confirmYourBankAccount: 'Confirm your bank account',
        personalBankAccounts: 'Personal bank accounts',
        businessBankAccounts: 'Business bank accounts',
    },
    cardPage: {
        expensifyCard: 'Expensify Card',
        expensifyTravelCard: 'Expensify Travel Card',
        availableSpend: 'Remaining limit',
        smartLimit: {
            name: 'Smart limit',
            title: ({formattedLimit}: ViolationsOverLimitParams) => `You can spend up to ${formattedLimit} on this card, and the limit will reset as your submitted expenses are approved.`,
        },
        fixedLimit: {
            name: 'Fixed limit',
            title: ({formattedLimit}: ViolationsOverLimitParams) => `You can spend up to ${formattedLimit} on this card, and then it will deactivate.`,
        },
        monthlyLimit: {
            name: 'Monthly limit',
            title: ({formattedLimit}: ViolationsOverLimitParams) =>
                `You can spend up to ${formattedLimit} on this card per month. The limit will reset on the 1st day of each calendar month.`,
        },
        virtualCardNumber: 'Virtual card number',
        travelCardCvv: 'Travel card CVV',
        physicalCardNumber: 'Physical card number',
        getPhysicalCard: 'Get physical card',
        reportFraud: 'Report virtual card fraud',
        reportTravelFraud: 'Report travel card fraud',
        reviewTransaction: 'Review transaction',
        suspiciousBannerTitle: 'Suspicious transaction',
        suspiciousBannerDescription: 'We noticed suspicious transactions on your card. Tap below to review.',
        cardLocked: "Your card is temporarily locked while our team reviews your company's account.",
        cardDetails: {
            cardNumber: 'Virtual card number',
            expiration: 'Expiration',
            cvv: 'CVV',
            address: 'Address',
            revealDetails: 'Reveal details',
            revealCvv: 'Reveal CVV',
            copyCardNumber: 'Copy card number',
            updateAddress: 'Update address',
        },
        cardAddedToWallet: ({platform}: {platform: 'Google' | 'Apple'}) => `Added to ${platform} Wallet`,
        cardDetailsLoadingFailure: 'An error occurred while loading the card details. Please check your internet connection and try again.',
        validateCardTitle: "Let's make sure it's you",
        enterMagicCode: ({contactMethod}: EnterMagicCodeParams) => `Please enter the magic code sent to ${contactMethod} to view your card details. It should arrive within a minute or two.`,
    },
    workflowsPage: {
        workflowTitle: 'Spend',
        workflowDescription: 'Configure a workflow from the moment spend occurs, including approval and payment.',
        delaySubmissionTitle: 'Delay submissions',
        delaySubmissionDescription: 'Choose a custom schedule for submitting expenses, or leave this off for realtime updates on spending.',
        submissionFrequency: 'Submission frequency',
        submissionFrequencyDateOfMonth: 'Date of month',
        addApprovalsTitle: 'Add approvals',
        addApprovalButton: 'Add approval workflow',
        addApprovalTip: 'This default workflow applies to all members, unless a more specific workflow exists.',
        approver: 'Approver',
        addApprovalsDescription: 'Require additional approval before authorizing a payment.',
        makeOrTrackPaymentsTitle: 'Make or track payments',
        makeOrTrackPaymentsDescription: 'Add an authorized payer for payments made in Expensify or track payments made elsewhere.',
        editor: {
            submissionFrequency: 'Choose how long Expensify should wait before sharing error-free spend.',
        },
        frequencyDescription: 'Choose how often you’d like expenses to submit automatically, or make it manual',
        frequencies: {
            instant: 'Instant',
            weekly: 'Weekly',
            monthly: 'Monthly',
            twiceAMonth: 'Twice a month',
            byTrip: 'By trip',
            manually: 'Manually',
            daily: 'Daily',
            lastDayOfMonth: 'Last day of the month',
            lastBusinessDayOfMonth: 'Last business day of the month',
            ordinals: {
                one: 'st',
                two: 'nd',
                few: 'rd',
                other: 'th',
                /* eslint-disable @typescript-eslint/naming-convention */
                '1': 'First',
                '2': 'Second',
                '3': 'Third',
                '4': 'Fourth',
                '5': 'Fifth',
                '6': 'Sixth',
                '7': 'Seventh',
                '8': 'Eighth',
                '9': 'Ninth',
                '10': 'Tenth',
                /* eslint-enable @typescript-eslint/naming-convention */
            },
        },
        approverInMultipleWorkflows: 'This member already belongs to another approval workflow. Any updates here will reflect there too.',
        approverCircularReference: ({name1, name2}: ApprovalWorkflowErrorParams) =>
            `<strong>${name1}</strong> already approves reports to <strong>${name2}</strong>. Please choose a different approver to avoid a circular workflow.`,
        emptyContent: {
            title: 'No members to display',
            expensesFromSubtitle: 'All workspace members already belong to an existing approval workflow.',
            approverSubtitle: 'All approvers belong to an existing workflow.',
        },
    },
    workflowsDelayedSubmissionPage: {
        autoReportingErrorMessage: "Delayed submission couldn't be changed. Please try again or contact support.",
        autoReportingFrequencyErrorMessage: "Submission frequency couldn't be changed. Please try again or contact support.",
        monthlyOffsetErrorMessage: "Monthly frequency couldn't be changed. Please try again or contact support.",
    },
    workflowsCreateApprovalsPage: {
        title: 'Confirm',
        header: 'Add more approvers and confirm.',
        additionalApprover: 'Additional approver',
        submitButton: 'Add workflow',
    },
    workflowsEditApprovalsPage: {
        title: 'Edit approval workflow',
        deleteTitle: 'Delete approval workflow',
        deletePrompt: 'Are you sure you want to delete this approval workflow? All members will subsequently follow the default workflow.',
    },
    workflowsExpensesFromPage: {
        title: 'Expenses from',
        header: 'When the following members submit expenses:',
    },
    workflowsApproverPage: {
        genericErrorMessage: "The approver couldn't be changed. Please try again or contact support.",
        header: 'Send to this member for approval:',
    },
    workflowsPayerPage: {
        title: 'Authorized payer',
        genericErrorMessage: 'The authorized payer could not be changed. Please try again.',
        admins: 'Admins',
        payer: 'Payer',
        paymentAccount: 'Payment account',
    },
    reportFraudPage: {
        title: 'Report virtual card fraud',
        description: 'If your virtual card details have been stolen or compromised, we’ll permanently deactivate your existing card and provide you with a new virtual card and number.',
        deactivateCard: 'Deactivate card',
        reportVirtualCardFraud: 'Report virtual card fraud',
    },
    reportFraudConfirmationPage: {
        title: 'Card fraud reported',
        description: 'We’ve permanently deactivated your existing card. When you go back to view your card details, you’ll have a new virtual card available.',
        buttonText: 'Got it, thanks!',
    },
    activateCardPage: {
        activateCard: 'Activate card',
        pleaseEnterLastFour: 'Please enter the last four digits of your card.',
        activatePhysicalCard: 'Activate physical card',
        error: {
            thatDidNotMatch: "That didn't match the last 4 digits on your card. Please try again.",
            throttled:
                "You've incorrectly entered the last 4 digits of your Expensify Card too many times. If you're sure the numbers are correct, please reach out to Concierge to resolve. Otherwise, try again later.",
        },
    },
    getPhysicalCard: {
        header: 'Get physical card',
        nameMessage: 'Enter your first and last name, as this will be shown on your card.',
        legalName: 'Legal name',
        legalFirstName: 'Legal first name',
        legalLastName: 'Legal last name',
        phoneMessage: 'Enter your phone number.',
        phoneNumber: 'Phone number',
        address: 'Address',
        addressMessage: 'Enter your shipping address.',
        streetAddress: 'Street Address',
        city: 'City',
        state: 'State',
        zipPostcode: 'Zip/Postcode',
        country: 'Country',
        confirmMessage: 'Please confirm your details below.',
        estimatedDeliveryMessage: 'Your physical card will arrive in 2-3 business days.',
        next: 'Next',
        getPhysicalCard: 'Get physical card',
        shipCard: 'Ship card',
    },
    transferAmountPage: {
        transfer: ({amount}: TransferParams) => `Transfer${amount ? ` ${amount}` : ''}`,
        instant: 'Instant (Debit card)',
        instantSummary: ({rate, minAmount}: InstantSummaryParams) => `${rate}% fee (${minAmount} minimum)`,
        ach: '1-3 Business days (Bank account)',
        achSummary: 'No fee',
        whichAccount: 'Which account?',
        fee: 'Fee',
        transferSuccess: 'Transfer successful!',
        transferDetailBankAccount: 'Your money should arrive in the next 1-3 business days.',
        transferDetailDebitCard: 'Your money should arrive immediately.',
        failedTransfer: 'Your balance isn’t fully settled. Please transfer to a bank account.',
        notHereSubTitle: 'Please transfer your balance from the wallet page',
        goToWallet: 'Go to Wallet',
    },
    chooseTransferAccountPage: {
        chooseAccount: 'Choose account',
    },
    paymentMethodList: {
        addPaymentMethod: 'Add payment method',
        addNewDebitCard: 'Add new debit card',
        addNewBankAccount: 'Add new bank account',
        accountLastFour: 'Ending in',
        cardLastFour: 'Card ending in',
        addFirstPaymentMethod: 'Add a payment method to send and receive payments directly in the app.',
        defaultPaymentMethod: 'Default',
        bankAccountLastFour: ({lastFour}: BankAccountLastFourParams) => `Bank Account • ${lastFour}`,
    },
    preferencesPage: {
        appSection: {
            title: 'App preferences',
        },
        testSection: {
            title: 'Test preferences',
            subtitle: 'Settings to help debug and test the app on staging.',
        },
        receiveRelevantFeatureUpdatesAndExpensifyNews: 'Receive relevant feature updates and Expensify news',
        muteAllSounds: 'Mute all sounds from Expensify',
    },
    priorityModePage: {
        priorityMode: 'Priority mode',
        explainerText: 'Choose whether to #focus on unread and pinned chats only, or show everything with the most recent and pinned chats at the top.',
        priorityModes: {
            default: {
                label: 'Most recent',
                description: 'Show all chats sorted by most recent',
            },
            gsd: {
                label: '#focus',
                description: 'Only show unread sorted alphabetically',
            },
        },
    },
    reportDetailsPage: {
        inWorkspace: ({policyName}: ReportPolicyNameParams) => `in ${policyName}`,
        generatingPDF: 'Generating PDF',
        waitForPDF: 'Please wait while we generate the PDF',
        errorPDF: 'There was an error when trying to generate your PDF',
        generatedPDF: 'Your report PDF has been generated!',
    },
    reportDescriptionPage: {
        roomDescription: 'Room description',
        roomDescriptionOptional: 'Room description (optional)',
        explainerText: 'Set a custom description for the room.',
    },
    groupChat: {
        lastMemberTitle: 'Heads up!',
        lastMemberWarning: "Since you're the last person here, leaving will make this chat inaccessible to all members. Are you sure you want to leave?",
        defaultReportName: ({displayName}: ReportArchiveReasonsClosedParams) => `${displayName}'s group chat`,
    },
    languagePage: {
        language: 'Language',
        aiGenerated: 'The translations for this language are generated automatically and may contain errors.',
    },
    themePage: {
        theme: 'Theme',
        themes: {
            dark: {
                label: 'Dark',
            },
            light: {
                label: 'Light',
            },
            system: {
                label: 'Use device settings',
            },
        },
        chooseThemeBelowOrSync: 'Choose a theme below, or sync with your device settings.',
    },
    termsOfUse: {
        phrase1: 'By logging in, you agree to the',
        phrase2: 'Terms of Service',
        phrase3: 'and',
        phrase4: 'Privacy',
        phrase5: `Money transmission is provided by ${CONST.WALLET.PROGRAM_ISSUERS.EXPENSIFY_PAYMENTS} (NMLS ID:2017010) pursuant to its`,
        phrase6: 'licenses',
    },
    validateCodeForm: {
        magicCodeNotReceived: "Didn't receive a magic code?",
        enterAuthenticatorCode: 'Please enter your authenticator code',
        enterRecoveryCode: 'Please enter your recovery code',
        requiredWhen2FAEnabled: 'Required when 2FA is enabled',
        requestNewCode: 'Request a new code in ',
        requestNewCodeAfterErrorOccurred: 'Request a new code',
        error: {
            pleaseFillMagicCode: 'Please enter your magic code',
            incorrectMagicCode: 'Incorrect or invalid magic code. Please try again or request a new code.',
            pleaseFillTwoFactorAuth: 'Please enter your two-factor authentication code',
        },
    },
    passwordForm: {
        pleaseFillOutAllFields: 'Please fill out all fields',
        pleaseFillPassword: 'Please enter your password',
        pleaseFillTwoFactorAuth: 'Please enter your two-factor code',
        enterYourTwoFactorAuthenticationCodeToContinue: 'Enter your two-factor authentication code to continue',
        forgot: 'Forgot?',
        requiredWhen2FAEnabled: 'Required when 2FA is enabled',
        error: {
            incorrectPassword: 'Incorrect password. Please try again.',
            incorrectLoginOrPassword: 'Incorrect login or password. Please try again.',
            incorrect2fa: 'Incorrect two-factor authentication code. Please try again.',
            twoFactorAuthenticationEnabled: 'You have 2FA enabled on this account. Please sign in using your email or phone number.',
            invalidLoginOrPassword: 'Invalid login or password. Please try again or reset your password.',
            unableToResetPassword:
                'We were unable to change your password. This is likely due to an expired password reset link in an old password reset email. We have emailed you a new link so you can try again. Check your Inbox and your Spam folder; it should arrive in just a few minutes.',
            noAccess: 'You do not have access to this application. Please add your GitHub username for access.',
            accountLocked: 'Your account has been locked after too many unsuccessful attempts. Please try again after 1 hour.',
            fallback: 'Something went wrong. Please try again later.',
        },
    },
    loginForm: {
        phoneOrEmail: 'Phone or email',
        error: {
            invalidFormatEmailLogin: 'The email entered is invalid. Please fix the format and try again.',
        },
        cannotGetAccountDetails: "Couldn't retrieve account details. Please try to sign in again.",
        loginForm: 'Login form',
        notYou: ({user}: NotYouParams) => `Not ${user}?`,
    },
    onboarding: {
        welcome: 'Welcome!',
        welcomeSignOffTitleManageTeam: 'Once you finish the tasks above, we can explore more functionality like approval workflows and rules!',
        welcomeSignOffTitle: "It's great to meet you!",
        explanationModal: {
            title: 'Welcome to Expensify',
            description: 'One app to handle your business and personal spend at the speed of chat. Try it out and let us know what you think. Much more to come!',
            secondaryDescription: 'To switch back to Expensify Classic, just tap your profile picture > Go to Expensify Classic.',
        },
        welcomeVideo: {
            title: 'Welcome to Expensify',
            description: 'One app to handle all your business and personal spend in a chat. Built for your business, your team, and your friends.',
        },
        getStarted: 'Get started',
        whatsYourName: "What's your name?",
        peopleYouMayKnow: 'People you may know are already here! Verify your email to join them.',
        workspaceYouMayJoin: ({domain, email}: WorkspaceYouMayJoin) => `Someone from ${domain} has already created a workspace. Please enter the magic code sent to ${email}.`,
        joinAWorkspace: 'Join a workspace',
        listOfWorkspaces: "Here's the list of workspaces you can join. Don't worry, you can always join them later if you prefer.",
        workspaceMemberList: ({employeeCount, policyOwner}: WorkspaceMemberList) => `${employeeCount} member${employeeCount > 1 ? 's' : ''} • ${policyOwner}`,
        whereYouWork: 'Where do you work?',
        errorSelection: 'Select an option to move forward',
        purpose: {
            title: 'What do you want to do today?',
            errorContinue: 'Please press continue to get set up',
            errorBackButton: 'Please finish the setup questions to start using the app',
            [CONST.ONBOARDING_CHOICES.EMPLOYER]: 'Get paid back by my employer',
            [CONST.ONBOARDING_CHOICES.MANAGE_TEAM]: "Manage my team's expenses",
            [CONST.ONBOARDING_CHOICES.PERSONAL_SPEND]: 'Track and budget expenses',
            [CONST.ONBOARDING_CHOICES.CHAT_SPLIT]: 'Chat and split expenses with friends',
            [CONST.ONBOARDING_CHOICES.LOOKING_AROUND]: 'Something else',
        },
        employees: {
            title: 'How many employees do you have?',
            [CONST.ONBOARDING_COMPANY_SIZE.MICRO]: '1-10 employees',
            [CONST.ONBOARDING_COMPANY_SIZE.SMALL]: '11-50 employees',
            [CONST.ONBOARDING_COMPANY_SIZE.MEDIUM_SMALL]: '51-100 employees',
            [CONST.ONBOARDING_COMPANY_SIZE.MEDIUM]: '101-1,000 employees',
            [CONST.ONBOARDING_COMPANY_SIZE.LARGE]: 'More than 1,000 employees',
        },
        accounting: {
            title: 'Do you use any accounting software?',
            none: 'None',
        },
        interestedFeatures: {
            title: 'What features are you interested in?',
            featuresAlreadyEnabled: 'Your workspace already has the following enabled:',
            featureYouMayBeInterestedIn: 'Enable additional features you may be interested in:',
        },
        error: {
            requiredFirstName: 'Please input your first name to continue',
        },
        workEmail: {
            title: 'What’s your work email?',
            subtitle: 'Expensify works best when you connect your work email.',
            explanationModal: {
                descriptionOne: 'Forward to receipts@expensify.com for scanning',
                descriptionTwo: 'Join your colleagues already using Expensify',
                descriptionThree: 'Enjoy a more customized experience',
            },
            addWorkEmail: 'Add work email',
        },
        workEmailValidation: {
            title: 'Verify your work email',
            magicCodeSent: ({workEmail}: WorkEmailResendCodeParams) => `Please enter the magic code sent to ${workEmail}. It should arrive in a minute or two.`,
        },
        workEmailValidationError: {
            publicEmail: 'Please enter a valid work email from a private domain e.g. mitch@company.com',
            offline: 'We couldn’t add your work email as you appear to be offline',
        },
        mergeBlockScreen: {
            title: 'Couldn’t add work email',
            subtitle: ({workEmail}: WorkEmailMergingBlockedParams) => `We couldn’t add ${workEmail}. Please try again later in Settings or chat with Concierge for guidance.`,
        },
        tasks: {
            testDriveAdminTask: {
                title: ({testDriveURL}) => `Take a [test drive](${testDriveURL})`,
                description: ({testDriveURL}) => `[Take a quick product tour](${testDriveURL}) to see why Expensify is the fastest way to do your expenses.`,
            },
            testDriveEmployeeTask: {
                title: ({testDriveURL}) => `Take a [test drive](${testDriveURL})`,
                description: ({testDriveURL}) => `Take us for a [test drive](${testDriveURL}) and get your team *3 free months of Expensify!*`,
            },
            createTestDriveAdminWorkspaceTask: {
                title: ({workspaceConfirmationLink}) => `[Create](${workspaceConfirmationLink}) a workspace`,
                description: 'Create a workspace and configure the settings with the help of your setup specialist!',
            },
            createWorkspaceTask: {
                title: ({workspaceSettingsLink}) => `Create a [workspace](${workspaceSettingsLink})`,
                description: ({workspaceSettingsLink}) =>
                    '*Create a workspace* to track expenses, scan receipts, chat, and more.\n' +
                    '\n' +
                    '1. Click *Workspaces* > *New workspace*.\n' +
                    '\n' +
                    `*Your new workspace is ready!* [Check it out](${workspaceSettingsLink}).`,
            },
            setupCategoriesTask: {
                title: ({workspaceCategoriesLink}) => `Set up [categories](${workspaceCategoriesLink})`,
                description: ({workspaceCategoriesLink}) =>
                    '*Set up categories* so your team can code expenses for easy reporting.\n' +
                    '\n' +
                    '1. Click *Workspaces*.\n' +
                    '3. Select your workspace.\n' +
                    '4. Click *Categories*.\n' +
                    "5. Disable any categories you don't need.\n" +
                    '6. Add your own categories in the top right.\n' +
                    '\n' +
                    `[Take me to workspace category settings](${workspaceCategoriesLink}).\n` +
                    '\n' +
                    `![Set up categories](${CONST.CLOUDFRONT_URL}/videos/walkthrough-categories-v2.mp4)`,
            },
            combinedTrackSubmitExpenseTask: {
                title: 'Submit an expense',
                description:
                    '*Submit an expense* by entering an amount or scanning a receipt.\n' +
                    '\n' +
                    `1. Click the ${CONST.CUSTOM_EMOJIS.GLOBAL_CREATE} button.\n` +
                    '2. Choose *Create expense*.\n' +
                    '3. Enter an amount or scan a receipt.\n' +
                    `4. Add your boss's email or phone number.\n` +
                    '5. Click *Create*.\n' +
                    '\n' +
                    'And you’re done!',
            },
            adminSubmitExpenseTask: {
                title: 'Submit an expense',
                description:
                    '*Submit an expense* by entering an amount or scanning a receipt.\n' +
                    '\n' +
                    `1. Click the ${CONST.CUSTOM_EMOJIS.GLOBAL_CREATE} button.\n` +
                    '2. Choose *Create expense*.\n' +
                    '3. Enter an amount or scan a receipt.\n' +
                    '4. Confirm details..\n' +
                    '5. Click *Create*.\n' +
                    '\n' +
                    `And you're done!`,
            },
            trackExpenseTask: {
                title: 'Track an expense',
                description:
                    '*Track an expense* in any currency, whether you have a receipt or not.\n' +
                    '\n' +
                    `1. Click the ${CONST.CUSTOM_EMOJIS.GLOBAL_CREATE} button.\n` +
                    '2. Choose *Create expense*.\n' +
                    '3. Enter an amount or scan a receipt.\n' +
                    '4. Choose your *personal* space.\n' +
                    '5. Click *Create*.\n' +
                    '\n' +
                    'And you’re done! Yep, it’s that easy.',
            },
            addAccountingIntegrationTask: {
                title: ({integrationName, workspaceAccountingLink}) =>
                    `Connect${integrationName === CONST.ONBOARDING_ACCOUNTING_MAPPING.other ? '' : ' to'} [${integrationName === CONST.ONBOARDING_ACCOUNTING_MAPPING.other ? 'your' : ''} ${integrationName}](${workspaceAccountingLink})`,
                description: ({integrationName, workspaceAccountingLink}) =>
                    `Connect ${integrationName === CONST.ONBOARDING_ACCOUNTING_MAPPING.other ? 'your' : 'to'} ${integrationName} for automatic expense coding and syncing that makes month-end close a breeze.\n` +
                    '\n' +
                    '1. Click *Settings*.\n' +
                    '2. Go to *Workspaces*.\n' +
                    '3. Select your workspace.\n' +
                    '4. Click *Accounting*.\n' +
                    `5. Find ${integrationName}.\n` +
                    '6. Click *Connect*.\n' +
                    '\n' +
                    `${
                        integrationName && CONST.connectionsVideoPaths[integrationName]
                            ? `[Take me to accounting](${workspaceAccountingLink}).\n\n![Connect to ${integrationName}](${CONST.CLOUDFRONT_URL}/${CONST.connectionsVideoPaths[integrationName]})`
                            : `[Take me to accounting](${workspaceAccountingLink}).`
                    }`,
            },
            connectCorporateCardTask: {
                title: ({corporateCardLink}) => `Connect [your corporate card](${corporateCardLink})`,
                description: ({corporateCardLink}) =>
                    `Connect your corporate card to automatically import and code expenses.\n` +
                    '\n' +
                    '1. Click *Workspaces*.\n' +
                    '2. Select your workspace.\n' +
                    '3. Click *Corporate cards*.\n' +
                    '4. Follow the prompts to connect your card.\n' +
                    '\n' +
                    `[Take me to connect my corporate cards](${corporateCardLink}).`,
            },

            inviteTeamTask: {
                title: ({workspaceMembersLink}) => `Invite [your team](${workspaceMembersLink})`,
                description: ({workspaceMembersLink}) =>
                    '*Invite your team* to Expensify so they can start tracking expenses today.\n' +
                    '\n' +
                    '1. Click *Workspaces*.\n' +
                    '3. Select your workspace.\n' +
                    '4. Click *Members* > *Invite member*.\n' +
                    '5. Enter emails or phone numbers. \n' +
                    '6. Add a custom invite message if you’d like!\n' +
                    '\n' +
                    `[Take me to workspace members](${workspaceMembersLink}).\n` +
                    '\n' +
                    `![Invite your team](${CONST.CLOUDFRONT_URL}/videos/walkthrough-invite_members-v2.mp4)`,
            },

            setupCategoriesAndTags: {
                title: ({workspaceCategoriesLink, workspaceMoreFeaturesLink}) => `Set up [categories](${workspaceCategoriesLink}) and [tags](${workspaceMoreFeaturesLink})`,
                description: ({workspaceCategoriesLink, workspaceAccountingLink}) =>
                    '*Set up categories and tags* so your team can code expenses for easy reporting.\n' +
                    '\n' +
                    `Import them automatically by [connecting your accounting software](${workspaceAccountingLink}), or set them up manually in your [workspace settings](${workspaceCategoriesLink}).`,
            },
            setupTagsTask: {
                title: ({workspaceMoreFeaturesLink}) => `Set up [tags](${workspaceMoreFeaturesLink})`,
                description: ({workspaceMoreFeaturesLink}) =>
                    'Use tags to add extra expense details like projects, clients, locations, and departments. If you need multiple levels of tags, you can upgrade to the Control plan.\n' +
                    '\n' +
                    '1. Click *Workspaces*.\n' +
                    '3. Select your workspace.\n' +
                    '4. Click *More features*.\n' +
                    '5. Enable *Tags*.\n' +
                    '6. Navigate to *Tags* in the workspace editor.\n' +
                    '7. Click *+ Add tag* to make your own.\n' +
                    '\n' +
                    `[Take me to more features](${workspaceMoreFeaturesLink}).\n` +
                    '\n' +
                    `![Set up tags](${CONST.CLOUDFRONT_URL}/videos/walkthrough-tags-v2.mp4)`,
            },

            inviteAccountantTask: {
                title: ({workspaceMembersLink}) => `Invite your [accountant](${workspaceMembersLink})`,
                description: ({workspaceMembersLink}) =>
                    '*Invite your accountant* to collaborate on your workspace and manage your business expenses.\n' +
                    '\n' +
                    '1. Click *Workspaces*.\n' +
                    '2. Select your workspace.\n' +
                    '3. Click *Members*.\n' +
                    '4. Click *Invite member*.\n' +
                    "5. Enter your accountant's email address.\n" +
                    '\n' +
                    `[Invite your accountant now](${workspaceMembersLink}).`,
            },

            startChatTask: {
                title: 'Start a chat',
                description:
                    '*Start a chat* with anyone using their email or phone number.\n' +
                    '\n' +
                    `1. Click the ${CONST.CUSTOM_EMOJIS.GLOBAL_CREATE} button.\n` +
                    '2. Choose *Start chat*.\n' +
                    '3. Enter an email or phone number.\n' +
                    '\n' +
                    'If they’re not using Expensify already, they’ll be invited automatically.\n' +
                    '\n' +
                    'Every chat will also turn into an email or text that they can respond to directly.',
            },

            splitExpenseTask: {
                title: 'Split an expense',
                description:
                    '*Split expenses* with one or more people.\n' +
                    '\n' +
                    `1. Click the ${CONST.CUSTOM_EMOJIS.GLOBAL_CREATE} button.\n` +
                    '2. Choose *Start chat*.\n' +
                    '3. Enter emails or phone numbers..\n' +
                    '4. Click the grey *+* button in the chat > *Split expense*.\n' +
                    '5. Create the expense by selecting *Manual*, *Scan*, or *Distance*.\n' +
                    '\n' +
                    'Feel free to add more details if you want, or just send it off. Let’s get you paid back!',
            },

            reviewWorkspaceSettingsTask: {
                title: ({workspaceSettingsLink}) => `Review your [workspace settings](${workspaceSettingsLink})`,
                description: ({workspaceSettingsLink}) =>
                    "Here's how to review and update your workspace settings:\n" +
                    '1. Click the settings tab.\n' +
                    '2. Click *Workspaces* > [Your workspace].\n' +
                    `[Go to your workspace](${workspaceSettingsLink}). We'll track them in the #admins room.`,
            },
            createReportTask: {
                title: 'Create your first report',
                description:
                    'Here’s how to create a report:\n' +
                    '\n' +
                    `1. Click the ${CONST.CUSTOM_EMOJIS.GLOBAL_CREATE} button.\n` +
                    '2. Choose *Create report*.\n' +
                    '3. Click *Add expense*.\n' +
                    '4. Add your first expense.\n' +
                    '\n' +
                    'And you’re done!',
            },
        } satisfies Record<string, Pick<OnboardingTask, 'title' | 'description'>>,
        testDrive: {
            name: ({testDriveURL}: {testDriveURL?: string}) => (testDriveURL ? `Take a [test drive](${testDriveURL})` : 'Take a test drive'),
            embeddedDemoIframeTitle: 'Test Drive',
            employeeFakeReceipt: {
                description: 'My test drive receipt!',
            },
        },
        messages: {
            onboardingEmployerOrSubmitMessage: 'Getting paid back is as easy as sending a message. Let’s go over the basics.',
            onboardingPersonalSpendMessage: 'Here’s how to track your spend in a few clicks.',
            onboardingMangeTeamMessage: ({onboardingCompanySize}: {onboardingCompanySize?: OnboardingCompanySize}) =>
                `Here is a task list I’d recommend for a company of your size${onboardingCompanySize ? ` with ${onboardingCompanySize} submitters` : ':'}`,
            onboardingTrackWorkspaceMessage:
                '# Let’s get you set up\n👋 I’m here to help! To get you started, I’ve tailored your workspace settings for sole proprietors and similar businesses. You can adjust your workspace by clicking the link below!\n\nHere’s how to track your spend in a few clicks:',
            onboardingChatSplitMessage: 'Splitting bills with friends is as easy as sending a message. Here’s how.',
            onboardingAdminMessage: "Learn how to manage your team's workspace as an admin and submit your own expenses.",
            onboardingLookingAroundMessage:
                "Expensify is best known for expenses, travel, and corporate card management, but we do a lot more than that. Let me know what you're interested in and I'll help get you started.",
            onboardingTestDriveReceiverMessage: "*You've got 3 months free! Get started below.*",
        },
        workspace: {
            title: 'Stay organized with a workspace',
            subtitle: 'Unlock powerful tools to simplify your expense management, all in one place. With a workspace, you can:',
            explanationModal: {
                descriptionOne: 'Track and organize receipts',
                descriptionTwo: 'Categorize and tag expenses',
                descriptionThree: 'Create and share reports',
            },
            price: 'Try it free for 30 days, then upgrade for just <strong>$5/month</strong>.',
            createWorkspace: 'Create workspace',
        },
        confirmWorkspace: {
            title: 'Confirm workspace',
            subtitle: 'Create a workspace to track receipts, reimburse expenses, manage travel, create reports, and more — all at the speed of chat.',
        },
        inviteMembers: {
            title: 'Invite members',
            subtitle: 'Add your team or invite your accountant. The more, the merrier!',
        },
    },
    featureTraining: {
        doNotShowAgain: "Don't show me this again",
    },
    personalDetails: {
        error: {
            containsReservedWord: 'Name cannot contain the words Expensify or Concierge',
            hasInvalidCharacter: 'Name cannot contain a comma or semicolon',
            requiredFirstName: 'First name cannot be empty',
        },
    },
    privatePersonalDetails: {
        enterLegalName: "What's your legal name?",
        enterDateOfBirth: "What's your date of birth?",
        enterAddress: "What's your address?",
        enterPhoneNumber: "What's your phone number?",
        personalDetails: 'Personal details',
        privateDataMessage: 'These details are used for travel and payments. They are never shown on your public profile.',
        legalName: 'Legal name',
        legalFirstName: 'Legal first name',
        legalLastName: 'Legal last name',
        address: 'Address',
        error: {
            dateShouldBeBefore: ({dateString}: DateShouldBeBeforeParams) => `Date should be before ${dateString}`,
            dateShouldBeAfter: ({dateString}: DateShouldBeAfterParams) => `Date should be after ${dateString}`,
            hasInvalidCharacter: 'Name can only include Latin characters',
            incorrectZipFormat: ({zipFormat}: IncorrectZipFormatParams = {}) => `Incorrect zip code format${zipFormat ? ` Acceptable format: ${zipFormat}` : ''}`,
            invalidPhoneNumber: `Please ensure the phone number is valid (e.g. ${CONST.EXAMPLE_PHONE_NUMBER})`,
        },
    },
    resendValidationForm: {
        linkHasBeenResent: 'Link has been re-sent',
        weSentYouMagicSignInLink: ({login, loginType}: WeSentYouMagicSignInLinkParams) => `I've sent a magic sign-in link to ${login}. Please check your ${loginType} to sign in.`,
        resendLink: 'Resend link',
    },
    unlinkLoginForm: {
        toValidateLogin: ({primaryLogin, secondaryLogin}: ToValidateLoginParams) =>
            `To validate ${secondaryLogin}, please resend the magic code from the Account Settings of ${primaryLogin}.`,
        noLongerHaveAccess: ({primaryLogin}: NoLongerHaveAccessParams) => `If you no longer have access to ${primaryLogin}, please unlink your accounts.`,
        unlink: 'Unlink',
        linkSent: 'Link sent!',
        successfullyUnlinkedLogin: 'Secondary login successfully unlinked!',
    },
    emailDeliveryFailurePage: {
        ourEmailProvider: ({login}: OurEmailProviderParams) =>
            `Our email provider has temporarily suspended emails to ${login} due to delivery issues. To unblock your login, please follow these steps:`,
        confirmThat: ({login}: ConfirmThatParams) => `Confirm that ${login} is spelled correctly and is a real, deliverable email address. `,
        emailAliases: 'Email aliases such as "expenses@domain.com" must have access to their own email inbox for it to be a valid Expensify login.',
        ensureYourEmailClient: 'Ensure your email client allows expensify.com emails. ',
        youCanFindDirections: 'You can find directions on how to complete this step ',
        helpConfigure: ' but you may need your IT department to help configure your email settings.',
        onceTheAbove: 'Once the above steps are completed, please reach out to ',
        toUnblock: ' to unblock your login.',
    },
    smsDeliveryFailurePage: {
        smsDeliveryFailureMessage: ({login}: OurEmailProviderParams) =>
            `We've been unable to deliver SMS messages to ${login}, so we've suspended it temporarily. Please try validating your number:`,
        validationSuccess: 'Your number has been validated! Click below to send a new magic sign-in code.',
        validationFailed: ({timeData}: {timeData?: {days?: number; hours?: number; minutes?: number} | null}) => {
            if (!timeData) {
                return 'Please wait a moment before trying again.';
            }

            const timeParts = [];
            if (timeData.days) {
                timeParts.push(`${timeData.days} ${timeData.days === 1 ? 'day' : 'days'}`);
            }

            if (timeData.hours) {
                timeParts.push(`${timeData.hours} ${timeData.hours === 1 ? 'hour' : 'hours'}`);
            }

            if (timeData.minutes) {
                timeParts.push(`${timeData.minutes} ${timeData.minutes === 1 ? 'minute' : 'minutes'}`);
            }

            let timeText = '';
            if (timeParts.length === 1) {
                timeText = timeParts.at(0) ?? '';
            } else if (timeParts.length === 2) {
                timeText = `${timeParts.at(0)} and ${timeParts.at(1)}`;
            } else if (timeParts.length === 3) {
                timeText = `${timeParts.at(0)}, ${timeParts.at(1)}, and ${timeParts.at(2)}`;
            }

            return `Hold tight! You need to wait ${timeText} before trying to validate your number again.`;
        },
    },
    welcomeSignUpForm: {
        join: 'Join',
    },
    detailsPage: {
        localTime: 'Local time',
    },
    newChatPage: {
        startGroup: 'Start group',
        addToGroup: 'Add to group',
    },
    yearPickerPage: {
        year: 'Year',
        selectYear: 'Please select a year',
    },
    focusModeUpdateModal: {
        title: 'Welcome to #focus mode!',
        prompt: "Stay on top of things by only seeing unread chats or chats that need your attention. Don't worry, you can change this at any point in ",
        settings: 'settings',
    },
    notFound: {
        chatYouLookingForCannotBeFound: 'The chat you are looking for cannot be found.',
        getMeOutOfHere: 'Get me out of here',
        iouReportNotFound: 'The payment details you are looking for cannot be found.',
        notHere: "Hmm... it's not here",
        pageNotFound: 'Oops, this page cannot be found',
        noAccess: 'This chat or expense may have been deleted or you do not have access to it.\n\nFor any questions please contact concierge@expensify.com',
        goBackHome: 'Go back to home page',
    },
    errorPage: {
        title: ({isBreakLine}: {isBreakLine: boolean}) => `Oops... ${isBreakLine ? '\n' : ''}Something went wrong`,
        subtitle: 'Your request could not be completed. Please try again later.',
    },
    setPasswordPage: {
        enterPassword: 'Enter a password',
        setPassword: 'Set password',
        newPasswordPrompt: 'Your password must have at least 8 characters, 1 capital letter, 1 lowercase letter, and 1 number.',
        passwordFormTitle: 'Welcome back to the New Expensify! Please set your password.',
        passwordNotSet: 'We were unable to set your new password. We have sent you a new password link to try again.',
        setPasswordLinkInvalid: 'This set password link is invalid or has expired. A new one is waiting for you in your email inbox!',
        validateAccount: 'Verify account',
    },
    statusPage: {
        status: 'Status',
        statusExplanation: "Add an emoji to give your colleagues and friends an easy way to know what's going on. You can optionally add a message too!",
        today: 'Today',
        clearStatus: 'Clear status',
        save: 'Save',
        message: 'Message',
        timePeriods: {
            never: 'Never',
            thirtyMinutes: '30 minutes',
            oneHour: '1 hour',
            afterToday: 'Today',
            afterWeek: 'A week',
            custom: 'Custom',
        },
        untilTomorrow: 'Until tomorrow',
        untilTime: ({time}: UntilTimeParams) => `Until ${time}`,
        date: 'Date',
        time: 'Time',
        clearAfter: 'Clear after',
        whenClearStatus: 'When should we clear your status?',
        vacationDelegate: 'Vacation delegate',
        setVacationDelegate: `Set a vacation delegate to approve reports on your behalf while you're out of office.`,
        vacationDelegateError: 'There was an error updating your vacation delegate.',
        asVacationDelegate: ({nameOrEmail}: VacationDelegateParams) => `as ${nameOrEmail}'s vacation delegate`,
        toAsVacationDelegate: ({submittedToName, vacationDelegateName}: SubmittedToVacationDelegateParams) => `to ${submittedToName} as vacation delegate for ${vacationDelegateName}`,
        vacationDelegateWarning: ({nameOrEmail}: VacationDelegateParams) =>
            `You're assigning ${nameOrEmail} as your vacation delegate. They're not on all your workspaces yet. If you choose to continue, an email will be sent to all your workspace admins to add them.`,
    },
    stepCounter: ({step, total, text}: StepCounterParams) => {
        let result = `Step ${step}`;

        if (total) {
            result = `${result} of ${total}`;
        }

        if (text) {
            result = `${result}: ${text}`;
        }
        return result;
    },
    bankAccount: {
        bankInfo: 'Bank info',
        confirmBankInfo: 'Confirm bank info',
        manuallyAdd: 'Manually add your bank account',
        letsDoubleCheck: "Let's double check that everything looks right.",
        accountEnding: 'Account ending in',
        thisBankAccount: 'This bank account will be used for business payments on your workspace',
        accountNumber: 'Account number',
        routingNumber: 'Routing number',
        chooseAnAccountBelow: 'Choose an account below',
        addBankAccount: 'Add bank account',
        chooseAnAccount: 'Choose an account',
        connectOnlineWithPlaid: 'Log into your bank',
        connectManually: 'Connect manually',
        desktopConnection: 'Note: To connect with Chase, Wells Fargo, Capital One or Bank of America, please click here to complete this process in a browser.',
        yourDataIsSecure: 'Your data is secure',
        toGetStarted: 'Add a bank account to reimburse expenses, issue Expensify Cards, collect invoice payments, and pay bills all from one place.',
        plaidBodyCopy: 'Give your employees an easier way to pay - and get paid back - for company expenses.',
        checkHelpLine: 'Your routing number and account number can be found on a check for the account.',
        hasPhoneLoginError: ({contactMethodRoute}: ContactMethodParams) =>
            `To connect a bank account, please <a href="${contactMethodRoute}">add an email as your primary login</a> and try again. You can add your phone number as a secondary login.`,
        hasBeenThrottledError: 'An error occurred while adding your bank account. Please wait a few minutes and try again.',
        hasCurrencyError: ({workspaceRoute}: WorkspaceRouteParams) =>
            `Oops! It appears that your workspace currency is set to a different currency than USD. To proceed, please go to <a href="${workspaceRoute}">your workspace settings</a> to set it to USD and try again.`,
        error: {
            youNeedToSelectAnOption: 'Please select an option to proceed',
            noBankAccountAvailable: "Sorry, there's no bank account available",
            noBankAccountSelected: 'Please choose an account',
            taxID: 'Please enter a valid tax ID number',
            website: 'Please enter a valid website',
            zipCode: `Please enter a valid ZIP code using the format: ${CONST.COUNTRY_ZIP_REGEX_DATA.US.samples}`,
            phoneNumber: 'Please enter a valid phone number',
            email: 'Please enter a valid email address',
            companyName: 'Please enter a valid business name',
            addressCity: 'Please enter a valid city',
            addressStreet: 'Please enter a valid street address',
            addressState: 'Please select a valid state',
            incorporationDateFuture: "Incorporation date can't be in the future",
            incorporationState: 'Please select a valid state',
            industryCode: 'Please enter a valid industry classification code with six digits',
            restrictedBusiness: "Please confirm the business isn't on the list of restricted businesses",
            routingNumber: 'Please enter a valid routing number',
            accountNumber: 'Please enter a valid account number',
            routingAndAccountNumberCannotBeSame: "Routing and account numbers can't match",
            companyType: 'Please select a valid company type',
            tooManyAttempts: 'Due to a high number of login attempts, this option has been disabled for 24 hours. Please try again later or enter details manually instead.',
            address: 'Please enter a valid address',
            dob: 'Please select a valid date of birth',
            age: 'Must be over 18 years old',
            ssnLast4: 'Please enter valid last 4 digits of SSN',
            firstName: 'Please enter a valid first name',
            lastName: 'Please enter a valid last name',
            noDefaultDepositAccountOrDebitCardAvailable: 'Please add a default deposit account or debit card',
            validationAmounts: 'The validation amounts you entered are incorrect. Please double check your bank statement and try again.',
            fullName: 'Please enter a valid full name',
            ownershipPercentage: 'Please enter a valid percentage number',
            deletePaymentBankAccount:
                "This bank account can't be deleted because it is used for Expensify Card payments. If you would still like to delete this account, please reach out to Concierge.",
        },
    },
    addPersonalBankAccount: {
        countrySelectionStepHeader: "Where's your bank account located?",
        accountDetailsStepHeader: 'What are your account details?',
        accountTypeStepHeader: 'What type of account is this?',
        bankInformationStepHeader: 'What are your bank details?',
        accountHolderInformationStepHeader: 'What are the account holder details?',
        howDoWeProtectYourData: 'How do we protect your data?',
        currencyHeader: "What's your bank account's currency?",
        confirmationStepHeader: 'Check your info.',
        confirmationStepSubHeader: 'Double check the details below, and check the terms box to confirm.',
    },
    addPersonalBankAccountPage: {
        enterPassword: 'Enter Expensify password',
        alreadyAdded: 'This account has already been added.',
        chooseAccountLabel: 'Account',
        successTitle: 'Personal bank account added!',
        successMessage: 'Congrats, your bank account is set up and ready to receive reimbursements.',
    },
    attachmentView: {
        unknownFilename: 'Unknown filename',
        passwordRequired: 'Please enter a password',
        passwordIncorrect: 'Incorrect password. Please try again.',
        failedToLoadPDF: 'Failed to load PDF file',
        pdfPasswordForm: {
            title: 'Password protected PDF',
            infoText: 'This PDF is password protected.',
            beforeLinkText: 'Please',
            linkText: 'enter the password',
            afterLinkText: 'to view it.',
            formLabel: 'View PDF',
        },
        attachmentNotFound: 'Attachment not found',
    },
    messages: {
        errorMessageInvalidPhone: `Please enter a valid phone number without brackets or dashes. If you're outside the US, please include your country code (e.g. ${CONST.EXAMPLE_PHONE_NUMBER}).`,
        errorMessageInvalidEmail: 'Invalid email',
        userIsAlreadyMember: ({login, name}: UserIsAlreadyMemberParams) => `${login} is already a member of ${name}`,
    },
    onfidoStep: {
        acceptTerms: 'By continuing with the request to activate your Expensify Wallet, you confirm that you have read, understand, and accept',
        facialScan: 'Onfido’s Facial Scan Policy and Release',
        tryAgain: 'Try again',
        verifyIdentity: 'Verify identity',
        letsVerifyIdentity: "Let's verify your identity",
        butFirst: `But first, the boring stuff. Read up on the legalese in the next step and click "Accept" when you're ready.`,
        genericError: 'An error occurred while processing this step. Please try again.',
        cameraPermissionsNotGranted: 'Enable camera access',
        cameraRequestMessage: 'We need access to your camera to complete bank account verification. Please enable via Settings > New Expensify.',
        microphonePermissionsNotGranted: 'Enable microphone access',
        microphoneRequestMessage: 'We need access to your microphone to complete bank account verification. Please enable via Settings > New Expensify.',
        originalDocumentNeeded: 'Please upload an original image of your ID rather than a screenshot or scanned image.',
        documentNeedsBetterQuality: 'Your ID appears to be damaged or has missing security features. Please upload an original image of an undamaged ID that is entirely visible.',
        imageNeedsBetterQuality: "There's an issue with the image quality of your ID. Please upload a new image where your entire ID can be seen clearly.",
        selfieIssue: "There's an issue with your selfie/video. Please upload a live selfie/video.",
        selfieNotMatching: "Your selfie/video doesn't match your ID. Please upload a new selfie/video where your face can be clearly seen.",
        selfieNotLive: "Your selfie/video doesn't appear to be a live photo/video. Please upload a live selfie/video.",
    },
    additionalDetailsStep: {
        headerTitle: 'Additional details',
        helpText: 'We need to confirm the following information before you can send and receive money from your wallet.',
        helpTextIdologyQuestions: 'We need to ask you just a few more questions to finish validating your identity.',
        helpLink: 'Learn more about why we need this.',
        legalFirstNameLabel: 'Legal first name',
        legalMiddleNameLabel: 'Legal middle name',
        legalLastNameLabel: 'Legal last name',
        selectAnswer: 'Please select a response to proceed',
        ssnFull9Error: 'Please enter a valid nine-digit SSN',
        needSSNFull9: "We're having trouble verifying your SSN. Please enter the full nine digits of your SSN.",
        weCouldNotVerify: "We couldn't verify",
        pleaseFixIt: 'Please fix this information before continuing',
        failedKYCTextBefore: "We weren't able to verify your identity. Please try again later or reach out to ",
        failedKYCTextAfter: ' if you have any questions.',
    },
    termsStep: {
        headerTitle: 'Terms and fees',
        headerTitleRefactor: 'Fees and terms',
        haveReadAndAgree: 'I have read and agree to receive ',
        electronicDisclosures: 'electronic disclosures',
        agreeToThe: 'I agree to the',
        walletAgreement: 'Wallet agreement',
        enablePayments: 'Enable payments',
        monthlyFee: 'Monthly fee',
        inactivity: 'Inactivity',
        noOverdraftOrCredit: 'No overdraft/credit feature.',
        electronicFundsWithdrawal: 'Electronic funds withdrawal',
        standard: 'Standard',
        reviewTheFees: 'Take a look at some fees.',
        checkTheBoxes: 'Please check the boxes below.',
        agreeToTerms: 'Agree to the terms and you’ll be good to go!',
        shortTermsForm: {
            expensifyPaymentsAccount: ({walletProgram}: WalletProgramParams) => `The Expensify Wallet is issued by ${walletProgram}.`,
            perPurchase: 'Per purchase',
            atmWithdrawal: 'ATM withdrawal',
            cashReload: 'Cash reload',
            inNetwork: 'in-network',
            outOfNetwork: 'out-of-network',
            atmBalanceInquiry: 'ATM balance inquiry',
            inOrOutOfNetwork: '(in-network or out-of-network)',
            customerService: 'Customer service',
            automatedOrLive: '(automated or live agent)',
            afterTwelveMonths: '(after 12 months with no transactions)',
            weChargeOneFee: 'We charge 1 other type of fee. It is:',
            fdicInsurance: 'Your funds are eligible for FDIC insurance.',
            generalInfo: 'For general information about prepaid accounts, visit',
            conditionsDetails: 'For details and conditions for all fees and services, visit',
            conditionsPhone: 'or calling +1 833-400-0904.',
            instant: '(instant)',
            electronicFundsInstantFeeMin: ({amount}: TermsParams) => `(min ${amount})`,
        },
        longTermsForm: {
            listOfAllFees: 'A list of all Expensify Wallet fees',
            typeOfFeeHeader: 'All fees',
            feeAmountHeader: 'Amount',
            moreDetailsHeader: 'Details',
            openingAccountTitle: 'Opening an account',
            openingAccountDetails: "There's no fee to open an account.",
            monthlyFeeDetails: "There's no monthly fee.",
            customerServiceTitle: 'Customer service',
            customerServiceDetails: 'There are no customer service fees.',
            inactivityDetails: "There's no inactivity fee.",
            sendingFundsTitle: 'Sending funds to another account holder',
            sendingFundsDetails: "There's no fee to send funds to another account holder using your balance, bank account, or debit card.",
            electronicFundsStandardDetails:
                "There's no fee to transfer funds from your Expensify Wallet " +
                'to your bank account using the standard option. This transfer usually completes within 1-3 business' +
                ' days.',
            electronicFundsInstantDetails: ({percentage, amount}: ElectronicFundsParams) =>
                "There's a fee to transfer funds from your Expensify Wallet to " +
                'your linked debit card using the instant transfer option. This transfer usually completes within ' +
                `several minutes. The fee is ${percentage}% of the transfer amount (with a minimum fee of ${amount}).`,
            fdicInsuranceBancorp: ({amount}: TermsParams) =>
                'Your funds are eligible for FDIC insurance. Your funds will be held at or ' +
                `transferred to ${CONST.WALLET.PROGRAM_ISSUERS.BANCORP_BANK}, an FDIC-insured institution. Once there, your funds are insured up ` +
                `to ${amount} by the FDIC in the event ${CONST.WALLET.PROGRAM_ISSUERS.BANCORP_BANK} fails, if specific deposit insurance requirements ` +
                `are met and your card is registered. See`,
            fdicInsuranceBancorp2: 'for details.',
            contactExpensifyPayments: `Contact ${CONST.WALLET.PROGRAM_ISSUERS.EXPENSIFY_PAYMENTS} by calling +1 833-400-0904, by email at`,
            contactExpensifyPayments2: 'or sign in at',
            generalInformation: 'For general information about prepaid accounts, visit',
            generalInformation2: 'If you have a complaint about a prepaid account, call the Consumer Financial Protection Bureau at 1-855-411-2372 or visit',
            printerFriendlyView: 'View printer-friendly version',
            automated: 'Automated',
            liveAgent: 'Live agent',
            instant: 'Instant',
            electronicFundsInstantFeeMin: ({amount}: TermsParams) => `Min ${amount}`,
        },
    },
    activateStep: {
        headerTitle: 'Enable payments',
        activatedTitle: 'Wallet activated!',
        activatedMessage: 'Congrats, your wallet is set up and ready to make payments.',
        checkBackLaterTitle: 'Just a minute...',
        checkBackLaterMessage: "We're still reviewing your information. Please check back later.",
        continueToPayment: 'Continue to payment',
        continueToTransfer: 'Continue to transfer',
    },
    companyStep: {
        headerTitle: 'Company information',
        subtitle: 'Almost done! For security purposes, we need to confirm some information:',
        legalBusinessName: 'Legal business name',
        companyWebsite: 'Company website',
        taxIDNumber: 'Tax ID number',
        taxIDNumberPlaceholder: '9 digits',
        companyType: 'Company type',
        incorporationDate: 'Incorporation date',
        incorporationState: 'Incorporation state',
        industryClassificationCode: 'Industry classification code',
        confirmCompanyIsNot: 'I confirm that this company is not on the',
        listOfRestrictedBusinesses: 'list of restricted businesses',
        incorporationDatePlaceholder: 'Start date (yyyy-mm-dd)',
        incorporationTypes: {
            LLC: 'LLC',
            CORPORATION: 'Corp',
            PARTNERSHIP: 'Partnership',
            COOPERATIVE: 'Cooperative',
            SOLE_PROPRIETORSHIP: 'Sole proprietorship',
            OTHER: 'Other',
        },
        industryClassification: 'Which industry is the business classified under?',
        industryClassificationCodePlaceholder: 'Search for industry classification code',
    },
    requestorStep: {
        headerTitle: 'Personal information',
        learnMore: 'Learn more',
        isMyDataSafe: 'Is my data safe?',
    },
    personalInfoStep: {
        personalInfo: 'Personal info',
        enterYourLegalFirstAndLast: "What's your legal name?",
        legalFirstName: 'Legal first name',
        legalLastName: 'Legal last name',
        legalName: 'Legal name',
        enterYourDateOfBirth: "What's your date of birth?",
        enterTheLast4: 'What are the last four digits of your Social Security Number?',
        dontWorry: "Don't worry, we don't do any personal credit checks!",
        last4SSN: 'Last 4 of SSN',
        enterYourAddress: "What's your address?",
        address: 'Address',
        letsDoubleCheck: "Let's double check that everything looks right.",
        byAddingThisBankAccount: "By adding this bank account, you confirm that you've read, understand, and accept",
        whatsYourLegalName: 'What’s your legal name?',
        whatsYourDOB: 'What’s your date of birth?',
        whatsYourAddress: 'What’s your address?',
        whatsYourSSN: 'What are the last four digits of your Social Security Number?',
        noPersonalChecks: 'Don’t worry, no personal credit checks here!',
        whatsYourPhoneNumber: 'What’s your phone number?',
        weNeedThisToVerify: 'We need this to verify your wallet.',
    },
    businessInfoStep: {
        businessInfo: 'Company info',
        enterTheNameOfYourBusiness: "What's the name of your company?",
        businessName: 'Legal company name',
        enterYourCompanyTaxIdNumber: "What's your company’s Tax ID number?",
        taxIDNumber: 'Tax ID number',
        taxIDNumberPlaceholder: '9 digits',
        enterYourCompanyWebsite: "What's your company’s website?",
        companyWebsite: 'Company website',
        enterYourCompanyPhoneNumber: "What's your company’s phone number?",
        enterYourCompanyAddress: "What's your company’s address?",
        selectYourCompanyType: 'What type of company is it?',
        companyType: 'Company type',
        incorporationType: {
            LLC: 'LLC',
            CORPORATION: 'Corp',
            PARTNERSHIP: 'Partnership',
            COOPERATIVE: 'Cooperative',
            SOLE_PROPRIETORSHIP: 'Sole proprietorship',
            OTHER: 'Other',
        },
        selectYourCompanyIncorporationDate: "What's your company’s incorporation date?",
        incorporationDate: 'Incorporation date',
        incorporationDatePlaceholder: 'Start date (yyyy-mm-dd)',
        incorporationState: 'Incorporation state',
        pleaseSelectTheStateYourCompanyWasIncorporatedIn: 'Which state was your company incorporated in?',
        letsDoubleCheck: "Let's double check that everything looks right.",
        companyAddress: 'Company address',
        listOfRestrictedBusinesses: 'list of restricted businesses',
        confirmCompanyIsNot: 'I confirm that this company is not on the',
        businessInfoTitle: 'Business info',
        legalBusinessName: 'Legal business name',
        whatsTheBusinessName: "What's the business name?",
        whatsTheBusinessAddress: "What's the business address?",
        whatsTheBusinessContactInformation: "What's the business contact information?",
        whatsTheBusinessRegistrationNumber: "What's the business registration number?",
        whatsTheBusinessTaxIDEIN: ({country}: BusinessTaxIDParams) => {
            switch (country) {
                case CONST.COUNTRY.US:
                    return 'What’s the Employer Identification Number (EIN)?';
                case CONST.COUNTRY.CA:
                    return 'What’s the Business Number (BN)?';
                case CONST.COUNTRY.GB:
                    return 'What’s the VAT Registration Number (VRN)?';
                case CONST.COUNTRY.AU:
                    return 'What’s the Australian Business Number (ABN)?';
                default:
                    return 'What’s the EU VAT number?';
            }
        },
        whatsThisNumber: "What's this number?",
        whereWasTheBusinessIncorporated: 'Where was the business incorporated?',
        whatTypeOfBusinessIsIt: 'What type of business is it?',
        whatsTheBusinessAnnualPayment: "What's the business's annual payment volume?",
        whatsYourExpectedAverageReimbursements: "What's your expected average reimbursement amount?",
        registrationNumber: 'Registration number',
        taxIDEIN: ({country}: BusinessTaxIDParams) => {
            switch (country) {
                case CONST.COUNTRY.US:
                    return 'EIN';
                case CONST.COUNTRY.CA:
                    return 'BN';
                case CONST.COUNTRY.GB:
                    return 'VRN';
                case CONST.COUNTRY.AU:
                    return 'ABN';
                default:
                    return 'EU VAT';
            }
        },
        businessAddress: 'Business address',
        businessType: 'Business type',
        incorporation: 'Incorporation',
        incorporationCountry: 'Incorporation country',
        incorporationTypeName: 'Incorporation type',
        businessCategory: 'Business category',
        annualPaymentVolume: 'Annual payment volume',
        annualPaymentVolumeInCurrency: ({currencyCode}: CurrencyCodeParams) => `Annual payment volume in ${currencyCode}`,
        averageReimbursementAmount: 'Average reimbursement amount',
        averageReimbursementAmountInCurrency: ({currencyCode}: CurrencyCodeParams) => `Average reimbursement amount in ${currencyCode}`,
        selectIncorporationType: 'Select incorporation type',
        selectBusinessCategory: 'Select business category',
        selectAnnualPaymentVolume: 'Select annual payment volume',
        selectIncorporationCountry: 'Select incorporation country',
        selectIncorporationState: 'Select incorporation state',
        selectAverageReimbursement: 'Select average reimbursement amount',
        findIncorporationType: 'Find incorporation type',
        findBusinessCategory: 'Find business category',
        findAnnualPaymentVolume: 'Find annual payment volume',
        findIncorporationState: 'Find incorporation state',
        findAverageReimbursement: 'Find average reimbursement amount',
        error: {
            registrationNumber: 'Please provide a valid registration number',
            taxIDEIN: ({country}: BusinessTaxIDParams) => {
                switch (country) {
                    case CONST.COUNTRY.US:
                        return 'Please provide a valid Employer Identification Number (EIN)';
                    case CONST.COUNTRY.CA:
                        return 'Please provide a valid Business Number (BN)';
                    case CONST.COUNTRY.GB:
                        return 'Please provide a valid VAT Registration Number (VRN)';
                    case CONST.COUNTRY.AU:
                        return 'Please provide a valid Australian Business Number (ABN)';
                    default:
                        return 'Please provide a valid EU VAT number';
                }
            },
        },
    },
    beneficialOwnerInfoStep: {
        doYouOwn25percent: 'Do you own 25% or more of',
        doAnyIndividualOwn25percent: 'Do any individuals own 25% or more of',
        areThereMoreIndividualsWhoOwn25percent: 'Are there more individuals who own 25% or more of',
        regulationRequiresUsToVerifyTheIdentity: 'Regulation requires us to verify the identity of any individual who owns more than 25% of the business.',
        companyOwner: 'Business owner',
        enterLegalFirstAndLastName: "What's the owner's legal name?",
        legalFirstName: 'Legal first name',
        legalLastName: 'Legal last name',
        enterTheDateOfBirthOfTheOwner: "What's the owner's date of birth?",
        enterTheLast4: 'What are the last 4 digits of the owner’s Social Security Number?',
        last4SSN: 'Last 4 of SSN',
        dontWorry: "Don't worry, we don't do any personal credit checks!",
        enterTheOwnersAddress: "What's the owner's address?",
        letsDoubleCheck: 'Let’s double check that everything looks right.',
        legalName: 'Legal name',
        address: 'Address',
        byAddingThisBankAccount: "By adding this bank account, you confirm that you've read, understand, and accept",
        owners: 'Owners',
    },
    ownershipInfoStep: {
        ownerInfo: 'Owner info',
        businessOwner: 'Business owner',
        signerInfo: 'Signer info',
        doYouOwn: ({companyName}: CompanyNameParams) => `Do you own 25% or more of ${companyName}?`,
        doesAnyoneOwn: ({companyName}: CompanyNameParams) => `Does any individuals own 25% or more of ${companyName}?`,
        regulationsRequire: 'Regulations require us to verify the identity of any individual who owns more than 25% of the business.',
        legalFirstName: 'Legal first name',
        legalLastName: 'Legal last name',
        whatsTheOwnersName: "What's the owner's legal name?",
        whatsYourName: "What's your legal name?",
        whatPercentage: 'What percentage of the business belongs to the owner?',
        whatsYoursPercentage: 'What percentage of the business do you own?',
        ownership: 'Ownership',
        whatsTheOwnersDOB: "What's the owner's date of birth?",
        whatsYourDOB: "What's your date of birth?",
        whatsTheOwnersAddress: "What's the owner's address?",
        whatsYourAddress: "What's your address?",
        whatAreTheLast: "What are the last 4 digits of the owner's Social Security Number?",
        whatsYourLast: 'What are the last 4 digits of your Social Security Number?',
        dontWorry: "Don't worry, we don't do any personal credit checks!",
        last4: 'Last 4 of SSN',
        whyDoWeAsk: 'Why do we ask for this?',
        letsDoubleCheck: 'Let’s double check that everything looks right.',
        legalName: 'Legal name',
        ownershipPercentage: 'Ownership percentage',
        areThereOther: ({companyName}: CompanyNameParams) => `Are there other individuals who own 25% or more of ${companyName}`,
        owners: 'Owners',
        addCertified: 'Add a certified org chart that shows the beneficial owners',
        regulationRequiresChart: 'Regulation requires us to collect a certified copy of the ownership chart that shows every individual or entity who owns 25% or more of the business.',
        uploadEntity: 'Upload entity ownership chart',
        noteEntity: 'Note: Entity ownership chart must be signed by your accountant, legal counsel, or notarized.',
        certified: 'Certified entity ownership chart',
        selectCountry: 'Select country',
        findCountry: 'Find country',
        address: 'Address',
        chooseFile: 'Choose file',
        uploadDocuments: 'Upload additional documentation',
        pleaseUpload: 'Please upload additional documentation below to help us verify your identity as a direct or indirect owner of 25% or more of the business entity.',
        acceptedFiles: 'Accepted file formats: PDF, PNG, JPEG. Total file size for each section cannot exceed 5 MB.',
        proofOfBeneficialOwner: 'Proof of beneficial owner',
        proofOfBeneficialOwnerDescription:
            "Please provide a signed attestation and org chart from a public accountant, notary, or lawyer verifying ownership of 25% or more of the business. It must be dated within the last three months and include the signer's license number.",
        copyOfID: 'Copy of ID for beneficial owner',
        copyOfIDDescription: "Examples: Passport, driver's license, etc.",
        proofOfAddress: 'Address proof for beneficial owner',
        proofOfAddressDescription: 'Examples: Utility bill, rental agreement, etc.',
        codiceFiscale: 'Codice fiscale/Tax ID',
        codiceFiscaleDescription:
            'Please upload a video of a site visit or a recorded call with the signing officer. The officer must provide: full name, date of birth, company name, registered number, fiscal code number, registered address, nature of business and purpose of account.',
    },
    validationStep: {
        headerTitle: 'Validate bank account',
        buttonText: 'Finish setup',
        maxAttemptsReached: 'Validation for this bank account has been disabled due to too many incorrect attempts.',
        description: `Within 1-2 business days, we'll send three (3) small transactions to your bank account from a name like "Expensify, Inc. Validation".`,
        descriptionCTA: 'Please enter each transaction amount in the fields below. Example: 1.51.',
        reviewingInfo: "Thanks! We're reviewing your information, and will be in touch shortly. Please check your chat with Concierge ",
        forNextStep: ' for next steps to finish setting up your bank account.',
        letsChatCTA: "Yes, let's chat",
        letsChatText: 'Almost there! We need your help verifying a few last bits of information over chat. Ready?',
        letsChatTitle: "Let's chat!",
        enable2FATitle: 'Prevent fraud, enable two-factor authentication (2FA)',
        enable2FAText: 'We take your security seriously. Please set up 2FA now to add an extra layer of protection to your account.',
        secureYourAccount: 'Secure your account',
    },
    beneficialOwnersStep: {
        additionalInformation: 'Additional information',
        checkAllThatApply: 'Check all that apply, otherwise leave blank.',
        iOwnMoreThan25Percent: 'I own more than 25% of ',
        someoneOwnsMoreThan25Percent: 'Somebody else owns more than 25% of ',
        additionalOwner: 'Additional beneficial owner',
        removeOwner: 'Remove this beneficial owner',
        addAnotherIndividual: 'Add another individual who owns more than 25% of ',
        agreement: 'Agreement:',
        termsAndConditions: 'terms and conditions',
        certifyTrueAndAccurate: 'I certify that the information provided is true and accurate',
        error: {
            certify: 'Must certify information is true and accurate',
        },
    },
    completeVerificationStep: {
        completeVerification: 'Complete verification',
        confirmAgreements: 'Please confirm the agreements below.',
        certifyTrueAndAccurate: 'I certify that the information provided is true and accurate',
        certifyTrueAndAccurateError: 'Please certify that the information is true and accurate',
        isAuthorizedToUseBankAccount: 'I am authorized to use this business bank account for business spend',
        isAuthorizedToUseBankAccountError: 'You must be a controlling officer with authorization to operate the business bank account',
        termsAndConditions: 'terms and conditions',
    },
    connectBankAccountStep: {
        finishButtonText: 'Finish setup',
        validateYourBankAccount: 'Validate your bank account',
        validateButtonText: 'Validate',
        validationInputLabel: 'Transaction',
        maxAttemptsReached: 'Validation for this bank account has been disabled due to too many incorrect attempts.',
        description: `Within 1-2 business days, we'll send three (3) small transactions to your bank account from a name like "Expensify, Inc. Validation".`,
        descriptionCTA: 'Please enter each transaction amount in the fields below. Example: 1.51.',
        reviewingInfo: "Thanks! We're reviewing your information and will be in touch shortly. Please check your chat with Concierge ",
        forNextSteps: ' for next steps to finish setting up your bank account.',
        letsChatCTA: "Yes, let's chat",
        letsChatText: 'Almost there! We need your help verifying a few last bits of information over chat. Ready?',
        letsChatTitle: "Let's chat!",
        enable2FATitle: 'Prevent fraud, enable two-factor authentication (2FA)',
        enable2FAText: 'We take your security seriously. Please set up 2FA now to add an extra layer of protection to your account.',
        secureYourAccount: 'Secure your account',
    },
    countryStep: {
        confirmBusinessBank: 'Confirm business bank account currency and country',
        confirmCurrency: 'Confirm currency and country',
        yourBusiness: 'Your business bank account currency must match your workspace currency.',
        youCanChange: 'You can change your workspace currency in your',
        findCountry: 'Find country',
        selectCountry: 'Select country',
    },
    bankInfoStep: {
        whatAreYour: 'What are your business bank account details?',
        letsDoubleCheck: 'Let’s double check that everything looks fine.',
        thisBankAccount: 'This bank account will be used for business payments on your workspace',
        accountNumber: 'Account number',
        accountHolderNameDescription: "Authorized signer's full name",
    },
    signerInfoStep: {
        signerInfo: 'Signer info',
        areYouDirector: ({companyName}: CompanyNameParams) => `Are you a director or senior officer at ${companyName}?`,
        regulationRequiresUs: 'Regulation requires us to verify if the signer has the authority to take this action on behalf of the business.',
        whatsYourName: "What's your legal name",
        fullName: 'Legal full name',
        whatsYourJobTitle: "What's your job title?",
        jobTitle: 'Job title',
        whatsYourDOB: "What's your date of birth?",
        uploadID: 'Upload ID and proof of address',
        personalAddress: 'Proof of personal address (e.g. utility bill)',
        letsDoubleCheck: 'Let’s double check that everything looks right.',
        legalName: 'Legal name',
        proofOf: 'Proof of personal address',
        enterOneEmail: ({companyName}: CompanyNameParams) => `Enter the email of director or senior officer at ${companyName}`,
        regulationRequiresOneMoreDirector: 'Regulation requires at least more director or senior officer as a signer.',
        hangTight: 'Hang tight...',
        enterTwoEmails: ({companyName}: CompanyNameParams) => `Enter the emails of two directors or senior officers at ${companyName}`,
        sendReminder: 'Send a reminder',
        chooseFile: 'Choose file',
        weAreWaiting: "We're waiting for others to verify their identities as directors or senior officers of the business.",
        id: 'Copy of ID',
        proofOfDirectors: 'Proof of director(s)',
        proofOfDirectorsDescription: 'Examples: Oncorp Corporate Profile or Business Registration.',
        codiceFiscale: 'Codice Fiscale',
        codiceFiscaleDescription: 'Codice Fiscale for Signatories, Authorized Users and Beneficial Owners.',
        PDSandFSG: 'PDS + FSG disclosure paperwork',
        PDSandFSGDescription:
            "Our partnership with Corpay utilizes an API connection to take advantage of their vast network of international banking partners to power Global Reimbursements in Expensify. As per Australian regulation we are providing you with Corpay's Financial Services Guide (FSG) and Product Disclosure Statement (PDS).\n\nPlease read the FSG and PDS documents carefully as they contain full details and important information on the products and services Corpay offers. Retain these documents for future reference.",
        pleaseUpload: 'Please upload additional documentation below to help us verify your identity as a director or senior officer of the business entity.',
    },
    agreementsStep: {
        agreements: 'Agreements',
        pleaseConfirm: 'Please confirm the agreements below',
        regulationRequiresUs: 'Regulation requires us to verify the identity of any individual who owns more than 25% of the business.',
        iAmAuthorized: 'I am authorized to use the business bank account for business spend.',
        iCertify: 'I certify that the information provided is true and accurate.',
        termsAndConditions: 'terms and conditions',
        accept: 'Accept and add bank account',
        iConsentToThe: 'I consent to the',
        privacyNotice: 'privacy notice',
        error: {
            authorized: 'You must be a controlling officer with authorization to operate the business bank account',
            certify: 'Please certify that the information is true and accurate',
            consent: 'Please consent to the privacy notice',
        },
    },
    docusignStep: {
        subheader: 'Docusign Form',
        pleaseComplete:
            'Please complete the ACH authorization form with the Docusign link below and then upload that signed copy here so we can withdraw funds directly from your bank account',
        pleaseCompleteTheBusinessAccount: 'Please complete the Business Account Application Direct Debit Arrangement',
        pleaseCompleteTheDirect:
            'Please complete the Direct Debit Arrangement using the Docusign link below and then upload that signed copy here so we can withdraw funds directly from your bank account.',
        takeMeTo: 'Take me to Docusign',
        uploadAdditional: 'Upload additional documentation',
        pleaseUpload: 'Please upload the DEFT form and Docusign signature page',
        pleaseUploadTheDirect: 'Please upload the Direct Debit Arrangements and Docusign signature page',
    },
    finishStep: {
        letsFinish: "Let's finish in chat!",
        thanksFor:
            "Thanks for those details. A dedicated support agent will now review your information. We'll circle back if we need anything else from you, but in the meantime, feel free to reach out to us with any questions.",
        iHaveA: 'I have a question',
        enable2FA: 'Enable two-factor authentication (2FA) to prevent fraud',
        weTake: 'We take your security seriously. Please set up 2FA now to add an extra layer of protection to your account.',
        secure: 'Secure your account',
    },
    reimbursementAccountLoadingAnimation: {
        oneMoment: 'One moment',
        explanationLine: "We’re taking a look at your information. You'll be able to continue with next steps shortly.",
    },
    session: {
        offlineMessageRetry: "Looks like you're offline. Please check your connection and try again.",
    },
    travel: {
        header: 'Book travel',
        title: 'Travel smart',
        subtitle: 'Use Expensify Travel to get the best travel offers and manage all your business expenses in one place.',
        features: {
            saveMoney: 'Save money on your bookings',
            alerts: 'Get realtime updates and alerts',
        },
        bookTravel: 'Book travel',
        bookDemo: 'Book demo',
        bookADemo: 'Book a demo',
        toLearnMore: ' to learn more.',
        termsAndConditions: {
            header: 'Before we continue...',
            title: 'Terms & conditions',
            label: 'I agree to the terms & conditions',
            subtitle: `Please agree to the Expensify Travel <a href="${CONST.TRAVEL_TERMS_URL}">terms & conditions</a>.`,
            error: 'You must agree to the Expensify Travel terms & conditions to continue',
            defaultWorkspaceError:
                'You need to set a default workspace to enable Expensify Travel. Go to Settings > Workspaces > click the three vertical dots next to a workspace > Set as default workspace, then try again!',
        },
        flight: 'Flight',
        flightDetails: {
            passenger: 'Passenger',
            layover: ({layover}: FlightLayoverParams) => `<muted-text-label>You have a <strong>${layover} layover</strong> before this flight</muted-text-label>`,
            takeOff: 'Take-off',
            landing: 'Landing',
            seat: 'Seat',
            class: 'Cabin Class',
            recordLocator: 'Record locator',
            cabinClasses: {
                unknown: 'Unknown',
                economy: 'Economy',
                premiumEconomy: 'Premium Economy',
                business: 'Business',
                first: 'First',
            },
        },
        hotel: 'Hotel',
        hotelDetails: {
            guest: 'Guest',
            checkIn: 'Check-in',
            checkOut: 'Check-out',
            roomType: 'Room type',
            cancellation: 'Cancellation policy',
            cancellationUntil: 'Free cancellation until',
            confirmation: 'Confirmation number',
            cancellationPolicies: {
                unknown: 'Unknown',
                nonRefundable: 'Non-refundable',
                freeCancellationUntil: 'Free cancellation until',
                partiallyRefundable: 'Partially refundable',
            },
        },
        car: 'Car',
        carDetails: {
            rentalCar: 'Car rental',
            pickUp: 'Pick-up',
            dropOff: 'Drop-off',
            driver: 'Driver',
            carType: 'Car type',
            cancellation: 'Cancellation policy',
            cancellationUntil: 'Free cancellation until',
            freeCancellation: 'Free cancellation',
            confirmation: 'Confirmation number',
        },
        train: 'Rail',
        trainDetails: {
            passenger: 'Passenger',
            departs: 'Departs',
            arrives: 'Arrives',
            coachNumber: 'Coach number',
            seat: 'Seat',
            fareDetails: 'Fare details',
            confirmation: 'Confirmation number',
        },
        viewTrip: 'View trip',
        modifyTrip: 'Modify trip',
        tripSupport: 'Trip support',
        tripDetails: 'Trip details',
        viewTripDetails: 'View trip details',
        trip: 'Trip',
        trips: 'Trips',
        tripSummary: 'Trip summary',
        departs: 'Departs',
        errorMessage: 'Something went wrong. Please try again later.',
        phoneError: {
            phrase1: 'Please',
            link: 'add a work email as your primary login',
            phrase2: ' to book travel.',
        },
        domainSelector: {
            title: 'Domain',
            subtitle: 'Choose a domain for Expensify Travel setup.',
            recommended: 'Recommended',
        },
        domainPermissionInfo: {
            title: 'Domain',
            restrictionPrefix: `You don't have permission to enable Expensify Travel for the domain`,
            restrictionSuffix: `You'll need to ask someone from that domain to enable travel instead.`,
            accountantInvitationPrefix: `If you're an accountant, consider joining the`,
            accountantInvitationLink: `ExpensifyApproved! accountants program`,
            accountantInvitationSuffix: `to enable travel for this domain.`,
        },
        publicDomainError: {
            title: 'Get started with Expensify Travel',
            message: `You'll need to use your work email (e.g., name@company.com) with Expensify Travel, not your personal email (e.g., name@gmail.com).`,
        },
        blockedFeatureModal: {
            title: 'Expensify Travel has been disabled',
            message: `Your admin has turned off Expensify Travel. Please follow your company's booking policy for travel arrangements.`,
        },
        verifyCompany: {
            title: "We're reviewing your request...",
            message: `We're running a few checks on our end to verify your account is ready for Expensify Travel. We'll be in touch shortly!`,
        },
        updates: {
            bookingTicketed: ({airlineCode, origin, destination, startDate, confirmationID = ''}: FlightParams) =>
                `Your flight ${airlineCode} (${origin} → ${destination}) on ${startDate} has been booked. Confirmation code: ${confirmationID}`,
            ticketVoided: ({airlineCode, origin, destination, startDate}: FlightParams) =>
                `Your ticket for flight ${airlineCode} (${origin} → ${destination}) on ${startDate} has been voided.`,
            ticketRefunded: ({airlineCode, origin, destination, startDate}: FlightParams) =>
                `Your ticket for flight ${airlineCode} (${origin} → ${destination}) on ${startDate} has been refunded or exchanged.`,
            flightCancelled: ({airlineCode, origin, destination, startDate}: FlightParams) =>
                `Your flight ${airlineCode} (${origin} → ${destination}) on ${startDate}} has been canceled by the airline.`,
            flightScheduleChangePending: ({airlineCode}: AirlineParams) => `The airline has proposed a schedule change for flight ${airlineCode}; we are awaiting confirmation.`,
            flightScheduleChangeClosed: ({airlineCode, startDate}: AirlineParams) => `Schedule change confirmed: flight ${airlineCode} now departs at ${startDate}.`,
            flightUpdated: ({airlineCode, origin, destination, startDate}: FlightParams) => `Your flight ${airlineCode} (${origin} → ${destination}) on ${startDate} has been updated.`,
            flightCabinChanged: ({airlineCode, cabinClass}: AirlineParams) => `Your cabin class has been updated to ${cabinClass} on flight ${airlineCode}.`,
            flightSeatConfirmed: ({airlineCode}: AirlineParams) => `Your seat assignment on flight ${airlineCode} has been confirmed.`,
            flightSeatChanged: ({airlineCode}: AirlineParams) => `Your seat assignment on flight ${airlineCode} has been changed.`,
            flightSeatCancelled: ({airlineCode}: AirlineParams) => `Your seat assignment on flight ${airlineCode} was removed.`,
            paymentDeclined: 'Payment for your air booking failed. Please try again.',
            bookingCancelledByTraveler: ({type, id = ''}: TravelTypeParams) => `You cancelled your ${type} reservation ${id}.`,
            bookingCancelledByVendor: ({type, id = ''}: TravelTypeParams) => `The vendor cancelled your ${type} reservation ${id}.`,
            bookingRebooked: ({type, id = ''}: TravelTypeParams) => `Your ${type} reservation was re-booked. New confirmation #:${id}.`,
            bookingUpdated: ({type}: TravelTypeParams) => `Your ${type} booking was updated. Review the new details in the itinerary.`,
            railTicketRefund: ({origin, destination, startDate}: RailTicketParams) =>
                `Your rail ticket for ${origin} → ${destination} on ${startDate} has been refunded. A credit will be processed.`,
            railTicketExchange: ({origin, destination, startDate}: RailTicketParams) => `Your rail ticket for ${origin} → ${destination} on ${startDate} has been exchanged.`,
            railTicketUpdate: ({origin, destination, startDate}: RailTicketParams) => `Your rail ticket for ${origin} → ${destination} on ${startDate} has been updated.`,
            defaultUpdate: ({type}: TravelTypeParams) => `Your ${type} reservation was updated.`,
        },
    },
    workspace: {
        common: {
            card: 'Cards',
            expensifyCard: 'Expensify Card',
            companyCards: 'Company cards',
            workflows: 'Workflows',
            workspace: 'Workspace',
            findWorkspace: 'Find workspace',
            edit: 'Edit workspace',
            enabled: 'Enabled',
            disabled: 'Disabled',
            everyone: 'Everyone',
            delete: 'Delete workspace',
            settings: 'Settings',
            reimburse: 'Reimbursements',
            categories: 'Categories',
            tags: 'Tags',
            customField1: 'Custom field 1',
            customField2: 'Custom field 2',
            customFieldHint: 'Add custom coding that applies to all spend from this member.',
            reportFields: 'Report fields',
            reportTitle: 'Report title',
            reportField: 'Report field',
            taxes: 'Taxes',
            bills: 'Bills',
            invoices: 'Invoices',
            travel: 'Travel',
            members: 'Members',
            accounting: 'Accounting',
            rules: 'Rules',
            displayedAs: 'Displayed as',
            plan: 'Plan',
            profile: 'Overview',
            bankAccount: 'Bank account',
            testTransactions: 'Test transactions',
            issueAndManageCards: 'Issue and manage cards',
            reconcileCards: 'Reconcile cards',
            selected: () => ({
                one: '1 selected',
                other: (count: number) => `${count} selected`,
            }),
            settlementFrequency: 'Settlement frequency',
            setAsDefault: 'Set as default workspace',
            defaultNote: `Receipts sent to ${CONST.EMAIL.RECEIPTS} will appear in this workspace.`,
            deleteConfirmation: 'Are you sure you want to delete this workspace?',
            deleteWithCardsConfirmation: 'Are you sure you want to delete this workspace? This will remove all card feeds and assigned cards.',
            unavailable: 'Unavailable workspace',
            memberNotFound: 'Member not found. To invite a new member to the workspace, please use the invite button above.',
            notAuthorized: `You don't have access to this page. If you're trying to join this workspace, just ask the workspace owner to add you as a member. Something else? Reach out to ${CONST.EMAIL.CONCIERGE}.`,
            goToWorkspace: 'Go to workspace',
            goToWorkspaces: 'Go to workspaces',
            clearFilter: 'Clear filter',
            workspaceName: 'Workspace name',
            workspaceOwner: 'Owner',
            workspaceType: 'Workspace type',
            workspaceAvatar: 'Workspace avatar',
            mustBeOnlineToViewMembers: 'You need to be online in order to view members of this workspace.',
            moreFeatures: 'More features',
            requested: 'Requested',
            distanceRates: 'Distance rates',
            defaultDescription: 'One place for all your receipts and expenses.',
            descriptionHint: 'Share information about this workspace with all members.',
            welcomeNote: 'Please use Expensify to submit your receipts for reimbursement, thanks!',
            subscription: 'Subscription',
            markAsEntered: 'Mark as manually entered',
            markAsExported: 'Mark as exported',
            exportIntegrationSelected: ({connectionName}: ExportIntegrationSelectedParams) => `Export to ${CONST.POLICY.CONNECTIONS.NAME_USER_FRIENDLY[connectionName]}`,
            letsDoubleCheck: "Let's double check that everything looks right.",
            lineItemLevel: 'Line-item level',
            reportLevel: 'Report level',
            topLevel: 'Top level',
            appliedOnExport: 'Not imported into Expensify, applied on export',
            shareNote: {
                header: 'Share your workspace with other members',
                content: {
                    firstPart:
                        'Share this QR code or copy the link below to make it easy for members to request access to your workspace. All requests to join the workspace will show up in the',
                    secondPart: 'room for your review.',
                },
            },
            connectTo: ({connectionName}: ConnectionNameParams) => `Connect to ${CONST.POLICY.CONNECTIONS.NAME_USER_FRIENDLY[connectionName]}`,
            createNewConnection: 'Create new connection',
            reuseExistingConnection: 'Reuse existing connection',
            existingConnections: 'Existing connections',
            existingConnectionsDescription: ({connectionName}: ConnectionNameParams) =>
                `Since you've connected to ${CONST.POLICY.CONNECTIONS.NAME_USER_FRIENDLY[connectionName]} before, you can choose to reuse an existing connection or create a new one.`,
            lastSyncDate: ({connectionName, formattedDate}: LastSyncDateParams) => `${connectionName} - Last synced ${formattedDate}`,
            authenticationError: ({connectionName}: AuthenticationErrorParams) => `Can’t connect to ${connectionName} due to an authentication error`,
            learnMore: 'Learn more.',
            memberAlternateText: 'Members can submit and approve reports.',
            adminAlternateText: 'Admins have full edit access to all reports and workspace settings.',
            auditorAlternateText: 'Auditors can view and comment on reports.',
            roleName: ({role}: OptionalParam<RoleNamesParams> = {}) => {
                switch (role) {
                    case CONST.POLICY.ROLE.ADMIN:
                        return 'Admin';
                    case CONST.POLICY.ROLE.AUDITOR:
                        return 'Auditor';
                    case CONST.POLICY.ROLE.USER:
                        return 'Member';
                    default:
                        return 'Member';
                }
            },
            frequency: {
                manual: 'Manually',
                instant: 'Instant',
                immediate: 'Daily',
                trip: 'By trip',
                weekly: 'Weekly',
                semimonthly: 'Twice a month',
                monthly: 'Monthly',
            },
            planType: 'Plan type',
            submitExpense: 'Submit your expenses below:',
            defaultCategory: 'Default category',
            viewTransactions: 'View transactions',
            policyExpenseChatName: ({displayName}: PolicyExpenseChatNameParams) => `${displayName}'s expenses`,
<<<<<<< HEAD
            cannotDeleteWorkspaceAnnualSubscriptionError: "You can't delete the workspace until the end of the annual subscription term.",
=======
            deepDiveExpensifyCard: `<muted-text-label>Expensify Card transactions will automatically export to an "Expensify Card Liability Account" created with <a href="${CONST.DEEP_DIVE_EXPENSIFY_CARD}">our integration</a>.</muted-text-label>`,
>>>>>>> 2c1e1070
        },
        perDiem: {
            subtitle: 'Set per diem rates to control daily employee spend. ',
            amount: 'Amount',
            deleteRates: () => ({
                one: 'Delete rate',
                other: 'Delete rates',
            }),
            deletePerDiemRate: 'Delete per diem rate',
            findPerDiemRate: 'Find per diem rate',
            areYouSureDelete: () => ({
                one: 'Are you sure you want to delete this rate?',
                other: 'Are you sure you want to delete these rates?',
            }),
            emptyList: {
                title: 'Per diem',
                subtitle: 'Set per diem rates to control daily employee spend. Import rates from a spreadsheet to get started.',
            },
            errors: {
                existingRateError: ({rate}: CustomUnitRateParams) => `A rate with value ${rate} already exists`,
            },
            importPerDiemRates: 'Import per diem rates',
            editPerDiemRate: 'Edit per diem rate',
            editPerDiemRates: 'Edit per diem rates',
            editDestinationSubtitle: ({destination}: EditDestinationSubtitleParams) => `Updating this destination will change it for all ${destination} per diem subrates.`,
            editCurrencySubtitle: ({destination}: EditDestinationSubtitleParams) => `Updating this currency will change it for all ${destination} per diem subrates.`,
        },
        qbd: {
            exportOutOfPocketExpensesDescription: 'Set how out-of-pocket expenses export to QuickBooks Desktop.',
            exportOutOfPocketExpensesCheckToggle: 'Mark checks as “print later”',
            exportDescription: 'Configure how Expensify data exports to QuickBooks Desktop.',
            date: 'Export date',
            exportInvoices: 'Export invoices to',
            exportExpensifyCard: 'Export Expensify Card transactions as',
            account: 'Account',
            accountDescription: 'Choose where to post journal entries.',
            accountsPayable: 'Accounts payable',
            accountsPayableDescription: 'Choose where to create vendor bills.',
            bankAccount: 'Bank account',
            notConfigured: 'Not configured',
            bankAccountDescription: 'Choose where to send checks from.',
            creditCardAccount: 'Credit card account',
            exportDate: {
                label: 'Export date',
                description: 'Use this date when exporting reports to QuickBooks Desktop.',
                values: {
                    [CONST.QUICKBOOKS_EXPORT_DATE.LAST_EXPENSE]: {
                        label: 'Date of last expense',
                        description: 'Date of the most recent expense on the report.',
                    },
                    [CONST.QUICKBOOKS_EXPORT_DATE.REPORT_EXPORTED]: {
                        label: 'Export date',
                        description: 'Date the report was exported to QuickBooks Desktop.',
                    },
                    [CONST.QUICKBOOKS_EXPORT_DATE.REPORT_SUBMITTED]: {
                        label: 'Submitted date',
                        description: 'Date the report was submitted for approval.',
                    },
                },
            },
            exportCheckDescription: "We'll create an itemized check for each Expensify report and send it from the bank account below.",
            exportJournalEntryDescription: "We'll create an itemized journal entry for each Expensify report and post it to the account below.",
            exportVendorBillDescription:
                "We'll create an itemized vendor bill for each Expensify report and add it to the account below. If this period is closed, we'll post to the 1st of the next open period.",
            outOfPocketTaxEnabledDescription:
                "QuickBooks Desktop doesn't support taxes on journal entry exports. As you have taxes enabled on your workspace, this export option is unavailable.",
            outOfPocketTaxEnabledError: 'Journal entries are unavailable when taxes are enabled. Please choose a different export option.',
            accounts: {
                [CONST.QUICKBOOKS_DESKTOP_NON_REIMBURSABLE_EXPORT_ACCOUNT_TYPE.CREDIT_CARD]: 'Credit card',
                [CONST.QUICKBOOKS_DESKTOP_REIMBURSABLE_ACCOUNT_TYPE.VENDOR_BILL]: 'Vendor bill',
                [CONST.QUICKBOOKS_DESKTOP_REIMBURSABLE_ACCOUNT_TYPE.JOURNAL_ENTRY]: 'Journal entry',
                [CONST.QUICKBOOKS_DESKTOP_REIMBURSABLE_ACCOUNT_TYPE.CHECK]: 'Check',

                [`${CONST.QUICKBOOKS_DESKTOP_NON_REIMBURSABLE_EXPORT_ACCOUNT_TYPE.CHECK}Description`]:
                    "We'll create an itemized check for each Expensify report and send it from the bank account below.",
                [`${CONST.QUICKBOOKS_DESKTOP_NON_REIMBURSABLE_EXPORT_ACCOUNT_TYPE.CREDIT_CARD}Description`]:
                    "We'll automatically match the merchant name on the credit card transaction to any corresponding vendors in QuickBooks. If no vendors exist, we'll create a 'Credit Card Misc.' vendor for association.",
                [`${CONST.QUICKBOOKS_DESKTOP_REIMBURSABLE_ACCOUNT_TYPE.VENDOR_BILL}Description`]:
                    "We'll create an itemized vendor bill for each Expensify report with the date of the last expense, and add it to the account below. If this period is closed, we'll post to the 1st of the next open period.",

                [`${CONST.QUICKBOOKS_DESKTOP_NON_REIMBURSABLE_EXPORT_ACCOUNT_TYPE.CREDIT_CARD}AccountDescription`]: 'Choose where to export credit card transactions.',
                [`${CONST.QUICKBOOKS_DESKTOP_REIMBURSABLE_ACCOUNT_TYPE.VENDOR_BILL}AccountDescription`]: 'Choose a vendor to apply to all credit card transactions.',
                [`${CONST.QUICKBOOKS_DESKTOP_REIMBURSABLE_ACCOUNT_TYPE.CHECK}AccountDescription`]: 'Choose where to send checks from.',

                [`${CONST.QUICKBOOKS_DESKTOP_REIMBURSABLE_ACCOUNT_TYPE.VENDOR_BILL}Error`]:
                    'Vendor bills are unavailable when locations are enabled. Please choose a different export option.',
                [`${CONST.QUICKBOOKS_DESKTOP_REIMBURSABLE_ACCOUNT_TYPE.CHECK}Error`]: 'Checks are unavailable when locations are enabled. Please choose a different export option.',
                [`${CONST.QUICKBOOKS_DESKTOP_REIMBURSABLE_ACCOUNT_TYPE.JOURNAL_ENTRY}Error`]:
                    'Journal entries are unavailable when taxes are enabled. Please choose a different export option.',
            },
            noAccountsFound: 'No accounts found',
            noAccountsFoundDescription: 'Add the account in QuickBooks Desktop and sync the connection again',
            qbdSetup: 'QuickBooks Desktop setup',
            requiredSetupDevice: {
                title: "Can't connect from this device",
                body1: "You'll need to setup this connection from the computer that hosts your QuickBooks Desktop company file.",
                body2: "Once you're connected, you'll be able to sync and export from anywhere.",
            },
            setupPage: {
                title: 'Open this link to connect',
                body: 'To complete setup, open the following link on the computer where QuickBooks Desktop is running.',
                setupErrorTitle: 'Something went wrong',
                setupErrorBody: ({conciergeLink}: QBDSetupErrorBodyParams) =>
                    `<muted-text><centered-text>The QuickBooks Desktop connection isn't working at the moment. Please try again later or <a href="${conciergeLink}">reach out to Concierge</a> if the problem persists.</centered-text></muted-text>`,
            },
            importDescription: 'Choose which coding configurations to import from QuickBooks Desktop to Expensify.',
            classes: 'Classes',
            items: 'Items',
            customers: 'Customers/projects',
            exportCompanyCardsDescription: 'Set how company card purchases export to QuickBooks Desktop.',
            defaultVendorDescription: 'Set a default vendor that will apply to all credit card transactions upon export.',
            accountsDescription: 'Your QuickBooks Desktop chart of accounts will import into Expensify as categories.',
            accountsSwitchTitle: 'Choose to import new accounts as enabled or disabled categories.',
            accountsSwitchDescription: 'Enabled categories will be available for members to select when creating their expenses.',
            classesDescription: 'Choose how to handle QuickBooks Desktop classes in Expensify.',
            tagsDisplayedAsDescription: 'Line item level',
            reportFieldsDisplayedAsDescription: 'Report level',
            customersDescription: 'Choose how to handle QuickBooks Desktop customers/projects in Expensify.',
            advancedConfig: {
                autoSyncDescription: 'Expensify will automatically sync with QuickBooks Desktop every day.',
                createEntities: 'Auto-create entities',
                createEntitiesDescription: "Expensify will automatically create vendors in QuickBooks Desktop if they don't exist already.",
            },
            itemsDescription: 'Choose how to handle QuickBooks Desktop items in Expensify.',
        },
        qbo: {
            connectedTo: 'Connected to',
            importDescription: 'Choose which coding configurations to import from QuickBooks Online to Expensify.',
            classes: 'Classes',
            locations: 'Locations',
            customers: 'Customers/projects',
            accountsDescription: 'Your QuickBooks Online chart of accounts will import into Expensify as categories.',
            accountsSwitchTitle: 'Choose to import new accounts as enabled or disabled categories.',
            accountsSwitchDescription: 'Enabled categories will be available for members to select when creating their expenses.',
            classesDescription: 'Choose how to handle QuickBooks Online classes in Expensify.',
            customersDescription: 'Choose how to handle QuickBooks Online customers/projects in Expensify.',
            locationsDescription: 'Choose how to handle QuickBooks Online locations in Expensify.',
            taxesDescription: 'Choose how to handle QuickBooks Online taxes in Expensify.',
            locationsLineItemsRestrictionDescription:
                "QuickBooks Online does not support Locations at the line-level for Checks or Vendor Bills. If you'd like to have locations at the line-level, make sure you are using Journal Entries and Credit/Debit Card expenses.",
            taxesJournalEntrySwitchNote: "QuickBooks Online doesn't support taxes on journal entries. Please change your export option to vendor bill or check.",
            exportDescription: 'Configure how Expensify data exports to QuickBooks Online.',
            date: 'Export date',
            exportInvoices: 'Export invoices to',
            exportExpensifyCard: 'Export Expensify Card transactions as',
            exportDate: {
                label: 'Export date',
                description: 'Use this date when exporting reports to QuickBooks Online.',
                values: {
                    [CONST.QUICKBOOKS_EXPORT_DATE.LAST_EXPENSE]: {
                        label: 'Date of last expense',
                        description: 'Date of the most recent expense on the report.',
                    },
                    [CONST.QUICKBOOKS_EXPORT_DATE.REPORT_EXPORTED]: {
                        label: 'Export date',
                        description: 'Date the report was exported to QuickBooks Online.',
                    },
                    [CONST.QUICKBOOKS_EXPORT_DATE.REPORT_SUBMITTED]: {
                        label: 'Submitted date',
                        description: 'Date the report was submitted for approval.',
                    },
                },
            },
            receivable: 'Accounts receivable', // This is an account name that will come directly from QBO, so I don't know why we need a translation for it. It should take whatever the name of the account is in QBO. Leaving this note for CS.
            archive: 'Accounts receivable archive', // This is an account name that will come directly from QBO, so I don't know why we need a translation for it. It should take whatever the name of the account is in QBO. Leaving this note for CS.
            exportInvoicesDescription: 'Use this account when exporting invoices to QuickBooks Online.',
            exportCompanyCardsDescription: 'Set how company card purchases export to QuickBooks Online.',
            vendor: 'Vendor',
            defaultVendorDescription: 'Set a default vendor that will apply to all credit card transactions upon export.',
            exportOutOfPocketExpensesDescription: 'Set how out-of-pocket expenses export to QuickBooks Online.',
            exportCheckDescription: "We'll create an itemized check for each Expensify report and send it from the bank account below.",
            exportJournalEntryDescription: "We'll create an itemized journal entry for each Expensify report and post it to the account below.",
            exportVendorBillDescription:
                "We'll create an itemized vendor bill for each Expensify report and add it to the account below. If this period is closed, we'll post to the 1st of the next open period.",
            account: 'Account',
            accountDescription: 'Choose where to post journal entries.',
            accountsPayable: 'Accounts payable',
            accountsPayableDescription: 'Choose where to create vendor bills.',
            bankAccount: 'Bank account',
            notConfigured: 'Not configured',
            bankAccountDescription: 'Choose where to send checks from.',
            creditCardAccount: 'Credit card account',
            companyCardsLocationEnabledDescription:
                "QuickBooks Online doesn't support locations on vendor bill exports. As you have locations enabled on your workspace, this export option is unavailable.",
            outOfPocketTaxEnabledDescription:
                "QuickBooks Online doesn't support taxes on journal entry exports. As you have taxes enabled on your workspace, this export option is unavailable.",
            outOfPocketTaxEnabledError: 'Journal entries are unavailable when taxes are enabled. Please choose a different export option.',
            advancedConfig: {
                autoSyncDescription: 'Expensify will automatically sync with QuickBooks Online every day.',
                inviteEmployees: 'Invite employees',
                inviteEmployeesDescription: 'Import QuickBooks Online employee records and invite employees to this workspace.',
                createEntities: 'Auto-create entities',
                createEntitiesDescription: "Expensify will automatically create vendors in QuickBooks Online if they don't exist already, and auto-create customers when exporting invoices.",
                reimbursedReportsDescription: 'Any time a report is paid using Expensify ACH, the corresponding bill payment will be created in the QuickBooks Online account below.',
                qboBillPaymentAccount: 'QuickBooks bill payment account',
                qboInvoiceCollectionAccount: 'QuickBooks invoice collections account',
                accountSelectDescription: "Choose where to pay bills from and we'll create the payment in QuickBooks Online.",
                invoiceAccountSelectorDescription: "Choose where to receive invoice payments and we'll create the payment in QuickBooks Online.",
            },
            accounts: {
                [CONST.QUICKBOOKS_NON_REIMBURSABLE_EXPORT_ACCOUNT_TYPE.DEBIT_CARD]: 'Debit card',
                [CONST.QUICKBOOKS_NON_REIMBURSABLE_EXPORT_ACCOUNT_TYPE.CREDIT_CARD]: 'Credit card',
                [CONST.QUICKBOOKS_REIMBURSABLE_ACCOUNT_TYPE.VENDOR_BILL]: 'Vendor bill',
                [CONST.QUICKBOOKS_REIMBURSABLE_ACCOUNT_TYPE.JOURNAL_ENTRY]: 'Journal entry',
                [CONST.QUICKBOOKS_REIMBURSABLE_ACCOUNT_TYPE.CHECK]: 'Check',

                [`${CONST.QUICKBOOKS_NON_REIMBURSABLE_EXPORT_ACCOUNT_TYPE.DEBIT_CARD}Description`]:
                    "We'll automatically match the merchant name on the debit card transaction to any corresponding vendors in QuickBooks. If no vendors exist, we'll create a 'Debit Card Misc.' vendor for association.",
                [`${CONST.QUICKBOOKS_NON_REIMBURSABLE_EXPORT_ACCOUNT_TYPE.CREDIT_CARD}Description`]:
                    "We'll automatically match the merchant name on the credit card transaction to any corresponding vendors in QuickBooks. If no vendors exist, we'll create a 'Credit Card Misc.' vendor for association.",
                [`${CONST.QUICKBOOKS_REIMBURSABLE_ACCOUNT_TYPE.VENDOR_BILL}Description`]:
                    "We'll create an itemized vendor bill for each Expensify report with the date of the last expense, and add it to the account below. If this period is closed, we'll post to the 1st of the next open period.",

                [`${CONST.QUICKBOOKS_NON_REIMBURSABLE_EXPORT_ACCOUNT_TYPE.DEBIT_CARD}AccountDescription`]: 'Choose where to export debit card transactions.',
                [`${CONST.QUICKBOOKS_NON_REIMBURSABLE_EXPORT_ACCOUNT_TYPE.CREDIT_CARD}AccountDescription`]: 'Choose where to export credit card transactions.',
                [`${CONST.QUICKBOOKS_REIMBURSABLE_ACCOUNT_TYPE.VENDOR_BILL}AccountDescription`]: 'Choose a vendor to apply to all credit card transactions.',

                [`${CONST.QUICKBOOKS_REIMBURSABLE_ACCOUNT_TYPE.VENDOR_BILL}Error`]: 'Vendor bills are unavailable when locations are enabled. Please choose a different export option.',
                [`${CONST.QUICKBOOKS_REIMBURSABLE_ACCOUNT_TYPE.CHECK}Error`]: 'Checks are unavailable when locations are enabled. Please choose a different export option.',
                [`${CONST.QUICKBOOKS_REIMBURSABLE_ACCOUNT_TYPE.JOURNAL_ENTRY}Error`]: 'Journal entries are unavailable when taxes are enabled. Please choose a different export option.',
            },
            exportDestinationAccountsMisconfigurationError: {
                [CONST.QUICKBOOKS_REIMBURSABLE_ACCOUNT_TYPE.VENDOR_BILL]: 'Choose a valid account for vendor bill export',
                [CONST.QUICKBOOKS_REIMBURSABLE_ACCOUNT_TYPE.JOURNAL_ENTRY]: 'Choose a valid account for journal entry export',
                [CONST.QUICKBOOKS_REIMBURSABLE_ACCOUNT_TYPE.CHECK]: 'Choose a valid account for check export',
            },
            exportDestinationSetupAccountsInfo: {
                [CONST.QUICKBOOKS_REIMBURSABLE_ACCOUNT_TYPE.VENDOR_BILL]: 'To use vendor bill export, set up an accounts payable account in QuickBooks Online',
                [CONST.QUICKBOOKS_REIMBURSABLE_ACCOUNT_TYPE.JOURNAL_ENTRY]: 'To use journal entry export, set up a journal account in QuickBooks Online',
                [CONST.QUICKBOOKS_REIMBURSABLE_ACCOUNT_TYPE.CHECK]: 'To use check export, set up a bank account in QuickBooks Online',
            },
            noAccountsFound: 'No accounts found',
            noAccountsFoundDescription: 'Add the account in QuickBooks Online and sync the connection again.',
            accountingMethods: {
                label: 'When to Export',
                description: 'Choose when to export the expenses:',
                values: {
                    [COMMON_CONST.INTEGRATIONS.ACCOUNTING_METHOD.ACCRUAL]: 'Accrual',
                    [COMMON_CONST.INTEGRATIONS.ACCOUNTING_METHOD.CASH]: 'Cash',
                },
                alternateText: {
                    [COMMON_CONST.INTEGRATIONS.ACCOUNTING_METHOD.ACCRUAL]: 'Out-of-pocket expenses will export when final approved',
                    [COMMON_CONST.INTEGRATIONS.ACCOUNTING_METHOD.CASH]: 'Out-of-pocket expenses will export when paid',
                },
            },
        },
        workspaceList: {
            joinNow: 'Join now',
            askToJoin: 'Ask to join',
        },
        xero: {
            organization: 'Xero organization',
            organizationDescription: "Choose the Xero organization that you'd like to import data from.",
            importDescription: 'Choose which coding configurations to import from Xero to Expensify.',
            accountsDescription: 'Your Xero chart of accounts will import into Expensify as categories.',
            accountsSwitchTitle: 'Choose to import new accounts as enabled or disabled categories.',
            accountsSwitchDescription: 'Enabled categories will be available for members to select when creating their expenses.',
            trackingCategories: 'Tracking categories',
            trackingCategoriesDescription: 'Choose how to handle Xero tracking categories in Expensify.',
            mapTrackingCategoryTo: ({categoryName}: CategoryNameParams) => `Map Xero ${categoryName} to`,
            mapTrackingCategoryToDescription: ({categoryName}: CategoryNameParams) => `Choose where to map ${categoryName} when exporting to Xero.`,
            customers: 'Re-bill customers',
            customersDescription: 'Choose whether to re-bill customers in Expensify. Your Xero customer contacts can be tagged to expenses, and will export to Xero as a sales invoice.',
            taxesDescription: 'Choose how to handle Xero taxes in Expensify.',
            notImported: 'Not imported',
            notConfigured: 'Not configured',
            trackingCategoriesOptions: {
                [CONST.XERO_CONFIG.TRACKING_CATEGORY_OPTIONS.DEFAULT]: 'Xero contact default',
                [CONST.XERO_CONFIG.TRACKING_CATEGORY_OPTIONS.TAG]: 'Tags',
                [CONST.XERO_CONFIG.TRACKING_CATEGORY_OPTIONS.REPORT_FIELD]: 'Report fields',
            },
            exportDescription: 'Configure how Expensify data exports to Xero.',
            purchaseBill: 'Purchase bill',
            exportDeepDiveCompanyCard: 'Exported expenses will post as bank transactions to the Xero bank account below, and transaction dates will match the dates on your bank statement.',
            bankTransactions: 'Bank transactions',
            xeroBankAccount: 'Xero bank account',
            xeroBankAccountDescription: 'Choose where expenses will post as bank transactions.',
            exportExpensesDescription: 'Reports will export as a purchase bill with the date and status selected below.',
            purchaseBillDate: 'Purchase bill date',
            exportInvoices: 'Export invoices as',
            salesInvoice: 'Sales invoice',
            exportInvoicesDescription: 'Sales invoices always display the date on which the invoice was sent.',
            advancedConfig: {
                autoSyncDescription: 'Expensify will automatically sync with Xero every day.',
                purchaseBillStatusTitle: 'Purchase bill status',
                reimbursedReportsDescription: 'Any time a report is paid using Expensify ACH, the corresponding bill payment will be created in the Xero account below.',
                xeroBillPaymentAccount: 'Xero bill payment account',
                xeroInvoiceCollectionAccount: 'Xero invoice collections account',
                xeroBillPaymentAccountDescription: "Choose where to pay bills from and we'll create the payment in Xero.",
                invoiceAccountSelectorDescription: "Choose where to receive invoice payments and we'll create the payment in Xero.",
            },
            exportDate: {
                label: 'Purchase bill date',
                description: 'Use this date when exporting reports to Xero.',
                values: {
                    [CONST.XERO_EXPORT_DATE.LAST_EXPENSE]: {
                        label: 'Date of last expense',
                        description: 'Date of the most recent expense on the report.',
                    },
                    [CONST.XERO_EXPORT_DATE.REPORT_EXPORTED]: {
                        label: 'Export date',
                        description: 'Date the report was exported to Xero.',
                    },
                    [CONST.XERO_EXPORT_DATE.REPORT_SUBMITTED]: {
                        label: 'Submitted date',
                        description: 'Date the report was submitted for approval.',
                    },
                },
            },
            invoiceStatus: {
                label: 'Purchase bill status',
                description: 'Use this status when exporting purchase bills to Xero.',
                values: {
                    [CONST.XERO_CONFIG.INVOICE_STATUS.DRAFT]: 'Draft',
                    [CONST.XERO_CONFIG.INVOICE_STATUS.AWAITING_APPROVAL]: 'Awaiting approval',
                    [CONST.XERO_CONFIG.INVOICE_STATUS.AWAITING_PAYMENT]: 'Awaiting payment',
                },
            },
            noAccountsFound: 'No accounts found',
            noAccountsFoundDescription: 'Please add the account in Xero and sync the connection again',
            accountingMethods: {
                label: 'When to Export',
                description: 'Choose when to export the expenses:',
                values: {
                    [COMMON_CONST.INTEGRATIONS.ACCOUNTING_METHOD.ACCRUAL]: 'Accrual',
                    [COMMON_CONST.INTEGRATIONS.ACCOUNTING_METHOD.CASH]: 'Cash',
                },
                alternateText: {
                    [COMMON_CONST.INTEGRATIONS.ACCOUNTING_METHOD.ACCRUAL]: 'Out-of-pocket expenses will export when final approved',
                    [COMMON_CONST.INTEGRATIONS.ACCOUNTING_METHOD.CASH]: 'Out-of-pocket expenses will export when paid',
                },
            },
        },
        sageIntacct: {
            preferredExporter: 'Preferred exporter',
            taxSolution: 'Tax solution',
            notConfigured: 'Not configured',
            exportDate: {
                label: 'Export date',
                description: 'Use this date when exporting reports to Sage Intacct.',
                values: {
                    [CONST.SAGE_INTACCT_EXPORT_DATE.LAST_EXPENSE]: {
                        label: 'Date of last expense',
                        description: 'Date of the most recent expense on the report.',
                    },
                    [CONST.SAGE_INTACCT_EXPORT_DATE.EXPORTED]: {
                        label: 'Export date',
                        description: 'Date the report was exported to Sage Intacct.',
                    },
                    [CONST.SAGE_INTACCT_EXPORT_DATE.SUBMITTED]: {
                        label: 'Submitted date',
                        description: 'Date the report was submitted for approval.',
                    },
                },
            },
            reimbursableExpenses: {
                description: 'Set how out-of-pocket expenses export to Sage Intacct.',
                values: {
                    [CONST.SAGE_INTACCT_REIMBURSABLE_EXPENSE_TYPE.EXPENSE_REPORT]: 'Expense reports',
                    [CONST.SAGE_INTACCT_REIMBURSABLE_EXPENSE_TYPE.VENDOR_BILL]: 'Vendor bills',
                },
            },
            nonReimbursableExpenses: {
                description: 'Set how company card purchases export to Sage Intacct.',
                values: {
                    [CONST.SAGE_INTACCT_NON_REIMBURSABLE_EXPENSE_TYPE.CREDIT_CARD_CHARGE]: 'Credit cards',
                    [CONST.SAGE_INTACCT_NON_REIMBURSABLE_EXPENSE_TYPE.VENDOR_BILL]: 'Vendor bills',
                },
            },
            creditCardAccount: 'Credit card account',
            defaultVendor: 'Default vendor',
            defaultVendorDescription: ({isReimbursable}: DefaultVendorDescriptionParams) =>
                `Set a default vendor that will apply to ${isReimbursable ? '' : 'non-'}reimbursable expenses that don't have a matching vendor in Sage Intacct.`,
            exportDescription: 'Configure how Expensify data exports to Sage Intacct.',
            exportPreferredExporterNote:
                'The preferred exporter can be any workspace admin, but must also be a Domain Admin if you set different export accounts for individual company cards in Domain Settings.',
            exportPreferredExporterSubNote: 'Once set, the preferred exporter will see reports for export in their account.',
            noAccountsFound: 'No accounts found',
            noAccountsFoundDescription: `Please add the account in Sage Intacct and sync the connection again`,
            autoSync: 'Auto-sync',
            autoSyncDescription: 'Expensify will automatically sync with Sage Intacct every day.',
            inviteEmployees: 'Invite employees',
            inviteEmployeesDescription:
                'Import Sage Intacct employee records and invite employees to this workspace. Your approval workflow will default to manager approval and can be furthered configured on the Members page.',
            syncReimbursedReports: 'Sync reimbursed reports',
            syncReimbursedReportsDescription: 'Any time a report is paid using Expensify ACH, the corresponding bill payment will be created in the Sage Intacct account below.',
            paymentAccount: 'Sage Intacct payment account',
        },
        netsuite: {
            subsidiary: 'Subsidiary',
            subsidiarySelectDescription: "Choose the subsidiary in NetSuite that you'd like to import data from.",
            exportDescription: 'Configure how Expensify data exports to NetSuite.',
            exportInvoices: 'Export invoices to',
            journalEntriesTaxPostingAccount: 'Journal entries tax posting account',
            journalEntriesProvTaxPostingAccount: 'Journal entries provincial tax posting account',
            foreignCurrencyAmount: 'Export foreign currency amount',
            exportToNextOpenPeriod: 'Export to next open period',
            nonReimbursableJournalPostingAccount: 'Non-reimbursable journal posting account',
            reimbursableJournalPostingAccount: 'Reimbursable journal posting account',
            journalPostingPreference: {
                label: 'Journal entries posting preference',
                values: {
                    [CONST.NETSUITE_JOURNAL_POSTING_PREFERENCE.JOURNALS_POSTING_INDIVIDUAL_LINE]: 'Single, itemized entry for each report',
                    [CONST.NETSUITE_JOURNAL_POSTING_PREFERENCE.JOURNALS_POSTING_TOTAL_LINE]: 'Single entry for each expense',
                },
            },
            invoiceItem: {
                label: 'Invoice item',
                values: {
                    [CONST.NETSUITE_INVOICE_ITEM_PREFERENCE.CREATE]: {
                        label: 'Create one for me',
                        description: 'We\'ll create an "Expensify invoice line item" for you upon export (if one doesn’t exist already).',
                    },
                    [CONST.NETSUITE_INVOICE_ITEM_PREFERENCE.SELECT]: {
                        label: 'Select existing',
                        description: "We'll tie invoices from Expensify to the item selected below.",
                    },
                },
            },
            exportDate: {
                label: 'Export date',
                description: 'Use this date when exporting reports to NetSuite.',
                values: {
                    [CONST.NETSUITE_EXPORT_DATE.LAST_EXPENSE]: {
                        label: 'Date of last expense',
                        description: 'Date of the most recent expense on the report.',
                    },
                    [CONST.NETSUITE_EXPORT_DATE.EXPORTED]: {
                        label: 'Export date',
                        description: 'Date the report was exported to NetSuite.',
                    },
                    [CONST.NETSUITE_EXPORT_DATE.SUBMITTED]: {
                        label: 'Submitted date',
                        description: 'Date the report was submitted for approval.',
                    },
                },
            },
            exportDestination: {
                values: {
                    [CONST.NETSUITE_EXPORT_DESTINATION.EXPENSE_REPORT]: {
                        label: 'Expense reports',
                        reimbursableDescription: 'Out-of-pocket expenses will export as expense reports to NetSuite.',
                        nonReimbursableDescription: 'Company card expenses will export as expense reports to NetSuite.',
                    },
                    [CONST.NETSUITE_EXPORT_DESTINATION.VENDOR_BILL]: {
                        label: 'Vendor bills',
                        reimbursableDescription:
                            'Out-of-pocket expenses will export as bills payable to the NetSuite vendor specified below.\n' +
                            '\n' +
                            'If you’d like to set a specific vendor for each card, go to *Settings > Domains > Company Cards*.',
                        nonReimbursableDescription:
                            'Company card expenses will export as bills payable to the NetSuite vendor specified below.\n' +
                            '\n' +
                            'If you’d like to set a specific vendor for each card, go to *Settings > Domains > Company Cards*.',
                    },
                    [CONST.NETSUITE_EXPORT_DESTINATION.JOURNAL_ENTRY]: {
                        label: 'Journal entries',
                        reimbursableDescription:
                            'Out-of-pocket expenses will export as journal entries to the NetSuite account specified below.\n' +
                            '\n' +
                            'If you’d like to set a specific vendor for each card, go to *Settings > Domains > Company Cards*.',
                        nonReimbursableDescription:
                            'Company card expenses will export as journal entries to the NetSuite account specified below.\n' +
                            '\n' +
                            'If you’d like to set a specific vendor for each card, go to *Settings > Domains > Company Cards*.',
                    },
                },
            },
            advancedConfig: {
                autoSyncDescription: 'Expensify will automatically sync with NetSuite every day.',
                reimbursedReportsDescription: 'Any time a report is paid using Expensify ACH, the corresponding bill payment will be created in the NetSuite account below.',
                reimbursementsAccount: 'Reimbursements account',
                reimbursementsAccountDescription: "Choose the bank account you'll use for reimbursements, and we'll create the associated payment in NetSuite.",
                collectionsAccount: 'Collections account',
                collectionsAccountDescription: 'Once an invoice is marked as paid in Expensify and exported to NetSuite, it’ll appear against the account below.',
                approvalAccount: 'A/P approval account',
                approvalAccountDescription:
                    'Choose the account that transactions will be approved against in NetSuite. If you’re syncing reimbursed reports, this is also the account that bill payments will be created against.',
                defaultApprovalAccount: 'NetSuite default',
                inviteEmployees: 'Invite employees and set approvals',
                inviteEmployeesDescription:
                    'Import NetSuite employee records and invite employees to this workspace. Your approval workflow will default to manager approval and can be further configured on the *Members* page.',
                autoCreateEntities: 'Auto-create employees/vendors',
                enableCategories: 'Enable newly imported categories',
                customFormID: 'Custom form ID',
                customFormIDDescription:
                    'By default, Expensify will create entries using the preferred transaction form set in NetSuite. Alternatively, you can designate a specific transaction form to be used.',
                customFormIDReimbursable: 'Out-of-pocket expense',
                customFormIDNonReimbursable: 'Company card expense',
                exportReportsTo: {
                    label: 'Expense report approval level',
                    description: 'Once an expense report is approved in Expensify and exported to NetSuite, you can set an additional level of approval in NetSuite prior to posting.',
                    values: {
                        [CONST.NETSUITE_REPORTS_APPROVAL_LEVEL.REPORTS_APPROVED_NONE]: 'NetSuite default preference',
                        [CONST.NETSUITE_REPORTS_APPROVAL_LEVEL.REPORTS_SUPERVISOR_APPROVED]: 'Only supervisor approved',
                        [CONST.NETSUITE_REPORTS_APPROVAL_LEVEL.REPORTS_ACCOUNTING_APPROVED]: 'Only accounting approved',
                        [CONST.NETSUITE_REPORTS_APPROVAL_LEVEL.REPORTS_APPROVED_BOTH]: 'Supervisor and accounting approved',
                    },
                },
                accountingMethods: {
                    label: 'When to Export',
                    description: 'Choose when to export the expenses:',
                    values: {
                        [COMMON_CONST.INTEGRATIONS.ACCOUNTING_METHOD.ACCRUAL]: 'Accrual',
                        [COMMON_CONST.INTEGRATIONS.ACCOUNTING_METHOD.CASH]: 'Cash',
                    },
                    alternateText: {
                        [COMMON_CONST.INTEGRATIONS.ACCOUNTING_METHOD.ACCRUAL]: 'Out-of-pocket expenses will export when final approved',
                        [COMMON_CONST.INTEGRATIONS.ACCOUNTING_METHOD.CASH]: 'Out-of-pocket expenses will export when paid',
                    },
                },
                exportVendorBillsTo: {
                    label: 'Vendor bill approval level',
                    description: 'Once a vendor bill is approved in Expensify and exported to NetSuite, you can set an additional level of approval in NetSuite prior to posting.',
                    values: {
                        [CONST.NETSUITE_VENDOR_BILLS_APPROVAL_LEVEL.VENDOR_BILLS_APPROVED_NONE]: 'NetSuite default preference',
                        [CONST.NETSUITE_VENDOR_BILLS_APPROVAL_LEVEL.VENDOR_BILLS_APPROVAL_PENDING]: 'Pending approval',
                        [CONST.NETSUITE_VENDOR_BILLS_APPROVAL_LEVEL.VENDOR_BILLS_APPROVED]: 'Approved for posting',
                    },
                },
                exportJournalsTo: {
                    label: 'Journal entry approval level',
                    description: 'Once a journal entry is approved in Expensify and exported to NetSuite, you can set an additional level of approval in NetSuite prior to posting.',
                    values: {
                        [CONST.NETSUITE_JOURNALS_APPROVAL_LEVEL.JOURNALS_APPROVED_NONE]: 'NetSuite default preference',
                        [CONST.NETSUITE_JOURNALS_APPROVAL_LEVEL.JOURNALS_APPROVAL_PENDING]: 'Pending approval',
                        [CONST.NETSUITE_JOURNALS_APPROVAL_LEVEL.JOURNALS_APPROVED]: 'Approved for posting',
                    },
                },
                error: {
                    customFormID: 'Please enter a valid numeric custom form ID',
                },
            },
            noAccountsFound: 'No accounts found',
            noAccountsFoundDescription: 'Please add the account in NetSuite and sync the connection again',
            noVendorsFound: 'No vendors found',
            noVendorsFoundDescription: 'Please add vendors in NetSuite and sync the connection again',
            noItemsFound: 'No invoice items found',
            noItemsFoundDescription: 'Please add invoice items in NetSuite and sync the connection again',
            noSubsidiariesFound: 'No subsidiaries found',
            noSubsidiariesFoundDescription: 'Please add a subsidiary in NetSuite and sync the connection again',
            tokenInput: {
                title: 'NetSuite setup',
                formSteps: {
                    installBundle: {
                        title: 'Install the Expensify bundle',
                        description: 'In NetSuite, go to *Customization > SuiteBundler > Search & Install Bundles* > search for "Expensify" > install the bundle.',
                    },
                    enableTokenAuthentication: {
                        title: 'Enable token-based authentication',
                        description: 'In NetSuite, go to *Setup > Company > Enable Features > SuiteCloud* > enable *token-based authentication*.',
                    },
                    enableSoapServices: {
                        title: 'Enable SOAP web services',
                        description: 'In NetSuite, go to *Setup > Company > Enable Features > SuiteCloud* > enable *SOAP Web Services*.',
                    },
                    createAccessToken: {
                        title: 'Create an access token',
                        description:
                            'In NetSuite, go to *Setup > Users/Roles > Access Tokens* > create an access token for the "Expensify" app and either the "Expensify Integration" or "Administrator" role.\n\n*Important:* Make sure you save the *Token ID* and *Token Secret* from this step. You\'ll need it for the next step.',
                    },
                    enterCredentials: {
                        title: 'Enter your NetSuite credentials',
                        formInputs: {
                            netSuiteAccountID: 'NetSuite Account ID',
                            netSuiteTokenID: 'Token ID',
                            netSuiteTokenSecret: 'Token Secret',
                        },
                        netSuiteAccountIDDescription: 'In NetSuite, go to *Setup > Integration > SOAP Web Services Preferences*.',
                    },
                },
            },
            import: {
                expenseCategories: 'Expense categories',
                expenseCategoriesDescription: 'Your NetSuite expense categories will import into Expensify as categories.',
                crossSubsidiaryCustomers: 'Cross-subsidiary customers/projects',
                importFields: {
                    departments: {
                        title: 'Departments',
                        subtitle: 'Choose how to handle the NetSuite *departments* in Expensify.',
                    },
                    classes: {
                        title: 'Classes',
                        subtitle: 'Choose how to handle *classes* in Expensify.',
                    },
                    locations: {
                        title: 'Locations',
                        subtitle: 'Choose how to handle *locations* in Expensify.',
                    },
                },
                customersOrJobs: {
                    title: 'Customers/projects',
                    subtitle: 'Choose how to handle NetSuite *customers* and *projects* in Expensify.',
                    importCustomers: 'Import customers',
                    importJobs: 'Import projects',
                    customers: 'customers',
                    jobs: 'projects',
                    label: ({importFields, importType}: CustomersOrJobsLabelParams) => `${importFields.join(' and ')}, ${importType}`,
                },
                importTaxDescription: 'Import tax groups from NetSuite.',
                importCustomFields: {
                    chooseOptionBelow: 'Choose an option below:',
                    label: ({importedTypes}: ImportedTypesParams) => `Imported as ${importedTypes.join(' and ')}`,
                    requiredFieldError: ({fieldName}: RequiredFieldParams) => `Please enter the ${fieldName}`,
                    customSegments: {
                        title: 'Custom segments/records',
                        addText: 'Add custom segment/record',
                        recordTitle: 'Custom segment/record',
                        helpLink: CONST.NETSUITE_IMPORT.HELP_LINKS.CUSTOM_SEGMENTS,
                        helpLinkText: 'View detailed instructions',
                        helpText: ' on configuring custom segments/records.',
                        emptyTitle: 'Add a custom segment or custom record',
                        fields: {
                            segmentName: 'Name',
                            internalID: 'Internal ID',
                            scriptID: 'Script ID',
                            customRecordScriptID: 'Transaction column ID',
                            mapping: 'Displayed as',
                        },
                        removeTitle: 'Remove custom segment/record',
                        removePrompt: 'Are you sure you want to remove this custom segment/record?',
                        addForm: {
                            customSegmentName: 'custom segment name',
                            customRecordName: 'custom record name',
                            segmentTitle: 'Custom segment',
                            customSegmentAddTitle: 'Add custom segment',
                            customRecordAddTitle: 'Add custom record',
                            recordTitle: 'Custom record',
                            segmentRecordType: 'Do you want to add a custom segment or a custom record?',
                            customSegmentNameTitle: "What's the custom segment name?",
                            customRecordNameTitle: "What's the custom record name?",
                            customSegmentNameFooter: `You can find custom segment names in NetSuite under *Customizations > Links, Records & Fields > Custom Segments* page.\n\n_For more detailed instructions, [visit our help site](${CONST.NETSUITE_IMPORT.HELP_LINKS.CUSTOM_SEGMENTS})_.`,
                            customRecordNameFooter: `You can find custom record names in NetSuite by entering the "Transaction Column Field" in global search.\n\n_For more detailed instructions, [visit our help site](${CONST.NETSUITE_IMPORT.HELP_LINKS.CUSTOM_SEGMENTS})_.`,
                            customSegmentInternalIDTitle: "What's the internal ID?",
                            customSegmentInternalIDFooter: `First, make sure you've enabled internal IDs in NetSuite under *Home > Set Preferences > Show Internal ID.*\n\nYou can find custom segment internal IDs in NetSuite under:\n\n1. *Customization > Lists, Records, & Fields > Custom Segments*.\n2. Click into a custom segment.\n3. Click the hyperlink next to *Custom Record Type*.\n4. Find the internal ID in the table at the bottom.\n\n_For more detailed instructions, [visit our help site](${CONST.NETSUITE_IMPORT.HELP_LINKS.CUSTOM_LISTS})_.`,
                            customRecordInternalIDFooter: `You can find custom record internal IDs in NetSuite by following these steps:\n\n1. Enter "Transaction Line Fields" in global search.\n2. Click into a custom record.\n3. Find the internal ID on the left-hand side.\n\n_For more detailed instructions, [visit our help site](${CONST.NETSUITE_IMPORT.HELP_LINKS.CUSTOM_SEGMENTS})_.`,
                            customSegmentScriptIDTitle: "What's the script ID?",
                            customSegmentScriptIDFooter: `You can find custom segment script IDs in NetSuite under: \n\n1. *Customization > Lists, Records, & Fields > Custom Segments*.\n2. Click into a custom segment.\n3. Click the *Application and Sourcing* tab near the bottom, then:\n    a. If you want to display the custom segment as a *tag* (at the line-item level) in Expensify, click the *Transaction Columns* sub-tab and use the *Field ID*.\n    b. If you want to display the custom segment as a *report field* (at the report level) in Expensify, click the *Transactions* sub-tab and use the *Field ID*.\n\n_For more detailed instructions, [visit our help site](${CONST.NETSUITE_IMPORT.HELP_LINKS.CUSTOM_LISTS})_.`,
                            customRecordScriptIDTitle: "What's the transaction column ID?",
                            customRecordScriptIDFooter: `You can find custom record script IDs in NetSuite under:\n\n1. Enter "Transaction Line Fields" in global search.\n2. Click into a custom record.\n3. Find the script ID on the left-hand side.\n\n_For more detailed instructions, [visit our help site](${CONST.NETSUITE_IMPORT.HELP_LINKS.CUSTOM_SEGMENTS})_.`,
                            customSegmentMappingTitle: 'How should this custom segment be displayed in Expensify?',
                            customRecordMappingTitle: 'How should this custom record be displayed in Expensify?',
                        },
                        errors: {
                            uniqueFieldError: ({fieldName}: RequiredFieldParams) => `A custom segment/record with this ${fieldName?.toLowerCase()} already exists`,
                        },
                    },
                    customLists: {
                        title: 'Custom lists',
                        addText: 'Add custom list',
                        recordTitle: 'Custom list',
                        helpLink: CONST.NETSUITE_IMPORT.HELP_LINKS.CUSTOM_LISTS,
                        helpLinkText: 'View detailed instructions',
                        helpText: ' on configuring custom lists.',
                        emptyTitle: 'Add a custom list',
                        fields: {
                            listName: 'Name',
                            internalID: 'Internal ID',
                            transactionFieldID: 'Transaction field ID',
                            mapping: 'Displayed as',
                        },
                        removeTitle: 'Remove custom list',
                        removePrompt: 'Are you sure you want to remove this custom list?',
                        addForm: {
                            listNameTitle: 'Choose a custom list',
                            transactionFieldIDTitle: "What's the transaction field ID?",
                            transactionFieldIDFooter: `You can find transaction field IDs in NetSuite by following these steps:\n\n1. Enter "Transaction Line Fields" in global search.\n2. Click into a custom list.\n3. Find the transaction field ID on the left-hand side.\n\n_For more detailed instructions, [visit our help site](${CONST.NETSUITE_IMPORT.HELP_LINKS.CUSTOM_LISTS})_.`,
                            mappingTitle: 'How should this custom list be displayed in Expensify?',
                        },
                        errors: {
                            uniqueTransactionFieldIDError: `A custom list with this transaction field ID already exists`,
                        },
                    },
                },
                importTypes: {
                    [CONST.INTEGRATION_ENTITY_MAP_TYPES.NETSUITE_DEFAULT]: {
                        label: 'NetSuite employee default',
                        description: 'Not imported into Expensify, applied on export',
                        footerContent: ({importField}: ImportFieldParams) =>
                            `If you use ${importField} in NetSuite, we'll apply the default set on the employee record upon export to Expense Report or Journal Entry.`,
                    },
                    [CONST.INTEGRATION_ENTITY_MAP_TYPES.TAG]: {
                        label: 'Tags',
                        description: 'Line-item level',
                        footerContent: ({importField}: ImportFieldParams) => `${startCase(importField)} will be selectable for each individual expense on an employee's report.`,
                    },
                    [CONST.INTEGRATION_ENTITY_MAP_TYPES.REPORT_FIELD]: {
                        label: 'Report fields',
                        description: 'Report level',
                        footerContent: ({importField}: ImportFieldParams) => `${startCase(importField)} selection will apply to all expense on an employee's report.`,
                    },
                },
            },
        },
        intacct: {
            sageIntacctSetup: 'Sage Intacct setup',
            prerequisitesTitle: 'Before you connect...',
            downloadExpensifyPackage: 'Download the Expensify package for Sage Intacct',
            followSteps: 'Follow the steps in our How-to: Connect to Sage Intacct instructions',
            enterCredentials: 'Enter your Sage Intacct credentials',
            entity: 'Entity',
            employeeDefault: 'Sage Intacct employee default',
            employeeDefaultDescription: "The employee's default department will be applied to their expenses in Sage Intacct if one exists.",
            displayedAsTagDescription: "Department will be selectable for each individual expense on an employee's report.",
            displayedAsReportFieldDescription: "Department selection will apply to all expenses on an employee's report.",
            toggleImportTitleFirstPart: 'Choose how to handle Sage Intacct ',
            toggleImportTitleSecondPart: ' in Expensify.',
            expenseTypes: 'Expense types',
            expenseTypesDescription: 'Your Sage Intacct expense types will import into Expensify as categories.',
            accountTypesDescription: 'Your Sage Intacct chart of accounts will import into Expensify as categories.',
            importTaxDescription: 'Import purchase tax rate from Sage Intacct.',
            userDefinedDimensions: 'User-defined dimensions',
            addUserDefinedDimension: 'Add user-defined dimension',
            integrationName: 'Integration name',
            dimensionExists: 'A dimension with this name already exists.',
            removeDimension: 'Remove user-defined dimension',
            removeDimensionPrompt: 'Are you sure you want to remove this user-defined dimension?',
            userDefinedDimension: 'User-defined dimension',
            addAUserDefinedDimension: 'Add a user-defined dimension',
            detailedInstructionsLink: 'View detailed instructions',
            detailedInstructionsRestOfSentence: ' on adding user-defined dimensions.',
            userDimensionsAdded: () => ({
                one: '1 UDD added',
                other: (count: number) => `${count} UDDs added`,
            }),
            mappingTitle: ({mappingName}: IntacctMappingTitleParams) => {
                switch (mappingName) {
                    case CONST.SAGE_INTACCT_CONFIG.MAPPINGS.DEPARTMENTS:
                        return 'departments';
                    case CONST.SAGE_INTACCT_CONFIG.MAPPINGS.CLASSES:
                        return 'classes';
                    case CONST.SAGE_INTACCT_CONFIG.MAPPINGS.LOCATIONS:
                        return 'locations';
                    case CONST.SAGE_INTACCT_CONFIG.MAPPINGS.CUSTOMERS:
                        return 'customers';
                    case CONST.SAGE_INTACCT_CONFIG.MAPPINGS.PROJECTS:
                        return 'projects (jobs)';
                    default:
                        return 'mappings';
                }
            },
        },
        type: {
            free: 'Free',
            control: 'Control',
            collect: 'Collect',
        },
        companyCards: {
            addCards: 'Add cards',
            selectCards: 'Select cards',
            addNewCard: {
                other: 'Other',
                cardProviders: {
                    gl1025: 'American Express Corporate Cards',
                    cdf: 'Mastercard Commercial Cards',
                    vcf: 'Visa Commercial Cards',
                    stripe: 'Stripe Cards',
                },
                yourCardProvider: `Who's your card provider?`,
                whoIsYourBankAccount: 'Who’s your bank?',
                whereIsYourBankLocated: 'Where’s your bank located?',
                howDoYouWantToConnect: 'How do you want to connect to your bank?',
                learnMoreAboutOptions: {
                    text: 'Learn more about these ',
                    linkText: 'options.',
                },
                commercialFeedDetails: 'Requires setup with your bank. This is typically used by larger companies and is often the best option if you qualify.',
                commercialFeedPlaidDetails: `Requires setup with your bank, but we'll guide you. This is typically limited to larger companies.`,
                directFeedDetails: 'The simplest approach. Connect right away using your master credentials. This method is most common.',
                enableFeed: {
                    title: ({provider}: GoBackMessageParams) => `Enable your ${provider} feed`,
                    heading: 'We have a direct integration with your card issuer and can import your transaction data into Expensify quickly and accurately.\n\nTo get started, simply:',
                    visa: 'We have global integrations with Visa, though eligibility varies by bank and card program.\n\nTo get started, simply:',
                    mastercard: 'We have global integrations with Mastercard, though eligibility varies by bank and card program.\n\nTo get started, simply:',
                    vcf: `1. Visit [this help article](${CONST.COMPANY_CARDS_VISA_COMMERCIAL_CARD_HELP}) for detailed instructions on how to set up your Visa Commercial Cards.\n\n2. [Contact your bank](${CONST.COMPANY_CARDS_VISA_COMMERCIAL_CARD_HELP}) to verify they support a commercial feed for your program, and ask them to enable it.\n\n3. *Once the feed is enabled and you have its details, continue to the next screen.*`,
                    gl1025: `1. Visit [this help article](${CONST.COMPANY_CARDS_AMEX_COMMERCIAL_CARD_HELP}) to find out if American Express can enable a commercial feed for your program.\n\n2. Once the feed is enabled, Amex will send you a production letter.\n\n3. *Once you have the feed information, continue to the next screen.*`,
                    cdf: `1. Visit [this help article](${CONST.COMPANY_CARDS_MASTERCARD_COMMERCIAL_CARDS}) for detailed instructions on how to set up your Mastercard Commercial Cards.\n\n 2. [Contact your bank](${CONST.COMPANY_CARDS_MASTERCARD_COMMERCIAL_CARDS}) to verify they support a commercial feed for your program, and ask them to enable it.\n\n3. *Once the feed is enabled and you have its details, continue to the next screen.*`,
                    stripe: `1. Visit Stripe’s Dashboard, and go to [Settings](${CONST.COMPANY_CARDS_STRIPE_HELP}).\n\n2. Under Product Integrations, click Enable next to Expensify.\n\n3. Once the feed is enabled, click Submit below and we’ll work on adding it.`,
                },
                whatBankIssuesCard: 'What bank issues these cards?',
                enterNameOfBank: 'Enter name of bank',
                feedDetails: {
                    vcf: {
                        title: 'What are the Visa feed details?',
                        processorLabel: 'Processor ID',
                        bankLabel: 'Financial institution (bank) ID',
                        companyLabel: 'Company ID',
                        helpLabel: 'Where do I find these IDs?',
                    },
                    gl1025: {
                        title: `What's the Amex delivery file name?`,
                        fileNameLabel: 'Delivery file name',
                        helpLabel: 'Where do I find the delivery file name?',
                    },
                    cdf: {
                        title: `What's the Mastercard distribution ID?`,
                        distributionLabel: 'Distribution ID',
                        helpLabel: 'Where do I find the distribution ID?',
                    },
                },
                amexCorporate: 'Select this if the front of your cards say “Corporate”',
                amexBusiness: 'Select this if the front of your cards say “Business”',
                amexPersonal: 'Select this if your cards are personal',
                error: {
                    pleaseSelectProvider: 'Please select a card provider before continuing',
                    pleaseSelectBankAccount: 'Please select a bank account before continuing',
                    pleaseSelectBank: 'Please select a bank before continuing',
                    pleaseSelectCountry: 'Please select a country before continuing',
                    pleaseSelectFeedType: 'Please select a feed type before continuing',
                },
            },
            statementCloseDate: {
                [CONST.COMPANY_CARDS.STATEMENT_CLOSE_DATE.LAST_DAY_OF_MONTH]: 'Last day of the month',
                [CONST.COMPANY_CARDS.STATEMENT_CLOSE_DATE.LAST_BUSINESS_DAY_OF_MONTH]: 'Last business day of the month',
                [CONST.COMPANY_CARDS.STATEMENT_CLOSE_DATE.CUSTOM_DAY_OF_MONTH]: 'Custom day of month',
            },
            assignCard: 'Assign card',
            findCard: 'Find card',
            cardNumber: 'Card number',
            commercialFeed: 'Commercial feed',
            feedName: ({feedName}: CompanyCardFeedNameParams) => `${feedName} cards`,
            directFeed: 'Direct feed',
            whoNeedsCardAssigned: 'Who needs a card assigned?',
            chooseCard: 'Choose a card',
            chooseCardFor: ({assignee, feed}: AssignCardParams) => `Choose a card for ${assignee} from the ${feed} cards feed.`,
            noActiveCards: 'No active cards on this feed',
            somethingMightBeBroken: 'Or something might be broken. Either way, if you have any questions, just',
            contactConcierge: 'contact Concierge',
            chooseTransactionStartDate: 'Choose a transaction start date',
            startDateDescription: "We'll import all transactions from this date onwards. If no date is specified, we’ll go as far back as your bank allows.",
            fromTheBeginning: 'From the beginning',
            customStartDate: 'Custom start date',
            customCloseDate: 'Custom close date',
            letsDoubleCheck: 'Let’s double check that everything looks right.',
            confirmationDescription: 'We’ll begin importing transactions immediately.',
            cardholder: 'Cardholder',
            card: 'Card',
            cardName: 'Card name',
            brokenConnectionErrorFirstPart: `Card feed connection is broken. Please `,
            brokenConnectionErrorLink: 'log into your bank ',
            brokenConnectionErrorSecondPart: 'so we can establish the connection again.',
            assignedCard: ({assignee, link}: AssignedCardParams) => `assigned ${assignee} a ${link}! Imported transactions will appear in this chat.`,
            companyCard: 'company card',
            chooseCardFeed: 'Choose card feed',
            ukRegulation:
                'Expensify, Inc. is an agent of Plaid Financial Ltd., an authorised payment institution regulated by the Financial Conduct Authority under the Payment Services Regulations 2017 (Firm Reference Number: 804718). Plaid provides you with regulated account information services through Expensify Limited as its agent.',
        },
        expensifyCard: {
            issueAndManageCards: 'Issue and manage your Expensify Cards',
            getStartedIssuing: 'Get started by issuing your first virtual or physical card.',
            verificationInProgress: 'Verification in progress...',
            verifyingTheDetails: "We're verifying a few details. Concierge will let you know when Expensify Cards are ready to issue.",
            disclaimer:
                'The Expensify Visa® Commercial Card is issued by The Bancorp Bank, N.A., Member FDIC, pursuant to a license from Visa U.S.A. Inc. and may not be used at all merchants that accept Visa cards. Apple® and the Apple logo® are trademarks of Apple Inc., registered in the U.S. and other countries. App Store is a service mark of Apple Inc. Google Play and the Google Play logo are trademarks of Google LLC.',
            issueCard: 'Issue card',
            findCard: 'Find card',
            newCard: 'New card',
            name: 'Name',
            lastFour: 'Last 4',
            limit: 'Limit',
            currentBalance: 'Current balance',
            currentBalanceDescription: 'Current balance is the sum of all posted Expensify Card transactions that have occurred since the last settlement date.',
            balanceWillBeSettledOn: ({settlementDate}: SettlementDateParams) => `Balance will be settled on ${settlementDate}`,
            settleBalance: 'Settle balance',
            cardLimit: 'Card limit',
            remainingLimit: 'Remaining limit',
            requestLimitIncrease: 'Request limit increase',
            remainingLimitDescription:
                'We consider a number of factors when calculating your remaining limit: your tenure as a customer, the business-related information you provided during signup, and the available cash in your business bank account. Your remaining limit can fluctuate on a daily basis.',
            earnedCashback: 'Cash back',
            earnedCashbackDescription: 'Cash back balance is based on settled monthly Expensify Card spend across your workspace.',
            issueNewCard: 'Issue new card',
            finishSetup: 'Finish setup',
            chooseBankAccount: 'Choose bank account',
            chooseExistingBank: 'Choose an existing business bank account to pay your Expensify Card balance, or add a new bank account',
            accountEndingIn: 'Account ending in',
            addNewBankAccount: 'Add a new bank account',
            settlementAccount: 'Settlement account',
            settlementAccountDescription: 'Choose an account to pay your Expensify Card balance.',
            settlementAccountInfo: ({reconciliationAccountSettingsLink, accountNumber}: SettlementAccountInfoParams) =>
                `Make sure this account matches your <a href="${reconciliationAccountSettingsLink}">Reconciliation account</a> (${accountNumber}) so Continuous Reconciliation works properly.`,
            settlementFrequency: 'Settlement frequency',
            settlementFrequencyDescription: 'Choose how often you’ll pay your Expensify Card balance.',
            settlementFrequencyInfo: 'If you’d like to switch to monthly settlement, you’ll need to connect your bank account via Plaid and have a positive 90-day balance history.',
            frequency: {
                daily: 'Daily',
                monthly: 'Monthly',
            },
            cardDetails: 'Card details',
            virtual: 'Virtual',
            physical: 'Physical',
            deactivate: 'Deactivate card',
            changeCardLimit: 'Change card limit',
            changeLimit: 'Change limit',
            smartLimitWarning: ({limit}: CharacterLimitParams) =>
                `If you change this card’s limit to ${limit}, new transactions will be declined until you approve more expenses on the card.`,
            monthlyLimitWarning: ({limit}: CharacterLimitParams) => `If you change this card’s limit to ${limit}, new transactions will be declined until next month.`,
            fixedLimitWarning: ({limit}: CharacterLimitParams) => `If you change this card’s limit to ${limit}, new transactions will be declined.`,
            changeCardLimitType: 'Change card limit type',
            changeLimitType: 'Change limit type',
            changeCardSmartLimitTypeWarning: ({limit}: CharacterLimitParams) =>
                `If you change this card's limit type to Smart Limit, new transactions will be declined because the ${limit} unapproved limit has already been reached.`,
            changeCardMonthlyLimitTypeWarning: ({limit}: CharacterLimitParams) =>
                `If you change this card's limit type to Monthly, new transactions will be declined because the ${limit} monthly limit has already been reached.`,
            addShippingDetails: 'Add shipping details',
            issuedCard: ({assignee}: AssigneeParams) => `issued ${assignee} an Expensify Card! The card will arrive in 2-3 business days.`,
            issuedCardNoShippingDetails: ({assignee}: AssigneeParams) => `issued ${assignee} an Expensify Card! The card will be shipped once shipping details are added.`,
            issuedCardVirtual: ({assignee, link}: IssueVirtualCardParams) => `issued ${assignee} a virtual ${link}! The card can be used right away.`,
            addedShippingDetails: ({assignee}: AssigneeParams) => `${assignee} added shipping details. Expensify Card will arrive in 2-3 business days.`,
            verifyingHeader: 'Verifying',
            bankAccountVerifiedHeader: 'Bank account verified',
            verifyingBankAccount: 'Verifying bank account...',
            verifyingBankAccountDescription: 'Please wait while we confirm that this account can be used to issue Expensify Cards.',
            bankAccountVerified: 'Bank account verified!',
            bankAccountVerifiedDescription: 'You can now issue Expensify Cards to your workspace members.',
            oneMoreStep: 'One more step...',
            oneMoreStepDescription: 'Looks like we need to manually verify your bank account. Please head on over to Concierge where your instructions are waiting for you.',
            gotIt: 'Got it',
            goToConcierge: 'Go to Concierge',
        },
        categories: {
            deleteCategories: 'Delete categories',
            deleteCategoriesPrompt: 'Are you sure you want to delete these categories?',
            deleteCategory: 'Delete category',
            deleteCategoryPrompt: 'Are you sure you want to delete this category?',
            disableCategories: 'Disable categories',
            disableCategory: 'Disable category',
            enableCategories: 'Enable categories',
            enableCategory: 'Enable category',
            defaultSpendCategories: 'Default spend categories',
            spendCategoriesDescription: 'Customize how merchant spend is categorized for credit card transactions and scanned receipts.',
            deleteFailureMessage: 'An error occurred while deleting the category, please try again',
            categoryName: 'Category name',
            requiresCategory: 'Members must categorize all expenses',
            needCategoryForExportToIntegration: ({connectionName}: NeedCategoryForExportToIntegrationParams) => `All expenses must be categorized in order to export to ${connectionName}.`,
            subtitle: 'Get a better overview of where money is being spent. Use our default categories or add your own.',
            emptyCategories: {
                title: "You haven't created any categories",
                subtitle: 'Add a category to organize your spend.',
                subtitleWithAccounting: ({accountingPageURL}: EmptyCategoriesSubtitleWithAccountingParams) =>
                    `<muted-text><centered-text>Your categories are currently importing from an accounting connection. Head over to <a href="${accountingPageURL}">accounting</a> to make any changes.</centered-text></muted-text>`,
            },
            updateFailureMessage: 'An error occurred while updating the category, please try again',
            createFailureMessage: 'An error occurred while creating the category, please try again',
            addCategory: 'Add category',
            editCategory: 'Edit category',
            editCategories: 'Edit categories',
            findCategory: 'Find category',
            categoryRequiredError: 'Category name is required',
            existingCategoryError: 'A category with this name already exists',
            invalidCategoryName: 'Invalid category name',
            importedFromAccountingSoftware: 'The categories below are imported from your',
            payrollCode: 'Payroll code',
            updatePayrollCodeFailureMessage: 'An error occurred while updating the payroll code, please try again',
            glCode: 'GL code',
            updateGLCodeFailureMessage: 'An error occurred while updating the GL code, please try again',
            importCategories: 'Import categories',
            cannotDeleteOrDisableAllCategories: {
                title: 'Cannot delete or disable all categories',
                description: `At least one category must remain enabled because your workspace requires categories.`,
            },
        },
        moreFeatures: {
            subtitle: 'Use the toggles below to enable more features as you grow. Each feature will appear in the navigation menu for further customization.',
            spendSection: {
                title: 'Spend',
                subtitle: 'Enable functionality that helps you scale your team.',
            },
            manageSection: {
                title: 'Manage',
                subtitle: 'Add controls that help keep spend within budget.',
            },
            earnSection: {
                title: 'Earn',
                subtitle: 'Streamline your revenue and get paid faster.',
            },
            organizeSection: {
                title: 'Organize',
                subtitle: 'Group and analyze spend, record every tax paid.',
            },
            integrateSection: {
                title: 'Integrate',
                subtitle: 'Connect Expensify to popular financial products.',
            },
            distanceRates: {
                title: 'Distance rates',
                subtitle: 'Add, update, and enforce rates.',
            },
            perDiem: {
                title: 'Per diem',
                subtitle: 'Set per diem rates to control daily employee spend.',
            },
            expensifyCard: {
                title: 'Expensify Card',
                subtitle: 'Gain insights and control over spend.',
                disableCardTitle: 'Disable Expensify Card',
                disableCardPrompt: 'You can’t disable the Expensify Card because it’s already in use. Reach out to Concierge for next steps.',
                disableCardButton: 'Chat with Concierge',
                feed: {
                    title: 'Get the Expensify Card',
                    subTitle: 'Streamline your business expenses and save up to 50% on your Expensify bill, plus:',
                    features: {
                        cashBack: 'Cash back on every US purchase',
                        unlimited: 'Unlimited virtual cards',
                        spend: 'Spend controls and custom limits',
                    },
                    ctaTitle: 'Issue new card',
                },
            },
            companyCards: {
                title: 'Company cards',
                subtitle: 'Import spend from existing company cards.',
                feed: {
                    title: 'Import company cards',
                    features: {
                        support: 'Support for all major card providers',
                        assignCards: 'Assign cards to the entire team',
                        automaticImport: 'Automatic transaction import',
                    },
                },
                disableCardTitle: 'Disable company cards',
                disableCardPrompt: 'You can’t disable company cards because this feature is in use. Reach out to the Concierge for next steps.',
                disableCardButton: 'Chat with Concierge',
                cardDetails: 'Card details',
                cardNumber: 'Card number',
                cardholder: 'Cardholder',
                cardName: 'Card name',
                integrationExport: ({integration, type}: IntegrationExportParams) => (integration && type ? `${integration} ${type.toLowerCase()} export` : `${integration} export`),
                integrationExportTitleFirstPart: ({integration}: IntegrationExportParams) => `Choose the ${integration} account where transactions should be exported.`,
                integrationExportTitlePart: 'Select a different',
                integrationExportTitleLinkPart: 'export option',
                integrationExportTitleSecondPart: 'to change the available accounts.',
                lastUpdated: 'Last updated',
                transactionStartDate: 'Transaction start date',
                updateCard: 'Update card',
                unassignCard: 'Unassign card',
                unassign: 'Unassign',
                unassignCardDescription: 'Unassign this card will remove all transactions on draft reports from the cardholder’s account.',
                assignCard: 'Assign card',
                cardFeedName: 'Card feed name',
                cardFeedNameDescription: 'Give the card feed a unique name so you can tell it apart from the others.',
                cardFeedTransaction: 'Delete transactions',
                cardFeedTransactionDescription: 'Choose whether cardholders can delete card transactions. New transactions will follow these rules.',
                cardFeedRestrictDeletingTransaction: 'Restrict deleting transactions',
                cardFeedAllowDeletingTransaction: 'Allow deleting transactions',
                removeCardFeed: 'Remove card feed',
                removeCardFeedTitle: ({feedName}: CompanyCardFeedNameParams) => `Remove ${feedName} feed`,
                removeCardFeedDescription: 'Are you sure you want to remove this card feed? This will unassign all cards.',
                error: {
                    feedNameRequired: 'Card feed name is required',
                    statementCloseDateRequired: 'Please select a statement close date.',
                },
                corporate: 'Restrict deleting transactions',
                personal: 'Allow deleting transactions',
                setFeedNameDescription: 'Give the card feed a unique name so you can tell it apart from the others',
                setTransactionLiabilityDescription: 'When enabled, cardholders can delete card transactions. New transactions will follow this rule.',
                emptyAddedFeedTitle: 'Assign company cards',
                emptyAddedFeedDescription: 'Get started by assigning your first card to a member.',
                pendingFeedTitle: `We're reviewing your request...`,
                pendingFeedDescription: `We're currently reviewing your feed details. Once that's done, we'll reach out to you via`,
                pendingBankTitle: 'Check your browser window',
                pendingBankDescription: ({bankName}: CompanyCardBankName) => `Please connect to ${bankName} via your browser window that just opened. If one didn’t open, `,
                pendingBankLink: 'please click here',
                giveItNameInstruction: 'Give the card a name that sets it apart from others.',
                updating: 'Updating...',
                noAccountsFound: 'No accounts found',
                defaultCard: 'Default card',
                downgradeTitle: `Can't downgrade workspace`,
                downgradeSubTitleFirstPart: `This workspace can't be downgraded because multiple card feeds are connected (excluding Expensify Cards). Please`,
                downgradeSubTitleMiddlePart: `keep only one card feed`,
                downgradeSubTitleLastPart: 'to proceed.',
                noAccountsFoundDescription: ({connection}: ConnectionParams) => `Please add the account in ${connection} and sync the connection again`,
                expensifyCardBannerTitle: 'Get the Expensify Card',
                expensifyCardBannerSubtitle: 'Enjoy cash back on every US purchase, up to 50% off your Expensify bill, unlimited virtual cards, and so much more.',
                expensifyCardBannerLearnMoreButton: 'Learn more',
                statementCloseDateTitle: 'Statement close date',
                statementCloseDateDescription: 'Let us know when your card statement closes, and we’ll create a matching statement in Expensify.',
            },
            workflows: {
                title: 'Workflows',
                subtitle: 'Configure how spend is approved and paid.',
                disableApprovalPrompt:
                    'Expensify Cards from this workspace currently rely on approval to define their Smart Limits. Please amend the limit types of any Expensify Cards with Smart Limits before disabling approvals.',
            },
            invoices: {
                title: 'Invoices',
                subtitle: 'Send and receive invoices.',
            },
            categories: {
                title: 'Categories',
                subtitle: 'Track and organize spend.',
            },
            tags: {
                title: 'Tags',
                subtitle: 'Classify costs and track billable expenses.',
            },
            taxes: {
                title: 'Taxes',
                subtitle: 'Document and reclaim eligible taxes.',
            },
            reportFields: {
                title: 'Report fields',
                subtitle: 'Set up custom fields for spend.',
            },
            connections: {
                title: 'Accounting',
                subtitle: 'Sync your chart of accounts and more.',
            },
            connectionsWarningModal: {
                featureEnabledTitle: 'Not so fast...',
                featureEnabledText: "To enable or disable this feature, you'll need to change your accounting import settings.",
                disconnectText: "To disable accounting, you'll need to disconnect your accounting connection from your workspace.",
                manageSettings: 'Manage settings',
            },
            workflowWarningModal: {
                featureEnabledTitle: 'Not so fast...',
                featureEnabledText:
                    'Expensify Cards in this workspace rely on approval workflows to define their Smart Limits.\n\nPlease change the limit types of any cards with Smart Limits before disabling workflows.',
                confirmText: 'Go to Expensify Cards',
            },
            rules: {
                title: 'Rules',
                subtitle: 'Require receipts, flag high spend, and more.',
            },
        },
        reportFields: {
            addField: 'Add field',
            delete: 'Delete field',
            deleteFields: 'Delete fields',
            findReportField: 'Find report field',
            deleteConfirmation: 'Are you sure you want to delete this report field?',
            deleteFieldsConfirmation: 'Are you sure you want to delete these report fields?',
            emptyReportFields: {
                title: "You haven't created any report fields",
                subtitle: 'Add a custom field (text, date, or dropdown) that appears on reports.',
            },
            subtitle: "Report fields apply to all spend and can be helpful when you'd like to prompt for extra information.",
            disableReportFields: 'Disable report fields',
            disableReportFieldsConfirmation: 'Are you sure? Text and date fields will be deleted, and lists will be disabled.',
            importedFromAccountingSoftware: 'The report fields below are imported from your',
            textType: 'Text',
            dateType: 'Date',
            dropdownType: 'List',
            textAlternateText: 'Add a field for free text input.',
            dateAlternateText: 'Add a calendar for date selection.',
            dropdownAlternateText: 'Add a list of options to choose from.',
            nameInputSubtitle: 'Choose a name for the report field.',
            typeInputSubtitle: 'Choose what type of report field to use.',
            initialValueInputSubtitle: 'Enter a starting value to show in the report field.',
            listValuesInputSubtitle: 'These values will appear in your report field dropdown. Enabled values can be selected by members.',
            listInputSubtitle: 'These values will appear in your report field list. Enabled values can be selected by members.',
            deleteValue: 'Delete value',
            deleteValues: 'Delete values',
            disableValue: 'Disable value',
            disableValues: 'Disable values',
            enableValue: 'Enable value',
            enableValues: 'Enable values',
            emptyReportFieldsValues: {
                title: "You haven't created any list values",
                subtitle: 'Add custom values to appear on reports.',
            },
            deleteValuePrompt: 'Are you sure you want to delete this list value?',
            deleteValuesPrompt: 'Are you sure you want to delete these list values?',
            listValueRequiredError: 'Please enter a list value name',
            existingListValueError: 'A list value with this name already exists',
            editValue: 'Edit value',
            listValues: 'List values',
            addValue: 'Add value',
            existingReportFieldNameError: 'A report field with this name already exists',
            reportFieldNameRequiredError: 'Please enter a report field name',
            reportFieldTypeRequiredError: 'Please choose a report field type',
            reportFieldInitialValueRequiredError: 'Please choose a report field initial value',
            genericFailureMessage: 'An error occurred while updating the report field. Please try again.',
        },
        tags: {
            tagName: 'Tag name',
            requiresTag: 'Members must tag all expenses',
            trackBillable: 'Track billable expenses',
            customTagName: 'Custom tag name',
            enableTag: 'Enable tag',
            enableTags: 'Enable tags',
            requireTag: 'Require tag',
            requireTags: 'Require tags',
            notRequireTags: 'Don’t require',
            disableTag: 'Disable tag',
            disableTags: 'Disable tags',
            addTag: 'Add tag',
            editTag: 'Edit tag',
            editTags: 'Edit tags',
            findTag: 'Find tag',
            subtitle: 'Tags add more detailed ways to classify costs.',
            dependentMultiLevelTagsSubtitle: {
                phrase1: ' You are using ',
                phrase2: 'dependent tags',
                phrase3: '. You can ',
                phrase4: 'reimport a spreadsheet',
                phrase5: ' to update your tags.',
            },
            emptyTags: {
                title: "You haven't created any tags",
                //  We need to remove the subtitle and use the below one when we remove the canUseMultiLevelTags beta
                subtitle: 'Add a tag to track projects, locations, departments, and more.',
                subtitleHTML: `<muted-text><centered-text>Import a spreadsheet to add tags for tracking projects, locations, departments, and more. <a href="${CONST.IMPORT_TAGS_EXPENSIFY_URL}">Learn more</a> about formatting tag files.</centered-text></muted-text>`,
                subtitleWithAccounting: ({accountingPageURL}: EmptyTagsSubtitleWithAccountingParams) =>
                    `<muted-text><centered-text>Your tags are currently importing from an accounting connection. Head over to <a href="${accountingPageURL}">accounting</a> to make any changes.</centered-text></muted-text>`,
            },
            deleteTag: 'Delete tag',
            deleteTags: 'Delete tags',
            deleteTagConfirmation: 'Are you sure that you want to delete this tag?',
            deleteTagsConfirmation: 'Are you sure that you want to delete these tags?',
            deleteFailureMessage: 'An error occurred while deleting the tag, please try again',
            tagRequiredError: 'Tag name is required',
            existingTagError: 'A tag with this name already exists',
            invalidTagNameError: 'Tag name cannot be 0. Please choose a different value.',
            genericFailureMessage: 'An error occurred while updating the tag, please try again',
            importedFromAccountingSoftware: 'The tags below are imported from your',
            glCode: 'GL code',
            updateGLCodeFailureMessage: 'An error occurred while updating the GL code, please try again',
            tagRules: 'Tag rules',
            approverDescription: 'Approver',
            importTags: 'Import tags',
            importTagsSupportingText: 'Code your expenses with one type of tag or many.',
            configureMultiLevelTags: 'Configure your list of tags for multi-level tagging. ',
            importMultiLevelTagsSupportingText: `Here's a preview of your tags. If everything looks good, click below to import them.`,
            importMultiLevelTags: {
                firstRowTitle: 'The first row is the title for each tag list',
                independentTags: 'These are independent tags',
                glAdjacentColumn: 'There is a GL code in the adjacent column',
            },
            tagLevel: {
                singleLevel: 'Single level of tags',
                multiLevel: 'Multi-level tags',
            },
            switchSingleToMultiLevelTagWarning: {
                title: 'Switch Tag Levels',
                prompt1: 'Switching tag levels will erase all current tags.',
                prompt2: ' We suggest you first',
                prompt3: ' download a backup',
                prompt4: ' by exporting your tags.',
                prompt5: ' Learn more',
                prompt6: ' about tag levels.',
            },
            importedTagsMessage: ({columnCounts}: ImportedTagsMessageParams) =>
                `We found *${columnCounts} columns* in your spreadsheet. Select *Name* next to the column that contains tags names. You can also select *Enabled* next to the column that sets tags status.`,
            cannotDeleteOrDisableAllTags: {
                title: 'Cannot delete or disable all tags',
                description: `At least one tag must remain enabled because your workspace requires tags.`,
            },
            cannotMakeAllTagsOptional: {
                title: 'Cannot make all tags optional',
                description: `At least one tag must remain required because your workspace settings require tags.`,
            },
            tagCount: () => ({
                one: '1 Tag',
                other: (count: number) => `${count} Tags`,
            }),
        },
        taxes: {
            subtitle: 'Add tax names, rates, and set defaults.',
            addRate: 'Add rate',
            workspaceDefault: 'Workspace currency default',
            foreignDefault: 'Foreign currency default',
            customTaxName: 'Custom tax name',
            value: 'Value',
            taxReclaimableOn: 'Tax reclaimable on',
            taxRate: 'Tax rate',
            findTaxRate: 'Find tax rate',
            error: {
                taxRateAlreadyExists: 'This tax name is already in use',
                taxCodeAlreadyExists: 'This tax code is already in use',
                valuePercentageRange: 'Please enter a valid percentage between 0 and 100',
                customNameRequired: 'Custom tax name is required',
                deleteFailureMessage: 'An error occurred while deleting the tax rate. Please try again or ask Concierge for help.',
                updateFailureMessage: 'An error occurred while updating the tax rate. Please try again or ask Concierge for help.',
                createFailureMessage: 'An error occurred while creating the tax rate. Please try again or ask Concierge for help.',
                updateTaxClaimableFailureMessage: 'The reclaimable portion must be less than the distance rate amount',
            },
            deleteTaxConfirmation: 'Are you sure you want to delete this tax?',
            deleteMultipleTaxConfirmation: ({taxAmount}: TaxAmountParams) => `Are you sure you want to delete ${taxAmount} taxes?`,
            actions: {
                delete: 'Delete rate',
                deleteMultiple: 'Delete rates',
                enable: 'Enable rate',
                disable: 'Disable rate',
                enableTaxRates: () => ({
                    one: 'Enable rate',
                    other: 'Enable rates',
                }),
                disableTaxRates: () => ({
                    one: 'Disable rate',
                    other: 'Disable rates',
                }),
            },
            importedFromAccountingSoftware: 'The taxes below are imported from your',
            taxCode: 'Tax code',
            updateTaxCodeFailureMessage: 'An error occurred while updating the tax code, please try again',
        },
        emptyWorkspace: {
            title: 'Create a workspace',
            subtitle: 'Create a workspace to track receipts, reimburse expenses, manage travel, send invoices, and more — all at the speed of chat.',
            createAWorkspaceCTA: 'Get Started',
            features: {
                trackAndCollect: 'Track and collect receipts',
                reimbursements: 'Reimburse employees',
                companyCards: 'Manage company cards',
            },
            notFound: 'No workspace found',
            description: 'Rooms are a great place to discuss and work with multiple people. To begin collaborating, create or join a workspace',
        },
        new: {
            newWorkspace: 'New workspace',
            getTheExpensifyCardAndMore: 'Get the Expensify Card and more',
            confirmWorkspace: 'Confirm Workspace',
            myGroupWorkspace: ({workspaceNumber}: {workspaceNumber?: number}) => `My Group Workspace${workspaceNumber ? ` ${workspaceNumber}` : ''}`,
            workspaceName: ({userName, workspaceNumber}: NewWorkspaceNameParams) => `${userName}'s Workspace${workspaceNumber ? ` ${workspaceNumber}` : ''}`,
        },
        people: {
            genericFailureMessage: 'An error occurred removing a member from the workspace, please try again',
            removeMembersPrompt: ({memberName}: {memberName: string}) => ({
                one: `Are you sure you want to remove ${memberName}?`,
                other: 'Are you sure you want to remove these members?',
            }),
            removeMembersWarningPrompt: ({memberName, ownerName}: RemoveMembersWarningPrompt) =>
                `${memberName} is an approver in this workspace. When you unshare this workspace with them, we’ll replace them in the approval workflow with the workspace owner, ${ownerName}`,
            removeMembersTitle: () => ({
                one: 'Remove member',
                other: 'Remove members',
            }),
            findMember: 'Find member',
            removeWorkspaceMemberButtonTitle: 'Remove from workspace',
            removeGroupMemberButtonTitle: 'Remove from group',
            removeRoomMemberButtonTitle: 'Remove from chat',
            removeMemberPrompt: ({memberName}: RemoveMemberPromptParams) => `Are you sure you want to remove ${memberName}?`,
            removeMemberTitle: 'Remove member',
            transferOwner: 'Transfer owner',
            makeMember: 'Make member',
            makeAdmin: 'Make admin',
            makeAuditor: 'Make auditor',
            selectAll: 'Select all',
            error: {
                genericAdd: 'There was a problem adding this workspace member',
                cannotRemove: "You can't remove yourself or the workspace owner",
                genericRemove: 'There was a problem removing that workspace member',
            },
            addedWithPrimary: 'Some members were added with their primary logins.',
            invitedBySecondaryLogin: ({secondaryLogin}: SecondaryLoginParams) => `Added by secondary login ${secondaryLogin}.`,
            membersListTitle: 'Directory of all workspace members.',
            importMembers: 'Import members',
        },
        card: {
            getStartedIssuing: 'Get started by issuing your first virtual or physical card.',
            issueCard: 'Issue card',
            issueNewCard: {
                whoNeedsCard: 'Who needs a card?',
                findMember: 'Find member',
                chooseCardType: 'Choose a card type',
                physicalCard: 'Physical card',
                physicalCardDescription: 'Great for the frequent spender',
                virtualCard: 'Virtual card',
                virtualCardDescription: 'Instant and flexible',
                chooseLimitType: 'Choose a limit type',
                smartLimit: 'Smart Limit',
                smartLimitDescription: 'Spend up to a certain amount before requiring approval',
                monthly: 'Monthly',
                monthlyDescription: 'Spend up to a certain amount per month',
                fixedAmount: 'Fixed amount',
                fixedAmountDescription: 'Spend up to a certain amount once',
                setLimit: 'Set a limit',
                cardLimitError: 'Please enter an amount less than $21,474,836',
                giveItName: 'Give it a name',
                giveItNameInstruction: 'Make it unique enough to tell apart from other cards. Specific use cases are even better!',
                cardName: 'Card name',
                letsDoubleCheck: 'Let’s double check that everything looks right.',
                willBeReady: 'This card will be ready to use immediately.',
                cardholder: 'Cardholder',
                cardType: 'Card type',
                limit: 'Limit',
                limitType: 'Limit type',
                name: 'Name',
            },
            deactivateCardModal: {
                deactivate: 'Deactivate',
                deactivateCard: 'Deactivate card',
                deactivateConfirmation: 'Deactivating this card will decline all future transactions and can’t be undone.',
            },
        },
        accounting: {
            settings: 'settings',
            title: 'Connections',
            subtitle: 'Connect to your accounting system to code transactions with your chart of accounts, auto-match payments, and keep your finances in sync.',
            qbo: 'QuickBooks Online',
            qbd: 'QuickBooks Desktop',
            xero: 'Xero',
            netsuite: 'NetSuite',
            intacct: 'Sage Intacct',
            sap: 'SAP',
            oracle: 'Oracle',
            microsoftDynamics: 'Microsoft Dynamics',
            talkYourOnboardingSpecialist: 'Chat with your setup specialist.',
            talkYourAccountManager: 'Chat with your account manager.',
            talkToConcierge: 'Chat with Concierge.',
            needAnotherAccounting: 'Need another accounting software? ',
            connectionName: ({connectionName}: ConnectionNameParams) => {
                switch (connectionName) {
                    case CONST.POLICY.CONNECTIONS.NAME.QBO:
                        return 'QuickBooks Online';
                    case CONST.POLICY.CONNECTIONS.NAME.XERO:
                        return 'Xero';
                    case CONST.POLICY.CONNECTIONS.NAME.NETSUITE:
                        return 'NetSuite';
                    case CONST.POLICY.CONNECTIONS.NAME.SAGE_INTACCT:
                        return 'Sage Intacct';
                    default: {
                        return '';
                    }
                }
            },
            errorODIntegration: "There's an error with a connection that's been set up in Expensify Classic. ",
            goToODToFix: 'Go to Expensify Classic to fix this issue.',
            goToODToSettings: 'Go to Expensify Classic to manage your settings.',
            setup: 'Connect',
            lastSync: ({relativeDate}: LastSyncAccountingParams) => `Last synced ${relativeDate}`,
            notSync: 'Not synced',
            import: 'Import',
            export: 'Export',
            advanced: 'Advanced',
            other: 'Other',
            syncNow: 'Sync now',
            disconnect: 'Disconnect',
            reinstall: 'Reinstall connector',
            disconnectTitle: ({connectionName}: OptionalParam<ConnectionNameParams> = {}) => {
                const integrationName =
                    connectionName && CONST.POLICY.CONNECTIONS.NAME_USER_FRIENDLY[connectionName] ? CONST.POLICY.CONNECTIONS.NAME_USER_FRIENDLY[connectionName] : 'integration';
                return `Disconnect ${integrationName}`;
            },
            connectTitle: ({connectionName}: ConnectionNameParams) => `Connect ${CONST.POLICY.CONNECTIONS.NAME_USER_FRIENDLY[connectionName] ?? 'accounting integration'}`,

            syncError: ({connectionName}: ConnectionNameParams) => {
                switch (connectionName) {
                    case CONST.POLICY.CONNECTIONS.NAME.QBO:
                        return "Can't connect to QuickBooks Online";
                    case CONST.POLICY.CONNECTIONS.NAME.XERO:
                        return "Can't connect to Xero";
                    case CONST.POLICY.CONNECTIONS.NAME.NETSUITE:
                        return "Can't connect to NetSuite";
                    case CONST.POLICY.CONNECTIONS.NAME.QBD:
                        return "Can't connect to QuickBooks Desktop";
                    default: {
                        return "Can't connect to integration";
                    }
                }
            },
            accounts: 'Chart of accounts',
            taxes: 'Taxes',
            imported: 'Imported',
            notImported: 'Not imported',
            importAsCategory: 'Imported as categories',
            importTypes: {
                [CONST.INTEGRATION_ENTITY_MAP_TYPES.IMPORTED]: 'Imported',
                [CONST.INTEGRATION_ENTITY_MAP_TYPES.TAG]: 'Imported as tags',
                [CONST.INTEGRATION_ENTITY_MAP_TYPES.DEFAULT]: 'Imported',
                [CONST.INTEGRATION_ENTITY_MAP_TYPES.NOT_IMPORTED]: 'Not imported',
                [CONST.INTEGRATION_ENTITY_MAP_TYPES.NONE]: 'Not imported',
                [CONST.INTEGRATION_ENTITY_MAP_TYPES.REPORT_FIELD]: 'Imported as report fields',
                [CONST.INTEGRATION_ENTITY_MAP_TYPES.NETSUITE_DEFAULT]: 'NetSuite employee default',
            },
            disconnectPrompt: ({connectionName}: OptionalParam<ConnectionNameParams> = {}) => {
                const integrationName =
                    connectionName && CONST.POLICY.CONNECTIONS.NAME_USER_FRIENDLY[connectionName] ? CONST.POLICY.CONNECTIONS.NAME_USER_FRIENDLY[connectionName] : 'this integration';
                return `Are you sure you want to disconnect ${integrationName}?`;
            },
            connectPrompt: ({connectionName}: ConnectionNameParams) =>
                `Are you sure you want to connect ${
                    CONST.POLICY.CONNECTIONS.NAME_USER_FRIENDLY[connectionName] ?? 'this accounting integration'
                }? This will remove any existing accounting connections.`,
            enterCredentials: 'Enter your credentials',
            connections: {
                syncStageName: ({stage}: SyncStageNameConnectionsParams) => {
                    switch (stage) {
                        case 'quickbooksOnlineImportCustomers':
                        case 'quickbooksDesktopImportCustomers':
                            return 'Importing customers';
                        case 'quickbooksOnlineImportEmployees':
                        case 'netSuiteSyncImportEmployees':
                        case 'intacctImportEmployees':
                        case 'quickbooksDesktopImportEmployees':
                            return 'Importing employees';
                        case 'quickbooksOnlineImportAccounts':
                        case 'quickbooksDesktopImportAccounts':
                            return 'Importing accounts';
                        case 'quickbooksOnlineImportClasses':
                        case 'quickbooksDesktopImportClasses':
                            return 'Importing classes';
                        case 'quickbooksOnlineImportLocations':
                            return 'Importing locations';
                        case 'quickbooksOnlineImportProcessing':
                            return 'Processing imported data';
                        case 'quickbooksOnlineSyncBillPayments':
                        case 'intacctImportSyncBillPayments':
                            return 'Syncing reimbursed reports and bill payments';
                        case 'quickbooksOnlineSyncTaxCodes':
                            return 'Importing tax codes';
                        case 'quickbooksOnlineCheckConnection':
                            return 'Checking QuickBooks Online connection';
                        case 'quickbooksOnlineImportMain':
                            return 'Importing QuickBooks Online data';
                        case 'startingImportXero':
                            return 'Importing Xero data';
                        case 'startingImportQBO':
                            return 'Importing QuickBooks Online data';
                        case 'startingImportQBD':
                        case 'quickbooksDesktopImportMore':
                            return 'Importing QuickBooks Desktop data';
                        case 'quickbooksDesktopImportTitle':
                            return 'Importing title';
                        case 'quickbooksDesktopImportApproveCertificate':
                            return 'Importing approve certificate';
                        case 'quickbooksDesktopImportDimensions':
                            return 'Importing dimensions';
                        case 'quickbooksDesktopImportSavePolicy':
                            return 'Importing save policy';
                        case 'quickbooksDesktopWebConnectorReminder':
                            return 'Still syncing data with QuickBooks... Please make sure the Web Connector is running';
                        case 'quickbooksOnlineSyncTitle':
                            return 'Syncing QuickBooks Online data';
                        case 'quickbooksOnlineSyncLoadData':
                        case 'xeroSyncStep':
                        case 'intacctImportData':
                            return 'Loading data';
                        case 'quickbooksOnlineSyncApplyCategories':
                            return 'Updating categories';
                        case 'quickbooksOnlineSyncApplyCustomers':
                            return 'Updating customers/projects';
                        case 'quickbooksOnlineSyncApplyEmployees':
                            return 'Updating people list';
                        case 'quickbooksOnlineSyncApplyClassesLocations':
                            return 'Updating report fields';
                        case 'jobDone':
                            return 'Waiting for imported data to load';
                        case 'xeroSyncImportChartOfAccounts':
                            return 'Syncing chart of accounts';
                        case 'xeroSyncImportCategories':
                            return 'Syncing categories';
                        case 'xeroSyncImportCustomers':
                            return 'Syncing customers';
                        case 'xeroSyncXeroReimbursedReports':
                            return 'Marking Expensify reports as reimbursed';
                        case 'xeroSyncExpensifyReimbursedReports':
                            return 'Marking Xero bills and invoices as paid';
                        case 'xeroSyncImportTrackingCategories':
                            return 'Syncing tracking categories';
                        case 'xeroSyncImportBankAccounts':
                            return 'Syncing bank accounts';
                        case 'xeroSyncImportTaxRates':
                            return 'Syncing tax rates';
                        case 'xeroCheckConnection':
                            return 'Checking Xero connection';
                        case 'xeroSyncTitle':
                            return 'Syncing Xero data';
                        case 'netSuiteSyncConnection':
                            return 'Initializing connection to NetSuite';
                        case 'netSuiteSyncCustomers':
                            return 'Importing customers';
                        case 'netSuiteSyncInitData':
                            return 'Retrieving data from NetSuite';
                        case 'netSuiteSyncImportTaxes':
                            return 'Importing taxes';
                        case 'netSuiteSyncImportItems':
                            return 'Importing items';
                        case 'netSuiteSyncData':
                            return 'Importing data into Expensify';
                        case 'netSuiteSyncAccounts':
                            return 'Syncing accounts';
                        case 'netSuiteSyncCurrencies':
                            return 'Syncing currencies';
                        case 'netSuiteSyncCategories':
                            return 'Syncing categories';
                        case 'netSuiteSyncReportFields':
                            return 'Importing data as Expensify report fields';
                        case 'netSuiteSyncTags':
                            return 'Importing data as Expensify tags';
                        case 'netSuiteSyncUpdateConnectionData':
                            return 'Updating connection info';
                        case 'netSuiteSyncNetSuiteReimbursedReports':
                            return 'Marking Expensify reports as reimbursed';
                        case 'netSuiteSyncExpensifyReimbursedReports':
                            return 'Marking NetSuite bills and invoices as paid';
                        case 'netSuiteImportVendorsTitle':
                            return 'Importing vendors';
                        case 'netSuiteImportCustomListsTitle':
                            return 'Importing custom lists';
                        case 'netSuiteSyncImportCustomLists':
                            return 'Importing custom lists';
                        case 'netSuiteSyncImportSubsidiaries':
                            return 'Importing subsidiaries';
                        case 'netSuiteSyncImportVendors':
                        case 'quickbooksDesktopImportVendors':
                            return 'Importing vendors';
                        case 'intacctCheckConnection':
                            return 'Checking Sage Intacct connection';
                        case 'intacctImportDimensions':
                            return 'Importing Sage Intacct dimensions';
                        case 'intacctImportTitle':
                            return 'Importing Sage Intacct data';
                        default: {
                            // eslint-disable-next-line @typescript-eslint/restrict-template-expressions
                            return `Translation missing for stage: ${stage}`;
                        }
                    }
                },
            },
            preferredExporter: 'Preferred exporter',
            exportPreferredExporterNote:
                'The preferred exporter can be any workspace admin, but must also be a Domain Admin if you set different export accounts for individual company cards in Domain Settings.',
            exportPreferredExporterSubNote: 'Once set, the preferred exporter will see reports for export in their account.',
            exportAs: 'Export as',
            exportOutOfPocket: 'Export out-of-pocket expenses as',
            exportCompanyCard: 'Export company card expenses as',
            exportDate: 'Export date',
            defaultVendor: 'Default vendor',
            autoSync: 'Auto-sync',
            autoSyncDescription: 'Sync NetSuite and Expensify automatically, every day. Export finalized report in realtime',
            reimbursedReports: 'Sync reimbursed reports',
            cardReconciliation: 'Card reconciliation',
            reconciliationAccount: 'Reconciliation account',
            continuousReconciliation: 'Continuous Reconciliation',
            saveHoursOnReconciliation:
                'Save hours on reconciliation each accounting period by having Expensify continuously reconcile Expensify Card statements and settlements on your behalf.',
            enableContinuousReconciliation: 'In order to enable Continuous Reconciliation, please enable ',
            chooseReconciliationAccount: {
                chooseBankAccount: 'Choose the bank account that your Expensify Card payments will be reconciled against.',
                accountMatches: 'Make sure this account matches your ',
                settlementAccount: 'Expensify Card settlement account ',
                reconciliationWorks: ({lastFourPAN}: ReconciliationWorksParams) => `(ending in ${lastFourPAN}) so Continuous Reconciliation works properly.`,
            },
        },
        export: {
            notReadyHeading: 'Not ready to export',
            notReadyDescription: 'Draft or pending expense reports cannot be exported to the accounting system. Please approve or pay these expenses before exporting them.',
        },
        invoices: {
            sendInvoice: 'Send invoice',
            sendFrom: 'Send from',
            invoicingDetails: 'Invoicing details',
            invoicingDetailsDescription: 'This info will appear on your invoices.',
            companyName: 'Company name',
            companyWebsite: 'Company website',
            paymentMethods: {
                personal: 'Personal',
                business: 'Business',
                chooseInvoiceMethod: 'Choose a payment method below:',
                payingAsIndividual: 'Paying as an individual',
                payingAsBusiness: 'Paying as a business',
            },
            invoiceBalance: 'Invoice balance',
            invoiceBalanceSubtitle: "This is your current balance from collecting invoice payments. It'll transfer to your bank account automatically if you've added one.",
            bankAccountsSubtitle: 'Add a bank account to make and receive invoice payments.',
        },
        invite: {
            member: 'Invite member',
            members: 'Invite members',
            invitePeople: 'Invite new members',
            genericFailureMessage: 'An error occurred while inviting the member to the workspace. Please try again.',
            pleaseEnterValidLogin: `Please ensure the email or phone number is valid (e.g. ${CONST.EXAMPLE_PHONE_NUMBER}).`,
            user: 'user',
            users: 'users',
            invited: 'invited',
            removed: 'removed',
            to: 'to',
            from: 'from',
        },
        inviteMessage: {
            confirmDetails: 'Confirm details',
            inviteMessagePrompt: 'Make your invitation extra special by adding a message below!',
            personalMessagePrompt: 'Message',
            genericFailureMessage: 'An error occurred while inviting the member to the workspace. Please try again.',
            inviteNoMembersError: 'Please select at least one member to invite',
            joinRequest: ({user, workspaceName}: {user: string; workspaceName: string}) => `${user} requested to join ${workspaceName}`,
        },
        distanceRates: {
            oopsNotSoFast: 'Oops! Not so fast...',
            workspaceNeeds: 'A workspace needs at least one enabled distance rate.',
            distance: 'Distance',
            centrallyManage: 'Centrally manage rates, track in miles or kilometers, and set a default category.',
            rate: 'Rate',
            addRate: 'Add rate',
            findRate: 'Find rate',
            trackTax: 'Track tax',
            deleteRates: () => ({
                one: 'Delete rate',
                other: 'Delete rates',
            }),
            enableRates: () => ({
                one: 'Enable rate',
                other: 'Enable rates',
            }),
            disableRates: () => ({
                one: 'Disable rate',
                other: 'Disable rates',
            }),
            enableRate: 'Enable rate',
            status: 'Status',
            unit: 'Unit',
            taxFeatureNotEnabledMessage: 'Taxes must be enabled on the workspace to use this feature. Head over to ',
            changePromptMessage: ' to make that change.',
            deleteDistanceRate: 'Delete distance rate',
            areYouSureDelete: () => ({
                one: 'Are you sure you want to delete this rate?',
                other: 'Are you sure you want to delete these rates?',
            }),
            errors: {
                rateNameRequired: 'Rate name is required',
                existingRateName: 'A distance rate with this name already exists',
            },
        },
        editor: {
            descriptionInputLabel: 'Description',
            nameInputLabel: 'Name',
            typeInputLabel: 'Type',
            initialValueInputLabel: 'Initial value',
            nameInputHelpText: "This is the name you'll see on your workspace.",
            nameIsRequiredError: "You'll need to give your workspace a name",
            currencyInputLabel: 'Default currency',
            currencyInputHelpText: 'All expenses on this workspace will be converted to this currency.',
            currencyInputDisabledText: ({currency}: CurrencyInputDisabledTextParams) =>
                `The default currency can't be changed because this workspace is linked to a ${currency} bank account.`,
            save: 'Save',
            genericFailureMessage: 'An error occurred while updating the workspace. Please try again.',
            avatarUploadFailureMessage: 'An error occurred uploading the avatar. Please try again.',
            addressContext: 'A Workspace Address is required to enable Expensify Travel. Please enter an address associated with your business.',
        },
        bankAccount: {
            continueWithSetup: 'Continue setup',
            youAreAlmostDone: "You're almost done setting up your bank account, which will let you issue corporate cards, reimburse expenses, collect invoices, and pay bills.",
            streamlinePayments: 'Streamline payments',
            connectBankAccountNote: "Note: Personal bank accounts can't be used for payments on workspaces.",
            oneMoreThing: 'One more thing!',
            allSet: "You're all set!",
            accountDescriptionWithCards: 'This bank account will be used to issue corporate cards, reimburse expenses, collect invoices, and pay bills.',
            letsFinishInChat: "Let's finish in chat!",
            finishInChat: 'Finish in chat',
            almostDone: 'Almost done!',
            disconnectBankAccount: 'Disconnect bank account',
            startOver: 'Start over',
            updateDetails: 'Update details',
            yesDisconnectMyBankAccount: 'Yes, disconnect my bank account',
            yesStartOver: 'Yes, start over',
            disconnectYour: 'Disconnect your ',
            bankAccountAnyTransactions: ' bank account. Any outstanding transactions for this account will still complete.',
            clearProgress: "Starting over will clear the progress you've made so far.",
            areYouSure: 'Are you sure?',
            workspaceCurrency: 'Workspace currency',
            updateCurrencyPrompt: 'It looks like your workspace is currently set to a different currency than USD. Please click the button below to update your currency to USD now.',
            updateToUSD: 'Update to USD',
            updateWorkspaceCurrency: 'Update workspace currency',
            workspaceCurrencyNotSupported: 'Workspace currency not supported',
            yourWorkspace: 'Your workspace is set to an unsupported currency. View the',
            listOfSupportedCurrencies: 'list of supported currencies',
        },
        changeOwner: {
            changeOwnerPageTitle: 'Transfer owner',
            addPaymentCardTitle: 'Enter your payment card to transfer ownership',
            addPaymentCardButtonText: 'Accept terms & add payment card',
            addPaymentCardReadAndAcceptTextPart1: 'Read and accept',
            addPaymentCardReadAndAcceptTextPart2: 'policy to add your card',
            addPaymentCardTerms: 'terms',
            addPaymentCardPrivacy: 'privacy',
            addPaymentCardAnd: '&',
            addPaymentCardPciCompliant: 'PCI-DSS compliant',
            addPaymentCardBankLevelEncrypt: 'Bank level encryption',
            addPaymentCardRedundant: 'Redundant infrastructure',
            addPaymentCardLearnMore: 'Learn more about our',
            addPaymentCardSecurity: 'security',
            amountOwedTitle: 'Outstanding balance',
            amountOwedButtonText: 'OK',
            amountOwedText: 'This account has an outstanding balance from a previous month.\n\nDo you want to clear the balance and take over billing of this workspace?',
            ownerOwesAmountTitle: 'Outstanding balance',
            ownerOwesAmountButtonText: 'Transfer balance',
            ownerOwesAmountText: ({email, amount}: OwnerOwesAmountParams) =>
                `The account owning this workspace (${email}) has an outstanding balance from a previous month.\n\nDo you want to transfer this amount (${amount}) in order to take over billing for this workspace? Your payment card will be charged immediately.`,
            subscriptionTitle: 'Take over annual subscription',
            subscriptionButtonText: 'Transfer subscription',
            subscriptionText: ({usersCount, finalCount}: ChangeOwnerSubscriptionParams) =>
                `Taking over this workspace will merge its annual subscription with your current subscription. This will increase your subscription size by ${usersCount} members making your new subscription size ${finalCount}. Would you like to continue?`,
            duplicateSubscriptionTitle: 'Duplicate subscription alert',
            duplicateSubscriptionButtonText: 'Continue',
            duplicateSubscriptionText: ({email, workspaceName}: ChangeOwnerDuplicateSubscriptionParams) =>
                `It looks like you may be trying to take over billing for ${email}'s workspaces, but to do that, you need to be an admin on all their workspaces first.\n\nClick "Continue" if you only want to take over billing for the workspace ${workspaceName}.\n\nIf you want to take over billing for their entire subscription, please have them add you as an admin to all their workspaces first before taking over billing.`,
            hasFailedSettlementsTitle: 'Cannot transfer ownership',
            hasFailedSettlementsButtonText: 'Got it',
            hasFailedSettlementsText: ({email}: ChangeOwnerHasFailedSettlementsParams) =>
                `You can't take over billing because ${email} has an overdue expensify Expensify Card settlement. Please ask them to reach out to concierge@expensify.com to resolve the issue. Then, you can take over billing for this workspace.`,
            failedToClearBalanceTitle: 'Failed to clear balance',
            failedToClearBalanceButtonText: 'OK',
            failedToClearBalanceText: 'We were unable to clear the balance. Please try again later.',
            successTitle: 'Woohoo! All set.',
            successDescription: "You're now the owner of this workspace.",
            errorTitle: 'Oops! Not so fast...',
            errorDescriptionPartOne: 'There was a problem transferring ownership of this workspace. Try again, or',
            errorDescriptionPartTwo: 'reach out to Concierge',
            errorDescriptionPartThree: 'for help.',
        },
        exportAgainModal: {
            title: 'Careful!',
            description: ({reportName, connectionName}: ExportAgainModalDescriptionParams) =>
                `The following reports have already been exported to ${CONST.POLICY.CONNECTIONS.NAME_USER_FRIENDLY[connectionName]}:\n\n${reportName}\n\nAre you sure you want to export them again?`,
            confirmText: 'Yes, export again',
            cancelText: 'Cancel',
        },
        upgrade: {
            reportFields: {
                title: 'Report fields',
                description: `Report fields let you specify header-level details, distinct from tags that pertain to expenses on individual line items. These details can encompass specific project names, business trip information, locations, and more.`,
                onlyAvailableOnPlan: 'Report fields are only available on the Control plan, starting at ',
            },
            [CONST.POLICY.CONNECTIONS.NAME.NETSUITE]: {
                title: 'NetSuite',
                description: `Enjoy automated syncing and reduce manual entries with the Expensify + NetSuite integration. Gain in-depth, realtime financial insights with native and custom segment support, including project and customer mapping.`,
                onlyAvailableOnPlan: 'Our NetSuite integration is only available on the Control plan, starting at ',
            },
            [CONST.POLICY.CONNECTIONS.NAME.SAGE_INTACCT]: {
                title: 'Sage Intacct',
                description: `Enjoy automated syncing and reduce manual entries with the Expensify + Sage Intacct integration. Gain in-depth, real-time financial insights with user-defined dimensions, as well as expense coding by department, class, location, customer, and project (job).`,
                onlyAvailableOnPlan: 'Our Sage Intacct integration is only available on the Control plan, starting at ',
            },
            [CONST.POLICY.CONNECTIONS.NAME.QBD]: {
                title: 'QuickBooks Desktop',
                description: `Enjoy automated syncing and reduce manual entries with the Expensify + QuickBooks Desktop integration. Gain ultimate efficiency with a realtime, two-way connection and expense coding by class, item, customer, and project.`,
                onlyAvailableOnPlan: 'Our QuickBooks Desktop integration is only available on the Control plan, starting at ',
            },
            [CONST.UPGRADE_FEATURE_INTRO_MAPPING.approvals.id]: {
                title: 'Advanced Approvals',
                description: `If you want to add more layers of approval to the mix – or just make sure the largest expenses get another set of eyes – we’ve got you covered. Advanced approvals help you put the right checks in place at every level so you keep your team’s spend under control.`,
                onlyAvailableOnPlan: 'Advanced approvals are only available on the Control plan, which starts at ',
            },
            categories: {
                title: 'Categories',
                description: `Categories help you better organize expenses to keep track of where you're spending your money. Use our suggested categories list or create your own.`,
                onlyAvailableOnPlan: 'Categories are available on the Collect plan, starting at ',
            },
            glCodes: {
                title: 'GL codes',
                description: `Add GL codes to your categories and tags for easy export of expenses to your accounting and payroll systems.`,
                onlyAvailableOnPlan: 'GL codes are only available on the Control plan, starting at ',
            },
            glAndPayrollCodes: {
                title: 'GL & Payroll codes',
                description: `Add GL & Payroll codes to your categories for easy export of expenses to your accounting and payroll systems.`,
                onlyAvailableOnPlan: 'GL & Payroll codes are only available on the Control plan, starting at ',
            },
            taxCodes: {
                title: 'Tax codes',
                description: `Add tax codes to your taxes for easy export of expenses to your accounting and payroll systems.`,
                onlyAvailableOnPlan: 'Tax codes are only available on the Control plan, starting at ',
            },
            companyCards: {
                title: 'Unlimited Company cards',
                description: `Need to add more card feeds? Unlock unlimited company cards to sync transactions from all major card issuers.`,
                onlyAvailableOnPlan: 'This is only available on the Control plan, starting at ',
            },
            rules: {
                title: 'Rules',
                description: `Rules run in the background and keep your spend under control so you don't have to sweat the small stuff.\n\nRequire expense details like receipts and descriptions, set limits and defaults, and automate approvals and payments – all in one place.`,
                onlyAvailableOnPlan: 'Rules are only available on the Control plan, starting at ',
            },
            perDiem: {
                title: 'Per diem',
                description:
                    'Per diem is a great way to keep your daily costs compliant and predictable whenever your employees travel. Enjoy features like custom rates, default categories, and more granular details like destinations and subrates.',
                onlyAvailableOnPlan: 'Per diem are only available on the Control plan, starting at ',
            },
            travel: {
                title: 'Travel',
                description: 'Expensify Travel is a new corporate travel booking and management platform that allows members to book accommodations, flights, transportation, and more.',
                onlyAvailableOnPlan: 'Travel is available on the Collect plan, starting at ',
            },
            multiLevelTags: {
                title: 'Multi-level tags',
                description:
                    'Multi-Level Tags help you track expenses with greater precision. Assign multiple tags to each line item—such as department, client, or cost center—to capture the full context of every expense. This enables more detailed reporting, approval workflows, and accounting exports.',
                onlyAvailableOnPlan: 'Multi-level tags are only available on the Control plan, starting at ',
            },
            pricing: {
                perActiveMember: 'per active member per month.',
                perMember: 'per member per month.',
            },
            note: {
                upgradeWorkspace: 'Upgrade your workspace to access this feature, or',
                learnMore: 'learn more',
                aboutOurPlans: 'about our plans and pricing.',
            },
            upgradeToUnlock: 'Unlock this feature',
            completed: {
                headline: `You've upgraded your workspace!`,
                successMessage: ({policyName}: ReportPolicyNameParams) => `You've successfully upgraded ${policyName} to the Control plan!`,
                categorizeMessage: `You've successfully upgraded to a workspace on the Collect plan. Now you can categorize your expenses!`,
                travelMessage: `You've successfully upgraded to a workspace on the Collect plan. Now you can start booking and managing travel!`,
                viewSubscription: 'View your subscription',
                moreDetails: 'for more details.',
                gotIt: 'Got it, thanks',
            },
            commonFeatures: {
                title: 'Upgrade to the Control plan',
                note: 'Unlock our most powerful features, including:',
                benefits: {
                    startsAt: 'The Control plan starts at ',
                    perMember: 'per active member per month.',
                    learnMore: 'Learn more',
                    pricing: 'about our plans and pricing.',
                    benefit1: 'Advanced accounting connections (NetSuite, Sage Intacct, and more)',
                    benefit2: 'Smart expense rules',
                    benefit3: 'Multi-level approval workflows',
                    benefit4: 'Enhanced security controls',
                    toUpgrade: 'To upgrade, click',
                    selectWorkspace: 'select a workspace, and change the plan type to',
                },
            },
        },
        downgrade: {
            commonFeatures: {
                title: 'Downgrade to the Collect plan',
                note: 'If you downgrade, you’ll lose access to these features and more:',
                benefits: {
                    note: 'For a full comparison of our plans, check out our',
                    pricingPage: 'pricing page',
                    confirm: 'Are you sure you want to downgrade and remove your configurations?',
                    warning: 'This cannot be undone.',
                    benefit1: 'Accounting connections (except QuickBooks Online and Xero)',
                    benefit2: 'Smart expense rules',
                    benefit3: 'Multi-level approval workflows',
                    benefit4: 'Enhanced security controls',
                    headsUp: 'Heads up!',
                    multiWorkspaceNote: 'You’ll need to downgrade all your workspaces before your first monthly payment to begin a subscription at the Collect rate. Click',
                    selectStep: '> select each workspace > change the plan type to',
                },
            },
            completed: {
                headline: 'Your workspace has been downgraded',
                description: 'You have other workspaces on the Control plan. To be billed at the Collect rate, you must downgrade all workspaces.',
                gotIt: 'Got it, thanks',
            },
        },
        payAndDowngrade: {
            title: 'Pay & downgrade',
            headline: 'Your final payment',
            description1: 'Your final bill for this subscription will be',
            description2: ({date}: DateParams) => `See your breakdown below for ${date}:`,
            subscription:
                'Heads up! This action will end your Expensify subscription, delete this workspace, and remove all workspace members. If you want to keep this workspace and only remove yourself, have another admin take over billing first.',
            genericFailureMessage: 'An error occurred while paying your bill. Please try again.',
        },
        restrictedAction: {
            restricted: 'Restricted',
            actionsAreCurrentlyRestricted: ({workspaceName}: ActionsAreCurrentlyRestricted) => `Actions on the ${workspaceName} workspace are currently restricted`,
            workspaceOwnerWillNeedToAddOrUpdatePaymentCard: ({workspaceOwnerName}: WorkspaceOwnerWillNeedToAddOrUpdatePaymentCardParams) =>
                `Workspace owner, ${workspaceOwnerName} will need to add or update the payment card on file to unlock new workspace activity.`,
            youWillNeedToAddOrUpdatePaymentCard: "You'll need to add or update the payment card on file to unlock new workspace activity.",
            addPaymentCardToUnlock: 'Add a payment card to unlock!',
            addPaymentCardToContinueUsingWorkspace: 'Add a payment card to continue using this workspace',
            pleaseReachOutToYourWorkspaceAdmin: 'Please reach out to your workspace admin for any questions.',
            chatWithYourAdmin: 'Chat with your admin',
            chatInAdmins: 'Chat in #admins',
            addPaymentCard: 'Add payment card',
        },
        rules: {
            individualExpenseRules: {
                title: 'Expenses',
                subtitle: 'Set spend controls and defaults for individual expenses. You can also create rules for',
                receiptRequiredAmount: 'Receipt required amount',
                receiptRequiredAmountDescription: 'Require receipts when spend exceeds this amount, unless overridden by a category rule.',
                maxExpenseAmount: 'Max expense amount',
                maxExpenseAmountDescription: 'Flag spend that exceeds this amount, unless overridden by a category rule.',
                maxAge: 'Max age',
                maxExpenseAge: 'Max expense age',
                maxExpenseAgeDescription: 'Flag spend older than a specific number of days.',
                maxExpenseAgeDays: () => ({
                    one: '1 day',
                    other: (count: number) => `${count} days`,
                }),
                billableDefault: 'Billable default',
                billableDefaultDescription: 'Choose whether cash and credit card expenses should be billable by default. Billable expenses are enabled or disabled in',
                billable: 'Billable',
                billableDescription: 'Expenses are most often re-billed to clients',
                nonBillable: 'Non-billable',
                nonBillableDescription: 'Expenses are occasionally re-billed to clients',
                eReceipts: 'eReceipts',
                eReceiptsHint: 'eReceipts are auto-created',
                eReceiptsHintLink: 'for most USD credit transactions',
                attendeeTracking: 'Attendee tracking',
                attendeeTrackingHint: 'Track the per-person cost for every expense.',
                prohibitedDefaultDescription:
                    'Flag any receipts where alcohol, gambling, or other restricted items appear. Expenses with receipts where these line items appear will require manual review.',
                prohibitedExpenses: 'Prohibited expenses',
                alcohol: 'Alcohol',
                hotelIncidentals: 'Hotel incidentals',
                gambling: 'Gambling',
                tobacco: 'Tobacco',
                adultEntertainment: 'Adult entertainment',
            },
            expenseReportRules: {
                examples: 'Examples:',
                title: 'Expense reports',
                subtitle: 'Automate expense report compliance, approvals, and payment.',
                customReportNamesSubtitle: 'Customize report titles using our ',
                customNameTitle: 'Default report title',
                customNameDescription: 'Choose a custom name for expense reports using our ',
                customNameDescriptionLink: 'extensive formulas',
                customNameInputLabel: 'Name',
                customNameEmailPhoneExample: 'Member’s email or phone: {report:submit:from}',
                customNameStartDateExample: 'Report start date: {report:startdate}',
                customNameWorkspaceNameExample: 'Workspace name: {report:workspacename}',
                customNameReportIDExample: 'Report ID: {report:id}',
                customNameTotalExample: 'Total: {report:total}.',
                preventMembersFromChangingCustomNamesTitle: 'Prevent members from changing custom report names',
                preventSelfApprovalsTitle: 'Prevent self-approvals',
                preventSelfApprovalsSubtitle: 'Prevent workspace members from approving their own expense reports.',
                autoApproveCompliantReportsTitle: 'Auto-approve compliant reports',
                autoApproveCompliantReportsSubtitle: 'Configure which expense reports are eligible for auto-approval.',
                autoApproveReportsUnderTitle: 'Auto-approve reports under',
                autoApproveReportsUnderDescription: 'Fully compliant expense reports under this amount will be automatically approved.',
                randomReportAuditTitle: 'Random report audit',
                randomReportAuditDescription: 'Require that some reports be manually approved, even if eligible for auto-approval.',
                autoPayApprovedReportsTitle: 'Auto-pay approved reports',
                autoPayApprovedReportsSubtitle: 'Configure which expense reports are eligible for auto-pay.',
                autoPayApprovedReportsLimitError: ({currency}: AutoPayApprovedReportsLimitErrorParams = {}) => `Please enter an amount less than ${currency ?? ''}20,000`,
                autoPayApprovedReportsLockedSubtitle: 'Go to more features and enable workflows, then add payments to unlock this feature.',
                autoPayReportsUnderTitle: 'Auto-pay reports under',
                autoPayReportsUnderDescription: 'Fully compliant expense reports under this amount will be automatically paid. ',
                unlockFeatureGoToSubtitle: 'Go to',
                unlockFeatureEnableWorkflowsSubtitle: ({featureName}: FeatureNameParams) => `and enable workflows, then add ${featureName} to unlock this feature.`,
                enableFeatureSubtitle: ({featureName}: FeatureNameParams) => `and enable ${featureName} to unlock this feature.`,
            },
            categoryRules: {
                title: 'Category rules',
                approver: 'Approver',
                requireDescription: 'Require description',
                descriptionHint: 'Description hint',
                descriptionHintDescription: ({categoryName}: CategoryNameParams) =>
                    `Remind employees to provide additional information for “${categoryName}” spend. This hint appears in the description field on expenses.`,
                descriptionHintLabel: 'Hint',
                descriptionHintSubtitle: 'Pro-tip: The shorter the better!',
                maxAmount: 'Max amount',
                flagAmountsOver: 'Flag amounts over',
                flagAmountsOverDescription: ({categoryName}: CategoryNameParams) => `Applies to the category “${categoryName}”.`,
                flagAmountsOverSubtitle: 'This overrides the max amount for all expenses.',
                expenseLimitTypes: {
                    expense: 'Individual expense',
                    expenseSubtitle: 'Flag expense amounts by category. This rule overrides the general workspace rule for max expense amount.',
                    daily: 'Category total',
                    dailySubtitle: 'Flag total category spend per expense report.',
                },
                requireReceiptsOver: 'Require receipts over',
                requireReceiptsOverList: {
                    default: ({defaultAmount}: DefaultAmountParams) => `${defaultAmount} ${CONST.DOT_SEPARATOR} Default`,
                    never: 'Never require receipts',
                    always: 'Always require receipts',
                },
                defaultTaxRate: 'Default tax rate',
                goTo: 'Go to',
                andEnableWorkflows: 'and enable workflows, then add approvals to unlock this feature.',
            },
            customRules: {
                title: 'Custom rules',
                subtitle: 'Description',
                description: 'Input custom rules for expense reports',
            },
        },
        planTypePage: {
            planTypes: {
                team: {
                    label: 'Collect',
                    description: 'For teams looking to automate their processes.',
                },
                corporate: {
                    label: 'Control',
                    description: 'For organizations with advanced requirements.',
                },
            },
            description: "Choose a plan that's right for you. For a detailed list of features and pricing, check out our",
            subscriptionLink: 'plan types and pricing help page',
            lockedPlanDescription: ({count, annualSubscriptionEndDate}: WorkspaceLockedPlanTypeParams) => ({
                one: `You've committed to 1 active member on the Control plan until your annual subscription ends on ${annualSubscriptionEndDate}. You can switch to pay-per-use subscription and downgrade to the Collect plan starting ${annualSubscriptionEndDate} by disabling auto-renew in`,
                other: `You've committed to ${count} active members on the Control plan until your annual subscription ends on ${annualSubscriptionEndDate}. You can switch to pay-per-use subscription and downgrade to the Collect plan starting ${annualSubscriptionEndDate} by disabling auto-renew in`,
            }),
            subscriptions: 'Subscriptions',
        },
    },
    getAssistancePage: {
        title: 'Get assistance',
        subtitle: "We're here to clear your path to greatness!",
        description: 'Choose from the support options below:',
        chatWithConcierge: 'Chat with Concierge',
        scheduleSetupCall: 'Schedule a setup call',
        scheduleACall: 'Schedule call',
        questionMarkButtonTooltip: 'Get assistance from our team',
        exploreHelpDocs: 'Explore help docs',
        registerForWebinar: 'Register for webinar',
        onboardingHelp: 'Onboarding help',
    },
    emojiPicker: {
        skinTonePickerLabel: 'Change default skin tone',
        headers: {
            frequentlyUsed: 'Frequently Used',
            smileysAndEmotion: 'Smileys & Emotion',
            peopleAndBody: 'People & Body',
            animalsAndNature: 'Animals & Nature',
            foodAndDrink: 'Food & Drinks',
            travelAndPlaces: 'Travel & Places',
            activities: 'Activities',
            objects: 'Objects',
            symbols: 'Symbols',
            flags: 'Flags',
        },
    },
    newRoomPage: {
        newRoom: 'New room',
        groupName: 'Group name',
        roomName: 'Room name',
        visibility: 'Visibility',
        restrictedDescription: 'People in your workspace can find this room',
        privateDescription: 'People invited to this room can find it',
        publicDescription: 'Anyone can find this room',
        // eslint-disable-next-line @typescript-eslint/naming-convention
        public_announceDescription: 'Anyone can find this room',
        createRoom: 'Create room',
        roomAlreadyExistsError: 'A room with this name already exists',
        roomNameReservedError: ({reservedName}: RoomNameReservedErrorParams) => `${reservedName} is a default room on all workspaces. Please choose another name.`,
        roomNameInvalidError: 'Room names can only include lowercase letters, numbers, and hyphens',
        pleaseEnterRoomName: 'Please enter a room name',
        pleaseSelectWorkspace: 'Please select a workspace',
        renamedRoomAction: ({oldName, newName, actorName, isExpenseReport}: RenamedRoomActionParams) => {
            const actor = actorName ? `${actorName} ` : '';
            return isExpenseReport ? `${actor}renamed to "${newName}" (previously "${oldName}")` : `${actor}renamed this room to "${newName}" (previously "${oldName}")`;
        },
        roomRenamedTo: ({newName}: RoomRenamedToParams) => `Room renamed to ${newName}`,
        social: 'social',
        selectAWorkspace: 'Select a workspace',
        growlMessageOnRenameError: 'Unable to rename workspace room. Please check your connection and try again.',
        visibilityOptions: {
            restricted: 'Workspace', // the translation for "restricted" visibility is actually workspace. This is so we can display restricted visibility rooms as "workspace" without having to change what's stored.
            private: 'Private',
            public: 'Public',
            // eslint-disable-next-line @typescript-eslint/naming-convention
            public_announce: 'Public Announce',
        },
    },
    workspaceApprovalModes: {
        submitAndClose: 'Submit and Close',
        submitAndApprove: 'Submit and Approve',
        advanced: 'ADVANCED',
        dynamicExternal: 'DYNAMIC_EXTERNAL',
        smartReport: 'SMARTREPORT',
        billcom: 'BILLCOM',
    },
    workspaceActions: {
        addApprovalRule: ({approverEmail, approverName, field, name}: AddedPolicyApprovalRuleParams) => `added ${approverName} (${approverEmail}) as an approver for the ${field} "${name}"`,
        deleteApprovalRule: ({approverEmail, approverName, field, name}: AddedPolicyApprovalRuleParams) =>
            `removed ${approverName} (${approverEmail}) as an approver for the ${field} "${name}"`,
        updateApprovalRule: ({field, name, newApproverEmail, newApproverName, oldApproverEmail, oldApproverName}: UpdatedPolicyApprovalRuleParams) => {
            const formatApprover = (displayName?: string, email?: string) => (displayName ? `${displayName} (${email})` : email);

            return `changed the approver for the ${field} "${name}" to ${formatApprover(newApproverName, newApproverEmail)} (previously ${formatApprover(
                oldApproverName,
                oldApproverEmail,
            )})`;
        },
        addCategory: ({categoryName}: UpdatedPolicyCategoryParams) => `added the category "${categoryName}"`,
        deleteCategory: ({categoryName}: UpdatedPolicyCategoryParams) => `removed the category "${categoryName}"`,
        updateCategory: ({oldValue, categoryName}: UpdatedPolicyCategoryParams) => `${oldValue ? 'disabled' : 'enabled'} the category "${categoryName}"`,
        updateCategoryPayrollCode: ({oldValue, categoryName, newValue}: UpdatedPolicyCategoryGLCodeParams) => {
            if (!oldValue) {
                return `added the payroll code "${newValue}" to the category "${categoryName}"`;
            }
            if (!newValue && oldValue) {
                return `removed the payroll code "${oldValue}" from the category "${categoryName}"`;
            }
            return `changed the "${categoryName}" category payroll code to “${newValue}” (previously “${oldValue}”)`;
        },
        updateCategoryGLCode: ({oldValue, categoryName, newValue}: UpdatedPolicyCategoryGLCodeParams) => {
            if (!oldValue) {
                return `added the GL code "${newValue}” to the category "${categoryName}"`;
            }
            if (!newValue && oldValue) {
                return `removed the GL code "${oldValue}" from the category "${categoryName}"`;
            }
            return `changed the “${categoryName}” category GL code to “${newValue}” (previously “${oldValue}“)`;
        },
        updateAreCommentsRequired: ({oldValue, categoryName}: UpdatedPolicyCategoryParams) => {
            return `changed the "${categoryName}" category description to ${!oldValue ? 'required' : 'not required'} (previously ${!oldValue ? 'not required' : 'required'})`;
        },
        updateCategoryMaxExpenseAmount: ({categoryName, oldAmount, newAmount}: UpdatedPolicyCategoryMaxExpenseAmountParams) => {
            if (newAmount && !oldAmount) {
                return `added a ${newAmount} max amount to the category "${categoryName}"`;
            }
            if (oldAmount && !newAmount) {
                return `removed the ${oldAmount} max amount from the category "${categoryName}"`;
            }
            return `changed the "${categoryName}" category max amount to ${newAmount} (previously ${oldAmount})`;
        },
        updateCategoryExpenseLimitType: ({categoryName, oldValue, newValue}: UpdatedPolicyCategoryExpenseLimitTypeParams) => {
            if (!oldValue) {
                return `added a limit type of ${newValue} to the category "${categoryName}"`;
            }
            return `changed the "${categoryName}" category limit type to ${newValue} (previously ${oldValue})`;
        },
        updateCategoryMaxAmountNoReceipt: ({categoryName, oldValue, newValue}: UpdatedPolicyCategoryMaxAmountNoReceiptParams) => {
            if (!oldValue) {
                return `updated the category "${categoryName}" by changing Receipts to ${newValue}`;
            }
            return `changed the "${categoryName}" category to ${newValue} (previously ${oldValue})`;
        },
        setCategoryName: ({oldName, newName}: UpdatedPolicyCategoryNameParams) => `renamed the category "${oldName}" to "${newName}"`,
        updatedDescriptionHint: ({categoryName, oldValue, newValue}: UpdatedPolicyCategoryDescriptionHintTypeParams) => {
            if (!newValue) {
                return `removed the description hint "${oldValue}" from the category "${categoryName}"`;
            }

            return !oldValue
                ? `added the description hint "${newValue}" to the category "${categoryName}"`
                : `changed the "${categoryName}" category description hint to “${newValue}” (previously “${oldValue}”)`;
        },
        updateTagListName: ({oldName, newName}: UpdatedPolicyCategoryNameParams) => `changed the tag list name to "${newName}" (previously "${oldName}")`,
        addTag: ({tagListName, tagName}: UpdatedPolicyTagParams) => `added the tag "${tagName}" to the list "${tagListName}"`,
        updateTagName: ({tagListName, newName, oldName}: UpdatedPolicyTagNameParams) => `updated the tag list "${tagListName}" by changing the tag "${oldName}" to "${newName}`,
        updateTagEnabled: ({tagListName, tagName, enabled}: UpdatedPolicyTagParams) => `${enabled ? 'enabled' : 'disabled'} the tag "${tagName}" on the list "${tagListName}"`,
        deleteTag: ({tagListName, tagName}: UpdatedPolicyTagParams) => `removed the tag "${tagName}" from the list "${tagListName}"`,
        deleteMultipleTags: ({count, tagListName}: UpdatedPolicyTagParams) => `removed "${count}" tags from the list "${tagListName}"`,
        updateTag: ({tagListName, newValue, tagName, updatedField, oldValue}: UpdatedPolicyTagFieldParams) => {
            if (oldValue) {
                return `updated the tag "${tagName}" on the list "${tagListName}" by changing the ${updatedField} to "${newValue}" (previously "${oldValue}")`;
            }
            return `updated the tag "${tagName}" on the list "${tagListName}" by adding a ${updatedField} of "${newValue}"`;
        },
        updateCustomUnit: ({customUnitName, newValue, oldValue, updatedField}: UpdatePolicyCustomUnitParams) =>
            `changed the ${customUnitName} ${updatedField} to "${newValue}" (previously "${oldValue}")`,
        updateCustomUnitTaxEnabled: ({newValue}: UpdatePolicyCustomUnitTaxEnabledParams) => `${newValue ? 'enabled' : 'disabled'} tax tracking on distance rates`,
        addCustomUnitRate: ({customUnitName, rateName}: AddOrDeletePolicyCustomUnitRateParams) => `added a new "${customUnitName}" rate "${rateName}"`,
        updatedCustomUnitRate: ({customUnitName, customUnitRateName, newValue, oldValue, updatedField}: UpdatedPolicyCustomUnitRateParams) =>
            `changed the rate of the ${customUnitName} ${updatedField} "${customUnitRateName}" to "${newValue}" (previously "${oldValue}")`,
        updatedCustomUnitTaxRateExternalID: ({customUnitRateName, newValue, newTaxPercentage, oldTaxPercentage, oldValue}: UpdatedPolicyCustomUnitTaxRateExternalIDParams) => {
            if (oldTaxPercentage && oldValue) {
                return `changed the tax rate on the distance rate "${customUnitRateName}" to "${newValue} (${newTaxPercentage})" (previously "${oldValue} (${oldTaxPercentage})")`;
            }
            return `added the tax rate "${newValue} (${newTaxPercentage})" to the distance rate "${customUnitRateName}"`;
        },
        updatedCustomUnitTaxClaimablePercentage: ({customUnitRateName, newValue, oldValue}: UpdatedPolicyCustomUnitTaxClaimablePercentageParams) => {
            if (oldValue) {
                return `changed the tax reclaimable portion on the distance rate "${customUnitRateName}" to "${newValue}" (previously "${oldValue}")`;
            }
            return `added a tax reclaimable portion of "${newValue}" to the distance rate "${customUnitRateName}`;
        },
        deleteCustomUnitRate: ({customUnitName, rateName}: AddOrDeletePolicyCustomUnitRateParams) => `removed the "${customUnitName}" rate "${rateName}"`,
        addedReportField: ({fieldType, fieldName}: AddedOrDeletedPolicyReportFieldParams) => `added ${fieldType} Report Field "${fieldName}"`,
        updateReportFieldDefaultValue: ({defaultValue, fieldName}: UpdatedPolicyReportFieldDefaultValueParams) => `set the default value of report field "${fieldName}" to "${defaultValue}"`,
        addedReportFieldOption: ({fieldName, optionName}: PolicyAddedReportFieldOptionParams) => `added the option "${optionName}" to the report field "${fieldName}"`,
        removedReportFieldOption: ({fieldName, optionName}: PolicyAddedReportFieldOptionParams) => `removed the option "${optionName}" from the report field "${fieldName}"`,
        updateReportFieldOptionDisabled: ({fieldName, optionName, optionEnabled}: PolicyDisabledReportFieldOptionParams) =>
            `${optionEnabled ? 'enabled' : 'disabled'} the option "${optionName}" for the report field "${fieldName}"`,
        updateReportFieldAllOptionsDisabled: ({fieldName, optionName, allEnabled, toggledOptionsCount}: PolicyDisabledReportFieldAllOptionsParams) => {
            if (toggledOptionsCount && toggledOptionsCount > 1) {
                return `${allEnabled ? 'enabled' : 'disabled'} all options for the report field "${fieldName}" `;
            }
            return `${allEnabled ? 'enabled' : 'disabled'} the option "${optionName}" for the report field "${fieldName}", making all options ${allEnabled ? 'enabled' : 'disabled'}`;
        },
        deleteReportField: ({fieldType, fieldName}: AddedOrDeletedPolicyReportFieldParams) => `removed ${fieldType} Report Field "${fieldName}"`,
        preventSelfApproval: ({oldValue, newValue}: UpdatedPolicyPreventSelfApprovalParams) =>
            `updated "Prevent self-approval" to "${newValue === 'true' ? 'Enabled' : 'Disabled'}" (previously "${oldValue === 'true' ? 'Enabled' : 'Disabled'}")`,
        updateMaxExpenseAmountNoReceipt: ({oldValue, newValue}: UpdatedPolicyFieldWithNewAndOldValueParams) =>
            `changed the maximum receipt required expense amount to ${newValue} (previously ${oldValue})`,
        updateMaxExpenseAmount: ({oldValue, newValue}: UpdatedPolicyFieldWithNewAndOldValueParams) =>
            `changed the maximum expense amount for violations to ${newValue} (previously ${oldValue})`,
        updateMaxExpenseAge: ({oldValue, newValue}: UpdatedPolicyFieldWithNewAndOldValueParams) =>
            `updated "Max expense age (days)" to "${newValue}" (previously "${oldValue === 'false' ? CONST.POLICY.DEFAULT_MAX_EXPENSE_AGE : oldValue}")`,
        updateMonthlyOffset: ({oldValue, newValue}: UpdatedPolicyFieldWithNewAndOldValueParams) => {
            if (!oldValue) {
                return `set the monthly report submission date to "${newValue}"`;
            }
            return `updated the monthly report submission date to "${newValue}" (previously "${oldValue}")`;
        },
        updateDefaultBillable: ({oldValue, newValue}: UpdatedPolicyFieldWithNewAndOldValueParams) => `updated "Re-bill expenses to clients" to "${newValue}" (previously "${oldValue}")`,
        updateDefaultTitleEnforced: ({value}: UpdatedPolicyFieldWithValueParam) => `turned "Enforce default report titles" ${value ? 'on' : 'off'}`,
        renamedWorkspaceNameAction: ({oldName, newName}: RenamedWorkspaceNameActionParams) => `updated the name of this workspace to "${newName}" (previously "${oldName}")`,
        updateWorkspaceDescription: ({newDescription, oldDescription}: UpdatedPolicyDescriptionParams) =>
            !oldDescription
                ? `set the description of this workspace to "${newDescription}"`
                : `updated the description of this workspace to "${newDescription}" (previously "${oldDescription}")`,
        removedFromApprovalWorkflow: ({submittersNames}: RemovedFromApprovalWorkflowParams) => {
            let joinedNames = '';
            if (submittersNames.length === 1) {
                joinedNames = submittersNames.at(0) ?? '';
            } else if (submittersNames.length === 2) {
                joinedNames = submittersNames.join(' and ');
            } else if (submittersNames.length > 2) {
                joinedNames = `${submittersNames.slice(0, submittersNames.length - 1).join(', ')} and ${submittersNames.at(-1)}`;
            }
            return {
                one: `removed you from ${joinedNames}'s approval workflow and expense chat. Previously submitted reports will remain available for approval in your Inbox.`,
                other: `removed you from ${joinedNames}'s approval workflows and expense chats. Previously submitted reports will remain available for approval in your Inbox.`,
            };
        },
        demotedFromWorkspace: ({policyName, oldRole}: DemotedFromWorkspaceParams) =>
            `updated your role in ${policyName} from ${oldRole} to user. You have been removed from all submitter expense chats except for you own.`,
        updatedWorkspaceCurrencyAction: ({oldCurrency, newCurrency}: UpdatedPolicyCurrencyParams) => `updated the default currency to ${newCurrency} (previously ${oldCurrency})`,
        updatedWorkspaceFrequencyAction: ({oldFrequency, newFrequency}: UpdatedPolicyFrequencyParams) =>
            `updated the auto-reporting frequency to "${newFrequency}" (previously "${oldFrequency}")`,
        updateApprovalMode: ({newValue, oldValue}: ChangeFieldParams) => `updated the approval mode to "${newValue}" (previously "${oldValue}")`,
        upgradedWorkspace: 'upgraded this workspace to the Control plan',
        downgradedWorkspace: 'downgraded this workspace to the Collect plan',
        updatedAuditRate: ({oldAuditRate, newAuditRate}: UpdatedPolicyAuditRateParams) =>
            `changed the rate of reports randomly routed for manual approval to ${Math.round(newAuditRate * 100)}% (previously ${Math.round(oldAuditRate * 100)}%)`,
        updatedManualApprovalThreshold: ({oldLimit, newLimit}: UpdatedPolicyManualApprovalThresholdParams) =>
            `changed the manual approval limit for all expenses to ${newLimit} (previously ${oldLimit})`,
    },
    roomMembersPage: {
        memberNotFound: 'Member not found.',
        useInviteButton: 'To invite a new member to the chat, please use the invite button above.',
        notAuthorized: `You don't have access to this page. If you're trying to join this room, just ask a room member to add you. Something else? Reach out to ${CONST.EMAIL.CONCIERGE}`,
        removeMembersPrompt: ({memberName}: {memberName: string}) => ({
            one: `Are you sure you want to remove ${memberName} from the room?`,
            other: 'Are you sure you want to remove the selected members from the room?',
        }),
        error: {
            genericAdd: 'There was a problem adding this room member',
        },
    },
    newTaskPage: {
        assignTask: 'Assign task',
        assignMe: 'Assign to me',
        confirmTask: 'Confirm task',
        confirmError: 'Please enter a title and select a share destination',
        descriptionOptional: 'Description (optional)',
        pleaseEnterTaskName: 'Please enter a title',
        pleaseEnterTaskDestination: 'Please select where you want to share this task',
    },
    task: {
        task: 'Task',
        title: 'Title',
        description: 'Description',
        assignee: 'Assignee',
        completed: 'Completed',
        action: 'Complete',
        messages: {
            created: ({title}: TaskCreatedActionParams) => `task for ${title}`,
            completed: 'marked as complete',
            canceled: 'deleted task',
            reopened: 'marked as incomplete',
            error: "You don't have permission to take the requested action",
        },
        markAsComplete: 'Mark as complete',
        markAsIncomplete: 'Mark as incomplete',
        assigneeError: 'An error occurred while assigning this task. Please try another assignee.',
        genericCreateTaskFailureMessage: 'There was an error creating this task. Please try again later.',
        deleteTask: 'Delete task',
        deleteConfirmation: 'Are you sure you want to delete this task?',
    },
    statementPage: {
        title: ({year, monthName}: StatementTitleParams) => `${monthName} ${year} statement`,
    },
    keyboardShortcutsPage: {
        title: 'Keyboard shortcuts',
        subtitle: 'Save time with these handy keyboard shortcuts:',
        shortcuts: {
            openShortcutDialog: 'Opens the keyboard shortcuts dialog',
            markAllMessagesAsRead: 'Mark all messages as read',
            escape: 'Escape dialogs',
            search: 'Open search dialog',
            newChat: 'New chat screen',
            copy: 'Copy comment',
            openDebug: 'Open testing preferences dialog',
        },
    },
    guides: {
        screenShare: 'Screen share',
        screenShareRequest: 'Expensify is inviting you to a screen share',
    },
    search: {
        resultsAreLimited: 'Search results are limited.',
        viewResults: 'View results',
        resetFilters: 'Reset filters',
        searchResults: {
            emptyResults: {
                title: 'Nothing to show',
                subtitle: `Try adjusting your search criteria or creating something with the green ${CONST.CUSTOM_EMOJIS.GLOBAL_CREATE} button.`,
            },
            emptyExpenseResults: {
                title: "You haven't created any expenses yet",
                subtitle: 'Create an expense or take a test drive of Expensify to learn more.',
                subtitleWithOnlyCreateButton: 'Use the green button below to create an expense.',
            },
            emptyReportResults: {
                title: "You haven't created any reports yet",
                subtitle: 'Create a report or take a test drive of Expensify to learn more.',
                subtitleWithOnlyCreateButton: 'Use the green button below to create a report.',
            },
            emptyInvoiceResults: {
                title: "You haven't created any \ninvoices yet",
                subtitle: 'Send an invoice or take a test drive of Expensify to learn more.',
                subtitleWithOnlyCreateButton: 'Use the green button below to send an invoice.',
            },
            emptyTripResults: {
                title: 'No trips to display',
                subtitle: 'Get started by booking your first trip below.',
                buttonText: 'Book a trip',
            },
            emptySubmitResults: {
                title: 'No expenses to submit',
                subtitle: "You're all clear. Take a victory lap!",
                buttonText: 'Create report',
            },
            emptyApproveResults: {
                title: 'No expenses to approve',
                subtitle: 'Zero expenses. Maximum chill. Well done!',
            },
            emptyPayResults: {
                title: 'No expenses to pay',
                subtitle: 'Congrats! You crossed the finish line.',
            },
            emptyExportResults: {
                title: 'No expenses to export',
                subtitle: 'Time to take it easy, nice work.',
            },
            emptyStatementsResults: {
                title: 'No expenses to display',
                subtitle: 'No results. Please try adjusting your filters.',
            },
            emptyUnapprovedResults: {
                title: 'No expenses to approve',
                subtitle: 'Zero expenses. Maximum chill. Well done!',
            },
        },
        statements: 'Statements',
        unapprovedCash: 'Unapproved cash',
        unapprovedCard: 'Unapproved card',
        saveSearch: 'Save search',
        deleteSavedSearch: 'Delete saved search',
        deleteSavedSearchConfirm: 'Are you sure you want to delete this search?',
        searchName: 'Search name',
        savedSearchesMenuItemTitle: 'Saved',
        groupedExpenses: 'grouped expenses',
        bulkActions: {
            approve: 'Approve',
            pay: 'Pay',
            delete: 'Delete',
            hold: 'Hold',
            unhold: 'Remove hold',
            noOptionsAvailable: 'No options available for the selected group of expenses.',
        },
        filtersHeader: 'Filters',
        filters: {
            date: {
                before: ({date}: OptionalParam<DateParams> = {}) => `Before ${date ?? ''}`,
                after: ({date}: OptionalParam<DateParams> = {}) => `After ${date ?? ''}`,
                on: ({date}: OptionalParam<DateParams> = {}) => `On ${date ?? ''}`,
                presets: {
                    [CONST.SEARCH.DATE_PRESETS.NEVER]: 'Never',
                    [CONST.SEARCH.DATE_PRESETS.LAST_MONTH]: 'Last month',
                    [CONST.SEARCH.DATE_PRESETS.LAST_STATEMENT]: 'Last statement',
                },
            },
            status: 'Status',
            keyword: 'Keyword',
            hasKeywords: 'Has keywords',
            currency: 'Currency',
            link: 'Link',
            pinned: 'Pinned',
            unread: 'Unread',
            completed: 'Completed',
            amount: {
                lessThan: ({amount}: OptionalParam<RequestAmountParams> = {}) => `Less than ${amount ?? ''}`,
                greaterThan: ({amount}: OptionalParam<RequestAmountParams> = {}) => `Greater than ${amount ?? ''}`,
                between: ({greaterThan, lessThan}: FiltersAmountBetweenParams) => `Between ${greaterThan} and ${lessThan}`,
            },
            card: {
                expensify: 'Expensify',
                individualCards: 'Individual cards',
                closedCards: 'Closed cards',
                cardFeeds: 'Card feeds',
                cardFeedName: ({cardFeedBankName, cardFeedLabel}: {cardFeedBankName: string; cardFeedLabel?: string}) =>
                    `All ${cardFeedBankName}${cardFeedLabel ? ` - ${cardFeedLabel}` : ''}`,
                cardFeedNameCSV: ({cardFeedLabel}: {cardFeedLabel?: string}) => `All CSV Imported Cards${cardFeedLabel ? ` - ${cardFeedLabel}` : ''}`,
            },
            current: 'Current',
            past: 'Past',
            submitted: 'Submitted date',
            approved: 'Approved date',
            paid: 'Paid date',
            exported: 'Exported date',
            posted: 'Posted date',
            billable: 'Billable',
            reimbursable: 'Reimbursable',
            groupBy: {
                reports: 'Report', // s77rt use singular key name
                members: 'Member', // s77rt use singular key name
                cards: 'Card', // s77rt use singular key name
            },
            feed: 'Feed',
        },
        groupBy: 'Group by',
        moneyRequestReport: {
            emptyStateTitle: 'This report has no expenses.',
            emptyStateSubtitle: 'You can add expenses to this report \n using the button above.',
        },
        noCategory: 'No category',
        noTag: 'No tag',
        expenseType: 'Expense type',
        recentSearches: 'Recent searches',
        recentChats: 'Recent chats',
        searchIn: 'Search in',
        searchPlaceholder: 'Search for something',
        suggestions: 'Suggestions',
        exportSearchResults: {
            title: 'Create export',
            description: "Whoa, that's a lot of items! We'll bundle them up, and Concierge will send you a file shortly.",
        },
        exportAll: {
            selectAllMatchingItems: 'Select all matching items',
            allMatchingItemsSelected: 'All matching items selected',
        },
    },
    genericErrorPage: {
        title: 'Uh-oh, something went wrong!',
        body: {
            helpTextMobile: 'Please close and reopen the app, or switch to',
            helpTextWeb: 'web.',
            helpTextConcierge: 'If the problem persists, reach out to',
        },
        refresh: 'Refresh',
    },
    fileDownload: {
        success: {
            title: 'Downloaded!',
            message: 'Attachment successfully downloaded!',
            qrMessage: 'Check your photos or downloads folder for a copy of your QR code. Protip: Add it to a presentation for your audience to scan and connect with you directly.',
        },
        generalError: {
            title: 'Attachment error',
            message: "Attachment can't be downloaded",
        },
        permissionError: {
            title: 'Storage access',
            message: "Expensify can't save attachments without storage access. Tap settings to update permissions.",
        },
    },
    desktopApplicationMenu: {
        mainMenu: 'New Expensify',
        about: 'About New Expensify',
        update: 'Update New Expensify',
        checkForUpdates: 'Check for updates',
        toggleDevTools: 'Toggle Developer Tools',
        viewShortcuts: 'View keyboard shortcuts',
        services: 'Services',
        hide: 'Hide New Expensify',
        hideOthers: 'Hide Others',
        showAll: 'Show All',
        quit: 'Quit New Expensify',
        fileMenu: 'File',
        closeWindow: 'Close Window',
        editMenu: 'Edit',
        undo: 'Undo',
        redo: 'Redo',
        cut: 'Cut',
        copy: 'Copy',
        paste: 'Paste',
        pasteAndMatchStyle: 'Paste and Match Style',
        pasteAsPlainText: 'Paste as Plain Text',
        delete: 'Delete',
        selectAll: 'Select All',
        speechSubmenu: 'Speech',
        startSpeaking: 'Start Speaking',
        stopSpeaking: 'Stop Speaking',
        viewMenu: 'View',
        reload: 'Reload',
        forceReload: 'Force Reload',
        resetZoom: 'Actual Size',
        zoomIn: 'Zoom In',
        zoomOut: 'Zoom Out',
        togglefullscreen: 'Toggle Full Screen',
        historyMenu: 'History',
        back: 'Back',
        forward: 'Forward',
        windowMenu: 'Window',
        minimize: 'Minimize',
        zoom: 'Zoom',
        front: 'Bring All to Front',
        helpMenu: 'Help',
        learnMore: 'Learn more',
        documentation: 'Documentation',
        communityDiscussions: 'Community Discussions',
        searchIssues: 'Search Issues',
    },
    historyMenu: {
        forward: 'Forward',
        back: 'Back',
    },
    checkForUpdatesModal: {
        available: {
            title: 'Update available',
            message: ({isSilentUpdating}: {isSilentUpdating: boolean}) =>
                `The new version will be available shortly.${!isSilentUpdating ? " We'll notify you when we're ready to update." : ''}`,
            soundsGood: 'Sounds good',
        },
        notAvailable: {
            title: 'Update unavailable',
            message: "There's no update available right now. Please check back later!",
            okay: 'Okay',
        },
        error: {
            title: 'Update check failed',
            message: "We couldn't check for an update. Please try again in a bit.",
        },
    },
    report: {
        newReport: {
            createReport: 'Create report',
            chooseWorkspace: 'Choose a workspace for this report.',
        },
        genericCreateReportFailureMessage: 'Unexpected error creating this chat. Please try again later.',
        genericAddCommentFailureMessage: 'Unexpected error posting the comment. Please try again later.',
        genericUpdateReportFieldFailureMessage: 'Unexpected error updating the field. Please try again later.',
        genericUpdateReportNameEditFailureMessage: 'Unexpected error renaming the report. Please try again later.',
        noActivityYet: 'No activity yet',
        actions: {
            type: {
                changeField: ({oldValue, newValue, fieldName}: ChangeFieldParams) => `changed ${fieldName} from ${oldValue} to ${newValue}`,
                changeFieldEmpty: ({newValue, fieldName}: ChangeFieldParams) => `changed ${fieldName} to ${newValue}`,
                changeReportPolicy: ({fromPolicyName, toPolicyName}: ChangeReportPolicyParams) => {
                    if (!toPolicyName) {
                        return `changed the workspace${fromPolicyName ? ` (previously ${fromPolicyName})` : ''}`;
                    }
                    return `changed the workspace to ${toPolicyName}${fromPolicyName ? ` (previously ${fromPolicyName})` : ''}`;
                },
                changeType: ({oldType, newType}: ChangeTypeParams) => `changed type from ${oldType} to ${newType}`,
                exportedToCSV: `exported to CSV`,
                exportedToIntegration: {
                    automatic: ({label}: ExportedToIntegrationParams) => `exported to ${label}`,
                    automaticActionOne: ({label}: ExportedToIntegrationParams) => `exported to ${label} via`,
                    automaticActionTwo: 'accounting settings',
                    manual: ({label}: ExportedToIntegrationParams) => `marked this report as manually exported to ${label}.`,
                    automaticActionThree: 'and successfully created a record for',
                    reimburseableLink: 'out-of-pocket expenses',
                    nonReimbursableLink: 'company card expenses',
                    pending: ({label}: ExportedToIntegrationParams) => `started exporting this report to ${label}...`,
                },
                integrationsMessage: ({errorMessage, label, linkText, linkURL}: IntegrationSyncFailedParams) =>
                    `failed to export this report to ${label} ("${errorMessage} ${linkText ? `<a href="${linkURL}">${linkText}</a>` : ''}")`,
                managerAttachReceipt: `added a receipt`,
                managerDetachReceipt: `removed a receipt`,
                markedReimbursed: ({amount, currency}: MarkedReimbursedParams) => `paid ${currency}${amount} elsewhere`,
                markedReimbursedFromIntegration: ({amount, currency}: MarkReimbursedFromIntegrationParams) => `paid ${currency}${amount} via integration`,
                outdatedBankAccount: `couldn’t process the payment due to a problem with the payer’s bank account`,
                reimbursementACHBounce: `couldn’t process the payment, as the payer doesn’t have sufficient funds`,
                reimbursementACHCancelled: `canceled the payment`,
                reimbursementAccountChanged: `couldn’t process the payment, as the payer changed bank accounts`,
                reimbursementDelayed: `processed the payment but it’s delayed by 1-2 more business days`,
                selectedForRandomAudit: `randomly selected for review`,
                selectedForRandomAuditMarkdown: `[randomly selected](https://help.expensify.com/articles/expensify-classic/reports/Set-a-random-report-audit-schedule) for review`,
                share: ({to}: ShareParams) => `invited member ${to}`,
                unshare: ({to}: UnshareParams) => `removed member ${to}`,
                stripePaid: ({amount, currency}: StripePaidParams) => `paid ${currency}${amount}`,
                takeControl: `took control`,
                integrationSyncFailed: ({label, errorMessage, workspaceAccountingLink}: IntegrationSyncFailedParams) =>
                    `there was a problem syncing with ${label}${errorMessage ? ` ("${errorMessage}")` : ''}. Please fix the issue in <a href="${workspaceAccountingLink}">workspace settings</a>.`,
                addEmployee: ({email, role}: AddEmployeeParams) => `added ${email} as ${role === 'member' ? 'a' : 'an'} ${role}`,
                updateRole: ({email, currentRole, newRole}: UpdateRoleParams) => `updated the role of ${email} to ${newRole} (previously ${currentRole})`,
                updatedCustomField1: ({email, previousValue, newValue}: UpdatedCustomFieldParams) => {
                    if (!newValue) {
                        return `removed ${email}'s custom field 1 (previously "${previousValue}")`;
                    }

                    return !previousValue ? `added "${newValue}" to ${email}’s custom field 1` : `changed ${email}’s custom field 1 to "${newValue}" (previously "${previousValue}")`;
                },
                updatedCustomField2: ({email, previousValue, newValue}: UpdatedCustomFieldParams) => {
                    if (!newValue) {
                        return `removed ${email}'s custom field 2 (previously "${previousValue}")`;
                    }

                    return !previousValue ? `added "${newValue}" to ${email}’s custom field 2` : `changed ${email}’s custom field 2 to "${newValue}" (previously "${previousValue}")`;
                },
                leftWorkspace: ({nameOrEmail}: LeftWorkspaceParams) => `${nameOrEmail} left the workspace`,
                removeMember: ({email, role}: AddEmployeeParams) => `removed ${role} ${email}`,
                removedConnection: ({connectionName}: ConnectionNameParams) => `removed connection to ${CONST.POLICY.CONNECTIONS.NAME_USER_FRIENDLY[connectionName]}`,
                addedConnection: ({connectionName}: ConnectionNameParams) => `connected to ${CONST.POLICY.CONNECTIONS.NAME_USER_FRIENDLY[connectionName]}`,
                leftTheChat: 'left the chat',
            },
        },
    },
    chronos: {
        oooEventSummaryFullDay: ({summary, dayCount, date}: OOOEventSummaryFullDayParams) => `${summary} for ${dayCount} ${dayCount === 1 ? 'day' : 'days'} until ${date}`,
        oooEventSummaryPartialDay: ({summary, timePeriod, date}: OOOEventSummaryPartialDayParams) => `${summary} from ${timePeriod} on ${date}`,
    },
    footer: {
        features: 'Features',
        expenseManagement: 'Expense Management',
        spendManagement: 'Spend Management',
        expenseReports: 'Expense Reports',
        companyCreditCard: 'Company Credit Card',
        receiptScanningApp: 'Receipt Scanning App',
        billPay: 'Bill Pay',
        invoicing: 'Invoicing',
        CPACard: 'CPA Card',
        payroll: 'Payroll',
        travel: 'Travel',
        resources: 'Resources',
        expensifyApproved: 'ExpensifyApproved!',
        pressKit: 'Press Kit',
        support: 'Support',
        expensifyHelp: 'ExpensifyHelp',
        terms: 'Terms of Service',
        privacy: 'Privacy',
        learnMore: 'Learn More',
        aboutExpensify: 'About Expensify',
        blog: 'Blog',
        jobs: 'Jobs',
        expensifyOrg: 'Expensify.org',
        investorRelations: 'Investor Relations',
        getStarted: 'Get Started',
        createAccount: 'Create A New Account',
        logIn: 'Log In',
    },
    allStates: COMMON_CONST.STATES as States,
    allCountries: CONST.ALL_COUNTRIES as AllCountries,
    accessibilityHints: {
        navigateToChatsList: 'Navigate back to chats list',
        chatWelcomeMessage: 'Chat welcome message',
        navigatesToChat: 'Navigates to a chat',
        newMessageLineIndicator: 'New message line indicator',
        chatMessage: 'Chat message',
        lastChatMessagePreview: 'Last chat message preview',
        workspaceName: 'Workspace name',
        chatUserDisplayNames: 'Chat member display names',
        scrollToNewestMessages: 'Scroll to newest messages',
        preStyledText: 'Pre-styled text',
        viewAttachment: 'View attachment',
    },
    parentReportAction: {
        deletedReport: 'Deleted report',
        deletedMessage: 'Deleted message',
        deletedExpense: 'Deleted expense',
        reversedTransaction: 'Reversed transaction',
        deletedTask: 'Deleted task',
        hiddenMessage: 'Hidden message',
    },
    threads: {
        thread: 'Thread',
        replies: 'Replies',
        reply: 'Reply',
        from: 'From',
        in: 'in',
        parentNavigationSummary: ({reportName, workspaceName}: ParentNavigationSummaryParams) => `From ${reportName}${workspaceName ? ` in ${workspaceName}` : ''}`,
    },
    qrCodes: {
        copy: 'Copy URL',
        copied: 'Copied!',
    },
    moderation: {
        flagDescription: 'All flagged messages will be sent to a moderator for review.',
        chooseAReason: 'Choose a reason for flagging below:',
        spam: 'Spam',
        spamDescription: 'Unsolicited off-topic promotion',
        inconsiderate: 'Inconsiderate',
        inconsiderateDescription: 'Insulting or disrespectful phrasing, with questionable intentions',
        intimidation: 'Intimidation',
        intimidationDescription: 'Aggressively pursuing an agenda over valid objections',
        bullying: 'Bullying',
        bullyingDescription: 'Targeting an individual to obtain obedience',
        harassment: 'Harassment',
        harassmentDescription: 'Racist, misogynistic, or other broadly discriminatory behavior',
        assault: 'Assault',
        assaultDescription: 'Specifically targeted emotional attack with the intention of harm',
        flaggedContent: 'This message has been flagged as violating our community rules and the content has been hidden.',
        hideMessage: 'Hide message',
        revealMessage: 'Reveal message',
        levelOneResult: 'Sends anonymous warning and message is reported for review.',
        levelTwoResult: 'Message hidden from channel, plus anonymous warning and message is reported for review.',
        levelThreeResult: 'Message removed from channel plus anonymous warning and message is reported for review.',
    },
    actionableMentionWhisperOptions: {
        inviteToSubmitExpense: 'Invite to submit expenses',
        inviteToChat: 'Invite to chat only',
        nothing: 'Do nothing',
    },
    actionableMentionJoinWorkspaceOptions: {
        accept: 'Accept',
        decline: 'Decline',
    },
    actionableMentionTrackExpense: {
        submit: 'Submit it to someone',
        categorize: 'Categorize it',
        share: 'Share it with my accountant',
        nothing: 'Nothing for now',
    },
    teachersUnitePage: {
        teachersUnite: 'Teachers Unite',
        joinExpensifyOrg:
            'Join Expensify.org in eliminating injustice around the world. The current "Teachers Unite" campaign supports educators everywhere by splitting the costs of essential school supplies.',
        iKnowATeacher: 'I know a teacher',
        iAmATeacher: 'I am a teacher',
        getInTouch: 'Excellent! Please share their information so we can get in touch with them.',
        introSchoolPrincipal: 'Intro to your school principal',
        schoolPrincipalVerifyExpense:
            'Expensify.org splits the cost of essential school supplies so that students from low-income households can have a better learning experience. Your principal will be asked to verify your expenses.',
        principalFirstName: 'Principal first name',
        principalLastName: 'Principal last name',
        principalWorkEmail: 'Principal work email',
        updateYourEmail: 'Update your email address',
        updateEmail: 'Update email address',
        schoolMailAsDefault: ({contactMethodsRoute}: ContactMethodsRouteParams) =>
            `Before you move forward, please make sure to set your school email as your default contact method. You can do so in Settings > Profile > <a href="${contactMethodsRoute}">Contact methods</a>.`,
        error: {
            enterPhoneEmail: 'Enter a valid email or phone number',
            enterEmail: 'Enter an email',
            enterValidEmail: 'Enter a valid email',
            tryDifferentEmail: 'Please try a different email',
        },
    },
    cardTransactions: {
        notActivated: 'Not activated',
        outOfPocket: 'Out-of-pocket spend',
        companySpend: 'Company spend',
    },
    distance: {
        addStop: 'Add stop',
        deleteWaypoint: 'Delete waypoint',
        deleteWaypointConfirmation: 'Are you sure you want to delete this waypoint?',
        address: 'Address',
        waypointDescription: {
            start: 'Start',
            stop: 'Stop',
        },
        mapPending: {
            title: 'Map pending',
            subtitle: 'The map will be generated when you go back online',
            onlineSubtitle: 'One moment while we set up the map',
            errorTitle: 'Map error',
            errorSubtitle: 'There was an error loading the map. Please try again.',
        },
        error: {
            selectSuggestedAddress: 'Please select a suggested address or use current location',
        },
    },
    reportCardLostOrDamaged: {
        screenTitle: 'Report card lost or damaged',
        nextButtonLabel: 'Next',
        reasonTitle: 'Why do you need a new card?',
        cardDamaged: 'My card was damaged',
        cardLostOrStolen: 'My card was lost or stolen',
        confirmAddressTitle: 'Please confirm the mailing address for your new card.',
        cardDamagedInfo: 'Your new card will arrive in 2-3 business days. Your current card will continue to work until you activate your new one.',
        cardLostOrStolenInfo: 'Your current card will be permanently deactivated as soon as your order is placed. Most cards arrive in a few business days.',
        address: 'Address',
        deactivateCardButton: 'Deactivate card',
        shipNewCardButton: 'Ship new card',
        addressError: 'Address is required',
        reasonError: 'Reason is required',
        successTitle: 'Your new card is on the way!',
        successDescription: "You'll need to activate it once it arrives in a few business days. In the meantime, you can use a virtual card.",
    },
    eReceipt: {
        guaranteed: 'Guaranteed eReceipt',
        transactionDate: 'Transaction date',
    },
    referralProgram: {
        [CONST.REFERRAL_PROGRAM.CONTENT_TYPES.START_CHAT]: {
            buttonText: 'Start a chat, <success><strong>refer a friend</strong></success>.',
            header: 'Start a chat, refer a friend',
            body: "Want your friends to use Expensify, too? Just start a chat with them and we'll take care of the rest.",
        },
        [CONST.REFERRAL_PROGRAM.CONTENT_TYPES.SUBMIT_EXPENSE]: {
            buttonText: 'Submit an expense, <success><strong>refer your boss</strong></success>.',
            header: 'Submit an expense, refer your boss',
            body: "Want your boss to use Expensify, too? Just submit an expense to them and we'll take care of the rest.",
        },
        [CONST.REFERRAL_PROGRAM.CONTENT_TYPES.REFER_FRIEND]: {
            header: 'Refer a friend',
            body: "Want your friends to use Expensify, too? Just chat, pay, or split an expense with them and we'll take care of the rest. Or just share your invite link!",
        },
        [CONST.REFERRAL_PROGRAM.CONTENT_TYPES.SHARE_CODE]: {
            buttonText: 'Refer a friend',
            header: 'Refer a friend',
            body: "Want your friends to use Expensify, too? Just chat, pay, or split an expense with them and we'll take care of the rest. Or just share your invite link!",
        },
        copyReferralLink: 'Copy invite link',
    },
    systemChatFooterMessage: {
        [CONST.INTRO_CHOICES.MANAGE_TEAM]: {
            phrase1: 'Chat with your setup specialist in ',
            phrase2: ' for help',
        },
        default: {
            phrase1: 'Message ',
            phrase2: ' for help with setup',
        },
    },
    violations: {
        allTagLevelsRequired: 'All tags required',
        autoReportedRejectedExpense: ({rejectReason, rejectedBy}: ViolationsAutoReportedRejectedExpenseParams) => `${rejectedBy} rejected this expense with the comment "${rejectReason}"`,
        billableExpense: 'Billable no longer valid',
        cashExpenseWithNoReceipt: ({formattedLimit}: ViolationsCashExpenseWithNoReceiptParams = {}) => `Receipt required${formattedLimit ? ` over ${formattedLimit}` : ''}`,
        categoryOutOfPolicy: 'Category no longer valid',
        conversionSurcharge: ({surcharge}: ViolationsConversionSurchargeParams) => `Applied ${surcharge}% conversion surcharge`,
        customUnitOutOfPolicy: 'Rate not valid for this workspace',
        duplicatedTransaction: 'Potential duplicate',
        fieldRequired: 'Report fields are required',
        futureDate: 'Future date not allowed',
        invoiceMarkup: ({invoiceMarkup}: ViolationsInvoiceMarkupParams) => `Marked up by ${invoiceMarkup}%`,
        maxAge: ({maxAge}: ViolationsMaxAgeParams) => `Date older than ${maxAge} days`,
        missingCategory: 'Missing category',
        missingComment: 'Description required for selected category',
        missingTag: ({tagName}: ViolationsMissingTagParams = {}) => `Missing ${tagName ?? 'tag'}`,
        modifiedAmount: ({type, displayPercentVariance}: ViolationsModifiedAmountParams) => {
            switch (type) {
                case 'distance':
                    return 'Amount differs from calculated distance';
                case 'card':
                    return 'Amount greater than card transaction';
                default:
                    if (displayPercentVariance) {
                        return `Amount ${displayPercentVariance}% greater than scanned receipt`;
                    }
                    return 'Amount greater than scanned receipt';
            }
        },
        modifiedDate: 'Date differs from scanned receipt',
        nonExpensiworksExpense: 'Non-Expensiworks expense',
        overAutoApprovalLimit: ({formattedLimit}: ViolationsOverLimitParams) => `Expense exceeds auto-approval limit of ${formattedLimit}`,
        overCategoryLimit: ({formattedLimit}: ViolationsOverCategoryLimitParams) => `Amount over ${formattedLimit}/person category limit`,
        overLimit: ({formattedLimit}: ViolationsOverLimitParams) => `Amount over ${formattedLimit}/person limit`,
        overTripLimit: ({formattedLimit}: ViolationsOverLimitParams) => `Amount over ${formattedLimit}/trip limit`,
        overLimitAttendee: ({formattedLimit}: ViolationsOverLimitParams) => `Amount over ${formattedLimit}/person limit`,
        perDayLimit: ({formattedLimit}: ViolationsPerDayLimitParams) => `Amount over daily ${formattedLimit}/person category limit`,
        receiptNotSmartScanned: 'Receipt and expense details added manually. <a href="https://help.expensify.com/articles/expensify-classic/reports/Automatic-Receipt-Audit">Learn more.</a>',
        receiptRequired: ({formattedLimit, category}: ViolationsReceiptRequiredParams) => {
            let message = 'Receipt required';
            if (formattedLimit ?? category) {
                message += ' over';
                if (formattedLimit) {
                    message += ` ${formattedLimit}`;
                }
                if (category) {
                    message += ' category limit';
                }
            }
            return message;
        },
        prohibitedExpense: ({prohibitedExpenseType}: ViolationsProhibitedExpenseParams) => {
            const preMessage = 'Prohibited expense:';
            switch (prohibitedExpenseType) {
                case 'alcohol':
                    return `${preMessage} alcohol`;
                case 'gambling':
                    return `${preMessage} gambling`;
                case 'tobacco':
                    return `${preMessage} tobacco`;
                case 'adultEntertainment':
                    return `${preMessage} adult entertainment`;
                case 'hotelIncidentals':
                    return `${preMessage} hotel incidentals`;
                default:
                    return `${preMessage}${prohibitedExpenseType}`;
            }
        },
        customRules: ({message}: ViolationsCustomRulesParams) => message,
        reviewRequired: 'Review required',
        rter: ({brokenBankConnection, email, isAdmin, isTransactionOlderThan7Days, member, rterType}: ViolationsRterParams) => {
            if (rterType === CONST.RTER_VIOLATION_TYPES.BROKEN_CARD_CONNECTION_530) {
                return "Can't auto-match receipt due to broken bank connection";
            }
            if (brokenBankConnection || rterType === CONST.RTER_VIOLATION_TYPES.BROKEN_CARD_CONNECTION) {
                return isAdmin
                    ? `Can't auto-match receipt due to broken bank connection which ${email} needs to fix`
                    : "Can't auto-match receipt due to broken bank connection which you need to fix";
            }
            if (!isTransactionOlderThan7Days) {
                return isAdmin ? `Ask ${member} to mark as a cash or wait 7 days and try again` : 'Awaiting merge with card transaction.';
            }

            return '';
        },
        brokenConnection530Error: 'Receipt pending due to broken bank connection',
        adminBrokenConnectionError: 'Receipt pending due to broken bank connection. Please resolve in ',
        memberBrokenConnectionError: 'Receipt pending due to broken bank connection. Please ask a workspace admin to resolve.',
        markAsCashToIgnore: 'Mark as cash to ignore and request payment.',
        smartscanFailed: ({canEdit = true}) => `Receipt scanning failed.${canEdit ? ' Enter details manually.' : ''}`,
        receiptGeneratedWithAI: 'Potential AI-generated receipt',
        someTagLevelsRequired: ({tagName}: ViolationsTagOutOfPolicyParams = {}) => `Missing ${tagName ?? 'Tag'}`,
        tagOutOfPolicy: ({tagName}: ViolationsTagOutOfPolicyParams = {}) => `${tagName ?? 'Tag'} no longer valid`,
        taxAmountChanged: 'Tax amount was modified',
        taxOutOfPolicy: ({taxName}: ViolationsTaxOutOfPolicyParams = {}) => `${taxName ?? 'Tax'} no longer valid`,
        taxRateChanged: 'Tax rate was modified',
        taxRequired: 'Missing tax rate',
        none: 'None',
        taxCodeToKeep: 'Choose which tax code to keep',
        tagToKeep: 'Choose which tag to keep',
        isTransactionReimbursable: 'Choose if transaction is reimbursable',
        merchantToKeep: 'Choose which merchant to keep',
        descriptionToKeep: 'Choose which description to keep',
        categoryToKeep: 'Choose which category to keep',
        isTransactionBillable: 'Choose if transaction is billable',
        keepThisOne: 'Keep this one',
        confirmDetails: `Confirm the details you're keeping`,
        confirmDuplicatesInfo: `The duplicate requests you don't keep will be held for the member to delete`,
        hold: 'This expense was put on hold',
        resolvedDuplicates: 'resolved the duplicate',
    },
    reportViolations: {
        [CONST.REPORT_VIOLATIONS.FIELD_REQUIRED]: ({fieldName}: RequiredFieldParams) => `${fieldName} is required`,
    },
    violationDismissal: {
        rter: {
            manual: 'marked this receipt as cash',
        },
        duplicatedTransaction: {
            manual: 'resolved the duplicate',
        },
    },
    videoPlayer: {
        play: 'Play',
        pause: 'Pause',
        fullscreen: 'Fullscreen',
        playbackSpeed: 'Playback speed',
        expand: 'Expand',
        mute: 'Mute',
        unmute: 'Unmute',
        normal: 'Normal',
    },
    exitSurvey: {
        header: 'Before you go',
        reasonPage: {
            title: "Please tell us why you're leaving",
            subtitle: 'Before you go, please tell us why you’d like to switch to Expensify Classic.',
        },
        reasons: {
            [CONST.EXIT_SURVEY.REASONS.FEATURE_NOT_AVAILABLE]: "I need a feature that's only available in Expensify Classic.",
            [CONST.EXIT_SURVEY.REASONS.DONT_UNDERSTAND]: "I don't understand how to use New Expensify.",
            [CONST.EXIT_SURVEY.REASONS.PREFER_CLASSIC]: 'I understand how to use New Expensify, but I prefer Expensify Classic.',
        },
        prompts: {
            [CONST.EXIT_SURVEY.REASONS.FEATURE_NOT_AVAILABLE]: "What feature do you need that isn't available in New Expensify?",
            [CONST.EXIT_SURVEY.REASONS.DONT_UNDERSTAND]: 'What are you trying to do?',
            [CONST.EXIT_SURVEY.REASONS.PREFER_CLASSIC]: 'Why do you prefer Expensify Classic?',
        },
        responsePlaceholder: 'Your response',
        thankYou: 'Thanks for the feedback!',
        thankYouSubtitle: 'Your responses will help us build a better product to get stuff done. Thank you so much!',
        goToExpensifyClassic: 'Switch to Expensify Classic',
        offlineTitle: "Looks like you're stuck here...",
        offline:
            "You appear to be offline. Unfortunately, Expensify Classic doesn't work offline, but New Expensify does. If you prefer to use Expensify Classic, try again when you have an internet connection.",
        quickTip: 'Quick tip...',
        quickTipSubTitle: 'You can go straight to Expensify Classic by visiting expensify.com. Bookmark it for an easy shortcut!',
        bookACall: 'Book a call',
        noThanks: 'No thanks',
        bookACallTitle: 'Would you like to speak to a product manager?',
        benefits: {
            [CONST.EXIT_SURVEY.BENEFIT.CHATTING_DIRECTLY]: 'Chatting directly on expenses and reports',
            [CONST.EXIT_SURVEY.BENEFIT.EVERYTHING_MOBILE]: 'Ability to do everything on mobile',
            [CONST.EXIT_SURVEY.BENEFIT.TRAVEL_EXPENSE]: 'Travel and expense at the speed of chat',
        },
        bookACallTextTop: 'By switching to Expensify Classic, you will miss out on:',
        bookACallTextBottom: 'We’d be excited to get on a call with you to understand why. You can book a call with one of our senior product managers to discuss your needs.',
        takeMeToExpensifyClassic: 'Take me to Expensify Classic',
    },
    listBoundary: {
        errorMessage: 'An error occurred while loading more messages',
        tryAgain: 'Try again',
    },
    systemMessage: {
        mergedWithCashTransaction: 'matched a receipt to this transaction',
    },
    subscription: {
        authenticatePaymentCard: 'Authenticate payment card',
        mobileReducedFunctionalityMessage: 'You can’t make changes to your subscription in the mobile app.',
        badge: {
            freeTrial: ({numOfDays}: BadgeFreeTrialParams) => `Free trial: ${numOfDays} ${numOfDays === 1 ? 'day' : 'days'} left`,
        },
        billingBanner: {
            policyOwnerAmountOwed: {
                title: 'Your payment info is outdated',
                subtitle: ({date}: BillingBannerSubtitleWithDateParams) => `Update your payment card by ${date} to continue using all of your favorite features.`,
            },
            policyOwnerAmountOwedOverdue: {
                title: 'Your payment could not be processed',
                subtitle: ({date, purchaseAmountOwed}: BillingBannerOwnerAmountOwedOverdueParams) =>
                    date && purchaseAmountOwed
                        ? `Your ${date} charge of ${purchaseAmountOwed} could not be processed. Please add a payment card to clear the amount owed.`
                        : 'Please add a payment card to clear the amount owed.',
            },
            policyOwnerUnderInvoicing: {
                title: 'Your payment info is outdated',
                subtitle: ({date}: BillingBannerSubtitleWithDateParams) => `Your payment is past due. Please pay your invoice by ${date} to avoid service interruption.`,
            },
            policyOwnerUnderInvoicingOverdue: {
                title: 'Your payment info is outdated',
                subtitle: 'Your payment is past due. Please pay your invoice.',
            },
            billingDisputePending: {
                title: 'Your card couldn’t be charged',
                subtitle: ({amountOwed, cardEnding}: BillingBannerDisputePendingParams) =>
                    `You disputed the ${amountOwed} charge on the card ending in ${cardEnding}. Your account will be locked until the dispute is resolved with your bank.`,
            },
            cardAuthenticationRequired: {
                title: 'Your card couldn’t be charged',
                subtitle: ({cardEnding}: BillingBannerCardAuthenticationRequiredParams) =>
                    `Your payment card hasn’t been fully authenticated. Please complete the authentication process to activate your payment card ending in ${cardEnding}.`,
            },
            insufficientFunds: {
                title: 'Your card couldn’t be charged',
                subtitle: ({amountOwed}: BillingBannerInsufficientFundsParams) =>
                    `Your payment card was declined due to insufficient funds. Please retry or add a new payment card to clear your ${amountOwed} outstanding balance.`,
            },
            cardExpired: {
                title: 'Your card couldn’t be charged',
                subtitle: ({amountOwed}: BillingBannerCardExpiredParams) => `Your payment card expired. Please add a new payment card to clear your ${amountOwed} outstanding balance.`,
            },
            cardExpireSoon: {
                title: 'Your card is expiring soon',
                subtitle: 'Your payment card will expire at the end of this month. Click the three-dot menu below to update it and continue using all your favorite features.',
            },
            retryBillingSuccess: {
                title: 'Success!',
                subtitle: 'Your card has been billed successfully.',
            },
            retryBillingError: {
                title: 'Your card couldn’t be charged',
                subtitle: 'Before retrying, please call your bank directly to authorize Expensify charges and remove any holds. Otherwise, try adding a different payment card.',
            },
            cardOnDispute: ({amountOwed, cardEnding}: BillingBannerCardOnDisputeParams) =>
                `You disputed the ${amountOwed} charge on the card ending in ${cardEnding}. Your account will be locked until the dispute is resolved with your bank.`,
            preTrial: {
                title: 'Start a free trial',
                subtitleStart: 'As a next step, ',
                subtitleLink: 'complete your setup checklist ',
                subtitleEnd: 'so your team can start expensing.',
            },
            trialStarted: {
                title: ({numOfDays}: TrialStartedTitleParams) => `Trial: ${numOfDays} ${numOfDays === 1 ? 'day' : 'days'} left!`,
                subtitle: 'Add a payment card to continue using all of your favorite features.',
            },
            trialEnded: {
                title: 'Your free trial has ended',
                subtitle: 'Add a payment card to continue using all of your favorite features.',
            },
            earlyDiscount: {
                claimOffer: 'Claim offer',
                noThanks: 'No thanks',
                subscriptionPageTitle: ({discountType}: EarlyDiscountTitleParams) =>
                    `<strong>${discountType}% off your first year!</strong> Just add a payment card and start an annual subscription.`,
                onboardingChatTitle: ({discountType}: EarlyDiscountTitleParams) => `Limited-time offer: ${discountType}% off your first year!`,
                subtitle: ({days, hours, minutes, seconds}: EarlyDiscountSubtitleParams) => `Claim within ${days > 0 ? `${days}d : ` : ''}${hours}h : ${minutes}m : ${seconds}s`,
            },
        },
        cardSection: {
            title: 'Payment',
            subtitle: 'Add a card to pay for your Expensify subscription.',
            addCardButton: 'Add payment card',
            cardNextPayment: ({nextPaymentDate}: CardNextPaymentParams) => `Your next payment date is ${nextPaymentDate}.`,
            cardEnding: ({cardNumber}: CardEndingParams) => `Card ending in ${cardNumber}`,
            cardInfo: ({name, expiration, currency}: CardInfoParams) => `Name: ${name}, Expiration: ${expiration}, Currency: ${currency}`,
            changeCard: 'Change payment card',
            changeCurrency: 'Change payment currency',
            cardNotFound: 'No payment card added',
            retryPaymentButton: 'Retry payment',
            authenticatePayment: 'Authenticate payment',
            requestRefund: 'Request refund',
            requestRefundModal: {
                full: 'Getting a refund is easy, just downgrade your account before your next billing date and you’ll receive a refund. <br /> <br /> Heads up: Downgrading your account means your workspace(s) will be deleted. This action can’t be undone, but you can always create a new workspace if you change your mind.',
                confirm: 'Delete workspace(s) and downgrade',
            },
            viewPaymentHistory: 'View payment history',
        },
        yourPlan: {
            title: 'Your plan',
            exploreAllPlans: 'Explore all plans',
            customPricing: 'Custom pricing',
            asLowAs: ({price}: YourPlanPriceValueParams) => `as low as ${price} per active member/month`,
            pricePerMemberMonth: ({price}: YourPlanPriceValueParams) => `${price} per member/month`,
            pricePerMemberPerMonth: ({price}: YourPlanPriceValueParams) => `${price} per member per month`,
            perMemberMonth: 'per member/month',
            collect: {
                title: 'Collect',
                description: 'The small business plan that gives you expense, travel, and chat.',
                priceAnnual: ({lower, upper}: YourPlanPriceParams) => `From ${lower}/active member with the Expensify Card, ${upper}/active member without the Expensify Card.`,
                pricePayPerUse: ({lower, upper}: YourPlanPriceParams) => `From ${lower}/active member with the Expensify Card, ${upper}/active member without the Expensify Card.`,
                benefit1: 'Receipt scanning',
                benefit2: 'Reimbursements',
                benefit3: 'Corporate card management',
                benefit4: 'Expense and travel approvals',
                benefit5: 'Travel booking and rules',
                benefit6: 'QuickBooks/Xero integrations',
                benefit7: 'Chat on expenses, reports, and rooms',
                benefit8: 'AI and human support',
            },
            control: {
                title: 'Control',
                description: 'Expense, travel, and chat for larger businesses.',
                priceAnnual: ({lower, upper}: YourPlanPriceParams) => `From ${lower}/active member with the Expensify Card, ${upper}/active member without the Expensify Card.`,
                pricePayPerUse: ({lower, upper}: YourPlanPriceParams) => `From ${lower}/active member with the Expensify Card, ${upper}/active member without the Expensify Card.`,
                benefit1: 'Everything in the Collect plan',
                benefit2: 'Multi-level approval workflows',
                benefit3: 'Custom expense rules',
                benefit4: 'ERP integrations (NetSuite, Sage Intacct, Oracle)',
                benefit5: 'HR integrations (Workday, Certinia)',
                benefit6: 'SAML/SSO',
                benefit7: 'Custom insights and reporting',
                benefit8: 'Budgeting',
            },
            thisIsYourCurrentPlan: 'This is your current plan',
            downgrade: 'Downgrade to Collect',
            upgrade: 'Upgrade to Control',
            addMembers: 'Add members',
            saveWithExpensifyTitle: 'Save with the Expensify Card',
            saveWithExpensifyDescription: 'Use our savings calculator to see how cash back from the Expensify Card can reduce your Expensify bill.',
            saveWithExpensifyButton: 'Learn more',
        },
        compareModal: {
            comparePlans: 'Compare Plans',
            unlockTheFeatures: 'Unlock the features you need with the plan that’s right for you. ',
            viewOurPricing: 'View our pricing page',
            forACompleteFeatureBreakdown: ' for a complete feature breakdown of each of our plans.',
        },
        details: {
            title: 'Subscription details',
            annual: 'Annual subscription',
            taxExempt: 'Request tax exempt status',
            taxExemptEnabled: 'Tax exempt',
            taxExemptStatus: 'Tax exempt status',
            payPerUse: 'Pay-per-use',
            subscriptionSize: 'Subscription size',
            headsUp:
                "Heads up: If you don’t set your subscription size now, we’ll set it automatically to your first month's active member count. You’ll then be committed to paying for at least this number of members for the next 12 months. You can increase your subscription size at any time, but you can’t decrease it until your subscription is over.",
            zeroCommitment: 'Zero commitment at the discounted annual subscription rate',
        },
        subscriptionSize: {
            title: 'Subscription size',
            yourSize: 'Your subscription size is the number of open seats that can be filled by any active member in a given month.',
            eachMonth:
                'Each month, your subscription covers up to the number of active members set above. Any time you increase your subscription size, you’ll start a new 12-month subscription at that new size.',
            note: 'Note: An active member is anyone who has created, edited, submitted, approved, reimbursed, or exported expense data tied to your company workspace.',
            confirmDetails: 'Confirm your new annual subscription details:',
            subscriptionSize: 'Subscription size',
            activeMembers: ({size}: SubscriptionSizeParams) => `${size} active members/month`,
            subscriptionRenews: 'Subscription renews',
            youCantDowngrade: 'You can’t downgrade during your annual subscription.',
            youAlreadyCommitted: ({size, date}: SubscriptionCommitmentParams) =>
                `You already committed to an annual subscription size of ${size} active members per month until ${date}. You can switch to a pay-per-use subscription on ${date} by disabling auto-renew.`,
            error: {
                size: 'Please enter a valid subscription size',
                sameSize: 'Please enter a number different than your current subscription size',
            },
        },
        paymentCard: {
            addPaymentCard: 'Add payment card',
            enterPaymentCardDetails: 'Enter your payment card details',
            security: 'Expensify is PCI-DSS compliant, uses bank-level encryption, and utilizes redundant infrastructure to protect your data.',
            learnMoreAboutSecurity: 'Learn more about our security.',
        },
        subscriptionSettings: {
            title: 'Subscription settings',
            summary: ({subscriptionType, subscriptionSize, autoRenew, autoIncrease}: SubscriptionSettingsSummaryParams) =>
                `Subscription type: ${subscriptionType}, Subscription size: ${subscriptionSize}, Auto renew: ${autoRenew}, Auto increase annual seats: ${autoIncrease}`,
            none: 'none',
            on: 'on',
            off: 'off',
            annual: 'Annual',
            autoRenew: 'Auto-renew',
            autoIncrease: 'Auto-increase annual seats',
            saveUpTo: ({amountWithCurrency}: SubscriptionSettingsSaveUpToParams) => `Save up to ${amountWithCurrency}/month per active member`,
            automaticallyIncrease:
                'Automatically increase your annual seats to accommodate for active members that exceed your subscription size. Note: This will extend your annual subscription end date.',
            disableAutoRenew: 'Disable auto-renew',
            helpUsImprove: 'Help us improve Expensify',
            whatsMainReason: "What's the main reason you're disabling auto-renew?",
            renewsOn: ({date}: SubscriptionSettingsRenewsOnParams) => `Renews on ${date}.`,
            pricingConfiguration: 'Pricing depends on configuration. For the lowest price, choose an annual subscription and get the Expensify Card.',
            learnMore: {
                part1: 'Learn more on our ',
                pricingPage: 'pricing page',
                part2: ' or chat with our team in your ',
                adminsRoom: '#admins room.',
            },
            estimatedPrice: 'Estimated price',
            changesBasedOn: 'This changes based on your Expensify Card usage and the subscription options below.',
        },
        requestEarlyCancellation: {
            title: 'Request early cancellation',
            subtitle: 'What’s the main reason you’re requesting early cancellation?',
            subscriptionCanceled: {
                title: 'Subscription canceled',
                subtitle: 'Your annual subscription has been canceled.',
                info: 'If you want to keep using your workspace(s) on a pay-per-use basis, you’re all set.',
                preventFutureActivity: ({workspacesListRoute}: WorkspacesListRouteParams) =>
                    `If you'd like to prevent future activity and charges, you must <a href="${workspacesListRoute}">delete your workspace(s)</a>. Note that when you delete your workspace(s), you'll be charged for any outstanding activity that was incurred during the current calendar month.`,
            },
            requestSubmitted: {
                title: 'Request submitted',
                subtitle: {
                    part1: 'Thanks for letting us know you’re interested in canceling your subscription. We’re reviewing your request and will be in touch soon via your chat with ',
                    link: 'Concierge',
                    part2: '.',
                },
            },
            acknowledgement: `By requesting early cancellation, I acknowledge and agree that Expensify has no obligation to grant such request under the Expensify <a href=${CONST.OLD_DOT_PUBLIC_URLS.TERMS_URL}>Terms of Service</a>  or other applicable services agreement between me and Expensify and that Expensify retains sole discretion with regard to granting any such request.`,
        },
    },
    feedbackSurvey: {
        tooLimited: 'Functionality needs improvement',
        tooExpensive: 'Too expensive',
        inadequateSupport: 'Inadequate customer support',
        businessClosing: 'Company closing, downsizing, or acquired',
        additionalInfoTitle: 'What software are you moving to and why?',
        additionalInfoInputLabel: 'Your response',
    },
    roomChangeLog: {
        updateRoomDescription: 'set the room description to:',
        clearRoomDescription: 'cleared the room description',
    },
    delegate: {
        switchAccount: 'Switch accounts:',
        copilotDelegatedAccess: 'Copilot: Delegated access',
        copilotDelegatedAccessDescription: 'Allow other members to access your account.',
        addCopilot: 'Add copilot',
        membersCanAccessYourAccount: 'These members can access your account:',
        youCanAccessTheseAccounts: 'You can access these accounts via the account switcher:',
        role: ({role}: OptionalParam<DelegateRoleParams> = {}) => {
            switch (role) {
                case CONST.DELEGATE_ROLE.ALL:
                    return 'Full';
                case CONST.DELEGATE_ROLE.SUBMITTER:
                    return 'Limited';
                default:
                    return '';
            }
        },
        genericError: 'Oops, something went wrong. Please try again.',
        onBehalfOfMessage: ({delegator}: DelegatorParams) => `on behalf of ${delegator}`,
        accessLevel: 'Access level',
        confirmCopilot: 'Confirm your copilot below.',
        accessLevelDescription: 'Choose an access level below. Both Full and Limited access allow copilots to view all conversations and expenses.',
        roleDescription: ({role}: OptionalParam<DelegateRoleParams> = {}) => {
            switch (role) {
                case CONST.DELEGATE_ROLE.ALL:
                    return 'Allow another member to take all actions in your account, on your behalf. Includes chat, submissions, approvals, payments, settings updates, and more.';
                case CONST.DELEGATE_ROLE.SUBMITTER:
                    return 'Allow another member to take most actions in your account, on your behalf. Excludes approvals, payments, rejections, and holds.';
                default:
                    return '';
            }
        },
        removeCopilot: 'Remove copilot',
        removeCopilotConfirmation: 'Are you sure you want to remove this copilot?',
        changeAccessLevel: 'Change access level',
        makeSureItIsYou: "Let's make sure it's you",
        enterMagicCode: ({contactMethod}: EnterMagicCodeParams) => `Please enter the magic code sent to ${contactMethod} to add a copilot. It should arrive within a minute or two.`,
        enterMagicCodeUpdate: ({contactMethod}: EnterMagicCodeParams) => `Please enter the magic code sent to ${contactMethod} to update your copilot.`,
        notAllowed: 'Not so fast...',
        noAccessMessage: "As a copilot, you don't have access to \nthis page. Sorry!",
        notAllowedMessage: ({accountOwnerEmail}: AccountOwnerParams) =>
            `As a <a href="${CONST.DELEGATE_ROLE_HELP_DOT_ARTICLE_LINK}">copilot</a> for ${accountOwnerEmail}, you don't have permission to take this action. Sorry!`,
        copilotAccess: 'Copilot access',
    },
    debug: {
        debug: 'Debug',
        details: 'Details',
        JSON: 'JSON',
        reportActions: 'Actions',
        reportActionPreview: 'Preview',
        nothingToPreview: 'Nothing to preview',
        editJson: 'Edit JSON:',
        preview: 'Preview:',
        missingProperty: ({propertyName}: MissingPropertyParams) => `Missing ${propertyName}`,
        invalidProperty: ({propertyName, expectedType}: InvalidPropertyParams) => `Invalid property: ${propertyName} - Expected: ${expectedType}`,
        invalidValue: ({expectedValues}: InvalidValueParams) => `Invalid value - Expected: ${expectedValues}`,
        missingValue: 'Missing value',
        createReportAction: 'Create Report Action',
        reportAction: 'Report Action',
        report: 'Report',
        transaction: 'Transaction',
        violations: 'Violations',
        transactionViolation: 'Transaction Violation',
        hint: "Data changes won't be sent to the backend",
        textFields: 'Text fields',
        numberFields: 'Number fields',
        booleanFields: 'Boolean fields',
        constantFields: 'Constant fields',
        dateTimeFields: 'DateTime fields',
        date: 'Date',
        time: 'Time',
        none: 'None',
        visibleInLHN: 'Visible in LHN',
        GBR: 'GBR',
        RBR: 'RBR',
        true: 'true',
        false: 'false',
        viewReport: 'View Report',
        viewTransaction: 'View transaction',
        createTransactionViolation: 'Create transaction violation',
        reasonVisibleInLHN: {
            hasDraftComment: 'Has draft comment',
            hasGBR: 'Has GBR',
            hasRBR: 'Has RBR',
            pinnedByUser: 'Pinned by member',
            hasIOUViolations: 'Has IOU violations',
            hasAddWorkspaceRoomErrors: 'Has add workspace room errors',
            isUnread: 'Is unread (focus mode)',
            isArchived: 'Is archived (most recent mode)',
            isSelfDM: 'Is self DM',
            isFocused: 'Is temporarily focused',
        },
        reasonGBR: {
            hasJoinRequest: 'Has join request (admin room)',
            isUnreadWithMention: 'Is unread with mention',
            isWaitingForAssigneeToCompleteAction: 'Is waiting for assignee to complete action',
            hasChildReportAwaitingAction: 'Has child report awaiting action',
            hasMissingInvoiceBankAccount: 'Has missing invoice bank account',
        },
        reasonRBR: {
            hasErrors: 'Has errors in report or report actions data',
            hasViolations: 'Has violations',
            hasTransactionThreadViolations: 'Has transaction thread violations',
        },
        indicatorStatus: {
            theresAReportAwaitingAction: "There's a report awaiting action",
            theresAReportWithErrors: "There's a report with errors",
            theresAWorkspaceWithCustomUnitsErrors: "There's a workspace with custom units errors",
            theresAProblemWithAWorkspaceMember: "There's a problem with a workspace member",
            theresAProblemWithAWorkspaceQBOExport: 'There was a problem with a workspace connection export setting.',
            theresAProblemWithAContactMethod: "There's a problem with a contact method",
            aContactMethodRequiresVerification: 'A contact method requires verification',
            theresAProblemWithAPaymentMethod: "There's a problem with a payment method",
            theresAProblemWithAWorkspace: "There's a problem with a workspace",
            theresAProblemWithYourReimbursementAccount: "There's a problem with your reimbursement account",
            theresABillingProblemWithYourSubscription: "There's a billing problem with your subscription",
            yourSubscriptionHasBeenSuccessfullyRenewed: 'Your subscription has been successfully renewed',
            theresWasAProblemDuringAWorkspaceConnectionSync: 'There was a problem during a workspace connection sync',
            theresAProblemWithYourWallet: "There's a problem with your wallet",
            theresAProblemWithYourWalletTerms: "There's a problem with your wallet terms",
        },
    },
    emptySearchView: {
        takeATestDrive: 'Take a test drive',
    },
    migratedUserWelcomeModal: {
        title: 'Travel and expense, at the speed of chat',
        subtitle: 'New Expensify has the same great automation, but now with amazing collaboration:',
        confirmText: "Let's go!",
        features: {
            chat: '<strong>Chat directly on any expense</strong>, report, or workspace',
            scanReceipt: '<strong>Scan receipts</strong> and get paid back',
            crossPlatform: 'Do <strong>everything</strong> from your phone or browser',
        },
    },
    productTrainingTooltip: {
        // TODO: CONCIERGE_LHN_GBR tooltip will be replaced by a tooltip in the #admins room
        // https://github.com/Expensify/App/issues/57045#issuecomment-2701455668
        conciergeLHNGBR: '<tooltip>Get started <strong>here!</strong></tooltip>',
        saveSearchTooltip: '<tooltip><strong>Rename your saved searches</strong> here!</tooltip>',
        globalCreateTooltip: '<tooltip><strong>Create expenses</strong>, start chatting,\nand more. Try it out!</tooltip>',
        bottomNavInboxTooltip: '<tooltip>Check what <strong>needs your attention</strong>\nand <strong>chat about expenses.</strong></tooltip>',
        workspaceChatTooltip: '<tooltip>Chat with <strong>approvers</strong></tooltip>',
        GBRRBRChat: '<tooltip>You’ll see 🟢 on <strong>actions to take</strong>,\nand 🔴 on <strong>items to review.</strong></tooltip>',
        accountSwitcher: '<tooltip>Access your <strong>Copilot accounts</strong> here</tooltip>',
        expenseReportsFilter: "<tooltip>Welcome! Find all of your\n<strong>company's reports</strong> here.</tooltip>",
        scanTestTooltip: {
            main: '<tooltip><strong>Scan our test receipt</strong> to see how it works!</tooltip>',
            manager: '<tooltip>Choose our <strong>test manager</strong> to try it out!</tooltip>',
            confirmation: '<tooltip>Now, <strong>submit your expense</strong> and watch the\nmagic happen!</tooltip>',
            tryItOut: 'Try it out',
            noThanks: 'No thanks',
        },
        outstandingFilter: '<tooltip>Filter for expenses\nthat <strong>need approval</strong></tooltip>',
        scanTestDriveTooltip: '<tooltip>Send this receipt to\n<strong>complete the test drive!</strong></tooltip>',
    },
    discardChangesConfirmation: {
        title: 'Discard changes?',
        body: 'Are you sure you want to discard the changes you made?',
        confirmText: 'Discard changes',
    },
    scheduledCall: {
        book: {
            title: 'Schedule call',
            description: 'Find a time that works for you.',
            slots: 'Available times for ',
        },
        confirmation: {
            title: 'Confirm call',
            description: "Make sure the details below look good to you. Once you confirm the call, we'll send an invite with more info.",
            setupSpecialist: 'Your setup specialist',
            meetingLength: 'Meeting length',
            dateTime: 'Date & time',
            minutes: '30 minutes',
        },
        callScheduled: 'Call scheduled',
    },
    autoSubmitModal: {
        title: 'All clear and submitted!',
        description: 'All warnings and violations has been cleared so:',
        submittedExpensesTitle: 'These expenses have been submitted',
        submittedExpensesDescription: 'These expenses have been sent to your approver but can still be edited until they are approved.',
        pendingExpensesTitle: 'Pending expenses have been moved',
        pendingExpensesDescription: 'Any pending card expenses have been moved to a separate report until they post.',
    },
    testDrive: {
        quickAction: {
            takeATwoMinuteTestDrive: 'Take a 2-minute test drive',
        },
        modal: {
            title: 'Take us for a test drive',
            description: 'Take a quick product tour to get up to speed fast. No pit stops required!',
            confirmText: 'Start test drive',
            helpText: 'Skip',
            employee: {
                description: '<muted-text>Get your team <strong>3 free months of Expensify!</strong> Just enter your boss’s email below and send them a test expense.</muted-text>',
                email: "Enter your boss's email",
                error: 'That member owns a workspace, please input a new member to test.',
            },
        },
        banner: {
            currentlyTestDrivingExpensify: "You're currently test driving Expensify",
            readyForTheRealThing: 'Ready for the real thing?',
            getStarted: 'Get started',
        },
        employeeInviteMessage: ({name}: EmployeeInviteMessageParams) =>
            `# ${name} invited you to test drive Expensify\nHey! I just got us *3 months free* to test drive Expensify, the fastest way to do expenses.\n\nHere’s a *test receipt* to show you how it works:`,
    },
    export: {
        basicExport: 'Basic export',
        reportLevelExport: 'All Data - report level',
        expenseLevelExport: 'All Data - expense level',
        exportInProgress: 'Export in progress',
        conciergeWillSend: 'Concierge will send you the file shortly.',
    },
};

// IMPORTANT: This line is manually replaced in generate translation files by scripts/generateTranslations.ts,
// so if you change it here, please update it there as well.
export default translations satisfies TranslationDeepObject<typeof translations>;<|MERGE_RESOLUTION|>--- conflicted
+++ resolved
@@ -3474,11 +3474,8 @@
             defaultCategory: 'Default category',
             viewTransactions: 'View transactions',
             policyExpenseChatName: ({displayName}: PolicyExpenseChatNameParams) => `${displayName}'s expenses`,
-<<<<<<< HEAD
+            deepDiveExpensifyCard: `<muted-text-label>Expensify Card transactions will automatically export to an "Expensify Card Liability Account" created with <a href="${CONST.DEEP_DIVE_EXPENSIFY_CARD}">our integration</a>.</muted-text-label>`,
             cannotDeleteWorkspaceAnnualSubscriptionError: "You can't delete the workspace until the end of the annual subscription term.",
-=======
-            deepDiveExpensifyCard: `<muted-text-label>Expensify Card transactions will automatically export to an "Expensify Card Liability Account" created with <a href="${CONST.DEEP_DIVE_EXPENSIFY_CARD}">our integration</a>.</muted-text-label>`,
->>>>>>> 2c1e1070
         },
         perDiem: {
             subtitle: 'Set per diem rates to control daily employee spend. ',
