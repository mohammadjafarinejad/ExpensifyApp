--- conflicted
+++ resolved
@@ -651,11 +651,7 @@
         tooManyFiles: ({fileLimit}: FileLimitParams) => `Solamente puedes suber ${fileLimit} archivos a la vez.`,
         sizeExceededWithValue: ({maxUploadSizeInMB}: SizeExceededParams) => `El archivo supera los ${maxUploadSizeInMB} MB. Por favor, vuelve a intentarlo.`,
         someFilesCantBeUploaded: 'Algunos archivos no se pueden subir',
-<<<<<<< HEAD
-        sizeLimitExceeded: 'Los archivos deben ser menores a 10 MB. Los archivos más grandes no se subirán.',
-=======
         sizeLimitExceeded: ({maxUploadSizeInMB}: SizeExceededParams) => `Los archivos deben ser menores a ${maxUploadSizeInMB} MB. Los archivos más grandes no se subirán.`,
->>>>>>> ec2e890b
         maxFileLimitExceeded: 'Puedes subir hasta 30 recibos a la vez. Los extras no se subirán.',
         unsupportedFileType: ({fileType}: FileTypeParams) => `${fileType} archivos no son compatibles. Solo se subirán los archivos compatibles.`,
         learnMoreAboutSupportedFiles: 'Obtén más información sobre los formatos compatibles.',
