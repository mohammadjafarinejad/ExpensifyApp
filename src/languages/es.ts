import {CONST as COMMON_CONST} from 'expensify-common';
import type {OnboardingTask} from '@libs/actions/Welcome/OnboardingFlow';
import CONST from '@src/CONST';
import type OriginalMessage from '@src/types/onyx/OriginalMessage';
import type en from './en';
import type {
    AccountOwnerParams,
    ActionsAreCurrentlyRestricted,
    AddedOrDeletedPolicyReportFieldParams,
    AddedPolicyApprovalRuleParams,
    AddEmployeeParams,
    AddOrDeletePolicyCustomUnitRateParams,
    AddressLineParams,
    AdminCanceledRequestParams,
    AirlineParams,
    AlreadySignedInParams,
    ApprovalWorkflowErrorParams,
    ApprovedAmountParams,
    AssignCardParams,
    AssignedCardParams,
    AssigneeParams,
    AuthenticationErrorParams,
    AutoPayApprovedReportsLimitErrorParams,
    BadgeFreeTrialParams,
    BankAccountLastFourParams,
    BeginningOfArchivedRoomParams,
    BeginningOfChatHistoryAdminRoomParams,
    BeginningOfChatHistoryAnnounceRoomParams,
    BeginningOfChatHistoryDomainRoomParams,
    BeginningOfChatHistoryInvoiceRoomParams,
    BeginningOfChatHistoryPolicyExpenseChatParams,
    BeginningOfChatHistoryUserRoomParams,
    BillableDefaultDescriptionParams,
    BillingBannerCardAuthenticationRequiredParams,
    BillingBannerCardExpiredParams,
    BillingBannerCardOnDisputeParams,
    BillingBannerDisputePendingParams,
    BillingBannerInsufficientFundsParams,
    BillingBannerOwnerAmountOwedOverdueParams,
    BillingBannerSubtitleWithDateParams,
    BusinessBankAccountParams,
    BusinessRegistrationNumberParams,
    BusinessTaxIDParams,
    CanceledRequestParams,
    CardEndingParams,
    CardInfoParams,
    CardNextPaymentParams,
    CategoryNameParams,
    ChangedApproverMessageParams,
    ChangeFieldParams,
    ChangeOwnerDuplicateSubscriptionParams,
    ChangeOwnerHasFailedSettlementsParams,
    ChangeOwnerSubscriptionParams,
    ChangeReportPolicyParams,
    ChangeTypeParams,
    CharacterLengthLimitParams,
    CharacterLimitParams,
    ChatWithAccountManagerParams,
    CompanyCardBankName,
    CompanyCardFeedNameParams,
    CompanyNameParams,
    ConfirmThatParams,
    ConnectionNameParams,
    ConnectionParams,
    ContactMethodParams,
    ContactMethodsRouteParams,
    CreateExpensesParams,
    CurrencyCodeParams,
    CurrencyInputDisabledTextParams,
    CustomersOrJobsLabelParams,
    DateParams,
    DateShouldBeAfterParams,
    DateShouldBeBeforeParams,
    DefaultAmountParams,
    DefaultVendorDescriptionParams,
    DelegateRoleParams,
    DelegatorParams,
    DeleteActionParams,
    DeleteConfirmationParams,
    DeleteTransactionParams,
    DemotedFromWorkspaceParams,
    DependentMultiLevelTagsSubtitleParams,
    DidSplitAmountMessageParams,
    DisconnectYourBankAccountParams,
    DomainPermissionInfoRestrictionParams,
    DuplicateTransactionParams,
    EarlyDiscountSubtitleParams,
    EarlyDiscountTitleParams,
    EditActionParams,
    EditDestinationSubtitleParams,
    ElectronicFundsParams,
    EmployeeInviteMessageParams,
    EmptyCategoriesSubtitleWithAccountingParams,
    EmptyTagsSubtitleWithAccountingParams,
    EnableContinuousReconciliationParams,
    EnterMagicCodeParams,
    ErrorODIntegrationParams,
    ExportAgainModalDescriptionParams,
    ExportedToIntegrationParams,
    ExportIntegrationSelectedParams,
    FeatureNameParams,
    FileLimitParams,
    FileTypeParams,
    FiltersAmountBetweenParams,
    FlightLayoverParams,
    FlightParams,
    FormattedMaxLengthParams,
    GoBackMessageParams,
    ImportedTagsMessageParams,
    ImportedTypesParams,
    ImportFieldParams,
    ImportMembersSuccessfulDescriptionParams,
    ImportPerDiemRatesSuccessfulDescriptionParams,
    ImportTagsSuccessfulDescriptionParams,
    IncorrectZipFormatParams,
    IndividualExpenseRulesSubtitleParams,
    InstantSummaryParams,
    IntacctMappingTitleParams,
    IntegrationExportParams,
    IntegrationSyncFailedParams,
    InvalidPropertyParams,
    InvalidValueParams,
    IssueVirtualCardParams,
    LastSyncAccountingParams,
    LastSyncDateParams,
    LeftWorkspaceParams,
    LocalTimeParams,
    LoggedInAsParams,
    LogSizeParams,
    ManagerApprovedAmountParams,
    ManagerApprovedParams,
    MarkedReimbursedParams,
    MarkReimbursedFromIntegrationParams,
    MergeAccountIntoParams,
    MergeFailureDescriptionGenericParams,
    MergeFailureUncreatedAccountDescriptionParams,
    MergeSuccessDescriptionParams,
    MissingPropertyParams,
    MovedActionParams,
    MovedFromPersonalSpaceParams,
    MovedFromReportParams,
    MovedTransactionParams,
    NeedCategoryForExportToIntegrationParams,
    NewWorkspaceNameParams,
    NoLongerHaveAccessParams,
    NotAllowedExtensionParams,
    NotYouParams,
    OOOEventSummaryFullDayParams,
    OOOEventSummaryPartialDayParams,
    OptionalParam,
    OurEmailProviderParams,
    OwnerOwesAmountParams,
    PaidElsewhereParams,
    PaidWithExpensifyParams,
    ParentNavigationSummaryParams,
    PayAndDowngradeDescriptionParams,
    PayerOwesAmountParams,
    PayerOwesParams,
    PayerPaidAmountParams,
    PayerPaidParams,
    PayerSettledParams,
    PaySomeoneParams,
    PhoneErrorRouteParams,
    PolicyAddedReportFieldOptionParams,
    PolicyDisabledReportFieldAllOptionsParams,
    PolicyDisabledReportFieldOptionParams,
    PolicyExpenseChatNameParams,
    QBDSetupErrorBodyParams,
    RailTicketParams,
    ReceiptPartnersUberSubtitleParams,
    ReconciliationWorksParams,
    RemovedFromApprovalWorkflowParams,
    RemovedTheRequestParams,
    RemoveMemberPromptParams,
    RemoveMembersWarningPrompt,
    RenamedRoomActionParams,
    RenamedWorkspaceNameActionParams,
    ReportArchiveReasonsClosedParams,
    ReportArchiveReasonsInvoiceReceiverPolicyDeletedParams,
    ReportArchiveReasonsMergedParams,
    ReportArchiveReasonsRemovedFromPolicyParams,
    ReportPolicyNameParams,
    RequestAmountParams,
    RequestCountParams,
    RequestedAmountMessageParams,
    RequiredFieldParams,
    ResolutionConstraintsParams,
    ReviewParams,
    RoleNamesParams,
    RoomNameReservedErrorParams,
    RoomRenamedToParams,
    RulesEnableWorkflowsParams,
    SecondaryLoginParams,
    SetTheDistanceMerchantParams,
    SetTheRequestParams,
    SettledAfterAddedBankAccountParams,
    SettleExpensifyCardParams,
    SettlementAccountInfoParams,
    SettlementDateParams,
    ShareParams,
    SignerInfoMessageParams,
    SignUpNewFaceCodeParams,
    SizeExceededParams,
    SplitAmountParams,
    SplitExpenseEditTitleParams,
    SplitExpenseSubtitleParams,
    SpreadCategoriesParams,
    SpreadFieldNameParams,
    SpreadSheetColumnParams,
    StatementTitleParams,
    StepCounterParams,
    StripePaidParams,
    SubmitsToParams,
    SubmittedToVacationDelegateParams,
    SubmittedWithMemoParams,
    SubscriptionCommitmentParams,
    SubscriptionSettingsRenewsOnParams,
    SubscriptionSettingsSaveUpToParams,
    SubscriptionSettingsSummaryParams,
    SubscriptionSizeParams,
    SyncStageNameConnectionsParams,
    TaskCreatedActionParams,
    TaxAmountParams,
    TermsParams,
    ThreadRequestReportNameParams,
    ThreadSentMoneyReportNameParams,
    TotalAmountGreaterOrLessThanOriginalParams,
    ToValidateLoginParams,
    TransferParams,
    TravelTypeParams,
    TrialStartedTitleParams,
    UnapproveWithIntegrationWarningParams,
    UnshareParams,
    UntilTimeParams,
    UpdatedCustomFieldParams,
    UpdatedPolicyApprovalRuleParams,
    UpdatedPolicyAuditRateParams,
    UpdatedPolicyCategoryDescriptionHintTypeParams,
    UpdatedPolicyCategoryExpenseLimitTypeParams,
    UpdatedPolicyCategoryGLCodeParams,
    UpdatedPolicyCategoryMaxAmountNoReceiptParams,
    UpdatedPolicyCategoryMaxExpenseAmountParams,
    UpdatedPolicyCategoryNameParams,
    UpdatedPolicyCategoryParams,
    UpdatedPolicyCurrencyParams,
    UpdatedPolicyCustomUnitRateParams,
    UpdatedPolicyCustomUnitTaxClaimablePercentageParams,
    UpdatedPolicyCustomUnitTaxRateExternalIDParams,
    UpdatedPolicyDescriptionParams,
    UpdatedPolicyFieldWithNewAndOldValueParams,
    UpdatedPolicyFieldWithValueParam,
    UpdatedPolicyFrequencyParams,
    UpdatedPolicyManualApprovalThresholdParams,
    UpdatedPolicyPreventSelfApprovalParams,
    UpdatedPolicyReportFieldDefaultValueParams,
    UpdatedPolicyTagFieldParams,
    UpdatedPolicyTagNameParams,
    UpdatedPolicyTagParams,
    UpdatedTheDistanceMerchantParams,
    UpdatedTheRequestParams,
    UpdatePolicyCustomUnitParams,
    UpdatePolicyCustomUnitTaxEnabledParams,
    UpdateRoleParams,
    UpgradeSuccessMessageParams,
    UsePlusButtonParams,
    UserIsAlreadyMemberParams,
    UserSplitParams,
    VacationDelegateParams,
    ViolationsCashExpenseWithNoReceiptParams,
    ViolationsConversionSurchargeParams,
    ViolationsCustomRulesParams,
    ViolationsInvoiceMarkupParams,
    ViolationsMaxAgeParams,
    ViolationsMissingTagParams,
    ViolationsModifiedAmountParams,
    ViolationsOverAutoApprovalLimitParams,
    ViolationsOverCategoryLimitParams,
    ViolationsOverLimitParams,
    ViolationsPerDayLimitParams,
    ViolationsProhibitedExpenseParams,
    ViolationsReceiptRequiredParams,
    ViolationsRterParams,
    ViolationsTagOutOfPolicyParams,
    ViolationsTaxOutOfPolicyParams,
    WaitingOnBankAccountParams,
    WalletAgreementParams,
    WalletProgramParams,
    WelcomeEnterMagicCodeParams,
    WelcomeToRoomParams,
    WeSentYouMagicSignInLinkParams,
    WorkEmailMergingBlockedParams,
    WorkEmailResendCodeParams,
    WorkflowSettingsParam,
    WorkspaceLockedPlanTypeParams,
    WorkspaceMemberList,
    WorkspaceMembersCountParams,
    WorkspaceOwnerWillNeedToAddOrUpdatePaymentCardParams,
    WorkspaceRouteParams,
    WorkspaceShareNoteParams,
    WorkspacesListRouteParams,
    WorkspaceUpgradeNoteParams,
    WorkspaceYouMayJoin,
    YourPlanPriceParams,
    YourPlanPriceValueParams,
    ZipCodeExampleFormatParams,
} from './params';
import type {TranslationDeepObject} from './types';

/* eslint-disable max-len */
const translations = {
    common: {
        count: 'Contar',
        cancel: 'Cancelar',
        dismiss: 'Descartar',
        proceed: 'Proceder',
        yes: 'Sí',
        no: 'No',
        ok: 'OK',
        notNow: 'Ahora no',
        learnMore: 'Más información',
        buttonConfirm: 'Ok, entendido',
        name: 'Nombre',
        attachment: 'Archivo adjunto',
        attachments: 'Archivos adjuntos',
        from: 'De',
        to: 'A',
        in: 'En',
        optional: 'Opcional',
        new: 'Nuevo',
        center: 'Centrar',
        search: 'Buscar',
        reports: 'Informes',
        find: 'Encontrar',
        searchWithThreeDots: 'Buscar...',
        select: 'Seleccionar',
        deselect: 'Deseleccionar',
        selectMultiple: 'Seleccionar varios',
        next: 'Siguiente',
        create: 'Crear',
        previous: 'Anterior',
        goBack: 'Volver',
        add: 'Añadir',
        resend: 'Reenviar',
        save: 'Guardar',
        saveChanges: 'Guardar cambios',
        submit: 'Enviar',
        submitted: 'Enviado',
        rotate: 'Rotar',
        zoom: 'Zoom',
        password: 'Contraseña',
        magicCode: 'Código mágico',
        twoFactorCode: 'Autenticación de dos factores',
        workspaces: 'Espacios de trabajo',
        inbox: 'Recibidos',
        group: 'Grupo',
        profile: 'Perfil',
        referral: 'Remisión',
        payments: 'Pagos',
        approvals: 'Aprobaciones',
        wallet: 'Billetera',
        preferences: 'Preferencias',
        view: 'Ver',
        review: (reviewParams?: ReviewParams) => `Revisar${reviewParams?.amount ? ` ${reviewParams?.amount}` : ''}`,
        not: 'No',
        privacyPolicy: 'la Política de Privacidad de Expensify',
        addCardTermsOfService: 'Términos de Servicio',
        perPerson: 'por persona',
        signIn: 'Conectarse',
        signInWithGoogle: 'Iniciar sesión con Google',
        signInWithApple: 'Iniciar sesión con Apple',
        signInWith: 'Iniciar sesión con',
        continue: 'Continuar',
        firstName: 'Nombre',
        lastName: 'Apellidos',
        scanning: 'Escaneando',
        phone: 'Teléfono',
        phoneNumber: 'Número de teléfono',
        phoneNumberPlaceholder: '(xxx) xxx-xxxx',
        email: 'Correo electrónico',
        and: 'y',
        or: 'o',
        details: 'Detalles',
        privacy: 'Privacidad',
        hidden: 'Oculto',
        visible: 'Visible',
        delete: 'Eliminar',
        archived: 'archivado',
        contacts: 'Contactos',
        recents: 'Recientes',
        close: 'Cerrar',
        comment: 'Comentario',
        download: 'Descargar',
        downloading: 'Descargando',
        uploading: 'Subiendo',
        pin: 'Fijar',
        unPin: 'Desfijar',
        back: 'Volver',
        saveAndContinue: 'Guardar y continuar',
        settings: 'Configuración',
        termsOfService: 'Términos de Servicio',
        members: 'Miembros',
        invite: 'Invitar',
        here: 'aquí',
        date: 'Fecha',
        dob: 'Fecha de nacimiento',
        currentYear: 'Año actual',
        currentMonth: 'Mes actual',
        ssnLast4: 'Últimos 4 dígitos de tu SSN',
        ssnFull9: 'Los 9 dígitos del SSN',
        addressLine: ({lineNumber}: AddressLineParams) => `Dirección línea ${lineNumber}`,
        personalAddress: 'Dirección física personal',
        companyAddress: 'Dirección física de la empresa',
        noPO: 'Nada de apartados de correos ni direcciones de envío, por favor.',
        city: 'Ciudad',
        state: 'Estado',
        streetAddress: 'Dirección',
        stateOrProvince: 'Estado / Provincia',
        country: 'País',
        zip: 'Código postal',
        zipPostCode: 'Código postal',
        whatThis: '¿Qué es esto?',
        iAcceptThe: 'Acepto los ',
        remove: 'Eliminar',
        admin: 'Administrador',
        owner: 'Dueño',
        dateFormat: 'AAAA-MM-DD',
        send: 'Enviar',
        na: 'N/A',
        noResultsFound: 'No se han encontrado resultados',
        noResultsFoundMatching: ({searchString}: {searchString: string}) => `No se encontraron resultados que coincidan con "${searchString}"`,
        recentDestinations: 'Destinos recientes',
        timePrefix: 'Son las',
        conjunctionFor: 'para',
        todayAt: 'Hoy a las',
        tomorrowAt: 'Mañana a las',
        yesterdayAt: 'Ayer a las',
        conjunctionAt: 'a',
        conjunctionTo: 'a',
        genericErrorMessage: 'Ups... algo no ha ido bien y la acción no se ha podido completar. Por favor, inténtalo más tarde.',
        percentage: 'Porcentaje',
        error: {
            invalidAmount: 'Importe no válido',
            acceptTerms: 'Debes aceptar los Términos de Servicio para continuar',
            phoneNumber: `Introduce un teléfono válido, incluyendo el código del país (p. ej. ${CONST.EXAMPLE_PHONE_NUMBER})`,
            fieldRequired: 'Este campo es obligatorio',
            requestModified: 'Esta solicitud está siendo modificada por otro miembro',
            characterLimitExceedCounter: ({length, limit}: CharacterLengthLimitParams) => `Se superó el límite de caracteres (${length}/${limit})`,
            dateInvalid: 'Por favor, selecciona una fecha válida',
            invalidDateShouldBeFuture: 'Por favor, elige una fecha igual o posterior a hoy',
            invalidTimeShouldBeFuture: 'Por favor, elige una hora al menos un minuto en el futuro',
            invalidCharacter: 'Carácter invalido',
            enterMerchant: 'Introduce un comerciante',
            enterAmount: 'Introduce un importe',
            enterDate: 'Introduce una fecha',
            missingMerchantName: 'Falta el nombre del comerciante',
            missingAmount: 'Falta el importe',
            missingDate: 'Falta la fecha',
            invalidTimeRange: 'Por favor, introduce una hora entre 1 y 12 (por ejemplo, 2:30 PM)',
            pleaseCompleteForm: 'Por favor complete el formulario de arriba para continuar',
            pleaseSelectOne: 'Seleccione una de las opciones',
            invalidRateError: 'Por favor, introduce una tarifa válida',
            lowRateError: 'La tarifa debe ser mayor que 0',
            email: 'Por favor, introduzca una dirección de correo electrónico válida',
            login: 'Se produjo un error al iniciar sesión. Por favor intente nuevamente.',
        },
        comma: 'la coma',
        semicolon: 'el punto y coma',
        please: 'Por favor',
        rename: 'Renombrar',
        skip: 'Saltarse',
        contactUs: 'contáctenos',
        pleaseEnterEmailOrPhoneNumber: 'Por favor, escribe un correo electrónico o número de teléfono',
        fixTheErrors: 'corrige los errores',
        inTheFormBeforeContinuing: 'en el formulario antes de continuar',
        confirm: 'Confirmar',
        reset: 'Restablecer',
        done: 'Listo',
        more: 'Más',
        debitCard: 'Tarjeta de débito',
        bankAccount: 'Cuenta bancaria',
        personalBankAccount: 'Cuenta bancaria personal',
        businessBankAccount: 'Cuenta bancaria comercial',
        join: 'Unirse',
        leave: 'Salir',
        decline: 'Rechazar',
        reject: 'Rechazar',
        transferBalance: 'Transferencia de saldo',
        enterManually: 'Introducir manualmente',
        message: 'Chatear con',
        leaveThread: 'Salir del hilo',
        you: 'Tú',
        me: 'yo',
        youAfterPreposition: 'ti',
        your: 'tu',
        conciergeHelp: 'Por favor, contacta con Concierge para obtener ayuda.',
        youAppearToBeOffline: 'Parece que estás desconectado.',
        thisFeatureRequiresInternet: 'Esta función requiere una conexión a Internet activa.',
        attachmentWillBeAvailableOnceBackOnline: 'El archivo adjunto estará disponible cuando vuelvas a estar en línea.',
        errorOccurredWhileTryingToPlayVideo: 'Se produjo un error al intentar reproducir este video.',
        areYouSure: '¿Estás seguro?',
        verify: 'Verifique',
        yesContinue: 'Sí, continuar',
        websiteExample: 'p. ej. https://www.expensify.com',
        zipCodeExampleFormat: ({zipSampleFormat}: ZipCodeExampleFormatParams) => (zipSampleFormat ? `p. ej. ${zipSampleFormat}` : ''),
        description: 'Descripción',
        title: 'Título',
        assignee: 'Asignado a',
        createdBy: 'Creado por',
        with: 'con',
        shareCode: 'Compartir código',
        share: 'Compartir',
        per: 'por',
        mi: 'milla',
        km: 'kilómetro',
        copied: '¡Copiado!',
        someone: 'Alguien',
        total: 'Total',
        edit: 'Editar',
        letsDoThis: '¡Hagámoslo!',
        letsStart: 'Empecemos',
        showMore: 'Mostrar más',
        merchant: 'Comerciante',
        category: 'Categoría',
        report: 'Informe',
        billable: 'Facturable',
        nonBillable: 'No facturable',
        tag: 'Etiqueta',
        receipt: 'Recibo',
        verified: 'Verificado',
        replace: 'Sustituir',
        distance: 'Distancia',
        mile: 'milla',
        miles: 'millas',
        kilometer: 'kilómetro',
        kilometers: 'kilómetros',
        recent: 'Reciente',
        all: 'Todo',
        am: 'AM',
        pm: 'PM',
        tbd: 'Por determinar',
        selectCurrency: 'Selecciona una moneda',
        selectSymbolOrCurrency: 'Selecciona un símbolo o moneda',
        card: 'Tarjeta',
        whyDoWeAskForThis: '¿Por qué pedimos esto?',
        required: 'Obligatorio',
        showing: 'Mostrando',
        of: 'de',
        default: 'Predeterminado',
        update: 'Actualizar',
        member: 'Miembro',
        success: 'Éxito',
        auditor: 'Auditor',
        role: 'Role',
        currency: 'Divisa',
        groupCurrency: 'Moneda del grupo',
        rate: 'Tarifa',
        emptyLHN: {
            title: 'Woohoo! Todo al día.',
            subtitleText1: 'Encuentra un chat usando el botón',
            subtitleText2: 'o crea algo usando el botón',
            subtitleText3: '.',
        },
        businessName: 'Nombre de la empresa',
        clear: 'Borrar',
        type: 'Tipo',
        action: 'Acción',
        expenses: 'Gastos',
        totalSpend: 'Gasto total',
        tax: 'Impuesto',
        shared: 'Compartidos',
        drafts: 'Borradores',
        draft: 'Borrador',
        finished: 'Finalizados',
        upgrade: 'Mejora',
        downgradeWorkspace: 'Desmejora tu espacio de trabajo',
        companyID: 'Empresa ID',
        userID: 'Usuario ID',
        disable: 'Deshabilitar',
        export: 'Exportar',
        initialValue: 'Valor inicial',
        currentDate: 'Fecha actual',
        value: 'Valor',
        downloadFailedTitle: 'Error en la descarga',
        downloadFailedDescription: 'No se pudo completar la descarga. Por favor, inténtalo más tarde.',
        filterLogs: 'Registros de filtrado',
        network: 'La red',
        reportID: 'ID del informe',
        longID: 'ID largo',
        withdrawalID: 'ID de retiro',
        bankAccounts: 'Cuentas bancarias',
        chooseFile: 'Elegir archivo',
        chooseFiles: 'Elegir archivos',
        dropTitle: 'Suéltalo',
        dropMessage: 'Suelta tu archivo aquí',
        enabled: 'Habilitado',
        disabled: 'Desactivada',
        ignore: 'Ignorar',
        import: 'Importar',
        offlinePrompt: 'No puedes realizar esta acción ahora mismo.',
        outstanding: 'Pendiente',
        chats: 'Chats',
        tasks: 'Tareas',
        unread: 'No leído',
        sent: 'Enviado',
        links: 'Enlaces',
        day: 'día',
        days: 'días',
        address: 'Dirección',
        hourAbbreviation: 'h',
        minuteAbbreviation: 'm',
        chatWithAccountManager: ({accountManagerDisplayName}: ChatWithAccountManagerParams) => `¿Necesitas algo específico? Habla con tu gerente de cuenta, ${accountManagerDisplayName}.`,
        chatNow: 'Chatear ahora',
        workEmail: 'correo electrónico de trabajo',
        destination: 'Destino',
        subrate: 'Subtasa',
        perDiem: 'Per diem',
        validate: 'Validar',
        downloadAsPDF: 'Descargar como PDF',
        downloadAsCSV: 'Descargar como CSV',
        help: 'Ayuda',
        expenseReports: 'Informes de Gastos',
        rateOutOfPolicy: 'Tasa fuera de póliza',
        reimbursable: 'Reembolsable',
        editYourProfile: 'Edita tu perfil',
        comments: 'Comentarios',
        sharedIn: 'Compartido en',
        unreported: 'No reportado',
        explore: 'Explorar',
        todo: 'Tereas',
        invoice: 'Factura',
        expense: 'Gasto',
        chat: 'Chat',
        task: 'Tarea',
        trip: 'Viaje',
        apply: 'Aplicar',
        status: 'Estado',
        on: 'El',
        before: 'Antes',
        after: 'Después',
        reschedule: 'Reprogramar',
        general: 'General',
        workspacesTabTitle: 'Espacios',
        headsUp: '¡Atención!',
        submitTo: 'Enviar a',
        forwardTo: 'Reenviar a',
        merge: 'Fusionar',
        none: 'Ninguno',
        unstableInternetConnection: 'Conexión a internet inestable. Por favor, revisa tu red e inténtalo de nuevo.',
        enableGlobalReimbursements: 'Habilitar Reembolsos Globales',
        purchaseAmount: 'Importe de compra',
        frequency: 'Frecuencia',
        link: 'Enlace',
        pinned: 'Fijado',
        read: 'Leído',
    },
    supportalNoAccess: {
        title: 'No tan rápido',
        descriptionWithCommand: ({command}: {command?: string} = {}) =>
            `No estás autorizado para realizar esta acción cuando el soporte ha iniciado sesión (comando: ${command ?? ''}). Si crees que Success debería poder realizar esta acción, inicia una conversación en Slack.`,
    },
    lockedAccount: {
        title: 'Cuenta Bloqueada',
        description: 'No puedes completar esta acción porque esta cuenta ha sido bloqueada. Para obtener más información, escribe a concierge@expensify.com.',
    },
    connectionComplete: {
        title: 'Conexión completa',
        supportingText: 'Ya puedes cerrar esta página y volver a la App de Expensify.',
    },
    location: {
        useCurrent: 'Usar ubicación actual',
        notFound: 'No pudimos encontrar tu ubicación. Inténtalo de nuevo o introduce una dirección manualmente.',
        permissionDenied: 'Parece que has denegado el permiso a tu ubicación.',
        please: 'Por favor,',
        allowPermission: 'habilita el permiso de ubicación en la configuración',
        tryAgain: 'e inténtalo de nuevo.',
    },
    contact: {
        importContacts: 'Importar contactos',
        importContactsTitle: 'Importa tus contactos',
        importContactsText: 'Importa contactos desde tu teléfono para que tus personas favoritas siempre estén a un toque de distancia.',
        importContactsExplanation: 'para que tus personas favoritas estén siempre a un toque de distancia.',
        importContactsNativeText: '¡Solo un paso más! Danos luz verde para importar tus contactos.',
    },
    anonymousReportFooter: {
        logoTagline: 'Únete a la discusión.',
    },
    attachmentPicker: {
        cameraPermissionRequired: 'Permiso para acceder a la cámara',
        expensifyDoesNotHaveAccessToCamera: 'Expensify no puede tomar fotos sin acceso a la cámara. Haz click en configuración para actualizar los permisos.',
        attachmentError: 'Error al adjuntar archivo',
        errorWhileSelectingAttachment: 'Se ha producido un error al seleccionar un archivo adjunto. Por favor, inténtalo de nuevo.',
        errorWhileSelectingCorruptedAttachment: 'Se ha producido un error al seleccionar un archivo adjunto corrupto. Por favor, inténtalo con otro archivo.',
        takePhoto: 'Hacer una foto',
        chooseFromGallery: 'Elegir de la galería',
        chooseDocument: 'Elegir un archivo',
        attachmentTooLarge: 'Archivo adjunto demasiado grande',
        sizeExceeded: 'El archivo adjunto supera el límite de 24 MB.',
        sizeExceededWithLimit: ({maxUploadSizeInMB}: SizeExceededParams) => `El archivo adjunto supera el límite de ${maxUploadSizeInMB} MB.`,
        attachmentTooSmall: 'Archivo adjunto demasiado pequeño',
        sizeNotMet: 'El archivo adjunto debe ser más grande que 240 bytes.',
        wrongFileType: 'Tipo de archivo inválido',
        notAllowedExtension: 'Este tipo de archivo no es compatible',
        folderNotAllowedMessage: 'Subir una carpeta no está permitido. Prueba con otro archivo.',
        protectedPDFNotSupported: 'Los PDFs con contraseña no son compatibles',
        attachmentImageResized: 'Se ha cambiado el tamaño de esta imagen para obtener una vista previa. Descargar para resolución completa.',
        attachmentImageTooLarge: 'Esta imagen es demasiado grande para obtener una vista previa antes de subirla.',
        tooManyFiles: ({fileLimit}: FileLimitParams) => `Solamente puedes suber ${fileLimit} archivos a la vez.`,
        sizeExceededWithValue: ({maxUploadSizeInMB}: SizeExceededParams) => `El archivo supera los ${maxUploadSizeInMB} MB. Por favor, vuelve a intentarlo.`,
        someFilesCantBeUploaded: 'Algunos archivos no se pueden subir',
        sizeLimitExceeded: ({maxUploadSizeInMB}: SizeExceededParams) => `Los archivos deben ser menores a ${maxUploadSizeInMB} MB. Los archivos más grandes no se subirán.`,
        maxFileLimitExceeded: 'Puedes subir hasta 30 recibos a la vez. Los extras no se subirán.',
        unsupportedFileType: ({fileType}: FileTypeParams) => `${fileType} archivos no son compatibles. Solo se subirán los archivos compatibles.`,
        learnMoreAboutSupportedFiles: 'Obtén más información sobre los formatos compatibles.',
        passwordProtected: 'Los PDFs con contraseña no son compatibles. Solo se subirán los archivos compatibles',
    },
    dropzone: {
        addAttachments: 'Añadir archivos adjuntos',
        addReceipt: 'Añadir recibo',
        scanReceipts: 'Escanear recibos',
        replaceReceipt: 'Reemplazar recibo',
    },
    filePicker: {
        fileError: 'Error de archivo',
        errorWhileSelectingFile: 'An error occurred while selecting an file. Please try again.',
    },
    avatarCropModal: {
        title: 'Editar foto',
        description: 'Arrastra, haz zoom y rota tu imagen para que quede como te gusta.',
    },
    composer: {
        noExtensionFoundForMimeType: 'No se encontró una extension para este tipo de contenido',
        problemGettingImageYouPasted: 'Ha ocurrido un problema al obtener la imagen que has pegado',
        commentExceededMaxLength: ({formattedMaxLength}: FormattedMaxLengthParams) => `El comentario debe tener máximo ${formattedMaxLength} caracteres.`,
        taskTitleExceededMaxLength: ({formattedMaxLength}: FormattedMaxLengthParams) => `La longitud máxima del título de una tarea es de ${formattedMaxLength} caracteres.`,
    },
    baseUpdateAppModal: {
        updateApp: 'Actualizar app',
        updatePrompt: 'Existe una nueva versión de esta aplicación.\nActualiza ahora or reinicia la aplicación más tarde para recibir la última versión.',
    },
    deeplinkWrapper: {
        launching: 'Cargando Expensify',
        expired: 'Tu sesión ha expirado.',
        signIn: 'Por favor, inicia sesión de nuevo.',
        redirectedToDesktopApp: 'Te hemos redirigido a la aplicación de escritorio.',
        youCanAlso: 'También puedes',
        openLinkInBrowser: 'abrir este enlace en tu navegador',
        loggedInAs: ({email}: LoggedInAsParams) =>
            `Has iniciado sesión como ${email}. Haz clic en "Abrir enlace" en el aviso para iniciar sesión en la aplicación de escritorio con esta cuenta.`,
        doNotSeePrompt: '¿No ves el aviso?',
        tryAgain: 'Inténtalo de nuevo',
        or: ', o',
        continueInWeb: 'continuar en la web',
    },
    validateCodeModal: {
        successfulSignInTitle: 'Abracadabra,\n¡sesión iniciada!',
        successfulSignInDescription: 'Vuelve a la pestaña original para continuar.',
        title: 'Aquí está tu código mágico',
        or: ', ¡o',
        doNotShare: '¡No compartas tu código con nadie.\nExpensify nunca te lo pedirá.',
        description: 'Por favor, introduce el código utilizando el dispositivo\nen el que se solicitó originalmente',
        signInHere: 'simplemente inicia sesión aquí',
        expiredCodeTitle: 'Código mágico caducado',
        expiredCodeDescription: 'Vuelve al dispositivo original y solicita un código nuevo',
        successfulNewCodeRequest: 'Código solicitado. Por favor, comprueba tu dispositivo.',
        tfaRequiredTitle: 'Se requiere autenticación\nde dos factores',
        tfaRequiredDescription: 'Por favor, introduce el código de autenticación de dos factores\ndonde estás intentando iniciar sesión.',
        requestOneHere: 'solicite uno aquí.',
    },
    moneyRequestConfirmationList: {
        paidBy: 'Pagado por',
        whatsItFor: '¿Para qué es?',
    },
    selectionList: {
        nameEmailOrPhoneNumber: 'Nombre, correo electrónico o número de teléfono',
        findMember: 'Encuentra un miembro',
        searchForSomeone: 'Busca a alguien',
    },
    emptyList: {
        [CONST.IOU.TYPE.CREATE]: {
            title: 'Presenta un gasto, recomienda a tu jefe',
            subtitleText: '¿Quieres que tu jefe también use Expensify? Simplemente envíale un gasto y nosotros nos encargaremos del resto.',
        },
    },
    videoChatButtonAndMenu: {
        tooltip: 'Programar una llamada',
    },
    hello: 'Hola',
    phoneCountryCode: '34',
    welcomeText: {
        getStarted: 'Comience a continuación.',
        anotherLoginPageIsOpen: 'Otra página de inicio de sesión está abierta.',
        anotherLoginPageIsOpenExplanation: 'Ha abierto la página de inicio de sesión en una pestaña separada. Inicie sesión desde esa pestaña específica.',
        welcome: '¡Bienvenido!',
        welcomeWithoutExclamation: 'Bienvenido',
        phrase2: 'El dinero habla. Y ahora que chat y pagos están en un mismo lugar, es también fácil.',
        phrase3: 'Tus pagos llegan tan rápido como tus mensajes.',
        enterPassword: 'Por favor, introduce tu contraseña',
        welcomeNewFace: ({login}: SignUpNewFaceCodeParams) => `${login}, siempre es genial ver una cara nueva por aquí!`,
        welcomeEnterMagicCode: ({login}: WelcomeEnterMagicCodeParams) => `Por favor, introduce el código mágico enviado a ${login}. Debería llegar en un par de minutos.`,
    },
    login: {
        hero: {
            header: 'Viajes y gastos, a la velocidad del chat',
            body: 'Bienvenido a la próxima generación de Expensify, donde tus viajes y gastos avanzan más rápido con la ayuda de un chat contextual en tiempo real.',
        },
    },
    thirdPartySignIn: {
        alreadySignedIn: ({email}: AlreadySignedInParams) => `Ya has iniciado sesión con ${email}.`,
        goBackMessage: ({provider}: GoBackMessageParams) => `No quieres iniciar sesión con ${provider}?`,
        continueWithMyCurrentSession: 'Continuar con mi sesión actual',
        redirectToDesktopMessage: 'Lo redirigiremos a la aplicación de escritorio una vez que termine de iniciar sesión.',
    },
    samlSignIn: {
        welcomeSAMLEnabled: 'Continua iniciando sesión con el inicio de sesión único:',
        orContinueWithMagicCode: 'También puedes iniciar sesión con un código mágico',
        useSingleSignOn: 'Usar el inicio de sesión único',
        useMagicCode: 'Usar código mágico',
        launching: 'Cargando...',
        oneMoment: 'Un momento mientras te redirigimos al portal de inicio de sesión único de tu empresa.',
    },
    reportActionCompose: {
        dropToUpload: 'Suelta el archivo aquí para compartirlo',
        sendAttachment: 'Enviar adjunto',
        addAttachment: 'Añadir archivo adjunto',
        writeSomething: 'Escribe algo...',
        blockedFromConcierge: 'Comunicación no permitida',
        fileUploadFailed: 'Subida fallida. El archivo no es compatible.',
        localTime: ({user, time}: LocalTimeParams) => `Son las ${time} para ${user}`,
        edited: '(editado)',
        emoji: 'Emoji',
        collapse: 'Colapsar',
        expand: 'Expandir',
    },
    reportActionContextMenu: {
        copyToClipboard: 'Copiar al portapapeles',
        copied: '¡Copiado!',
        copyLink: 'Copiar enlace',
        copyURLToClipboard: 'Copiar URL al portapapeles',
        copyEmailToClipboard: 'Copiar correo electrónico al portapapeles',
        markAsUnread: 'Marcar como no leído',
        markAsRead: 'Marcar como leído',
        editAction: ({action}: EditActionParams) => `Editar ${action?.actionName === CONST.REPORT.ACTIONS.TYPE.IOU ? 'gasto' : 'comentario'}`,
        deleteAction: ({action}: DeleteActionParams) => {
            let type = 'comentario';
            if (action?.actionName === CONST.REPORT.ACTIONS.TYPE.IOU) {
                type = 'gasto';
            } else if (action?.actionName === CONST.REPORT.ACTIONS.TYPE.REPORT_PREVIEW) {
                type = 'informe';
            }
            return `Eliminar ${type}`;
        },
        deleteConfirmation: ({action}: DeleteConfirmationParams) => {
            let type = 'comentario';
            if (action?.actionName === CONST.REPORT.ACTIONS.TYPE.IOU) {
                type = 'gasto';
            } else if (action?.actionName === CONST.REPORT.ACTIONS.TYPE.REPORT_PREVIEW) {
                type = 'informe';
            }
            return `¿Estás seguro de que quieres eliminar este ${type}?`;
        },
        onlyVisible: 'Visible sólo para',
        replyInThread: 'Responder en el hilo',
        joinThread: 'Unirse al hilo',
        leaveThread: 'Dejar hilo',
        copyOnyxData: 'Copiar datos de Onyx',
        flagAsOffensive: 'Marcar como ofensivo',
        menu: 'Menú',
    },
    emojiReactions: {
        addReactionTooltip: 'Añadir una reacción',
        reactedWith: 'reaccionó con',
    },
    reportActionsView: {
        beginningOfArchivedRoom: ({reportName, reportDetailsLink}: BeginningOfArchivedRoomParams) =>
            `Te perdiste la fiesta en <strong><a class="no-style-link" href="${reportDetailsLink}">${reportName}</a></strong>, no hay nada que ver aquí.`,
        beginningOfChatHistoryDomainRoom: ({domainRoom}: BeginningOfChatHistoryDomainRoomParams) =>
            `Este chat es con todos los miembros de Expensify en el dominio <strong>${domainRoom}</strong>. Úsalo para chatear con colegas, compartir consejos y hacer preguntas.`,
        beginningOfChatHistoryAdminRoom: ({workspaceName}: BeginningOfChatHistoryAdminRoomParams) =>
            `Este chat es con los administradores del espacio de trabajo <strong>${workspaceName}</strong>. Úsalo para hablar sobre la configuración del espacio de trabajo y más.`,
        beginningOfChatHistoryAnnounceRoom: ({workspaceName}: BeginningOfChatHistoryAnnounceRoomParams) =>
            `Este chat es con todos en <strong>${workspaceName}</strong>. Úsalo para hablar sobre la configuración del espacio de trabajo y más.`,
        beginningOfChatHistoryUserRoom: ({reportName, reportDetailsLink}: BeginningOfChatHistoryUserRoomParams) =>
            `Esta sala de chat es para cualquier cosa relacionada con <strong><a class="no-style-link" href="${reportDetailsLink}">${reportName}</a></strong>.`,
        beginningOfChatHistoryInvoiceRoom: ({invoicePayer, invoiceReceiver}: BeginningOfChatHistoryInvoiceRoomParams) =>
            `Este chat es para facturas entre <strong>${invoicePayer}</strong> y <strong>${invoiceReceiver}</strong>. Usa el botón <emoji>${CONST.CUSTOM_EMOJIS.GLOBAL_CREATE}</emoji> para enviar una factura.`,
        beginningOfChatHistory: 'Este chat es con ',
        beginningOfChatHistoryPolicyExpenseChat: ({workspaceName, submitterDisplayName}: BeginningOfChatHistoryPolicyExpenseChatParams) =>
            `Aquí es donde <strong>${submitterDisplayName}</strong> enviará los gastos al espacio de trabajo <strong>${workspaceName}</strong>. Solo usa el botón <emoji>${CONST.CUSTOM_EMOJIS.GLOBAL_CREATE}</emoji>.`,
        beginningOfChatHistorySelfDM: 'Este es tu espacio personal. Úsalo para notas, tareas, borradores y recordatorios.',
        beginningOfChatHistorySystemDM: '¡Bienvenido! Vamos a configurar tu cuenta.',
        chatWithAccountManager: 'Chatea con tu gestor de cuenta aquí',
        sayHello: '¡Saluda!',
        yourSpace: 'Tu espacio',
        welcomeToRoom: ({roomName}: WelcomeToRoomParams) => `¡Bienvenido a ${roomName}!`,
        usePlusButton: ({additionalText}: UsePlusButtonParams) => ` Usa el botón ${CONST.CUSTOM_EMOJIS.GLOBAL_CREATE} para ${additionalText} un gasto`,
        askConcierge: ' Haz preguntas y obtén soporte en tiempo real las 24/7.',
        conciergeSupport: 'Soporte 24/7',
        create: 'crear',
        iouTypes: {
            pay: 'pagar',
            split: 'dividir',
            submit: 'presentar',
            track: 'rastrear',
            invoice: 'facturar',
        },
    },
    adminOnlyCanPost: 'Solo los administradores pueden enviar mensajes en esta sala.',
    reportAction: {
        asCopilot: 'como copiloto de',
    },
    mentionSuggestions: {
        hereAlternateText: 'Notificar a todos en esta conversación',
    },
    newMessages: 'Mensajes nuevos',
    latestMessages: 'Últimos mensajes',
    youHaveBeenBanned: 'Nota: Se te ha prohibido comunicarte en este canal',
    reportTypingIndicator: {
        isTyping: 'está escribiendo...',
        areTyping: 'están escribiendo...',
        multipleMembers: 'Varios miembros',
    },
    reportArchiveReasons: {
        [CONST.REPORT.ARCHIVE_REASON.DEFAULT]: 'Esta sala de chat ha sido eliminada.',
        [CONST.REPORT.ARCHIVE_REASON.ACCOUNT_CLOSED]: ({displayName}: ReportArchiveReasonsClosedParams) => `Este chat está desactivado porque ${displayName} ha cerrado tu cuenta.`,
        [CONST.REPORT.ARCHIVE_REASON.ACCOUNT_MERGED]: ({displayName, oldDisplayName}: ReportArchiveReasonsMergedParams) =>
            `Este chat está desactivado porque ${oldDisplayName} ha combinado tu cuenta con ${displayName}`,
        [CONST.REPORT.ARCHIVE_REASON.REMOVED_FROM_POLICY]: ({displayName, policyName, shouldUseYou = false}: ReportArchiveReasonsRemovedFromPolicyParams) =>
            shouldUseYou
                ? `Este chat ya no está activo porque <strong>tu</strong> ya no eres miembro del espacio de trabajo ${policyName}.`
                : `Este chat está desactivado porque ${displayName} ha dejado de ser miembro del espacio de trabajo ${policyName}.`,
        [CONST.REPORT.ARCHIVE_REASON.POLICY_DELETED]: ({policyName}: ReportArchiveReasonsInvoiceReceiverPolicyDeletedParams) =>
            `Este chat está desactivado porque el espacio de trabajo ${policyName} se ha eliminado.`,
        [CONST.REPORT.ARCHIVE_REASON.INVOICE_RECEIVER_POLICY_DELETED]: ({policyName}: ReportArchiveReasonsInvoiceReceiverPolicyDeletedParams) =>
            `Este chat está desactivado porque el espacio de trabajo ${policyName} se ha eliminado.`,
        [CONST.REPORT.ARCHIVE_REASON.BOOKING_END_DATE_HAS_PASSED]: 'Esta reserva está archivada.',
    },
    writeCapabilityPage: {
        label: 'Quién puede postear',
        writeCapability: {
            all: 'Todos los miembros',
            admins: 'Solo administradores',
        },
    },
    sidebarScreen: {
        buttonFind: 'Encuentre algo...',
        buttonMySettings: 'Mi configuración',
        fabNewChat: 'Iniciar chat',
        fabNewChatExplained: 'Iniciar chat (Acción flotante)',
        chatPinned: 'Chat fijado',
        draftedMessage: 'Mensaje borrador',
        listOfChatMessages: 'Lista de mensajes del chat',
        listOfChats: 'lista de chats',
        saveTheWorld: 'Salvar el mundo',
        tooltip: '¡Comienza aquí!',
        redirectToExpensifyClassicModal: {
            title: 'Próximamente',
            description: 'Estamos ajustando algunos detalles de New Expensify para adaptarla a tu configuración específica. Mientras tanto, dirígete a Expensify Classic.',
        },
    },
    allSettingsScreen: {
        subscription: 'Suscripcion',
        domains: 'Dominios',
    },
    tabSelector: {
        chat: 'Chat',
        room: 'Sala',
        distance: 'Distancia',
        manual: 'Manual',
        scan: 'Escanear',
        map: 'Map',
    },
    spreadsheet: {
        upload: 'Importar',
        import: 'Importar hoja de cálculo',
        dragAndDrop: '<muted-link>Arrastra y suelta un archivo de hoja de cálculo aquí</muted-link>',
        dragAndDropMultiLevelTag: `<muted-link>Arrastra y suelta un archivo de hoja de cálculo aquí, o elige un archivo a continuación. <a href="${CONST.IMPORT_SPREADSHEET.MULTI_LEVEL_TAGS_ARTICLE_LINK}">Aprende más</a> sobre los formatos de archivo soportados.</muted-link>`,
        chooseSpreadsheet: '<muted-link>Elige un archivo de hoja de cálculo para importar. Los formatos soportados son .csv, .txt, .xls y .xlsx.</muted-link>',
        chooseSpreadsheetMultiLevelTag: `<muted-link>Elige un archivo de hoja de cálculo para importar. <a href="${CONST.IMPORT_SPREADSHEET.MULTI_LEVEL_TAGS_ARTICLE_LINK}">Aprende más</a> sobre los formatos de archivo soportados.</muted-link>`,
        fileContainsHeader: 'El archivo contiene encabezados',
        column: ({name}: SpreadSheetColumnParams) => `Columna ${name}`,
        fieldNotMapped: ({fieldName}: SpreadFieldNameParams) => `¡Vaya! Un campo obligatorio ("${fieldName}") no ha sido mapeado. Por favor, revisa e inténtalo de nuevo.`,
        singleFieldMultipleColumns: ({fieldName}: SpreadFieldNameParams) => `¡Vaya! Has mapeado un solo campo ("${fieldName}") a varias columnas. Por favor, revisa e inténtalo de nuevo.`,
        emptyMappedField: ({fieldName}: SpreadFieldNameParams) => `¡Vaya! El campo ("${fieldName}") contiene uno o más valores vacíos. Por favor, revísalo e inténtalo de nuevo.`,
        importFailedTitle: 'Fallo en la importación',
        importFailedDescription: 'Por favor, asegúrate de que todos los campos estén llenos correctamente e inténtalo de nuevo. Si el problema persiste, por favor contacta a Concierge.',
        importCategoriesSuccessfulDescription: ({categories}: SpreadCategoriesParams) => (categories > 1 ? `Se han agregado ${categories} categorías.` : 'Se ha agregado 1 categoría.'),
        importMembersSuccessfulDescription: ({added, updated}: ImportMembersSuccessfulDescriptionParams) => {
            if (!added && !updated) {
                return 'No se han añadido ni actualizado miembros.';
            }

            if (added && updated) {
                const getPluralSuffix = (count: number) => (count > 1 ? 's' : '');
                return `${added} miembro${getPluralSuffix(added)} añadido${getPluralSuffix(added)}, ${updated} miembro${getPluralSuffix(updated)} actualizado${getPluralSuffix(updated)}.`;
            }

            if (updated) {
                return updated > 1 ? `${updated} miembros han sido actualizados.` : '1 miembro ha sido actualizado.';
            }

            return added > 1 ? `Se han agregado ${added} miembros` : 'Se ha agregado 1 miembro.';
        },
        importTagsSuccessfulDescription: ({tags}: ImportTagsSuccessfulDescriptionParams) => (tags > 1 ? `Se han agregado ${tags} etiquetas.` : 'Se ha agregado 1 etiqueta.'),
        importMultiLevelTagsSuccessfulDescription: 'Etiquetas de nivel múltiple han sido agregadas.',
        importPerDiemRatesSuccessfulDescription: ({rates}: ImportPerDiemRatesSuccessfulDescriptionParams) =>
            rates > 1 ? `Se han añadido ${rates} tasas de per diem.` : 'Se ha añadido 1 tasa de per diem.',
        importSuccessfulTitle: 'Importar categorías',
        importDescription: 'Elige qué campos mapear desde tu hoja de cálculo haciendo clic en el menú desplegable junto a cada columna importada a continuación.',
        sizeNotMet: 'El archivo adjunto debe ser más grande que 0 bytes.',
        invalidFileMessage:
            'El archivo que subiste está vacío o contiene datos no válidos. Asegúrate de que el archivo esté correctamente formateado y contenga la información necesaria antes de volver a subirlo.',
        importSpreadsheetLibraryError: 'Error al cargar el módulo de hojas de cálculo. Por favor, verifica tu conexión a internet e inténtalo de nuevo.',
        importSpreadsheet: 'Importar hoja de cálculo',
        downloadCSV: 'Descargar CSV',
        importMemberConfirmation: () => ({
            one: `Por favor confirma los detalles a continuación para un nuevo miembro del espacio de trabajo que se agregará como parte de esta carga. Los miembros existentes no recibirán actualizaciones de rol ni mensajes de invitación.`,
            other: (count: number) =>
                `Por favor confirma los detalles a continuación para los ${count} nuevos miembros del espacio de trabajo que se agregarán como parte de esta carga. Los miembros existentes no recibirán actualizaciones de rol ni mensajes de invitación.`,
        }),
    },
    receipt: {
        upload: 'Subir recibo',
        uploadMultiple: 'Subir recibos',
        desktopSubtitleSingle: 'o arrastra y suéltalo aquí',
        desktopSubtitleMultiple: 'o arrástralos y suéltalos aquí',
        chooseReceipt: 'Elige un recibo para subir o reenvía un recibo a ',
        chooseReceipts: 'Elige recibos para subir o reenvía recibos a ',
        alternativeMethodsTitle: 'Otras formas de añadir recibos:',
        alternativeMethodsDownloadApp: ({downloadUrl}: {downloadUrl: string}) =>
            `<label-text><a href="${downloadUrl}">Descarga la aplicación</a> para escanear desde tu teléfono</label-text>`,
        alternativeMethodsForwardReceipts: ({email}: {email: string}) => `<label-text>Reenvía recibos a <a href="mailto:${email}">${email}</a></label-text>`,
        alternativeMethodsAddPhoneNumber: ({phoneNumber, contactMethodsUrl}: {phoneNumber: string; contactMethodsUrl: string}) =>
            `<label-text><a href="${contactMethodsUrl}">Añade tu número</a> para enviar recibos por SMS a ${phoneNumber}</label-text>`,
        alternativeMethodsTextReceipts: ({phoneNumber}: {phoneNumber: string}) => `<label-text>Envía recibos por SMS a ${phoneNumber} (solo números de EE.UU.)</label-text>`,
        takePhoto: 'Haz una foto',
        cameraAccess: 'Se requiere acceso a la cámara para hacer fotos de los recibos.',
        deniedCameraAccess: 'No se ha concedido el acceso a la cámara, siga ',
        deniedCameraAccessInstructions: 'estas instrucciones',
        cameraErrorTitle: 'Error en la cámara',
        locationAccessTitle: 'Permitir acceso a la ubicación',
        locationAccessMessage: 'El acceso a la ubicación nos ayuda a mantener tu zona horaria y moneda precisas dondequiera que vayas.',
        locationErrorTitle: 'Permitir acceso a la ubicación',
        locationErrorMessage: 'El acceso a la ubicación nos ayuda a mantener tu zona horaria y moneda precisas dondequiera que vayas.',
        allowLocationFromSetting: `El acceso a la ubicación nos ayuda a mantener tu zona horaria y moneda precisas dondequiera que estés. Por favor, permite el acceso a la ubicación en la configuración de permisos de tu dispositivo.`,
        cameraErrorMessage: 'Se ha producido un error al hacer una foto. Por favor, inténtalo de nuevo.',
        dropTitle: 'Suéltalo',
        dropMessage: 'Suelta tu archivo aquí',
        flash: 'flash',
        multiScan: 'escaneo múltiple',
        shutter: 'obturador',
        gallery: 'galería',
        deleteReceipt: 'Eliminar recibo',
        deleteConfirmation: '¿Estás seguro de que quieres borrar este recibo?',
        addReceipt: 'Añadir recibo',
        scanFailed: 'El recibo no pudo ser escaneado, ya que falta el comerciante, la fecha o el monto.',
    },
    quickAction: {
        scanReceipt: 'Escanear recibo',
        recordDistance: 'Gasto de distancia',
        requestMoney: 'Crear gasto',
        perDiem: 'Crear dietas',
        splitBill: 'Dividir gasto',
        splitScan: 'Dividir recibo',
        splitDistance: 'Dividir distancia',
        paySomeone: ({name}: PaySomeoneParams = {}) => `Pagar a ${name ?? 'alguien'}`,
        assignTask: 'Assignar tarea',
        header: 'Acción rápida',
        noLongerHaveReportAccess: 'Ya no tienes acceso al destino previo de esta acción rápida. Escoge uno nuevo a continuación.',
        updateDestination: 'Actualiza el destino',
        createReport: 'Crear informe',
    },
    iou: {
        amount: 'Importe',
        taxAmount: 'Importe del impuesto',
        taxRate: 'Tasa de impuesto',
        approve: ({formattedAmount}: {formattedAmount?: string} = {}) => (formattedAmount ? `Aprobar ${formattedAmount}` : 'Aprobar'),
        approved: 'Aprobado',
        cash: 'Efectivo',
        card: 'Tarjeta',
        original: 'Original',
        split: 'Dividir',
        splitExpense: 'Dividir gasto',
        splitExpenseSubtitle: ({amount, merchant}: SplitExpenseSubtitleParams) => `${amount} de ${merchant}`,
        addSplit: 'Añadir división',
        editSplits: 'Editar divisiones',
        totalAmountGreaterThanOriginal: ({amount}: TotalAmountGreaterOrLessThanOriginalParams) => `El importe total es ${amount} mayor que el gasto original.`,
        totalAmountLessThanOriginal: ({amount}: TotalAmountGreaterOrLessThanOriginalParams) => `El importe total es ${amount} menor que el gasto original.`,
        splitExpenseZeroAmount: 'Por favor, introduce un importe válido antes de continuar.',
        splitExpenseOneMoreSplit: 'No se han añadido divisiones. Añade al menos una para guardar.',
        splitExpenseEditTitle: ({amount, merchant}: SplitExpenseEditTitleParams) => `Editar ${amount} para ${merchant}`,
        removeSplit: 'Eliminar división',
        splitExpenseCannotBeEditedModalTitle: 'Este gasto no se puede editar',
        splitExpenseCannotBeEditedModalDescription: 'Los gastos aprobados o pagados no se pueden editar',
        addExpense: 'Agregar gasto',
        expense: 'Gasto',
        categorize: 'Categorizar',
        share: 'Compartir',
        participants: 'Participantes',
        createExpense: 'Crear gasto',
        trackDistance: 'Gasto de distancia',
        createExpenses: ({expensesNumber}: CreateExpensesParams) => `Crear ${expensesNumber} gastos`,
        removeExpense: 'Eliminar gasto',
        removeThisExpense: 'Eliminar este gasto',
        removeExpenseConfirmation: '¿Estás seguro de que quieres eliminar este recibo? Esta acción no se puede deshacer.',
        paySomeone: ({name}: PaySomeoneParams = {}) => `Pagar a ${name ?? 'alguien'}`,
        chooseRecipient: 'Elige destinatario',
        createExpenseWithAmount: ({amount}: {amount: string}) => `Crear un gasto de ${amount}`,
        confirmDetails: 'Confirma los detalles',
        pay: 'Pagar',
        cancelPayment: 'Cancelar el pago',
        cancelPaymentConfirmation: '¿Estás seguro de que quieres cancelar este pago?',
        viewDetails: 'Ver detalles',
        pending: 'Pendiente',
        canceled: 'Canceló',
        posted: 'Contabilizado',
        deleteReceipt: 'Eliminar recibo',
        pendingMatch: 'Pendiente de coincidencia',
        pendingMatchWithCreditCard: 'Recibo pendiente de adjuntar con la transacción de la tarjeta',
        pendingMatchWithCreditCardDescription: 'Recibo pendiente de adjuntar con la transacción de la tarjeta. Márcalo como efectivo para cancelar.',
        markAsCash: 'Marcar como efectivo',
        routePending: 'Ruta pendiente...',
        deletedTransaction: ({amount, merchant}: DeleteTransactionParams) => `eliminó un gasto (${amount} para ${merchant})`,
        movedFromReport: ({reportName}: MovedFromReportParams) => `movió un gasto${reportName ? ` desde ${reportName}` : ''}`,
        movedTransaction: ({reportUrl, reportName}: MovedTransactionParams) => `movió este gasto${reportName ? ` a <a href="${reportUrl}">${reportName}</a>` : ''}`,
        unreportedTransaction: ({reportUrl}: MovedTransactionParams) => `movió este gasto a tu <a href="${reportUrl}">espacio personal</a>`,
        movedAction: ({shouldHideMovedReportUrl, movedReportUrl, newParentReportUrl, toPolicyName}: MovedActionParams) => {
            if (shouldHideMovedReportUrl) {
                return `movió este informe al espacio de trabajo <a href="${newParentReportUrl}">${toPolicyName}</a>`;
            }
            return `movió este <a href="${movedReportUrl}">informe</a> al espacio de trabajo <a href="${newParentReportUrl}">${toPolicyName}</a>`;
        },
        receiptIssuesFound: () => ({
            one: 'Problema encontrado',
            other: 'Problemas encontrados',
        }),
        fieldPending: 'Pendiente...',
        receiptScanning: () => ({
            one: 'Escaneando recibo...',
            other: 'Escaneando recibos...',
        }),
        scanMultipleReceipts: 'Escanea varios recibos',
        scanMultipleReceiptsDescription: 'Haz fotos de todos tus recibos a la vez y confirma los detalles tú mismo o nosotros lo haremos por ti.',
        receiptScanInProgress: 'Escaneado de recibo en proceso',
        receiptScanInProgressDescription: 'Escaneado de recibo en proceso. Vuelve a comprobarlo más tarde o introduce los detalles ahora.',
        removeFromReport: 'Eliminar del informe',
        moveToPersonalSpace: 'Mover gastos a tu espacio personal',
        duplicateTransaction: ({isSubmitted}: DuplicateTransactionParams) =>
            !isSubmitted
                ? 'Se han identificado posibles gastos duplicados. Revisa los duplicados para habilitar el envío.'
                : 'Se han identificado posibles gastos duplicados. Revisa los duplicados para habilitar la aprobación.',
        defaultRate: 'Tasa predeterminada',
        receiptMissingDetails: 'Recibo con campos vacíos',
        missingAmount: 'Falta importe',
        missingMerchant: 'Falta comerciante',
        receiptStatusTitle: 'Escaneando…',
        receiptStatusText: 'Solo tú puedes ver este recibo cuando se está escaneando. Vuelve más tarde o introduce los detalles ahora.',
        receiptScanningFailed: 'El escaneo de recibo ha fallado. Introduce los detalles manualmente.',
        transactionPendingDescription: 'Transacción pendiente. Puede tardar unos días en contabilizarse.',
        companyInfo: 'Información de la empresa',
        companyInfoDescription: 'Necesitamos algunos detalles más antes de que pueda enviar su primera factura.',
        yourCompanyName: 'Nombre de su empresa',
        yourCompanyWebsite: 'Sitio web de su empresa',
        yourCompanyWebsiteNote: 'Si no tiene un sitio web, puede proporcionar el perfil de LinkedIn o de las redes sociales de su empresa.',
        invalidDomainError: 'Ha introducido un dominio no válido. Para continuar, introduzca un dominio válido.',
        publicDomainError: 'Ha introducido un dominio público. Para continuar, introduzca un dominio privado.',
        // TODO: This key should be deprecated. More details: https://github.com/Expensify/App/pull/59653#discussion_r2028653252
        expenseCountWithStatus: ({scanningReceipts = 0, pendingReceipts = 0}: RequestCountParams) => {
            const statusText: string[] = [];
            if (scanningReceipts > 0) {
                statusText.push(`${scanningReceipts} escaneando`);
            }
            if (pendingReceipts > 0) {
                statusText.push(`${pendingReceipts} pendiente`);
            }
            return {
                one: statusText.length > 0 ? `1 gasto (${statusText.join(', ')})` : `1 gasto`,
                other: (count: number) => (statusText.length > 0 ? `${count} gastos (${statusText.join(', ')})` : `${count} gastos`),
            };
        },
        expenseCount: () => {
            return {
                one: '1 gasto',
                other: (count: number) => `${count} gastos`,
            };
        },
        deleteExpense: () => ({
            one: 'Eliminar gasto',
            other: 'Eliminar gastos',
        }),
        deleteConfirmation: () => ({
            one: '¿Estás seguro de que quieres eliminar esta solicitud?',
            other: '¿Estás seguro de que quieres eliminar estas solicitudes?',
        }),
        deleteReport: 'Eliminar informe',
        deleteReportConfirmation: '¿Estás seguro de que quieres eliminar este informe?',
        settledExpensify: 'Pagado',
        done: 'Listo',
        settledElsewhere: 'Pagado de otra forma',
        individual: 'Individual',
        business: 'Empresa',
        settleExpensify: ({formattedAmount}: SettleExpensifyCardParams) => (formattedAmount ? `Pagar ${formattedAmount} con Expensify` : `Pagar con Expensify`),
        settlePersonal: ({formattedAmount}: SettleExpensifyCardParams) => (formattedAmount ? `Pago ${formattedAmount} como individuo` : `Pago con cuenta personal`),
        settleWallet: ({formattedAmount}: SettleExpensifyCardParams) => (formattedAmount ? `Pagar ${formattedAmount} con billetera` : `con billetera`),
        settlePayment: ({formattedAmount}: SettleExpensifyCardParams) => `Pagar ${formattedAmount}`,
        settleBusiness: ({formattedAmount}: SettleExpensifyCardParams) => (formattedAmount ? `Pagar ${formattedAmount} como negocio` : `Pago con cuenta empresarial`),
        payElsewhere: ({formattedAmount}: SettleExpensifyCardParams) => (formattedAmount ? `Marcar ${formattedAmount} como pagado` : `Marcar como pagado`),
        settleInvoicePersonal: ({amount, last4Digits}: BusinessBankAccountParams) => (amount ? `Pagado ${amount} con cuenta personal ${last4Digits}` : `Pagado con cuenta personal`),
        settleInvoiceBusiness: ({amount, last4Digits}: BusinessBankAccountParams) => (amount ? `Pagado ${amount} con cuenta de empresa ${last4Digits}` : `Pagado con cuenta de empresa`),
        payWithPolicy: ({formattedAmount, policyName}: SettleExpensifyCardParams & {policyName: string}) =>
            formattedAmount ? `Pay ${formattedAmount} via ${policyName}` : `Pay via ${policyName}`,
        businessBankAccount: ({amount, last4Digits}: BusinessBankAccountParams) =>
            amount ? `Pagó ${amount} con la cuenta bancaria ${last4Digits}.` : `Pagó con la cuenta bancaria ${last4Digits}`,
        automaticallyPaidWithBusinessBankAccount: ({amount, last4Digits}: BusinessBankAccountParams) =>
            `pagado ${amount ? `${amount} ` : ''}con la cuenta bancaria terminada en ${last4Digits} vía <a href="${CONST.CONFIGURE_EXPENSE_REPORT_RULES_HELP_URL}">reglas del espacio de trabajo</a>`,
        invoicePersonalBank: ({lastFour}: BankAccountLastFourParams) => `Cuenta personal • ${lastFour}`,
        invoiceBusinessBank: ({lastFour}: BankAccountLastFourParams) => `Cuenta de empresa • ${lastFour}`,
        nextStep: 'Pasos siguientes',
        finished: 'Finalizado',
        flip: 'Cambiar',
        sendInvoice: ({amount}: RequestAmountParams) => `Enviar factura de ${amount}`,
        expenseAmount: ({formattedAmount, comment}: RequestedAmountMessageParams) => `${formattedAmount}${comment ? ` para ${comment}` : ''}`,
        submitted: ({memo}: SubmittedWithMemoParams) => `enviado${memo ? `, dijo ${memo}` : ''}`,
        automaticallySubmitted: `envió mediante <a href="${CONST.SELECT_WORKFLOWS_HELP_URL}">retrasar envíos</a>`,
        trackedAmount: ({formattedAmount, comment}: RequestedAmountMessageParams) => `realizó un seguimiento de ${formattedAmount}${comment ? ` para ${comment}` : ''}`,
        splitAmount: ({amount}: SplitAmountParams) => `dividir ${amount}`,
        didSplitAmount: ({formattedAmount, comment}: DidSplitAmountMessageParams) => `dividió ${formattedAmount}${comment ? ` para ${comment}` : ''}`,
        yourSplit: ({amount}: UserSplitParams) => `Tu parte ${amount}`,
        payerOwesAmount: ({payer, amount, comment}: PayerOwesAmountParams) => `${payer} debe ${amount}${comment ? ` para ${comment}` : ''}`,
        payerOwes: ({payer}: PayerOwesParams) => `${payer} debe: `,
        payerPaidAmount: ({payer, amount}: PayerPaidAmountParams) => `${payer ? `${payer} ` : ''}pagó ${amount}`,
        payerPaid: ({payer}: PayerPaidParams) => `${payer} pagó: `,
        payerSpentAmount: ({payer, amount}: PayerPaidAmountParams) => `${payer} gastó ${amount}`,
        payerSpent: ({payer}: PayerPaidParams) => `${payer} gastó: `,
        managerApproved: ({manager}: ManagerApprovedParams) => `${manager} aprobó:`,
        managerApprovedAmount: ({manager, amount}: ManagerApprovedAmountParams) => `${manager} aprobó ${amount}`,
        payerSettled: ({amount}: PayerSettledParams) => `pagó ${amount}`,
        payerSettledWithMissingBankAccount: ({amount}: PayerSettledParams) => `pagó ${amount}. Agrega una cuenta bancaria para recibir tu pago.`,
        automaticallyApproved: `aprobó mediante <a href="${CONST.CONFIGURE_EXPENSE_REPORT_RULES_HELP_URL}">reglas del espacio de trabajo</a>`,
        approvedAmount: ({amount}: ApprovedAmountParams) => `aprobó ${amount}`,
        approvedMessage: `aprobado`,
        unapproved: `no aprobado`,
        automaticallyForwarded: `aprobó mediante <a href="${CONST.CONFIGURE_EXPENSE_REPORT_RULES_HELP_URL}">reglas del espacio de trabajo</a>`,
        forwarded: `aprobó`,
        rejectedThisReport: 'rechazó este informe',
        waitingOnBankAccount: ({submitterDisplayName}: WaitingOnBankAccountParams) => `inició el pago, pero está esperando a que ${submitterDisplayName} añada una cuenta bancaria.`,
        adminCanceledRequest: ({manager}: AdminCanceledRequestParams) => `${manager ? `${manager}: ` : ''}canceló el pago`,
        canceledRequest: ({amount, submitterDisplayName}: CanceledRequestParams) =>
            `canceló el pago  ${amount}, porque ${submitterDisplayName} no habilitó tu Billetera Expensify en un plazo de 30 días.`,
        settledAfterAddedBankAccount: ({submitterDisplayName, amount}: SettledAfterAddedBankAccountParams) =>
            `${submitterDisplayName} añadió una cuenta bancaria. El pago de ${amount} se ha realizado.`,
        paidElsewhere: ({payer}: PaidElsewhereParams = {}) => `${payer ? `${payer} ` : ''}marcó como pagado`,
        paidWithExpensify: ({payer}: PaidWithExpensifyParams = {}) => `${payer ? `${payer} ` : ''}pagó con la billetera`,
        automaticallyPaidWithExpensify: ({payer}: PaidWithExpensifyParams = {}) =>
            `${payer ? `${payer} ` : ''}pagó con Expensify via <a href="${CONST.CONFIGURE_EXPENSE_REPORT_RULES_HELP_URL}">reglas del espacio de trabajo</a>`,
        noReimbursableExpenses: 'El importe de este informe no es válido',
        pendingConversionMessage: 'El total se actualizará cuando estés online',
        changedTheExpense: 'cambió el gasto',
        setTheRequest: ({valueName, newValueToDisplay}: SetTheRequestParams) =>
            `${valueName === 'comerciante' || valueName === 'importe' || valueName === 'gasto' ? 'el' : 'la'} ${valueName} a ${newValueToDisplay}`,
        setTheDistanceMerchant: ({translatedChangedField, newMerchant, newAmountToDisplay}: SetTheDistanceMerchantParams) =>
            `estableció la ${translatedChangedField} a ${newMerchant}, lo que estableció el importe a ${newAmountToDisplay}`,
        removedTheRequest: ({valueName, oldValueToDisplay}: RemovedTheRequestParams) =>
            `${valueName === 'comerciante' || valueName === 'importe' || valueName === 'gasto' ? 'el' : 'la'} ${valueName} (previamente ${oldValueToDisplay})`,
        updatedTheRequest: ({valueName, newValueToDisplay, oldValueToDisplay}: UpdatedTheRequestParams) =>
            `${valueName === 'comerciante' || valueName === 'importe' || valueName === 'gasto' ? 'el' : 'la'} ${valueName} a ${newValueToDisplay} (previamente ${oldValueToDisplay})`,
        updatedTheDistanceMerchant: ({translatedChangedField, newMerchant, oldMerchant, newAmountToDisplay, oldAmountToDisplay}: UpdatedTheDistanceMerchantParams) =>
            `cambió la ${translatedChangedField} a ${newMerchant} (previamente ${oldMerchant}), lo que cambió el importe a ${newAmountToDisplay} (previamente ${oldAmountToDisplay})`,
        threadExpenseReportName: ({formattedAmount, comment}: ThreadRequestReportNameParams) => `${comment ? `${formattedAmount} para ${comment}` : `Gasto de ${formattedAmount}`}`,
        invoiceReportName: ({linkedReportID}: OriginalMessage<typeof CONST.REPORT.ACTIONS.TYPE.REPORT_PREVIEW>) => `Informe de facturación #${linkedReportID}`,
        threadPaySomeoneReportName: ({formattedAmount, comment}: ThreadSentMoneyReportNameParams) => `${formattedAmount} enviado${comment ? ` para ${comment}` : ''}`,
        movedFromPersonalSpace: ({workspaceName, reportName}: MovedFromPersonalSpaceParams) => `movió el gasto desde su espacio personal a ${workspaceName ?? `un chat con ${reportName}`}`,
        movedToPersonalSpace: 'movió el gasto a su espacio personal',
        tagSelection: 'Selecciona una etiqueta para organizar mejor tus gastos.',
        categorySelection: 'Selecciona una categoría para organizar mejor tus gastos.',
        error: {
            invalidCategoryLength: 'La longitud de la categoría escogida excede el máximo permitido (255). Por favor, escoge otra categoría o acorta la categoría primero.',
            invalidTagLength: 'La longitud de la etiqueta escogida excede el máximo permitido (255). Por favor, escoge otra etiqueta o acorta la etiqueta primero.',
            invalidAmount: 'Por favor, ingresa un importe válido antes de continuar',
            invalidDistance: 'Por favor, ingresa una distancia válida antes de continuar',
            invalidIntegerAmount: 'Por favor, introduce una cantidad entera en dólares antes de continuar',
            invalidTaxAmount: ({amount}: RequestAmountParams) => `El importe máximo del impuesto es ${amount}`,
            invalidSplit: 'La suma de las partes debe ser igual al importe total',
            invalidSplitParticipants: 'Introduce un importe superior a cero para al menos dos participantes',
            invalidSplitYourself: 'Por favor, introduce una cantidad diferente de cero para tu parte',
            noParticipantSelected: 'Por favor, selecciona un participante',
            other: 'Error inesperado. Por favor, inténtalo más tarde.',
            genericHoldExpenseFailureMessage: 'Error inesperado al retener el gasto. Por favor, inténtalo de nuevo más tarde.',
            genericUnholdExpenseFailureMessage: 'Error inesperado al desbloquear el gasto. Por favor, inténtalo de nuevo más tarde.',
            genericCreateFailureMessage: 'Error inesperado al enviar este gasto. Por favor, inténtalo más tarde.',
            genericCreateInvoiceFailureMessage: 'Error inesperado al enviar la factura. Por favor, inténtalo de nuevo más tarde.',
            receiptDeleteFailureError: 'Error inesperado al borrar este recibo. Por favor, vuelve a intentarlo más tarde.',
            receiptFailureMessage: 'Hubo un error al cargar tu recibo. Por favor, ',
            receiptFailureMessageShort: 'Hubo un error al cargar tu recibo.',
            tryAgainMessage: 'inténtalo de nuevo ',
            saveFileMessage: ' guarda el recibo',
            uploadLaterMessage: ' para cargarlo más tarde.',
            genericDeleteFailureMessage: 'Error inesperado al eliminar este gasto. Por favor, inténtalo más tarde.',
            genericEditFailureMessage: 'Error inesperado al editar este gasto. Por favor, inténtalo más tarde.',
            genericSmartscanFailureMessage: 'La transacción tiene campos vacíos',
            duplicateWaypointsErrorMessage: 'Por favor, elimina los puntos de ruta duplicados',
            atLeastTwoDifferentWaypoints: 'Por favor, introduce al menos dos direcciones diferentes',
            splitExpenseMultipleParticipantsErrorMessage: 'Solo puedes dividir un gasto entre un único espacio de trabajo o con miembros individuales. Por favor, actualiza tu selección.',
            invalidMerchant: 'Por favor, introduce un comerciante válido',
            atLeastOneAttendee: 'Debe seleccionarse al menos un asistente',
            invalidQuantity: 'Por favor, introduce una cantidad válida',
            quantityGreaterThanZero: 'La cantidad debe ser mayor que cero',
            invalidSubrateLength: 'Debe haber al menos una subtasa',
            invalidRate: 'Tasa no válida para este espacio de trabajo. Por favor, selecciona una tasa disponible en el espacio de trabajo.',
        },
        dismissReceiptError: 'Descartar error',
        dismissReceiptErrorConfirmation: '¡Atención! Descartar este error eliminará completamente tu recibo cargado. ¿Estás seguro?',
        waitingOnEnabledWallet: ({submitterDisplayName}: WaitingOnBankAccountParams) => `inició el pago, pero no se procesará hasta que ${submitterDisplayName} active su billetera`,
        enableWallet: 'Habilitar billetera',
        holdExpense: 'Retener gasto',
        unholdExpense: 'Desbloquear gasto',
        moveUnreportedExpense: 'Mover gasto no reportado',
        addUnreportedExpense: 'Añadir gasto no reportado',
        selectUnreportedExpense: 'Selecciona al menos un gasto para agregar al informe.',
        emptyStateUnreportedExpenseTitle: 'No hay gastos no reportados',
        emptyStateUnreportedExpenseSubtitle: 'Parece que no tienes gastos no reportados. Puedes crear uno a continuación.',
        addUnreportedExpenseConfirm: 'Añadir al informe',
        heldExpense: 'retuvo este gasto',
        unheldExpense: 'desbloqueó este gasto',
        newReport: 'Nuevo informe',
        explainHold: 'Explica la razón para retener esta solicitud.',
        retract: 'Retractar',
        reopened: 'reabrir',
        reopenReport: 'Reabrir informe',
        reopenExportedReportConfirmation: ({connectionName}: {connectionName: string}) =>
            `Este informe ya ha sido exportado a ${connectionName}. Cambiarlo puede provocar discrepancias en los datos. ¿Estás seguro de que deseas reabrir este informe?`,
        reason: 'Razón',
        retracted: 'retractado',
        holdReasonRequired: 'Se requiere una razón para retener.',
        expenseWasPutOnHold: 'Este gasto está retenido',
        expenseOnHold: 'Este gasto está retenido. Revisa los comentarios para saber como proceder.',
        expensesOnHold: 'Todos los gastos están retenidos. Revisa los comentarios para saber como proceder.',
        expenseDuplicate: 'Este gasto tiene detalles similares a otro. Por favor, revisa los duplicados para continuar.',
        someDuplicatesArePaid: 'Algunos de estos duplicados ya han sido aprobados o pagados.',
        reviewDuplicates: 'Revisar duplicados',
        keepAll: 'Mantener todos',
        confirmApprove: 'Confirmar importe a aprobar',
        confirmApprovalAmount: 'Aprueba sólo los gastos conformes, o aprueba todo el informe.',
        confirmApprovalAllHoldAmount: () => ({
            one: 'Este gasto está retenido. ¿Quieres aprobarlo de todos modos?',
            other: 'Estos gastos están retenidos. ¿Quieres aprobarlos de todos modos?',
        }),
        confirmPay: 'Confirmar importe de pago',
        confirmPayAmount: 'Paga lo que no está retenido, o paga el informe completo.',
        confirmPayAllHoldAmount: () => ({
            one: 'Este gasto está retenido. ¿Quieres pagarlo de todos modos?',
            other: 'Estos gastos están retenidos. ¿Quieres pagarlos de todos modos?',
        }),
        payOnly: 'Solo pagar',
        approveOnly: 'Solo aprobar',
        hold: 'Retener',
        unhold: 'Desbloquear',
        holdEducationalTitle: 'Esta solicitud está',
        holdEducationalText: 'retenida',
        whatIsHoldExplain: 'Retener es como "pausar" un gasto para solicitar más detalles antes de aprobarlo o pagarlo.',
        holdIsLeftBehind: 'Los gastos retenidos se trasladan a otro informe tras su aprobación o pago.',
        unholdWhenReady: 'Los aprobadores pueden desbloquear los gastos cuando estén listos para su aprobación o pago.',
        changePolicyEducational: {
            title: '¡Has movido este informe!',
            description: 'Revisa cuidadosamente estos elementos, que tienden a cambiar al trasladar informes a un nuevo espacio de trabajo.',
            reCategorize: '<strong>Vuelve a categorizar los gastos</strong> para cumplir con las reglas del espacio de trabajo.',
            workflows: 'Este informe ahora puede estar sujeto a un <strong>flujo de aprobación</strong> diferente.',
        },
        changeWorkspace: 'Cambiar espacio de trabajo',
        set: 'estableció',
        changed: 'cambió',
        removed: 'eliminó',
        transactionPending: 'Transacción pendiente.',
        chooseARate: 'Selecciona una tasa de reembolso por milla o kilómetro para el espacio de trabajo',
        unapprove: 'Desaprobar',
        unapproveReport: 'Anular la aprobación del informe',
        headsUp: 'Atención!',
        unapproveWithIntegrationWarning: ({accountingIntegration}: UnapproveWithIntegrationWarningParams) =>
            `Este informe ya se ha exportado a ${accountingIntegration}. Modificarlo puede provocar discrepancias en los datos. ¿Estás seguro de que deseas cancelar la aprobación de este informe?`,
        reimbursable: 'reembolsable',
        nonReimbursable: 'no reembolsable',
        bookingPending: 'Esta reserva está pendiente',
        bookingPendingDescription: 'Esta reserva está pendiente porque aún no se ha pagado.',
        bookingArchived: 'Esta reserva está archivada',
        bookingArchivedDescription: 'Esta reserva está archivada porque la fecha del viaje ha pasado. Agregue un gasto por el monto final si es necesario.',
        attendees: 'Asistentes',
        whoIsYourAccountant: '¿Quién es tu contador?',
        paymentComplete: 'Pago completo',
        time: 'Tiempo',
        startDate: 'Fecha de inicio',
        endDate: 'Fecha de finalización',
        startTime: 'Hora de inicio',
        endTime: 'Hora de finalización',
        deleteSubrate: 'Eliminar subtasa',
        deleteSubrateConfirmation: '¿Estás seguro de que deseas eliminar esta subtasa?',
        quantity: 'Cantidad',
        subrateSelection: 'Selecciona una subtasa e introduce una cantidad.',
        qty: 'Cant',
        firstDayText: () => ({
            one: `Primer día: 1 hora`,
            other: (count: number) => `Primer día: ${count} horas`,
        }),
        lastDayText: () => ({
            one: `Último día: 1 hora`,
            other: (count: number) => `Último día: ${count} horas`,
        }),
        tripLengthText: () => ({
            one: `Viaje: 1 día completo`,
            other: (count: number) => `Viaje: ${count} días completos`,
        }),
        dates: 'Fechas',
        rates: 'Tasas',
        submitsTo: ({name}: SubmitsToParams) => `Se envía a ${name}`,

        reject: {
            educationalTitle: '¿Debes retener o rechazar?',
            educationalText: 'Si no estás listo para aprobar o pagar un gasto, puedes retenerlo o rechazarlo.',
            holdExpenseTitle: 'Retén un gasto para pedir más detalles antes de aprobarlo o pagarlo.',
            heldExpenseLeftBehindTitle: 'Los gastos retenidos se dejan atrás cuando apruebas un informe completo.',
            rejectExpenseTitle: 'Rechaza un gasto que no tengos intención de aprobar o pagar.',
            reasonPageTitle: 'Rechazar gasto',
            reasonPageDescription: 'Explica por qué estás rechazando este gasto.',
            rejectReason: 'Motivo del rechazo',
            markAsResolved: 'Marcar como resuelto',
            rejectedStatus: 'Este gasto fue rechazado. Estamos esperando que soluciones los problemas y lo marques como resuelto para poder enviarlo.',
            reportActions: {
                rejectedExpense: 'rechazó este gasto',
                markedAsResolved: 'marcó el motivo del rechazo como resuelto',
            },
        },

        moveExpenses: () => ({one: 'Mover gasto', other: 'Mover gastos'}),
        changeApprover: {
            title: 'Cambiar aprobador',
            subtitle: 'Elige una opción para cambiar el aprobador de este informe.',
            description: ({workflowSettingLink}: WorkflowSettingsParam) =>
                `También puedes cambiar el aprobador de forma permanente para todos los informes en tu <a href="${workflowSettingLink}">configuración de flujo de trabajo</a>.`,
            changedApproverMessage: ({managerID}: ChangedApproverMessageParams) => `cambió el aprobador a <mention-user accountID="${managerID}"/>`,
            actions: {
                addApprover: 'Añadir aprobador',
                addApproverSubtitle: 'Añade un aprobador adicional al flujo de trabajo existente.',
                bypassApprovers: 'Omitir aprobadores',
                bypassApproversSubtitle: 'Asígnate como aprobador final y omite a los aprobadores restantes.',
            },
            addApprover: {
                subtitle: 'Elige un aprobador adicional para este informe antes de que lo enviemos por el resto del flujo de aprobación.',
            },
        },
    },
    transactionMerge: {
        listPage: {
            header: 'Fusionar gastos',
            noEligibleExpenseFound: 'No se encontraron gastos válidos',
            noEligibleExpenseFoundSubtitle: `<muted-text><centered-text>No tienes ningún gasto que pueda fusionarse con éste. <a href="${CONST.HELP_DOC_LINKS.MERGE_EXPENSES}">Obtén más información</a> sobre gastos válidos.</centered-text></muted-text>`,
            selectTransactionToMerge: ({reportName}: {reportName: string}) =>
                `Selecciona un <a href="${CONST.HELP_DOC_LINKS.MERGE_EXPENSES}">gasto válido</a> con el que fusionar <strong>${reportName}</strong>.`,
        },
        receiptPage: {
            header: 'Selecciona el comprobante',
            pageTitle: 'Selecciona el comprobante que deseas conservar:',
        },
        detailsPage: {
            header: 'Selecciona los detalles',
            pageTitle: 'Selecciona los detalles que deseas conservar:',
            noDifferences: 'No se encontraron diferencias entre las transacciones',
            pleaseSelectError: ({field}: {field: string}) => `Por favor, selecciona un(a) ${field}`,
            selectAllDetailsError: 'Selecciona todos los detalles antes de continuar.',
        },
        confirmationPage: {
            header: 'Confirma los detalles',
            pageTitle: 'Confirma los detalles que conservarás. Los detalles que no conserves serán eliminados.',
            confirmButton: 'Fusionar gastos',
        },
    },
    share: {
        shareToExpensify: 'Compartir para Expensify',
        messageInputLabel: 'Mensaje',
    },
    notificationPreferencesPage: {
        header: 'Preferencias de avisos',
        label: 'Avisar sobre nuevos mensajes',
        notificationPreferences: {
            always: 'Inmediatamente',
            daily: 'Cada día',
            mute: 'Nunca',
            hidden: 'Oculto',
        },
    },
    loginField: {
        numberHasNotBeenValidated: 'El número no está validado todavía. Haz click en el botón para reenviar el enlace de confirmación via SMS.',
        emailHasNotBeenValidated: 'El correo electrónico no está validado todavía. Haz click en el botón para reenviar el enlace de confirmación via correo electrónico.',
    },
    avatarWithImagePicker: {
        uploadPhoto: 'Subir foto',
        removePhoto: 'Eliminar foto',
        editImage: 'Editar foto',
        viewPhoto: 'Ver foto',
        imageUploadFailed: 'Error al cargar la imagen',
        deleteWorkspaceError: 'Lo sentimos, hubo un problema eliminando el avatar de tu espacio de trabajo',
        sizeExceeded: ({maxUploadSizeInMB}: SizeExceededParams) => `La imagen supera el tamaño máximo de ${maxUploadSizeInMB} MB.`,
        resolutionConstraints: ({minHeightInPx, minWidthInPx, maxHeightInPx, maxWidthInPx}: ResolutionConstraintsParams) =>
            `Por favor, elige una imagen más grande que ${minHeightInPx}x${minWidthInPx} píxeles y más pequeña que ${maxHeightInPx}x${maxWidthInPx} píxeles.`,
        notAllowedExtension: ({allowedExtensions}: NotAllowedExtensionParams) => `La foto de perfil debe ser de uno de los siguientes tipos: ${allowedExtensions.join(', ')}.`,
    },
    modal: {
        backdropLabel: 'Fondo del Modal',
    },
    profilePage: {
        profile: 'Perfil',
        preferredPronouns: 'Pronombres preferidos',
        selectYourPronouns: 'Selecciona tus pronombres',
        selfSelectYourPronoun: 'Auto-selecciona tu pronombre',
        emailAddress: 'Dirección de correo electrónico',
        setMyTimezoneAutomatically: 'Configura mi zona horaria automáticamente',
        timezone: 'Zona horaria',
        invalidFileMessage: 'Archivo inválido. Pruebe con una imagen diferente.',
        avatarUploadFailureMessage: 'No se pudo subir el avatar. Por favor, inténtalo de nuevo.',
        online: 'En línea',
        offline: 'Desconectado',
        syncing: 'Sincronizando',
        profileAvatar: 'Perfil avatar',
        publicSection: {
            title: 'Público',
            subtitle: 'Estos detalles se muestran en tu perfil público, a disposición de los demás.',
        },
        privateSection: {
            title: 'Privado',
            subtitle: 'Estos detalles se utilizan para viajes y pagos. Nunca se mostrarán en tu perfil público.',
        },
    },
    securityPage: {
        title: 'Opciones de seguridad',
        subtitle: 'Activa la autenticación de dos factores para mantener tu cuenta segura.',
        goToSecurity: 'Volver a la página de seguridad',
    },
    shareCodePage: {
        title: 'Tu código',
        subtitle: 'Invita a miembros a Expensify compartiendo tu código QR personal o enlace de invitación.',
    },
    pronounsPage: {
        pronouns: 'Pronombres',
        isShownOnProfile: 'Tus pronombres se muestran en tu perfil.',
        placeholderText: 'Buscar para ver opciones',
    },
    contacts: {
        contactMethod: 'Método de contacto',
        contactMethods: 'Métodos de contacto',
        featureRequiresValidate: 'Esta función requiere que valides tu cuenta.',
        validateAccount: 'Valida tu cuenta',
        helpTextBeforeEmail: 'Añade más formas de que la gente te encuentre y reenvía los recibos a ',
        helpTextAfterEmail: ' desde varias direcciones de correo electrónico.',
        pleaseVerify: 'Por favor, verifica este método de contacto',
        getInTouch: 'Utilizaremos este método de contacto cuando necesitemos contactarte.',
        enterMagicCode: ({contactMethod}: EnterMagicCodeParams) => `Por favor, introduce el código mágico enviado a ${contactMethod}. Debería llegar en un par de minutos.`,
        setAsDefault: 'Establecer como predeterminado',
        yourDefaultContactMethod:
            'Este es tu método de contacto predeterminado. Antes de poder eliminarlo, tendrás que elegir otro método de contacto y haz clic en "Establecer como predeterminado".',
        removeContactMethod: 'Eliminar método de contacto',
        removeAreYouSure: '¿Estás seguro de que quieres eliminar este método de contacto? Esta acción no se puede deshacer.',
        failedNewContact: 'Se ha producido un error al añadir este método de contacto.',
        genericFailureMessages: {
            requestContactMethodValidateCode: 'No se ha podido enviar un nuevo código mágico. Espera un rato y vuelve a intentarlo.',
            validateSecondaryLogin: 'Código mágico incorrecto o no válido. Inténtalo de nuevo o solicita otro código.',
            deleteContactMethod: 'No se ha podido eliminar este método de contacto. Por favor, contacta con Concierge para obtener ayuda.',
            setDefaultContactMethod: 'No se pudo establecer un nuevo método de contacto predeterminado. Por favor contacta con Concierge para obtener ayuda.',
            addContactMethod: 'Se ha producido un error al añadir este método de contacto. Por favor, contacta con Concierge para obtener ayuda.',
            enteredMethodIsAlreadySubmitted: 'El método de contacto ingresado ya existe',
            passwordRequired: 'Se requiere contraseña',
            contactMethodRequired: 'Se requiere método de contacto',
            invalidContactMethod: 'Método de contacto no válido',
        },
        newContactMethod: 'Nuevo método de contacto',
        goBackContactMethods: 'Volver a métodos de contacto',
    },
    pronouns: {
        coCos: 'Co / Cos',
        eEyEmEir: 'E / Ey / Em / Eir',
        faeFaer: 'Fae / Faer',
        heHimHis: 'Él',
        heHimHisTheyThemTheirs: 'Él / Ellos',
        sheHerHers: 'Ella',
        sheHerHersTheyThemTheirs: 'Ella / Ellos',
        merMers: 'Mer / Mers',
        neNirNirs: 'Ne / Nir / Nirs',
        neeNerNers: 'Nee / Ner / Ners',
        perPers: 'Per / Pers',
        theyThemTheirs: 'Ellos',
        thonThons: 'Thon / Thons',
        veVerVis: 'Ve / Ver / Vis',
        viVir: 'Vi / Vir',
        xeXemXyr: 'Xe / Xem / Xyr',
        zeZieZirHir: 'Ze / Zie / Zir / Hir',
        zeHirHirs: 'Ze / Hir',
        callMeByMyName: 'Llámame por mi nombre',
    },
    displayNamePage: {
        headerTitle: 'Nombre',
        isShownOnProfile: 'Este nombre es visible en tu perfil.',
    },
    timezonePage: {
        timezone: 'Zona horaria',
        isShownOnProfile: 'Tu zona horaria se muestra en tu perfil.',
        getLocationAutomatically: 'Detecta tu ubicación automáticamente',
    },
    updateRequiredView: {
        updateRequired: 'Actualización requerida',
        pleaseInstall: 'Por favor, actualiza a la última versión de New Expensify',
        pleaseInstallExpensifyClassic: 'Por favor, instala la última versión de Expensify',
        toGetLatestChanges: 'Para móvil o escritorio, descarga e instala la última versión. Para la web, actualiza tu navegador.',
        newAppNotAvailable: 'La App New Expensify ya no está disponible.',
    },
    initialSettingsPage: {
        about: 'Acerca de',
        aboutPage: {
            description: 'New Expensify está creada por una comunidad de desarrolladores de código abierto de todo el mundo. Ayúdanos a construir el futuro de Expensify.',
            appDownloadLinks: 'Enlaces para descargar la App',
            viewKeyboardShortcuts: 'Ver atajos de teclado',
            viewTheCode: 'Ver código',
            viewOpenJobs: 'Ver trabajos disponibles',
            reportABug: 'Reportar un error',
            troubleshoot: 'Solución de problemas',
        },
        appDownloadLinks: {
            android: {
                label: 'Android',
            },
            ios: {
                label: 'iOS',
            },
            desktop: {
                label: 'macOS',
            },
        },
        troubleshoot: {
            clearCacheAndRestart: 'Borrar caché y reiniciar',
            viewConsole: 'Ver la consola de depuración',
            debugConsole: 'Consola de depuración',
            description:
                '<muted-text>Utilice las herramientas que aparecen a continuación para solucionar los problemas de Expensify. Si tiene algún problema, por favor <concierge-link>envíe un informe de error</concierge-link>.</muted-text>',
            confirmResetDescription: 'Todos los borradores no enviados se perderán, pero el resto de tus datos estarán a salvo.',
            resetAndRefresh: 'Restablecer y actualizar',
            clientSideLogging: 'Registro a nivel cliente',
            noLogsToShare: 'No hay logs que compartir',
            useProfiling: 'Usar el trazado',
            profileTrace: 'Traza de ejecución',
            results: 'Resultados',
            releaseOptions: 'Opciones de publicación',
            testingPreferences: 'Preferencias para Tests',
            useStagingServer: 'Usar servidor "staging"',
            forceOffline: 'Forzar desconexión',
            simulatePoorConnection: 'Simular una conexión a internet deficiente',
            simulateFailingNetworkRequests: 'Simular fallos en solicitudes de red',
            authenticationStatus: 'Estado de autenticación',
            deviceCredentials: 'Credenciales del dispositivo',
            invalidate: 'Invalidar',
            destroy: 'Destruir',
            maskExportOnyxStateData: 'Enmascare los datos frágiles del miembro mientras exporta el estado Onyx',
            exportOnyxState: 'Exportar estado Onyx',
            importOnyxState: 'Importar estado Onyx',
            testCrash: 'Prueba de fallo',
            resetToOriginalState: 'Restablecer al estado original',
            usingImportedState: 'Estás utilizando el estado importado. Pulsa aquí para borrarlo.',
            shouldBlockTransactionThreadReportCreation: 'Bloquear la creación de informes de hilos de transacciones',
            debugMode: 'Modo depuración',
            invalidFile: 'Archivo inválido',
            invalidFileDescription: 'El archivo que ests intentando importar no es válido. Por favor, inténtalo de nuevo.',
            invalidateWithDelay: 'Invalidar con retraso',
            recordTroubleshootData: 'Registrar datos de resolución de problemas',
            softKillTheApp: 'Desactivar la aplicación',
            kill: 'Matar',
        },
        debugConsole: {
            saveLog: 'Guardar registro',
            shareLog: 'Compartir registro',
            enterCommand: 'Introducir comando',
            execute: 'Ejecutar',
            noLogsAvailable: 'No hay registros disponibles',
            logSizeTooLarge: ({size}: LogSizeParams) => `El tamaño del registro excede el límite de ${size} MB. Utilice "Guardar registro" para descargar el archivo de registro.`,
            logs: 'Logs',
            viewConsole: 'Ver consola',
        },
        security: 'Seguridad',
        restoreStashed: 'Restablecer login guardado',
        signOut: 'Desconectar',
        signOutConfirmationText: 'Si cierras sesión perderás los cambios hechos mientras estabas desconectado',
        versionLetter: 'v',
        readTheTermsAndPrivacy: `<muted-text-micro>Leer los <a href="${CONST.OLD_DOT_PUBLIC_URLS.TERMS_URL}">Términos de Servicio</a> y <a href="${CONST.OLD_DOT_PUBLIC_URLS.PRIVACY_URL}">Privacidad</a>.</muted-text-micro>`,
        help: 'Ayuda',
        whatIsNew: 'Qué hay de nuevo',
        accountSettings: 'Configuración de la cuenta',
        account: 'Cuenta',
        general: 'General',
    },
    closeAccountPage: {
        closeAccount: 'Cerrar cuenta',
        reasonForLeavingPrompt: '¡Lamentamos verte partir! ¿Serías tan amable de decirnos por qué, para que podamos mejorar?',
        enterMessageHere: 'Escribe aquí tu mensaje',
        closeAccountWarning: 'Una vez cerrada tu cuenta no se puede revertir.',
        closeAccountPermanentlyDeleteData: '¿Estás seguro de que quieres eliminar tu cuenta? Esta acción eliminará permanentemente toda la información de cualquier gasto pendiente.',
        enterDefaultContactToConfirm: 'Por favor, escribe tu método de contacto predeterminado para confirmar que deseas eliminar tu cuenta. Tu método de contacto predeterminado es:',
        enterDefaultContact: 'Tu método de contacto predeterminado',
        defaultContact: 'Método de contacto predeterminado:',
        enterYourDefaultContactMethod: 'Por favor, introduce tu método de contacto predeterminado para cerrar tu cuenta.',
    },
    mergeAccountsPage: {
        mergeAccount: 'Fusionar cuentas',
        accountDetails: {
            accountToMergeInto: ({login}: MergeAccountIntoParams) => `Introduce la cuenta en la que deseas fusionar <strong>${login}</strong>.`,
            notReversibleConsent: 'Entiendo que esto no es reversible',
        },
        accountValidate: {
            confirmMerge: '¿Estás seguro de que deseas fusionar cuentas?',
            lossOfUnsubmittedData: ({login}: MergeAccountIntoParams) =>
                `Fusionar tus cuentas es irreversible y resultará en la pérdida de cualquier gasto no enviado de <strong>${login}</strong>.`,
            enterMagicCode: ({login}: MergeAccountIntoParams) => `Para continuar, por favor introduce el código mágico enviado a <strong>${login}</strong>.`,
            errors: {
                incorrectMagicCode: 'Código mágico incorrecto o no válido. Inténtalo de nuevo o solicita otro código.',
                fallback: 'Ha ocurrido un error. Por favor, inténtalo mas tarde.',
            },
        },
        mergeSuccess: {
            accountsMerged: '¡Cuentas fusionadas!',
            description: ({from, to}: MergeSuccessDescriptionParams) =>
                `<muted-text><centered-text>Has fusionado exitosamente todos los datos de <strong>${from}</strong> en <strong>${to}</strong>. De ahora en adelante, puedes usar cualquiera de los inicios de sesión para esta cuenta.</centered-text></muted-text>`,
        },
        mergePendingSAML: {
            weAreWorkingOnIt: 'Estamos trabajando en ello',
            limitedSupport: 'Todavía no es posible fusionar cuentas en New Expensify. Por favor, realiza esta acción en Expensify Classic en su lugar',
            reachOutForHelp: '<muted-text><centered-text>¡No dudes en <concierge-link>comunicarte con Concierge</concierge-link> si tienes alguna pregunta!</centered-text></muted-text>',
            goToExpensifyClassic: 'Dirígete a Expensify Classic',
        },
        mergeFailureSAMLDomainControlDescription: ({email}: MergeFailureDescriptionGenericParams) =>
            `<muted-text><centered-text>No puedes fusionar <strong>${email}</strong> porque está controlado por <strong>${email.split('@').at(1) ?? ''}</strong>. Póngase <concierge-link>en contacto con Concierge</concierge-link> si necesita ayuda.</centered-text></muted-text>`,
        mergeFailureSAMLAccountDescription: ({email}: MergeFailureDescriptionGenericParams) =>
            `<muted-text><centered-text>No puedes fusionar <strong>${email}</strong> en otras cuentas porque tu administrador de dominio la ha establecido como tu inicio de sesión principal. Por favor, fusiona otras cuentas en esta en su lugar.</centered-text></muted-text>`,
        mergeFailure2FA: {
            description: ({email}: MergeFailureDescriptionGenericParams) =>
                `<muted-text><centered-text>'No puedes fusionar cuentas porque <strong>${email}</strong> tiene habilitada la autenticación de dos factores (2FA). Por favor, deshabilita 2FA para <strong>${email}</strong> e inténtalo nuevamente.</centered-text></muted-text>`,
            learnMore: 'Aprende más sobre cómo fusionar cuentas.',
        },
        mergeFailureAccountLockedDescription: ({email}: MergeFailureDescriptionGenericParams) =>
            `<muted-text><centered-text>No puedes fusionar <strong>${email}</strong> porque está bloqueado. Póngase <concierge-link>en contacto con Concierge</concierge-link> si necesita ayuda.</centered-text></muted-text>`,
        mergeFailureUncreatedAccountDescription: ({email, contactMethodLink}: MergeFailureUncreatedAccountDescriptionParams) =>
            `<muted-text><centered-text>No puedes fusionar cuentas porque <strong>${email}</strong> no tiene una cuenta de Expensify. Por favor, <a href="${contactMethodLink}">añádela como método de contacto</a> en su lugar.</centered-text></muted-text>`,
        mergeFailureSmartScannerAccountDescription: ({email}: MergeFailureDescriptionGenericParams) =>
            `<muted-text><centered-text>No puedes fusionar <strong>${email}</strong> en otras cuentas. Por favor, fusiona otras cuentas en esta en su lugar.</centered-text></muted-text>`,
        mergeFailureInvoicedAccountDescription: ({email}: MergeFailureDescriptionGenericParams) =>
            `<muted-text><centered-text>No puedes fusionar cuentas en <strong>${email}</strong> porque esta cuenta tiene una relación de facturación con factura emitida.</centered-text></muted-text>`,
        mergeFailureTooManyAttempts: {
            heading: 'Inténtalo de nuevo más tarde',
            description: 'Hubo demasiados intentos de fusionar cuentas. Por favor, inténtalo de nuevo más tarde.',
        },
        mergeFailureUnvalidatedAccount: {
            description: 'No puedes fusionarte con otras cuentas porque no está validada. Por favor, valida la cuenta e inténtalo de nuevo.',
        },
        mergeFailureSelfMerge: {
            description: 'No puedes combinar una cuenta consigo misma.',
        },
        mergeFailureGenericHeading: 'No se pueden fusionar cuentas',
    },
    lockAccountPage: {
        reportSuspiciousActivity: 'Informar de actividad sospechosa',
        lockAccount: 'Bloquear cuenta',
        unlockAccount: 'Desbloquear cuenta',
        compromisedDescription:
            '¿Notas algo extraño en tu cuenta? Informarlo bloqueará tu cuenta de inmediato, detendrá nuevas transacciones con la Tarjeta Expensify y evitará cualquier cambio en la cuenta.',
        domainAdminsDescription: 'Para administradores de dominio: Esto también detiene toda la actividad de la Tarjeta Expensify y las acciones administrativas en tus dominios.',
        areYouSure: '¿Estás seguro de que deseas bloquear tu cuenta de Expensify?',
        onceLocked: 'Una vez bloqueada, tu cuenta estará restringida hasta que se solicite el desbloqueo y se realice una revisión de seguridad.',
    },
    failedToLockAccountPage: {
        failedToLockAccount: 'No se pudo bloquear la cuenta',
        failedToLockAccountDescription: 'No pudimos bloquear tu cuenta. Por favor, chatea con Concierge para resolver este problema.',
        chatWithConcierge: 'Chatear con Concierge',
    },
    unlockAccountPage: {
        accountLocked: 'Cuenta bloqueada',
        yourAccountIsLocked: 'Tu cuenta está bloqueada',
        chatToConciergeToUnlock: 'Chatea con Concierge para resolver los problemas de seguridad y desbloquear tu cuenta.',
        chatWithConcierge: 'Chatear con Concierge',
    },
    passwordPage: {
        changePassword: 'Cambiar contraseña',
        changingYourPasswordPrompt: 'El cambio de contraseña va a afectar tanto a la cuenta de Expensify.com como la de New Expensify.',
        currentPassword: 'Contraseña actual',
        newPassword: 'Nueva contraseña',
        newPasswordPrompt: 'La nueva contraseña debe ser diferente de la antigua y contener al menos 8 caracteres, 1 letra mayúscula, 1 letra minúscula y 1 número.',
    },
    twoFactorAuth: {
        headerTitle: 'Autenticación de dos factores',
        twoFactorAuthEnabled: 'Autenticación de dos factores habilitada',
        whatIsTwoFactorAuth:
            'La autenticación de dos factores (2FA) ayuda a mantener tu cuenta segura. Al iniciar sesión, deberás ingresar un código generado por tu aplicación de autenticación preferida.',
        disableTwoFactorAuth: 'Deshabilitar la autenticación de dos factores',
        explainProcessToRemove: 'Para deshabilitar la autenticación de dos factores (2FA), por favor introduce un código válido de tu aplicación de autenticación.',
        disabled: 'La autenticación de dos factores está ahora deshabilitada',
        noAuthenticatorApp: 'Ya no necesitarás una aplicación de autenticación para iniciar sesión en Expensify.',
        stepCodes: 'Códigos de recuperación',
        keepCodesSafe: '¡Guarda los códigos de recuperación en un lugar seguro!',
        codesLoseAccess:
            'Si pierdes el acceso a tu aplicación de autenticación y no tienes estos códigos, perderás el acceso a tu cuenta. \n\nNota: Configurar la autenticación de dos factores cerrará la sesión de todas las demás sesiones activas.',
        errorStepCodes: 'Copia o descarga los códigos antes de continuar',
        stepVerify: 'Verificar',
        scanCode: 'Escanea el código QR usando tu',
        authenticatorApp: 'aplicación de autenticación',
        addKey: 'O añade esta clave secreta a tu aplicación de autenticación:',
        enterCode: 'Luego introduce el código de seis dígitos generado por tu aplicación de autenticación.',
        stepSuccess: 'Finalizado',
        enabled: 'La autenticación de dos factores habilitada',
        congrats: '¡Felicidades! Ahora tienes esa seguridad adicional.',
        copy: 'Copiar',
        disable: 'Deshabilitar',
        enableTwoFactorAuth: 'Activar la autenticación de dos factores',
        pleaseEnableTwoFactorAuth: 'Activa la autenticación de dos factores.',
        twoFactorAuthIsRequiredDescription: 'Por razones de seguridad, Xero requiere la autenticación de dos factores para conectar la integración.',
        twoFactorAuthIsRequiredForAdminsHeader: 'Autenticación de dos factores requerida',
        twoFactorAuthIsRequiredForAdminsTitle: 'Por favor, habilita la autenticación de dos factores',
        twoFactorAuthIsRequiredForAdminsDescription:
            'Tu conexión de contabilidad con Xero requiere el uso de autenticación de dos factores. Por favor, habilítala para seguir usando Expensify.',
        twoFactorAuthCannotDisable: 'No se puede desactivar la autenticación de dos factores (2FA)',
        twoFactorAuthRequired: 'La autenticación de dos factores (2FA) es obligatoria para tu conexión a Xero y no se puede desactivar.',
    },
    recoveryCodeForm: {
        error: {
            pleaseFillRecoveryCode: 'Por favor, introduce tu código de recuperación',
            incorrectRecoveryCode: 'Código de recuperación incorrecto. Por favor, inténtalo de nuevo.',
        },
        useRecoveryCode: 'Usar código de recuperación',
        recoveryCode: 'Código de recuperación',
        use2fa: 'Usar autenticación de dos factores',
    },
    twoFactorAuthForm: {
        error: {
            pleaseFillTwoFactorAuth: 'Por favor, introduce tu código de autenticación de dos factores',
            incorrect2fa: 'Código de autenticación de dos factores incorrecto. Por favor, inténtalo de nuevo.',
        },
    },
    passwordConfirmationScreen: {
        passwordUpdated: '¡Contraseña actualizada!',
        allSet: 'Todo está listo. Guarda tu contraseña en un lugar seguro.',
    },
    privateNotes: {
        title: 'Notas privadas',
        personalNoteMessage: 'Guarda notas sobre este chat aquí. Usted es la única persona que puede añadir, editar o ver estas notas.',
        sharedNoteMessage: 'Guarda notas sobre este chat aquí. Los empleados de Expensify y otros miembros del dominio team.expensify.com pueden ver estas notas.',
        composerLabel: 'Notas',
        myNote: 'Mi nota',
        error: {
            genericFailureMessage: 'Las notas privadas no han podido ser guardadas',
        },
    },
    billingCurrency: {
        error: {
            securityCode: 'Por favor, introduce un código de seguridad válido',
        },
        securityCode: 'Código de seguridad',
        changePaymentCurrency: 'Cambiar moneda de facturación',
        changeBillingCurrency: 'Cambiar la moneda de pago',
        paymentCurrency: 'Moneda de pago',
        paymentCurrencyDescription: 'Selecciona una moneda estándar a la que se deben convertir todos los gastos personales',
        note: `Nota: Cambiar tu moneda de pago puede afectar cuánto pagarás por Expensify. Consulta nuestra <a href="${CONST.PRICING}">página de precios</a> para conocer todos los detalles.`,
    },
    addDebitCardPage: {
        addADebitCard: 'Añadir una tarjeta de débito',
        nameOnCard: 'Nombre en la tarjeta',
        debitCardNumber: 'Número de la tarjeta de débito',
        expiration: 'Fecha de vencimiento',
        expirationDate: 'MMAA',
        cvv: 'CVV',
        billingAddress: 'Dirección de envio',
        growlMessageOnSave: 'Tu tarteja de débito se añadió correctamente',
        expensifyPassword: 'Contraseña de Expensify',
        error: {
            invalidName: 'El nombre sólo puede incluir letras',
            addressZipCode: 'Por favor, introduce un código postal válido',
            debitCardNumber: 'Por favor, introduce un número de tarjeta de débito válido',
            expirationDate: 'Por favor, selecciona una fecha de vencimiento válida',
            securityCode: 'Por favor, introduce un código de seguridad válido',
            addressStreet: 'Por favor, introduce una dirección de facturación válida que no sea un apartado postal',
            addressState: 'Por favor, selecciona un estado',
            addressCity: 'Por favor, introduce una ciudad',
            genericFailureMessage: 'Se ha producido un error al añadir tu tarjeta. Por favor, vuelva a intentarlo.',
            password: 'Por favor, introduce tu contraseña de Expensify',
        },
    },
    addPaymentCardPage: {
        addAPaymentCard: 'Añade tarjeta de pago',
        nameOnCard: 'Nombre en la tarjeta',
        paymentCardNumber: 'Número de la tarjeta',
        expiration: 'Fecha de vencimiento',
        expirationDate: 'MM/AA',
        cvv: 'CVV',
        billingAddress: 'Dirección de envio',
        growlMessageOnSave: 'Tu tarjeta de pago se añadió correctamente',
        expensifyPassword: 'Contraseña de Expensify',
        error: {
            invalidName: 'El nombre sólo puede incluir letras',
            addressZipCode: 'Por favor, introduce un código postal válido',
            paymentCardNumber: 'Por favor, introduce un número de tarjeta de pago válido',
            expirationDate: 'Por favor, selecciona una fecha de vencimiento válida',
            securityCode: 'Por favor, introduce un código de seguridad válido',
            addressStreet: 'Por favor, introduce una dirección de facturación válida que no sea un apartado postal',
            addressState: 'Por favor, selecciona un estado',
            addressCity: 'Por favor, introduce una ciudad',
            genericFailureMessage: 'Se ha producido un error al añadir tu tarjeta. Por favor, vuelva a intentarlo.',
            password: 'Por favor, introduce tu contraseña de Expensify',
        },
    },
    walletPage: {
        balance: 'Saldo',
        paymentMethodsTitle: 'Métodos de pago',
        setDefaultConfirmation: 'Marcar como método de pago predeterminado',
        setDefaultSuccess: 'Método de pago configurado',
        deleteAccount: 'Eliminar cuenta',
        deleteConfirmation: '¿Estás seguro de que quieres eliminar esta cuenta?',
        error: {
            notOwnerOfBankAccount: 'Se ha producido un error al establecer esta cuenta bancaria como método de pago predeterminado',
            invalidBankAccount: 'Esta cuenta bancaria está temporalmente suspendida',
            notOwnerOfFund: 'Se ha producido un error al establecer esta tarjeta de crédito como método de pago predeterminado',
            setDefaultFailure: 'No se ha podido configurar el método de pago',
        },
        addBankAccountFailure: 'Ocurrió un error inesperado al intentar añadir la cuenta bancaria. Inténtalo de nuevo.',
        getPaidFaster: 'Cobra más rápido',
        addPaymentMethod: 'Añade un método de pago para enviar y recibir pagos directamente en la aplicación.',
        getPaidBackFaster: 'Recibe tus pagos más rápido',
        secureAccessToYourMoney: 'Acceso seguro a tu dinero',
        receiveMoney: 'Recibe dinero en tu moneda local',
        expensifyWallet: 'Billetera Expensify (Beta)',
        sendAndReceiveMoney: 'Envía y recibe dinero desde tu Billetera Expensify. Solo cuentas bancarias de EE. UU.',
        enableWallet: 'Habilitar billetera',
        addBankAccountToSendAndReceive: 'Añade una cuenta bancaria para hacer o recibir pagos.',
        addDebitOrCreditCard: 'Añadir tarjeta de débito o crédito',
        assignedCards: 'Tarjetas asignadas',
        assignedCardsDescription: 'Son tarjetas asignadas por un administrador del espacio de trabajo para gestionar los gastos de la empresa.',
        expensifyCard: 'Tarjeta Expensify',
        walletActivationPending: 'Estamos revisando tu información. Por favor, vuelve en unos minutos.',
        walletActivationFailed: 'Lamentablemente, no podemos activar tu billetera en este momento. Chatea con Concierge para obtener más ayuda.',
        addYourBankAccount: 'Añadir tu cuenta bancaria',
        addBankAccountBody: 'Conectemos tu cuenta bancaria a Expensify para que sea más fácil que nunca enviar y recibir pagos directamente en la aplicación.',
        chooseYourBankAccount: 'Elige tu cuenta bancaria',
        chooseAccountBody: 'Asegúrese de elegir el adecuado.',
        confirmYourBankAccount: 'Confirma tu cuenta bancaria',
        personalBankAccounts: 'Cuentas bancarias personales',
        businessBankAccounts: 'Cuentas bancarias empresariales',
    },
    cardPage: {
        expensifyCard: 'Tarjeta Expensify',
        expensifyTravelCard: 'Tarjeta Expensify de Viaje',
        availableSpend: 'Límite restante',
        smartLimit: {
            name: 'Límite inteligente',
            title: ({formattedLimit}: ViolationsOverLimitParams) => `Puedes gastar hasta ${formattedLimit} en esta tarjeta al mes. El límite se restablecerá el primer día del mes.`,
        },
        fixedLimit: {
            name: 'Límite fijo',
            title: ({formattedLimit}: ViolationsOverLimitParams) => `Puedes gastar hasta ${formattedLimit} en esta tarjeta, luego se desactivará.`,
        },
        monthlyLimit: {
            name: 'Límite mensual',
            title: ({formattedLimit}: ViolationsOverLimitParams) => `Puedes gastar hasta ${formattedLimit} en esta tarjeta y el límite se restablecerá a medida que se aprueben tus gastos.`,
        },
        virtualCardNumber: 'Número de la tarjeta virtual',
        travelCardCvv: 'CVV de la tarjeta de viaje',
        physicalCardNumber: 'Número de la tarjeta física',
        physicalCardPin: 'PIN',
        getPhysicalCard: 'Obtener tarjeta física',
        reportFraud: 'Reportar fraude con la tarjeta virtual',
        reportTravelFraud: 'Reportar fraude con la tarjeta de viaje',
        reviewTransaction: 'Revisar transacción',
        suspiciousBannerTitle: 'Transacción sospechosa',
        suspiciousBannerDescription: 'Hemos detectado una transacción sospechosa en la tarjeta. Haz click abajo para revisarla.',
        cardLocked: 'La tarjeta está temporalmente bloqueada mientras nuestro equipo revisa la cuenta de tu empresa.',
        cardDetails: {
            cardNumber: 'Número de tarjeta virtual',
            expiration: 'Expiración',
            cvv: 'CVV',
            address: 'Dirección',
            revealDetails: 'Revelar detalles',
            revealCvv: 'Revelar CVV',
            copyCardNumber: 'Copiar número de la tarjeta',
            updateAddress: 'Actualizar dirección',
        },
        cardAddedToWallet: ({platform}: {platform: 'Google' | 'Apple'}) => `Añadida a ${platform} Wallet`,
        cardDetailsLoadingFailure: 'Se ha producido un error al cargar los datos de la tarjeta. Comprueba tu conexión a Internet e inténtalo de nuevo.',
        validateCardTitle: 'Asegurémonos de que eres tú',
        enterMagicCode: ({contactMethod}: EnterMagicCodeParams) =>
            `Introduzca el código mágico enviado a ${contactMethod} para ver los datos de su tarjeta. Debería llegar en un par de minutos.`,
    },
    workflowsPage: {
        workflowTitle: 'Gasto',
        workflowDescription: 'Configure un flujo de trabajo desde el momento en que se produce el gasto, incluida la aprobación y el pago',
        submissionFrequency: 'Frecuencia de envíos',
<<<<<<< HEAD
        submissionFrequencyDescription: 'Elige una frecuencia para enviar los gastos, o dejalo desactivado para recibir actualizaciones en tiempo real sobre los gastos.',
        disableApprovalPromptDescription: 'Deshabilitar las aprobaciones borrará todos los flujos de trabajo de aprobación existentes.',
=======
>>>>>>> 15703669
        submissionFrequencyDateOfMonth: 'Fecha del mes',
        addApprovalsTitle: 'Aprobaciones',
        addApprovalButton: 'Añadir flujo de aprobación',
        addApprovalTip: 'Este flujo de trabajo por defecto se aplica a todos los miembros, a menos que exista un flujo de trabajo más específico.',
        approver: 'Aprobador',
        addApprovalsDescription: 'Requiere una aprobación adicional antes de autorizar un pago.',
        makeOrTrackPaymentsTitle: 'Realizar o seguir pagos',
        makeOrTrackPaymentsDescription: 'Añade un pagador autorizado para los pagos realizados en Expensify o realiza un seguimiento de los pagos realizados en otro lugar.',
        editor: {
            submissionFrequency: 'Elige cuánto tiempo Expensify debe esperar antes de compartir los gastos sin errores.',
        },
        frequencyDescription: 'Elige la frecuencia de presentación automática de gastos, o preséntalos manualmente',
        frequencies: {
            instant: 'Al instante',
            weekly: 'Semanal',
            monthly: 'Mensual',
            twiceAMonth: 'Dos veces al mes',
            byTrip: 'Por viaje',
            manually: 'Manualmente',
            daily: 'Diaria',
            lastDayOfMonth: 'Último día del mes',
            lastBusinessDayOfMonth: 'Último día hábil del mes',
            ordinals: {
                one: 'º',
                two: 'º',
                few: 'º',
                other: 'º',
                /* eslint-disable @typescript-eslint/naming-convention */
                '1': 'Primero',
                '2': 'Segundo',
                '3': 'Tercero',
                '4': 'Cuarto',
                '5': 'Quinto',
                '6': 'Sexto',
                '7': 'Séptimo',
                '8': 'Octavo',
                '9': 'Noveno',
                '10': 'Décimo',
                /* eslint-enable @typescript-eslint/naming-convention */
            },
        },
        approverInMultipleWorkflows: 'Este miembro ya pertenece a otro flujo de aprobación. Cualquier actualización aquí se reflejará allí también.',
        approverCircularReference: ({name1, name2}: ApprovalWorkflowErrorParams) =>
            `<strong>${name1}</strong> ya aprueba informes a <strong>${name2}</strong>. Por favor, elige un aprobador diferente para evitar un flujo de trabajo circular.`,
        emptyContent: {
            title: 'No hay miembros para mostrar',
            expensesFromSubtitle: 'Todos los miembros del espacio de trabajo ya pertenecen a un flujo de aprobación existente.',
            approverSubtitle: 'Todos los aprobadores pertenecen a un flujo de trabajo existente.',
        },
    },
    workflowsDelayedSubmissionPage: {
        autoReportingFrequencyErrorMessage: 'La frecuencia de envío no pudo ser cambiada. Por favor, inténtelo de nuevo o contacte al soporte.',
        monthlyOffsetErrorMessage: 'La frecuencia mensual no pudo ser cambiada. Por favor, inténtelo de nuevo o contacte al soporte.',
    },
    workflowsCreateApprovalsPage: {
        title: 'Confirmar',
        header: 'Agrega más aprobadores y confirma.',
        additionalApprover: 'Añadir aprobador',
        submitButton: 'Añadir flujo de trabajo',
    },
    workflowsEditApprovalsPage: {
        title: 'Edicion flujo de aprobación',
        deleteTitle: 'Eliminar flujo de trabajo de aprobación',
        deletePrompt: '¿Estás seguro de que quieres eliminar este flujo de trabajo de aprobación? Todos los miembros pasarán a usar el flujo de trabajo predeterminado.',
    },
    workflowsExpensesFromPage: {
        title: 'Gastos de',
        header: 'Cuando los siguientes miembros presenten gastos:',
    },
    workflowsApproverPage: {
        genericErrorMessage: 'El aprobador no pudo ser cambiado. Por favor, inténtelo de nuevo o contacte al soporte.',
        header: 'Enviar a este miembro para su aprobación:',
    },
    workflowsPayerPage: {
        title: 'Pagador autorizado',
        genericErrorMessage: 'El pagador autorizado no se pudo cambiar. Por favor, inténtalo mas tarde.',
        admins: 'Administradores',
        payer: 'Pagador',
        paymentAccount: 'Cuenta de pago',
    },
    reportFraudPage: {
        title: 'Reportar fraude con la tarjeta virtual',
        description:
            'Si los datos de tu tarjeta virtual han sido robados o se han visto comprometidos, desactivaremos permanentemente la tarjeta actual y le proporcionaremos una tarjeta virtual y un número nuevo.',
        deactivateCard: 'Desactivar tarjeta',
        reportVirtualCardFraud: 'Reportar fraude con la tarjeta virtual',
    },
    reportFraudConfirmationPage: {
        title: 'Fraude con tarjeta reportado',
        description: 'Hemos desactivado permanentemente tu tarjeta existente. Cuando vuelvas a ver los detalles de tu tarjeta, tendrás una nueva tarjeta virtual disponible.',
        buttonText: 'Entendido, ¡gracias!',
    },
    activateCardPage: {
        activateCard: 'Activar tarjeta',
        pleaseEnterLastFour: 'Introduce los cuatro últimos dígitos de la tarjeta.',
        activatePhysicalCard: 'Activar tarjeta física',
        error: {
            thatDidNotMatch: 'Los 4 últimos dígitos de tu tarjeta no coinciden. Por favor, inténtalo de nuevo.',
            throttled:
                'Has introducido incorrectamente los 4 últimos dígitos de tu tarjeta Expensify demasiadas veces. Si estás seguro de que los números son correctos, ponte en contacto con Concierge para solucionarlo. De lo contrario, inténtalo de nuevo más tarde.',
        },
    },
    getPhysicalCard: {
        header: 'Obtener tarjeta física',
        nameMessage: 'Introduce tu nombre y apellido como aparecerá en tu tarjeta.',
        legalName: 'Nombre completo',
        legalFirstName: 'Nombre legal',
        legalLastName: 'Apellidos legales',
        phoneMessage: 'Introduce tu número de teléfono.',
        phoneNumber: 'Número de teléfono',
        address: 'Dirección',
        addressMessage: 'Introduce tu dirección de envío.',
        streetAddress: 'Calle de dirección',
        city: 'Ciudad',
        state: 'Estado',
        zipPostcode: 'Código postal',
        country: 'País',
        confirmMessage: 'Por favor confirma tus datos.',
        estimatedDeliveryMessage: 'Tu tarjeta física llegará en 2-3 días laborales.',
        next: 'Siguiente',
        getPhysicalCard: 'Obtener tarjeta física',
        shipCard: 'Enviar tarjeta',
    },
    transferAmountPage: {
        transfer: ({amount}: TransferParams) => `Transferir${amount ? ` ${amount}` : ''}`,
        instant: 'Instante',
        instantSummary: ({rate, minAmount}: InstantSummaryParams) => `Tarifa del ${rate}% (${minAmount} mínimo)`,
        ach: '1-3 días laborales',
        achSummary: 'Sin cargo',
        whichAccount: '¿Qué cuenta?',
        fee: 'Tarifa',
        transferSuccess: '¡Transferencia exitosa!',
        transferDetailBankAccount: 'Tu dinero debería llegar en 1-3 días laborables.',
        transferDetailDebitCard: 'Tu dinero debería llegar de inmediato.',
        failedTransfer: 'Tu saldo no se ha acreditado completamente. Por favor, transfiere los fondos a una cuenta bancaria.',
        notHereSubTitle: 'Por favor, transfiere el saldo desde la página de billetera',
        goToWallet: 'Ir a billetera',
    },
    chooseTransferAccountPage: {
        chooseAccount: 'Elegir cuenta',
    },
    paymentMethodList: {
        addPaymentMethod: 'Añadir método de pago',
        addNewDebitCard: 'Añadir nueva tarjeta de débito',
        addNewBankAccount: 'Añadir nueva cuenta de banco',
        accountLastFour: 'Terminada en',
        cardLastFour: 'Tarjeta terminada en',
        addFirstPaymentMethod: 'Añade un método de pago para enviar y recibir pagos directamente desde la aplicación.',
        defaultPaymentMethod: 'Predeterminado',
        bankAccountLastFour: ({lastFour}: BankAccountLastFourParams) => `Cuenta bancaria • ${lastFour}`,
    },
    preferencesPage: {
        appSection: {
            title: 'Preferencias de la aplicación',
        },
        testSection: {
            title: 'Preferencias para tests',
            subtitle: 'Ajustes para ayudar a depurar y probar la aplicación en “staging”.',
        },
        receiveRelevantFeatureUpdatesAndExpensifyNews: 'Recibir noticias sobre Expensify y actualizaciones del producto',
        muteAllSounds: 'Silenciar todos los sonidos de Expensify',
    },
    priorityModePage: {
        priorityMode: 'Modo prioridad',
        explainerText:
            'Elige #concentración si deseas enfocarte sólo en los chats no leídos y en los anclados, o mostrarlo todo con los chats más recientes y los anclados en la parte superior.',
        priorityModes: {
            default: {
                label: 'Más recientes',
                description: 'Mostrar todos los chats ordenados desde el más reciente',
            },
            gsd: {
                label: '#concentración',
                description: 'Mostrar sólo los no leídos ordenados alfabéticamente',
            },
        },
    },
    reportDetailsPage: {
        inWorkspace: ({policyName}: ReportPolicyNameParams) => `en ${policyName}`,
        generatingPDF: 'Creando PDF',
        waitForPDF: 'Por favor, espera mientras creamos el PDF',
        errorPDF: 'Ocurrió un error al crear el PDF',
        generatedPDF: 'Tu informe PDF ha sido creado!',
    },
    reportDescriptionPage: {
        roomDescription: 'Descripción de la sala de chat',
        roomDescriptionOptional: 'Descripción de la sala de chat (opcional)',
        explainerText: 'Establece una descripción personalizada para la sala de chat.',
    },
    groupChat: {
        lastMemberTitle: '¡Atención!',
        lastMemberWarning: 'Ya que eres la última persona aquí, si te vas, este chat quedará inaccesible para todos los miembros. ¿Estás seguro de que quieres salir del chat?',
        defaultReportName: ({displayName}: ReportArchiveReasonsClosedParams) => `Chat de grupo de ${displayName}`,
    },
    languagePage: {
        language: 'Idioma',
        aiGenerated: 'Las traducciones para este idioma se generan automáticamente y pueden contener errores.',
    },
    themePage: {
        theme: 'Tema',
        themes: {
            dark: {
                label: 'Oscuro',
            },
            light: {
                label: 'Claro',
            },
            system: {
                label: 'Utiliza los ajustes del dispositivo',
            },
        },
        chooseThemeBelowOrSync: 'Elige un tema a continuación o sincronízalo con los ajustes de tu dispositivo.',
    },
    termsOfUse: {
        terms: `<muted-text-xs>Al iniciar sesión, estás accediendo a los <a href="${CONST.OLD_DOT_PUBLIC_URLS.TERMS_URL}">Términos de Servicio</a> y <a href="${CONST.OLD_DOT_PUBLIC_URLS.PRIVACY_URL}">Privacidad</a>.</muted-text-xs>`,
        license: `<muted-text-xs>El envío de dinero es brindado por ${CONST.WALLET.PROGRAM_ISSUERS.EXPENSIFY_PAYMENTS} (NMLS ID:2017010) de conformidad con sus <a href="${CONST.OLD_DOT_PUBLIC_URLS.LICENSES_URL}">licencias</a>.</muted-text-xs>`,
    },
    validateCodeForm: {
        magicCodeNotReceived: '¿No recibiste un código mágico?',
        enterAuthenticatorCode: 'Por favor, introduce el código de autenticador',
        enterRecoveryCode: 'Por favor, introduce tu código de recuperación',
        requiredWhen2FAEnabled: 'Obligatorio cuando A2F está habilitado',
        requestNewCode: ({timeRemaining}: {timeRemaining: string}) => `Pedir un código nuevo en <a>${timeRemaining}</a>`,
        requestNewCodeAfterErrorOccurred: 'Solicitar un nuevo código',
        error: {
            pleaseFillMagicCode: 'Por favor, introduce el código mágico.',
            incorrectMagicCode: 'Código mágico incorrecto o no válido. Inténtalo de nuevo o solicita otro código.',
            pleaseFillTwoFactorAuth: 'Por favor, introduce tu código de autenticación de dos factores.',
        },
    },
    passwordForm: {
        pleaseFillOutAllFields: 'Por favor, completa todos los campos',
        pleaseFillPassword: 'Por favor, introduce tu contraseña',
        pleaseFillTwoFactorAuth: 'Por favor, introduce tu código 2 factores',
        enterYourTwoFactorAuthenticationCodeToContinue: 'Introduce el código de autenticación de dos factores para continuar',
        forgot: '¿Has olvidado la contraseña?',
        requiredWhen2FAEnabled: 'Obligatorio cuando A2F está habilitado',
        error: {
            incorrectPassword: 'Contraseña incorrecta. Por favor, inténtalo de nuevo.',
            incorrectLoginOrPassword: 'Usuario o contraseña incorrectos. Por favor, inténtalo de nuevo.',
            incorrect2fa: 'Código de autenticación de dos factores incorrecto. Por favor, inténtalo de nuevo.',
            twoFactorAuthenticationEnabled: 'Tienes autenticación de 2 factores activada en esta cuenta. Por favor, conéctate usando tu correo electrónico o número de teléfono.',
            invalidLoginOrPassword: 'Usuario o clave incorrectos. Por favor, inténtalo de nuevo o restablece la contraseña.',
            unableToResetPassword:
                'No se pudo cambiar tu clave. Probablemente porque el enlace para restablecer la contrasenña ha expirado. Te hemos enviado un nuevo enlace. Comprueba tu bandeja de entrada y carpeta de Spam.',
            noAccess: 'No tienes acceso a esta aplicación. Por favor, añade tu usuario de GitHub para acceder.',
            accountLocked: 'Tu cuenta ha sido bloqueada tras varios intentos fallidos. Por favor, inténtalo de nuevo dentro de una hora.',
            fallback: 'Ha ocurrido un error. Por favor, inténtalo mas tarde.',
        },
    },
    loginForm: {
        phoneOrEmail: 'Número de teléfono o correo electrónico',
        error: {
            invalidFormatEmailLogin: 'El correo electrónico introducido no es válido. Corrígelo e inténtalo de nuevo.',
        },
        cannotGetAccountDetails: 'No se pudieron cargar los detalles de tu cuenta. Por favor, intenta iniciar sesión de nuevo.',
        loginForm: 'Formulario de inicio de sesión',
        notYou: ({user}: NotYouParams) => `¿No eres ${user}?`,
    },
    onboarding: {
        welcome: '¡Bienvenido!',
        welcomeSignOffTitle: '¡Es un placer conocerte!',
        welcomeSignOffTitleManageTeam: 'Una vez que termines las tareas anteriores, podemos explorar más funcionalidades como flujos de aprobación y reglas.',
        explanationModal: {
            title: 'Bienvenido a Expensify',
            description: 'Una aplicación para gestionar en un chat todos los gastos de tu empresa y personales. Inténtalo y dinos qué te parece. ¡Hay mucho más por venir!',
            secondaryDescription: 'Para volver a Expensify Classic, simplemente haz click en tu foto de perfil > Ir a Expensify Classic.',
        },
        getStarted: 'Comenzar',
        whatsYourName: '¿Cómo te llamas?',
        peopleYouMayKnow: 'Las personas que tal vez conozcas ya están aquí. Verifica tu correo electrónico para unirte a ellos.',
        workspaceMemberList: ({employeeCount, policyOwner}: WorkspaceMemberList) => `${employeeCount} miembro${employeeCount > 1 ? 's' : ''} • ${policyOwner}`,
        workspaceYouMayJoin: ({domain, email}: WorkspaceYouMayJoin) => `Alguien de ${domain} ya ha creado un espacio de trabajo. Por favor, introduce el código mágico enviado a ${email}.`,
        joinAWorkspace: 'Unirse a un espacio de trabajo',
        listOfWorkspaces: 'Aquí está la lista de espacios de trabajo a los que puedes unirte. No te preocupes, siempre puedes unirte a ellos más tarde si lo prefieres.',
        whereYouWork: '¿Dónde trabajas?',
        errorSelection: 'Selecciona una opción para continuar',
        purpose: {
            title: '¿Qué quieres hacer hoy?',
            errorContinue: 'Por favor, haz click en continuar para configurar tu cuenta',
            errorBackButton: 'Por favor, finaliza las preguntas de configuración para empezar a utilizar la aplicación',
            [CONST.ONBOARDING_CHOICES.EMPLOYER]: 'Cobrar de mi empresa',
            [CONST.ONBOARDING_CHOICES.MANAGE_TEAM]: 'Gestionar los gastos de mi equipo',
            [CONST.ONBOARDING_CHOICES.PERSONAL_SPEND]: 'Controlar y presupuestar gastos',
            [CONST.ONBOARDING_CHOICES.CHAT_SPLIT]: 'Chatea y divide gastos con tus amigos',
            [CONST.ONBOARDING_CHOICES.LOOKING_AROUND]: 'Algo más',
        },
        employees: {
            title: '¿Cuántos empleados tienes?',
            [CONST.ONBOARDING_COMPANY_SIZE.MICRO]: '1-10 empleados',
            [CONST.ONBOARDING_COMPANY_SIZE.SMALL]: '11-50 empleados',
            [CONST.ONBOARDING_COMPANY_SIZE.MEDIUM_SMALL]: '51-100 empleados',
            [CONST.ONBOARDING_COMPANY_SIZE.MEDIUM]: '101-1,000 empleados',
            [CONST.ONBOARDING_COMPANY_SIZE.LARGE]: 'Más de 1,000 empleados',
        },
        accounting: {
            title: '¿Utilizas algún software de contabilidad?',
            none: 'Ninguno',
        },
        interestedFeatures: {
            title: '¿Qué funciones te interesan?',
            featuresAlreadyEnabled: 'Tu espacio de trabajo ya tiene las siguientes funciones habilitadas:',
            featureYouMayBeInterestedIn: 'Habilita funciones adicionales que podrían interesarte:',
        },
        error: {
            requiredFirstName: 'Introduce tu nombre para continuar',
        },
        workEmail: {
            title: 'Cuál es tu correo electrónico de trabajo',
            subtitle: 'Expensify funciona mejor cuando conectas tu correo electrónico de trabajo.',
            explanationModal: {
                descriptionOne: 'Reenvía a receipts@expensify.com para escanear',
                descriptionTwo: 'Únete a tus compañeros de trabajo que ya están usando Expensify',
                descriptionThree: 'Disfruta de una experiencia más personalizada',
            },
            addWorkEmail: 'Añadir correo electrónico de trabajo',
        },
        workEmailValidation: {
            title: 'Verifica tu correo electrónico de trabajo',
            magicCodeSent: ({workEmail}: WorkEmailResendCodeParams) => `Por favor, introduce el código mágico enviado a ${workEmail}. Debería llegar en uno o dos minutos.`,
        },
        workEmailValidationError: {
            publicEmail: 'Por favor, introduce un correo electrónico laboral válido de un dominio privado, por ejemplo: mitch@company.com',
            offline: 'No pudimos añadir tu correo electrónico laboral porque parece que estás sin conexión.',
        },
        mergeBlockScreen: {
            title: 'No se pudo añadir el correo electrónico de trabajo',
            subtitle: ({workEmail}: WorkEmailMergingBlockedParams) =>
                `No pudimos añadir ${workEmail}. Por favor, inténtalo de nuevo más tarde en Configuración o chatea con Concierge para obtener ayuda.`,
        },
        tasks: {
            testDriveAdminTask: {
                title: ({testDriveURL}) => `Haz una [prueba](${testDriveURL})`,
                description: ({testDriveURL}) => `[Haz un recorrido rápido por el producto](${testDriveURL}) para ver por qué Expensify es la forma más rápida de gestionar tus gastos.`,
            },
            testDriveEmployeeTask: {
                title: ({testDriveURL}) => `Haz una [prueba](${testDriveURL})`,
                description: ({testDriveURL}) => `Haz una [prueba](${testDriveURL}) y consigue *3 meses gratis de Expensify para tu equipo!*`,
            },
            createTestDriveAdminWorkspaceTask: {
                title: ({workspaceConfirmationLink}) => `[Crea](${workspaceConfirmationLink}) un espacio de trabajo`,
                description: 'Crea un espacio de trabajo y configura los ajustes con la ayuda de tu especialista asignado.',
            },
            createWorkspaceTask: {
                title: ({workspaceSettingsLink}) => `Crea un [espacio de trabajo](${workspaceSettingsLink})`,
                description: ({workspaceSettingsLink}) =>
                    '*Crea un espacio de trabajo* para organizar gastos, escanear recibos, chatear y más.\n\n' +
                    '1. Haz clic en *Espacios de trabajo* > *Nuevo espacio de trabajo*.\n\n' +
                    `*¡Tu nuevo espacio de trabajo está listo!* [Échale un vistazo](${workspaceSettingsLink}).`,
            },
            setupCategoriesTask: {
                title: ({workspaceCategoriesLink}) => `Configura [categorías](${workspaceCategoriesLink})`,
                description: ({workspaceCategoriesLink}) =>
                    '*Configura categorías* para que tu equipo pueda clasificar los gastos y facilitar los informes.\n\n' +
                    '1. Haz clic en *Espacios de trabajo*.\n' +
                    '3. Selecciona tu espacio de trabajo.\n' +
                    '4. Haz clic en *Categorías*.\n' +
                    '5. Desactiva cualquier categoría que no necesites.\n' +
                    '6. Añade tus propias categorías en la esquina superior derecha.\n\n' +
                    `[Ir a la configuración de categorías del espacio de trabajo](${workspaceCategoriesLink}).\n\n` +
                    `![Configura categorías](${CONST.CLOUDFRONT_URL}/videos/walkthrough-categories-v2.mp4)`,
            },
            combinedTrackSubmitExpenseTask: {
                title: 'Envía un gasto',
                description:
                    '*Envía un gasto* introduciendo una cantidad o escaneando un recibo.\n\n' +
                    `1. Haz clic en el botón ${CONST.CUSTOM_EMOJIS.GLOBAL_CREATE}.\n` +
                    '2. Elige *Crear gasto*.\n' +
                    '3. Introduce una cantidad o escanea un recibo.\n' +
                    '4. Añade el correo o teléfono de tu jefe.\n' +
                    '5. Haz clic en *Crear*.\n\n' +
                    '¡Y listo!',
            },
            adminSubmitExpenseTask: {
                title: 'Envía un gasto',
                description:
                    '*Envía un gasto* introduciendo una cantidad o escaneando un recibo.\n\n' +
                    `1. Haz clic en el botón ${CONST.CUSTOM_EMOJIS.GLOBAL_CREATE}.\n` +
                    '2. Elige *Crear gasto*.\n' +
                    '3. Introduce una cantidad o escanea un recibo.\n' +
                    '4. Confirma los detalles.\n' +
                    '5. Haz clic en *Crear*.\n\n' +
                    '¡Y listo!',
            },
            trackExpenseTask: {
                title: 'Organiza un gasto',
                description:
                    '*Organiza un gasto* en cualquier moneda, tengas recibo o no.\n\n' +
                    `1. Haz clic en el botón ${CONST.CUSTOM_EMOJIS.GLOBAL_CREATE}.\n` +
                    '2. Elige *Crear gasto*.\n' +
                    '3. Introduce una cantidad o escanea un recibo.\n' +
                    '4. Elige tu espacio *personal*.\n' +
                    '5. Haz clic en *Crear*.\n\n' +
                    '¡Y listo! Sí, así de fácil.',
            },
            addAccountingIntegrationTask: {
                title: ({integrationName, workspaceAccountingLink}) =>
                    `Conéctate${integrationName === CONST.ONBOARDING_ACCOUNTING_MAPPING.other ? '' : ' a'} [${integrationName === CONST.ONBOARDING_ACCOUNTING_MAPPING.other ? 'tu' : ''} ${integrationName}](${workspaceAccountingLink})`,

                description: ({integrationName, workspaceAccountingLink}) =>
                    `Conéctate ${integrationName === CONST.ONBOARDING_ACCOUNTING_MAPPING.other ? 'tu' : 'a'} ${integrationName} para la clasificación y sincronización automática de gastos, lo que facilita el cierre de fin de mes.\n` +
                    '\n' +
                    '1. Haz clic en *Espacios de trabajo*.\n' +
                    '2. Selecciona tu espacio de trabajo.\n' +
                    '3. Haz clic en *Contabilidad*.\n' +
                    `4. Busca ${integrationName}.\n` +
                    '5. Haz clic en *Conectar*.\n' +
                    '\n' +
                    `${
                        integrationName && CONST.connectionsVideoPaths[integrationName]
                            ? `[Ir a contabilidad](${workspaceAccountingLink}).\n\n![Conéctate a ${integrationName}](${CONST.CLOUDFRONT_URL}/${CONST.connectionsVideoPaths[integrationName]})`
                            : `[Ir a contabilidad](${workspaceAccountingLink}).`
                    }`,
            },
            connectCorporateCardTask: {
                title: ({corporateCardLink}) => `Conecta [tu tarjeta corporativa](${corporateCardLink})`,
                description: ({corporateCardLink}) =>
                    'Conecta tu tarjeta corporativa para importar y clasificar gastos automáticamente.\n\n' +
                    '1. Haz clic en *Espacios de trabajo*.\n' +
                    '2. Selecciona tu espacio de trabajo.\n' +
                    '3. Haz clic en *Tarjetas corporativas*.\n' +
                    '4. Sigue las instrucciones para conectar tu tarjeta.\n\n' +
                    `[Ir a conectar mis tarjetas corporativas](${corporateCardLink}).`,
            },
            inviteTeamTask: {
                title: ({workspaceMembersLink}) => `Invita a [tu equipo](${workspaceMembersLink})`,
                description: ({workspaceMembersLink}) =>
                    '*Invita a tu equipo* a Expensify para que empiecen a organizar gastos hoy mismo.\n\n' +
                    '1. Haz clic en *Espacios de trabajo*.\n' +
                    '3. Selecciona tu espacio de trabajo.\n' +
                    '4. Haz clic en *Miembros* > *Invitar miembro*.\n' +
                    '5. Introduce correos o teléfonos.\n' +
                    '6. Añade un mensaje personalizado si lo deseas.\n\n' +
                    `[Ir a miembros del espacio de trabajo](${workspaceMembersLink}).\n\n` +
                    `![Invita a tu equipo](${CONST.CLOUDFRONT_URL}/videos/walkthrough-invite_members-v2.mp4)`,
            },
            setupCategoriesAndTags: {
                title: ({workspaceCategoriesLink, workspaceTagsLink}) => `Configura [categorías](${workspaceCategoriesLink}) y [etiquetas](${workspaceTagsLink})`,
                description: ({workspaceCategoriesLink, workspaceAccountingLink}) =>
                    '*Configura categorías y etiquetas* para que tu equipo pueda clasificar los gastos fácilmente.\n\n' +
                    `Impórtalas automáticamente al [conectarte con tu software contable](${workspaceAccountingLink}), o configúralas manualmente en tu [configuración del espacio de trabajo](${workspaceCategoriesLink}).`,
            },
            setupTagsTask: {
                title: ({workspaceTagsLink}) => `Configura [etiquetas](${workspaceTagsLink})`,
                description: ({workspaceMoreFeaturesLink}) =>
                    'Usa etiquetas para añadir detalles como proyectos, clientes, ubicaciones y departamentos. Si necesitas múltiples niveles, puedes mejorar al plan Controlar.\n\n' +
                    '1. Haz clic en *Espacios de trabajo*.\n' +
                    '3. Selecciona tu espacio de trabajo.\n' +
                    '4. Haz clic en *Más funciones*.\n' +
                    '5. Habilita *Etiquetas*.\n' +
                    '6. Navega a *Etiquetas* en el editor del espacio.\n' +
                    '7. Haz clic en *+ Añadir etiqueta* para crear la tuya.\n\n' +
                    `[Ir a más funciones](${workspaceMoreFeaturesLink}).\n\n` +
                    `![Configura etiquetas](${CONST.CLOUDFRONT_URL}/videos/walkthrough-tags-v2.mp4)`,
            },
            inviteAccountantTask: {
                title: ({workspaceMembersLink}) => `Invita a tu [contador](${workspaceMembersLink})`,
                description: ({workspaceMembersLink}) =>
                    '*Invita a tu contador* para que colabore en tu espacio de trabajo y gestione los gastos de tu negocio.\n' +
                    '\n' +
                    '1. Haz clic en *Espacios de trabajo*.\n' +
                    '2. Selecciona tu espacio de trabajo.\n' +
                    '3. Haz clic en *Miembros*.\n' +
                    '4. Haz clic en *Invitar miembro*.\n' +
                    '5. Introduce la dirección de correo electrónico de tu contador.\n' +
                    '\n' +
                    `[Invita a tu contador ahora](${workspaceMembersLink}).`,
            },
            startChatTask: {
                title: 'Inicia un chat',
                description:
                    '*Inicia un chat* con cualquier persona usando su correo o número.\n\n' +
                    `1. Haz clic en el botón ${CONST.CUSTOM_EMOJIS.GLOBAL_CREATE}.\n` +
                    '2. Elige *Iniciar chat*.\n' +
                    '3. Introduce un correo o teléfono.\n\n' +
                    'Si aún no usan Expensify, se les invitará automáticamente.\n\n' +
                    'Cada chat también se convierte en un correo o mensaje de texto al que pueden responder directamente.',
            },
            splitExpenseTask: {
                title: 'Divide un gasto',
                description:
                    '*Divide gastos* con una o más personas.\n\n' +
                    `1. Haz clic en el botón ${CONST.CUSTOM_EMOJIS.GLOBAL_CREATE}.\n` +
                    '2. Elige *Iniciar chat*.\n' +
                    '3. Introduce correos o teléfonos.\n' +
                    '4. Haz clic en el botón gris *+* en el chat > *Dividir gasto*.\n' +
                    '5. Crea el gasto seleccionando *Manual*, *Escanear* o *Distancia*.\n\n' +
                    'Puedes añadir más detalles si quieres, o simplemente enviarlo. ¡Vamos a que te reembolsen!',
            },
            reviewWorkspaceSettingsTask: {
                title: ({workspaceSettingsLink}) => `Revisa tu [configuración del espacio de trabajo](${workspaceSettingsLink})`,
                description: ({workspaceSettingsLink}) =>
                    'Aquí te mostramos cómo revisar y actualizar la configuración de tu espacio de trabajo:\n' +
                    '1. Haz clic en Espacios de trabajo.\n' +
                    '2. Selecciona tu espacio de trabajo.\n' +
                    '3. Revisa y actualiza tu configuración.\n' +
                    `[Ir a tu espacio de trabajo.](${workspaceSettingsLink})`,
            },
            createReportTask: {
                title: 'Crea tu primer informe',
                description:
                    'Así es como puedes crear un informe:\n' +
                    '\n' +
                    `1. Haz clic en el botón ${CONST.CUSTOM_EMOJIS.GLOBAL_CREATE}.\n` +
                    '2. Elige *Crear informe*.\n' +
                    '3. Haz clic en *Añadir gasto*.\n' +
                    '4. Añade tu primer gasto.\n' +
                    '\n' +
                    '¡Y listo!',
            },
        } satisfies Record<string, Pick<OnboardingTask, 'title' | 'description'>>,
        testDrive: {
            name: ({testDriveURL}: {testDriveURL?: string}) => (testDriveURL ? `Haz una [prueba](${testDriveURL})` : 'Haz una prueba'),
            embeddedDemoIframeTitle: 'Prueba',
            employeeFakeReceipt: {
                description: '¡Mi recibo de prueba!',
            },
        },
        messages: {
            onboardingEmployerOrSubmitMessage: 'Que te reembolsen es tan fácil como enviar un mensaje. Repasemos lo básico.',
            onboardingPersonalSpendMessage: 'Aquí tienes cómo organizar tus gastos en unos pocos clics.',
            onboardingManageTeamMessage: ({hasIntroSelected}: {hasIntroSelected: boolean}) =>
                hasIntroSelected
                    ? '# ¡Tu prueba gratuita ha comenzado! Vamos a poner todo a punto.\n👋 Hola, soy tu especialista de configuración de Expensify. Ahora que has creado un espacio de trabajo, aprovecha al máximo tus 30 días de prueba gratuita siguiendo los pasos que aparecen a continuación.'
                    : '# ¡Tu prueba gratuita ha comenzado! Vamos a configurarlo.\n👋 Hola, soy tu especialista asignado de Expensify. Ya he creado un espacio de trabajo para ayudarte a gestionar los recibos y gastos de tu equipo. Para aprovechar al máximo tu prueba gratuita de 30 días, solo sigue los pasos de configuración restantes a continuación.',
            onboardingTrackWorkspaceMessage:
                '# Vamos a configurarte\n👋 ¡Estoy aquí para ayudarte! Para comenzar, he personalizado la configuración de tu espacio de trabajo para propietarios únicos y negocios similares. Puedes ajustar tu espacio de trabajo haciendo clic en el enlace de abajo.\n\nAsí es como puedes organizar tus gastos en unos pocos clics:',
            onboardingChatSplitMessage: 'Dividir cuentas con amigos es tan fácil como enviar un mensaje. Así se hace.',
            onboardingAdminMessage: 'Aprende a gestionar el espacio de tu equipo como administrador y enviar tus propios gastos.',
            onboardingLookingAroundMessage:
                'Expensify es conocido por gastos, viajes y gestión de tarjetas corporativas, pero hacemos mucho más. Dime qué te interesa y te ayudaré a empezar.',
            onboardingTestDriveReceiverMessage: '*¡Tienes 3 meses gratis! Empieza abajo.*',
        },
        workspace: {
            title: 'Mantente organizado con un espacio de trabajo',
            subtitle: 'Desbloquea herramientas potentes para simplificar la gestión de tus gastos, todo en un solo lugar. Con un espacio de trabajo, puedes:',
            explanationModal: {
                descriptionOne: 'Organiza recibos',
                descriptionTwo: 'Clasifica y etiqueta gastos',
                descriptionThree: 'Crea y comparte informes',
            },
            price: 'Pruébalo gratis durante 30 días y luego mejora por solo <strong>$5/mes</strong>.',
            createWorkspace: 'Crear espacio de trabajo',
        },
        confirmWorkspace: {
            title: 'Confirmar espacio de trabajo',
            subtitle: 'Crea un espacio de trabajo para organizar recibos, reembolsar gastos, gestionar viajes, crear informes y más, todo a la velocidad del chat.',
        },
        inviteMembers: {
            title: 'Invita a miembros',
            subtitle: 'Añade a tu equipo o invita a tu contador. ¡Cuantos más, mejor!',
        },
    },
    featureTraining: {
        doNotShowAgain: 'No muestres esto otra vez',
    },
    personalDetails: {
        error: {
            containsReservedWord: 'El nombre no puede contener las palabras Expensify o Concierge',
            hasInvalidCharacter: 'El nombre no puede contener una coma o un punto y coma',
            requiredFirstName: 'El nombre no puede estar vacío',
        },
    },
    privatePersonalDetails: {
        enterLegalName: '¿Cuál es tu nombre legal?',
        enterDateOfBirth: '¿Cuál es tu fecha de nacimiento?',
        enterAddress: '¿Cuál es tu dirección?',
        enterPhoneNumber: '¿Cuál es tu número de teléfono?',
        personalDetails: 'Datos personales',
        privateDataMessage: 'Estos detalles se utilizan para viajes y pagos. Nunca se mostrarán en tu perfil público.',
        legalName: 'Nombre completo',
        legalFirstName: 'Nombre legal',
        legalLastName: 'Apellidos legales',
        address: 'Dirección',
        error: {
            dateShouldBeBefore: ({dateString}: DateShouldBeBeforeParams) => `La fecha debe ser anterior a ${dateString}`,
            dateShouldBeAfter: ({dateString}: DateShouldBeAfterParams) => `La fecha debe ser posterior a ${dateString}`,
            incorrectZipFormat: ({zipFormat}: IncorrectZipFormatParams = {}) => `Formato de código postal incorrecto.${zipFormat ? ` Formato aceptable: ${zipFormat}` : ''}`,
            hasInvalidCharacter: 'El nombre sólo puede incluir caracteres latinos',
            invalidPhoneNumber: `Asegúrese de que el número de teléfono sean válidos (p. ej. ${CONST.EXAMPLE_PHONE_NUMBER})`,
        },
    },
    resendValidationForm: {
        linkHasBeenResent: 'El enlace se ha reenviado',
        weSentYouMagicSignInLink: ({login, loginType}: WeSentYouMagicSignInLinkParams) =>
            `Te he enviado un hiperenlace mágico para iniciar sesión a ${login}. Por favor, revisa tu ${loginType}`,
        resendLink: 'Reenviar enlace',
    },
    unlinkLoginForm: {
        toValidateLogin: ({primaryLogin, secondaryLogin}: ToValidateLoginParams) =>
            `Para validar ${secondaryLogin}, reenvía el código mágico desde la Configuración de la cuenta de ${primaryLogin}.`,
        noLongerHaveAccess: ({primaryLogin}: NoLongerHaveAccessParams) => `Si ya no tienes acceso a ${primaryLogin} por favor, desvincula las cuentas.`,
        unlink: 'Desvincular',
        linkSent: '¡Enlace enviado!',
        successfullyUnlinkedLogin: '¡Nombre de usuario secundario desvinculado correctamente!',
    },
    emailDeliveryFailurePage: {
        ourEmailProvider: ({login}: OurEmailProviderParams) =>
            `Nuestro proveedor de correo electrónico ha suspendido temporalmente los correos electrónicos a ${login} debido a problemas de entrega. Para desbloquear el inicio de sesión, sigue estos pasos:`,
        confirmThat: ({login}: ConfirmThatParams) =>
            `<strong>Confirma que ${login} está escrito correctamente y que es una dirección de correo electrónico real que puede recibir correos.</strong> Los alias de correo electrónico como "expenses@domain.com" deben tener acceso a tu propia bandeja de entrada de correo electrónico para que sea un inicio de sesión válido de Expensify.`,
        ensureYourEmailClient: `<strong>Asegúrese de que tu cliente de correo electrónico permita correos electrónicos de expensify.com.</strong> Puedes encontrar instrucciones sobre cómo completar este paso <a href="${CONST.SET_NOTIFICATION_LINK}">here</a>, pero es posible que necesites que el departamento de informática te ayude a configurar los ajustes de correo electrónico.`,
        onceTheAbove: `Una vez completados los pasos anteriores, ponte en contacto con <a href="mailto:${CONST.EMAIL.CONCIERGE}">${CONST.EMAIL.CONCIERGE}</a> para desbloquear el inicio de sesión.`,
    },
    smsDeliveryFailurePage: {
        smsDeliveryFailureMessage: ({login}: OurEmailProviderParams) =>
            `No hemos podido entregar mensajes SMS a ${login}, así que lo hemos suspendido temporalmente. Por favor, intenta validar tu número:`,
        validationSuccess: '¡Tu número ha sido validado! Haz clic abajo para enviar un nuevo código mágico de inicio de sesión.',
        validationFailed: ({timeData}: {timeData?: {days?: number; hours?: number; minutes?: number} | null}) => {
            if (!timeData) {
                return 'Por favor, espera un momento antes de intentarlo de nuevo.';
            }

            const timeParts = [];
            if (timeData.days) {
                timeParts.push(`${timeData.days} ${timeData.days === 1 ? 'día' : 'días'}`);
            }

            if (timeData.hours) {
                timeParts.push(`${timeData.hours} ${timeData.hours === 1 ? 'hora' : 'horas'}`);
            }

            if (timeData.minutes) {
                timeParts.push(`${timeData.minutes} ${timeData.minutes === 1 ? 'minuto' : 'minutos'}`);
            }

            let timeText = '';
            if (timeParts.length === 1) {
                timeText = timeParts.at(0) ?? '';
            } else if (timeParts.length === 2) {
                timeText = `${timeParts.at(0)} y ${timeParts.at(1)}`;
            } else if (timeParts.length === 3) {
                timeText = `${timeParts.at(0)}, ${timeParts.at(1)}, y ${timeParts.at(2)}`;
            }

            return `¡Un momento! Debes esperar ${timeText} antes de intentar validar tu número nuevamente.`;
        },
    },
    welcomeSignUpForm: {
        join: 'Unirse',
    },
    detailsPage: {
        localTime: 'Hora local',
    },
    newChatPage: {
        startGroup: 'Crear grupo',
        addToGroup: 'Añadir al grupo',
    },
    yearPickerPage: {
        year: 'Año',
        selectYear: 'Por favor, selecciona un año',
    },
    focusModeUpdateModal: {
        title: '¡Bienvenido al modo #concentración!',
        prompt: 'Mantente al tanto de todo viendo sólo los chats no leídos o los que necesitan tu atención. No te preocupes, puedes cambiar el ajuste en cualquier momento desde la ',
        settings: 'configuración',
    },
    notFound: {
        chatYouLookingForCannotBeFound: 'El chat que estás buscando no se pudo encontrar.',
        getMeOutOfHere: 'Sácame de aquí',
        iouReportNotFound: 'Los detalles del pago que estás buscando no se pudieron encontrar.',
        notHere: 'Hmm… no está aquí',
        pageNotFound: 'Ups, no deberías estar aquí',
        noAccess: 'Es posible que este chat o gasto haya sido eliminado o que no tengas acceso a él. \n\nPara cualquier consulta, contáctanos a través de concierge@expensify.com',
        goBackHome: 'Volver a la página principal',
        commentYouLookingForCannotBeFound: 'No se puede encontrar el comentario que estás buscando. Vuelve al chat',
        contactConcierge: 'Para cualquier consulta, contáctanos a través de concierge@expensify.com',
        goToChatInstead: 'Ve al chat en su lugar.',
    },
    errorPage: {
        title: ({isBreakLine}: {isBreakLine: boolean}) => `Ups... ${isBreakLine ? '\n' : ''}Algo no ha ido bien`,
        subtitle: 'No se ha podido completar la acción. Por favor, inténtalo más tarde.',
    },
    setPasswordPage: {
        enterPassword: 'Escribe una contraseña',
        setPassword: 'Configura tu contraseña',
        newPasswordPrompt: 'La contraseña debe tener al menos 8 caracteres, 1 letra mayúscula, 1 letra minúscula y 1 número.',
        passwordFormTitle: '¡Bienvenido de vuelta a New Expensify! Por favor, elige una contraseña.',
        passwordNotSet: 'No se pudo cambiar tu clave. Te hemos enviado un nuevo enlace para que intentes cambiar la clave nuevamente.',
        setPasswordLinkInvalid: 'El enlace para configurar tu contraseña ha expirado. Te hemos enviado un nuevo enlace a tu correo.',
        validateAccount: 'Verificar cuenta',
    },
    statusPage: {
        status: 'Estado',
        statusExplanation: 'Añade un emoji para que tus colegas y amigos puedan saber fácilmente qué está pasando. ¡También puedes añadir un mensaje opcionalmente!',
        today: 'Hoy',
        clearStatus: 'Borrar estado',
        save: 'Guardar',
        message: 'Mensaje',
        timePeriods: {
            never: 'Nunca',
            thirtyMinutes: '30 minutos',
            oneHour: '1 hora',
            afterToday: 'Hoy',
            afterWeek: 'Una semana',
            custom: 'Personalizado',
        },
        untilTomorrow: 'Hasta mañana',
        untilTime: ({time}: UntilTimeParams) => {
            // Check for HH:MM AM/PM format and starts with '01:'
            if (CONST.REGEX.TIME_STARTS_01.test(time)) {
                return `Hasta la ${time}`;
            }
            // Check for any HH:MM AM/PM format not starting with '01:'
            if (CONST.REGEX.TIME_FORMAT.test(time)) {
                return `Hasta las ${time}`;
            }
            // Check for date-time format like "06-29 11:30 AM"
            if (CONST.REGEX.DATE_TIME_FORMAT.test(time)) {
                return `Hasta el día ${time}`;
            }
            // Default case
            return `Hasta ${time}`;
        },
        date: 'Fecha',
        time: 'Hora',
        clearAfter: 'Borrar después',
        whenClearStatus: '¿Cuándo deberíamos borrar tu estado?',
        vacationDelegate: 'Delegado de vacaciones',
        setVacationDelegate: 'Configura un delegado de vacaciones para aprobar informes en tu nombre mientras estás fuera de la oficina.',
        vacationDelegateError: 'Hubo un error al actualizar tu delegado de vacaciones.',
        asVacationDelegate: ({nameOrEmail: managerName}: VacationDelegateParams) => `como delegado de vacaciones de ${managerName}`,
        toAsVacationDelegate: ({submittedToName, vacationDelegateName}: SubmittedToVacationDelegateParams) => `a ${submittedToName} como delegado de vacaciones de ${vacationDelegateName}`,
        vacationDelegateWarning: ({nameOrEmail}: VacationDelegateParams) =>
            `Está asignando a ${nameOrEmail} como su delegado de vacaciones. Aún no está en todos sus espacios de trabajo. Si decide continuar, se enviará un correo electrónico a todos los administradores de sus espacios de trabajo para agregarlo.`,
    },
    stepCounter: ({step, total, text}: StepCounterParams) => {
        let result = `Paso ${step}`;

        if (total) {
            result = `${result} de ${total}`;
        }

        if (text) {
            result = `${result}: ${text}`;
        }
        return result;
    },
    bankAccount: {
        bankInfo: 'Información bancaria',
        confirmBankInfo: 'Confirmar información bancaria',
        manuallyAdd: '¿Cuáles son los detalles de tu cuenta bancaria comercial?',
        letsDoubleCheck: 'Verifiquemos que todo esté correcto.',
        accountEnding: 'Cuenta terminada en',
        thisBankAccount: 'Esta cuenta bancaria se utilizará para pagos comerciales en tu espacio de trabajo',
        accountNumber: 'Número de cuenta',
        routingNumber: 'Número de ruta',
        chooseAnAccountBelow: 'Elige una cuenta a continuación',
        addBankAccount: 'Añadir cuenta bancaria',
        chooseAnAccount: 'Elige una cuenta',
        connectOnlineWithPlaid: 'Inicia sesión en tu banco',
        connectManually: 'Conectar manualmente',
        desktopConnection: 'Para conectarse con Chase, Wells Fargo, Capital One o Bank of America, haz clic aquí para completar este proceso en un navegador.',
        yourDataIsSecure: 'Tus datos están seguros',
        toGetStarted: 'Conecta una cuenta bancaria para reembolsar gastos, emitir Tarjetas Expensify, y cobrar y pagar facturas todo desde un mismo lugar.',
        plaidBodyCopy: 'Ofrezca a sus empleados una forma más sencilla de pagar - y recuperar - los gastos de la empresa.',
        checkHelpLine: 'Tus números de ruta y de cuenta se pueden encontrar en un cheque de la cuenta bancaria.',
        hasPhoneLoginError: ({contactMethodRoute}: ContactMethodParams) =>
            `Para añadir una cuenta bancaria verificada, <a href="${contactMethodRoute}">asegúrate de que tu nombre de usuario principal sea un correo electrónico válido</a> y vuelve a intentarlo. Puedes añadir tu número de teléfono como nombre de usuario secundario.`,
        hasBeenThrottledError: 'Se ha producido un error al intentar añadir tu cuenta bancaria. Por favor, espera unos minutos e inténtalo de nuevo.',
        hasCurrencyError: ({workspaceRoute}: WorkspaceRouteParams) =>
            `¡Ups! Parece que la moneda de tu espacio de trabajo no está configurada en USD. Para continuar, ve a <a href="${workspaceRoute}">la configuración del área de trabajo</a>, configúrala en USD e inténtalo nuevamente.`,
        error: {
            youNeedToSelectAnOption: 'Debes seleccionar una opción para continuar',
            noBankAccountAvailable: 'Lo sentimos, no hay ninguna cuenta bancaria disponible',
            noBankAccountSelected: 'Por favor, elige una cuenta bancaria',
            taxID: 'Por favor, introduce un número de identificación fiscal válido',
            website: 'Por favor, introduce un sitio web válido',
            zipCode: `Formato de código postal incorrecto. Formato aceptable: ${CONST.COUNTRY_ZIP_REGEX_DATA.US.samples}.`,
            phoneNumber: 'Por favor, introduce un teléfono válido',
            email: 'Por favor, introduce una dirección de correo electrónico válida',
            companyName: 'Por favor, introduce un nombre comercial legal válido',
            addressCity: 'Por favor, introduce una ciudad válida',
            addressStreet: 'Por favor, introduce una dirección válida que no sea un apartado postal',
            addressState: 'Por favor, selecciona un estado',
            incorporationDateFuture: 'La fecha de incorporación no puede ser futura',
            incorporationState: 'Por favor, selecciona una estado válido',
            industryCode: 'Por favor, introduce un código de clasificación de industria válido',
            restrictedBusiness: 'Por favor, confirma que la empresa no está en la lista de negocios restringidos',
            routingNumber: 'Por favor, introduce un número de ruta válido',
            accountNumber: 'Por favor, introduce un número de cuenta válido',
            routingAndAccountNumberCannotBeSame: 'Los números de ruta y de cuenta no pueden ser iguales',
            companyType: 'Por favor, selecciona un tipo de compañía válido',
            tooManyAttempts:
                'Debido a la gran cantidad de intentos de inicio de sesión, esta opción ha sido desactivada temporalmente durante 24 horas. Por favor, inténtalo de nuevo más tarde.',
            address: 'Por favor, introduce una dirección válida',
            dob: 'Por favor, selecciona una fecha de nacimiento válida',
            age: 'Debe ser mayor de 18 años',
            ssnLast4: 'Por favor, introduce los últimos 4 dígitos del número de seguridad social',
            firstName: 'Por favor, introduce el nombre',
            lastName: 'Por favor, introduce los apellidos',
            noDefaultDepositAccountOrDebitCardAvailable: 'Por favor, añade una cuenta bancaria para depósitos o una tarjeta de débito',
            validationAmounts: 'Los importes de validación que introduciste son incorrectos. Por favor, comprueba tu cuenta bancaria e inténtalo de nuevo.',
            fullName: 'Por favor, introduce un nombre completo válido',
            ownershipPercentage: 'Por favor, ingrese un número de porcentaje válido',
            deletePaymentBankAccount:
                'Esta cuenta bancaria no se puede eliminar porque se utiliza para pagos con la tarjeta Expensify. Si aún deseas eliminar esta cuenta, por favor contacta con Concierge.',
        },
    },
    addPersonalBankAccount: {
        countrySelectionStepHeader: '¿Dónde está ubicada tu cuenta bancaria?',
        accountDetailsStepHeader: '¿Cuáles son los detalles de tu cuenta?',
        accountTypeStepHeader: '¿Qué tipo de cuenta es esta?',
        bankInformationStepHeader: '¿Cuáles son los detalles de tu banco?',
        accountHolderInformationStepHeader: '¿Cuáles son los detalles del titular de la cuenta?',
        howDoWeProtectYourData: '¿Cómo protegemos tus datos?',
        currencyHeader: '¿Cuál es la moneda de tu cuenta bancaria?',
        confirmationStepHeader: 'Verifica tu información.',
        confirmationStepSubHeader: 'Verifica dos veces los detalles a continuación y marca la casilla de términos para confirmar.',
    },
    addPersonalBankAccountPage: {
        enterPassword: 'Escribe tu contraseña de Expensify',
        alreadyAdded: 'Esta cuenta ya ha sido añadida.',
        chooseAccountLabel: 'Cuenta',
        successTitle: '¡Cuenta bancaria personal añadida!',
        successMessage: 'Enhorabuena, tu cuenta bancaria está lista para recibir reembolsos.',
    },
    attachmentView: {
        unknownFilename: 'Archivo desconocido',
        passwordRequired: 'Por favor, introduce tu contraseña',
        passwordIncorrect: 'Contraseña incorrecta. Por favor, inténtalo de nuevo.',
        failedToLoadPDF: 'Se ha producido un error al intentar cargar el PDF',
        pdfPasswordForm: {
            title: 'PDF protegido con contraseña',
            infoText: 'Este PDF esta protegido con contraseña.',
            beforeLinkText: 'Por favor',
            linkText: 'introduce la contraseña',
            afterLinkText: 'para verlo.',
            formLabel: 'Ver PDF',
        },
        attachmentNotFound: 'Archivo adjunto no encontrado',
        retry: 'Reintentar',
    },
    messages: {
        errorMessageInvalidPhone: `Por favor, introduce un número de teléfono válido sin paréntesis o guiones. Si reside fuera de Estados Unidos, por favor incluye el prefijo internacional (p. ej. ${CONST.EXAMPLE_PHONE_NUMBER}).`,
        errorMessageInvalidEmail: 'Correo electrónico inválido',
        userIsAlreadyMember: ({login, name}: UserIsAlreadyMemberParams) => `${login} ya es miembro de ${name}`,
    },
    onfidoStep: {
        acceptTerms: 'Al continuar con la solicitud para activar tu Billetera Expensify, confirma que ha leído, comprende y acepta ',
        facialScan: 'Política y lanzamiento de la exploración facial de Onfido',
        tryAgain: 'Intentar otra vez',
        verifyIdentity: 'Verificar identidad',
        letsVerifyIdentity: '¡Vamos a verificar tu identidad!',
        butFirst: 'Pero primero, lo aburrido. Lee la jerga legal en el siguiente paso y haz clic en "Aceptar" cuando estés listo.',
        genericError: 'Se ha producido un error al procesar este paso. Inténtalo de nuevo.',
        cameraPermissionsNotGranted: 'Permiso para acceder a la cámara',
        cameraRequestMessage: 'Necesitamos acceso a tu cámara para completar la verificación de tu cuenta de banco. Por favor habilita los permisos en Configuración > New Expensify.',
        microphonePermissionsNotGranted: 'Permiso para acceder al micrófono',
        microphoneRequestMessage: 'Necesitamos acceso a tu micrófono para completar la verificación de tu cuenta de banco. Por favor habilita los permisos en Configuración > New Expensify.',
        originalDocumentNeeded: 'Por favor, sube una imagen original de tu identificación en lugar de una captura de pantalla o imagen escaneada.',
        documentNeedsBetterQuality:
            'Parece que tu identificación esta dañado o le faltan características de seguridad. Por favor, sube una imagen de tu documento sin daños y que se vea completamente.',
        imageNeedsBetterQuality: 'Hay un problema con la calidad de la imagen de tu identificación. Por favor, sube una nueva imagen donde el identificación se vea con claridad.',
        selfieIssue: 'Hay un problema con tu selfie/video. Por favor, sube un nuevo selfie/video grabado en el momento',
        selfieNotMatching: 'Tu selfie/video no concuerda con tu identificación. Por favor, sube un nuevo selfie/video donde se vea tu cara con claridad.',
        selfieNotLive: 'Tu selfie/video no parece ser un selfie/video en vivo. Por favor, sube un selfie/video a tiempo real.',
    },
    additionalDetailsStep: {
        headerTitle: 'Detalles adicionales',
        helpText: 'Necesitamos confirmar la siguiente información antes de que puedas enviar y recibir dinero desde tu billetera.',
        helpTextIdologyQuestions: 'Tenemos que preguntarte unas preguntas más para terminar de verificar tu identidad',
        helpLink: 'Obtén más información sobre por qué necesitamos esto.',
        legalFirstNameLabel: 'Primer nombre legal',
        legalMiddleNameLabel: 'Segundo nombre legal',
        legalLastNameLabel: 'Apellidos legales',
        selectAnswer: 'Selecciona una respuesta',
        ssnFull9Error: 'Por favor, introduce los 9 dígitos de un número de seguridad social válido',
        needSSNFull9: 'Estamos teniendo problemas para verificar tu número de seguridad social. Introduce los 9 dígitos del número de seguridad social.',
        weCouldNotVerify: 'No se pudo verificar',
        pleaseFixIt: 'Corrige esta información antes de continuar.',
        failedKYCTextBefore: 'No se ha podido verificar correctamente tu identidad. Vuelve a intentarlo más tarde o comunicate con ',
        failedKYCTextAfter: ' si tienes alguna pregunta.',
    },
    termsStep: {
        headerTitle: 'Condiciones y tarifas',
        headerTitleRefactor: 'Tarifas y condiciones',
        haveReadAndAgreePlain: 'He leído y acepto recibir divulgaciones electrónicas.',
        haveReadAndAgree: `He leído y acepto recibir <a href="${CONST.ELECTRONIC_DISCLOSURES_URL}">divulgaciones electrónicas</a>.`,
        agreeToThePlain: 'Estoy de acuerdo con el Privacidad y Acuerdo de la billetera.',
        agreeToThe: ({walletAgreementUrl}: WalletAgreementParams) =>
            `Estoy de acuerdo con el <a href="${CONST.OLD_DOT_PUBLIC_URLS.PRIVACY_URL}">Privacidad</a> y <a href="${walletAgreementUrl}">Acuerdo de la billetera</a>.`,
        enablePayments: 'Habilitar pagos',
        monthlyFee: 'Cuota mensual',
        inactivity: 'Inactividad',
        noOverdraftOrCredit: 'Sin función de sobregiro/crédito',
        electronicFundsWithdrawal: 'Retiro electrónico de fondos',
        standard: 'Estándar',
        reviewTheFees: 'Echa un vistazo a algunas de las tarifas.',
        checkTheBoxes: 'Por favor, marca las siguientes casillas.',
        agreeToTerms: 'Debes aceptar los términos y condiciones para continuar.',
        shortTermsForm: {
            expensifyPaymentsAccount: ({walletProgram}: WalletProgramParams) => `La Billetera Expensify es emitida por ${walletProgram}.`,
            perPurchase: 'Por compra',
            atmWithdrawal: 'Retiro en cajeros automáticos',
            cashReload: 'Recarga de efectivo',
            inNetwork: 'en la red',
            outOfNetwork: 'fuera de la red',
            atmBalanceInquiry: 'Consulta de saldo en cajeros automáticos (dentro o fuera de la red)',
            customerService: 'Servicio al cliente (agente automatizado o en vivo)',
            inactivityAfterTwelveMonths: 'Inactividad (después de 12 meses sin transacciones)',
            weChargeOneFee: 'Cobramos otro tipo de tarifa. Es:',
            fdicInsurance: 'Tus fondos pueden acogerse al seguro de la FDIC.',
            generalInfo: `Para obtener información general sobre cuentas de prepago, visite <a href="${CONST.CFPB_PREPAID_URL}">${CONST.TERMS.CFPB_PREPAID}</a>.`,
            conditionsDetails: `Encuentra detalles y condiciones para todas las tarifas y servicios visitando <a href="${CONST.FEES_URL}">${CONST.FEES_URL}</a> o llamando al +1 833-400-0904.`,
            electronicFundsWithdrawalInstant: 'Retiro electrónico de fondos (instantáneo)',
            electronicFundsInstantFeeMin: ({amount}: TermsParams) => `(mínimo ${amount})`,
        },
        longTermsForm: {
            listOfAllFees: 'Una lista de todas las tarifas de la Billetera Expensify',
            typeOfFeeHeader: 'Todas las tarifas',
            feeAmountHeader: 'Cantidad',
            moreDetailsHeader: 'Descripción',
            openingAccountTitle: 'Abrir una cuenta',
            openingAccountDetails: 'No hay tarifa para abrir una cuenta.',
            monthlyFeeDetails: 'No hay tarifa mensual.',
            customerServiceTitle: 'Servicio al cliente',
            customerServiceDetails: 'No hay tarifas de servicio al cliente.',
            inactivityDetails: 'No hay tarifa de inactividad.',
            sendingFundsTitle: 'Enviar fondos a otro titular de cuenta',
            sendingFundsDetails: 'No se aplica ningún cargo por enviar fondos a otro titular de cuenta utilizando tu saldo cuenta bancaria o tarjeta de débito',
            electronicFundsStandardDetails:
                "'No hay cargo por transferir fondos desde tu Billetera Expensify a tu cuenta bancaria utilizando la opción estándar. Esta transferencia generalmente se completa en 1-3 días laborables.",
            electronicFundsInstantDetails: ({percentage, amount}: ElectronicFundsParams) =>
                'Hay una tarifa para transferir fondos desde tu Billetera Expensify a la tarjeta de débito vinculada utilizando la opción de transferencia instantánea.' +
                ' Esta transferencia generalmente se completa dentro de varios minutos.' +
                ` La tarifa es el ${percentage}% del importe de la transferencia (con una tarifa mínima de ${amount}).`,
            fdicInsuranceBancorp: ({amount}: TermsParams) =>
                `Tus fondos pueden acogerse al seguro de la FDIC. Tus fondos se mantendrán o serán transferidos a ${CONST.WALLET.PROGRAM_ISSUERS.BANCORP_BANK}, una institución asegurada por la FDIC.` +
                ` Una vez allí, tus fondos están asegurados hasta ${amount} por la FDIC en caso de que ${CONST.WALLET.PROGRAM_ISSUERS.BANCORP_BANK} quiebre, ` +
                `si se cumplen los requisitos específicos del seguro de depósitos y tu tarjeta está registrada. Ver ${CONST.TERMS.FDIC_PREPAID} para más detalles.`,
            contactExpensifyPayments: `Comunícate con ${CONST.WALLET.PROGRAM_ISSUERS.EXPENSIFY_PAYMENTS} llamando al + 1833-400-0904, o por correo electrónico a ${CONST.EMAIL.CONCIERGE} o inicie sesión en ${CONST.NEW_EXPENSIFY_URL}.`,
            generalInformation: `Para obtener información general sobre cuentas de prepago, visite ${CONST.TERMS.CFPB_PREPAID}. Si tienes alguna queja sobre una cuenta de prepago, llama al Consumer Financial Oficina de Protección al 1-855-411-2372 o visita ${CONST.TERMS.CFPB_COMPLAINT}.`,
            printerFriendlyView: 'Ver versión para imprimir',
            automated: 'Automatizado',
            liveAgent: 'Agente en vivo',
            instant: 'Instantáneo',
            electronicFundsInstantFeeMin: ({amount}: TermsParams) => `Mínimo ${amount}`,
        },
    },
    activateStep: {
        headerTitle: 'Habilitar pagos',
        activatedTitle: '¡Billetera  activada!',
        activatedMessage: 'Felicidades, tu billetera está configurada y lista para hacer pagos.',
        checkBackLaterTitle: 'Un momento...',
        checkBackLaterMessage: 'Todavía estamos revisando tu información. Por favor, vuelve más tarde.',
        continueToPayment: 'Continuar al pago',
        continueToTransfer: 'Continuar a la transferencia',
    },
    companyStep: {
        headerTitle: 'Información de la empresa',
        subtitle: '¡Ya casi estamos! Por motivos de seguridad, necesitamos confirmar la siguiente información:',
        legalBusinessName: 'Nombre comercial legal',
        companyWebsite: 'Página web de la empresa',
        taxIDNumber: 'Número de identificación fiscal',
        taxIDNumberPlaceholder: '9 dígitos',
        companyType: 'Tipo de empresa',
        incorporationDate: 'Fecha de incorporación',
        incorporationState: 'Estado de incorporación',
        industryClassificationCode: 'Código de clasificación industrial',
        confirmCompanyIsNot: 'Confirmo que esta empresa no está en el',
        listOfRestrictedBusinesses: 'lista de negocios restringidos',
        incorporationDatePlaceholder: 'Fecha de inicio (aaaa-mm-dd)',
        incorporationTypes: {
            LLC: 'LLC',
            CORPORATION: 'Corp',
            PARTNERSHIP: 'Sociedad',
            COOPERATIVE: 'Cooperativa',
            SOLE_PROPRIETORSHIP: 'Propietario único',
            OTHER: 'Otra',
        },
        industryClassification: '¿A qué categoría pertenece el negocio?',
        industryClassificationCodePlaceholder: 'Buscar código de clasificación industrial',
    },
    requestorStep: {
        headerTitle: 'Información personal',
        learnMore: 'Más información',
        isMyDataSafe: '¿Están seguros mis datos?',
    },
    personalInfoStep: {
        personalInfo: 'Información Personal',
        enterYourLegalFirstAndLast: '¿Cuál es tu nombre legal?',
        legalFirstName: 'Nombre',
        legalLastName: 'Apellidos',
        legalName: 'Nombre legal',
        enterYourDateOfBirth: '¿Cuál es tu fecha de nacimiento?',
        enterTheLast4: '¿Cuáles son los últimos 4 dígitos de tu número de la seguridad social?',
        dontWorry: 'No te preocupes, no hacemos verificaciones de crédito personales.',
        last4SSN: 'Últimos 4 dígitos de tu SSN',
        enterYourAddress: '¿Cuál es tu dirección?',
        address: 'Dirección',
        letsDoubleCheck: 'Revisemos que todo esté bien',
        byAddingThisBankAccount: 'Añadiendo esta cuenta bancaria, confirmas que has leído, entendido y aceptado',
        whatsYourLegalName: '¿Cuál es tu nombre legal?',
        whatsYourDOB: '¿Cuál es tu fecha de nacimiento?',
        whatsYourAddress: '¿Cuál es tu dirección?',
        whatsYourSSN: '¿Cuáles son los últimos 4 dígitos de tu número de la seguridad social?',
        noPersonalChecks: 'No te preocupes, no hacemos verificaciones de crédito personales.',
        whatsYourPhoneNumber: '¿Cuál es tu número de teléfono?',
        weNeedThisToVerify: 'Necesitamos esto para verificar tu billetera.',
    },
    businessInfoStep: {
        businessInfo: 'Información de la empresa',
        enterTheNameOfYourBusiness: '¿Cuál es el nombre de tu empresa?',
        businessName: 'Nombre de la empresa',
        enterYourCompanyTaxIdNumber: '¿Cuál es el número de identificación fiscal?',
        taxIDNumber: 'Número de identificación fiscal',
        taxIDNumberPlaceholder: '9 dígitos',
        enterYourCompanyWebsite: '¿Cuál es la página web de tu empresa?',
        companyWebsite: 'Página web de la empresa',
        enterYourCompanyPhoneNumber: '¿Cuál es el número de teléfono de tu empresa?',
        enterYourCompanyAddress: '¿Cuál es la dirección de tu empresa?',
        selectYourCompanyType: '¿Cuál es el tipo de empresa?',
        companyType: 'Tipo de empresa',
        incorporationType: {
            LLC: 'SRL',
            CORPORATION: 'Corporación',
            PARTNERSHIP: 'Sociedad',
            COOPERATIVE: 'Cooperativa',
            SOLE_PROPRIETORSHIP: 'Empresa individual',
            OTHER: 'Otros',
        },
        selectYourCompanyIncorporationDate: '¿Cuál es la fecha de constitución de la empresa?',
        incorporationDate: 'Fecha de constitución',
        incorporationDatePlaceholder: 'Fecha de inicio (yyyy-mm-dd)',
        incorporationState: 'Estado en el que se constituyó',
        pleaseSelectTheStateYourCompanyWasIncorporatedIn: '¿Cuál es el estado en el que se constituyó la empresa?',
        letsDoubleCheck: 'Verifiquemos que todo esté correcto',
        companyAddress: 'Dirección de la empresa',
        listOfRestrictedBusinesses: 'lista de negocios restringidos',
        confirmCompanyIsNot: 'Confirmo que esta empresa no está en la',
        businessInfoTitle: 'Información del negocio',
        legalBusinessName: 'Nombre legal de la empresa',
        whatsTheBusinessName: '¿Cuál es el nombre de la empresa?',
        whatsTheBusinessAddress: '¿Cuál es la dirección de la empresa?',
        whatsTheBusinessContactInformation: '¿Cuál es la información de contacto de la empresa?',
        whatsTheBusinessRegistrationNumber: ({country}: BusinessRegistrationNumberParams) => {
            switch (country) {
                case CONST.COUNTRY.GB:
                    return '¿Cuál es el número de registro de la empresa (CRN)?';
                default:
                    return '¿Cuál es el número de registro de la empresa?';
            }
        },
        whatsTheBusinessTaxIDEIN: ({country}: BusinessTaxIDParams) => {
            switch (country) {
                case CONST.COUNTRY.US:
                    return '¿Cuál es el Número de Identificación del Empleador (EIN)?';
                case CONST.COUNTRY.CA:
                    return '¿Cuál es el Número de Empresa (BN)?';
                case CONST.COUNTRY.GB:
                    return '¿Cuál es el Número de Registro de IVA (VRN)?';
                case CONST.COUNTRY.AU:
                    return '¿Cuál es el Número de Empresa Australiano (ABN)?';
                default:
                    return '¿Cuál es el número de IVA de la UE?';
            }
        },
        whatsThisNumber: '¿Qué es este número?',
        whereWasTheBusinessIncorporated: '¿Dónde se constituyó la empresa?',
        whatTypeOfBusinessIsIt: '¿Qué tipo de empresa es?',
        whatsTheBusinessAnnualPayment: '¿Cuál es el volumen anual de pagos de la empresa?',
        whatsYourExpectedAverageReimbursements: '¿Cuál es el monto promedio esperado de reembolso?',
        registrationNumber: 'Número de registro',
        taxIDEIN: ({country}: BusinessTaxIDParams) => {
            switch (country) {
                case CONST.COUNTRY.US:
                    return 'EIN';
                case CONST.COUNTRY.CA:
                    return 'BN';
                case CONST.COUNTRY.GB:
                    return 'VRN';
                case CONST.COUNTRY.AU:
                    return 'ABN';
                default:
                    return 'EU VAT';
            }
        },
        businessAddress: 'Dirección de la empresa',
        businessType: 'Tipo de empresa',
        incorporation: 'Constitución',
        incorporationCountry: 'País de constitución',
        incorporationTypeName: 'Tipo de constitución',
        businessCategory: 'Categoría de la empresa',
        annualPaymentVolume: 'Volumen anual de pagos',
        annualPaymentVolumeInCurrency: ({currencyCode}: CurrencyCodeParams) => `Volumen anual de pagos en ${currencyCode}`,
        averageReimbursementAmount: 'Monto promedio de reembolso',
        averageReimbursementAmountInCurrency: ({currencyCode}: CurrencyCodeParams) => `Monto promedio de reembolso en ${currencyCode}`,
        selectIncorporationType: 'Seleccione tipo de constitución',
        selectBusinessCategory: 'Seleccione categoría de la empresa',
        selectAnnualPaymentVolume: 'Seleccione volumen anual de pagos',
        selectIncorporationCountry: 'Seleccione país de constitución',
        selectIncorporationState: 'Seleccione estado de constitución',
        selectAverageReimbursement: 'Selecciona el monto promedio de reembolso',
        selectBusinessType: 'Seleccionar tipo de negocio',
        findIncorporationType: 'Buscar tipo de constitución',
        findBusinessCategory: 'Buscar categoría de la empresa',
        findAnnualPaymentVolume: 'Buscar volumen anual de pagos',
        findIncorporationState: 'Buscar estado de constitución',
        findAverageReimbursement: 'Encuentra el monto promedio de reembolso',
        findBusinessType: 'Buscar tipo de negocio',
        error: {
            registrationNumber: 'Por favor, proporciona un número de registro válido',
            taxIDEIN: ({country}: BusinessTaxIDParams) => {
                switch (country) {
                    case CONST.COUNTRY.US:
                        return 'Por favor, proporcione un Número de Identificación del Empleador (EIN) válido';
                    case CONST.COUNTRY.CA:
                        return 'Por favor, proporcione un Número de Empresa (BN) válido';
                    case CONST.COUNTRY.GB:
                        return 'Por favor, proporcione un Número de Registro de IVA (VRN) válido';
                    case CONST.COUNTRY.AU:
                        return 'Por favor, proporcione un Número de Empresa Australiano (ABN) válido';
                    default:
                        return 'Por favor, proporcione un número de IVA de la UE válido';
                }
            },
        },
    },
    beneficialOwnerInfoStep: {
        doYouOwn25percent: ({companyName}: CompanyNameParams) => `¿Posee el 25% o más de ${companyName}?`,
        doAnyIndividualOwn25percent: ({companyName}: CompanyNameParams) => `¿Alguien posee el 25% o más de ${companyName}?`,
        areThereMoreIndividualsWhoOwn25percent: ({companyName}: CompanyNameParams) => `¿Hay más personas que posean el 25% o más de ${companyName}?`,
        regulationRequiresUsToVerifyTheIdentity: 'La ley nos exige verificar la identidad de cualquier persona que posea más del 25% de la empresa.',
        companyOwner: 'Dueño de la empresa',
        enterLegalFirstAndLastName: '¿Cuál es el nombre legal del dueño?',
        legalFirstName: 'Nombre legal',
        legalLastName: 'Apellidos legales',
        enterTheDateOfBirthOfTheOwner: '¿Cuál es la fecha de nacimiento del dueño?',
        enterTheLast4: '¿Cuáles son los últimos 4 dígitos del número de la seguridad social del dueño?',
        last4SSN: 'Últimos 4 dígitos del número de la seguridad social',
        dontWorry: 'No te preocupes, ¡no realizamos verificaciones de crédito personales!',
        enterTheOwnersAddress: '¿Cuál es la dirección del dueño?',
        letsDoubleCheck: 'Vamos a verificar que todo esté correcto.',
        legalName: 'Nombre legal',
        address: 'Dirección',
        byAddingThisBankAccount: 'Al añadir esta cuenta bancaria, confirmas que has leído, comprendido y aceptado',
        owners: 'Dueños',
    },
    ownershipInfoStep: {
        ownerInfo: 'Información del propietario',
        businessOwner: 'Propietario del negocio',
        signerInfo: 'Información del firmante',
        doYouOwn: ({companyName}: CompanyNameParams) => `¿Posee el 25% o más de ${companyName}?`,
        doesAnyoneOwn: ({companyName}: CompanyNameParams) => `¿Alguien posee el 25% o más de ${companyName}?`,
        regulationsRequire: 'Las regulaciones requieren que verifiquemos la identidad de cualquier persona que posea más del 25% del negocio.',
        legalFirstName: 'Nombre legal',
        legalLastName: 'Apellido legal',
        whatsTheOwnersName: '¿Cuál es el nombre legal del propietario?',
        whatsYourName: '¿Cuál es su nombre legal?',
        whatPercentage: '¿Qué porcentaje del negocio pertenece al propietario?',
        whatsYoursPercentage: '¿Qué porcentaje del negocio posee?',
        ownership: 'Propiedad',
        whatsTheOwnersDOB: '¿Cuál es la fecha de nacimiento del propietario?',
        whatsYourDOB: '¿Cuál es su fecha de nacimiento?',
        whatsTheOwnersAddress: '¿Cuál es la dirección del propietario?',
        whatsYourAddress: '¿Cuál es su dirección?',
        whatAreTheLast: '¿Cuáles son los últimos 4 dígitos del número de seguro social del propietario?',
        whatsYourLast: '¿Cuáles son los últimos 4 dígitos de su número de seguro social?',
        dontWorry: 'No se preocupe, ¡no realizamos ninguna verificación de crédito personal!',
        last4: 'Últimos 4 del SSN',
        whyDoWeAsk: '¿Por qué solicitamos esto?',
        letsDoubleCheck: 'Verifiquemos que todo esté correcto.',
        legalName: 'Nombre legal',
        ownershipPercentage: 'Porcentaje de propiedad',
        areThereOther: ({companyName}: CompanyNameParams) => `¿Hay otras personas que posean el 25% o más de ${companyName}?`,
        owners: 'Propietarios',
        addCertified: 'Agregue un organigrama certificado que muestre los propietarios beneficiarios',
        regulationRequiresChart: 'La regulación nos exige recopilar una copia certificada del organigrama que muestre a cada persona o entidad que posea el 25% o más del negocio.',
        uploadEntity: 'Subir organigrama de propiedad de la entidad',
        noteEntity: 'Nota: El organigrama de propiedad de la entidad debe estar firmado por su contador, asesor legal o notariado.',
        certified: 'Organigrama certificado de propiedad de la entidad',
        selectCountry: 'Seleccionar país',
        findCountry: 'Buscar país',
        address: 'Dirección',
        chooseFile: 'Elige archivo',
        uploadDocuments: 'Sube documentación adicional',
        pleaseUpload:
            'Por favor, sube la documentación adicional a continuación para ayudarnos a verificar tu identidad como propietario directo o indirecto del 25% o más de la entidad empresarial.',
        acceptedFiles: 'Formatos de archivo aceptados: PDF, PNG, JPEG. El tamaño total del archivo para cada sección no puede superar los 5 MB.',
        proofOfBeneficialOwner: 'Prueba del propietario beneficiario',
        proofOfBeneficialOwnerDescription:
            'Por favor, proporciona una declaración firmada y un organigrama de un contador público, notario o abogado que verifique la propiedad del 25% o más del negocio. Debe estar fechado dentro de los últimos tres meses e incluir el número de licencia del firmante.',
        copyOfID: 'Copia de la identificación del propietario beneficiario',
        copyOfIDDescription: 'Ejemplos: Pasaporte, licencia de conducir, etc.',
        proofOfAddress: 'Prueba de la dirección del propietario beneficiario',
        proofOfAddressDescription: 'Ejemplos: Factura de servicios, contrato de alquiler, etc.',
        codiceFiscale: 'Codice fiscale/ID fiscal',
        codiceFiscaleDescription:
            'Por favor, sube un video de una visita al sitio o una llamada grabada con el oficial firmante. El oficial debe proporcionar: nombre completo, fecha de nacimiento, nombre de la empresa, número de registro, número de código fiscal, dirección registrada, naturaleza del negocio y propósito de la cuenta.',
    },
    completeVerificationStep: {
        completeVerification: 'Completar la verificación',
        confirmAgreements: 'Por favor, confirma los acuerdos siguientes.',
        certifyTrueAndAccurate: 'Certifico que la información dada es verdadera y precisa',
        certifyTrueAndAccurateError: 'Por favor, certifica que la información es verdadera y exacta',
        isAuthorizedToUseBankAccount: 'Estoy autorizado para usar la cuenta bancaria de mi empresa para gastos de empresa',
        isAuthorizedToUseBankAccountError: 'Debes ser el responsable oficial con autorización para operar la cuenta bancaria de la empresa',
        termsAndConditions: 'Términos y Condiciones',
    },
    connectBankAccountStep: {
        validateYourBankAccount: 'Valida tu cuenta bancaria',
        validateButtonText: 'Validar',
        validationInputLabel: 'Transacción',
        maxAttemptsReached: 'La validación de esta cuenta bancaria se ha desactivado debido a demasiados intentos incorrectos.',
        description: 'Enviaremos tres (3) pequeñas transacciones a tu cuenta bancaria a nombre de "Expensify, Inc. Validation" dentro de los próximos 1-2 días laborables.',
        descriptionCTA: 'Introduce el importe de cada transacción en los campos siguientes. Ejemplo: 1.51.',
        letsChatText: '¡Ya casi estamos! Necesitamos tu ayuda para verificar unos últimos datos a través del chat. ¿Estás listo?',
        enable2FATitle: '¡Evita fraudes, activa la autenticación de dos factores!',
        enable2FAText: 'Tu seguridad es importante para nosotros. Por favor, configura ahora la autenticación de dos factores para añadir una capa adicional de protección a tu cuenta.',
        secureYourAccount: 'Asegura tu cuenta',
    },
    countryStep: {
        confirmBusinessBank: 'Confirmar moneda y país de la cuenta bancaria comercial',
        confirmCurrency: 'Confirmar moneda y país',
        yourBusiness: 'La moneda de su cuenta bancaria comercial debe coincidir con la moneda de su espacio de trabajo.',
        youCanChange: 'Puede cambiar la moneda de su espacio de trabajo en su',
        findCountry: 'Encontrar país',
        selectCountry: 'Seleccione su país',
    },
    bankInfoStep: {
        whatAreYour: '¿Cuáles son los detalles de tu cuenta bancaria comercial?',
        letsDoubleCheck: 'Verifiquemos que todo esté bien.',
        thisBankAccount: 'Esta cuenta bancaria se utilizará para pagos comerciales en tu espacio de trabajo.',
        accountNumber: 'Número de cuenta',
        accountHolderNameDescription: 'Nombre completo del firmante autorizado',
    },
    signerInfoStep: {
        signerInfo: 'Información del firmante',
        areYouDirector: ({companyName}: CompanyNameParams) => `¿Es usted director o alto funcionario de ${companyName}?`,
        regulationRequiresUs: 'La regulación requiere que verifiquemos si el firmante tiene la autoridad para realizar esta acción en nombre de la empresa.',
        whatsYourName: '¿Cuál es tu nombre legal?',
        fullName: 'Nombre legal completo',
        whatsYourJobTitle: '¿Cuál es tu puesto de trabajo?',
        jobTitle: 'Título profesional',
        whatsYourDOB: '¿Cual es tu fecha de nacimiento?',
        uploadID: 'Subir documento de identidad y prueba de domicilio',
        personalAddress: 'Prueba de domicilio personal (por ejemplo, factura de servicios públicos)',
        letsDoubleCheck: 'Vamos a verificar que todo esté correcto.',
        legalName: 'Nombre legal',
        proofOf: 'Comprobante de domicilio personal',
        enterOneEmail: ({companyName}: CompanyNameParams) => `Introduce el correo electrónico del director o alto funcionario en ${companyName}`,
        regulationRequiresOneMoreDirector: 'El reglamento exige que haya otro director o funcionario superior como firmante.',
        hangTight: 'Espera un momento...',
        enterTwoEmails: ({companyName}: CompanyNameParams) => `Introduce los correos electrónicos de dos directores o altos funcionarios en ${companyName}`,
        sendReminder: 'Enviar un recordatorio',
        chooseFile: 'Seleccionar archivo',
        weAreWaiting: 'Estamos esperando que otros verifiquen sus identidades como directores o altos funcionarios de la empresa.',
        id: 'Copia de identificación',
        proofOfDirectors: 'Prueba de director(es)',
        proofOfDirectorsDescription: 'Ejemplos: Perfil Corporativo de Oncorp o Registro Comercial.',
        codiceFiscale: 'Codice Fiscale',
        codiceFiscaleDescription: 'Codice Fiscale para firmantes, usuarios autorizados y beneficiarios finales.',
        PDSandFSG: 'Documentación de divulgación PDS + FSG',
        PDSandFSGDescription:
            'Nuestra colaboración con Corpay utiliza una conexión API para aprovechar su amplia red de socios bancarios internacionales y facilitar los reembolsos globales en Expensify. Según la normativa australiana, te proporcionamos la Guía de Servicios Financieros (FSG) y el Documento de Divulgación del Producto (PDS) de Corpay.\n\nPor favor, lee detenidamente los documentos FSG y PDS, ya que contienen información completa e importante sobre los productos y servicios que ofrece Corpay. Conserva estos documentos para futuras consultas.',
        pleaseUpload: 'Sube documentación adicional a continuación para ayudarnos a verificar tu identidad como director o alto ejecutivo de la entidad comercial.',
        enterSignerInfo: 'Ingrese la información del firmante',
        thisStep: 'Este paso ha sido completado',
        isConnecting: ({bankAccountLastFour, currency}: SignerInfoMessageParams) =>
            `está conectando una cuenta bancaria comercial en ${currency} que termina en ${bankAccountLastFour} a Expensify para pagar a los empleados en ${currency}. El siguiente paso requiere la información del firmante de un director o alto ejecutivo.`,
        error: {
            emailsMustBeDifferent: 'Los correos electrónicos deben ser diferentes',
        },
    },
    agreementsStep: {
        agreements: 'Acuerdos',
        pleaseConfirm: 'Por favor confirme los acuerdos a continuación',
        regulationRequiresUs: 'La normativa requiere que verifiquemos la identidad de cualquier individuo que posea más del 25% del negocio.',
        iAmAuthorized: 'Estoy autorizado para usar la cuenta bancaria para gastos del negocio.',
        iCertify: 'Certifico que la información proporcionada es verdadera y correcta.',
        iAcceptTheTermsAndConditions: `Acepto los <a href="https://cross-border.corpay.com/tc/">términos y condiciones</a>.`,
        iAcceptTheTermsAndConditionsAccessibility: 'Acepto los términos y condiciones.',
        accept: 'Agregar y aceptar cuenta bancaria',
        iConsentToThePrivacyNotice: 'Doy mi consentimiento para el <a href="https://payments.corpay.com/compliance">aviso de privacidad</a>.',
        iConsentToThePrivacyNoticeAccessibility: 'Doy mi consentimiento para el aviso de privacidad.',
        error: {
            authorized: 'Debe ser un funcionario controlador con autorización para operar la cuenta bancaria comercial',
            certify: 'Por favor certifique que la información es verdadera y exacta',
            consent: 'Por favor, acepte el aviso de privacidad',
        },
    },
    docusignStep: {
        subheader: 'Formulario de Docusign',
        pleaseComplete:
            'Por favor, complete el formulario de autorización ACH utilizando el enlace de Docusign a continuación y luego cargue esa copia firmada aquí para que podamos retirar fondos directamente de su cuenta bancaria.',
        pleaseCompleteTheBusinessAccount: 'Por favor, complete la Solicitud de Cuenta Comercial y el Acuerdo de Débito Directo.',
        pleaseCompleteTheDirect:
            'Por favor, complete el Acuerdo de Débito Directo utilizando el enlace de Docusign a continuación y luego cargue esa copia firmada aquí para que podamos retirar fondos directamente de su cuenta bancaria.',
        takeMeTo: 'Llévame a Docusign',
        uploadAdditional: 'Cargar documentación adicional',
        pleaseUpload: 'Por favor, cargue el formulario DEFT y la página de firma de Docusign.',
        pleaseUploadTheDirect: 'Por favor, cargue los Acuerdos de Débito Directo y la página de firma de Docusign.',
    },
    finishStep: {
        letsFinish: '¡Terminemos en el chat!',
        thanksFor:
            'Gracias por esos detalles. Un agente de soporte dedicado revisará ahora tu información. Nos pondremos en contacto si necesitamos algo más de tu parte, pero mientras tanto, no dudes en comunicarte con nosotros si tienes alguna pregunta.',
        iHaveA: 'Tengo una pregunta',
        enable2FA: 'Habilite la autenticación de dos factores (2FA) para prevenir fraudes',
        weTake: 'Nos tomamos su seguridad en serio. Por favor, configure 2FA ahora para agregar una capa adicional de protección a su cuenta.',
        secure: 'Asegure su cuenta',
    },
    reimbursementAccountLoadingAnimation: {
        oneMoment: 'Un momento',
        explanationLine: 'Estamos verificando tu información y podrás continuar con los siguientes pasos en unos momentos.',
    },
    session: {
        offlineMessageRetry: 'Parece que estás desconectado. Por favor, comprueba tu conexión e inténtalo de nuevo.',
    },
    travel: {
        header: 'Reservar viajes',
        title: 'Viaja de forma inteligente',
        subtitle: 'Utiliza Expensify Travel para obtener las mejores ofertas de viaje y gestionar todos los gastos de tu negocio en un solo lugar.',
        features: {
            saveMoney: 'Ahorra dinero en tus reservas',
            alerts: 'Obtén actualizaciones y alertas en tiempo real',
        },
        bookTravel: 'Reservar viajes',
        bookDemo: 'Pedir demostración',
        bookADemo: 'Reserva una demo',
        toLearnMore: ' para obtener más información.',
        termsAndConditions: {
            header: 'Antes de continuar...',
            title: 'Términos y condiciones de Expensify Travel',
            label: 'Acepto los términos y condiciones',
            subtitle: `Por favor, acepta los <a href="${CONST.TRAVEL_TERMS_URL}">términos y condiciones</a> de Expensify Travel.`,
            error: 'Debes aceptar los términos y condiciones de Expensify Travel para continuar',
            defaultWorkspaceError:
                'Debes establecer un espacio de trabajo predeterminado para habilitar Expensify Travel. Ve a Configuración > Espacios de trabajo > haz clic en los tres puntos verticales junto a un espacio de trabajo > Establecer como espacio de trabajo predeterminado y luego inténtalo de nuevo.',
        },
        flight: 'Vuelo',
        flightDetails: {
            passenger: 'Pasajero',
            layover: ({layover}: FlightLayoverParams) => `<muted-text-label>Tienes una <strong>escala de ${layover}</strong> antes de este vuelo</muted-text-label>`,
            takeOff: 'Despegue',
            landing: 'Aterrizaje',
            seat: 'Asiento',
            class: 'Clase de cabina',
            recordLocator: 'Localizador de la reserva',
            cabinClasses: {
                unknown: 'Desconocido',
                economy: 'Económica',
                premiumEconomy: 'Económica Premium',
                business: 'Ejecutiva',
                first: 'Primera',
            },
        },
        hotel: 'Hotel',
        hotelDetails: {
            guest: 'Cliente',
            checkIn: 'Entrada',
            checkOut: 'Salida',
            roomType: 'Tipo de habitación',
            cancellation: 'Política de cancelación',
            cancellationUntil: 'Cancelación gratuita hasta el',
            confirmation: 'Número de confirmación',
            cancellationPolicies: {
                unknown: 'Desconocido',
                nonRefundable: 'No reembolsable',
                freeCancellationUntil: 'Cancelación gratuita hasta',
                partiallyRefundable: 'Parcialmente reembolsable',
            },
        },
        car: 'Auto',
        carDetails: {
            rentalCar: 'Coche de alquiler',
            pickUp: 'Recogida',
            dropOff: 'Devolución',
            driver: 'Conductor',
            carType: 'Tipo de coche',
            cancellation: 'Política de cancelación',
            cancellationUntil: 'Cancelación gratuita hasta el',
            freeCancellation: 'Cancelación gratuita',
            confirmation: 'Número de confirmación',
        },
        train: 'Tren',
        trainDetails: {
            passenger: 'Pasajero',
            departs: 'Sale',
            arrives: 'Llega',
            coachNumber: 'Número de vagón',
            seat: 'Asiento',
            fareDetails: 'Detalles de la tarifa',
            confirmation: 'Número de confirmación',
        },
        viewTrip: 'Ver viaje',
        modifyTrip: 'Modificar viaje',
        tripSupport: 'Soporte de Viaje',
        tripDetails: 'Detalles del viaje',
        viewTripDetails: 'Ver detalles del viaje',
        trip: 'Viaje',
        trips: 'Viajes',
        tripSummary: 'Resumen del viaje',
        departs: 'Sale',
        errorMessage: 'Ha ocurrido un error. Por favor, inténtalo mas tarde.',
        phoneError: ({phoneErrorMethodsRoute}: PhoneErrorRouteParams) =>
            `<rbr>Para reservar viajes, <a href="${phoneErrorMethodsRoute}">añade una dirección de correo electrónico de trabajo</a>.</rbr>`,
        domainSelector: {
            title: 'Dominio',
            subtitle: 'Elige un dominio para configurar Expensify Travel.',
            recommended: 'Recomendado',
        },
        domainPermissionInfo: {
            title: 'Dominio',
            restriction: ({domain}: DomainPermissionInfoRestrictionParams) =>
                `No tienes permiso para habilitar Expensify Travel para el dominio <strong>${domain}</strong>. Tendrás que pedir a alguien de ese dominio que habilite Travel por ti.`,
            accountantInvitation: `Si eres contador, considera unirte al <a href="${CONST.OLD_DOT_PUBLIC_URLS.EXPENSIFY_APPROVED_PROGRAM_URL}">programa de contadores ExpensifyApproved!</a> para habilitar Travel para este dominio.`,
        },
        publicDomainError: {
            title: 'Comienza con Expensify Travel',
            message: 'Tendrás que usar tu correo electrónico laboral (por ejemplo, nombre@empresa.com) con Expensify Travel, no tu correo personal (por ejemplo, nombre@gmail.com).',
        },
        blockedFeatureModal: {
            title: 'Expensify Travel ha sido deshabilitado',
            message: 'Tu administrador ha desactivado Expensify Travel. Por favor, sigue la política de reservas de tu empresa para organizar tus viajes.',
        },
        verifyCompany: {
            title: 'Estamos revisando tu solicitud...',
            message: `Estamos realizando algunas comprobaciones para verificar que tu cuenta esté lista para Expensify Travel. ¡Nos pondremos en contacto contigo en breve!`,
        },
        updates: {
            bookingTicketed: ({airlineCode, origin, destination, startDate, confirmationID = ''}: FlightParams) =>
                `Tu vuelo ${airlineCode} (${origin} → ${destination}) para el ${startDate} ha sido reservado. Código de confirmación: ${confirmationID}`,
            ticketVoided: ({airlineCode, origin, destination, startDate}: FlightParams) =>
                `Tu billete para el vuelo ${airlineCode} (${origin} → ${destination}) del ${startDate} ha sido anulado.`,
            ticketRefunded: ({airlineCode, origin, destination, startDate}: FlightParams) =>
                `Tu billete para el vuelo ${airlineCode} (${origin} → ${destination}) del ${startDate} ha sido reembolsado o cambiado.`,
            flightCancelled: ({airlineCode, origin, destination, startDate}: FlightParams) =>
                `Tu vuelo ${airlineCode} (${origin} → ${destination}) del ${startDate} ha sido cancelado por la aerolínea.`,
            flightScheduleChangePending: ({airlineCode}: AirlineParams) => `La aerolínea ha propuesto un cambio de horario para el vuelo ${airlineCode}; estamos esperando la confirmación.`,
            flightScheduleChangeClosed: ({airlineCode, startDate}: AirlineParams) => `Cambio de horario confirmado: el vuelo ${airlineCode} ahora sale a las ${startDate}.`,
            flightUpdated: ({airlineCode, origin, destination, startDate}: FlightParams) => `Tu vuelo ${airlineCode} (${origin} → ${destination}) del ${startDate} ha sido actualizado.`,
            flightCabinChanged: ({airlineCode, cabinClass}: AirlineParams) => `Tu clase de cabina ha sido actualizada a ${cabinClass} en el vuelo ${airlineCode}.`,
            flightSeatConfirmed: ({airlineCode}: AirlineParams) => `Tu asignación de asiento en el vuelo ${airlineCode} ha sido confirmada.`,
            flightSeatChanged: ({airlineCode}: AirlineParams) => `Tu asignación de asiento en el vuelo ${airlineCode} ha sido modificada.`,
            flightSeatCancelled: ({airlineCode}: AirlineParams) => `Tu asignación de asiento en el vuelo ${airlineCode} fue eliminada.`,
            paymentDeclined: 'El pago de tu reserva aérea ha fallado. Por favor, inténtalo de nuevo.',
            bookingCancelledByTraveler: ({type, id = ''}: TravelTypeParams) => `Cancelaste tu reserva de ${type} ${id}.`,
            bookingCancelledByVendor: ({type, id = ''}: TravelTypeParams) => `El proveedor canceló tu reserva de ${type} ${id}.`,
            bookingRebooked: ({type, id = ''}: TravelTypeParams) => `Tu reserva de ${type} fue reprogramada. Nuevo número de confirmación: ${id}.`,
            bookingUpdated: ({type}: TravelTypeParams) => `Tu reserva de ${type} fue actualizada. Revisa los nuevos detalles en el itinerario.`,
            railTicketRefund: ({origin, destination, startDate}: RailTicketParams) =>
                `Tu billete de tren de ${origin} a ${destination} para el ${startDate} ha sido reembolsado. Se procesará un crédito.`,
            railTicketExchange: ({origin, destination, startDate}: RailTicketParams) => `Tu billete de tren de ${origin} a ${destination} para el ${startDate} ha sido cambiado.`,
            railTicketUpdate: ({origin, destination, startDate}: RailTicketParams) => `Tu billete de tren de ${origin} a ${destination} para el ${startDate} ha sido actualizado.`,
            defaultUpdate: ({type}: TravelTypeParams) => `Tu reserva de ${type} fue actualizada.`,
        },
        flightTo: 'Vuelo a',
        trainTo: 'Tren a',
        carRental: ' de alquiler de coche',
        nightIn: 'noche en',
        nightsIn: 'noches en',
    },
    workspace: {
        common: {
            card: 'Tarjetas',
            expensifyCard: 'Tarjeta Expensify',
            companyCards: 'Tarjetas de empresa',
            workflows: 'Flujos de trabajo',
            workspace: 'Espacio de trabajo',
            findWorkspace: 'Encontrar espacio de trabajo',
            edit: 'Editar espacio de trabajo',
            enabled: 'Activada',
            disabled: 'Desactivada',
            everyone: 'Todos',
            delete: 'Eliminar espacio de trabajo',
            settings: 'Configuración',
            reimburse: 'Reembolsos',
            categories: 'Categorías',
            tags: 'Etiquetas',
            customField1: 'Campo personalizado 1',
            customField2: 'Campo personalizado 2',
            customFieldHint: 'Añade una codificación personalizada que se aplique a todos los gastos de este miembro.',
            reports: 'Informes',
            reportFields: 'Campos de informe',
            reportTitle: 'El título del informe.',
            taxes: 'Impuestos',
            bills: 'Pagar facturas',
            invoices: 'Facturas',
            perDiem: 'Per diem',
            travel: 'Viajes',
            members: 'Miembros',
            accounting: 'Contabilidad',
            receiptPartners: 'Socios de recibos',
            rules: 'Reglas',
            plan: 'Plan',
            profile: 'Resumen',
            bankAccount: 'Cuenta bancaria',
            displayedAs: 'Mostrado como',
            testTransactions: 'Transacciones de prueba',
            issueAndManageCards: 'Emitir y gestionar tarjetas',
            reconcileCards: 'Reconciliar tarjetas',
            selectAll: 'Seleccionar todo',
            selected: () => ({
                one: '1 seleccionado',
                other: (count: number) => `${count} seleccionados`,
            }),
            settlementFrequency: 'Frecuencia de liquidación',
            setAsDefault: 'Establecer como espacio de trabajo predeterminado',
            defaultNote: `Los recibos enviados a ${CONST.EMAIL.RECEIPTS} aparecerán en este espacio de trabajo.`,
            deleteConfirmation: '¿Estás seguro de que quieres eliminar este espacio de trabajo?',
            deleteWithCardsConfirmation: '¿Estás seguro de que quieres eliminar este espacio de trabajo? Se eliminarán todos los datos de las tarjetas y las tarjetas asignadas.',
            unavailable: 'Espacio de trabajo no disponible',
            memberNotFound: 'Miembro no encontrado. Para invitar a un nuevo miembro al espacio de trabajo, por favor, utiliza el botón invitar que está arriba.',
            notAuthorized: `No tienes acceso a esta página. Si estás intentando unirte a este espacio de trabajo, pide al dueño del espacio de trabajo que te añada como miembro. ¿Necesitas algo más? Comunícate con ${CONST.EMAIL.CONCIERGE}`,
            goToWorkspace: 'Ir al espacio de trabajo',
            duplicateWorkspace: 'Duplicar espacio de trabajo',
            duplicateWorkspacePrefix: 'Duplicar',
            goToWorkspaces: 'Ir a espacios de trabajo',
            clearFilter: 'Borrar filtro',
            workspaceName: 'Nombre del espacio de trabajo',
            workspaceOwner: 'Dueño',
            workspaceType: 'Tipo de espacio de trabajo',
            workspaceAvatar: 'Espacio de trabajo avatar',
            mustBeOnlineToViewMembers: 'Debes estar en línea para poder ver los miembros de este espacio de trabajo.',
            moreFeatures: 'Más características',
            requested: 'Solicitado',
            distanceRates: 'Tasas de distancia',
            defaultDescription: 'Un solo lugar para todos tus recibos y gastos.',
            descriptionHint: 'Comparte información sobre este espacio de trabajo con todos los miembros.',
            welcomeNote: `Por favor, utiliza Expensify para enviar tus recibos para reembolso, ¡gracias!`,
            subscription: 'Suscripción',
            markAsEntered: 'Marcar como introducido manualmente',
            markAsExported: 'Marcar como exportado',
            exportIntegrationSelected: ({connectionName}: ExportIntegrationSelectedParams) => `Exportar a  ${CONST.POLICY.CONNECTIONS.NAME_USER_FRIENDLY[connectionName]}`,
            letsDoubleCheck: 'Verifiquemos que todo esté correcto',
            reportField: 'Campo del informe',
            lineItemLevel: 'Nivel de partida',
            reportLevel: 'Nivel de informe',
            appliedOnExport: 'No se importa en Expensify, se aplica en la exportación',
            shareNote: {
                header: 'Comparte tu espacio de trabajo con otros miembros',
                content: ({adminsRoomLink}: WorkspaceShareNoteParams) =>
                    `Comparte este código QR o copia el enlace de abajo para facilitar que los miembros soliciten acceso a tu espacio de trabajo. Todas las solicitudes para unirse al espacio de trabajo aparecerán en la sala <a href="${adminsRoomLink}">${CONST.REPORT.WORKSPACE_CHAT_ROOMS.ADMINS}</a> para tu revisión.`,
            },
            connectTo: ({connectionName}: ConnectionNameParams) => `Conéctate a ${CONST.POLICY.CONNECTIONS.NAME_USER_FRIENDLY[connectionName]}`,
            createNewConnection: 'Crear una nueva conexión',
            reuseExistingConnection: 'Reutilizar la conexión existente',
            existingConnections: 'Conexiones existentes',
            existingConnectionsDescription: ({connectionName}: ConnectionNameParams) =>
                `Como ya te has conectado a ${CONST.POLICY.CONNECTIONS.NAME_USER_FRIENDLY[connectionName]} antes, puedes optar por reutilizar una conexión existente o crear una nueva.`,
            lastSyncDate: ({connectionName, formattedDate}: LastSyncDateParams) => `${connectionName} - Última sincronización ${formattedDate}`,
            topLevel: 'Nivel superior',
            authenticationError: ({connectionName}: AuthenticationErrorParams) => `No se puede conectar a ${connectionName} debido a un error de autenticación.`,
            learnMore: 'Más información',
            memberAlternateText: 'Los miembros pueden presentar y aprobar informes.',
            adminAlternateText: 'Los administradores tienen acceso total para editar todos los informes y la configuración del área de trabajo.',
            auditorAlternateText: 'Los auditores pueden ver y comentar los informes.',
            roleName: ({role}: OptionalParam<RoleNamesParams> = {}) => {
                switch (role) {
                    case CONST.POLICY.ROLE.ADMIN:
                        return 'Administrador';
                    case CONST.POLICY.ROLE.AUDITOR:
                        return 'Auditor';
                    case CONST.POLICY.ROLE.USER:
                        return 'Miembro';
                    default:
                        return 'Miembro';
                }
            },
            frequency: {
                manual: 'Manualmente',
                instant: 'Instantáneo',
                immediate: 'Diaria',
                trip: 'Por viaje',
                weekly: 'Semanal',
                semimonthly: 'Dos veces al mes',
                monthly: 'Mensual',
            },
            planType: 'Tipo de plan',
            submitExpense: 'Envía tus gastos a continuación:',
            defaultCategory: 'Categoría predeterminada',
            viewTransactions: 'Ver transacciones',
            policyExpenseChatName: ({displayName}: PolicyExpenseChatNameParams) => `${displayName}'s gastos`,
            deepDiveExpensifyCard: `<muted-text-label>Las transacciones de la Tarjeta Expensify se exportan automáticamente a una "Cuenta de Responsabilidad de la Tarjeta Expensify" creada con <a href="${CONST.DEEP_DIVE_EXPENSIFY_CARD}">nuestra integración</a>.</muted-text-label>`,
        },
        receiptPartners: {
            connect: 'Conéctate ahora',
            uber: {
                subtitle: ({organizationName}: ReceiptPartnersUberSubtitleParams) =>
                    organizationName ? `Conectado a ${organizationName}` : 'Automatice los gastos de viajes y entrega de comidas en toda su organización.',
                sendInvites: 'Invitar miembros',
                sendInvitesDescription: 'Estos miembros del workspace aún no tienen una cuenta de Uber for Business. Deselecciona cualquier miembro que no desees invitar en este momento.',
                confirmInvite: 'Confirmar invitación',
                manageInvites: 'Administrar invitaciones',
                confirm: 'Confirmar',
                allSet: 'Todo listo',
                readyToRoll: 'Estás listo para empezar',
                takeBusinessRideMessage: 'Toma un viaje de negocios y tus recibos de Uber se importarán a Expensify. ¡Vámonos!',
                all: 'Todos',
                linked: 'Vinculado',
                outstanding: 'Pendiente',
                status: {
                    resend: 'Reenviar',
                    invite: 'Invitar',
                    [CONST.POLICY.RECEIPT_PARTNERS.UBER_EMPLOYEE_STATUS.LINKED]: 'Vinculado',
                    [CONST.POLICY.RECEIPT_PARTNERS.UBER_EMPLOYEE_STATUS.LINKED_PENDING_APPROVAL]: 'Pendiente',
                    [CONST.POLICY.RECEIPT_PARTNERS.UBER_EMPLOYEE_STATUS.SUSPENDED]: 'Suspendido',
                },
                invitationFailure: 'Error al invitar miembro a Uber for Business',
                autoInvite: 'Invitar a nuevos miembros del espacio de trabajo a Uber para Empresas',
                autoRemove: 'Desactivar miembros del espacio de trabajo eliminados de Uber para Empresas',
                bannerTitle: 'Expensify + Uber para empresas',
                bannerDescription: 'Conecte Uber for Business para automatizar los gastos de viajes y entrega de comidas en toda su organización.',
                emptyContent: {
                    title: 'No hay invitaciones pendientes',
                    subtitle: '¡Hurra! Buscamos por todas partes y no encontramos ninguna invitación pendiente.',
                },
            },
        },
        perDiem: {
            subtitle: `<muted-text>Establece las tasas per diem para controlar los gastos diarios de los empleados. <a href="${CONST.DEEP_DIVE_PER_DIEM}">Más información</a>.</muted-text>`,
            amount: 'Cantidad',
            deleteRates: () => ({
                one: 'Eliminar tasa',
                other: 'Eliminar tasas',
            }),
            deletePerDiemRate: 'Eliminar tasa per diem',
            findPerDiemRate: 'Encontrar tasa per diem',
            areYouSureDelete: () => ({
                one: '¿Estás seguro de que quieres eliminar esta tasa?',
                other: '¿Estás seguro de que quieres eliminar estas tasas?',
            }),
            emptyList: {
                title: 'Per diem',
                subtitle: 'Establece dietas per diem para controlar el gasto diario de los empleados. Importa las tarifas desde una hoja de cálculo para comenzar.',
            },
            importPerDiemRates: 'Importar tasas de per diem',
            editPerDiemRate: 'Editar la tasa de per diem',
            editPerDiemRates: 'Editar las tasas de per diem',
            editDestinationSubtitle: ({destination}: EditDestinationSubtitleParams) => `Actualizar este destino lo modificará para todas las subtasas per diem de ${destination}.`,
            editCurrencySubtitle: ({destination}: EditDestinationSubtitleParams) => `Actualizar esta moneda la modificará para todas las subtasas per diem de ${destination}.`,
        },
        qbd: {
            exportOutOfPocketExpensesDescription: 'Establezca cómo se exportan los gastos de bolsillo a QuickBooks Desktop.',
            exportOutOfPocketExpensesCheckToggle: 'Marcar los cheques como “imprimir más tarde”',
            exportDescription: 'Configura cómo se exportan los datos de Expensify a QuickBooks Desktop.',
            date: 'Fecha de exportación',
            exportInvoices: 'Exportar facturas a',
            exportExpensifyCard: 'Exportar las transacciones de la tarjeta Expensify como',
            account: 'Cuenta',
            accountDescription: 'Elige dónde contabilizar los asientos contables.',
            accountsPayable: 'Cuentas por pagar',
            accountsPayableDescription: 'Elige dónde crear las facturas de proveedores.',
            bankAccount: 'Cuenta bancaria',
            notConfigured: 'No configurado',
            bankAccountDescription: 'Elige desde dónde enviar los cheques.',
            creditCardAccount: 'Cuenta de la tarjeta de crédito',
            exportDate: {
                label: 'Fecha de exportación',
                description: 'Usa esta fecha al exportar informes a QuickBooks Desktop.',
                values: {
                    [CONST.QUICKBOOKS_EXPORT_DATE.LAST_EXPENSE]: {
                        label: 'Fecha del último gasto',
                        description: 'Fecha del gasto más reciente en el informe.',
                    },
                    [CONST.QUICKBOOKS_EXPORT_DATE.REPORT_EXPORTED]: {
                        label: 'Fecha de exportación',
                        description: 'Fecha de exportación del informe a QuickBooks Desktop.',
                    },
                    [CONST.QUICKBOOKS_EXPORT_DATE.REPORT_SUBMITTED]: {
                        label: 'Fecha de envío',
                        description: 'Fecha en la que el informe se envió para aprobación.',
                    },
                },
            },
            exportCheckDescription: 'Crearemos un cheque desglosado para cada informe de Expensify y lo enviaremos desde la cuenta bancaria a continuación.',
            exportJournalEntryDescription: 'Crearemos una entrada contable desglosada para cada informe de Expensify y lo contabilizaremos en la cuenta a continuación.',
            exportVendorBillDescription:
                'Crearemos una factura de proveedor desglosada para cada informe de Expensify y la añadiremos a la cuenta a continuación. Si este periodo está cerrado, lo contabilizaremos el 1º del siguiente periodo abierto.',
            outOfPocketTaxEnabledDescription:
                'QuickBooks Desktop no admite impuestos en las exportaciones de asientos contables. Como tienes impuestos habilitados en tu espacio de trabajo, esta opción de exportación no está disponible.',
            outOfPocketTaxEnabledError: 'Los asientos contables no están disponibles cuando los impuestos están habilitados. Por favor, selecciona otra opción de exportación.',
            accounts: {
                [CONST.QUICKBOOKS_DESKTOP_NON_REIMBURSABLE_EXPORT_ACCOUNT_TYPE.CREDIT_CARD]: 'Tarjeta de crédito',
                [CONST.QUICKBOOKS_DESKTOP_REIMBURSABLE_ACCOUNT_TYPE.VENDOR_BILL]: 'Factura del proveedor',
                [CONST.QUICKBOOKS_DESKTOP_REIMBURSABLE_ACCOUNT_TYPE.JOURNAL_ENTRY]: 'Asiento contable',
                [CONST.QUICKBOOKS_DESKTOP_REIMBURSABLE_ACCOUNT_TYPE.CHECK]: 'Cheque',

                [`${CONST.QUICKBOOKS_DESKTOP_NON_REIMBURSABLE_EXPORT_ACCOUNT_TYPE.CHECK}Description`]:
                    'Crearemos un cheque desglosado para cada informe de Expensify y lo enviaremos desde la cuenta bancaria a continuación.',
                [`${CONST.QUICKBOOKS_DESKTOP_NON_REIMBURSABLE_EXPORT_ACCOUNT_TYPE.CREDIT_CARD}Description`]:
                    "Automáticamente relacionaremos el nombre del comerciante de la transacción con tarjeta de crédito con cualquier proveedor correspondiente en QuickBooks. Si no existen proveedores, crearemos un proveedor asociado 'Credit Card Misc.'.",
                [`${CONST.QUICKBOOKS_DESKTOP_REIMBURSABLE_ACCOUNT_TYPE.VENDOR_BILL}Description`]:
                    'Crearemos una factura de proveedor desglosada para cada informe de Expensify con la fecha del último gasto, y la añadiremos a la cuenta a continuación. Si este periodo está cerrado, lo contabilizaremos el 1º del siguiente periodo abierto.',

                [`${CONST.QUICKBOOKS_DESKTOP_NON_REIMBURSABLE_EXPORT_ACCOUNT_TYPE.CREDIT_CARD}AccountDescription`]: 'Elige dónde exportar las transacciones con tarjeta de crédito.',
                [`${CONST.QUICKBOOKS_DESKTOP_REIMBURSABLE_ACCOUNT_TYPE.VENDOR_BILL}AccountDescription`]:
                    'Selecciona el proveedor que se aplicará a todas las transacciones con tarjeta de crédito.',
                [`${CONST.QUICKBOOKS_DESKTOP_REIMBURSABLE_ACCOUNT_TYPE.CHECK}AccountDescription`]: 'Elige desde dónde enviar los cheques.',

                [`${CONST.QUICKBOOKS_DESKTOP_REIMBURSABLE_ACCOUNT_TYPE.VENDOR_BILL}Error`]:
                    'Las facturas de proveedores no están disponibles cuando las ubicaciones están habilitadas. Por favor, selecciona otra opción de exportación.',
                [`${CONST.QUICKBOOKS_DESKTOP_REIMBURSABLE_ACCOUNT_TYPE.CHECK}Error`]:
                    'Los cheques no están disponibles cuando las ubicaciones están habilitadas. Por favor, selecciona otra opción de exportación.',
                [`${CONST.QUICKBOOKS_DESKTOP_REIMBURSABLE_ACCOUNT_TYPE.JOURNAL_ENTRY}Error`]:
                    'Los asientos contables no están disponibles cuando los impuestos están habilitados. Por favor, selecciona otra opción de exportación.',
            },
            noAccountsFound: 'No se encontraron cuentas',
            noAccountsFoundDescription: 'Añade la cuenta en QuickBooks Desktop y sincroniza de nuevo la conexión',
            qbdSetup: 'Configuración de QuickBooks Desktop',
            requiredSetupDevice: {
                title: 'No se puede conectar desde este dispositivo',
                body1: 'Deberás configurar esta conexión desde la computadora que hospeda tu archivo de empresa de QuickBooks Desktop.',
                body2: 'Una vez que estés conectado, podrás sincronizar y exportar desde cualquier lugar.',
            },
            setupPage: {
                title: 'Abre este enlace para conectar',
                body: 'Para completar la configuración, abre el siguiente enlace en la computadora donde se está ejecutando QuickBooks Desktop.',
                setupErrorTitle: '¡Ups! Ha ocurrido un error',
                setupErrorBody: ({conciergeLink}: QBDSetupErrorBodyParams) =>
                    `<muted-text><centered-text>La conexión con QuickBooks Desktop no está funcionando en este momento. Por favor, inténtalo de nuevo más tarde o <a href="${conciergeLink}">contacta con Concierge</a> si el problema persiste.</centered-text></muted-text>`,
            },
            importDescription: 'Elige que configuraciónes de codificación son importadas desde QuickBooks Desktop a Expensify.',
            classes: 'Clases',
            items: 'Artículos',
            customers: 'Clientes/proyectos',
            exportCompanyCardsDescription: 'Establece cómo se exportan las compras con tarjeta de empresa a QuickBooks Desktop.',
            defaultVendorDescription: 'Establece un proveedor predeterminado que se aplicará a todas las transacciones con tarjeta de crédito al momento de exportarlas.',
            accountsDescription: 'Tu plan de cuentas de QuickBooks Desktop se importará a Expensify como categorías.',
            accountsSwitchTitle: 'Elige importar cuentas nuevas como categorías activadas o desactivadas.',
            accountsSwitchDescription: 'Las categorías activas estarán disponibles para ser escogidas cuando se crea un gasto.',
            classesDescription: 'Elige cómo gestionar las clases de QuickBooks Desktop en Expensify.',
            tagsDisplayedAsDescription: 'Nivel de partida',
            reportFieldsDisplayedAsDescription: 'Nivel de informe',
            customersDescription: 'Elige cómo gestionar los clientes/proyectos de QuickBooks Desktop en Expensify.',
            advancedConfig: {
                autoSyncDescription: 'Expensify se sincronizará automáticamente con QuickBooks Desktop todos los días.',
                createEntities: 'Crear entidades automáticamente',
                createEntitiesDescription: 'Expensify creará automáticamente proveedores en QuickBooks Desktop si aún no existen.',
            },
            itemsDescription: 'Elige cómo gestionar los elementos de QuickBooks Desktop en Expensify.',
        },
        qbo: {
            connectedTo: 'Conectado a',
            importDescription: 'Elige que configuraciónes de codificación son importadas desde QuickBooks Online a Expensify.',
            classes: 'Clases',
            locations: 'Lugares',
            customers: 'Clientes/proyectos',
            accountsDescription: 'Tu plan de cuentas de QuickBooks Online se importará a Expensify como categorías.',
            accountsSwitchTitle: 'Elige importar cuentas nuevas como categorías activadas o desactivadas.',
            accountsSwitchDescription: 'Las categorías activas estarán disponibles para ser escogidas cuando se crea un gasto.',
            classesDescription: 'Elige cómo gestionar las clases de QuickBooks Online en Expensify.',
            customersDescription: 'Elige cómo gestionar los clientes/proyectos de QuickBooks Online en Expensify.',
            locationsDescription: 'Elige cómo gestionar los lugares de QuickBooks Online en Expensify.',
            locationsLineItemsRestrictionDescription:
                'QuickBooks Online no admite Ubicaciones a nivel de línea para cheques o facturas de proveedores. Si deseas tener ubicaciones a nivel de línea, asegúrate de estar usando asientos contables y gastos con tarjetas de crédito/débito.',
            taxesDescription: 'Elige cómo gestionar los impuestos de QuickBooks Online en Expensify.',
            taxesJournalEntrySwitchNote: 'QuickBooks Online no permite impuestos en los asientos contables. Por favor, cambia la opción de exportación a factura de proveedor o cheque.',
            exportInvoices: 'Exportar facturas a',
            exportDescription: 'Configura cómo se exportan los datos de Expensify a QuickBooks Online.',
            date: 'Fecha de exportación',
            exportExpensifyCard: 'Exportar las transacciones de las tarjetas Expensify como',
            exportDate: {
                label: 'Fecha de exportación',
                description: 'Usa esta fecha al exportar informe a QuickBooks Online.',
                values: {
                    [CONST.QUICKBOOKS_EXPORT_DATE.LAST_EXPENSE]: {
                        label: 'Fecha del último gasto',
                        description: 'Fecha del gasto mas reciente en el informe.',
                    },
                    [CONST.QUICKBOOKS_EXPORT_DATE.REPORT_EXPORTED]: {
                        label: 'Fecha de exportación',
                        description: 'Fecha de exportación del informe a QuickBooks Online.',
                    },
                    [CONST.QUICKBOOKS_EXPORT_DATE.REPORT_SUBMITTED]: {
                        label: 'Fecha de envío',
                        description: 'Fecha en la que el informe se envió para tu aprobación.',
                    },
                },
            },
            receivable: 'Cuentas por cobrar', // This is an account name that will come directly from QBO, so I don't know why we need a translation for it. It should take whatever the name of the account is in QBO. Leaving this note for CS.
            archive: 'Archivo de cuentas por cobrar', // This is an account name that will come directly from QBO, so I don't know why we need a translation for it. It should take whatever the name of the account is in QBO. Leaving this note for CS.
            exportInvoicesDescription: 'Usa esta cuenta al exportar facturas a QuickBooks Online.',
            exportCompanyCardsDescription: 'Establece cómo se exportan las compras con tarjeta de empresa a QuickBooks Online.',
            account: 'Cuenta',
            accountDescription: 'Elige dónde contabilizar los asientos contables.',
            vendor: 'Proveedor',
            defaultVendorDescription: 'Establece un proveedor predeterminado que se aplicará a todas las transacciones con tarjeta de crédito al momento de exportarlas.',
            accountsPayable: 'Cuentas por pagar',
            accountsPayableDescription: 'Elige dónde crear las facturas de proveedores.',
            bankAccount: 'Cuenta bancaria',
            notConfigured: 'No configurado',
            bankAccountDescription: 'Elige desde dónde enviar los cheques.',
            creditCardAccount: 'Cuenta de la tarjeta de crédito',
            companyCardsLocationEnabledDescription:
                'QuickBooks Online no permite lugares en las exportaciones de facturas de proveedores. Como tienes activadas los lugares en tu espacio de trabajo, esta opción de exportación no está disponible.',
            exportOutOfPocketExpensesDescription: 'Establezca cómo se exportan los gastos de bolsillo a QuickBooks Online.',
            exportCheckDescription: 'Crearemos un cheque desglosado para cada informe de Expensify y lo enviaremos desde la cuenta bancaria a continuación.',
            exportJournalEntryDescription: 'Crearemos una entrada contable desglosada para cada informe de Expensify y lo contabilizaremos en la cuenta a continuación.',
            exportVendorBillDescription:
                'Crearemos una factura de proveedor desglosada para cada informe de Expensify y la añadiremos a la cuenta a continuación. Si este periodo está cerrado, lo contabilizaremos en el día 1 del siguiente periodo abierto.',
            outOfPocketTaxEnabledDescription:
                'QuickBooks Online no permite impuestos en las exportaciones de entradas a los asientos contables. Como tienes los impuestos activados en tu espacio de trabajo, esta opción de exportación no está disponible.',
            outOfPocketTaxEnabledError: 'La anotacion en el diario no está disponible cuando los impuestos están activados. Por favor, selecciona otra opción de exportación diferente.',

            advancedConfig: {
                autoSyncDescription: 'Expensify se sincronizará automáticamente con QuickBooks Online todos los días.',
                inviteEmployees: 'Invitar empleados',
                inviteEmployeesDescription: 'Importe los registros de los empleados de QuickBooks Online e invítelos a este espacio de trabajo.',
                createEntities: 'Crear entidades automáticamente',
                createEntitiesDescription: 'Expensify creará automáticamente proveedores en QuickBooks Online si aún no existen, y creará automáticamente clientes al exportar facturas.',
                reimbursedReportsDescription:
                    'Cada vez que se pague un informe utilizando Expensify ACH, se creará el correspondiente pago de la factura en la cuenta de QuickBooks Online indicadas a continuación.',
                qboBillPaymentAccount: 'Cuenta de pago de las facturas de QuickBooks',
                qboInvoiceCollectionAccount: 'Cuenta de cobro de las facturas QuickBooks',
                accountSelectDescription: 'Elige desde dónde pagar las facturas y crearemos el pago en QuickBooks Online.',
                invoiceAccountSelectorDescription: 'Elige dónde recibir los pagos de facturas y crearemos el pago en QuickBooks Online.',
            },
            accounts: {
                [CONST.QUICKBOOKS_NON_REIMBURSABLE_EXPORT_ACCOUNT_TYPE.DEBIT_CARD]: 'Tarjeta de débito',
                [CONST.QUICKBOOKS_NON_REIMBURSABLE_EXPORT_ACCOUNT_TYPE.CREDIT_CARD]: 'Tarjeta de crédito',
                [CONST.QUICKBOOKS_REIMBURSABLE_ACCOUNT_TYPE.VENDOR_BILL]: 'Factura del proveedor',
                [CONST.QUICKBOOKS_REIMBURSABLE_ACCOUNT_TYPE.JOURNAL_ENTRY]: 'Asiento contable',
                [CONST.QUICKBOOKS_REIMBURSABLE_ACCOUNT_TYPE.CHECK]: 'Cheque',

                [`${CONST.QUICKBOOKS_NON_REIMBURSABLE_EXPORT_ACCOUNT_TYPE.DEBIT_CARD}Description`]:
                    "Automáticamente relacionaremos el nombre del comerciante de la transacción con tarjeta de débito con cualquier proveedor correspondiente en QuickBooks. Si no existen proveedores, crearemos un proveedor asociado 'Debit Card Misc.'.",
                [`${CONST.QUICKBOOKS_NON_REIMBURSABLE_EXPORT_ACCOUNT_TYPE.CREDIT_CARD}Description`]:
                    "Automáticamente relacionaremos el nombre del comerciante de la transacción con tarjeta de crédito con cualquier proveedor correspondiente en QuickBooks. Si no existen proveedores, crearemos un proveedor asociado 'Credit Card Misc.'.",
                [`${CONST.QUICKBOOKS_REIMBURSABLE_ACCOUNT_TYPE.VENDOR_BILL}Description`]:
                    'Crearemos una factura de proveedor desglosada para cada informe de Expensify con la fecha del último gasto, y la añadiremos a la cuenta a continuación. Si este periodo está cerrado, lo contabilizaremos en el día 1 del siguiente periodo abierto.',

                [`${CONST.QUICKBOOKS_NON_REIMBURSABLE_EXPORT_ACCOUNT_TYPE.DEBIT_CARD}AccountDescription`]: 'Elige dónde exportar las transacciones con tarjeta de débito.',
                [`${CONST.QUICKBOOKS_NON_REIMBURSABLE_EXPORT_ACCOUNT_TYPE.CREDIT_CARD}AccountDescription`]: 'Elige dónde exportar las transacciones con tarjeta de crédito.',
                [`${CONST.QUICKBOOKS_REIMBURSABLE_ACCOUNT_TYPE.VENDOR_BILL}AccountDescription`]: 'Selecciona el proveedor que se aplicará a todas las transacciones con tarjeta de crédito.',

                [`${CONST.QUICKBOOKS_REIMBURSABLE_ACCOUNT_TYPE.VENDOR_BILL}Error`]:
                    'Las facturas de proveedores no están disponibles cuando las ubicaciones están habilitadas. Por favor, selecciona otra opción de exportación diferente.',
                [`${CONST.QUICKBOOKS_REIMBURSABLE_ACCOUNT_TYPE.CHECK}Error`]:
                    'La verificación no está disponible cuando las ubicaciones están habilitadas. Por favor, selecciona otra opción de exportación diferente.',
                [`${CONST.QUICKBOOKS_REIMBURSABLE_ACCOUNT_TYPE.JOURNAL_ENTRY}Error`]:
                    'El asiento de diario no está disponible cuando los impuestos están habilitados. Por favor, selecciona otra opción de exportación diferente.',
            },
            exportDestinationAccountsMisconfigurationError: {
                [CONST.QUICKBOOKS_REIMBURSABLE_ACCOUNT_TYPE.VENDOR_BILL]: 'Elige una cuenta válida para la exportación de facturas de proveedor',
                [CONST.QUICKBOOKS_REIMBURSABLE_ACCOUNT_TYPE.JOURNAL_ENTRY]: 'Elige una cuenta válida para la exportación de asientos contables',
                [CONST.QUICKBOOKS_REIMBURSABLE_ACCOUNT_TYPE.CHECK]: 'Elige una cuenta válida para la exportación de cheques',
            },
            exportDestinationSetupAccountsInfo: {
                [CONST.QUICKBOOKS_REIMBURSABLE_ACCOUNT_TYPE.VENDOR_BILL]: 'Para usar la exportación de facturas de proveedor, configura una cuenta receptora de pagos en QuickBooks Online',
                [CONST.QUICKBOOKS_REIMBURSABLE_ACCOUNT_TYPE.JOURNAL_ENTRY]: 'Para usar la exportación de asientos contables, configura una cuenta contable en QuickBooks Online',
                [CONST.QUICKBOOKS_REIMBURSABLE_ACCOUNT_TYPE.CHECK]: 'Para usar la exportación de cheques, configura una cuenta bancaria en QuickBooks Online',
            },
            noAccountsFound: 'No se ha encontrado ninguna cuenta',
            noAccountsFoundDescription: 'Añade la cuenta en QuickBooks Online y sincroniza de nuevo la conexión.',
            accountingMethods: {
                label: 'Cuándo Exportar',
                description: 'Elige cuándo exportar los gastos:',
                values: {
                    [COMMON_CONST.INTEGRATIONS.ACCOUNTING_METHOD.ACCRUAL]: 'Devengo',
                    [COMMON_CONST.INTEGRATIONS.ACCOUNTING_METHOD.CASH]: 'Efectivo',
                },
                alternateText: {
                    [COMMON_CONST.INTEGRATIONS.ACCOUNTING_METHOD.ACCRUAL]: 'Los gastos por cuenta propia se exportarán cuando estén aprobados definitivamente',
                    [COMMON_CONST.INTEGRATIONS.ACCOUNTING_METHOD.CASH]: 'Los gastos por cuenta propia se exportarán cuando estén pagados',
                },
            },
        },
        workspaceList: {
            joinNow: 'Únete ahora',
            askToJoin: 'Pedir unirse',
        },
        xero: {
            organization: 'Organización Xero',
            organizationDescription: 'Seleccione la organización en Xero desde la que está importando los datos.',
            importDescription: 'Elija qué configuraciones de codificación se importan de Xero a Expensify.',
            accountsDescription: 'Tu plan de cuentas de Xero se importará a Expensify como categorías.',
            accountsSwitchTitle: 'Elige importar cuentas nuevas como categorías activadas o desactivadas.',
            accountsSwitchDescription: 'Las categorías activas estarán disponibles para ser escogidas cuando se crea un gasto.',
            trackingCategories: 'Categorías de seguimiento',
            trackingCategoriesDescription: 'Elige cómo gestionar categorías de seguimiento de Xero en Expensify.',
            mapTrackingCategoryTo: ({categoryName}: CategoryNameParams) => `Asignar ${categoryName} de Xero a`,
            mapTrackingCategoryToDescription: ({categoryName}: CategoryNameParams) => `Elige dónde mapear ${categoryName} al exportar a Xero.`,
            customers: 'Volver a facturar a los clientes',
            customersDescription:
                'Elige si quieres volver a facturar a los clientes en Expensify. Tus contactos de clientes de Xero se pueden etiquetar como gastos, y se exportarán a Xero como una factura de venta.',
            taxesDescription: 'Elige cómo gestionar los impuestos de Xero en Expensify.',
            notImported: 'No importado',
            notConfigured: 'No configurado',
            trackingCategoriesOptions: {
                [CONST.XERO_CONFIG.TRACKING_CATEGORY_OPTIONS.DEFAULT]: 'Contacto de Xero por defecto',
                [CONST.XERO_CONFIG.TRACKING_CATEGORY_OPTIONS.TAG]: 'Etiquetas',
                [CONST.XERO_CONFIG.TRACKING_CATEGORY_OPTIONS.REPORT_FIELD]: 'Campos de informes',
            },
            exportDescription: 'Configura cómo se exportan los datos de Expensify a Xero.',
            purchaseBill: 'Factura de compra',
            exportDeepDiveCompanyCard:
                'Cada gasto exportado se contabiliza como una transacción bancaria en la cuenta bancaria de Xero que selecciones a continuación. Las fechas de las transacciones coincidirán con las fechas de el extracto bancario.',
            bankTransactions: 'Transacciones bancarias',
            xeroBankAccount: 'Cuenta bancaria de Xero',
            xeroBankAccountDescription: 'Elige dónde se contabilizarán los gastos como transacciones bancarias.',
            exportExpensesDescription: 'Los informes se exportarán como una factura de compra utilizando la fecha y el estado que seleccione a continuación',
            purchaseBillDate: 'Fecha de la factura de compra',
            exportInvoices: 'Exportar facturas como',
            salesInvoice: 'Factura de venta',
            exportInvoicesDescription: 'Las facturas de venta siempre muestran la fecha en la que se envió la factura.',
            advancedConfig: {
                autoSyncDescription: 'Expensify se sincronizará automáticamente con Xero todos los días.',
                purchaseBillStatusTitle: 'Estado de la factura de compra',
                reimbursedReportsDescription:
                    'Cada vez que se pague un informe utilizando Expensify ACH, se creará el correspondiente pago de la factura en la cuenta de Xero indicadas a continuación.',
                xeroBillPaymentAccount: 'Cuenta de pago de las facturas de Xero',
                xeroInvoiceCollectionAccount: 'Cuenta de cobro de las facturas Xero',
                xeroBillPaymentAccountDescription: 'Elige desde dónde pagar las facturas y crearemos el pago en Xero.',
                invoiceAccountSelectorDescription: 'Elige dónde recibir los pagos de facturas y crearemos el pago en Xero.',
            },
            exportDate: {
                label: 'Fecha de la factura de compra',
                description: 'Usa esta fecha al exportar el informe a Xero.',
                values: {
                    [CONST.XERO_EXPORT_DATE.LAST_EXPENSE]: {
                        label: 'Fecha del último gasto',
                        description: 'Fecha del gasto mas reciente en el informe.',
                    },
                    [CONST.XERO_EXPORT_DATE.REPORT_EXPORTED]: {
                        label: 'Fecha de exportación',
                        description: 'Fecha de exportación del informe a Xero.',
                    },
                    [CONST.XERO_EXPORT_DATE.REPORT_SUBMITTED]: {
                        label: 'Fecha de envío',
                        description: 'Fecha en la que el informe se envió para su aprobación.',
                    },
                },
            },
            invoiceStatus: {
                label: 'Estado de la factura de compra',
                description: 'Usa este estado al exportar facturas de compra a Xero.',
                values: {
                    [CONST.XERO_CONFIG.INVOICE_STATUS.DRAFT]: 'Borrador',
                    [CONST.XERO_CONFIG.INVOICE_STATUS.AWAITING_APPROVAL]: 'Pendiente de aprobación',
                    [CONST.XERO_CONFIG.INVOICE_STATUS.AWAITING_PAYMENT]: 'Pendiente de pago',
                },
            },
            noAccountsFound: 'No se ha encontrado ninguna cuenta',
            noAccountsFoundDescription: 'Añade la cuenta en Xero y sincroniza de nuevo la conexión',
            accountingMethods: {
                label: 'Cuándo Exportar',
                description: 'Elige cuándo exportar los gastos:',
                values: {
                    [COMMON_CONST.INTEGRATIONS.ACCOUNTING_METHOD.ACCRUAL]: 'Devengo',
                    [COMMON_CONST.INTEGRATIONS.ACCOUNTING_METHOD.CASH]: 'Efectivo',
                },
                alternateText: {
                    [COMMON_CONST.INTEGRATIONS.ACCOUNTING_METHOD.ACCRUAL]: 'Los gastos por cuenta propia se exportarán cuando estén aprobados definitivamente',
                    [COMMON_CONST.INTEGRATIONS.ACCOUNTING_METHOD.CASH]: 'Los gastos por cuenta propia se exportarán cuando estén pagados',
                },
            },
        },

        sageIntacct: {
            preferredExporter: 'Exportador preferido',
            taxSolution: 'Solución fiscal',
            notConfigured: 'No configurado',
            exportDate: {
                label: 'Fecha de exportación',
                description: 'Utilice esta fecha cuando exporte informes a Sage Intacct.',
                values: {
                    [CONST.SAGE_INTACCT_EXPORT_DATE.LAST_EXPENSE]: {
                        label: 'Fecha del último gasto',
                        description: 'Fecha del gasto más reciente del informe.',
                    },
                    [CONST.SAGE_INTACCT_EXPORT_DATE.EXPORTED]: {
                        label: 'Fecha de exportación',
                        description: 'Fecha en la que se exportó el informe a Sage Intacct.',
                    },
                    [CONST.SAGE_INTACCT_EXPORT_DATE.SUBMITTED]: {
                        label: 'Fecha de envío',
                        description: 'Fecha de presentación del informe para su aprobación.',
                    },
                },
            },
            reimbursableExpenses: {
                description: 'Establece cómo se exportan los gastos por cuenta propia a Sage Intacct.',
                values: {
                    [CONST.SAGE_INTACCT_REIMBURSABLE_EXPENSE_TYPE.EXPENSE_REPORT]: 'Informes de gastos',
                    [CONST.SAGE_INTACCT_REIMBURSABLE_EXPENSE_TYPE.VENDOR_BILL]: 'Facturas de proveedores',
                },
            },
            nonReimbursableExpenses: {
                description: 'Establece cómo se exportan las compras con tarjeta de empresa a Sage Intacct.',
                values: {
                    [CONST.SAGE_INTACCT_NON_REIMBURSABLE_EXPENSE_TYPE.CREDIT_CARD_CHARGE]: 'Tarjetas de crédito',
                    [CONST.SAGE_INTACCT_NON_REIMBURSABLE_EXPENSE_TYPE.VENDOR_BILL]: 'Facturas de proveedores',
                },
            },
            creditCardAccount: 'Cuenta de tarjeta de crédito',
            defaultVendor: 'Proveedor por defecto',
            defaultVendorDescription: ({isReimbursable}: DefaultVendorDescriptionParams) =>
                `Establezca un proveedor predeterminado que se aplicará a los gastos ${isReimbursable ? '' : 'no '}reembolsables que no tienen un proveedor coincidente en Sage Intacct.`,
            exportDescription: 'Configure cómo se exportan los datos de Expensify a Sage Intacct.',
            exportPreferredExporterNote:
                'El exportador preferido puede ser cualquier administrador del área de trabajo, pero también debe ser un administrador del dominio si establece diferentes cuentas de exportación para tarjetas de empresa individuales en Configuración del dominio.',
            exportPreferredExporterSubNote: 'Una vez configurado, el exportador preferido verá los informes para exportar en su cuenta.',
            noAccountsFound: 'No se ha encontrado ninguna cuenta',
            noAccountsFoundDescription: 'Añade la cuenta en Sage Intacct y sincroniza de nuevo la conexión',
            autoSync: 'Sincronización automática',
            autoSyncDescription: 'Sincronice Sage Intacct y Expensify automáticamente, todos los días.',
            inviteEmployees: 'Invitar a los empleados',
            inviteEmployeesDescription:
                'Importe los registros de empleados de Sage Intacct e invite a los empleados a este espacio de trabajo. Su flujo de trabajo de aprobación será por defecto la aprobación del gerente y se puede configurar aún más en la página Miembros.',
            syncReimbursedReports: 'Sincronizar informes reembolsados',
            syncReimbursedReportsDescription:
                'Cuando un informe se reembolsa utilizando Expensify ACH, la factura de compra correspondiente se creará en la cuenta de Sage Intacct a continuación.',
            paymentAccount: 'Cuenta de pago Sage Intacct',
            accountingMethods: {
                label: 'Cuándo Exportar',
                description: 'Elige cuándo exportar los gastos:',
                values: {
                    [COMMON_CONST.INTEGRATIONS.ACCOUNTING_METHOD.ACCRUAL]: 'Devengo',
                    [COMMON_CONST.INTEGRATIONS.ACCOUNTING_METHOD.CASH]: 'Efectivo',
                },
                alternateText: {
                    [COMMON_CONST.INTEGRATIONS.ACCOUNTING_METHOD.ACCRUAL]: 'Los gastos por cuenta propia se exportarán cuando estén aprobados definitivamente',
                    [COMMON_CONST.INTEGRATIONS.ACCOUNTING_METHOD.CASH]: 'Los gastos por cuenta propia se exportarán cuando estén pagados',
                },
            },
        },
        netsuite: {
            subsidiary: 'Subsidiaria',
            subsidiarySelectDescription: 'Elige la subsidiaria de NetSuite de la que deseas importar datos.',
            exportDescription: 'Configura cómo se exportan los datos de Expensify a NetSuite.',
            exportInvoices: 'Exportar facturas a',
            journalEntriesTaxPostingAccount: 'Cuenta de registro de impuestos de asientos contables',
            journalEntriesProvTaxPostingAccount: 'Cuenta de registro de impuestos provinciales de asientos contables',
            foreignCurrencyAmount: 'Exportar importe en moneda extranjera',
            exportToNextOpenPeriod: 'Exportar al siguiente período abierto',
            nonReimbursableJournalPostingAccount: 'Cuenta de registro de diario no reembolsable',
            reimbursableJournalPostingAccount: 'Cuenta de registro de diario reembolsable',
            journalPostingPreference: {
                label: 'Preferencia de registro de asientos contables',
                values: {
                    [CONST.NETSUITE_JOURNAL_POSTING_PREFERENCE.JOURNALS_POSTING_INDIVIDUAL_LINE]: 'Entrada única y detallada para cada informe',
                    [CONST.NETSUITE_JOURNAL_POSTING_PREFERENCE.JOURNALS_POSTING_TOTAL_LINE]: 'Entrada única para cada gasto individual',
                },
            },
            invoiceItem: {
                label: 'Artículo de la factura',
                values: {
                    [CONST.NETSUITE_INVOICE_ITEM_PREFERENCE.CREATE]: {
                        label: 'Crear uno para mí',
                        description: "Crearemos un 'Artículo de línea de factura de Expensify' para ti al exportar (si aún no existe).",
                    },
                    [CONST.NETSUITE_INVOICE_ITEM_PREFERENCE.SELECT]: {
                        label: 'Seleccionar existente',
                        description: 'Asociaremos las facturas de Expensify al artículo seleccionado a continuación.',
                    },
                },
            },
            exportDate: {
                label: 'Fecha de exportación',
                description: 'Usa esta fecha al exportar informe a NetSuite.',
                values: {
                    [CONST.NETSUITE_EXPORT_DATE.LAST_EXPENSE]: {
                        label: 'Fecha del último gasto',
                        description: 'Fecha del gasto mas reciente en el informe.',
                    },
                    [CONST.NETSUITE_EXPORT_DATE.EXPORTED]: {
                        label: 'Fecha de exportación',
                        description: 'Fecha de exportación del informe a NetSuite.',
                    },
                    [CONST.NETSUITE_EXPORT_DATE.SUBMITTED]: {
                        label: 'Fecha de envío',
                        description: 'Fecha en la que el informe se envió para su aprobación.',
                    },
                },
            },
            exportDestination: {
                values: {
                    [CONST.NETSUITE_EXPORT_DESTINATION.EXPENSE_REPORT]: {
                        label: 'Informes de gastos',
                        reimbursableDescription: 'Los gastos reembolsables se exportarán como informes de gastos a NetSuite.',
                        nonReimbursableDescription: 'Los gastos no reembolsables se exportarán como informes de gastos a NetSuite.',
                    },
                    [CONST.NETSUITE_EXPORT_DESTINATION.VENDOR_BILL]: {
                        label: 'Facturas de proveedores',
                        reimbursableDescription:
                            'Los gastos reembolsables se exportarán como facturas pagaderas al proveedor especificado en NetSuite.\n' +
                            '\n' +
                            'Si deseas establecer un proveedor específico para cada tarjeta, ve a *Configuraciones > Dominios > Tarjetas de Empresa*.',
                        nonReimbursableDescription:
                            'Los gastos no reembolsables se exportarán como facturas pagaderas al proveedor especificado en NetSuite.\n' +
                            '\n' +
                            'Si deseas establecer un proveedor específico para cada tarjeta, ve a *Configuraciones > Dominios > Tarjetas de Empresa*.',
                    },
                    [CONST.NETSUITE_EXPORT_DESTINATION.JOURNAL_ENTRY]: {
                        label: 'Asientos contables',
                        reimbursableDescription:
                            'Los gastos reembolsables se exportarán como asientos contables a la cuenta especificada en NetSuite.\n' +
                            '\n' +
                            'Si deseas establecer un proveedor específico para cada tarjeta, ve a *Configuraciones > Dominios > Tarjetas de Empresa*.',
                        nonReimbursableDescription:
                            'Los gastos no reembolsables se exportarán como asientos contables a la cuenta especificada en NetSuite.\n' +
                            '\n' +
                            'Si deseas establecer un proveedor específico para cada tarjeta, ve a *Configuraciones > Dominios > Tarjetas de Empresa*.',
                    },
                },
            },
            advancedConfig: {
                autoSyncDescription: 'Expensify se sincronizará automáticamente con NetSuite todos los días.',
                reimbursedReportsDescription:
                    'Cada vez que se pague un informe utilizando Expensify ACH, se creará el correspondiente pago de la factura en la cuenta de NetSuite indicadas a continuación.',
                reimbursementsAccount: 'Cuenta de reembolsos',
                reimbursementsAccountDescription: 'Elija la cuenta bancaria que utilizará para los reembolsos y crearemos el pago asociado en NetSuite.',
                collectionsAccount: 'Cuenta de cobros',
                collectionsAccountDescription: 'Una vez que una factura se marca como pagada en Expensify y se exporta a NetSuite, aparecerá contra la cuenta de abajo.',
                approvalAccount: 'Cuenta de aprobación de cuentas por pagar',
                approvalAccountDescription:
                    'Elija la cuenta con la que se aprobarán las transacciones en NetSuite. Si está sincronizando informes reembolsados, esta es también la cuenta con la que se crearán los pagos de facturas.',
                defaultApprovalAccount: 'Preferencia predeterminada de NetSuite',
                inviteEmployees: 'Invitar empleados y establecer aprobaciones',
                inviteEmployeesDescription:
                    'Importar registros de empleados de NetSuite e invitar a empleados a este espacio de trabajo. Su flujo de trabajo de aprobación será por defecto la aprobación del gerente y se puede configurar más en la página *Miembros*.',
                autoCreateEntities: 'Crear automáticamente empleados/proveedores',
                enableCategories: 'Activar categorías recién importadas',
                customFormID: 'ID de formulario personalizado',
                customFormIDDescription:
                    'Por defecto, Expensify creará entradas utilizando el formulario de transacción preferido configurado en NetSuite. Alternativamente, tienes la opción de designar un formulario de transacción específico para ser utilizado.',
                customFormIDReimbursable: 'Gasto reembolsable',
                customFormIDNonReimbursable: 'Gasto no reembolsable',
                exportReportsTo: {
                    label: 'Nivel de aprobación del informe de gastos',
                    description:
                        'Una vez aprobado un informe de gastos en Expensify y exportado a NetSuite, puede establecer un nivel adicional de aprobación en NetSuite antes de su contabilización.',
                    values: {
                        [CONST.NETSUITE_REPORTS_APPROVAL_LEVEL.REPORTS_APPROVED_NONE]: 'Preferencia predeterminada de NetSuite',
                        [CONST.NETSUITE_REPORTS_APPROVAL_LEVEL.REPORTS_SUPERVISOR_APPROVED]: 'Solo aprobado por el supervisor',
                        [CONST.NETSUITE_REPORTS_APPROVAL_LEVEL.REPORTS_ACCOUNTING_APPROVED]: 'Solo aprobado por contabilidad',
                        [CONST.NETSUITE_REPORTS_APPROVAL_LEVEL.REPORTS_APPROVED_BOTH]: 'Aprobado por supervisor y contabilidad',
                    },
                },
                accountingMethods: {
                    label: 'Cuándo Exportar',
                    description: 'Elige cuándo exportar los gastos:',
                    values: {
                        [COMMON_CONST.INTEGRATIONS.ACCOUNTING_METHOD.ACCRUAL]: 'Devengo',
                        [COMMON_CONST.INTEGRATIONS.ACCOUNTING_METHOD.CASH]: 'Efectivo',
                    },
                    alternateText: {
                        [COMMON_CONST.INTEGRATIONS.ACCOUNTING_METHOD.ACCRUAL]: 'Los gastos por cuenta propia se exportarán cuando estén aprobados definitivamente',
                        [COMMON_CONST.INTEGRATIONS.ACCOUNTING_METHOD.CASH]: 'Los gastos por cuenta propia se exportarán cuando estén pagados',
                    },
                },
                exportVendorBillsTo: {
                    label: 'Nivel de aprobación de facturas de proveedores',
                    description:
                        'Una vez aprobada una factura de proveedor en Expensify y exportada a NetSuite, puede establecer un nivel adicional de aprobación en NetSuite antes de su contabilización.',
                    values: {
                        [CONST.NETSUITE_VENDOR_BILLS_APPROVAL_LEVEL.VENDOR_BILLS_APPROVED_NONE]: 'Preferencia predeterminada de NetSuite',
                        [CONST.NETSUITE_VENDOR_BILLS_APPROVAL_LEVEL.VENDOR_BILLS_APPROVAL_PENDING]: 'Aprobación pendiente',
                        [CONST.NETSUITE_VENDOR_BILLS_APPROVAL_LEVEL.VENDOR_BILLS_APPROVED]: 'Aprobado para publicación',
                    },
                },
                exportJournalsTo: {
                    label: 'Nivel de aprobación de asientos contables',
                    description: 'Una vez aprobado un asiento en Expensify y exportado a NetSuite, puede establecer un nivel adicional de aprobación en NetSuite antes de contabilizarlo.',
                    values: {
                        [CONST.NETSUITE_JOURNALS_APPROVAL_LEVEL.JOURNALS_APPROVED_NONE]: 'Preferencia predeterminada de NetSuite',
                        [CONST.NETSUITE_JOURNALS_APPROVAL_LEVEL.JOURNALS_APPROVAL_PENDING]: 'Aprobación pendiente',
                        [CONST.NETSUITE_JOURNALS_APPROVAL_LEVEL.JOURNALS_APPROVED]: 'Aprobado para publicación',
                    },
                },
                error: {
                    customFormID: 'Introduzca un ID numérico válido para el formulario personalizado',
                },
            },
            noAccountsFound: 'No se han encontrado cuentas',
            noAccountsFoundDescription: 'Añade la cuenta en NetSuite y sincroniza la conexión de nuevo',
            noVendorsFound: 'No se han encontrado proveedores',
            noVendorsFoundDescription: 'Añade proveedores en NetSuite y sincroniza la conexión de nuevo',
            noItemsFound: 'No se han encontrado artículos de factura',
            noItemsFoundDescription: 'Añade artículos de factura en NetSuite y sincroniza la conexión de nuevo',
            noSubsidiariesFound: 'No se ha encontrado subsidiarias',
            noSubsidiariesFoundDescription: 'Añade la subsidiaria en NetSuite y sincroniza de nuevo la conexión',
            tokenInput: {
                title: 'Netsuite configuración',
                formSteps: {
                    installBundle: {
                        title: 'Instala el paquete de Expensify',
                        description: 'En NetSuite, ir a *Personalización > SuiteBundler > Buscar e Instalar Paquetes* > busca "Expensify" > instala el paquete.',
                    },
                    enableTokenAuthentication: {
                        title: 'Habilitar la autenticación basada en token',
                        description: 'En NetSuite, ir a *Configuración > Empresa > Habilitar Funciones > SuiteCloud* > activar *autenticación basada en token*.',
                    },
                    enableSoapServices: {
                        title: 'Habilitar servicios web SOAP',
                        description: 'En NetSuite, ir a *Configuración > Empresa > Habilitar funciones > SuiteCloud* > habilitar *Servicios Web SOAP*.',
                    },
                    createAccessToken: {
                        title: 'Crear un token de acceso',
                        description:
                            'En NetSuite, ir a *Configuración > Usuarios/Roles > Tokens de Acceso* > crear un token de acceso para la aplicación "Expensify" y tambiém para el rol de "Integración Expensify" o "Administrador".\n\n*Importante:* Asegúrese de guardar el ID y el secreto del Token en este paso. Los necesitará para el siguiente paso.',
                    },
                    enterCredentials: {
                        title: 'Ingresa tus credenciales de NetSuite',
                        formInputs: {
                            netSuiteAccountID: 'ID de Cuenta NetSuite',
                            netSuiteTokenID: 'ID de Token',
                            netSuiteTokenSecret: 'Secreto de Token',
                        },
                        netSuiteAccountIDDescription: 'En NetSuite, ir a *Configuración > Integración > Preferencias de Servicios Web SOAP*.',
                    },
                },
            },
            import: {
                expenseCategories: 'Categorías de gastos',
                expenseCategoriesDescription: 'Las categorías de gastos de NetSuite se importan a Expensify como categorías.',
                crossSubsidiaryCustomers: 'Clientes/proyectos entre subsidiaria',
                importFields: {
                    departments: {
                        title: 'Departamentos',
                        subtitle: 'Elige cómo manejar los *departamentos* de NetSuite en Expensify.',
                    },
                    classes: {
                        title: 'Clases',
                        subtitle: 'Elige cómo manejar las *clases* en Expensify.',
                    },
                    locations: {
                        title: 'Ubicaciones',
                        subtitle: 'Elija cómo manejar *ubicaciones* en Expensify.',
                    },
                },
                customersOrJobs: {
                    title: 'Clientes/proyectos',
                    subtitle: 'Elija cómo manejar los *clientes* y *proyectos* de NetSuite en Expensify.',
                    importCustomers: 'Importar clientes',
                    importJobs: 'Importar proyectos',
                    customers: 'clientes',
                    jobs: 'proyectos',
                    label: ({importFields, importType}: CustomersOrJobsLabelParams) => `${importFields.join(' y ')}, ${importType}`,
                },
                importTaxDescription: 'Importar grupos de impuestos desde NetSuite.',
                importCustomFields: {
                    chooseOptionBelow: 'Elija una de las opciones siguientes:',
                    label: ({importedTypes}: ImportedTypesParams) => `Importados como ${importedTypes.join(' y ')}`,
                    requiredFieldError: ({fieldName}: RequiredFieldParams) => `Por favor, introduzca el ${fieldName}`,
                    customSegments: {
                        title: 'Segmentos/registros personalizados',
                        addText: 'Añadir segmento/registro personalizado',
                        recordTitle: 'Segmento/registro personalizado',
                        helpLink: CONST.NETSUITE_IMPORT.HELP_LINKS.CUSTOM_SEGMENTS,
                        helpLinkText: 'Ver instrucciones detalladas',
                        helpText: ' sobre la configuración de segmentos/registros personalizado.',
                        emptyTitle: 'Añadir un segmento personalizado o un registro personalizado',
                        fields: {
                            segmentName: 'Name',
                            internalID: 'Identificación interna',
                            scriptID: 'ID de guión',
                            mapping: 'Mostrado como',
                            customRecordScriptID: 'ID de columna de transacción',
                        },
                        removeTitle: 'Eliminar segmento/registro personalizado',
                        removePrompt: '¿Está seguro de que desea eliminar este segmento/registro personalizado?',
                        addForm: {
                            customSegmentName: 'nombre de segmento personalizado',
                            customRecordName: 'nombre de registro personalizado',
                            segmentTitle: 'Segmento personalizado',
                            customSegmentAddTitle: 'Añadir segmento personalizado',
                            customRecordAddTitle: 'Añadir registro personalizado',
                            recordTitle: 'Registro personalizado',
                            segmentRecordType: '¿Desea añadir un segmento personalizado o un registro personalizado?',
                            customSegmentNameTitle: '¿Cuál es el nombre del segmento personalizado?',
                            customRecordNameTitle: '¿Cuál es el nombre del registro personalizado?',
                            customSegmentNameFooter: `Puede encontrar los nombres de los segmentos personalizados en NetSuite en la página *Personalizaciones > Vínculos, registros y campos > Segmentos personalizados*.\nn_Para obtener instrucciones más detalladas, [visite nuestro sitio de ayuda](${CONST.NETSUITE_IMPORT.HELP_LINKS.CUSTOM_SEGMENTS})_.`,
                            customRecordNameFooter: `Puede encontrar nombres de registros personalizados en NetSuite introduciendo el "Campo de columna de transacción" en la búsqueda global.\nn_Para obtener instrucciones más detalladas, [visite nuestro sitio de ayuda](${CONST.NETSUITE_IMPORT.HELP_LINKS.CUSTOM_SEGMENTS})_.`,
                            customSegmentInternalIDTitle: '¿Cuál es la identificación interna?',
                            customSegmentInternalIDFooter: `En primer lugar, asegúrese de que ha habilitado los ID internos en NetSuite en *Inicio > Establecer preferencias > Mostrar ID interno*. *Personalización > Listas, registros y campos > Segmentos personalizados*.\n2. Haga clic en un segmento personalizado. Haga clic en un segmento personalizado. Haga clic en el hipervínculo situado junto a *Tipo de registro personalizado*.\n4. Para obtener instrucciones más detalladas, [visite nuestro sitio de ayuda](${CONST.NETSUITE_IMPORT.HELP_LINKS.CUSTOM_LISTS})_.`,
                            customRecordInternalIDFooter: `Puede encontrar IDs internos de registros personalizados en NetSuite siguiendo estos pasos:\n\n1. Introduzca "Campos de línea de transacción" en la búsqueda global. Haga clic en un registro personalizado. Para obtener instrucciones más detalladas, [visite nuestro sitio de ayuda](${CONST.NETSUITE_IMPORT.HELP_LINKS.CUSTOM_SEGMENTS})_.`,
                            customSegmentScriptIDTitle: '¿Cuál es el ID del guión?',
                            customSegmentScriptIDFooter: `Puede encontrar IDs de script de segmentos personalizados en NetSuite en: \n\n1. *Personalización > Listas, Registros y Campos > Segmentos Personalizados*.\n2. Haga clic en un segmento personalizado. a. Si desea mostrar el segmento personalizado como una *etiqueta* (a nivel de partida) en Expensify, haga clic en la subpestaña *Columnas de transacción* y utilice el *ID de campo*. b. Si desea mostrar el segmento personalizado como una *etiqueta* (a nivel de partida) en Expensify, haga clic en la subpestaña *Columnas de transacción* y utilice el *ID de campo*. Si desea mostrar el segmento personalizado como un *campo de informe* (a nivel de informe) en Expensify, haga clic en la subpestaña *Transacciones* y utilice el *ID de campo*. Para obtener instrucciones más detalladas, [visite nuestro sitio de ayuda](${CONST.NETSUITE_IMPORT.HELP_LINKS.CUSTOM_LISTS})_.`,
                            customRecordScriptIDTitle: '¿Cuál es el ID de columna de la transacción?',
                            customRecordScriptIDFooter: `Puede encontrar IDs de script de registro personalizados en NetSuite en:\n\n1. Introduzca "Campos de línea de transacción" en la búsqueda global.\n2. Haga clic en un registro personalizado.\n3. Para obtener instrucciones más detalladas, [visite nuestro sitio de ayuda](${CONST.NETSUITE_IMPORT.HELP_LINKS.CUSTOM_SEGMENTS})_.`,
                            customSegmentMappingTitle: '¿Cómo debería mostrarse este segmento personalizado en Expensify?',
                            customRecordMappingTitle: '¿Cómo debería mostrarse este registro de segmento personalizado en Expensify?',
                        },
                        errors: {
                            uniqueFieldError: ({fieldName}: RequiredFieldParams) => `Ya existe un segmento/registro personalizado con este ${fieldName?.toLowerCase()}`,
                        },
                    },
                    customLists: {
                        title: 'Listas personalizadas',
                        addText: 'Añadir lista personalizada',
                        recordTitle: 'Lista personalizado',
                        helpLink: CONST.NETSUITE_IMPORT.HELP_LINKS.CUSTOM_LISTS,
                        helpLinkText: 'Ver instrucciones detalladas',
                        helpText: ' sobre cómo configurar listas personalizada.',
                        emptyTitle: 'Añadir una lista personalizado',
                        fields: {
                            listName: 'Nombre',
                            internalID: 'Identificación interna',
                            transactionFieldID: 'ID del campo de transacción',
                            mapping: 'Mostrado como',
                        },
                        removeTitle: 'Eliminar lista personalizado',
                        removePrompt: '¿Está seguro de que desea eliminar esta lista personalizado?',
                        addForm: {
                            listNameTitle: 'Elija una lista personalizada',
                            transactionFieldIDTitle: '¿Cuál es el ID del campo de transacción?',
                            transactionFieldIDFooter: `Puede encontrar los ID de campo de transacción en NetSuite siguiendo estos pasos:\n\n1. Introduzca "Campos de línea de transacción" en búsqueda global. Introduzca "Campos de línea de transacción" en la búsqueda global.\n2. Haga clic en una lista personalizada.\n3. Para obtener instrucciones más detalladas, [visite nuestro sitio de ayuda](${CONST.NETSUITE_IMPORT.HELP_LINKS.CUSTOM_LISTS})_.`,
                            mappingTitle: '¿Cómo debería mostrarse esta lista personalizada en Expensify?',
                        },
                        errors: {
                            uniqueTransactionFieldIDError: `Ya existe una lista personalizada con este ID de campo de transacción`,
                        },
                    },
                },
                importTypes: {
                    [CONST.INTEGRATION_ENTITY_MAP_TYPES.NETSUITE_DEFAULT]: {
                        label: 'Predeterminado del empleado NetSuite',
                        description: 'No importado a Expensify, aplicado en exportación',
                        footerContent: ({importField}: ImportFieldParams) =>
                            `Si usa ${importField} en NetSuite, aplicaremos el conjunto predeterminado en el registro del empleado al exportarlo a Informe de gastos o Entrada de diario.`,
                    },
                    [CONST.INTEGRATION_ENTITY_MAP_TYPES.TAG]: {
                        label: 'Etiquetas',
                        description: 'Nivel de línea de pedido',
                        footerContent: ({importField}: ImportFieldParams) => `Se podrán seleccionar ${importField} para cada gasto individual en el informe de un empleado.`,
                    },
                    [CONST.INTEGRATION_ENTITY_MAP_TYPES.REPORT_FIELD]: {
                        label: 'Campos de informe',
                        description: 'Nivel de informe',
                        footerContent: ({importField}: ImportFieldParams) => `La selección de ${importField} se aplicará a todos los gastos en el informe de un empleado.`,
                    },
                },
            },
        },
        intacct: {
            sageIntacctSetup: 'Sage Intacct configuración',
            prerequisitesTitle: 'Antes de conectar...',
            downloadExpensifyPackage: 'Descargar el paquete Expensify para Sage Intacct',
            followSteps: 'Siga los pasos de nuestras instrucciones Cómo: Instrucciones para conectarse a Sage Intacct',
            enterCredentials: 'Introduzca sus credenciales de Sage Intacct',
            entity: 'Entidad',
            employeeDefault: 'Sage Intacct empleado por defecto',
            employeeDefaultDescription: 'El departamento por defecto del empleado se aplicará a sus gastos en Sage Intacct si existe.',
            displayedAsTagDescription: 'Se podrá seleccionar el departamento para cada gasto individual en el informe de un empleado.',
            displayedAsReportFieldDescription: 'La selección de departamento se aplicará a todos los gastos que figuren en el informe de un empleado.',
            toggleImportTitleFirstPart: 'Elija cómo gestionar Sage Intacct ',
            toggleImportTitleSecondPart: ' en Expensify.',
            expenseTypes: 'Tipos de gastos',
            expenseTypesDescription: 'Los tipos de gastos de Sage Intacct se importan a Expensify como categorías.',
            accountTypesDescription: 'Su plan de cuentas de Sage Intacct se importará a Expensify como categorías.',
            importTaxDescription: 'Importar el tipo impositivo de compra desde Sage Intacct.',
            userDefinedDimensions: 'Dimensiones definidas por el usuario',
            addUserDefinedDimension: 'Añadir dimensión definida por el usuario',
            integrationName: 'Nombre de la integración',
            dimensionExists: 'Ya existe una dimensión con ese nombre.',
            removeDimension: 'Eliminar dimensión definida por el usuario',
            removeDimensionPrompt: 'Está seguro de que desea eliminar esta dimensión definida por el usuario?',
            userDefinedDimension: 'Dimensión definida por el usuario',
            addAUserDefinedDimension: 'Añadir una dimensión definida por el usuario',
            detailedInstructionsLink: 'Ver instrucciones detalladas',
            detailedInstructionsRestOfSentence: ' para añadir dimensiones definidas por el usuario.',
            userDimensionsAdded: () => ({
                one: '1 UDD añadido',
                other: (count: number) => `${count} UDDs añadido`,
            }),
            mappingTitle: ({mappingName}: IntacctMappingTitleParams) => {
                switch (mappingName) {
                    case CONST.SAGE_INTACCT_CONFIG.MAPPINGS.DEPARTMENTS:
                        return 'departamentos';
                    case CONST.SAGE_INTACCT_CONFIG.MAPPINGS.CLASSES:
                        return 'clases';
                    case CONST.SAGE_INTACCT_CONFIG.MAPPINGS.LOCATIONS:
                        return 'lugares';
                    case CONST.SAGE_INTACCT_CONFIG.MAPPINGS.CUSTOMERS:
                        return 'clientes';
                    case CONST.SAGE_INTACCT_CONFIG.MAPPINGS.PROJECTS:
                        return 'proyectos (empleos)';
                    default:
                        return 'asignaciones';
                }
            },
        },
        type: {
            free: 'Gratis',
            control: 'Controlar',
            collect: 'Recopilar',
        },
        companyCards: {
            addCards: 'Añadir tarjetas',
            selectCards: 'Seleccionar tarjetas',
            addNewCard: {
                other: 'Otros',
                cardProviders: {
                    gl1025: 'Tarjetas de empresa American Express',
                    cdf: 'Tarjetas comerciales Mastercard',
                    vcf: 'Tarjetas comerciales Visa',
                    stripe: 'Tarjetas comerciales Stripe',
                },
                yourCardProvider: `¿Quién es su proveedor de tarjetas?`,
                whoIsYourBankAccount: '¿Cuál es tu banco?',
                whereIsYourBankLocated: '¿Dónde está ubicado tu banco?',
                howDoYouWantToConnect: '¿Cómo deseas conectarte a tu banco?',
                learnMoreAboutOptions: `<muted-text>Obtén más información sobre estas <a href="${CONST.COMPANY_CARDS_CONNECT_CREDIT_CARDS_HELP_URL}">opciones</a>.</muted-text>`,
                commercialFeedDetails: 'Requiere configuración con tu banco. Esto suele ser utilizado por empresas más grandes y a menudo es la mejor opción si calificas.',
                commercialFeedPlaidDetails: 'Requiere configurarlo con tu banco, pero te guiaremos. Esto suele estar limitado a empresas más grandes.',
                directFeedDetails: 'El enfoque más simple. Conéctate de inmediato usando tus credenciales maestras. Este método es el más común.',
                enableFeed: {
                    title: ({provider}: GoBackMessageParams) => `Habilita tu feed ${provider}`,
                    heading:
                        'Tenemos una integración directa con el emisor de su tarjeta y podemos importar los datos de sus transacciones a Expensify de forma rápida y precisa.\n\nPara empezar, simplemente:',
                    visa: 'Contamos con integraciones globales con Visa, aunque la elegibilidad varía según el banco y el programa de la tarjeta.\n\nTPara empezar, simplemente:',
                    mastercard: 'Contamos con integraciones globales con Mastercard, aunque la elegibilidad varía según el banco y el programa de la tarjeta.\n\nPara empezar, simplemente:',
                    vcf: `1. Visite [este artículo de ayuda](${CONST.COMPANY_CARDS_VISA_COMMERCIAL_CARD_HELP}) para obtener instrucciones detalladas sobre cómo configurar sus tarjetas comerciales Visa.\n\n2. [Póngase en contacto con su banco](${CONST.COMPANY_CARDS_VISA_COMMERCIAL_CARD_HELP}) para comprobar que admiten un feed personalizado para su programa, y pídales que lo activen.\n\n3. *Una vez que el feed esté habilitado y tengas sus datos, pasa a la siguiente pantalla.*`,
                    gl1025: `1. Visite [este artículo de ayuda](${CONST.COMPANY_CARDS_AMEX_COMMERCIAL_CARD_HELP}) para saber si American Express puede habilitar un feed personalizado para su programa.\n\n2. Una vez activada la alimentación, Amex le enviará una carta de producción.\n\n3. *Una vez que tenga la información de alimentación, continúe con la siguiente pantalla.*`,
                    cdf: `1. Visite [este artículo de ayuda](${CONST.COMPANY_CARDS_MASTERCARD_COMMERCIAL_CARDS}) para obtener instrucciones detalladas sobre cómo configurar sus tarjetas comerciales Mastercard.\n\n 2. [Póngase en contacto con su banco](${CONST.COMPANY_CARDS_MASTERCARD_COMMERCIAL_CARDS}) para verificar que admiten un feed personalizado para su programa, y pídales que lo habiliten.\n\n3. *Una vez que el feed esté habilitado y tengas sus datos, pasa a la siguiente pantalla.*`,
                    stripe: `1. Visita el Panel de Stripe y ve a [Configuraciones](${CONST.COMPANY_CARDS_STRIPE_HELP}).\n\n2. En Integraciones de Productos, haz clic en Habilitar junto a Expensify.\n\n3. Una vez que la fuente esté habilitada, haz clic en Enviar abajo y comenzaremos a añadirla.`,
                },
                whatBankIssuesCard: '¿Qué banco emite estas tarjetas?',
                enterNameOfBank: 'Introduzca el nombre del banco',
                feedDetails: {
                    vcf: {
                        title: '¿Cuáles son los datos de alimentación de Visa?',
                        processorLabel: 'ID del procesador',
                        bankLabel: 'Identificación de la institución financiera (banco)',
                        companyLabel: 'Empresa ID',
                        helpLabel: '¿Dónde encuentro estos IDs?',
                    },
                    gl1025: {
                        title: `¿Cuál es el nombre del archivo de entrega de Amex?`,
                        fileNameLabel: 'Nombre del archivo de entrega',
                        helpLabel: '¿Dónde encuentro el nombre del archivo de entrega?',
                    },
                    cdf: {
                        title: `¿Cuál es el identificador de distribución de Mastercard?`,
                        distributionLabel: 'ID de distribución',
                        helpLabel: '¿Dónde encuentro el ID de distribución?',
                    },
                },
                amexCorporate: 'Seleccione esto si el frente de sus tarjetas dice “Corporativa”',
                amexBusiness: 'Seleccione esta opción si el frente de sus tarjetas dice “Negocios”',
                amexPersonal: 'Selecciona esta opción si tus tarjetas son personales',
                error: {
                    pleaseSelectProvider: 'Seleccione un proveedor de tarjetas antes de continuar',
                    pleaseSelectBankAccount: 'Seleccione una cuenta bancaria antes de continuar',
                    pleaseSelectBank: 'Seleccione una bancaria antes de continuar',
                    pleaseSelectCountry: 'Seleccione un país antes de continuar',
                    pleaseSelectFeedType: 'Seleccione un tipo de pienso antes de continuar',
                },
            },
            statementCloseDate: {
                [CONST.COMPANY_CARDS.STATEMENT_CLOSE_DATE.LAST_DAY_OF_MONTH]: 'Último día del mes',
                [CONST.COMPANY_CARDS.STATEMENT_CLOSE_DATE.LAST_BUSINESS_DAY_OF_MONTH]: 'Último día hábil del mes',
                [CONST.COMPANY_CARDS.STATEMENT_CLOSE_DATE.CUSTOM_DAY_OF_MONTH]: 'Día personalizado del mes',
            },
            assignCard: 'Asignar tarjeta',
            findCard: 'Encontrar tarjeta',
            cardNumber: 'Número de la tarjeta',
            commercialFeed: 'Fuente comercial',
            feedName: ({feedName}: CompanyCardFeedNameParams) => `Tarjetas ${feedName}`,
            directFeed: 'Fuente directa',
            whoNeedsCardAssigned: '¿Quién necesita una tarjeta?',
            chooseCard: 'Elige una tarjeta',
            chooseCardFor: ({assignee, feed}: AssignCardParams) => `Elige una tarjeta para ${assignee} del feed de tarjetas ${feed}.`,
            noActiveCards: 'No hay tarjetas activas en este feed',
            somethingMightBeBroken:
                '<muted-text><centered-text>O algo podría estar roto. De cualquier manera, si tienes alguna pregunta, <concierge-link>contacta a Concierge</concierge-link>.</centered-text></muted-text>',
            chooseTransactionStartDate: 'Elige una fecha de inicio de transacciones',
            startDateDescription: 'Importaremos todas las transacciones desde esta fecha en adelante. Si no se especifica una fecha, iremos tan atrás como lo permita tu banco.',
            fromTheBeginning: 'Desde el principio',
            customStartDate: 'Fecha de inicio personalizada',
            customCloseDate: 'Fecha de cierre personalizada',
            letsDoubleCheck: 'Verifiquemos que todo esté bien.',
            confirmationDescription: 'Comenzaremos a importar transacciones inmediatamente.',
            cardholder: 'Titular de la tarjeta',
            card: 'Tarjeta',
            cardName: 'Nombre de la tarjeta',
            brokenConnectionErrorFirstPart: `La conexión de la fuente de tarjetas está rota. Por favor, `,
            brokenConnectionErrorLink: 'inicia sesión en tu banco ',
            brokenConnectionErrorSecondPart: 'para que podamos restablecer la conexión.',
            assignedCard: ({assignee, link}: AssignedCardParams) => `ha asignado a ${assignee} una ${link}! Las transacciones importadas aparecerán en este chat.`,
            companyCard: 'tarjeta de empresa',
            chooseCardFeed: 'Elige feed de tarjetas',
            ukRegulation:
                'Expensify, Inc. es un agente de Plaid Financial Ltd., una institución de pago autorizada y regulada por la Financial Conduct Authority conforme al Reglamento de Servicios de Pago de 2017 (Número de Referencia de la Firma: 804718). Plaid te proporciona servicios regulados de información de cuentas a través de Expensify Limited como su agente.',
        },
        expensifyCard: {
            issueAndManageCards: 'Emitir y gestionar Tarjetas Expensify',
            getStartedIssuing: 'Empieza emitiendo tu primera tarjeta virtual o física.',
            verificationInProgress: 'Verificación en curso...',
            verifyingTheDetails: 'Estamos verificando algunos detalles. Concierge te avisará cuando las tarjetas de Expensify estén listas para emitirse.',
            disclaimer:
                'La tarjeta comercial Expensify Visa® es emitida por The Bancorp Bank, N.A., miembro de la FDIC, en virtud de una licencia de Visa U.S.A. Inc. y no puede utilizarse en todos los comercios que aceptan tarjetas Visa. Apple® y el logotipo de Apple® son marcas comerciales de Apple Inc. registradas en EE.UU. y otros países. App Store es una marca de servicio de Apple Inc. Google Play y el logotipo de Google Play son marcas comerciales de Google LLC.',
            euUkDisclaimer:
                'Las tarjetas proporcionadas a residentes del EEE son emitidas por Transact Payments Malta Limited, y las proporcionadas a residentes del Reino Unido son emitidas por Transact Payments Limited con licencia de Visa Europe Limited. Transact Payments Malta Limited está debidamente autorizada y regulada por la Autoridad de Servicios Financieros de Malta como Institución Financiera, de conformidad con la Ley de Instituciones Financieras de 1994. Número de registro: C 91879. Transact Payments Limited está autorizada y regulada por la Comisión de Servicios Financieros de Gibraltar.',
            issueCard: 'Emitir tarjeta',
            findCard: 'Encontrar tarjeta',
            newCard: 'Nueva tarjeta',
            name: 'Nombre',
            lastFour: '4 últimos',
            limit: 'Limite',
            currentBalance: 'Saldo actual',
            currentBalanceDescription:
                'El saldo actual es la suma de todas las transacciones contabilizadas con la Tarjeta Expensify que se han producido desde la última fecha de liquidación.',
            balanceWillBeSettledOn: ({settlementDate}: SettlementDateParams) => `El saldo se liquidará el ${settlementDate}.`,
            settleBalance: 'Liquidar saldo',
            cardLimit: 'Límite de la tarjeta',
            remainingLimit: 'Límite restante',
            requestLimitIncrease: 'Solicitar aumento de límite',
            remainingLimitDescription:
                'A la hora de calcular tu límite restante, tenemos en cuenta una serie de factores: su antigüedad como cliente, la información relacionada con tu negocio que nos facilitaste al darte de alta y el efectivo disponible en tu cuenta bancaria comercial. Tu límite restante puede fluctuar a diario.',
            earnedCashback: 'Reembolso',
            earnedCashbackDescription: 'El saldo de devolución se basa en el gasto mensual realizado con la tarjeta Expensify en tu espacio de trabajo.',
            issueNewCard: 'Emitir nueva tarjeta',
            finishSetup: 'Terminar configuración',
            chooseBankAccount: 'Elegir cuenta bancaria',
            chooseExistingBank: 'Elige una cuenta bancaria comercial existente para pagar el saldo de su Tarjeta Expensify o añade una nueva cuenta bancaria.',
            accountEndingIn: 'Cuenta terminada en',
            addNewBankAccount: 'Añadir nueva cuenta bancaria',
            settlementAccount: 'Cuenta de liquidación',
            settlementAccountDescription: 'Elige una cuenta para pagar el saldo de tu Tarjeta Expensify.',
            settlementAccountInfo: ({reconciliationAccountSettingsLink, accountNumber}: SettlementAccountInfoParams) =>
                `Asegúrate de que esta cuenta coincide con tu <a href="${reconciliationAccountSettingsLink}">Cuenta de conciliación</a> (${accountNumber}) para que Reconciliación Continua funcione correctamente.`,
            settlementFrequency: 'Frecuencia de liquidación',
            settlementFrequencyDescription: 'Elige con qué frecuencia pagarás el saldo de tu Tarjeta Expensify',
            settlementFrequencyInfo:
                'Si deseas cambiar a la liquidación mensual, deberás conectar tu cuenta bancaria a través de Plaid y tener un historial de saldo positivo en los últimos 90 días.',
            frequency: {
                daily: 'Cada día',
                monthly: 'Mensual',
            },
            cardDetails: 'Datos de la tarjeta',
            virtual: 'Virtual',
            physical: 'Física',
            deactivate: 'Desactivar tarjeta',
            changeCardLimit: 'Modificar el límite de la tarjeta',
            changeLimit: 'Modificar límite',
            smartLimitWarning: ({limit}: CharacterLimitParams) =>
                `Si cambias el límite de esta tarjeta a ${limit}, las nuevas transacciones serán rechazadas hasta que apruebes antiguos gastos de la tarjeta.`,
            monthlyLimitWarning: ({limit}: CharacterLimitParams) => `Si cambias el límite de esta tarjeta a ${limit}, las nuevas transacciones serán rechazadas hasta el próximo mes.`,
            fixedLimitWarning: ({limit}: CharacterLimitParams) => `Si cambias el límite de esta tarjeta a ${limit}, se rechazarán las nuevas transacciones.`,
            changeCardLimitType: 'Modificar el tipo de límite de la tarjeta',
            changeLimitType: 'Modificar el tipo de límite',
            changeCardSmartLimitTypeWarning: ({limit}: CharacterLimitParams) =>
                `Si cambias el tipo de límite de esta tarjeta a Límite inteligente, las nuevas transacciones serán rechazadas porque ya se ha alcanzado el límite de ${limit} no aprobado.`,
            changeCardMonthlyLimitTypeWarning: ({limit}: CharacterLimitParams) =>
                `Si cambias el tipo de límite de esta tarjeta a Mensual, las nuevas transacciones serán rechazadas porque ya se ha alcanzado el límite de ${limit} mensual.`,
            addShippingDetails: 'Añadir detalles de envío',
            issuedCard: ({assignee}: AssigneeParams) => `emitió a ${assignee} una Tarjeta Expensify. La tarjeta llegará en 2-3 días laborables.`,
            issuedCardNoShippingDetails: ({assignee}: AssigneeParams) => `emitió a ${assignee} una Tarjeta Expensify. La tarjeta se enviará una vez que se agreguen los detalles de envío.`,
            issuedCardVirtual: ({assignee, link}: IssueVirtualCardParams) => `emitió a ${assignee} una ${link} virtual. La tarjeta puede utilizarse inmediatamente.`,
            addedShippingDetails: ({assignee}: AssigneeParams) => `${assignee} agregó los detalles de envío. La Tarjeta Expensify llegará en 2-3 días hábiles.`,
            verifyingHeader: 'Verificando',
            bankAccountVerifiedHeader: 'Cuenta bancaria verificada',
            verifyingBankAccount: 'Verificando cuenta bancaria...',
            verifyingBankAccountDescription: 'Por favor, espere mientras confirmamos que esta cuenta se puede utilizar para emitir tarjetas Expensify.',
            bankAccountVerified: '¡Cuenta bancaria verificada!',
            bankAccountVerifiedDescription: 'Ahora puedes emitir tarjetas de Expensify para los miembros de tu espacio de trabajo.',
            oneMoreStep: 'Un paso más',
            oneMoreStepDescription: 'Parece que tenemos que verificar manualmente tu cuenta bancaria. Dirígete a Concierge, donde te esperan las instrucciones.',
            gotIt: 'Entendido',
            goToConcierge: 'Ir a Concierge',
        },
        categories: {
            deleteCategories: 'Eliminar categorías',
            deleteCategoriesPrompt: '¿Estás seguro de que quieres eliminar estas categorías?',
            deleteCategory: 'Eliminar categoría',
            deleteCategoryPrompt: '¿Estás seguro de que quieres eliminar esta categoría?',
            disableCategories: 'Desactivar categorías',
            disableCategory: 'Desactivar categoría',
            enableCategories: 'Activar categorías',
            enableCategory: 'Activar categoría',
            defaultSpendCategories: 'Categorías de gasto predeterminadas',
            spendCategoriesDescription: 'Personaliza cómo se categorizan los gastos de los comerciantes para las transacciones con tarjeta de crédito y los recibos escaneados.',
            deleteFailureMessage: 'Se ha producido un error al intentar eliminar la categoría. Por favor, inténtalo más tarde.',
            categoryName: 'Nombre de la categoría',
            requiresCategory: 'Los miembros deben clasificar todos los gastos',
            needCategoryForExportToIntegration: ({connectionName}: NeedCategoryForExportToIntegrationParams) =>
                `Todos los gastos deben estar categorizados para poder exportar a ${connectionName}.`,
            subtitle: 'Obtén una visión general de dónde te gastas el dinero. Utiliza las categorías predeterminadas o añade las tuyas propias.',
            emptyCategories: {
                title: 'No has creado ninguna categoría',
                subtitle: 'Añade una categoría para organizar tu gasto.',
                subtitleWithAccounting: ({accountingPageURL}: EmptyCategoriesSubtitleWithAccountingParams) =>
                    `<muted-text><centered-text>Tus categorías se están importando actualmente desde una conexión de contabilidad. Dirígete a <a href="${accountingPageURL}">contabilidad</a> para hacer cualquier cambio.</centered-text></muted-text>`,
            },
            updateFailureMessage: 'Se ha producido un error al intentar eliminar la categoría. Por favor, inténtalo más tarde.',
            createFailureMessage: 'Se ha producido un error al intentar crear la categoría. Por favor, inténtalo más tarde.',
            addCategory: 'Añadir categoría',
            editCategory: 'Editar categoría',
            editCategories: 'Editar categorías',
            findCategory: 'Encontrar categoría',
            categoryRequiredError: 'Lo nombre de la categoría es obligatorio',
            existingCategoryError: 'Ya existe una categoría con este nombre',
            invalidCategoryName: 'Lo nombre de la categoría es invalido',
            importedFromAccountingSoftware: 'Categorías importadas desde',
            payrollCode: 'Código de nómina',
            updatePayrollCodeFailureMessage: 'Se produjo un error al actualizar el código de nómina, por favor intente nuevamente',
            glCode: 'Código de Libro Mayor',
            updateGLCodeFailureMessage: 'Se produjo un error al actualizar el código de Libro Mayor. Inténtelo nuevamente.',
            importCategories: 'Importar categorías',
            cannotDeleteOrDisableAllCategories: {
                title: 'No se pueden eliminar ni deshabilitar todas las categorías',
                description: `Debe quedar al menos una categoría habilitada porque tu espacio de trabajo requiere categorías.`,
            },
        },
        moreFeatures: {
            subtitle: 'Utiliza los botones de abajo para activar más funciones a medida que creces. Cada función aparecerá en el menú de navegación para una mayor personalización.',
            spendSection: {
                title: 'Gasto',
                subtitle: 'Habilita otras funcionalidades que ayudan a aumentar tu equipo.',
            },
            manageSection: {
                title: 'Gestionar',
                subtitle: 'Añade controles que ayudan a mantener los gastos dentro del presupuesto.',
            },
            earnSection: {
                title: 'Gane',
                subtitle: 'Agiliza tus ingresos y recibe pagos más rápido.',
            },
            organizeSection: {
                title: 'Organizar',
                subtitle: 'Agrupa y analiza el gasto, registra cada impuesto pagado.',
            },
            integrateSection: {
                title: 'Integrar',
                subtitle: 'Conecta Expensify a otros productos financieros populares.',
            },
            distanceRates: {
                title: 'Tasas de distancia',
                subtitle: 'Añade, actualiza y haz cumplir las tasas.',
            },
            perDiem: {
                title: 'Per diem',
                subtitle: 'Establece las tasas per diem para controlar los gastos diarios de los empleados.',
            },
            expensifyCard: {
                title: 'Tarjeta Expensify',
                subtitle: 'Obtén información y control sobre tus gastos.',
                disableCardTitle: 'Deshabilitar la Tarjeta Expensify',
                disableCardPrompt: 'No puedes deshabilitar la Tarjeta Expensify porque ya está en uso. Por favor, contacta con Concierge para conocer los pasos a seguir.',
                disableCardButton: 'Chatear con Concierge',
                feed: {
                    title: 'Consigue la Tarjeta Expensify',
                    subTitle: 'Simplifica los gastos de tu empresa y ahorra hasta un 50 % en tu factura de Expensify, además:',
                    features: {
                        cashBack: 'Devolución de dinero en cada compra en Estados Unidos',
                        unlimited: 'Un número ilimitado de tarjetas virtuales',
                        spend: 'Controles de gastos y límites personalizados',
                    },
                    ctaTitle: 'Emitir nueva tarjeta',
                },
            },
            companyCards: {
                title: 'Tarjetas de empresa',
                subtitle: 'Importar gastos de las tarjetas de empresa existentes.',
                feed: {
                    title: 'Importar tarjetas de empresa',
                    features: {
                        support: 'Compatibilidad con los principales proveedores de tarjetas',
                        assignCards: 'Asignar tarjetas a todo el equipo',
                        automaticImport: 'Importación automática de transacciones',
                    },
                },
                bankConnectionError: 'Problema de conexión bancaria',
                connectWithPlaid: 'Conectarse a través de Plaid',
                connectWithExpensifyCard: 'Pruebe la tarjeta Expensify',
                bankConnectionDescription: 'Intente agregar sus tarjetas de nuevo. De lo contrario, puede',
                disableCardTitle: 'Deshabilitar tarjetas de empresa',
                disableCardPrompt: 'No puedes deshabilitar las tarjetas de empresa porque esta función está en uso. Por favor, contacta a Concierge para los próximos pasos.',
                disableCardButton: 'Chatear con Concierge',
                cardDetails: 'Datos de la tarjeta',
                cardNumber: 'Número de la tarjeta',
                cardholder: 'Titular de la tarjeta',
                cardName: 'Nombre de la tarjeta',
                integrationExport: ({integration, type}: IntegrationExportParams) =>
                    integration && type ? `Exportación a ${integration} ${type.toLowerCase()}` : `Exportación a ${integration}`,
                integrationExportTitleXero: ({integration}: IntegrationExportParams) => `Seleccione la cuenta ${integration} donde se deben exportar las transacciones.`,
                integrationExportTitle: ({integration, exportPageLink}: IntegrationExportParams) =>
                    `Seleccione la cuenta ${integration} donde se deben exportar las transacciones. Seleccione una cuenta diferente <a href="${exportPageLink}">opción de exportación</a> para cambiar las cuentas disponibles.`,
                lastUpdated: 'Última actualización',
                transactionStartDate: 'Fecha de inicio de transacciones',
                updateCard: 'Actualizar tarjeta',
                unassignCard: 'Desasignar tarjeta',
                unassign: 'Desasignar',
                unassignCardDescription: 'Desasignar esta tarjeta eliminará todas las transacciones en informes en borrador de la cuenta del titular.',
                assignCard: 'Asignar tarjeta',
                cardFeedName: 'Nombre del feed de tarjeta',
                cardFeedNameDescription: 'Dale al feed de tarjeta un nombre único para que puedas distinguirlo de los demás.',
                cardFeedTransaction: 'Eliminar transacciones',
                cardFeedTransactionDescription: 'Elige si los titulares de tarjetas pueden eliminar transacciones de tarjetas. Las nuevas transacciones seguirán estas reglas.',
                cardFeedRestrictDeletingTransaction: 'Restringir eliminación de transacciones',
                cardFeedAllowDeletingTransaction: 'Permitir eliminación de transacciones',
                removeCardFeed: 'Quitar la alimentación de tarjetas',
                removeCardFeedTitle: ({feedName}: CompanyCardFeedNameParams) => `Eliminar el feed de ${feedName}`,
                removeCardFeedDescription: '¿Estás seguro de que deseas eliminar esta fuente de tarjetas? Esto anulará la asignación de todas las tarjetas.',
                error: {
                    feedNameRequired: 'Se requiere el nombre de la fuente de la tarjeta',
                    statementCloseDateRequired: 'Por favor, selecciona una fecha de cierre del estado de cuenta.',
                },
                corporate: 'Restringir eliminación de transacciones',
                personal: 'Permitir eliminación de transacciones',
                setFeedNameDescription: 'Dale al feed de tarjeta un nombre único para que puedas distinguirlo de los demás',
                setTransactionLiabilityDescription:
                    'Cuando está habilitada, los titulares de tarjetas pueden eliminar transacciones con tarjeta. Las transacciones nuevas seguirán esta regla.',
                emptyAddedFeedTitle: 'Asignar tarjetas de empresa',
                emptyAddedFeedDescription: 'Comienza asignando tu primera tarjeta a un miembro.',
                pendingFeedTitle: `Estamos revisando tu solicitud...`,
                pendingFeedDescription: `Actualmente estamos revisando los detalles de tu feed. Una vez hecho esto, nos pondremos en contacto contigo a través de`,
                pendingBankTitle: 'Comprueba la ventana de tu navegador',
                pendingBankDescription: ({bankName}: CompanyCardBankName) => `Conéctese a ${bankName} a través de la ventana del navegador que acaba de abrir. Si no se abrió, `,
                pendingBankLink: 'por favor haga clic aquí',
                giveItNameInstruction: 'Nombra la tarjeta para distingirla de las demás.',
                updating: 'Actualizando...',
                noAccountsFound: 'No se han encontrado cuentas',
                defaultCard: 'Tarjeta predeterminada',
                downgradeTitle: 'No se puede degradar el espacio de trabajo',
                downgradeSubTitleFirstPart: `No es posible cambiar a una versión inferior de este espacio de trabajo porque hay varias fuentes de tarjetas conectadas (excluidas las tarjetas Expensify). Por favor`,
                downgradeSubTitleMiddlePart: 'mantenga solo una tarjeta',
                downgradeSubTitleLastPart: 'para continuar.',
                noAccountsFoundDescription: ({connection}: ConnectionParams) => `Añade la cuenta en ${connection} y sincroniza la conexión de nuevo`,
                expensifyCardBannerTitle: 'Obtén la Tarjeta Expensify',
                expensifyCardBannerSubtitle:
                    'Disfruta de una devolución en cada compra en Estados Unidos, hasta un 50% de descuento en tu factura de Expensify, tarjetas virtuales ilimitadas y mucho más.',
                expensifyCardBannerLearnMoreButton: 'Más información',
                statementCloseDateTitle: 'Fecha de cierre del estado de cuenta',
                statementCloseDateDescription: 'Indícanos cuándo cierra el estado de cuenta de tu tarjeta y crearemos uno correspondiente en Expensify.',
            },
            workflows: {
                title: 'Flujos de trabajo',
                subtitle: 'Configura cómo se aprueba y paga los gastos.',
                disableApprovalPrompt:
                    'Las Tarjetas Expensify de este espacio de trabajo dependen actualmente de la aprobación para definir sus Límites Inteligentes. Por favor, modifica los tipos de límite de cualquier Tarjeta Expensify con Límites Inteligentes antes de deshabilitar las aprobaciones.',
            },
            invoices: {
                title: 'Facturas',
                subtitle: 'Enviar y recibir facturas.',
            },
            categories: {
                title: 'Categorías',
                subtitle: 'Monitoriza y organiza los gastos.',
            },
            tags: {
                title: 'Etiquetas',
                subtitle: 'Clasifica costes y rastrea gastos facturables.',
            },
            taxes: {
                title: 'Impuestos',
                subtitle: 'Documenta y reclama los impuestos aplicables.',
            },
            reportFields: {
                title: 'Campos de informes',
                subtitle: 'Configura campos personalizados para los gastos.',
            },
            connections: {
                title: 'Contabilidad',
                subtitle: 'Sincroniza tu plan de cuentas y otras opciones.',
            },
            receiptPartners: {
                title: 'Socios de recibos',
                subtitle: 'Importación automática de recibos.',
            },
            connectionsWarningModal: {
                featureEnabledTitle: 'No tan rápido...',
                featureEnabledText: 'Para activar o desactivar esta función, cambia la configuración de importación contable.',
                disconnectText: 'Para desactivar la contabilidad, desconecta tu conexión contable del espacio de trabajo.',
                manageSettings: 'Gestionar la configuración',
            },
            receiptPartnersWarningModal: {
                featureEnabledTitle: 'Desconectar Uber',
                disconnectText: 'Para desactivar esta función, desconecta primero la integración de Uber for Business.',
                description: '¿Está seguro de que desea desconectar esta integración?',
                confirmText: 'Entendido',
            },
            workflowWarningModal: {
                featureEnabledTitle: 'No tan rápido...',
                featureEnabledText:
                    'Las Tarjetas Expensify de este espacio de trabajo dependen actualmente de la aprobación para definir sus Límites Inteligentes.\n\nPor favor, modifica los tipos de límite de cualquier Tarjeta Expensify con Límites Inteligentes antes de deshabilitar las flujos de trabajo.',
                confirmText: 'Ir a Tarjeta Expensify',
            },
            rules: {
                title: 'Reglas',
                subtitle: 'Solicita recibos, resalta gastos de alto importe y mucho más.',
            },
        },
        reports: {
            reportsCustomTitleExamples: 'Ejemplos:',
            customReportNamesSubtitle: `<muted-text>Personaliza los títulos de los informes usando nuestras <a href="${CONST.CUSTOM_REPORT_NAME_HELP_URL}">amplias fórmulas</a>.</muted-text>`,
            customNameTitle: 'Título de informe predeterminado',
            customNameDescription: `Elige un nombre personalizado para los informes de gastos usando nuestras <a href="${CONST.CUSTOM_REPORT_NAME_HELP_URL}">fórmulas variadas</a>.`,
            customNameInputLabel: 'Nombre',
            customNameEmailPhoneExample: 'Correo electrónico o teléfono del miembro: {report:submit:from}',
            customNameStartDateExample: 'Fecha de inicio del informe: {report:startdate}',
            customNameWorkspaceNameExample: 'Nombre del espacio de trabajo: {report:workspacename}',
            customNameReportIDExample: 'ID del informe: {report:id}',
            customNameTotalExample: 'Total: {report:total}.',
            preventMembersFromChangingCustomNamesTitle: 'Evitar que los miembros cambien los nombres personalizados de los informes',
        },
        reportFields: {
            addField: 'Añadir campo',
            delete: 'Eliminar campo',
            deleteFields: 'Eliminar campos',
            findReportField: 'Encontrar campo del informe',
            deleteConfirmation: '¿Está seguro de que desea eliminar este campo del informe?',
            deleteFieldsConfirmation: '¿Está seguro de que desea eliminar estos campos del informe?',
            emptyReportFields: {
                title: 'No has creado ningún campo de informe',
                subtitle: 'Añade un campo personalizado (texto, fecha o desplegable) que aparezca en los informes.',
            },
            subtitle: 'Los campos de informe se aplican a todos los gastos y pueden ser útiles cuando quieras solicitar información adicional.',
            disableReportFields: 'Desactivar campos de informe',
            disableReportFieldsConfirmation: 'Estás seguro? Se eliminarán los campos de texto y fecha y se desactivarán las listas.',
            importedFromAccountingSoftware: 'Campos de informes importadas desde',
            textType: 'Texto',
            dateType: 'Fecha',
            dropdownType: 'Lista',
            textAlternateText: 'Añade un campo para introducir texto libre.',
            dateAlternateText: 'Añade un calendario para la selección de fechas.',
            dropdownAlternateText: 'Añade una lista de opciones para elegir.',
            nameInputSubtitle: 'Elige un nombre para el campo del informe.',
            typeInputSubtitle: 'Elige qué tipo de campo de informe utilizar.',
            initialValueInputSubtitle: 'Ingresa un valor inicial para mostrar en el campo del informe.',
            listValuesInputSubtitle: 'Estos valores aparecerán en el desplegable del campo de tu informe. Los miembros pueden seleccionar los valores habilitados.',
            listInputSubtitle: 'Estos valores aparecerán en la lista de campos de tu informe. Los miembros pueden seleccionar los valores habilitados.',
            deleteValue: 'Eliminar valor',
            deleteValues: 'Eliminar valores',
            disableValue: 'Desactivar valor',
            disableValues: 'Desactivar valores',
            enableValue: 'Habilitar valor',
            enableValues: 'Habilitar valores',
            emptyReportFieldsValues: {
                title: 'No has creado ningún valor en la lista',
                subtitle: 'Añade valores personalizados para que aparezcan en los informes.',
            },
            deleteValuePrompt: '¿Estás seguro de que quieres eliminar este valor de la lista?',
            deleteValuesPrompt: '¿Estás seguro de que quieres eliminar estos valores de la lista?',
            listValueRequiredError: 'Ingresa un nombre para el valor de la lista',
            existingListValueError: 'Ya existe un valor en la lista con este nombre',
            editValue: 'Editar valor',
            listValues: 'Valores de la lista',
            addValue: 'Añade valor',
            existingReportFieldNameError: 'Ya existe un campo de informe con este nombre',
            reportFieldNameRequiredError: 'Ingresa un nombre de campo de informe',
            reportFieldTypeRequiredError: 'Elige un tipo de campo de informe',
            reportFieldInitialValueRequiredError: 'Elige un valor inicial de campo de informe',
            genericFailureMessage: 'Se ha producido un error al actualizar el campo de informe. Por favor, inténtalo de nuevo.',
        },
        tags: {
            tagName: 'Nombre de etiqueta',
            requiresTag: 'Los miembros deben etiquetar todos los gastos',
            trackBillable: 'Permitir marcar gastos como facturables',
            customTagName: 'Nombre de etiqueta personalizada',
            enableTag: 'Habilitar etiqueta',
            enableTags: 'Habilitar etiquetas',
            requireTag: 'Requerir etiqueta',
            requireTags: 'Requerir etiquetas',
            notRequireTags: 'No requerir etiquetas',
            disableTag: 'Desactivar etiqueta',
            disableTags: 'Desactivar etiquetas',
            addTag: 'Añadir etiqueta',
            editTag: 'Editar etiqueta',
            editTags: 'Editar etiquetas',
            findTag: 'Encontrar etiquetas',
            subtitle: 'Las etiquetas añaden formas más detalladas de clasificar los costos.',
            dependentMultiLevelTagsSubtitle: ({importSpreadsheetLink}: DependentMultiLevelTagsSubtitleParams) =>
                `<muted-text>Estás usando <a href="${CONST.IMPORT_TAGS_EXPENSIFY_URL_DEPENDENT_TAGS}">etiquetas dependientes</a>. Puedes <a href="${importSpreadsheetLink}">reimportar una hoja de cálculo</a> para actualizar tus etiquetas.</muted-text>`,
            emptyTags: {
                title: 'No has creado ninguna etiqueta',
                subtitle: 'Añade una etiqueta para realizar el seguimiento de proyectos, ubicaciones, departamentos y otros.',
                subtitleHTML: `<muted-text><centered-text>Importa una hoja de cálculo para añadir etiquetas y organizar proyectos, ubicaciones, departamentos y más. <a href="${CONST.IMPORT_TAGS_EXPENSIFY_URL}">Obtén más información</a> sobre cómo dar formato a los archivos de etiquetas.</centered-text></muted-text>`,
                subtitleWithAccounting: ({accountingPageURL}: EmptyTagsSubtitleWithAccountingParams) =>
                    `<muted-text><centered-text>Tus etiquetas se están importando actualmente desde una conexión de contabilidad. Dirígete a <a href="${accountingPageURL}">contabilidad</a> para hacer cualquier cambio.</centered-text></muted-text>`,
            },
            deleteTag: 'Eliminar etiqueta',
            deleteTags: 'Eliminar etiquetas',
            deleteTagConfirmation: '¿Estás seguro de que quieres eliminar esta etiqueta?',
            deleteTagsConfirmation: '¿Estás seguro de que quieres eliminar estas etiquetas?',
            deleteFailureMessage: 'Se ha producido un error al intentar eliminar la etiqueta. Por favor, inténtalo más tarde.',
            tagRequiredError: 'Lo nombre de la etiqueta es obligatorio',
            existingTagError: 'Ya existe una etiqueta con este nombre',
            invalidTagNameError: 'El nombre de la etiqueta no puede ser 0. Por favor, elige un valor diferente.',
            genericFailureMessage: 'Se ha producido un error al actualizar la etiqueta. Por favor, inténtelo nuevamente.',
            importedFromAccountingSoftware: 'Etiquetas importadas desde',
            glCode: 'Código de Libro Mayor',
            updateGLCodeFailureMessage: 'Se produjo un error al actualizar el código de Libro Mayor. Por favor, inténtelo nuevamente.',
            tagRules: 'Reglas de etiquetas',
            approverDescription: 'Aprobador',
            importTags: 'Importar categorías',
            importTagsSupportingText: 'Clasifica tus gastos con un tipo de etiqueta o con varios.',
            configureMultiLevelTags: 'Configura etiquetas multinivel',
            importMultiLevelTagsSupportingText: `Aquí tienes una vista previa de tus etiquetas. Si todo se ve bien, haz clic abajo para importarlas.`,
            importMultiLevelTags: {
                firstRowTitle: 'La primera fila es el título de cada lista de etiquetas',
                independentTags: 'Estas son etiquetas independientes',
                glAdjacentColumn: 'Hay un código GL en la columna adyacente',
            },
            tagLevel: {
                singleLevel: 'Nivel único de etiquetas',
                multiLevel: 'Etiquetas multinivel',
            },
            switchSingleToMultiLevelTagWarning: {
                title: 'Cambiar niveles de etiquetas',
                prompt1: 'Cambiar el nivel de etiquetas eliminará todas las etiquetas actuales.',
                prompt2: ' Te recomendamos primero',
                prompt3: ' descargar una copia de seguridad',
                prompt4: ' exportando tus etiquetas.',
                prompt5: ' Aprende más',
                prompt6: ' sobre los niveles de etiquetas.',
            },
            overrideMultiTagWarning: {
                title: 'Importar etiquetas',
                prompt1: '¿Estás seguro?',
                prompt2: ' Las etiquetas existentes se sobrescribirán, pero puedes',
                prompt3: ' descargar una copia de seguridad',
                prompt4: ' primero.',
            },
            importedTagsMessage: ({columnCounts}: ImportedTagsMessageParams) =>
                `Hemos encontrado *${columnCounts} columnas* en su hoja de cálculo. Seleccione *Nombre* junto a la columna que contiene los nombres de las etiquetas. También puede seleccionar *Habilitado* junto a la columna que establece el estado de la etiqueta.`,
            cannotDeleteOrDisableAllTags: {
                title: 'No se pueden eliminar ni deshabilitar todas las etiquetas',
                description: `Debe quedar al menos una etiqueta habilitada porque tu espacio de trabajo requiere etiquetas.`,
            },
            cannotMakeAllTagsOptional: {
                title: 'No se pueden hacer opcionales todas las etiquetas',
                description: `Debe haber al menos una etiqueta obligatoria porque la configuración de tu espacio de trabajo requiere etiquetas.`,
            },
            tagCount: () => ({
                one: '1 etiqueta',
                other: (count: number) => `${count} etiquetas`,
            }),
        },
        taxes: {
            subtitle: 'Añade nombres, tasas y establezca valores por defecto para los impuestos.',
            addRate: 'Añadir tasa',
            workspaceDefault: 'Moneda por defecto del espacio de trabajo',
            foreignDefault: 'Moneda extranjera por defecto',
            customTaxName: 'Nombre del impuesto',
            value: 'Valor',
            taxRate: 'Tasa de impuesto',
            findTaxRate: 'Encontrar tasa de impuesto',
            taxReclaimableOn: 'Impuesto recuperable en',
            error: {
                taxRateAlreadyExists: 'Ya existe un impuesto con este nombre',
                taxCodeAlreadyExists: 'Ya existe un código de impuesto con este nombre',
                customNameRequired: 'El nombre del impuesto es obligatorio',
                valuePercentageRange: 'Por favor, introduce un porcentaje entre 0 y 100',
                deleteFailureMessage: 'Se ha producido un error al intentar eliminar la tasa de impuesto. Por favor, inténtalo más tarde.',
                updateFailureMessage: 'Se ha producido un error al intentar modificar la tasa de impuesto. Por favor, inténtalo más tarde.',
                createFailureMessage: 'Se ha producido un error al intentar crear la tasa de impuesto. Por favor, inténtalo más tarde.',
                updateTaxClaimableFailureMessage: 'La porción recuperable debe ser menor al monto del importe por distancia',
            },
            deleteTaxConfirmation: '¿Estás seguro de que quieres eliminar este impuesto?',
            deleteMultipleTaxConfirmation: ({taxAmount}: TaxAmountParams) => `¿Estás seguro de que quieres eliminar ${taxAmount} impuestos?`,
            actions: {
                delete: 'Eliminar tasa',
                deleteMultiple: 'Eliminar tasas',
                enable: 'Activar tasa',
                disable: 'Desactivar tasa',
                enableTaxRates: () => ({
                    one: 'Activar tasa',
                    other: 'Activar tasas',
                }),
                disableTaxRates: () => ({
                    one: 'Desactivar tasa',
                    other: 'Desactivar tasas',
                }),
            },
            importedFromAccountingSoftware: 'Impuestos importadas desde',
            taxCode: 'Código de impuesto',
            updateTaxCodeFailureMessage: 'Se produjo un error al actualizar el código tributario, inténtelo nuevamente',
        },
        duplicateWorkspace: {
            title: 'Nombra tu nuevo espacio de trabajo',
            selectFeatures: 'Selecciona las funciones a copiar',
            whichFeatures: '¿Qué funciones deseas copiar a tu nuevo espacio de trabajo?',
            confirmDuplicate: '\n\n¿Quieres continuar?',
            categories: 'categorías y tus reglas de auto-categorización',
            reimbursementAccount: 'cuenta de reembolso',
            delayedSubmission: 'presentación retrasada',
            welcomeNote: 'Por favor, comience a utilizar mi nuevo espacio de trabajo.',
            confirmTitle: ({newWorkspaceName, totalMembers}: {newWorkspaceName?: string; totalMembers?: number}) =>
                `Estás a punto de crear y compartir ${newWorkspaceName ?? ''} con ${totalMembers ?? 0} miembros del espacio de trabajo original.`,
            error: 'Se produjo un error al duplicar tu nuevo espacio de trabajo. Inténtalo de nuevo.',
        },
        emptyWorkspace: {
            title: 'No tienes espacios de trabajo',
            subtitle: 'Organiza recibos, reembolsa gastos, gestiona viajes, envía facturas y mucho más.',
            createAWorkspaceCTA: 'Comenzar',
            features: {
                trackAndCollect: 'Organiza recibos',
                reimbursements: 'Reembolsa a los empleados',
                companyCards: 'Gestiona tarjetas de la empresa',
            },
            notFound: 'No se encontró ningún espacio de trabajo',
            description: 'Las salas son un gran lugar para discutir y trabajar con varias personas. Para comenzar a colaborar, cree o únase a un espacio de trabajo',
        },
        new: {
            newWorkspace: 'Nuevo espacio de trabajo',
            getTheExpensifyCardAndMore: 'Consigue la Tarjeta Expensify y más',
            confirmWorkspace: 'Confirmar espacio de trabajo',
            myGroupWorkspace: ({workspaceNumber}: {workspaceNumber?: number}) => `Mi Espacio de Trabajo en Grupo${workspaceNumber ? ` ${workspaceNumber}` : ''}`,
            workspaceName: ({userName, workspaceNumber}: NewWorkspaceNameParams) => `Espacio de trabajo${workspaceNumber ? ` ${workspaceNumber}` : ''} de ${userName}`,
        },
        people: {
            genericFailureMessage: 'Se ha producido un error al intentar eliminar a un miembro del espacio de trabajo. Por favor, inténtalo más tarde.',
            removeMembersPrompt: ({memberName}: {memberName: string}) => ({
                one: `¿Estás seguro de que deseas eliminar ${memberName}`,
                other: '¿Estás seguro de que deseas eliminar a estos miembros?',
            }),
            removeMembersWarningPrompt: ({memberName, ownerName}: RemoveMembersWarningPrompt) =>
                `${memberName} es un aprobador en este espacio de trabajo. Cuando lo elimine de este espacio de trabajo, los sustituiremos en el flujo de trabajo de aprobación por el propietario del espacio de trabajo, ${ownerName}`,
            removeMembersTitle: () => ({
                one: 'Eliminar miembro',
                other: 'Eliminar miembros',
            }),
            findMember: 'Encontrar miembro',
            removeWorkspaceMemberButtonTitle: 'Eliminar del espacio de trabajo',
            removeGroupMemberButtonTitle: 'Eliminar del grupo',
            removeRoomMemberButtonTitle: 'Eliminar del chat',
            removeMemberPrompt: ({memberName}: RemoveMemberPromptParams) => `¿Estás seguro de que deseas eliminar a ${memberName}?`,
            removeMemberTitle: 'Eliminar miembro',
            transferOwner: 'Transferir la propiedad',
            makeMember: 'Hacer miembro',
            makeAdmin: 'Hacer administrador',
            makeAuditor: 'Hacer auditor',
            selectAll: 'Seleccionar todo',
            error: {
                genericAdd: 'Ha ocurrido un problema al añadir el miembro al espacio de trabajo',
                cannotRemove: 'No puedes eliminarte ni a ti mismo ni al dueño del espacio de trabajo',
                genericRemove: 'Ha ocurrido un problema al eliminar al miembro del espacio de trabajo',
            },
            addedWithPrimary: 'Se agregaron algunos miembros con sus nombres de usuario principales.',
            invitedBySecondaryLogin: ({secondaryLogin}: SecondaryLoginParams) => `Agregado por nombre de usuario secundario ${secondaryLogin}.`,
            workspaceMembersCount: ({count}: WorkspaceMembersCountParams) => `Total de miembros del espacio de trabajo: ${count}`,
            importMembers: 'Importar miembros',
        },
        accounting: {
            settings: 'configuración',
            title: 'Conexiones',
            subtitle: 'Conecta a tu sistema de contabilidad para codificar transacciones con tu plan de cuentas, auto-cotejar pagos, y mantener tus finanzas sincronizadas.',
            qbo: 'QuickBooks Online',
            qbd: 'QuickBooks Desktop',
            xero: 'Xero',
            netsuite: 'NetSuite',
            intacct: 'Sage Intacct',
            sap: 'SAP',
            oracle: 'Oracle',
            microsoftDynamics: 'Microsoft Dynamics',
            talkYourOnboardingSpecialist: 'Chatea con tu especialista asignado.',
            talkYourAccountManager: 'Chatea con tu gestor de cuenta.',
            talkToConcierge: 'Chatear con Concierge.',
            needAnotherAccounting: '¿Necesitas otro software de contabilidad? ',
            connectionName: ({connectionName}: ConnectionNameParams) => {
                switch (connectionName) {
                    case CONST.POLICY.CONNECTIONS.NAME.QBO:
                        return 'QuickBooks Online';
                    case CONST.POLICY.CONNECTIONS.NAME.XERO:
                        return 'Xero';
                    case CONST.POLICY.CONNECTIONS.NAME.NETSUITE:
                        return 'NetSuite';
                    case CONST.POLICY.CONNECTIONS.NAME.SAGE_INTACCT:
                        return 'Sage Intacct';
                    default: {
                        return '';
                    }
                }
            },
            errorODIntegration: ({oldDotPolicyConnectionsURL}: ErrorODIntegrationParams) =>
                `Hay un error con una conexión que se ha configurado en Expensify Classic. [Ve a Expensify Classic para solucionar este problema.](${oldDotPolicyConnectionsURL})`,
            goToODToSettings: 'Ve a Expensify Classic para gestionar tus configuraciones.',
            setup: 'Configurar',
            lastSync: ({relativeDate}: LastSyncAccountingParams) => `Recién sincronizado ${relativeDate}`,
            notSync: 'No sincronizado',
            import: 'Importar',
            export: 'Exportar',
            advanced: 'Avanzado',
            other: 'Otro',
            syncNow: 'Sincronizar ahora',
            disconnect: 'Desconectar',
            reinstall: 'Reinstalar el conector',
            disconnectTitle: ({connectionName}: OptionalParam<ConnectionNameParams> = {}) => {
                const integrationName =
                    connectionName && CONST.POLICY.CONNECTIONS.NAME_USER_FRIENDLY[connectionName] ? CONST.POLICY.CONNECTIONS.NAME_USER_FRIENDLY[connectionName] : 'integración';
                return `Desconectar ${integrationName}`;
            },
            connectTitle: ({connectionName}: ConnectionNameParams) => `Conectar ${CONST.POLICY.CONNECTIONS.NAME_USER_FRIENDLY[connectionName] ?? 'accounting integration'}`,
            syncError: ({connectionName}: OptionalParam<ConnectionNameParams> = {}) => {
                switch (connectionName) {
                    case CONST.POLICY.CONNECTIONS.NAME.QBO:
                        return 'No se puede conectar a QuickBooks Online';
                    case CONST.POLICY.CONNECTIONS.NAME.XERO:
                        return 'No se puede conectar a Xero';
                    case CONST.POLICY.CONNECTIONS.NAME.NETSUITE:
                        return 'No se puede conectar a NetSuite';
                    case CONST.POLICY.CONNECTIONS.NAME.QBD:
                        return 'No se puede conectar a QuickBooks Desktop';
                    default: {
                        return 'No se ha podido conectar a la integración';
                    }
                }
            },
            accounts: 'Plan de cuentas',
            taxes: 'Impuestos',
            imported: 'Importado',
            notImported: 'No importado',
            importAsCategory: 'Importado como categorías',
            importTypes: {
                [CONST.INTEGRATION_ENTITY_MAP_TYPES.IMPORTED]: 'Importado',
                [CONST.INTEGRATION_ENTITY_MAP_TYPES.TAG]: 'Importado como etiquetas',
                [CONST.INTEGRATION_ENTITY_MAP_TYPES.DEFAULT]: 'Importado',
                [CONST.INTEGRATION_ENTITY_MAP_TYPES.NOT_IMPORTED]: 'No importado',
                [CONST.INTEGRATION_ENTITY_MAP_TYPES.NONE]: 'No importado',
                [CONST.INTEGRATION_ENTITY_MAP_TYPES.REPORT_FIELD]: 'Importado como campos de informe',
                [CONST.INTEGRATION_ENTITY_MAP_TYPES.NETSUITE_DEFAULT]: 'Predeterminado del empleado NetSuite',
            },
            disconnectPrompt: ({connectionName}: OptionalParam<ConnectionNameParams> = {}) => {
                const integrationName =
                    connectionName && CONST.POLICY.CONNECTIONS.NAME_USER_FRIENDLY[connectionName] ? CONST.POLICY.CONNECTIONS.NAME_USER_FRIENDLY[connectionName] : 'integración';
                return `¿Estás seguro de que quieres desconectar ${integrationName}?`;
            },
            connectPrompt: ({connectionName}: ConnectionNameParams) =>
                `¿Estás seguro de que quieres conectar a ${
                    CONST.POLICY.CONNECTIONS.NAME_USER_FRIENDLY[connectionName] ?? 'esta integración contable'
                }? Esto eliminará cualquier conexión contable existente.`,
            enterCredentials: 'Ingresa tus credenciales',
            connections: {
                syncStageName: ({stage}: SyncStageNameConnectionsParams) => {
                    switch (stage) {
                        case 'quickbooksOnlineImportCustomers':
                        case 'quickbooksDesktopImportCustomers':
                            return 'Importando clientes';
                        case 'quickbooksOnlineImportEmployees':
                        case 'netSuiteSyncImportEmployees':
                        case 'intacctImportEmployees':
                        case 'quickbooksDesktopImportEmployees':
                            return 'Importando empleados';
                        case 'quickbooksOnlineImportAccounts':
                        case 'quickbooksDesktopImportAccounts':
                            return 'Importando cuentas';
                        case 'quickbooksOnlineImportClasses':
                        case 'quickbooksDesktopImportClasses':
                            return 'Importando clases';
                        case 'quickbooksOnlineImportLocations':
                            return 'Importando localidades';
                        case 'quickbooksOnlineImportProcessing':
                            return 'Procesando datos importados';
                        case 'quickbooksOnlineSyncBillPayments':
                        case 'intacctImportSyncBillPayments':
                            return 'Sincronizando reportes reembolsados y facturas pagadas';
                        case 'quickbooksOnlineSyncTaxCodes':
                            return 'Importando tipos de impuestos';
                        case 'quickbooksOnlineCheckConnection':
                            return 'Revisando conexión a QuickBooks Online';
                        case 'quickbooksOnlineImportMain':
                            return 'Importando datos desde QuickBooks Online';
                        case 'startingImportXero':
                            return 'Importando datos desde Xero';
                        case 'startingImportQBO':
                            return 'Importando datos desde QuickBooks Online';
                        case 'startingImportQBD':
                        case 'quickbooksDesktopImportMore':
                            return 'Importando datos desde QuickBooks Desktop';
                        case 'quickbooksDesktopImportTitle':
                            return 'Importando título';
                        case 'quickbooksDesktopImportApproveCertificate':
                            return 'Importando certificado de aprobación';
                        case 'quickbooksDesktopImportDimensions':
                            return 'Importando dimensiones';
                        case 'quickbooksDesktopImportSavePolicy':
                            return 'Importando política de guardado';
                        case 'quickbooksDesktopWebConnectorReminder':
                            return 'Aún sincronizando datos con QuickBooks... Por favor, asegúrate de que el Conector Web esté en funcionamiento';
                        case 'quickbooksOnlineSyncTitle':
                            return 'Sincronizando datos desde QuickBooks Online';
                        case 'quickbooksOnlineSyncLoadData':
                        case 'xeroSyncStep':
                        case 'intacctImportData':
                            return 'Cargando datos';
                        case 'quickbooksOnlineSyncApplyCategories':
                            return 'Actualizando categorías';
                        case 'quickbooksOnlineSyncApplyCustomers':
                            return 'Actualizando clientes/proyectos';
                        case 'quickbooksOnlineSyncApplyEmployees':
                            return 'Actualizando empleados';
                        case 'quickbooksOnlineSyncApplyClassesLocations':
                            return 'Actualizando clases';
                        case 'jobDone':
                            return 'Esperando a que se carguen los datos importados';
                        case 'xeroSyncImportChartOfAccounts':
                            return 'Sincronizando plan de cuentas';
                        case 'xeroSyncImportCategories':
                            return 'Sincronizando categorias';
                        case 'xeroSyncImportCustomers':
                            return 'Sincronizando clientes';
                        case 'xeroSyncXeroReimbursedReports':
                            return 'Marcar los informes de Expensify como reembolsados';
                        case 'xeroSyncExpensifyReimbursedReports':
                            return 'Marcar facturas y recibos de Xero como pagados';
                        case 'xeroSyncImportTrackingCategories':
                            return 'Sincronizando categorías de seguimiento';
                        case 'xeroSyncImportBankAccounts':
                            return 'Sincronizando cuentas bancarias';
                        case 'xeroSyncImportTaxRates':
                            return 'Sincronizando las tasas de impuesto';
                        case 'xeroCheckConnection':
                            return 'Comprobando la conexión a Xero';
                        case 'xeroSyncTitle':
                            return 'Sincronizando los datos de Xero';
                        case 'netSuiteSyncConnection':
                            return 'Iniciando conexión a NetSuite';
                        case 'netSuiteSyncCustomers':
                            return 'Importando clientes';
                        case 'netSuiteSyncInitData':
                            return 'Recuperando datos de NetSuite';
                        case 'netSuiteSyncImportTaxes':
                            return 'Importando impuestos';
                        case 'netSuiteSyncImportItems':
                            return 'Importando artículos';
                        case 'netSuiteSyncData':
                            return 'Importando datos a Expensify';
                        case 'netSuiteSyncAccounts':
                            return 'Sincronizando cuentas';
                        case 'netSuiteSyncCurrencies':
                            return 'Sincronizando divisas';
                        case 'netSuiteSyncCategories':
                            return 'Sincronizando categorías';
                        case 'netSuiteSyncReportFields':
                            return 'Importando datos como campos de informe de Expensify';
                        case 'netSuiteSyncTags':
                            return 'Importando datos como etiquetas de Expensify';
                        case 'netSuiteSyncUpdateConnectionData':
                            return 'Actualizando información de conexión';
                        case 'netSuiteSyncNetSuiteReimbursedReports':
                            return 'Marcando informes de Expensify como reembolsados';
                        case 'netSuiteSyncImportCustomLists':
                            return 'Importando listas personalizadas';
                        case 'netSuiteSyncImportSubsidiaries':
                            return 'Importando subsidiarias';
                        case 'netSuiteSyncImportVendors':
                        case 'quickbooksDesktopImportVendors':
                            return 'Importando proveedores';
                        case 'netSuiteSyncExpensifyReimbursedReports':
                            return 'Marcando facturas y recibos de NetSuite como pagados';
                        case 'netSuiteImportVendorsTitle':
                            return 'Importando proveedores';
                        case 'netSuiteImportCustomListsTitle':
                            return 'Importando listas personalizadas';
                        case 'intacctCheckConnection':
                            return 'Comprobando la conexión a Sage Intacct';
                        case 'intacctImportDimensions':
                            return 'Importando dimensiones';
                        case 'intacctImportTitle':
                            return 'Importando datos desde Sage Intacct';
                        default: {
                            // eslint-disable-next-line @typescript-eslint/restrict-template-expressions
                            return `Translation missing for stage: ${stage}`;
                        }
                    }
                },
            },
            preferredExporter: 'Exportador preferido',
            exportPreferredExporterNote:
                'Puede ser cualquier administrador del espacio de trabajo, pero debe ser un administrador de dominio si configura diferentes cuentas de exportación para tarjetas de empresa individuales en la configuración del dominio.',
            exportPreferredExporterSubNote: 'Una vez configurado, el exportador preferido verá los informes para exportar en tu cuenta.',
            exportAs: 'Exportar cómo',
            exportOutOfPocket: ' Exportar gastos por cuenta propia como',
            exportCompanyCard: 'Exportar gastos de la tarjeta de empresa como',
            exportDate: 'Fecha de exportación',
            defaultVendor: 'Proveedor predeterminado',
            autoSync: 'Autosincronización',
            autoSyncDescription: 'Sincroniza NetSuite y Expensify automáticamente, todos los días. Exporta el informe finalizado en tiempo real',
            reimbursedReports: 'Sincronizar informes reembolsados',
            cardReconciliation: 'Conciliación de tarjetas',
            reconciliationAccount: 'Cuenta de conciliación',
            continuousReconciliation: 'Conciliación continua',
            saveHoursOnReconciliation:
                'Ahorra horas de conciliación en cada período contable haciendo que Expensify concilie continuamente los extractos y liquidaciones de la Tarjeta Expensify en tu nombre.',
            enableContinuousReconciliation: ({accountingAdvancedSettingsLink, connectionName}: EnableContinuousReconciliationParams) =>
                `<muted-text-label>Para activar la Conciliación Continua, activa la <a href="${accountingAdvancedSettingsLink}">auto-sync</a> para ${connectionName}.</muted-text-label>`,
            chooseReconciliationAccount: {
                chooseBankAccount: 'Elige la cuenta bancaria con la que se conciliarán los pagos de tu Tarjeta Expensify.',
                accountMatches: 'Asegúrate de que esta cuenta coincide con ',
                settlementAccount: 'la cuenta de liquidación de tu Tarjeta Expensify ',
                reconciliationWorks: ({lastFourPAN}: ReconciliationWorksParams) => `(que termina en ${lastFourPAN}) para que la conciliación continua funcione correctamente.`,
            },
        },
        card: {
            issueCard: 'Emitir tarjeta',
            getStartedIssuing: 'Empieza emitiendo tu primera tarjeta virtual o física.',
            issueNewCard: {
                whoNeedsCard: '¿Quién necesita una tarjeta?',
                findMember: 'Buscar miembro',
                chooseCardType: 'Elegir un tipo de tarjeta',
                physicalCard: 'Tarjeta física',
                physicalCardDescription: 'Ideal para los consumidores habituales',
                virtualCard: 'Tarjeta virtual',
                virtualCardDescription: 'Instantáneo y flexible',
                chooseLimitType: 'Elegir un tipo de límite',
                smartLimit: 'Límite inteligente',
                smartLimitDescription: 'Gasta hasta una determinada cantidad antes de requerir aprobación',
                monthly: 'Mensual',
                monthlyDescription: 'Gasta hasta una determinada cantidad al mes',
                fixedAmount: 'Cantidad fija',
                fixedAmountDescription: 'Gasta hasta una determinada cantidad una vez',
                cardLimitError: 'Por favor, introduce un monto menor a $21,474,836',
                setLimit: 'Establecer un límite',
                giveItName: 'Dale un nombre',
                giveItNameInstruction: 'Hazlo lo suficientemente único para distinguirla de otras tarjetas. ¡Los casos de uso específicos son aún mejores!',
                cardName: 'Nombre de la tarjeta',
                letsDoubleCheck: 'Vuelve a comprobar que todo parece correcto. ',
                willBeReady: 'Esta tarjeta estará lista para su uso inmediato.',
                cardholder: 'Titular de la tarjeta',
                cardType: 'Tipo de tarjeta',
                limit: 'Limite',
                limitType: 'Tipo de limite',
                name: 'Nombre',
                disabledApprovalForSmartLimitError: 'Por favor, habilita las aprobaciones en <strong>Flujos de trabajo > Aprobaciones</strong> antes de configurar los límites inteligentes',
            },
            deactivateCardModal: {
                deactivate: 'Desactivar',
                deactivateCard: 'Desactivar tarjeta',
                deactivateConfirmation: 'Al desactivar esta tarjeta, se rechazarán todas las transacciones futuras y no se podrá deshacer.',
            },
        },

        export: {
            notReadyHeading: 'No está listo para exportar',
            notReadyDescription:
                'Los borradores o informes de gastos pendientes no se pueden exportar al sistema contabilidad. Por favor, apruebe o pague estos gastos antes de exportarlos.',
        },
        invoices: {
            sendInvoice: 'Enviar factura',
            sendFrom: 'Enviar desde',
            invoicingDetails: 'Detalles de facturación',
            invoicingDetailsDescription: 'Esta información aparecerá en tus facturas.',
            companyName: 'Nombre de la empresa',
            companyWebsite: 'Sitio web de la empresa',
            paymentMethods: {
                personal: 'Personal',
                business: 'Empresas',
                chooseInvoiceMethod: 'Elija un método de pago:',
                payingAsIndividual: 'Pago individual',
                payingAsBusiness: 'Pagar como una empresa',
            },
            invoiceBalance: 'Saldo de la factura',
            invoiceBalanceSubtitle: 'Este es tu saldo actual de la recaudación de pagos de facturas. Se transferirá automáticamente a tu cuenta bancaria si has agregado una.',
            bankAccountsSubtitle: 'Agrega una cuenta bancaria para hacer y recibir pagos de facturas.',
        },
        invite: {
            member: 'Invitar miembros',
            members: 'Invitar miembros',
            invitePeople: 'Invitar nuevos miembros',
            genericFailureMessage: 'Se ha producido un error al invitar al miembro al espacio de trabajo. Vuelva a intentarlo.',
            pleaseEnterValidLogin: `Asegúrese de que el correo electrónico o el número de teléfono sean válidos (p. ej. ${CONST.EXAMPLE_PHONE_NUMBER}).`,
            user: 'miembro',
            users: 'miembros',
            invited: 'invitó',
            removed: 'eliminó',
            to: 'a',
            from: 'de',
        },
        inviteMessage: {
            confirmDetails: 'Confirma los detalles',
            inviteMessagePrompt: '¡Añadir un mensaje para hacer tu invitación destacar!',
            personalMessagePrompt: 'Mensaje',
            inviteNoMembersError: 'Por favor, selecciona al menos un miembro a invitar.',
            genericFailureMessage: 'Se ha producido un error al invitar al miembro al espacio de trabajo. Por favor, vuelva a intentarlo.',
            joinRequest: ({user, workspaceName}: {user: string; workspaceName: string}) => `${user} solicitó unirse al espacio de trabajo ${workspaceName}`,
        },
        distanceRates: {
            oopsNotSoFast: 'Ups! No tan rápido...',
            workspaceNeeds: 'Un espacio de trabajo necesita al menos una tasa de distancia activa.',
            distance: 'Distancia',
            centrallyManage: 'Gestiona centralizadamente las tasas, elige si contabilizar en millas o kilómetros, y define una categoría por defecto',
            rate: 'Tasa',
            addRate: 'Agregar tasa',
            findRate: 'Encontrar tasa',
            trackTax: 'Impuesto de seguimiento',
            deleteRates: () => ({
                one: 'Eliminar tasa',
                other: 'Eliminar tasas',
            }),
            enableRates: () => ({
                one: 'Activar tasa',
                other: 'Activar tasas',
            }),
            disableRates: () => ({
                one: 'Desactivar tasa',
                other: 'Desactivar tasas',
            }),
            enableRate: 'Activar tasa',
            status: 'Estado',
            unit: 'Unidad',
            taxFeatureNotEnabledMessage: 'Los impuestos deben estar activados en el área de trabajo para poder utilizar esta función. Dirígete a ',
            changePromptMessage: ' para hacer ese cambio.',
            deleteDistanceRate: 'Eliminar tasa de distancia',
            areYouSureDelete: () => ({
                one: '¿Estás seguro de que quieres eliminar esta tasa?',
                other: '¿Estás seguro de que quieres eliminar estas tasas?',
            }),
            errors: {
                rateNameRequired: 'El nombre de la tasa es obligatorio',
                existingRateName: 'Ya existe una tasa de distancia con este nombre',
            },
        },
        editor: {
            nameInputLabel: 'Nombre',
            descriptionInputLabel: 'Descripción',
            typeInputLabel: 'Tipo',
            initialValueInputLabel: 'Valor inicial',
            nameInputHelpText: 'Este es el nombre que verás en tu espacio de trabajo.',
            nameIsRequiredError: 'Debes definir un nombre para tu espacio de trabajo',
            currencyInputLabel: 'Moneda por defecto',
            currencyInputHelpText: 'Todas los gastos en este espacio de trabajo serán convertidos a esta moneda.',
            currencyInputDisabledText: ({currency}: CurrencyInputDisabledTextParams) =>
                `La moneda predeterminada no se puede cambiar porque este espacio de trabajo está vinculado a una cuenta bancaria en ${currency}.`,
            save: 'Guardar',
            genericFailureMessage: 'Se ha producido un error al guardar el espacio de trabajo. Por favor, inténtalo de nuevo.',
            avatarUploadFailureMessage: 'No se pudo subir el avatar. Por favor, inténtalo de nuevo.',
            addressContext: 'Se requiere una dirección para habilitar Expensify Travel. Por favor, introduce una dirección asociada con tu negocio.',
            policy: 'Política de gastos',
        },
        bankAccount: {
            continueWithSetup: 'Continuar con la configuración',
            youAreAlmostDone: 'Casi has acabado de configurar tu cuenta bancaria, que te permitirá emitir tarjetas corporativas, reembolsar gastos y cobrar pagar facturas.',
            streamlinePayments: 'Optimiza pagos',
            connectBankAccountNote: 'Nota: No se pueden usar cuentas bancarias personales para realizar pagos en los espacios de trabajo.',
            oneMoreThing: '¡Una cosa más!',
            allSet: '¡Todo listo!',
            accountDescriptionWithCards: 'Esta cuenta bancaria se utilizará para emitir tarjetas corporativas, reembolsar gastos y cobrar y pagar facturas.',
            letsFinishInChat: '¡Continuemos en el chat!',
            finishInChat: 'Continuemos en el chat',
            almostDone: '¡Casi listo!',
            disconnectBankAccount: 'Desconectar cuenta bancaria',
            startOver: 'Empezar de nuevo',
            updateDetails: 'Actualizar detalles',
            yesDisconnectMyBankAccount: 'Sí, desconecta mi cuenta bancaria',
            yesStartOver: 'Sí, empezar de nuevo',
            disconnectYourBankAccount: ({bankName}: DisconnectYourBankAccountParams) =>
                `Desconecta tu cuenta bancaria de <strong>${bankName}</strong>. Los reembolsos pendientes serán completados sin problemas.`,
            clearProgress: 'Empezar de nuevo descartará lo completado hasta ahora.',
            areYouSure: '¿Estás seguro?',
            workspaceCurrency: 'Moneda del espacio de trabajo',
            updateCurrencyPrompt:
                'Parece que tu espacio de trabajo está configurado actualmente en una moneda diferente a USD. Por favor, haz clic en el botón de abajo para actualizar tu moneda a USD ahora.',
            updateToUSD: 'Actualizar a USD',
            updateWorkspaceCurrency: 'Actualizar la moneda del espacio de trabajo',
            workspaceCurrencyNotSupported: 'Moneda del espacio de trabajo no soportada',
            yourWorkspace: `Tu espacio de trabajo está configurado en una moneda no soportada. Consulta la <a href="${CONST.CONNECT_A_BUSINESS_BANK_ACCOUNT_HELP_URL}">lista de monedas soportadas</a>.`,
            chooseAnExisting: 'Elige una cuenta bancaria existente para pagar gastos o añade una nueva.',
        },
        changeOwner: {
            changeOwnerPageTitle: 'Transferir la propiedad',
            addPaymentCardTitle: 'Ingrese tu tarjeta de pago para transferir la propiedad',
            addPaymentCardButtonText: 'Aceptar términos y agregar tarjeta de pago',
            addPaymentCardReadAndAcceptText: `<muted-text-micro>Lea y acepte <a href="${CONST.OLD_DOT_PUBLIC_URLS.TERMS_URL}">los términos</a> y <a href="${CONST.OLD_DOT_PUBLIC_URLS.PRIVACY_URL}">la política de privacidad</a> para agregar tu tarjeta.</muted-text-micro>`,
            addPaymentCardPciCompliant: 'PCI-DSS obediente',
            addPaymentCardBankLevelEncrypt: 'Cifrado a nivel bancario',
            addPaymentCardRedundant: 'Infraestructura redundante',
            addPaymentCardLearnMore: `<muted-text>Conozca más sobre nuestra <a href="${CONST.PERSONAL_DATA_PROTECTION_INFO_URL}">seguridad</a>.</muted-text>`,
            amountOwedTitle: 'Saldo pendiente',
            amountOwedButtonText: 'OK',
            amountOwedText: 'Esta cuenta tiene un saldo pendiente de un mes anterior.\n\n¿Quiere liquidar el saldo y hacerse cargo de la facturación de este espacio de trabajo?',
            ownerOwesAmountTitle: 'Saldo pendiente',
            ownerOwesAmountButtonText: 'Transferir saldo',
            ownerOwesAmountText: ({email, amount}: OwnerOwesAmountParams) =>
                `La cuenta propietaria de este espacio de trabajo (${email}) tiene un saldo pendiente de un mes anterior.\n\n¿Desea transferir este monto (${amount}) para hacerse cargo de la facturación de este espacio de trabajo? tu tarjeta de pago se cargará inmediatamente.`,
            subscriptionTitle: 'Asumir la suscripción anual',
            subscriptionButtonText: 'Transferir suscripción',
            subscriptionText: ({usersCount, finalCount}: ChangeOwnerSubscriptionParams) =>
                `Al hacerse cargo de este espacio de trabajo se fusionará tu suscripción anual asociada con tu suscripción actual. Esto aumentará el tamaño de tu suscripción en ${usersCount} miembros, lo que hará que tu nuevo tamaño de suscripción sea ${finalCount}. ¿Te gustaria continuar?`,
            duplicateSubscriptionTitle: 'Alerta de suscripción duplicada',
            duplicateSubscriptionButtonText: 'Continuar',
            duplicateSubscriptionText: ({email, workspaceName}: ChangeOwnerDuplicateSubscriptionParams) =>
                `Parece que estás intentando hacerte cargo de la facturación de los espacios de trabajo de ${email}, pero para hacerlo, primero debes ser administrador de todos sus espacios de trabajo.\n\nHaz clic en "Continuar" si solo quieres tomar sobrefacturación para el espacio de trabajo ${workspaceName}.\n\nSi desea hacerse cargo de la facturación de toda tu suscripción, pídales que lo agreguen como administrador a todos sus espacios de trabajo antes de hacerse cargo de la facturación.`,
            hasFailedSettlementsTitle: 'No se puede transferir la propiedad',
            hasFailedSettlementsButtonText: 'Entiendo',
            hasFailedSettlementsText: ({email}: ChangeOwnerHasFailedSettlementsParams) =>
                `No puede hacerse cargo de la facturación porque ${email} tiene una liquidación vencida de la tarjeta Expensify. Avíseles que se comuniquen con concierge@expensify.com para resolver el problema. Luego, podrá hacerse cargo de la facturación de este espacio de trabajo.`,
            failedToClearBalanceTitle: 'Fallo al liquidar el saldo',
            failedToClearBalanceButtonText: 'OK',
            failedToClearBalanceText: 'No hemos podido liquidar el saldo, por favor, inténtalo más tarde.',
            successTitle: '¡Guau! Todo listo.',
            successDescription: 'Ahora eres el propietario de este espacio de trabajo.',
            errorTitle: '¡Ups! No tan rapido...',
            errorDescription: `<muted-text><centered-text>Hubo un problema al transferir la propiedad de este espacio de trabajo. Inténtalo de nuevo, o <concierge-link>contacta con Concierge</concierge-link> por ayuda.</centered-text></muted-text>`,
        },

        exportAgainModal: {
            title: '¡Cuidado!',
            description: ({reportName, connectionName}: ExportAgainModalDescriptionParams) =>
                `Los siguientes informes ya se han exportado a ${CONST.POLICY.CONNECTIONS.NAME_USER_FRIENDLY[connectionName]}:\n\n${reportName}\n\n¿Estás seguro de que deseas exportarlos de nuevo?`,
            confirmText: 'Sí, exportar de nuevo',
            cancelText: 'Cancelar',
        },
        planTypePage: {
            planTypes: {
                team: {
                    label: 'Recopilar',
                    description: 'Para equipos que buscan automatizar sus procesos.',
                },
                corporate: {
                    label: 'Controlar',
                    description: 'Para organizaciones con requisitos avanzados.',
                },
            },
            description: 'Elige el plan adecuado para ti. Para ver una lista detallada de funciones y precios, consulta nuestra',
            subscriptionLink: 'página de ayuda sobre tipos de planes y precios',
            lockedPlanDescription: ({count, annualSubscriptionEndDate}: WorkspaceLockedPlanTypeParams) => ({
                one: `Tienes un compromiso anual de 1 miembro activo en el plan Controlar hasta el ${annualSubscriptionEndDate}. Puedes cambiar a una suscripción de pago por uso y desmejorar al plan Recopilar a partir del ${annualSubscriptionEndDate} desactivando la renovación automática en`,
                other: `Tienes un compromiso anual de ${count} miembros activos en el plan Controlar hasta el ${annualSubscriptionEndDate}. Puedes cambiar a una suscripción de pago por uso y desmejorar al plan Recopilar a partir del ${annualSubscriptionEndDate} desactivando la renovación automática en`,
            }),
            subscriptions: 'Suscripciones',
        },
        upgrade: {
            reportFields: {
                title: 'Los campos',
                description: `Los campos de informe permiten especificar detalles a nivel de cabecera, distintos de las etiquetas que pertenecen a los gastos en partidas individuales. Estos detalles pueden incluir nombres de proyectos específicos, información sobre viajes de negocios, ubicaciones, etc.`,
                onlyAvailableOnPlan: 'Los campos de informe sólo están disponibles en el plan Controlar, a partir de ',
            },
            [CONST.POLICY.CONNECTIONS.NAME.NETSUITE]: {
                title: 'NetSuite',
                description: `Disfruta de la sincronización automática y reduce las entradas manuales con la integración Expensify + NetSuite. Obtén información financiera en profundidad y en tiempo real con la compatibilidad nativa y personalizada con segmentos, incluida la asignación de proyectos y clientes.`,
                onlyAvailableOnPlan: 'Nuestra integración NetSuite sólo está disponible en el plan Controlar, a partir de ',
            },
            [CONST.POLICY.CONNECTIONS.NAME.SAGE_INTACCT]: {
                title: 'Sage Intacct',
                description: `Disfruta de una sincronización automatizada y reduce las entradas manuales con la integración Expensify + Sage Intacct. Obtén información financiera en profundidad y en tiempo real con dimensiones definidas por el usuario, así como codificación de gastos por departamento, clase, ubicación, cliente y proyecto (trabajo).`,
                onlyAvailableOnPlan: 'Nuestra integración Sage Intacct sólo está disponible en el plan Controlar, a partir de ',
            },
            [CONST.POLICY.CONNECTIONS.NAME.QBD]: {
                title: 'QuickBooks Desktop',
                description: `Disfruta de la sincronización automática y reduce las entradas manuales con la integración de Expensify + QuickBooks Desktop. Obtén la máxima eficiencia con una conexión bidireccional en tiempo real y la codificación de gastos por clase, artículo, cliente y proyecto.`,
                onlyAvailableOnPlan: 'Nuestra integración con QuickBooks Desktop solo está disponible en el plan Controlar, que comienza en ',
            },
            [CONST.UPGRADE_FEATURE_INTRO_MAPPING.approvals.id]: {
                title: 'Aprobaciones anticipadas',
                description: `Si quieres añadir más niveles de aprobación, o simplemente asegurarte de que los gastos más importantes reciben otro vistazo, no hay problema. Las aprobaciones avanzadas ayudan a realizar las comprobaciones adecuadas a cada nivel para mantener los gastos de tu equipo bajo control.`,
                onlyAvailableOnPlan: 'Las aprobaciones avanzadas sólo están disponibles en el plan Controlar, con precios desde ',
            },
            categories: {
                title: 'Categorías',
                description: 'Las categorías te permiten rastrear y organizar gastos. Usa nuestras categorías predeterminadas o añade las tuyas propias.',
                onlyAvailableOnPlan: 'Las categorías están disponibles en el plan Recopilar, a partir de ',
            },
            glCodes: {
                title: 'Códigos de libro mayor',
                description: `Añada códigos de libro mayor a sus categorías para exportar fácilmente los gastos a sus sistemas de contabilidad y nómina.`,
                onlyAvailableOnPlan: 'Los códigos de libro mayor solo están disponibles en el plan Controlar, a partir de ',
            },
            glAndPayrollCodes: {
                title: 'Códigos de libro mayor y nómina',
                description: `Añada códigos de libro mayor y nómina a sus categorías para exportar fácilmente los gastos a sus sistemas de contabilidad y nómina.`,
                onlyAvailableOnPlan: 'Los códigos de libro mayor y nómina solo están disponibles en el plan Controlar, a partir de ',
            },
            taxCodes: {
                title: 'Código de impuesto',
                description: `Añada código de impuesto mayor a sus categorías para exportar fácilmente los gastos a sus sistemas de contabilidad y nómina.`,
                onlyAvailableOnPlan: 'Los código de impuesto mayor solo están disponibles en el plan Controlar, a partir de ',
            },
            companyCards: {
                title: 'Tarjetas de empresa ilimitadas',
                description: `¿Necesita agregar más canales de tarjetas? Desbloquee tarjetas de empresa ilimitadas para sincronizar transacciones de todos los principales emisores de tarjetas.`,
                onlyAvailableOnPlan: 'Esto solo está disponible en el plan Control, a partir de ',
            },
            rules: {
                title: 'Reglas',
                description: `Las reglas se ejecutan en segundo plano y mantienen tus gastos bajo control para que no tengas que preocuparte por los detalles pequeños.\n\nExige detalles de los gastos, como recibos y descripciones, establece límites y valores predeterminados, y automatiza las aprobaciones y los pagos, todo en un mismo lugar.`,
                onlyAvailableOnPlan: 'Las reglas están disponibles solo en el plan Controlar, que comienza en ',
            },
            perDiem: {
                title: 'Per diem',
                description:
                    'Las dietas per diem (ej.: $100 por día para comidas) son una excelente forma de mantener los gastos diarios predecibles y ajustados a las políticas de la empresa, especialmente si tus empleados viajan por negocios. Disfruta de funciones como tasas personalizadas, categorías por defecto y detalles más específicos como destinos y subtasas.',
                onlyAvailableOnPlan: 'Las dietas per diem solo están disponibles en el plan Control, a partir de ',
            },
            travel: {
                title: 'Viajes',
                description:
                    'Expensify Travel es una nueva plataforma corporativa de reserva y gestión de viajes que permite a los miembros reservar alojamientos, vuelos, transporte y mucho más.',
                onlyAvailableOnPlan: 'Los viajes están disponibles en el plan Recopilar, a partir de ',
            },
            multiLevelTags: {
                title: 'Etiquetas multinivel',
                description:
                    'Las etiquetas multinivel te ayudan a llevar un control más preciso de los gastos. Asigna múltiples etiquetas a cada partida, como departamento, cliente o centro de costos, para capturar el contexto completo de cada gasto. Esto permite informes más detallados, flujos de aprobación y exportaciones contables.',
                onlyAvailableOnPlan: 'Las etiquetas multinivel solo están disponibles en el plan Control, a partir de ',
            },
            distanceRates: {
                title: 'Tasas de distancia',
                description: 'Crea y gestiona tus propias tasas, realiza el seguimiento en millas o kilómetros y establece categorías predeterminadas para los gastos de distancia.',
                onlyAvailableOnPlan: 'Las tasas de distancia están disponibles en el plan Recopilar, a partir de ',
            },
            [CONST.UPGRADE_FEATURE_INTRO_MAPPING.multiApprovalLevels.id]: {
                title: 'Múltiples niveles de aprobación',
                description:
                    'Los múltiples niveles de aprobación son una herramienta de flujo de trabajo para empresas que requieren que más de una persona apruebe un informe antes de que pueda ser reembolsado.',
                onlyAvailableOnPlan: 'Los múltiples niveles de aprobación solo están disponibles en el plan Controlar, a partir de ',
            },
            note: ({subscriptionLink}: WorkspaceUpgradeNoteParams) =>
                `<muted-text>Mejore para acceder a esta función, o <a href="${subscriptionLink}">más información</a> sobre nuestros planes y precios.</muted-text>`,
            pricing: {
                perActiveMember: 'por miembro activo al mes.',
                perMember: 'por miembro al mes.',
            },
            upgradeToUnlock: 'Desbloquear esta función',
            completed: {
                headline: 'Has mejorado tu espacio de trabajo.',
                categorizeMessage: `Has actualizado con éxito al plan Recopilar. ¡Ahora puedes categorizar tus gastos!`,
                travelMessage: 'Has actualizado con éxito al plan Recopilar. ¡Ahora puedes comenzar a reservar y gestionar viajes!',
                successMessage: ({policyName, subscriptionLink}: UpgradeSuccessMessageParams) =>
                    `<centered-text>Has actualizado con éxito ${policyName} al plan Controlar. <a href="${subscriptionLink}">Ver su suscripción</a> para obtener más información.</centered-text>`,
                distanceRateMessage: 'Has actualizado correctamente al plan Recopilar. ¡Ahora puedes cambiar la tasa de distancia!',
                gotIt: 'Entendido, gracias.',
                createdWorkspace: '¡Has creado un espacio de trabajo!',
            },
            commonFeatures: {
                title: 'Mejorar al plan Controlar',
                note: 'Desbloquea nuestras funciones más potentes, incluyendo:',
                benefits: {
                    startsAt: 'El plan Controlar comienza desde ',
                    perMember: 'por miembro activo al mes.',
                    learnMore: 'Más información',
                    pricing: 'sobre nuestros planes y precios.',
                    benefit1: 'Conexiones avanzadas de contabilidad (NetSuite, Sage Intacct y más)',
                    benefit2: 'Reglas inteligentes de gastos',
                    benefit3: 'Flujos de aprobación de varios niveles',
                    benefit4: 'Controles de seguridad mejorados',
                    toUpgrade: 'Para mejorar, haz clic en',
                    selectWorkspace: 'selecciona un espacio de trabajo y cambia el tipo de plan a',
                },
            },
        },
        downgrade: {
            commonFeatures: {
                title: 'Desmejorar al plan Recopilar',
                note: 'Si desmejoras, perderás acceso a estas funciones y más:',
                benefits: {
                    note: 'Para una comparación completa de nuestros planes, consulta nuestra',
                    pricingPage: 'página de precios',
                    confirm: '¿Estás seguro de que deseas desmejorar y eliminar tus configuraciones?',
                    warning: 'Esto no se puede deshacer.',
                    benefit1: 'Conexiones de contabilidad (excepto QuickBooks Online y Xero)',
                    benefit2: 'Reglas inteligentes de gastos',
                    benefit3: 'Flujos de aprobación de varios niveles',
                    benefit4: 'Controles de seguridad mejorados',
                    headsUp: '¡Atención!',
                    multiWorkspaceNote:
                        'Tendrás que bajar de categoría todos tus espacios de trabajo antes de tu primer pago mensual para comenzar una suscripción con la tasa del plan Recopilar. Haz clic en',
                    selectStep: '> selecciona cada espacio de trabajo > cambia el tipo de plan a',
                },
            },
            completed: {
                headline: 'Tu espacio de trabajo ha sido bajado de categoría',
                description: 'Tienes otros espacios de trabajo en el plan Controlar. Para facturarte con la tasa del plan Recopilar, debes bajar de categoría todos los espacios de trabajo.',
                gotIt: 'Entendido, gracias.',
            },
        },
        payAndDowngrade: {
            title: 'Pagar y bajar de categoría',
            headline: 'Tu pago final',
            description1: ({formattedAmount}: PayAndDowngradeDescriptionParams) => `Tu factura final por esta suscripción será <strong>${formattedAmount}</strong>`,
            description2: ({date}: DateParams) => `Consulta el desglose a continuación para ${date}:`,
            subscription:
                '¡Atención! Esta acción finalizará tu suscripción a Expensify, eliminará este espacio de trabajo y eliminará a todos los miembros del espacio de trabajo. Si deseas conservar este espacio de trabajo y solo eliminarte a ti mismo, haz que otro administrador tome el control de la facturación primero.',
            genericFailureMessage: 'Ocurrió un error al pagar tu factura. Por favor, inténtalo de nuevo.',
        },
        restrictedAction: {
            restricted: 'Restringido',
            actionsAreCurrentlyRestricted: ({workspaceName}: ActionsAreCurrentlyRestricted) => `Las acciones en el espacio de trabajo ${workspaceName} están actualmente restringidas`,
            workspaceOwnerWillNeedToAddOrUpdatePaymentCard: ({workspaceOwnerName}: WorkspaceOwnerWillNeedToAddOrUpdatePaymentCardParams) =>
                `El propietario del espacio de trabajo, ${workspaceOwnerName} tendrá que añadir o actualizar la tarjeta de pago registrada para desbloquear nueva actividad en el espacio de trabajo.`,
            youWillNeedToAddOrUpdatePaymentCard: 'Debes añadir o actualizar la tarjeta de pago registrada para desbloquear nueva actividad en el espacio de trabajo.',
            addPaymentCardToUnlock: 'Añade una tarjeta para desbloquearlo!',
            addPaymentCardToContinueUsingWorkspace: 'Añade una tarjeta de pago para seguir utilizando este espacio de trabajo',
            pleaseReachOutToYourWorkspaceAdmin: 'Si tienes alguna pregunta, ponte en contacto con el administrador de su espacio de trabajo.',
            chatWithYourAdmin: 'Chatea con tu administrador',
            chatInAdmins: 'Chatea en #admins',
            addPaymentCard: 'Agregar tarjeta de pago',
        },
        rules: {
            individualExpenseRules: {
                title: 'Gastos',
                subtitle: ({categoriesPageLink, tagsPageLink}: IndividualExpenseRulesSubtitleParams) =>
                    `<muted-text>Establece controles y valores predeterminados para gastos individuales. También puedes crear reglas para <a href="${categoriesPageLink}">categorías</a> y <a href="${tagsPageLink}">etiquetas</a>.</muted-text>`,
                receiptRequiredAmount: 'Cantidad requerida para los recibos',
                receiptRequiredAmountDescription: 'Exige recibos cuando los gastos superen este importe, a menos que lo anule una regla de categoría.',
                maxExpenseAmount: 'Importe máximo del gasto',
                maxExpenseAmountDescription: 'Marca los gastos que superen este importe, a menos que una regla de categoría lo anule.',
                maxAge: 'Antigüedad máxima',
                maxExpenseAge: 'Antigüedad máxima de los gastos',
                maxExpenseAgeDescription: 'Marca los gastos de más de un número determinado de días.',
                maxExpenseAgeDays: () => ({
                    one: '1 día',
                    other: (count: number) => `${count} días`,
                }),
                cashExpenseDefault: 'Valor predeterminado para gastos en efectivo',
                cashExpenseDefaultDescription:
                    'Elige cómo deben crearse los gastos en efectivo. Un gasto se considera en efectivo si no es una transacción importada desde una tarjeta de empresa. Esto incluye gastos creados manualmente, recibos, viáticos y gastos de distancia y tiempo.',
                reimbursableDefault: 'Reembolsable',
                reimbursableDefaultDescription: 'Los gastos suelen ser reembolsados a los empleados',
                nonReimbursableDefault: 'No reembolsable',
                nonReimbursableDefaultDescription: 'Los gastos ocasionalmente son reembolsados a los empleados',
                alwaysReimbursable: 'Siempre reembolsable',
                alwaysReimbursableDescription: 'Los gastos siempre se reembolsados a los empleados',
                alwaysNonReimbursable: 'Siempre no reembolsable',
                alwaysNonReimbursableDescription: 'Los gastos nunca son reembolsados a los empleados',
                billableDefault: 'Valor predeterminado facturable',
                billableDefaultDescription: ({tagsPageLink}: BillableDefaultDescriptionParams) =>
                    `<muted-text>Elige si los gastos en efectivo y con tarjeta de crédito deben ser facturables por defecto. Los gastos facturables se activan o desactivan en <a href="${tagsPageLink}">etiquetas</a>.</muted-text>`,
                billable: 'Facturable',
                billableDescription: 'Los gastos se vuelven a facturar a los clientes en la mayoría de los casos',
                nonBillable: 'No facturable',
                nonBillableDescription: 'Los gastos se vuelven a facturar a los clientes en ocasiones',
                eReceipts: 'Recibos electrónicos',
                eReceiptsHint: `Los recibos electrónicos se crean automáticamente [para la mayoría de las transacciones en USD](${CONST.DEEP_DIVE_ERECEIPTS}).`,
                attendeeTracking: 'Seguimiento de asistentes',
                attendeeTrackingHint: 'Haz un seguimiento del coste por persona para cada gasto.',
                prohibitedDefaultDescription:
                    'Marque cualquier recibo donde aparezcan alcohol, apuestas u otros artículos restringidos. Los gastos con recibos que incluyan estos conceptos requerirán una revisión manual.',
                prohibitedExpenses: 'Gastos prohibidos',
                alcohol: 'Alcohol',
                hotelIncidentals: 'Gastos adicionales de hotel',
                gambling: 'Juegos de apuestas',
                tobacco: 'Tabaco',
                adultEntertainment: 'Entretenimiento para adultos',
            },
            expenseReportRules: {
                title: 'Informes de gastos',
                subtitle: 'Automatiza el cumplimiento, la aprobación y el pago de los informes de gastos.',
                preventSelfApprovalsTitle: 'Evitar autoaprobaciones',
                preventSelfApprovalsSubtitle: 'Evita que los miembros del espacio de trabajo aprueben sus propios informes de gastos.',
                autoApproveCompliantReportsTitle: 'Aprobación automática de informes conformes',
                autoApproveCompliantReportsSubtitle: 'Configura qué informes de gastos pueden aprobarse de forma automática.',
                autoApproveReportsUnderTitle: 'Aprobar automáticamente informes por debajo de',
                autoApproveReportsUnderDescription: 'Los informes de gastos totalmente conformes por debajo de esta cantidad se aprobarán automáticamente.',
                randomReportAuditTitle: 'Auditoría aleatoria de informes',
                randomReportAuditDescription: 'Requiere que algunos informes sean aprobados manualmente, incluso si son elegibles para la aprobación automática.',
                autoPayApprovedReportsTitle: 'Pago automático de informes aprobados',
                autoPayApprovedReportsSubtitle: 'Configura qué informes de gastos pueden pagarse de forma automática.',
                autoPayApprovedReportsLimitError: ({currency}: AutoPayApprovedReportsLimitErrorParams = {}) => `Por favor, introduce un monto menor a ${currency ?? ''}20,000`,
                autoPayApprovedReportsLockedSubtitle: 'Ve a más funciones y habilita flujos de trabajo, luego agrega pagos para desbloquear esta función.',
                autoPayReportsUnderTitle: 'Pagar automáticamente informes por debajo de',
                autoPayReportsUnderDescription: 'Los informes de gastos totalmente conformes por debajo de esta cantidad se pagarán automáticamente.',
                unlockFeatureEnableWorkflowsSubtitle: ({featureName, moreFeaturesLink}: FeatureNameParams) =>
                    `Ir a [más características](${moreFeaturesLink}) y habilita flujos de trabajo, luego agrega ${featureName} para desbloquear esta función.`,
                enableFeatureSubtitle: ({featureName, moreFeaturesLink}: FeatureNameParams) =>
                    `Ir a [más características](${moreFeaturesLink}) y habilita ${featureName} para desbloquear esta función.`,
            },
            categoryRules: {
                title: 'Reglas de categoría',
                approver: 'Aprobador',
                requireDescription: 'Requerir descripción',
                descriptionHint: 'Sugerencia de descripción',
                descriptionHintDescription: ({categoryName}: CategoryNameParams) =>
                    `Recuerda a los empleados que deben proporcionar información adicional para los gastos de “${categoryName}”. Esta sugerencia aparece en el campo de descripción en los gastos.`,
                descriptionHintLabel: 'Sugerencia',
                descriptionHintSubtitle: 'Consejo: ¡Cuanto más corta, mejor!',
                maxAmount: 'Importe máximo',
                flagAmountsOver: 'Señala importes superiores a',
                flagAmountsOverDescription: ({categoryName}: CategoryNameParams) => `Aplica a la categoría “${categoryName}”.`,
                flagAmountsOverSubtitle: 'Esto anula el importe máximo para todos los gastos.',
                expenseLimitTypes: {
                    expense: 'Gasto individual',
                    expenseSubtitle: 'Señala importes de gastos por categoría. Esta regla anula la regla general del espacio de trabajo para el importe máximo de gastos.',
                    daily: 'Total por categoría',
                    dailySubtitle: 'Marcar el gasto total por categoría en cada informe de gastos.',
                },
                requireReceiptsOver: 'Requerir recibos para importes superiores a',
                requireReceiptsOverList: {
                    default: ({defaultAmount}: DefaultAmountParams) => `${defaultAmount} ${CONST.DOT_SEPARATOR} Predeterminado`,
                    never: 'Nunca requerir recibos',
                    always: 'Requerir recibos siempre',
                },
                defaultTaxRate: 'Tasa de impuesto predeterminada',
                enableWorkflows: ({moreFeaturesLink}: RulesEnableWorkflowsParams) =>
                    `Ve a [Más características](${moreFeaturesLink}) y habilita los flujos de trabajo, luego añade aprobaciones para desbloquear esta función.`,
            },
            customRules: {
                title: 'Reglas personalizadas',
                cardSubtitle: 'Aquí es donde se definen las reglas de tu equipo, para que todos sepan lo que esta cubierto.',
            },
        },
    },
    getAssistancePage: {
        title: 'Obtener ayuda',
        subtitle: '¡Estamos aquí para ayudarte!',
        description: 'Elige una de las siguientes opciones:',
        chatWithConcierge: 'Chatear con Concierge',
        scheduleSetupCall: 'Concertar una llamada',
        scheduleACall: 'Programar llamada',
        questionMarkButtonTooltip: 'Obtén ayuda de nuestro equipo',
        exploreHelpDocs: 'Explorar la documentación de ayuda',
        registerForWebinar: 'Registrarse para el seminario web',
        onboardingHelp: 'Ayuda de incorporación',
    },
    emojiPicker: {
        skinTonePickerLabel: 'Elige el tono de piel por defecto',
        headers: {
            frequentlyUsed: 'Usado frecuentemente',
            smileysAndEmotion: 'Emoticonos y emociones',
            peopleAndBody: 'Personas y Cuerpo',
            animalsAndNature: 'Animales y naturaleza',
            foodAndDrink: 'Alimentos y bebidas',
            travelAndPlaces: 'Viajes y lugares',
            activities: 'Actividades',
            objects: 'Objetos',
            symbols: 'Símbolos',
            flags: 'Banderas',
        },
    },
    newRoomPage: {
        newRoom: 'Nueva sala de chat',
        groupName: 'Nombre del grupo',
        roomName: 'Nombre de la sala',
        visibility: 'Visibilidad',
        restrictedDescription: 'Sólo las personas en tu espacio de trabajo pueden encontrar esta sala',
        privateDescription: 'Sólo las personas que están invitadas a esta sala pueden encontrarla',
        publicDescription: 'Cualquier persona puede unirse a esta sala',
        // eslint-disable-next-line @typescript-eslint/naming-convention
        public_announceDescription: 'Cualquier persona puede unirse a esta sala',
        createRoom: 'Crea una sala de chat',
        roomAlreadyExistsError: 'Ya existe una sala con este nombre',
        roomNameReservedError: ({reservedName}: RoomNameReservedErrorParams) =>
            `${reservedName} es el nombre una sala por defecto de todos los espacios de trabajo. Por favor, elige otro nombre.`,
        roomNameInvalidError: 'Los nombres de las salas solo pueden contener minúsculas, números y guiones',
        pleaseEnterRoomName: 'Por favor, escribe el nombre de una sala',
        pleaseSelectWorkspace: 'Por favor, selecciona un espacio de trabajo',
        renamedRoomAction: ({oldName, newName, actorName, isExpenseReport}: RenamedRoomActionParams) => {
            const actor = actorName ? `${actorName} ` : '';
            return isExpenseReport ? `${actor}cambió el nombre a "${newName}" (previamente "${oldName}")` : `${actor}cambió el nombre de la sala a "${newName}" (previamente "${oldName}")`;
        },
        roomRenamedTo: ({newName}: RoomRenamedToParams) => `Sala renombrada a ${newName}`,
        social: 'social',
        selectAWorkspace: 'Seleccionar un espacio de trabajo',
        growlMessageOnRenameError: 'No se ha podido cambiar el nombre del espacio de trabajo. Por favor, comprueba tu conexión e inténtalo de nuevo.',
        visibilityOptions: {
            restricted: 'Espacio de trabajo', // the translation for "restricted" visibility is actually workspace. This is so we can display restricted visibility rooms as "workspace" without having to change what's stored.
            private: 'Privada',
            public: 'Público',
            // eslint-disable-next-line @typescript-eslint/naming-convention
            public_announce: 'Anuncio Público',
        },
    },
    workspaceApprovalModes: {
        submitAndClose: 'Enviar y Cerrar',
        submitAndApprove: 'Enviar y Aprobar',
        advanced: 'AVANZADO',
        dynamicExternal: 'DINÁMICO_EXTERNO',
        smartReport: 'INFORME_INTELIGENTE',
        billcom: 'BILLCOM',
    },
    workspaceActions: {
        addApprovalRule: ({approverEmail, approverName, field, name}: AddedPolicyApprovalRuleParams) =>
            `añadió a ${approverName} (${approverEmail}) como aprobador para la ${field} "${name}"`,
        deleteApprovalRule: ({approverEmail, approverName, field, name}: AddedPolicyApprovalRuleParams) =>
            `eliminó a ${approverName} (${approverEmail}) como aprobador para la ${field} "${name}"`,
        updateApprovalRule: ({field, name, newApproverEmail, newApproverName, oldApproverEmail, oldApproverName}: UpdatedPolicyApprovalRuleParams) => {
            const formatApprover = (displayName?: string, email?: string) => (displayName ? `${displayName} (${email})` : email);

            return `cambió el aprobador para la ${field} "${name}" a ${formatApprover(newApproverName, newApproverEmail)} (previamente ${formatApprover(oldApproverName, oldApproverEmail)})`;
        },
        addCategory: ({categoryName}: UpdatedPolicyCategoryParams) => `añadió la categoría "${categoryName}""`,
        deleteCategory: ({categoryName}: UpdatedPolicyCategoryParams) => `eliminó la categoría "${categoryName}"`,
        updateCategory: ({oldValue, categoryName}: UpdatedPolicyCategoryParams) => `${oldValue ? 'deshabilitó' : 'habilitó'} la categoría "${categoryName}"`,
        updatedDescriptionHint: ({categoryName, oldValue, newValue}: UpdatedPolicyCategoryDescriptionHintTypeParams) => {
            if (!newValue) {
                return `eliminó la sugerencia de descripción "${oldValue}" de la categoría "${categoryName}"`;
            }

            return !oldValue
                ? `añadió la sugerencia de descripción "${newValue}" a la categoría "${categoryName}"`
                : `cambió la sugerencia de descripción de la categoría "${categoryName}" a “${newValue}” (anteriormente “${oldValue}”)`;
        },
        updateCategoryPayrollCode: ({oldValue, categoryName, newValue}: UpdatedPolicyCategoryGLCodeParams) => {
            if (!oldValue) {
                return `añadió el código de nómina "${newValue}" a la categoría "${categoryName}"`;
            }
            if (!newValue && oldValue) {
                return `eliminó el código de nómina "${oldValue}" de la categoría "${categoryName}"`;
            }
            return `cambió el código de nómina de la categoría "${categoryName}" a “${newValue}” (previamente “${oldValue}”)`;
        },
        updateCategoryGLCode: ({oldValue, categoryName, newValue}: UpdatedPolicyCategoryGLCodeParams) => {
            if (!oldValue) {
                return `añadió el código GL "${newValue}" a la categoría "${categoryName}"`;
            }
            if (!newValue && oldValue) {
                return `eliminó el código GL "${oldValue}" de la categoría "${categoryName}"`;
            }
            return `cambió el código GL de la categoría “${categoryName}” a “${newValue}” (previamente “${oldValue}”)`;
        },
        updateAreCommentsRequired: ({oldValue, categoryName}: UpdatedPolicyCategoryParams) => {
            return `cambió la descripción de la categoría "${categoryName}" a ${!oldValue ? 'requerida' : 'no requerida'} (previamente ${!oldValue ? 'no requerida' : 'requerida'})`;
        },
        updateCategoryMaxExpenseAmount: ({categoryName, oldAmount, newAmount}: UpdatedPolicyCategoryMaxExpenseAmountParams) => {
            if (newAmount && !oldAmount) {
                return `añadió un importe máximo de ${newAmount} a la categoría "${categoryName}"`;
            }
            if (oldAmount && !newAmount) {
                return `eliminó el importe máximo de ${oldAmount} de la categoría "${categoryName}"`;
            }
            return `cambió el importe máximo de la categoría "${categoryName}" a ${newAmount} (previamente ${oldAmount})`;
        },
        updateCategoryExpenseLimitType: ({categoryName, oldValue, newValue}: UpdatedPolicyCategoryExpenseLimitTypeParams) => {
            if (!oldValue) {
                return `añadió un tipo de límite de ${newValue} a la categoría "${categoryName}"`;
            }
            return `actualizó la categoría "${categoryName}" cambiando el Tipo de Límite a ${newValue} (previamente "${oldValue}")`;
        },
        updateCategoryMaxAmountNoReceipt: ({categoryName, oldValue, newValue}: UpdatedPolicyCategoryMaxAmountNoReceiptParams) => {
            if (!oldValue) {
                return `actualizó la categoría "${categoryName}" cambiando Recibos a ${newValue}`;
            }
            return `cambió la categoría "${categoryName}" a ${newValue} (previamente ${oldValue})`;
        },
        setCategoryName: ({oldName, newName}: UpdatedPolicyCategoryNameParams) => `renombró la categoría "${oldName}" a "${newName}"`,
        updateTagListName: ({oldName, newName}: UpdatedPolicyCategoryNameParams) => `cambió el nombre de la lista de etiquetas a "${newName}" (previamente "${oldName}")`,
        addTag: ({tagListName, tagName}: UpdatedPolicyTagParams) => `añadió la etiqueta "${tagName}" a la lista "${tagListName}"`,
        updateTagName: ({tagListName, newName, oldName}: UpdatedPolicyTagNameParams) => `actualizó la lista de etiquetas "${tagListName}" cambiando la etiqueta "${oldName}" a "${newName}"`,
        updateTagEnabled: ({tagListName, tagName, enabled}: UpdatedPolicyTagParams) => `${enabled ? 'habilitó' : 'deshabilitó'} la etiqueta "${tagName}" en la lista "${tagListName}"`,
        deleteTag: ({tagListName, tagName}: UpdatedPolicyTagParams) => `eliminó la etiqueta "${tagName}" de la lista "${tagListName}"`,
        deleteMultipleTags: ({count, tagListName}: UpdatedPolicyTagParams) => `eliminó "${count}" etiquetas de la lista "${tagListName}"`,
        updateTag: ({tagListName, newValue, tagName, updatedField, oldValue}: UpdatedPolicyTagFieldParams) => {
            if (oldValue) {
                return `actualizó la etiqueta "${tagName}" en la lista "${tagListName}" cambiando el ${updatedField} a "${newValue}" (previamente "${oldValue}")`;
            }
            return `actualizó la etiqueta "${tagName}" en la lista "${tagListName}" añadiendo un ${updatedField} de "${newValue}"`;
        },
        updateCustomUnit: ({customUnitName, newValue, oldValue, updatedField}: UpdatePolicyCustomUnitParams) =>
            `cambió el ${customUnitName} ${updatedField} a "${newValue}" (previamente "${oldValue}")`,
        updateCustomUnitTaxEnabled: ({newValue}: UpdatePolicyCustomUnitTaxEnabledParams) => `${newValue ? 'habilitó' : 'deshabilitó'} el seguimiento de impuestos en tasas de distancia`,
        addCustomUnitRate: ({customUnitName, rateName}: AddOrDeletePolicyCustomUnitRateParams) => `añadió una nueva tasa de "${rateName}" para "${customUnitName}"`,
        updatedCustomUnitRate: ({customUnitName, customUnitRateName, newValue, oldValue, updatedField}: UpdatedPolicyCustomUnitRateParams) =>
            `cambió la tasa de ${customUnitName} ${updatedField} "${customUnitRateName}" a "${newValue}" (previamente "${oldValue}")`,
        updatedCustomUnitTaxRateExternalID: ({customUnitRateName, newValue, newTaxPercentage, oldTaxPercentage, oldValue}: UpdatedPolicyCustomUnitTaxRateExternalIDParams) => {
            if (oldTaxPercentage && oldValue) {
                return `cambió la tasa de impuesto en la tasa por distancia "${customUnitRateName}" a "${newValue} (${newTaxPercentage})" (previamente "${oldValue} (${oldTaxPercentage})")`;
            }
            return `añadió la tasa de impuesto "${newValue} (${newTaxPercentage})" a la tasa de distancia "${customUnitRateName}"`;
        },
        updatedCustomUnitTaxClaimablePercentage: ({customUnitRateName, newValue, oldValue}: UpdatedPolicyCustomUnitTaxClaimablePercentageParams) => {
            if (oldValue) {
                return `cambió la parte recuperable de impuestos en la tasa por distancia "${customUnitRateName}" a "${newValue}" (previamente "${oldValue}")`;
            }
            return `añadió una parte recuperable de impuestos de "${newValue}" a la tasa por distancia "${customUnitRateName}`;
        },
        deleteCustomUnitRate: ({customUnitName, rateName}: AddOrDeletePolicyCustomUnitRateParams) => `eliminó la tasa "${rateName}" de "${customUnitName}"`,
        addedReportField: ({fieldType, fieldName}: AddedOrDeletedPolicyReportFieldParams) => `añadió el campo de informe ${fieldType} "${fieldName}"`,
        updateReportFieldDefaultValue: ({defaultValue, fieldName}: UpdatedPolicyReportFieldDefaultValueParams) =>
            `estableció el valor predeterminado del campo de informe "${fieldName}" en "${defaultValue}"`,
        addedReportFieldOption: ({fieldName, optionName}: PolicyAddedReportFieldOptionParams) => `añadió la opción "${optionName}" al campo de informe "${fieldName}"`,
        removedReportFieldOption: ({fieldName, optionName}: PolicyAddedReportFieldOptionParams) => `eliminó la opción "${optionName}" del campo de informe "${fieldName}"`,
        updateReportFieldOptionDisabled: ({fieldName, optionName, optionEnabled}: PolicyDisabledReportFieldOptionParams) =>
            `${optionEnabled ? 'habilitó' : 'deshabilitó'} la opción "${optionName}" para el campo de informe "${fieldName}"`,
        updateReportFieldAllOptionsDisabled: ({fieldName, optionName, allEnabled, toggledOptionsCount}: PolicyDisabledReportFieldAllOptionsParams) => {
            if (toggledOptionsCount && toggledOptionsCount > 1) {
                return `${allEnabled ? 'habilitó' : 'deshabilitó'} todas las opciones para el campo de informe "${fieldName}"`;
            }
            return `${allEnabled ? 'habilitó' : 'deshabilitó'} la opción "${optionName}" para el campo de informe "${fieldName}", haciendo que todas las opciones queden ${
                allEnabled ? 'habilitadas' : 'deshabilitadas'
            }`;
        },
        deleteReportField: ({fieldType, fieldName}: AddedOrDeletedPolicyReportFieldParams) => `eliminó el campo de informe ${fieldType} "${fieldName}"`,
        preventSelfApproval: ({oldValue, newValue}: UpdatedPolicyPreventSelfApprovalParams) =>
            `actualizó "Evitar la autoaprobación" a "${newValue === 'true' ? 'Habilitada' : 'Deshabilitada'}" (previamente "${oldValue === 'true' ? 'Habilitada' : 'Deshabilitada'}")`,
        updateMaxExpenseAmountNoReceipt: ({oldValue, newValue}: UpdatedPolicyFieldWithNewAndOldValueParams) =>
            `cambió el monto máximo de gasto requerido sin recibo a ${newValue} (previamente ${oldValue})`,
        updateMaxExpenseAmount: ({oldValue, newValue}: UpdatedPolicyFieldWithNewAndOldValueParams) =>
            `cambió el monto máximo de gasto para violaciones a ${newValue} (previamente ${oldValue})`,
        updateMaxExpenseAge: ({oldValue, newValue}: UpdatedPolicyFieldWithNewAndOldValueParams) =>
            `actualizó "Antigüedad máxima de gastos (días)" a "${newValue}" (previamente "${oldValue === 'false' ? CONST.POLICY.DEFAULT_MAX_EXPENSE_AGE : oldValue}")`,
        updateDefaultBillable: ({oldValue, newValue}: UpdatedPolicyFieldWithNewAndOldValueParams) =>
            `actualizó "Volver a facturar gastos a clientes" a "${newValue}" (previamente "${oldValue}")`,
        updateDefaultReimbursable: ({oldValue, newValue}: UpdatedPolicyFieldWithNewAndOldValueParams) =>
            `actualizó "Valor predeterminado para gastos en efectivo" a "${newValue}" (previamente "${oldValue}")`,
        updateMonthlyOffset: ({oldValue, newValue}: UpdatedPolicyFieldWithNewAndOldValueParams) => {
            if (!oldValue) {
                return `establecer la fecha de envío del informe mensual a "${newValue}"`;
            }
            return `actualizar la fecha de envío del informe mensual a "${newValue}" (previamente "${oldValue}")`;
        },
        updateDefaultTitleEnforced: ({value}: UpdatedPolicyFieldWithValueParam) => `cambió "Requerir título predeterminado de informe" a ${value ? 'activado' : 'desactivado'}`,
        updateWorkspaceDescription: ({newDescription, oldDescription}: UpdatedPolicyDescriptionParams) =>
            !oldDescription
                ? `estableció la descripción de este espacio de trabajo como "${newDescription}"`
                : `actualizó la descripción de este espacio de trabajo a "${newDescription}" (previamente "${oldDescription}")`,
        renamedWorkspaceNameAction: ({oldName, newName}: RenamedWorkspaceNameActionParams) => `actualizó el nombre de este espacio de trabajo a "${newName}" (previamente "${oldName}")`,
        removedFromApprovalWorkflow: ({submittersNames}: RemovedFromApprovalWorkflowParams) => {
            let joinedNames = '';
            if (submittersNames.length === 1) {
                joinedNames = submittersNames.at(0) ?? '';
            } else if (submittersNames.length === 2) {
                joinedNames = submittersNames.join(' y ');
            } else if (submittersNames.length > 2) {
                joinedNames = `${submittersNames.slice(0, submittersNames.length - 1).join(', ')} y ${submittersNames.at(-1)}`;
            }
            return {
                one: `te eliminó del flujo de trabajo de aprobaciones y del chat de gastos de ${joinedNames}. Los informes enviados anteriormente seguirán estando disponibles para su aprobación en tu bandeja de entrada.`,
                other: `te eliminó de los flujos de trabajo de aprobaciones y de los chats de gastos de ${joinedNames}. Los informes enviados anteriormente seguirán estando disponibles para su aprobación en tu bandeja de entrada.`,
            };
        },
        demotedFromWorkspace: ({policyName, oldRole}: DemotedFromWorkspaceParams) =>
            `cambió tu rol en ${policyName} de ${oldRole} a miembro. Te eliminamos de todos los chats de gastos, excepto el suyo.`,
        updatedWorkspaceCurrencyAction: ({oldCurrency, newCurrency}: UpdatedPolicyCurrencyParams) => `actualizó la moneda predeterminada a ${newCurrency} (previamente ${oldCurrency})`,
        updatedWorkspaceFrequencyAction: ({oldFrequency, newFrequency}: UpdatedPolicyFrequencyParams) =>
            `actualizó la frecuencia de generación automática de informes a "${newFrequency}" (previamente "${oldFrequency}")`,
        updateApprovalMode: ({newValue, oldValue}: ChangeFieldParams) => `actualizó el modo de aprobación a "${newValue}" (previamente "${oldValue}")`,
        upgradedWorkspace: 'mejoró este espacio de trabajo al plan Controlar',
        downgradedWorkspace: 'bajó de categoría este espacio de trabajo al plan Recopilar',
        updatedAuditRate: ({oldAuditRate, newAuditRate}: UpdatedPolicyAuditRateParams) =>
            `cambió la tasa de informes enviados aleatoriamente para aprobación manual a ${Math.round(newAuditRate * 100)}% (previamente ${Math.round(oldAuditRate * 100)}%)`,
        updatedManualApprovalThreshold: ({oldLimit, newLimit}: UpdatedPolicyManualApprovalThresholdParams) =>
            `cambió el límite de aprobación manual para todos los gastos a ${newLimit} (previamente ${oldLimit})`,
    },
    roomMembersPage: {
        memberNotFound: 'Miembro no encontrado.',
        useInviteButton: 'Para invitar a un nuevo miembro al chat, por favor, utiliza el botón invitar que está más arriba.',
        notAuthorized: `No tienes acceso a esta página. Si estás intentando unirte a esta sala, pide a un miembro de la sala que te añada. ¿Necesitas algo más? Comunícate con ${CONST.EMAIL.CONCIERGE}`,
        roomArchived: `Parece que esta sala ha sido archivada. Si tienes preguntas, comunícate con ${CONST.EMAIL.CONCIERGE}.`,
        removeMembersPrompt: ({memberName}: {memberName: string}) => ({
            one: `¿Estás seguro de que quieres eliminar ${memberName} de la sala de chat?`,
            other: '¿Estás seguro de que quieres eliminar a los miembros seleccionados de la sala de chat?',
        }),
        error: {
            genericAdd: 'Hubo un problema al añadir este miembro a la sala de chat',
        },
    },
    newTaskPage: {
        assignTask: 'Asignar tarea',
        assignMe: 'Asignar a mí mismo',
        confirmTask: 'Confirmar tarea',
        confirmError: 'Por favor, introduce un título y selecciona un destino de tarea',
        descriptionOptional: 'Descripción (opcional)',
        pleaseEnterTaskName: 'Por favor, introduce un título',
        pleaseEnterTaskDestination: 'Por favor, selecciona dónde deseas compartir esta tarea',
    },
    task: {
        task: 'Tarea',
        title: 'Título',
        description: 'Descripción',
        assignee: 'Miembro asignado',
        completed: 'Completada',
        action: 'Completar',
        messages: {
            created: ({title}: TaskCreatedActionParams) => `tarea para ${title}`,
            completed: 'marcada como completa',
            canceled: 'tarea eliminada',
            reopened: 'marcada como incompleta',
            error: 'No tiene permiso para realizar la acción solicitada',
        },
        markAsComplete: 'Marcar como completada',
        markAsIncomplete: 'Marcar como incompleta',
        assigneeError: 'Se ha producido un error al asignar esta tarea. Por favor, inténtalo con otro miembro.',
        genericCreateTaskFailureMessage: 'Error inesperado al crear la tarea. Por favor, inténtalo más tarde.',
        deleteTask: 'Eliminar tarea',
        deleteConfirmation: '¿Estás seguro de que quieres eliminar esta tarea?',
    },
    statementPage: {
        title: ({year, monthName}: StatementTitleParams) => `Estado de cuenta de ${monthName} ${year}`,
    },
    keyboardShortcutsPage: {
        title: 'Atajos de teclado',
        subtitle: 'Ahorra tiempo con estos atajos de teclado:',
        shortcuts: {
            openShortcutDialog: 'Abre el cuadro de diálogo de métodos abreviados de teclado',
            markAllMessagesAsRead: 'Marcar todos los mensajes como leídos',
            escape: 'Diálogos de escape',
            search: 'Abrir diálogo de búsqueda',
            newChat: 'Nueva pantalla de chat',
            copy: 'Copiar comentario',
            openDebug: 'Abrir el diálogo de preferencias de pruebas',
        },
    },
    guides: {
        screenShare: 'Compartir pantalla',
        screenShareRequest: 'Expensify te está invitando a compartir la pantalla',
    },
    search: {
        resultsAreLimited: 'Los resultados de búsqueda están limitados.',
        viewResults: 'Ver resultados',
        resetFilters: 'Restablecer filtros',
        searchResults: {
            emptyResults: {
                title: 'No hay nada que ver aquí',
                subtitle: `Intenta ajustar tus criterios de búsqueda o crear algo con el botón verde ${CONST.CUSTOM_EMOJIS.GLOBAL_CREATE}.`,
            },
            emptyExpenseResults: {
                title: 'Aún no has creado ningún gasto',
                subtitle: 'Crea un gasto o haz una prueba por Expensify para aprender más.',
                subtitleWithOnlyCreateButton: 'Usa el botón verde de abajo para crear un gasto.',
            },
            emptyReportResults: {
                title: 'Aún no has creado ningún informe',
                subtitle: 'Crea un informe o haz una prueba de Expensify para aprender más.',
                subtitleWithOnlyCreateButton: 'Usa el botón verde de abajo para crear un informe.',
            },
            emptyInvoiceResults: {
                title: 'Aún no has creado \nninguna factura',
                subtitle: 'Envía una factura o haz una prueba por Expensify para aprender más.',
                subtitleWithOnlyCreateButton: 'Usa el botón verde de abajo para enviar una factura.',
            },
            emptyTripResults: {
                title: 'No tienes viajes',
                subtitle: 'Reserva tu primer viaje a continuación.',
                buttonText: 'Reserva un viaje',
            },
            emptySubmitResults: {
                title: 'No hay gastos para enviar',
                subtitle: 'Todo despejado. ¡Date una vuelta de victoria!',
                buttonText: 'Crear informe',
            },
            emptyApproveResults: {
                title: 'No hay gastos para aprobar',
                subtitle: 'Cero gastos. Máxima relajación. ¡Bien hecho!',
            },
            emptyPayResults: {
                title: 'No hay gastos para pagar',
                subtitle: '¡Felicidades! Has cruzado la línea de meta.',
            },
            emptyExportResults: {
                title: 'No hay gastos para exportar',
                subtitle: 'Es hora de relajarse, buen trabajo.',
            },
            emptyStatementsResults: {
                title: 'No hay gastos para mostrar',
                subtitle: 'Sin resultados. Intenta ajustar tus filtros.',
            },
            emptyUnapprovedResults: {
                title: 'No hay gastos para aprobar',
                subtitle: 'Cero gastos. Máxima relajación. ¡Bien hecho!',
            },
        },
        statements: 'Extractos',
        unapprovedCash: 'Efectivo no aprobado',
        unapprovedCard: 'Tarjeta no aprobada',
        reconciliation: 'Conciliación',
        saveSearch: 'Guardar búsqueda',
        savedSearchesMenuItemTitle: 'Guardadas',
        searchName: 'Nombre de la búsqueda',
        deleteSavedSearch: 'Eliminar búsqueda guardada',
        deleteSavedSearchConfirm: '¿Estás seguro de que quieres eliminar esta búsqueda?',
        groupedExpenses: 'gastos agrupados',
        bulkActions: {
            approve: 'Aprobar',
            pay: 'Pagar',
            delete: 'Eliminar',
            hold: 'Retener',
            unhold: 'Desbloquear',
            noOptionsAvailable: 'No hay opciones disponibles para el grupo de gastos seleccionado.',
        },
        filtersHeader: 'Filtros',
        filters: {
            date: {
                before: ({date}: OptionalParam<DateParams> = {}) => `Antes de ${date ?? ''}`,
                after: ({date}: OptionalParam<DateParams> = {}) => `Después de ${date ?? ''}`,
                on: ({date}: OptionalParam<DateParams> = {}) => `En ${date ?? ''}`,
                presets: {
                    [CONST.SEARCH.DATE_PRESETS.NEVER]: 'Nunca',
                    [CONST.SEARCH.DATE_PRESETS.LAST_MONTH]: 'El mes pasado',
                    [CONST.SEARCH.DATE_PRESETS.THIS_MONTH]: 'Este mes',
                    [CONST.SEARCH.DATE_PRESETS.LAST_STATEMENT]: 'Último extracto',
                },
            },
            status: 'Estado',
            keyword: 'Palabra clave',
            keywords: 'Palabras clave',
            currency: 'Divisa',
            completed: 'Completadas',
            card: {
                expensify: 'Expensify',
                individualCards: 'Tarjetas individuales',
                closedCards: 'Tarjetas cerradas',
                cardFeeds: 'Flujos de tarjetas',
                cardFeedName: ({cardFeedBankName, cardFeedLabel}: {cardFeedBankName: string; cardFeedLabel?: string}) =>
                    `Todo ${cardFeedBankName}${cardFeedLabel ? ` - ${cardFeedLabel}` : ''}`,
                cardFeedNameCSV: ({cardFeedLabel}: {cardFeedLabel?: string}) => `Todas las Tarjetas Importadas desde CSV${cardFeedLabel ? ` - ${cardFeedLabel}` : ''}`,
            },
            amount: {
                lessThan: ({amount}: OptionalParam<RequestAmountParams> = {}) => `Menos de ${amount ?? ''}`,
                greaterThan: ({amount}: OptionalParam<RequestAmountParams> = {}) => `Más que ${amount ?? ''}`,
                between: ({greaterThan, lessThan}: FiltersAmountBetweenParams) => `Entre ${greaterThan} y ${lessThan}`,
                equalTo: ({amount}: OptionalParam<RequestAmountParams> = {}) => `Igual a ${amount ?? ''}`,
            },
            current: 'Actual',
            past: 'Anterior',
            submitted: 'Envío',
            approved: 'Aprobación',
            paid: 'Pago',
            exported: 'Exportación',
            posted: 'Contabilización',
            withdrawn: 'Retirada',
            billable: 'Facturable',
            reimbursable: 'Reembolsable',
            purchaseCurrency: 'Moneda de compra',
            groupBy: {
                [CONST.SEARCH.GROUP_BY.REPORTS]: 'Informe',
                [CONST.SEARCH.GROUP_BY.FROM]: 'De',
                [CONST.SEARCH.GROUP_BY.CARD]: 'Tarjeta',
                [CONST.SEARCH.GROUP_BY.WITHDRAWAL_ID]: 'ID de retiro',
            },
            feed: 'Feed',
            withdrawalType: {
                [CONST.SEARCH.WITHDRAWAL_TYPE.EXPENSIFY_CARD]: 'Expensify Card',
                [CONST.SEARCH.WITHDRAWAL_TYPE.REIMBURSEMENT]: 'Reembolso',
            },
            is: 'Es',
            action: {
                [CONST.SEARCH.ACTION_FILTERS.SUBMIT]: 'Enviar',
                [CONST.SEARCH.ACTION_FILTERS.APPROVE]: 'Aprobar',
                [CONST.SEARCH.ACTION_FILTERS.PAY]: 'Pagar',
                [CONST.SEARCH.ACTION_FILTERS.EXPORT]: 'Exportar',
            },
        },
        has: 'Tiene',
        groupBy: 'Agrupar por',
        moneyRequestReport: {
            emptyStateTitle: 'Este informe no tiene gastos.',
            emptyStateSubtitle: 'Puedes agregar gastos a este informe\n usando el botón de abajo o la opción "Agregar gasto" en el menú Más de arriba.',
        },
        noCategory: 'Sin categoría',
        noTag: 'Sin etiqueta',
        expenseType: 'Tipo de gasto',
        withdrawalType: 'Tipo de retiro',
        recentSearches: 'Búsquedas recientes',
        recentChats: 'Chats recientes',
        searchIn: 'Buscar en',
        searchPlaceholder: 'Busca algo',
        suggestions: 'Sugerencias',
        exportSearchResults: {
            title: 'Crear exportación',
            description: '¡Wow, esos son muchos elementos! Los agruparemos y Concierge te enviará un archivo en breve.',
        },
        exportAll: {
            selectAllMatchingItems: 'Seleccionar todos los elementos coincidentes',
            allMatchingItemsSelected: 'Todos los elementos coincidentes seleccionados',
        },
    },
    genericErrorPage: {
        title: '¡Oh-oh, algo salió mal!',
        body: {
            helpTextMobile: 'Intenta cerrar y volver a abrir la aplicación o cambiar a la',
            helpTextWeb: 'web.',
            helpTextConcierge: 'Si el problema persiste, comunícate con',
        },
        refresh: 'Actualizar',
    },
    fileDownload: {
        success: {
            title: '¡Descargado!',
            message: 'Archivo descargado correctamente',
            qrMessage:
                'Busca la copia de tu código QR en la carpeta de fotos o descargas. Consejo: Añádelo a una presentación para que el público pueda escanearlo y conectar contigo directamente.',
        },
        generalError: {
            title: 'Error en la descarga',
            message: 'No se puede descargar el archivo adjunto',
        },
        permissionError: {
            title: 'Permiso para acceder al almacenamiento',
            message: 'Expensify no puede guardar los archivos adjuntos sin permiso para acceder al almacenamiento. Haz click en configuración para actualizar los permisos.',
        },
    },
    desktopApplicationMenu: {
        mainMenu: 'New Expensify',
        about: 'Sobre New Expensify',
        update: 'Actualizar New Expensify',
        checkForUpdates: 'Buscar actualizaciones',
        toggleDevTools: 'Ver herramientas de desarrollo',
        viewShortcuts: 'Ver atajos de teclado',
        services: 'Servicios',
        hide: 'Ocultar New Expensify',
        hideOthers: 'Ocultar otros',
        showAll: 'Mostrar todos',
        quit: 'Salir de New Expensify',
        fileMenu: 'Archivo',
        closeWindow: 'Cerrar ventana',
        editMenu: 'Editar',
        undo: 'Deshacer',
        redo: 'Rehacer',
        cut: 'Cortar',
        copy: 'Copiar',
        paste: 'Pegar',
        pasteAndMatchStyle: 'Pegar adaptando el estilo',
        pasteAsPlainText: 'Pegar como texto sin formato',
        delete: 'Eliminar',
        selectAll: 'Seleccionar todo',
        speechSubmenu: 'Voz',
        startSpeaking: 'Empezar a hablar',
        stopSpeaking: 'Dejar de Hablar',
        viewMenu: 'Ver',
        reload: 'Cargar de nuevo',
        forceReload: 'Forzar recarga',
        resetZoom: 'Tamaño real',
        zoomIn: 'Acercar',
        zoomOut: 'Alejar',
        togglefullscreen: 'Alternar pantalla completa',
        historyMenu: 'Historial',
        back: 'Atrás',
        forward: 'Adelante',
        windowMenu: 'Ventana',
        minimize: 'Minimizar',
        zoom: 'Zoom',
        front: 'Traer todo al frente',
        helpMenu: 'Ayuda',
        learnMore: 'Más información',
        documentation: 'Documentación',
        communityDiscussions: 'Debates de la comunidad',
        searchIssues: 'Buscar problemas',
    },
    historyMenu: {
        forward: 'Adelante',
        back: 'Atrás',
    },
    checkForUpdatesModal: {
        available: {
            title: 'Actualización disponible',
            message: ({isSilentUpdating}: {isSilentUpdating: boolean}) =>
                `La nueva versión estará disponible dentro de poco.${isSilentUpdating ? ' Te notificaremos cuando esté lista.' : ''}`,
            soundsGood: 'Suena bien',
        },
        notAvailable: {
            title: 'Actualización no disponible',
            message: '¡No existe ninguna actualización disponible! Inténtalo de nuevo más tarde.',
            okay: 'Vale',
        },
        error: {
            title: 'Comprobación fallida',
            message: 'No hemos podido comprobar si existe una actualización. ¡Inténtalo de nuevo más tarde!.',
        },
    },
    report: {
        newReport: {
            createReport: 'Crear informe',
            chooseWorkspace: 'Elige un espacio de trabajo para este informe.',
        },
        genericCreateReportFailureMessage: 'Error inesperado al crear el chat. Por favor, inténtalo más tarde.',
        genericAddCommentFailureMessage: 'Error inesperado al añadir el comentario. Por favor, inténtalo más tarde.',
        genericUpdateReportFieldFailureMessage: 'Error inesperado al actualizar el campo. Por favor, inténtalo más tarde.',
        genericUpdateReportNameEditFailureMessage: 'Error inesperado al cambiar el nombre del informe. Por favor, intentarlo más tarde.',
        noActivityYet: 'Sin actividad todavía',
        actions: {
            type: {
                changeField: ({oldValue, newValue, fieldName}: ChangeFieldParams) => `cambió ${fieldName} de ${oldValue} a ${newValue}`,
                changeFieldEmpty: ({newValue, fieldName}: ChangeFieldParams) => `cambió ${fieldName} a ${newValue}`,
                changeReportPolicy: ({fromPolicyName, toPolicyName}: ChangeReportPolicyParams) => {
                    if (!toPolicyName) {
                        return `cambió el espacio de trabajo${fromPolicyName ? ` (previamente ${fromPolicyName})` : ''}`;
                    }
                    return `cambió el espacio de trabajo a ${toPolicyName}${fromPolicyName ? ` (previamente ${fromPolicyName})` : ''}`;
                },
                changeType: ({oldType, newType}: ChangeTypeParams) => `cambió type de ${oldType} a ${newType}`,
                exportedToCSV: `exportado a CSV`,
                exportedToIntegration: {
                    automatic: ({label}: ExportedToIntegrationParams) => {
                        // The label will always be in English, so we need to translate it
                        const labelTranslations: Record<string, string> = {
                            [CONST.REPORT.EXPORT_OPTION_LABELS.EXPENSE_LEVEL_EXPORT]: translations.export.expenseLevelExport,
                            [CONST.REPORT.EXPORT_OPTION_LABELS.REPORT_LEVEL_EXPORT]: translations.export.reportLevelExport,
                        };
                        const translatedLabel = labelTranslations[label] || label;
                        return `exportado a ${translatedLabel}`;
                    },
                    automaticActionOne: ({label}: ExportedToIntegrationParams) => `exportado a ${label} mediante`,
                    automaticActionTwo: 'configuración contable',
                    manual: ({label}: ExportedToIntegrationParams) => `marcó este informe como exportado manualmente a ${label}.`,
                    automaticActionThree: 'y creó un registro con éxito para',
                    reimburseableLink: 'Exportar gastos por cuenta propia como',
                    nonReimbursableLink: 'gastos de la tarjeta de empresa',
                    pending: ({label}: ExportedToIntegrationParams) => `comenzó a exportar este informe a ${label}...`,
                },
                integrationsMessage: ({label, errorMessage, linkText, linkURL}: IntegrationSyncFailedParams) =>
                    `no se pudo exportar este informe a ${label} ("${errorMessage}${linkText ? ` <a href="${linkURL}">${linkText}</a>` : ''}")`,
                managerAttachReceipt: `agregó un recibo`,
                managerDetachReceipt: `quitó un recibo`,
                markedReimbursed: ({amount, currency}: MarkedReimbursedParams) => `pagó ${currency}${amount} en otro lugar`,
                markedReimbursedFromIntegration: ({amount, currency}: MarkReimbursedFromIntegrationParams) => `pagó ${currency}${amount} mediante integración`,
                outdatedBankAccount: `no se pudo procesar el pago debido a un problema con la cuenta bancaria del pagador`,
                reimbursementACHBounce: `no se pudo procesar el pago debido a un problema con la cuenta bancaria`,
                reimbursementACHCancelled: `canceled the payment`,
                reimbursementAccountChanged: `no se pudo procesar el pago porque el pagador cambió de cuenta bancaria`,
                reimbursementDelayed: `procesó el pago pero se retrasó entre 1 y 2 días hábiles más`,
                selectedForRandomAudit: `seleccionado al azar para revisión`,
                selectedForRandomAuditMarkdown: `[seleccionado al azar](https://help.expensify.com/articles/expensify-classic/reports/Set-a-random-report-audit-schedule) para revisión`,
                share: ({to}: ShareParams) => `miembro invitado ${to}`,
                unshare: ({to}: UnshareParams) => `miembro eliminado ${to}`,
                stripePaid: ({amount, currency}: StripePaidParams) => `pagado ${currency}${amount}`,
                takeControl: `tomó el control`,
                integrationSyncFailed: ({label, errorMessage, workspaceAccountingLink}: IntegrationSyncFailedParams) =>
                    `hubo un problema al sincronizar con ${label}${errorMessage ? ` ("${errorMessage}")` : ''}. Por favor, soluciona el problema en la <a href="${workspaceAccountingLink}">configuración del espacio de trabajo</a>.`,
                addEmployee: ({email, role}: AddEmployeeParams) => `agregó a ${email} como ${role}`,
                updateRole: ({email, currentRole, newRole}: UpdateRoleParams) => `actualizó el rol ${email} a ${newRole} (previamente ${currentRole})`,
                updatedCustomField1: ({email, previousValue, newValue}: UpdatedCustomFieldParams) => {
                    if (!newValue) {
                        return `eliminó el campo personalizado 1 de ${email} (previamente "${previousValue}")`;
                    }

                    return !previousValue
                        ? `añadió "${newValue}" al campo personalizado 1 de ${email}`
                        : `cambió el campo personalizado 1 de ${email} a "${newValue}" (previamente "${previousValue}")`;
                },
                updatedCustomField2: ({email, previousValue, newValue}: UpdatedCustomFieldParams) => {
                    if (!newValue) {
                        return `eliminó el campo personalizado 2 de ${email} (previamente "${previousValue}")`;
                    }

                    return !previousValue
                        ? `añadió "${newValue}" al campo personalizado 2 de ${email}`
                        : `cambió el campo personalizado 2 de ${email} a "${newValue}" (previamente "${previousValue}")`;
                },
                leftWorkspace: ({nameOrEmail}: LeftWorkspaceParams) => `${nameOrEmail} salió del espacio de trabajo`,
                removeMember: ({email, role}: AddEmployeeParams) => `eliminado ${role} ${email}`,
                removedConnection: ({connectionName}: ConnectionNameParams) => `eliminó la conexión a ${CONST.POLICY.CONNECTIONS.NAME_USER_FRIENDLY[connectionName]}`,
                addedConnection: ({connectionName}: ConnectionNameParams) => `se conectó a ${CONST.POLICY.CONNECTIONS.NAME_USER_FRIENDLY[connectionName]}`,
                leftTheChat: 'salió del chat',
            },
        },
    },
    chronos: {
        oooEventSummaryFullDay: ({summary, dayCount, date}: OOOEventSummaryFullDayParams) => `${summary} por ${dayCount} ${dayCount === 1 ? 'día' : 'días'} hasta el ${date}`,
        oooEventSummaryPartialDay: ({summary, timePeriod, date}: OOOEventSummaryPartialDayParams) => `${summary} de ${timePeriod} del ${date}`,
    },
    footer: {
        features: 'Características',
        expenseManagement: 'Gestión de Gastos',
        spendManagement: 'Control de Gastos',
        expenseReports: 'Informes de Gastos',
        companyCreditCard: 'Tarjeta de Crédito Corporativa',
        receiptScanningApp: 'Aplicación de Escaneado de Recibos',
        billPay: 'Pago de Facturas',
        invoicing: 'Facturación',
        CPACard: 'Tarjeta Para Contables',
        payroll: 'Nómina',
        travel: 'Viajes',
        resources: 'Recursos',
        expensifyApproved: 'ExpensifyApproved!',
        pressKit: 'Kit de Prensa',
        support: 'Soporte',
        expensifyHelp: 'ExpensifyHelp',
        terms: 'Términos de Servicio',
        privacy: 'Privacidad',
        learnMore: 'Más Información',
        aboutExpensify: 'Acerca de Expensify',
        blog: 'Blog',
        jobs: 'Empleo',
        expensifyOrg: 'Expensify.org',
        investorRelations: 'Relaciones Con Los Inversores',
        getStarted: 'Comenzar',
        createAccount: 'Crear Una Cuenta Nueva',
        logIn: 'Conectarse',
    },
    allStates: {
        AK: {
            stateISO: 'AK',
            stateName: 'Alaska',
        },
        AL: {
            stateISO: 'AL',
            stateName: 'Alabama',
        },
        AR: {
            stateISO: 'AR',
            stateName: 'Arkansas',
        },
        AZ: {
            stateISO: 'AZ',
            stateName: 'Arizona',
        },
        CA: {
            stateISO: 'CA',
            stateName: 'California',
        },
        CO: {
            stateISO: 'CO',
            stateName: 'Colorado',
        },
        CT: {
            stateISO: 'CT',
            stateName: 'Connecticut',
        },
        DE: {
            stateISO: 'DE',
            stateName: 'Delaware',
        },
        FL: {
            stateISO: 'FL',
            stateName: 'Florida',
        },
        GA: {
            stateISO: 'GA',
            stateName: 'Georgia',
        },
        HI: {
            stateISO: 'HI',
            stateName: 'Hawái',
        },
        IA: {
            stateISO: 'IA',
            stateName: 'Iowa',
        },
        ID: {
            stateISO: 'ID',
            stateName: 'Idaho',
        },
        IL: {
            stateISO: 'IL',
            stateName: 'Illinois',
        },
        IN: {
            stateISO: 'IN',
            stateName: 'Indiana',
        },
        KS: {
            stateISO: 'KS',
            stateName: 'Kansas',
        },
        KY: {
            stateISO: 'KY',
            stateName: 'Kentucky',
        },
        LA: {
            stateISO: 'LA',
            stateName: 'Luisiana',
        },
        MA: {
            stateISO: 'MA',
            stateName: 'Massachusetts',
        },
        MD: {
            stateISO: 'MD',
            stateName: 'Maryland',
        },
        ME: {
            stateISO: 'ME',
            stateName: 'Maine',
        },
        MI: {
            stateISO: 'MI',
            stateName: 'Míchigan',
        },
        MN: {
            stateISO: 'MN',
            stateName: 'Minnesota',
        },
        MO: {
            stateISO: 'MO',
            stateName: 'Misuri',
        },
        MS: {
            stateISO: 'MS',
            stateName: 'Misisipi',
        },
        MT: {
            stateISO: 'MT',
            stateName: 'Montana',
        },
        NC: {
            stateISO: 'NC',
            stateName: 'Carolina del Norte',
        },
        ND: {
            stateISO: 'ND',
            stateName: 'Dakota del Norte',
        },
        NE: {
            stateISO: 'NE',
            stateName: 'Nebraska',
        },
        NH: {
            stateISO: 'NH',
            stateName: 'Nuevo Hampshire',
        },
        NJ: {
            stateISO: 'NJ',
            stateName: 'Nueva Jersey',
        },
        NM: {
            stateISO: 'NM',
            stateName: 'Nuevo México',
        },
        NV: {
            stateISO: 'NV',
            stateName: 'Nevada',
        },
        NY: {
            stateISO: 'NY',
            stateName: 'Nueva York',
        },
        OH: {
            stateISO: 'OH',
            stateName: 'Ohio',
        },
        OK: {
            stateISO: 'OK',
            stateName: 'Oklahoma',
        },
        OR: {
            stateISO: 'OR',
            stateName: 'Oregón',
        },
        PA: {
            stateISO: 'PA',
            stateName: 'Pensilvania',
        },
        PR: {
            stateISO: 'PR',
            stateName: 'Puerto Rico',
        },
        RI: {
            stateISO: 'RI',
            stateName: 'Rhode Island',
        },
        SC: {
            stateISO: 'SC',
            stateName: 'Carolina del Sur',
        },
        SD: {
            stateISO: 'SD',
            stateName: 'Dakota del Sur',
        },
        TN: {
            stateISO: 'TN',
            stateName: 'Tennessee',
        },
        TX: {
            stateISO: 'TX',
            stateName: 'Texas',
        },
        UT: {
            stateISO: 'UT',
            stateName: 'Utah',
        },
        VA: {
            stateISO: 'VA',
            stateName: 'Virginia',
        },
        VT: {
            stateISO: 'VT',
            stateName: 'Vermont',
        },
        WA: {
            stateISO: 'WA',
            stateName: 'Washington',
        },
        WI: {
            stateISO: 'WI',
            stateName: 'Wisconsin',
        },
        WV: {
            stateISO: 'WV',
            stateName: 'Virginia Occidental',
        },
        WY: {
            stateISO: 'WY',
            stateName: 'Wyoming',
        },
        DC: {
            stateISO: 'DC',
            stateName: 'Distrito de Columbia',
        },
    },
    allCountries: {
        AF: 'Afganistán',
        AL: 'Albania',
        DE: 'Alemania',
        AD: 'Andorra',
        AO: 'Angola',
        AI: 'Anguila',
        AQ: 'Antártida',
        AG: 'Antigua y Barbuda',
        SA: 'Arabia Saudita',
        DZ: 'Argelia',
        AR: 'Argentina',
        AM: 'Armenia',
        AW: 'Aruba',
        AU: 'Australia',
        AT: 'Austria',
        AZ: 'Azerbaiyán',
        BS: 'Bahamas',
        BH: 'Bahrein',
        BD: 'Bangladesh',
        BB: 'Barbados',
        BE: 'Bélgica',
        BZ: 'Belice',
        BJ: 'Benin',
        BT: 'Bhután',
        BY: 'Bielorrusia',
        MM: 'Birmania',
        BO: 'Bolivia',
        BQ: 'Bonaire, San Eustaquio y Saba',
        BA: 'Bosnia y Herzegovina',
        BW: 'Botsuana',
        BR: 'Brazil',
        BN: 'Brunéi',
        BG: 'Bulgaria',
        BF: 'Burkina Faso',
        BI: 'Burundi',
        CV: 'Cabo Verde',
        KH: 'Camboya',
        CM: 'Camerún',
        CA: 'Canadá',
        TD: 'Chad',
        CL: 'Chile',
        CN: 'China',
        CY: 'Chipre',
        VA: 'Ciudad del Vaticano',
        CO: 'Colombia',
        KM: 'Comoras',
        KP: 'Corea del Norte',
        KR: 'Corea del Sur',
        CI: 'Costa de Marfil',
        CR: 'Costa Rica',
        HR: 'Croacia',
        CU: 'Cuba',
        CW: 'Curazao',
        DK: 'Dinamarca',
        DM: 'Dominica',
        EC: 'Ecuador',
        EG: 'Egipto',
        SV: 'El Salvador',
        AE: 'Emiratos Árabes Unidos',
        ER: 'Eritrea',
        SK: 'Eslovaquia',
        SI: 'Eslovenia',
        ES: 'España',
        US: 'Estados Unidos de América',
        EE: 'Estonia',
        ET: 'Etiopía',
        PH: 'Filipinas',
        FI: 'Finlandia',
        FJ: 'Fiyi',
        FR: 'Francia',
        GA: 'Gabón',
        GM: 'Gambia',
        GE: 'Georgia',
        GH: 'Ghana',
        GI: 'Gibraltar',
        GD: 'Granada',
        GR: 'Greece',
        GL: 'Groenlandia',
        GP: 'Guadeloupe',
        GU: 'Guam',
        GT: 'Guatemala',
        GF: 'Guayana Francesa',
        GG: 'Guernsey',
        GN: 'Guinea',
        GQ: 'Guinea Ecuatorial',
        GW: 'Guinea-Bissau',
        GY: 'Guyana',
        HT: 'Haiti',
        HN: 'Honduras',
        HK: 'Hong Kong',
        HU: 'Hungría',
        IN: 'India',
        ID: 'Indonesia',
        IQ: 'Irak',
        IR: 'Irán',
        IE: 'Irlanda',
        AC: 'Isla Ascensión',
        IM: 'Isla de Man',
        CX: 'Isla de Navidad',
        NF: 'Isla Norfolk',
        IS: 'Islandia',
        BM: 'Islas Bermudas',
        KY: 'Islas Caimán',
        CC: 'Islas Cocos (Keeling)',
        CK: 'Islas Cook',
        AX: 'Islas de Åland',
        FO: 'Islas Feroe',
        GS: 'Islas Georgias del Sur y Sandwich del Sur',
        MV: 'Islas Maldivas',
        FK: 'Islas Malvinas',
        MP: 'Islas Marianas del Norte',
        MH: 'Islas Marshall',
        PN: 'Islas Pitcairn',
        SB: 'Islas Salomón',
        TC: 'Islas Turcas y Caicos',
        UM: 'Islas Ultramarinas Menores de Estados Unidos',
        VG: 'Islas Vírgenes Británicas',
        VI: 'Islas Vírgenes de los Estados Unidos',
        IL: 'Israel',
        IT: 'Italia',
        JM: 'Jamaica',
        JP: 'Japón',
        JE: 'Jersey',
        JO: 'Jordania',
        KZ: 'Kazajistán',
        KE: 'Kenia',
        KG: 'Kirguistán',
        KI: 'Kiribati',
        XK: 'Kosovo',
        KW: 'Kuwait',
        LA: 'Laos',
        LS: 'Lesoto',
        LV: 'Letonia',
        LB: 'Líbano',
        LR: 'Liberia',
        LY: 'Libia',
        LI: 'Liechtenstein',
        LT: 'Lituania',
        LU: 'Luxemburgo',
        MO: 'Macao',
        MK: 'Macedônia',
        MG: 'Madagascar',
        MY: 'Malasia',
        MW: 'Malawi',
        ML: 'Mali',
        MT: 'Malta',
        MA: 'Marruecos',
        MQ: 'Martinica',
        MR: 'Mauritania',
        MU: 'Mauritius',
        YT: 'Mayotte',
        MX: 'México',
        FM: 'Micronesia',
        MD: 'Moldavia',
        MC: 'Mónaco',
        MN: 'Mongolia',
        ME: 'Montenegro',
        MS: 'Montserrat',
        MZ: 'Mozambique',
        NA: 'Namibia',
        NR: 'Nauru',
        NP: 'Nepal',
        NI: 'Nicaragua',
        NE: 'Niger',
        NG: 'Nigeria',
        NU: 'Niue',
        NO: 'Noruega',
        NC: 'Nueva Caledonia',
        NZ: 'Nueva Zealand',
        OM: 'Omán',
        NL: 'Países Bajos',
        PK: 'Pakistán',
        PW: 'Palau',
        PS: 'Palestina',
        PA: 'Panamá',
        PG: 'Papúa Nueva Guinea',
        PY: 'Paraguay',
        PE: 'Perú',
        PF: 'Polinesia Francesa',
        PL: 'Polonia',
        PT: 'Portugal',
        PR: 'Puerto Rico',
        QA: 'Qatar',
        GB: 'Reino Unido',
        CF: 'República Centroafricana',
        CZ: 'República Checa',
        SS: 'República de Sudán del Sur',
        CG: 'República del Congo',
        CD: 'República Democrática del Congo',
        DO: 'República Dominicana',
        RE: 'Reunión',
        RW: 'Ruanda',
        RO: 'Rumanía',
        RU: 'Rusia',
        EH: 'Sahara Occidental',
        WS: 'Samoa',
        AS: 'Samoa Americana',
        BL: 'San Bartolomé',
        KN: 'San Cristóbal y Nieves',
        SM: 'San Marino',
        MF: 'San Martín (Francia)',
        PM: 'San Pedro y Miquelón',
        VC: 'San Vicente y las Granadinas',
        SH: 'Santa Elena',
        LC: 'Santa Lucía',
        ST: 'Santo Tomé y Príncipe',
        SN: 'Senegal',
        RS: 'Serbia',
        SC: 'Seychelles',
        SL: 'Sierra Leona',
        SG: 'Singapur',
        SX: 'Sint Maarten',
        SY: 'Siria',
        SO: 'Somalia',
        LK: 'Sri Lanka',
        ZA: 'Sudáfrica',
        SD: 'Sudán',
        SE: 'Suecia',
        CH: 'Suiza',
        SR: 'Surinám',
        SJ: 'Svalbard y Jan Mayen',
        SZ: 'Swazilandia',
        TH: 'Tailandia',
        TW: 'Taiwán',
        TZ: 'Tanzania',
        TJ: 'Tayikistán',
        IO: 'Territorio Británico del Océano Índico',
        TF: 'Territorios Australes y Antárticas Franceses',
        TL: 'Timor Oriental',
        TG: 'Togo',
        TK: 'Tokelau',
        TO: 'Tonga',
        TT: 'Trinidad y Tobago',
        TA: 'Tristán de Acuña',
        TN: 'Tunez',
        TM: 'Turkmenistán',
        TR: 'Turquía',
        TV: 'Tuvalu',
        UA: 'Ucrania',
        UG: 'Uganda',
        UY: 'Uruguay',
        UZ: 'Uzbekistan',
        VU: 'Vanuatu',
        VE: 'Venezuela',
        VN: 'Vietnam',
        WF: 'Wallis y Futuna',
        YE: 'Yemen',
        DJ: 'Yibuti',
        ZM: 'Zambia',
        ZW: 'Zimbabue',
    },
    accessibilityHints: {
        navigateToChatsList: 'Vuelve a la lista de chats',
        chatWelcomeMessage: 'Mensaje de bienvenida al chat',
        navigatesToChat: 'Navega a un chat',
        newMessageLineIndicator: 'Indicador de nueva línea de mensaje',
        chatMessage: 'mensaje de chat',
        lastChatMessagePreview: 'Vista previa del último mensaje del chat',
        workspaceName: 'Nombre del espacio de trabajo',
        chatUserDisplayNames: 'Nombres de los miembros del chat',
        scrollToNewestMessages: 'Desplázate a los mensajes más recientes',
        preStyledText: 'texto preestilizado',
        viewAttachment: 'Ver archivo adjunto',
    },
    parentReportAction: {
        deletedReport: 'Informe eliminado',
        deletedMessage: 'Mensaje eliminado',
        deletedExpense: 'Gasto eliminado',
        reversedTransaction: 'Transacción anulada',
        deletedTask: 'Tarea eliminada',
        hiddenMessage: 'Mensaje oculto',
    },
    threads: {
        thread: 'Hilo',
        replies: 'Respuestas',
        reply: 'Respuesta',
        from: 'De',
        in: 'en',
        parentNavigationSummary: ({reportName, workspaceName}: ParentNavigationSummaryParams) => `De ${reportName}${workspaceName ? ` en ${workspaceName}` : ''}`,
    },
    qrCodes: {
        copy: 'Copiar URL',
        copied: '¡Copiado!',
    },
    actionableMentionWhisperOptions: {
        inviteToSubmitExpense: 'Invitar a enviar gastos',
        inviteToChat: 'Invitar solo a chatear',
        nothing: 'No hacer nada',
    },
    actionableMentionJoinWorkspaceOptions: {
        accept: 'Aceptar',
        decline: 'Rechazar',
    },
    actionableMentionTrackExpense: {
        submit: 'Pedirle a alguien que lo pague',
        categorize: 'Categorizarlo',
        share: 'Compartirlo con mi contador',
        nothing: 'Por ahora, nada',
    },
    moderation: {
        flagDescription: 'Todos los mensajes marcados se enviarán a un moderador para tu revisión.',
        chooseAReason: 'Elige abajo un motivo para reportarlo:',
        spam: 'Spam',
        spamDescription: 'Publicidad no solicitada',
        inconsiderate: 'Desconsiderado',
        inconsiderateDescription: 'Frase insultante o irrespetuosa, con intenciones cuestionables',
        intimidation: 'Intimidación',
        intimidationDescription: 'Persigue agresivamente una agenda sobre objeciones válidas',
        bullying: 'Bullying',
        bullyingDescription: 'Se dirige a un individuo para obtener obediencia',
        harassment: 'Acoso',
        harassmentDescription: 'Comportamiento racista, misógino u otro comportamiento discriminatorio',
        assault: 'Agresion',
        assaultDescription: 'Ataque emocional específicamente dirigido con la intención de hacer daño',
        flaggedContent: 'Este mensaje ha sido marcado por violar las reglas de nuestra comunidad y el contenido se ha ocultado.',
        hideMessage: 'Ocultar mensaje',
        revealMessage: 'Revelar mensaje',
        levelOneResult: 'Envía una advertencia anónima y el mensaje es reportado para revisión.',
        levelTwoResult: 'Mensaje ocultado en el canal, más advertencia anónima y mensaje reportado para revisión.',
        levelThreeResult: 'Mensaje eliminado del canal, más advertencia anónima y mensaje reportado para revisión.',
    },
    teachersUnitePage: {
        teachersUnite: 'Profesores Unidos',
        joinExpensifyOrg: 'Únete a Expensify.org para eliminar la injusticia en todo el mundo y ayuda a los profesores a dividir sus gastos para las aulas más necesitadas.',
        iKnowATeacher: 'Yo conozco a un profesor',
        iAmATeacher: 'Soy profesor',
        getInTouch: '¡Excelente! Por favor, comparte tu información para que podamos ponernos en contacto con ellos.',
        introSchoolPrincipal: 'Introducción al director del colegio',
        schoolPrincipalVerifyExpense:
            'Expensify.org divide el coste del material escolar esencial para que los estudiantes de familias con bajos ingresos puedan tener una mejor experiencia de aprendizaje. Se pedirá a tu director que verifique tus gastos.',
        principalFirstName: 'Nombre del director',
        principalLastName: 'Apellido del director',
        principalWorkEmail: 'Correo electrónico de trabajo del director',
        updateYourEmail: 'Actualiza tu dirección de correo electrónico',
        updateEmail: 'Actualización de la dirección de correo electrónico',
        schoolMailAsDefault: ({contactMethodsRoute}: ContactMethodsRouteParams) =>
            `Antes de seguir adelante, asegúrate de establecer el correo electrónico de tu colegio como método de contacto predeterminado. Puede hacerlo en Configuración > Perfil > <a href="${contactMethodsRoute}">Métodos de contacto</a>.`,
        error: {
            enterPhoneEmail: 'Ingrese un correo electrónico o número de teléfono válido',
            enterEmail: 'Introduce un correo electrónico',
            enterValidEmail: 'Introduzca un correo electrónico válido',
            tryDifferentEmail: 'Por favor intenta con un correo electrónico diferente',
        },
    },
    cardTransactions: {
        notActivated: 'No activado',
        outOfPocket: 'Gastos por cuenta propia',
        companySpend: 'Gastos de empresa',
    },
    distance: {
        addStop: 'Añadir parada',
        deleteWaypoint: 'Eliminar punto de ruta',
        deleteWaypointConfirmation: '¿Estás seguro de que quieres eliminar este punto de ruta?',
        address: 'Dirección',
        waypointDescription: {
            start: 'Comienzo',
            stop: 'Parada',
        },
        mapPending: {
            title: 'Mapa pendiente',
            subtitle: 'El mapa se generará cuando vuelvas a estar en línea',
            onlineSubtitle: 'Un momento mientras configuramos el mapa',
            errorTitle: 'Mapa error',
            errorSubtitle: 'No se pudo cargar el mapa. Por favor, inténtalo de nuevo.',
        },
        error: {
            selectSuggestedAddress: 'Por favor, selecciona una dirección sugerida o usa la ubicación actual',
        },
    },
    reportCardLostOrDamaged: {
        screenTitle: 'Notificar la pérdida o deterioro de la tarjeta',
        nextButtonLabel: 'Siguiente',
        reasonTitle: '¿Por qué necesitas una tarjeta nueva?',
        cardDamaged: 'Mi tarjeta está dañada',
        cardLostOrStolen: 'He perdido o me han robado la tarjeta',
        confirmAddressTitle: 'Por favor, confirma la dirección postal de tu nueva tarjeta.',
        cardDamagedInfo: 'La nueva tarjeta te llegará en 2-3 días laborables. La tarjeta actual seguirá funcionando hasta que actives la nueva.',
        cardLostOrStolenInfo: 'La tarjeta actual se desactivará permanentemente en cuanto realices el pedido. La mayoría de las tarjetas llegan en pocos días laborables.',
        address: 'Dirección',
        deactivateCardButton: 'Desactivar tarjeta',
        shipNewCardButton: 'Enviar tarjeta nueva',
        addressError: 'La dirección es obligatoria',
        reasonError: 'Se requiere justificación',
        successTitle: '¡Tu nueva tarjeta está en camino!',
        successDescription: 'Tendrás que activarla cuando llegue en unos días hábiles. Mientras tanto, puedes usar una tarjeta virtual.',
    },
    eReceipt: {
        guaranteed: 'eRecibo garantizado',
        transactionDate: 'Fecha de transacción',
    },
    referralProgram: {
        [CONST.REFERRAL_PROGRAM.CONTENT_TYPES.START_CHAT]: {
            buttonText: 'Inicia un chat y <success><strong>recomienda a un amigo</strong></success>',
            header: 'Inicia un chat, recomienda a un amigo',
            body: '¿Quieres que tus amigos también usen Expensify? Simplemente inicia un chat con ellos y nosotros nos encargaremos del resto.',
        },
        [CONST.REFERRAL_PROGRAM.CONTENT_TYPES.SUBMIT_EXPENSE]: {
            buttonText: 'Presenta un gasto y <success><strong>recomienda a tu jefe</strong></success>',
            header: 'Envía un gasto, recomienda a tu jefe',
            body: '¿Quieres que tu jefe también use Expensify? Simplemente envíale un gasto y nosotros nos encargaremos del resto.',
        },
        [CONST.REFERRAL_PROGRAM.CONTENT_TYPES.REFER_FRIEND]: {
            header: 'Recomienda a un amigo',
            body: '¿Quieres que tus amigos también usen Expensify? Simplemente chatea, paga o divide un gasto con ellos y nosotros nos encargaremos del resto. ¡O simplemente comparte tu enlace de invitación!',
        },
        [CONST.REFERRAL_PROGRAM.CONTENT_TYPES.SHARE_CODE]: {
            buttonText: 'Recomienda a un amigo',
            header: 'Recomienda a un amigo',
            body: '¿Quieres que tus amigos también usen Expensify? Simplemente chatea, paga o divide un gasto con ellos y nosotros nos encargaremos del resto. ¡O simplemente comparte tu enlace de invitación!',
        },
        copyReferralLink: 'Copiar enlace de invitación',
    },
    systemChatFooterMessage: {
        [CONST.INTRO_CHOICES.MANAGE_TEAM]: {
            phrase1: 'Chatea con tu especialista asignado en ',
            phrase2: ' para obtener ayuda',
        },
        default: {
            phrase1: 'Envía un correo electrónico a ',
            phrase2: ' para obtener ayuda con la configuración',
        },
    },
    violations: {
        allTagLevelsRequired: 'Todas las etiquetas son obligatorias',
        autoReportedRejectedExpense: 'Este gasto fue rechazado.',
        billableExpense: 'La opción facturable ya no es válida',
        cashExpenseWithNoReceipt: ({formattedLimit}: ViolationsCashExpenseWithNoReceiptParams = {}) => `Recibo obligatorio para cantidades mayores de ${formattedLimit}`,
        categoryOutOfPolicy: 'La categoría ya no es válida',
        conversionSurcharge: ({surcharge}: ViolationsConversionSurchargeParams) => `${surcharge}% de recargo aplicado`,
        customUnitOutOfPolicy: 'Tasa inválida para este espacio de trabajo',
        duplicatedTransaction: 'Posible duplicado',
        fieldRequired: 'Los campos del informe son obligatorios',
        futureDate: 'Fecha futura no permitida',
        invoiceMarkup: ({invoiceMarkup}: ViolationsInvoiceMarkupParams) => `Incrementado un ${invoiceMarkup}%`,
        maxAge: ({maxAge}: ViolationsMaxAgeParams) => `Fecha de más de ${maxAge} días`,
        missingCategory: 'Falta categoría',
        missingComment: 'Descripción obligatoria para la categoría seleccionada',
        missingTag: ({tagName}: ViolationsMissingTagParams = {}) => `Falta ${tagName ?? 'etiqueta'}`,
        modifiedAmount: ({type, displayPercentVariance}: ViolationsModifiedAmountParams) => {
            switch (type) {
                case 'distance':
                    return 'Importe difiere del calculado basado en distancia';
                case 'card':
                    return 'Importe mayor al de la transacción de la tarjeta';
                default:
                    if (displayPercentVariance) {
                        return `Importe ${displayPercentVariance}% mayor al del recibo escaneado`;
                    }
                    return 'Importe mayor al del recibo escaneado';
            }
        },
        modifiedDate: 'Fecha difiere del recibo escaneado',
        nonExpensiworksExpense: 'Gasto no proviene de Expensiworks',
        overAutoApprovalLimit: ({formattedLimit}: ViolationsOverAutoApprovalLimitParams) =>
            `Importe supera el límite de aprobación automática${formattedLimit ? ` de ${formattedLimit}` : ''}`,
        overCategoryLimit: ({formattedLimit}: ViolationsOverCategoryLimitParams) => `Importe supera el límite para la categoría${formattedLimit ? ` de ${formattedLimit}/persona` : ''}`,
        overLimit: ({formattedLimit}: ViolationsOverLimitParams) => `Importe supera el límite${formattedLimit ? ` de ${formattedLimit}/persona` : ''}`,
        overTripLimit: ({formattedLimit}: ViolationsOverLimitParams) => `Importe supera el límite${formattedLimit ? ` de ${formattedLimit}/viaje` : ''}`,
        overLimitAttendee: ({formattedLimit}: ViolationsOverLimitParams) => `Importe supera el límite${formattedLimit ? ` de ${formattedLimit}/persona` : ''}`,
        perDayLimit: ({formattedLimit}: ViolationsPerDayLimitParams) => `Importe supera el límite diario de la categoría${formattedLimit ? ` de ${formattedLimit}/persona` : ''}`,
        receiptNotSmartScanned: 'Detalles del recibo y del gasto añadidos manualmente.',
        receiptRequired: ({formattedLimit, category}: ViolationsReceiptRequiredParams) => {
            let message = 'Recibo obligatorio';
            if (formattedLimit ?? category) {
                message += ' para importes sobre';
                if (formattedLimit) {
                    message += ` ${formattedLimit}`;
                }
                if (category) {
                    message += ' el límite de la categoría';
                }
            }
            return message;
        },
        prohibitedExpense: ({prohibitedExpenseType}: ViolationsProhibitedExpenseParams) => {
            const preMessage = 'Gasto prohibido:';
            switch (prohibitedExpenseType) {
                case 'alcohol':
                    return `${preMessage} alcohol`;
                case 'gambling':
                    return `${preMessage} juegos de apuestas`;
                case 'tobacco':
                    return `${preMessage} tabaco`;
                case 'adultEntertainment':
                    return `${preMessage} entretenimiento para adultos`;
                case 'hotelIncidentals':
                    return `${preMessage} gastos adicionales de hotel`;
                default:
                    return `${preMessage}${prohibitedExpenseType}`;
            }
        },
        customRules: ({message}: ViolationsCustomRulesParams) => message,
        reviewRequired: 'Revisión requerida',
        rter: ({brokenBankConnection, isAdmin, email, isTransactionOlderThan7Days, member, rterType}: ViolationsRterParams) => {
            if (rterType === CONST.RTER_VIOLATION_TYPES.BROKEN_CARD_CONNECTION_530) {
                return 'No se puede emparejar automáticamente el recibo debido a una conexión bancaria interrumpida.';
            }
            if (brokenBankConnection || rterType === CONST.RTER_VIOLATION_TYPES.BROKEN_CARD_CONNECTION) {
                return isAdmin
                    ? `No se puede adjuntar recibo debido a un problema con la conexión a tu banco que ${email} necesita arreglar`
                    : 'No se puede adjuntar recibo debido a un problema con la conexión a tu banco';
            }
            if (!isTransactionOlderThan7Days) {
                return isAdmin
                    ? `Pide a ${member} que marque la transacción como efectivo o espera 7 días e inténtalo de nuevo`
                    : 'Esperando a adjuntar automáticamente la transacción de tarjeta de crédito';
            }
            return '';
        },
        brokenConnection530Error: 'Recibo pendiente debido a una conexión bancaria rota',
        adminBrokenConnectionError: 'Recibo pendiente debido a una conexión bancaria rota. Por favor, resuélvelo en ',
        memberBrokenConnectionError: 'Recibo pendiente debido a una conexión bancaria rota. Por favor, pide a un administrador del espacio de trabajo que lo resuelva.',
        markAsCashToIgnore: 'Márcalo como efectivo para ignorar y solicitar el pago.',
        smartscanFailed: ({canEdit = true}) => `No se pudo escanear el recibo.${canEdit ? ' Introduce los datos manualmente.' : ''}`,
        receiptGeneratedWithAI: 'Posible recibo generado por IA',
        someTagLevelsRequired: ({tagName}: ViolationsTagOutOfPolicyParams = {}) => `Falta ${tagName ?? 'Tag'}`,
        tagOutOfPolicy: ({tagName}: ViolationsTagOutOfPolicyParams = {}) => `La etiqueta ${tagName ? `${tagName} ` : ''}ya no es válida`,
        taxAmountChanged: 'El importe del impuesto fue modificado',
        taxOutOfPolicy: ({taxName}: ViolationsTaxOutOfPolicyParams = {}) => `${taxName ?? 'El impuesto'} ya no es válido`,
        taxRateChanged: 'La tasa de impuesto fue modificada',
        taxRequired: 'Falta la tasa de impuesto',
        none: 'Ninguno',
        taxCodeToKeep: 'Elige qué tasa de impuesto quieres conservar',
        tagToKeep: 'Elige qué etiqueta quieres conservar',
        isTransactionReimbursable: 'Elige si la transacción es reembolsable',
        merchantToKeep: 'Elige qué comerciante quieres conservar',
        descriptionToKeep: 'Elige qué descripción quieres conservar',
        categoryToKeep: 'Elige qué categoría quieres conservar',
        isTransactionBillable: 'Elige si la transacción es facturable',
        keepThisOne: 'Mantener éste',
        confirmDetails: 'Confirma los detalles que conservas',
        confirmDuplicatesInfo: 'Los duplicados que no conserves se mantendrán para que el remitente los elimine.',
        hold: 'Este gasto está retenido',
        resolvedDuplicates: 'resolvió el duplicado',
    },
    reportViolations: {
        [CONST.REPORT_VIOLATIONS.FIELD_REQUIRED]: ({fieldName}: RequiredFieldParams) => `${fieldName} es obligatorio`,
    },
    violationDismissal: {
        rter: {
            manual: 'marcó el recibo como pagado en efectivo',
        },
        duplicatedTransaction: {
            manual: 'resolvió el duplicado',
        },
    },
    videoPlayer: {
        play: 'Reproducir',
        pause: 'Pausar',
        fullscreen: 'Pantalla completa',
        playbackSpeed: 'Velocidad',
        expand: 'Expandir',
        mute: 'Silenciar',
        unmute: 'Activar sonido',
        normal: 'Normal',
    },
    exitSurvey: {
        header: 'Antes de irte',
        reasonPage: {
            title: 'Dinos por qué te vas',
            subtitle: 'Antes de irte, por favor dinos por qué te gustaría cambiarte a Expensify Classic.',
        },
        reasons: {
            [CONST.EXIT_SURVEY.REASONS.FEATURE_NOT_AVAILABLE]: 'Necesito una función que sólo está disponible en Expensify Classic.',
            [CONST.EXIT_SURVEY.REASONS.DONT_UNDERSTAND]: 'No entiendo cómo usar New Expensify.',
            [CONST.EXIT_SURVEY.REASONS.PREFER_CLASSIC]: 'Entiendo cómo usar New Expensify, pero prefiero Expensify Classic.',
        },
        prompts: {
            [CONST.EXIT_SURVEY.REASONS.FEATURE_NOT_AVAILABLE]: '¿Qué función necesitas que no esté disponible en New Expensify?',
            [CONST.EXIT_SURVEY.REASONS.DONT_UNDERSTAND]: '¿Qué estás tratando de hacer?',
            [CONST.EXIT_SURVEY.REASONS.PREFER_CLASSIC]: '¿Por qué prefieres Expensify Classic?',
        },
        responsePlaceholder: 'Tu respuesta',
        thankYou: '¡Gracias por tus comentarios!',
        thankYouSubtitle: 'Sus respuestas nos ayudarán a crear un mejor producto para hacer las cosas bien. ¡Muchas gracias!',
        goToExpensifyClassic: 'Cambiar a Expensify Classic',
        offlineTitle: 'Parece que estás atrapado aquí...',
        offline:
            'Parece que estás desconectado. Desafortunadamente, Expensify Classic no funciona sin conexión, pero New Expensify sí. Si prefieres utilizar Expensify Classic, inténtalo de nuevo cuando tengas conexión a internet.',
        quickTip: 'Consejo rápido...',
        quickTipSubTitle: 'Puedes ir directamente a Expensify Classic visitando expensify.com. Márcalo como favorito para tener un acceso directo fácil.',
        bookACall: 'Reservar una llamada',
        noThanks: 'No, gracias',
        bookACallTitle: '¿Desea hablar con un responsable de producto?',
        benefits: {
            [CONST.EXIT_SURVEY.BENEFIT.CHATTING_DIRECTLY]: 'Chat directo sobre gastos e informes',
            [CONST.EXIT_SURVEY.BENEFIT.EVERYTHING_MOBILE]: 'Posibilidad de hacerlo todo desde el móvil',
            [CONST.EXIT_SURVEY.BENEFIT.TRAVEL_EXPENSE]: 'Viajes y gastos a la velocidad del chat',
        },
        bookACallTextTop: 'Al cambiar a Expensify Classic, se perderá:',
        bookACallTextBottom: 'Nos encantaría hablar con usted para entender por qué. Puede concertar una llamada con uno de nuestros jefes de producto para hablar de sus necesidades.',
        takeMeToExpensifyClassic: 'Llévame a Expensify Classic',
    },
    listBoundary: {
        errorMessage: 'Se ha producido un error al cargar más mensajes',
        tryAgain: 'Inténtalo de nuevo',
    },
    systemMessage: {
        mergedWithCashTransaction: 'encontró un recibo para esta transacción',
    },
    subscription: {
        authenticatePaymentCard: 'Autenticar tarjeta de pago',
        mobileReducedFunctionalityMessage: 'No puedes hacer cambios en tu suscripción en la aplicación móvil.',
        badge: {
            freeTrial: ({numOfDays}: BadgeFreeTrialParams) => `Prueba gratuita: ${numOfDays === 1 ? `queda 1 día` : `quedan ${numOfDays} días`}`,
        },
        billingBanner: {
            policyOwnerAmountOwed: {
                title: 'Tu información de pago está desactualizada',
                subtitle: ({date}: BillingBannerSubtitleWithDateParams) => `Actualiza tu tarjeta de pago antes del ${date} para continuar utilizando todas tus herramientas favoritas`,
            },
            policyOwnerAmountOwedOverdue: {
                title: 'No se pudo procesar tu pago',
                subtitle: ({date, purchaseAmountOwed}: BillingBannerOwnerAmountOwedOverdueParams) =>
                    date && purchaseAmountOwed
                        ? `No se ha podido procesar tu cargo de ${purchaseAmountOwed} del día ${date}. Por favor, añade una tarjeta de pago para saldar la cantidad adeudada.`
                        : 'Por favor, añade una tarjeta de pago para saldar la cantidad adeudada.',
            },
            policyOwnerUnderInvoicing: {
                title: 'Tu información de pago está desactualizada',
                subtitle: ({date}: BillingBannerSubtitleWithDateParams) => `Tu pago está vencido. Por favor, paga tu factura antes del ${date} para evitar la interrupción del servicio.`,
            },
            policyOwnerUnderInvoicingOverdue: {
                title: 'Tu información de pago está desactualizada',
                subtitle: 'Tu pago está vencido. Por favor, paga tu factura.',
            },
            billingDisputePending: {
                title: 'No se ha podido realizar el cobro a tu tarjeta',
                subtitle: ({amountOwed, cardEnding}: BillingBannerDisputePendingParams) =>
                    `Has impugnado el cargo ${amountOwed} en la tarjeta terminada en ${cardEnding}. Tu cuenta estará bloqueada hasta que se resuelva la disputa con tu banco.`,
            },
            cardAuthenticationRequired: {
                title: 'Tu tarjeta de pago no ha sido autenticada por completo.',
                subtitle: ({cardEnding}: BillingBannerCardAuthenticationRequiredParams) =>
                    `Completa el proceso de autenticación para activar tu tarjeta de pago que termina en ${cardEnding}.`,
            },
            insufficientFunds: {
                title: 'No se ha podido realizar el cobro a tu tarjeta',
                subtitle: ({amountOwed}: BillingBannerInsufficientFundsParams) =>
                    `Tu tarjeta de pago fue rechazada por falta de fondos. Vuelve a intentarlo o añade una nueva tarjeta de pago para liquidar tu saldo pendiente de ${amountOwed}.`,
            },
            cardExpired: {
                title: 'No se ha podido realizar el cobro a tu tarjeta',
                subtitle: ({amountOwed}: BillingBannerCardExpiredParams) =>
                    `Tu tarjeta de pago ha expirado. Por favor, añade una nueva tarjeta de pago para liquidar tu saldo pendiente de ${amountOwed}.`,
            },
            cardExpireSoon: {
                title: 'Tu tarjeta caducará pronto',
                subtitle:
                    'Tu tarjeta de pago caducará a finales de este mes. Haz clic en el menú de tres puntos que aparece a continuación para actualizarla y continuar utilizando todas tus herramientas favoritas.',
            },
            retryBillingSuccess: {
                title: 'Éxito!',
                subtitle: 'Tu tarjeta fue facturada correctamente.',
            },
            retryBillingError: {
                title: 'No se ha podido realizar el cobro a tu tarjeta',
                subtitle:
                    'Antes de volver a intentarlo, llama directamente a tu banco para que autorice los cargos de Expensify y elimine las retenciones. De lo contrario, añade una tarjeta de pago diferente.',
            },
            cardOnDispute: ({amountOwed, cardEnding}: BillingBannerCardOnDisputeParams) =>
                `Has impugnado el cargo ${amountOwed} en la tarjeta terminada en ${cardEnding}. Tu cuenta estará bloqueada hasta que se resuelva la disputa con tu banco.`,
            preTrial: {
                title: 'Iniciar una prueba gratuita',
                subtitleStart: 'El próximo paso es ',
                subtitleLink: 'completar la configuración ',
                subtitleEnd: 'para que tu equipo pueda empezar a enviar gastos.',
            },
            trialStarted: {
                title: ({numOfDays}: TrialStartedTitleParams) => `Prueba gratuita: ¡${numOfDays === 1 ? `queda 1 día` : `${numOfDays} días`}!`,
                subtitle: 'Añade una tarjeta de pago para seguir utilizando tus funciones favoritas.',
            },
            trialEnded: {
                title: 'Tu prueba gratuita ha terminado',
                subtitle: 'Añade una tarjeta de pago para seguir utilizando tus funciones favoritas.',
            },
            earlyDiscount: {
                claimOffer: 'Solicitar oferta',
                noThanks: 'No, gracias',
                subscriptionPageTitle: ({discountType}: EarlyDiscountTitleParams) =>
                    `<strong>¡${discountType}% de descuento en tu primer año!</strong> ¡Solo añade una tarjeta de pago y comienza una suscripción anual!`,
                onboardingChatTitle: ({discountType}: EarlyDiscountTitleParams) => `Oferta por tiempo limitado: ¡${discountType}% de descuento en tu primer año!`,
                subtitle: ({days, hours, minutes, seconds}: EarlyDiscountSubtitleParams) => `Solicítala en ${days > 0 ? `${days}d : ` : ''}${hours}h : ${minutes}m : ${seconds}s`,
            },
        },
        cardSection: {
            title: 'Pago',
            subtitle: 'Añade una tarjeta para pagar tu suscripción a Expensify.',
            addCardButton: 'Añade tarjeta de pago',
            cardNextPayment: ({nextPaymentDate}: CardNextPaymentParams) => `Tu próxima fecha de pago es ${nextPaymentDate}.`,
            cardEnding: ({cardNumber}: CardEndingParams) => `Tarjeta terminada en ${cardNumber}`,
            cardInfo: ({name, expiration, currency}: CardInfoParams) => `Nombre: ${name}, Expiración: ${expiration}, Moneda: ${currency}`,
            changeCard: 'Cambiar tarjeta de pago',
            changeCurrency: 'Cambiar moneda de pago',
            cardNotFound: 'No se ha añadido ninguna tarjeta de pago',
            retryPaymentButton: 'Reintentar el pago',
            authenticatePayment: 'Autenticar el pago',
            requestRefund: 'Solicitar reembolso',
            requestRefundModal: {
                full: 'Obtener un reembolso es fácil, simplemente baja tu cuenta de categoría antes de la próxima fecha de facturación y recibirás un reembolso. <br /> <br /> Atención: Bajar tu cuenta de categoría significa que tu(s) espacio(s) de trabajo será(n) eliminado(s). Esta acción no se puede deshacer, pero siempre puedes crear un nuevo espacio de trabajo si cambias de opinión.',
                confirm: 'Eliminar y bajar de categoría',
            },
            viewPaymentHistory: 'Ver historial de pagos',
        },
        yourPlan: {
            title: 'Tu plan',
            exploreAllPlans: 'Explorar todos los planes',
            customPricing: 'Precios personalizados',
            asLowAs: ({price}: YourPlanPriceValueParams) => `desde ${price} por miembro activo/mes`,
            pricePerMemberMonth: ({price}: YourPlanPriceValueParams) => `${price} por miembro/mes`,
            pricePerMemberPerMonth: ({price}: YourPlanPriceValueParams) => `${price} por miembro por mes`,
            perMemberMonth: 'por miembro/mes',
            collect: {
                title: 'Recopilar',
                description: 'El plan para pequeñas empresas que te ofrece gestión de gastos, viajes y chat.',
                priceAnnual: ({lower, upper}: YourPlanPriceParams) => `Desde ${lower}/miembro activo con la Tarjeta Expensify, ${upper}/miembro activo sin la Tarjeta Expensify.`,
                pricePayPerUse: ({lower, upper}: YourPlanPriceParams) => `Desde ${lower}/miembro activo con la Tarjeta Expensify, ${upper}/miembro activo sin la Tarjeta Expensify.`,
                benefit1: 'Escaneo de recibos',
                benefit2: 'Reembolsos',
                benefit3: 'Gestión de tarjetas corporativas',
                benefit4: 'Aprobaciones de gastos y viajes',
                benefit5: 'Reservas y reglas de viaje',
                benefit6: 'Integraciones con QuickBooks/Xero',
                benefit7: 'Chat sobre gastos, reportes y salas',
                benefit8: 'Soporte con IA y asistencia humana',
            },
            control: {
                title: 'Controlar',
                description: 'Gastos, viajes y chat para empresas más grandes.',
                priceAnnual: ({lower, upper}: YourPlanPriceParams) => `Desde ${lower}/miembro activo con la Tarjeta Expensify, ${upper}/miembro activo sin la Tarjeta Expensify.`,
                pricePayPerUse: ({lower, upper}: YourPlanPriceParams) => `Desde ${lower}/miembro activo con la Tarjeta Expensify, ${upper}/miembro activo sin la Tarjeta Expensify.`,
                benefit1: 'Todo lo incluido en el plan Collect',
                benefit2: 'Flujos de aprobación multinivel',
                benefit3: 'Reglas de gastos personalizadas',
                benefit4: 'Integraciones con ERP (NetSuite, Sage Intacct, Oracle)',
                benefit5: 'Integraciones con RR. HH. (Workday, Certinia)',
                benefit6: 'SAML/SSO',
                benefit7: 'Informes y análisis personalizados',
                benefit8: 'Presupuestación',
            },
            thisIsYourCurrentPlan: 'Este es tu plan actual',
            downgrade: 'Reducir a Collect',
            upgrade: 'Actualizar a Control',
            addMembers: 'Agregar miembros',
            saveWithExpensifyTitle: 'Ahorra con la Tarjeta Expensify',
            saveWithExpensifyDescription: 'Utiliza nuestra calculadora de ahorro para ver cómo el reembolso en efectivo de la Tarjeta Expensify puede reducir tu factura de Expensify',
            saveWithExpensifyButton: 'Más información',
        },
        compareModal: {
            comparePlans: 'Comparar planes',
            subtitle: `<muted-text>Desbloquea las funciones que necesitas con el plan adecuado para ti. <a href="${CONST.PRICING}">Consulta nuestra página de precios</a> para ver un desglose completo de las funciones de cada uno de nuestros planes.</muted-text>`,
        },
        details: {
            title: 'Datos de suscripción',
            annual: 'Suscripción anual',
            taxExempt: 'Solicitar estado de exención de impuestos',
            taxExemptEnabled: 'Exento de impuestos',
            taxExemptStatus: 'Estado de exención de impuestos',
            payPerUse: 'Pago por uso',
            subscriptionSize: 'Tamaño de suscripción',
            headsUp:
                'Atención: Si no estableces ahora el tamaño de tu suscripción, lo haremos automáticamente con el número de suscriptores activos del primer mes. A partir de ese momento, estarás suscrito para pagar al menos por ese número de afiliados durante los 12 meses siguientes. Puedes aumentar el tamaño de tu suscripción en cualquier momento, pero no puedes reducirlo hasta que finalice tu suscripción.',
            zeroCommitment: 'Compromiso cero con la tarifa de suscripción anual reducida',
        },
        subscriptionSize: {
            title: 'Tamaño de suscripción',
            yourSize: 'El tamaño de tu suscripción es el número de plazas abiertas que puede ocupar cualquier miembro activo en un mes determinado.',
            eachMonth:
                'Cada mes, tu suscripción cubre hasta el número de miembros activos establecido anteriormente. Cada vez que aumentes el tamaño de tu suscripción, iniciarás una nueva suscripción de 12 meses con ese nuevo tamaño.',
            note: 'Nota: Un miembro activo es cualquiera que haya creado, editado, enviado, aprobado, reembolsado, o exportado datos de gastos vinculados al espacio de trabajo de tu empresa.',
            confirmDetails: 'Confirma los datos de tu nueva suscripción anual:',
            subscriptionSize: 'Tamaño de suscripción',
            activeMembers: ({size}: SubscriptionSizeParams) => `${size} miembros activos/mes`,
            subscriptionRenews: 'Renovación de la suscripción',
            youCantDowngrade: 'No puedes bajar de categoría durante tu suscripción anual.',
            youAlreadyCommitted: ({size, date}: SubscriptionCommitmentParams) =>
                `Ya se ha comprometido a un tamaño de suscripción anual de ${size} miembros activos al mes hasta el ${date}. Puede cambiar a una suscripción de pago por uso en ${date} desactivando la auto-renovación.`,
            error: {
                size: 'Por favor ingrese un tamaño de suscripción valido',
                sameSize: 'Por favor, introduce un número diferente al de tu subscripción actual',
            },
        },
        paymentCard: {
            addPaymentCard: 'Añade tarjeta de pago',
            enterPaymentCardDetails: 'Introduce los datos de tu tarjeta de pago',
            security: 'Expensify es PCI-DSS obediente, utiliza cifrado a nivel bancario, y emplea infraestructura redundante para proteger tus datos.',
            learnMoreAboutSecurity: 'Obtén más información sobre nuestra seguridad.',
        },
        subscriptionSettings: {
            title: 'Configuración de suscripción',
            summary: ({subscriptionType, subscriptionSize, autoRenew, autoIncrease}: SubscriptionSettingsSummaryParams) =>
                `Tipo de suscripción: ${subscriptionType}, Tamaño de suscripción: ${subscriptionSize}, Renovación automática: ${autoRenew}, Aumento automático de asientos anuales: ${autoIncrease}`,
            none: 'ninguno',
            on: 'activado',
            off: 'desactivado',
            annual: 'Anual',
            autoRenew: 'Auto-renovación',
            autoIncrease: 'Auto-incremento',
            saveUpTo: ({amountWithCurrency}: SubscriptionSettingsSaveUpToParams) => `Ahorre hasta ${amountWithCurrency} al mes por miembro activo`,
            automaticallyIncrease:
                'Aumenta automáticamente tus plazas anuales para dar lugar a los miembros activos que superen el tamaño de tu suscripción. Nota: Esto ampliará la fecha de finalización de tu suscripción anual.',
            disableAutoRenew: 'Desactivar auto-renovación',
            helpUsImprove: 'Ayúdanos a mejorar Expensify',
            whatsMainReason: '¿Cuál es la razón principal por la que deseas desactivar la auto-renovación?',
            renewsOn: ({date}: SubscriptionSettingsRenewsOnParams) => `Se renovará el ${date}.`,
            pricingConfiguration: 'El precio depende de la configuración. Para obtener el precio más bajo, elige una suscripción anual y obtén la Tarjeta Expensify.',
            learnMore: {
                part1: 'Obtén más información en nuestra ',
                pricingPage: 'página de precios',
                part2: ' o chatea con nuestro equipo en tu ',
                adminsRoom: 'sala #admins.',
            },
            estimatedPrice: 'Precio estimado',
            changesBasedOn: 'Esto varía según el uso de tu Tarjeta Expensify y las opciones de suscripción que elijas a continuación.',
        },
        requestEarlyCancellation: {
            title: 'Solicitar cancelación anticipada',
            subtitle: '¿Cuál es la razón principal por la que solicitas la cancelación anticipada?',
            subscriptionCanceled: {
                title: 'Suscripción cancelada',
                subtitle: 'Tu suscripción anual ha sido cancelada.',
                info: 'Ya puedes seguir utilizando tu(s) espacio(s) de trabajo en la modalidad de pago por uso.',
                preventFutureActivity: ({workspacesListRoute}: WorkspacesListRouteParams) =>
                    `Si quieres evitar actividad y cargos futuros, debes <a href="${workspacesListRoute}">eliminar tu(s) espacio(s) de trabajo.</a> Ten en cuenta que cuando elimines tu(s) espacio(s) de trabajo, se te cobrará cualquier actividad pendienteque se haya incurrido durante el mes en curso.`,
            },
            requestSubmitted: {
                title: 'Solicitud enviada',
                subtitle:
                    'Gracias por hacernos saber que deseas cancelar tu suscripción. Estamos revisando tu solicitud y nos comunicaremos contigo en breve a través de tu chat con <concierge-link>Concierge</concierge-link>.',
            },
            acknowledgement: `Al solicitar la cancelación anticipada, reconozco y acepto que Expensify no tiene ninguna obligación de conceder dicha solicitud en virtud de las <a href=${CONST.OLD_DOT_PUBLIC_URLS.TERMS_URL}>Condiciones de Servicio</a> de Expensify u otro acuerdo de servicios aplicable entre Expensify y yo, y que Expensify se reserva el derecho exclusivo a conceder dicha solicitud.`,
        },
    },
    feedbackSurvey: {
        tooLimited: 'Hay que mejorar la funcionalidad',
        tooExpensive: 'Demasiado caro',
        inadequateSupport: 'Atención al cliente inadecuada',
        businessClosing: 'Cierre, reducción, o adquisición de la empresa',
        additionalInfoTitle: '¿A qué software está migrando y por qué?',
        additionalInfoInputLabel: 'Tu respuesta',
    },
    roomChangeLog: {
        updateRoomDescription: 'establece la descripción de la sala a:',
        clearRoomDescription: 'la descripción de la habitación ha sido borrada',
    },
    delegate: {
        switchAccount: 'Cambiar de cuenta:',
        copilotDelegatedAccess: 'Copilot: Acceso delegado',
        copilotDelegatedAccessDescription: 'Permitir que otros miembros accedan a tu cuenta.',
        addCopilot: 'Agregar copiloto',
        membersCanAccessYourAccount: 'Estos miembros pueden acceder a tu cuenta:',
        youCanAccessTheseAccounts: 'Puedes acceder a estas cuentas a través del conmutador de cuentas:',
        role: ({role}: OptionalParam<DelegateRoleParams> = {}) => {
            switch (role) {
                case CONST.DELEGATE_ROLE.ALL:
                    return 'Completo';
                case CONST.DELEGATE_ROLE.SUBMITTER:
                    return 'Limitado';
                default:
                    return '';
            }
        },
        genericError: '¡Ups! Ha ocurrido un error. Por favor, inténtalo de nuevo.',
        onBehalfOfMessage: ({delegator}: DelegatorParams) => `en nombre de ${delegator}`,
        accessLevel: 'Nivel de acceso',
        confirmCopilot: 'Confirma tu copiloto a continuación.',
        accessLevelDescription: 'Elige un nivel de acceso a continuación. Tanto el acceso Completo como el Limitado permiten a los copilotos ver todas las conversaciones y gastos.',
        roleDescription: ({role}: OptionalParam<DelegateRoleParams> = {}) => {
            switch (role) {
                case CONST.DELEGATE_ROLE.ALL:
                    return 'Permite a otro miembro realizar todas las acciones en tu cuenta, en tu nombre. Incluye chat, presentaciones, aprobaciones, pagos, actualizaciones de configuración y más.';
                case CONST.DELEGATE_ROLE.SUBMITTER:
                    return 'Permite a otro miembro realizar la mayoría de las acciones en tu cuenta, en tu nombre. Excluye aprobaciones, pagos, rechazos y retenciones.';
                default:
                    return '';
            }
        },
        removeCopilot: 'Eliminar copiloto',
        removeCopilotConfirmation: '¿Estás seguro de que quieres eliminar este copiloto?',
        changeAccessLevel: 'Cambiar nivel de acceso',
        makeSureItIsYou: 'Vamos a asegurarnos de que eres tú',
        enterMagicCode: ({contactMethod}: EnterMagicCodeParams) =>
            `Por favor, introduce el código mágico enviado a ${contactMethod} para agregar un copiloto. Debería llegar en un par de minutos.`,
        enterMagicCodeUpdate: ({contactMethod}: EnterMagicCodeParams) =>
            `Por favor, introduce el código mágico enviado a ${contactMethod} para actualizar el nivel de acceso de tu copiloto.`,
        notAllowed: 'No tan rápido...',
        noAccessMessage: 'Como copiloto, no tienes acceso a esta página. ¡Lo sentimos!',
        notAllowedMessage: ({accountOwnerEmail}: AccountOwnerParams) =>
            `Como <a href="${CONST.DELEGATE_ROLE_HELP_DOT_ARTICLE_LINK}">copiloto</a> de ${accountOwnerEmail}, no tienes permiso para realizar esta acción. ¡Lo siento!`,
        copilotAccess: 'Acceso a Copilot',
    },
    debug: {
        debug: 'Depuración',
        details: 'Detalles',
        JSON: 'JSON',
        reportActions: 'Acciones',
        reportActionPreview: 'Previa',
        nothingToPreview: 'Nada que previsualizar',
        editJson: 'Editar JSON:',
        preview: 'Previa:',
        missingProperty: ({propertyName}: MissingPropertyParams) => `Falta ${propertyName}`,
        invalidProperty: ({propertyName, expectedType}: InvalidPropertyParams) => `Propiedad inválida: ${propertyName} - Esperado: ${expectedType}`,
        invalidValue: ({expectedValues}: InvalidValueParams) => `Valor inválido - Esperado: ${expectedValues}`,
        missingValue: 'Valor en falta',
        createReportAction: 'Crear acción de informe',
        reportAction: 'Acciones del informe',
        report: 'Informe',
        transaction: 'Transacción',
        violations: 'Violaciones',
        transactionViolation: 'Violación de transacción',
        hint: 'Los cambios de datos no se enviarán al backend',
        textFields: 'Campos de texto',
        numberFields: 'Campos numéricos',
        booleanFields: 'Campos booleanos',
        constantFields: 'Campos constantes',
        dateTimeFields: 'Campos de fecha y hora',
        date: 'Fecha',
        time: 'Hora',
        none: 'Ninguno',
        visibleInLHN: 'Visible en LHN',
        GBR: 'GBR',
        RBR: 'RBR',
        true: 'verdadero',
        false: 'falso',
        viewReport: 'Ver Informe',
        viewTransaction: 'Ver transacción',
        createTransactionViolation: 'Crear infracción de transacción',
        reasonVisibleInLHN: {
            hasDraftComment: 'Tiene comentario en borrador',
            hasGBR: 'Tiene GBR',
            hasRBR: 'Tiene RBR',
            pinnedByUser: 'Fijado por el miembro',
            hasIOUViolations: 'Tiene violaciones de IOU',
            hasAddWorkspaceRoomErrors: 'Tiene errores al agregar sala de espacio de trabajo',
            isUnread: 'No leído (modo de enfoque)',
            isArchived: 'Archivado (modo más reciente)',
            isSelfDM: 'Es un mensaje directo propio',
            isFocused: 'Está temporalmente enfocado',
        },
        reasonGBR: {
            hasJoinRequest: 'Tiene solicitud de unión (sala de administrador)',
            isUnreadWithMention: 'No leído con mención',
            isWaitingForAssigneeToCompleteAction: 'Esperando a que el asignado complete la acción',
            hasChildReportAwaitingAction: 'Informe secundario pendiente de acción',
            hasMissingInvoiceBankAccount: 'Falta la cuenta bancaria de la factura',
        },
        reasonRBR: {
            hasErrors: 'Tiene errores en los datos o las acciones del informe',
            hasViolations: 'Tiene violaciones',
            hasTransactionThreadViolations: 'Tiene violaciones de hilo de transacciones',
        },
        indicatorStatus: {
            theresAReportAwaitingAction: 'Hay un informe pendiente de acción',
            theresAReportWithErrors: 'Hay un informe con errores',
            theresAWorkspaceWithCustomUnitsErrors: 'Hay un espacio de trabajo con errores en las unidades personalizadas',
            theresAProblemWithAWorkspaceMember: 'Hay un problema con un miembro del espacio de trabajo',
            theresAProblemWithAWorkspaceQBOExport: 'Hubo un problema con la configuración de exportación de la conexión del espacio de trabajo.',
            theresAProblemWithAContactMethod: 'Hay un problema con un método de contacto',
            aContactMethodRequiresVerification: 'Un método de contacto requiere verificación',
            theresAProblemWithAPaymentMethod: 'Hay un problema con un método de pago',
            theresAProblemWithAWorkspace: 'Hay un problema con un espacio de trabajo',
            theresAProblemWithYourReimbursementAccount: 'Hay un problema con tu cuenta de reembolso',
            theresABillingProblemWithYourSubscription: 'Hay un problema de facturación con tu suscripción',
            yourSubscriptionHasBeenSuccessfullyRenewed: 'Tu suscripción se ha renovado con éxito',
            theresWasAProblemDuringAWorkspaceConnectionSync: 'Hubo un problema durante la sincronización de la conexión del espacio de trabajo',
            theresAProblemWithYourWallet: 'Hay un problema con tu billetera',
            theresAProblemWithYourWalletTerms: 'Hay un problema con los términos de tu billetera',
        },
    },
    emptySearchView: {
        takeATestDrive: 'Haz una prueba',
    },
    migratedUserWelcomeModal: {
        title: '¡Bienvenido a New Expensify!',
        subtitle: 'New Expensify tiene la misma excelente automatización, pero ahora con una colaboración increíble:',
        confirmText: 'Vamos!',
        features: {
            chat: '<strong>Chatea directamente en cualquier gasto</strong>, informe o espacio de trabajo',
            scanReceipt: '<strong>Escanea recibos</strong> y obtén reembolsos',
            crossPlatform: 'Haz <strong>todo</strong> desde tu teléfono o navegador',
        },
    },
    productTrainingTooltip: {
        // TODO: CONCIERGE_LHN_GBR tooltip will be replaced by a tooltip in the #admins room
        // https://github.com/Expensify/App/issues/57045#issuecomment-2701455668
        conciergeLHNGBR: '<tooltip>¡Comienza <strong>aquí</strong>!</tooltip>',
        saveSearchTooltip: '<tooltip><strong>Renombra tus búsquedas guardadas</strong> aquí</tooltip>',
        accountSwitcher: '<tooltip>Accede a tus <strong>cuentas copiloto</strong> aquí</tooltip>',
        scanTestTooltip: {
            main: '<tooltip>¡<strong>Escanea nuestro recibo de prueba</strong> para ver cómo funciona!</tooltip>',
            manager: '<tooltip>¡Elige a <strong>nuestro gerente</strong> de prueba para probarlo!</tooltip>',
            confirmation: '<tooltip>Ahora, <strong>envía tu gasto y</strong>\n¡observa cómo ocurre la magia!</tooltip>',
            tryItOut: 'Prueba esto',
            noThanks: 'No, gracias',
        },
        outstandingFilter: '<tooltip>Filtra los gastos\nque <strong>necesitan aprobación</strong></tooltip>',
        scanTestDriveTooltip: '<tooltip>¡Envía este recibo para\n<strong>completar la prueba</strong>!</tooltip>',
    },
    discardChangesConfirmation: {
        title: '¿Descartar cambios?',
        body: '¿Estás seguro de que quieres descartar los cambios que hiciste?',
        confirmText: 'Descartar cambios',
    },
    scheduledCall: {
        book: {
            title: 'Programar llamada',
            description: 'Encuentra un horario que funcione para ti.',
            slots: 'Horarios disponibles para el ',
        },
        confirmation: {
            title: 'Confirmar llamada',
            description: 'Asegúrate de que los detalles a continuación sean correctos. Una vez que confirmes la llamada, enviaremos una invitación con más información.',
            setupSpecialist: 'Tu especialista asignado',
            meetingLength: 'Duración de la reunión',
            dateTime: 'Fecha y hora',
            minutes: '30 minutos',
        },
        callScheduled: 'Llamada programada',
    },
    autoSubmitModal: {
        title: '¡Todo claro y enviado!',
        description: 'Se han solucionado todas las advertencias e infracciones, así que:',
        submittedExpensesTitle: 'Estos gastos han sido enviados',
        submittedExpensesDescription: 'Estos gastos se han enviado a tu aprobador pero aún se pueden editar hasta que sean aprobados.',
        pendingExpensesTitle: 'Los gastos pendientes se han movido',
        pendingExpensesDescription: 'Todo gasto de tarjeta pendiente se ha movido a un informe separado hasta que sea contabilizado.',
    },
    testDrive: {
        quickAction: {
            takeATwoMinuteTestDrive: 'Haz una prueba de 2 minutos',
        },
        modal: {
            title: 'Haz una prueba con nosotros',
            description: 'Haz un recorrido rápido por el producto para ponerte al día rápidamente. ¡No se requieren paradas!',
            confirmText: 'Iniciar prueba',
            helpText: 'Saltar',
            employee: {
                description:
                    '<muted-text>Consigue <strong>3 meses gratis</strong>  de Expensify para tu equipo. Solo introduce el correo electrónico de tu jefe abajo para enviarle un gasto escaneado de prueba.</muted-text>',
                email: 'Introduce el correo electrónico de tu jefe',
                error: 'Ese miembro es propietario de un espacio de trabajo, por favor introduce un nuevo miembro para probar.',
            },
        },
        banner: {
            currentlyTestDrivingExpensify: 'Actualmente estás probando Expensify',
            readyForTheRealThing: '¿Listo para la versión real?',
            getStarted: 'Comenzar',
        },
        employeeInviteMessage: ({name}: EmployeeInviteMessageParams) =>
            `# ${name} te invitó a probar Expensify\n\n¡Hola! Acabo de conseguirnos *3 meses gratis* para probar Expensify, la forma más rápida de gestionar gastos.\n\nAquí tienes un *recibo de prueba* para mostrarte cómo funciona:`,
    },
    export: {
        basicExport: 'Exportar básico',
        reportLevelExport: 'Todos los datos - a nivel de informe',
        expenseLevelExport: 'Todos los datos - a nivel de gasto',
        exportInProgress: 'Exportación en curso',
        conciergeWillSend: 'Concierge te enviará el archivo en breve.',
    },
};

export default translations satisfies TranslationDeepObject<typeof en>;<|MERGE_RESOLUTION|>--- conflicted
+++ resolved
@@ -1989,11 +1989,7 @@
         workflowTitle: 'Gasto',
         workflowDescription: 'Configure un flujo de trabajo desde el momento en que se produce el gasto, incluida la aprobación y el pago',
         submissionFrequency: 'Frecuencia de envíos',
-<<<<<<< HEAD
         submissionFrequencyDescription: 'Elige una frecuencia para enviar los gastos, o dejalo desactivado para recibir actualizaciones en tiempo real sobre los gastos.',
-        disableApprovalPromptDescription: 'Deshabilitar las aprobaciones borrará todos los flujos de trabajo de aprobación existentes.',
-=======
->>>>>>> 15703669
         submissionFrequencyDateOfMonth: 'Fecha del mes',
         addApprovalsTitle: 'Aprobaciones',
         addApprovalButton: 'Añadir flujo de aprobación',
