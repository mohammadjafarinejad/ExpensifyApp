--- conflicted
+++ resolved
@@ -1828,13 +1828,8 @@
         expensifyWallet: 'Billetera Expensify (Beta)',
         sendAndReceiveMoney: 'Envía y recibe dinero desde tu Billetera Expensify. Solo cuentas bancarias de EE. UU.',
         enableWallet: 'Habilitar billetera',
-<<<<<<< HEAD
-        addBankAccountToSendAndReceive: 'Recibe el reembolso de los gastos que envíes a un espacio de trabajo.',
-        addBankAccount: 'Añadir cuenta bancaria',
+        addBankAccountToSendAndReceive: 'Añade una cuenta bancaria para hacer o recibir pagos.',
         addDebitOrCreditCard: 'Añadir tarjeta de débito o crédito',
-=======
-        addBankAccountToSendAndReceive: 'Añade una cuenta bancaria para hacer o recibir pagos.',
->>>>>>> a23ee2d6
         assignedCards: 'Tarjetas asignadas',
         assignedCardsDescription: 'Son tarjetas asignadas por un administrador del espacio de trabajo para gestionar los gastos de la empresa.',
         expensifyCard: 'Tarjeta Expensify',
