import {CONST as COMMON_CONST} from 'expensify-common';
import type {OnboardingCompanySize, OnboardingTask} from '@libs/actions/Welcome/OnboardingFlow';
import CONST from '@src/CONST';
import type OriginalMessage from '@src/types/onyx/OriginalMessage';
import type en from './en';
import type {
    AccountOwnerParams,
    ActionsAreCurrentlyRestricted,
    AddedOrDeletedPolicyReportFieldParams,
    AddedPolicyApprovalRuleParams,
    AddEmployeeParams,
    AddOrDeletePolicyCustomUnitRateParams,
    AddressLineParams,
    AdminCanceledRequestParams,
    AirlineParams,
    AlreadySignedInParams,
    ApprovalWorkflowErrorParams,
    ApprovedAmountParams,
    AssignCardParams,
    AssignedCardParams,
    AssigneeParams,
    AuthenticationErrorParams,
    AutoPayApprovedReportsLimitErrorParams,
    BadgeFreeTrialParams,
    BankAccountLastFourParams,
    BeginningOfArchivedRoomParams,
    BeginningOfChatHistoryAdminRoomParams,
    BeginningOfChatHistoryAnnounceRoomParams,
    BeginningOfChatHistoryDomainRoomParams,
    BeginningOfChatHistoryInvoiceRoomParams,
    BeginningOfChatHistoryPolicyExpenseChatParams,
    BeginningOfChatHistoryUserRoomParams,
    BillingBannerCardAuthenticationRequiredParams,
    BillingBannerCardExpiredParams,
    BillingBannerCardOnDisputeParams,
    BillingBannerDisputePendingParams,
    BillingBannerInsufficientFundsParams,
    BillingBannerOwnerAmountOwedOverdueParams,
    BillingBannerSubtitleWithDateParams,
    BusinessBankAccountParams,
    BusinessTaxIDParams,
    CanceledRequestParams,
    CardEndingParams,
    CardInfoParams,
    CardNextPaymentParams,
    CategoryNameParams,
    ChangeFieldParams,
    ChangeOwnerDuplicateSubscriptionParams,
    ChangeOwnerHasFailedSettlementsParams,
    ChangeOwnerSubscriptionParams,
    ChangeReportPolicyParams,
    ChangeTypeParams,
    CharacterLengthLimitParams,
    CharacterLimitParams,
    ChatWithAccountManagerParams,
    CompanyCardBankName,
    CompanyCardFeedNameParams,
    CompanyNameParams,
    ConfirmThatParams,
    ConnectionNameParams,
    ConnectionParams,
    ContactMethodParams,
    ContactMethodsRouteParams,
    CreateExpensesParams,
    CurrencyCodeParams,
    CurrencyInputDisabledTextParams,
    CustomersOrJobsLabelParams,
    CustomUnitRateParams,
    DateParams,
    DateShouldBeAfterParams,
    DateShouldBeBeforeParams,
    DefaultAmountParams,
    DefaultVendorDescriptionParams,
    DelegateRoleParams,
    DelegatorParams,
    DeleteActionParams,
    DeleteConfirmationParams,
    DeleteTransactionParams,
    DemotedFromWorkspaceParams,
    DidSplitAmountMessageParams,
    DuplicateTransactionParams,
    EarlyDiscountSubtitleParams,
    EarlyDiscountTitleParams,
    EditActionParams,
    EditDestinationSubtitleParams,
    ElectronicFundsParams,
    EmployeeInviteMessageParams,
    EmptyCategoriesSubtitleWithAccountingParams,
    EmptyTagsSubtitleWithAccountingParams,
    EnterMagicCodeParams,
    ExportAgainModalDescriptionParams,
    ExportedToIntegrationParams,
    ExportIntegrationSelectedParams,
    FeatureNameParams,
    FileLimitParams,
    FileTypeParams,
    FiltersAmountBetweenParams,
    FlightLayoverParams,
    FlightParams,
    FormattedMaxLengthParams,
    GoBackMessageParams,
    ImportedTagsMessageParams,
    ImportedTypesParams,
    ImportFieldParams,
    ImportMembersSuccessfulDescriptionParams,
    ImportPerDiemRatesSuccessfulDescriptionParams,
    ImportTagsSuccessfulDescriptionParams,
    IncorrectZipFormatParams,
    InstantSummaryParams,
    IntacctMappingTitleParams,
    IntegrationExportParams,
    IntegrationSyncFailedParams,
    InvalidPropertyParams,
    InvalidValueParams,
    IssueVirtualCardParams,
    LastSyncAccountingParams,
    LastSyncDateParams,
    LeftWorkspaceParams,
    LocalTimeParams,
    LoggedInAsParams,
    LogSizeParams,
    ManagerApprovedAmountParams,
    ManagerApprovedParams,
    MarkedReimbursedParams,
    MarkReimbursedFromIntegrationParams,
    MergeFailureDescriptionGenericParams,
    MergeFailureUncreatedAccountDescriptionParams,
    MergeSuccessDescriptionParams,
    MissingPropertyParams,
    MovedFromPersonalSpaceParams,
    MovedFromReportParams,
    MovedTransactionParams,
    NeedCategoryForExportToIntegrationParams,
    NewWorkspaceNameParams,
    NoLongerHaveAccessParams,
    NotAllowedExtensionParams,
    NotYouParams,
    OOOEventSummaryFullDayParams,
    OOOEventSummaryPartialDayParams,
    OptionalParam,
    OurEmailProviderParams,
    OwnerOwesAmountParams,
    PaidElsewhereParams,
    PaidWithExpensifyParams,
    ParentNavigationSummaryParams,
    PayerOwesAmountParams,
    PayerOwesParams,
    PayerPaidAmountParams,
    PayerPaidParams,
    PayerSettledParams,
    PaySomeoneParams,
    PolicyAddedReportFieldOptionParams,
    PolicyDisabledReportFieldAllOptionsParams,
    PolicyDisabledReportFieldOptionParams,
    PolicyExpenseChatNameParams,
    QBDSetupErrorBodyParams,
    RailTicketParams,
    ReconciliationWorksParams,
    RemovedFromApprovalWorkflowParams,
    RemovedTheRequestParams,
    RemoveMemberPromptParams,
    RemoveMembersWarningPrompt,
    RenamedRoomActionParams,
    RenamedWorkspaceNameActionParams,
    ReportArchiveReasonsClosedParams,
    ReportArchiveReasonsInvoiceReceiverPolicyDeletedParams,
    ReportArchiveReasonsMergedParams,
    ReportArchiveReasonsRemovedFromPolicyParams,
    ReportPolicyNameParams,
    RequestAmountParams,
    RequestCountParams,
    RequestedAmountMessageParams,
    RequiredFieldParams,
    ResolutionConstraintsParams,
    ReviewParams,
    RoleNamesParams,
    RoomNameReservedErrorParams,
    RoomRenamedToParams,
    SecondaryLoginParams,
    SetTheDistanceMerchantParams,
    SetTheRequestParams,
    SettledAfterAddedBankAccountParams,
    SettleExpensifyCardParams,
    SettlementAccountInfoParams,
    SettlementDateParams,
    ShareParams,
    SignUpNewFaceCodeParams,
    SizeExceededParams,
    SplitAmountParams,
    SplitExpenseEditTitleParams,
    SplitExpenseSubtitleParams,
    SpreadCategoriesParams,
    SpreadFieldNameParams,
    SpreadSheetColumnParams,
    StatementTitleParams,
    StepCounterParams,
    StripePaidParams,
    SubmitsToParams,
    SubmittedToVacationDelegateParams,
    SubscriptionCommitmentParams,
    SubscriptionSettingsRenewsOnParams,
    SubscriptionSettingsSaveUpToParams,
    SubscriptionSettingsSummaryParams,
    SubscriptionSizeParams,
    SyncStageNameConnectionsParams,
    TaskCreatedActionParams,
    TaxAmountParams,
    TermsParams,
    ThreadRequestReportNameParams,
    ThreadSentMoneyReportNameParams,
    TotalAmountGreaterOrLessThanOriginalParams,
    ToValidateLoginParams,
    TransferParams,
    TravelTypeParams,
    TrialStartedTitleParams,
    UnapproveWithIntegrationWarningParams,
    UnshareParams,
    UntilTimeParams,
    UpdatedCustomFieldParams,
    UpdatedPolicyApprovalRuleParams,
    UpdatedPolicyAuditRateParams,
    UpdatedPolicyCategoryDescriptionHintTypeParams,
    UpdatedPolicyCategoryExpenseLimitTypeParams,
    UpdatedPolicyCategoryGLCodeParams,
    UpdatedPolicyCategoryMaxAmountNoReceiptParams,
    UpdatedPolicyCategoryMaxExpenseAmountParams,
    UpdatedPolicyCategoryNameParams,
    UpdatedPolicyCategoryParams,
    UpdatedPolicyCurrencyParams,
    UpdatedPolicyCustomUnitRateParams,
    UpdatedPolicyCustomUnitTaxClaimablePercentageParams,
    UpdatedPolicyCustomUnitTaxRateExternalIDParams,
    UpdatedPolicyDescriptionParams,
    UpdatedPolicyFieldWithNewAndOldValueParams,
    UpdatedPolicyFieldWithValueParam,
    UpdatedPolicyFrequencyParams,
    UpdatedPolicyManualApprovalThresholdParams,
    UpdatedPolicyPreventSelfApprovalParams,
    UpdatedPolicyReportFieldDefaultValueParams,
    UpdatedPolicyTagFieldParams,
    UpdatedPolicyTagNameParams,
    UpdatedPolicyTagParams,
    UpdatedTheDistanceMerchantParams,
    UpdatedTheRequestParams,
    UpdatePolicyCustomUnitParams,
    UpdatePolicyCustomUnitTaxEnabledParams,
    UpdateRoleParams,
    UsePlusButtonParams,
    UserIsAlreadyMemberParams,
    UserSplitParams,
    VacationDelegateParams,
    ViolationsAutoReportedRejectedExpenseParams,
    ViolationsCashExpenseWithNoReceiptParams,
    ViolationsConversionSurchargeParams,
    ViolationsCustomRulesParams,
    ViolationsInvoiceMarkupParams,
    ViolationsMaxAgeParams,
    ViolationsMissingTagParams,
    ViolationsModifiedAmountParams,
    ViolationsOverAutoApprovalLimitParams,
    ViolationsOverCategoryLimitParams,
    ViolationsOverLimitParams,
    ViolationsPerDayLimitParams,
    ViolationsProhibitedExpenseParams,
    ViolationsReceiptRequiredParams,
    ViolationsRterParams,
    ViolationsTagOutOfPolicyParams,
    ViolationsTaxOutOfPolicyParams,
    WaitingOnBankAccountParams,
    WalletProgramParams,
    WelcomeEnterMagicCodeParams,
    WelcomeToRoomParams,
    WeSentYouMagicSignInLinkParams,
    WorkEmailMergingBlockedParams,
    WorkEmailResendCodeParams,
    WorkspaceLockedPlanTypeParams,
    WorkspaceMemberList,
    WorkspaceOwnerWillNeedToAddOrUpdatePaymentCardParams,
    WorkspaceRouteParams,
    WorkspacesListRouteParams,
    WorkspaceYouMayJoin,
    YourPlanPriceParams,
    YourPlanPriceValueParams,
    ZipCodeExampleFormatParams,
} from './params';
import type {TranslationDeepObject} from './types';

/* eslint-disable max-len */
const translations = {
    common: {
        count: 'Contar',
        cancel: 'Cancelar',
        dismiss: 'Descartar',
        yes: 'Sí',
        no: 'No',
        ok: 'OK',
        notNow: 'Ahora no',
        learnMore: 'Más información.',
        buttonConfirm: 'Ok, entendido',
        name: 'Nombre',
        attachment: 'Archivo adjunto',
        attachments: 'Archivos adjuntos',
        from: 'De',
        to: 'A',
        in: 'En',
        optional: 'Opcional',
        new: 'Nuevo',
        center: 'Centrar',
        search: 'Buscar',
        reports: 'Informes',
        find: 'Encontrar',
        searchWithThreeDots: 'Buscar...',
        select: 'Seleccionar',
        deselect: 'Deseleccionar',
        selectMultiple: 'Seleccionar varios',
        next: 'Siguiente',
        create: 'Crear',
        previous: 'Anterior',
        goBack: 'Volver',
        add: 'Añadir',
        resend: 'Reenviar',
        save: 'Guardar',
        saveChanges: 'Guardar cambios',
        submit: 'Enviar',
        rotate: 'Rotar',
        zoom: 'Zoom',
        password: 'Contraseña',
        magicCode: 'Código mágico',
        twoFactorCode: 'Autenticación de dos factores',
        workspaces: 'Espacios de trabajo',
        inbox: 'Recibidos',
        group: 'Grupo',
        profile: 'Perfil',
        referral: 'Remisión',
        payments: 'Pagos',
        approvals: 'Aprobaciones',
        wallet: 'Billetera',
        preferences: 'Preferencias',
        view: 'Ver',
        review: (reviewParams?: ReviewParams) => `Revisar${reviewParams?.amount ? ` ${reviewParams?.amount}` : ''}`,
        not: 'No',
        privacyPolicy: 'la Política de Privacidad de Expensify',
        addCardTermsOfService: 'Términos de Servicio',
        perPerson: 'por persona',
        signIn: 'Conectarse',
        signInWithGoogle: 'Iniciar sesión con Google',
        signInWithApple: 'Iniciar sesión con Apple',
        signInWith: 'Iniciar sesión con',
        continue: 'Continuar',
        firstName: 'Nombre',
        lastName: 'Apellidos',
        scanning: 'Escaneando',
        phone: 'Teléfono',
        phoneNumber: 'Número de teléfono',
        phoneNumberPlaceholder: '(xxx) xxx-xxxx',
        email: 'Correo electrónico',
        and: 'y',
        or: 'o',
        details: 'Detalles',
        privacy: 'Privacidad',
        hidden: 'Oculto',
        visible: 'Visible',
        delete: 'Eliminar',
        archived: 'archivado',
        contacts: 'Contactos',
        recents: 'Recientes',
        close: 'Cerrar',
        download: 'Descargar',
        downloading: 'Descargando',
        uploading: 'Subiendo',
        pin: 'Fijar',
        unPin: 'Desfijar',
        back: 'Volver',
        saveAndContinue: 'Guardar y continuar',
        settings: 'Configuración',
        termsOfService: 'Términos de Servicio',
        members: 'Miembros',
        invite: 'Invitar',
        here: 'aquí',
        date: 'Fecha',
        dob: 'Fecha de nacimiento',
        currentYear: 'Año actual',
        currentMonth: 'Mes actual',
        ssnLast4: 'Últimos 4 dígitos de tu SSN',
        ssnFull9: 'Los 9 dígitos del SSN',
        addressLine: ({lineNumber}: AddressLineParams) => `Dirección línea ${lineNumber}`,
        personalAddress: 'Dirección física personal',
        companyAddress: 'Dirección física de la empresa',
        noPO: 'Nada de apartados de correos ni direcciones de envío, por favor.',
        city: 'Ciudad',
        state: 'Estado',
        streetAddress: 'Dirección',
        stateOrProvince: 'Estado / Provincia',
        country: 'País',
        zip: 'Código postal',
        zipPostCode: 'Código postal',
        whatThis: '¿Qué es esto?',
        iAcceptThe: 'Acepto los ',
        remove: 'Eliminar',
        admin: 'Administrador',
        owner: 'Dueño',
        dateFormat: 'AAAA-MM-DD',
        send: 'Enviar',
        na: 'N/A',
        noResultsFound: 'No se han encontrado resultados',
        noResultsFoundMatching: ({searchString}: {searchString: string}) => `No se encontraron resultados que coincidan con "${searchString}"`,
        recentDestinations: 'Destinos recientes',
        timePrefix: 'Son las',
        conjunctionFor: 'para',
        todayAt: 'Hoy a las',
        tomorrowAt: 'Mañana a las',
        yesterdayAt: 'Ayer a las',
        conjunctionAt: 'a',
        conjunctionTo: 'a',
        genericErrorMessage: 'Ups... algo no ha ido bien y la acción no se ha podido completar. Por favor, inténtalo más tarde.',
        percentage: 'Porcentaje',
        error: {
            invalidAmount: 'Importe no válido',
            acceptTerms: 'Debes aceptar los Términos de Servicio para continuar',
            phoneNumber: `Introduce un teléfono válido, incluyendo el código del país (p. ej. ${CONST.EXAMPLE_PHONE_NUMBER})`,
            fieldRequired: 'Este campo es obligatorio',
            requestModified: 'Esta solicitud está siendo modificada por otro miembro',
            characterLimitExceedCounter: ({length, limit}: CharacterLengthLimitParams) => `Se superó el límite de caracteres (${length}/${limit})`,
            dateInvalid: 'Por favor, selecciona una fecha válida',
            invalidDateShouldBeFuture: 'Por favor, elige una fecha igual o posterior a hoy',
            invalidTimeShouldBeFuture: 'Por favor, elige una hora al menos un minuto en el futuro',
            invalidCharacter: 'Carácter invalido',
            enterMerchant: 'Introduce un comerciante',
            enterAmount: 'Introduce un importe',
            enterDate: 'Introduce una fecha',
            missingMerchantName: 'Falta el nombre del comerciante',
            missingAmount: 'Falta el importe',
            missingDate: 'Falta la fecha',
            invalidTimeRange: 'Por favor, introduce una hora entre 1 y 12 (por ejemplo, 2:30 PM)',
            pleaseCompleteForm: 'Por favor complete el formulario de arriba para continuar',
            pleaseSelectOne: 'Seleccione una de las opciones',
            invalidRateError: 'Por favor, introduce una tarifa válida',
            lowRateError: 'La tarifa debe ser mayor que 0',
            email: 'Por favor, introduzca una dirección de correo electrónico válida',
            login: 'Se produjo un error al iniciar sesión. Por favor intente nuevamente.',
        },
        comma: 'la coma',
        semicolon: 'el punto y coma',
        please: 'Por favor',
        rename: 'Renombrar',
        skip: 'Saltarse',
        contactUs: 'contáctenos',
        pleaseEnterEmailOrPhoneNumber: 'Por favor, escribe un correo electrónico o número de teléfono',
        fixTheErrors: 'corrige los errores',
        inTheFormBeforeContinuing: 'en el formulario antes de continuar',
        confirm: 'Confirmar',
        reset: 'Restablecer',
        done: 'Listo',
        more: 'Más',
        debitCard: 'Tarjeta de débito',
        bankAccount: 'Cuenta bancaria',
        personalBankAccount: 'Cuenta bancaria personal',
        businessBankAccount: 'Cuenta bancaria comercial',
        join: 'Unirse',
        leave: 'Salir',
        decline: 'Rechazar',
        transferBalance: 'Transferencia de saldo',
        cantFindAddress: '¿No encuentras tu dirección? ',
        enterManually: 'Introducir manualmente',
        message: 'Chatear con ',
        leaveThread: 'Salir del hilo',
        you: 'Tú',
        youAfterPreposition: 'ti',
        your: 'tu',
        conciergeHelp: 'Por favor, contacta con Concierge para obtener ayuda.',
        youAppearToBeOffline: 'Parece que estás desconectado.',
        thisFeatureRequiresInternet: 'Esta función requiere una conexión a Internet activa.',
        attachmentWillBeAvailableOnceBackOnline: 'El archivo adjunto estará disponible cuando vuelvas a estar en línea.',
        errorOccurredWhileTryingToPlayVideo: 'Se produjo un error al intentar reproducir este video.',
        areYouSure: '¿Estás seguro?',
        verify: 'Verifique',
        yesContinue: 'Sí, continuar',
        websiteExample: 'p. ej. https://www.expensify.com',
        zipCodeExampleFormat: ({zipSampleFormat}: ZipCodeExampleFormatParams) => (zipSampleFormat ? `p. ej. ${zipSampleFormat}` : ''),
        description: 'Descripción',
        title: 'Título',
        assignee: 'Asignado a',
        createdBy: 'Creado por',
        with: 'con',
        shareCode: 'Compartir código',
        share: 'Compartir',
        per: 'por',
        mi: 'milla',
        km: 'kilómetro',
        copied: '¡Copiado!',
        someone: 'Alguien',
        total: 'Total',
        edit: 'Editar',
        letsDoThis: '¡Hagámoslo!',
        letsStart: 'Empecemos',
        showMore: 'Mostrar más',
        merchant: 'Comerciante',
        category: 'Categoría',
        report: 'Informe',
        billable: 'Facturable',
        nonBillable: 'No facturable',
        tag: 'Etiqueta',
        receipt: 'Recibo',
        verified: 'Verificado',
        replace: 'Sustituir',
        distance: 'Distancia',
        mile: 'milla',
        miles: 'millas',
        kilometer: 'kilómetro',
        kilometers: 'kilómetros',
        recent: 'Reciente',
        all: 'Todo',
        am: 'AM',
        pm: 'PM',
        tbd: 'Por determinar',
        selectCurrency: 'Selecciona una moneda',
        selectSymbolOrCurrency: 'Selecciona un símbolo o moneda',
        card: 'Tarjeta',
        whyDoWeAskForThis: '¿Por qué pedimos esto?',
        required: 'Obligatorio',
        showing: 'Mostrando',
        of: 'de',
        default: 'Predeterminado',
        update: 'Actualizar',
        member: 'Miembro',
        success: 'Éxito',
        auditor: 'Auditor',
        role: 'Role',
        currency: 'Divisa',
        rate: 'Tarifa',
        emptyLHN: {
            title: 'Woohoo! Todo al día.',
            subtitleText1: 'Encuentra un chat usando el botón',
            subtitleText2: 'o crea algo usando el botón',
            subtitleText3: '.',
        },
        businessName: 'Nombre de la empresa',
        clear: 'Borrar',
        type: 'Tipo',
        action: 'Acción',
        expenses: 'Gastos',
        totalSpend: 'Gasto total',
        tax: 'Impuesto',
        shared: 'Compartidos',
        drafts: 'Borradores',
        draft: 'Borrador',
        finished: 'Finalizados',
        upgrade: 'Mejora',
        downgradeWorkspace: 'Desmejora tu espacio de trabajo',
        companyID: 'Empresa ID',
        userID: 'Usuario ID',
        disable: 'Deshabilitar',
        export: 'Exportar',
        initialValue: 'Valor inicial',
        currentDate: 'Fecha actual',
        value: 'Valor',
        downloadFailedTitle: 'Error en la descarga',
        downloadFailedDescription: 'No se pudo completar la descarga. Por favor, inténtalo más tarde.',
        filterLogs: 'Registros de filtrado',
        network: 'La red',
        reportID: 'ID del informe',
        longID: 'ID largo',
        bankAccounts: 'Cuentas bancarias',
        chooseFile: 'Elegir archivo',
        chooseFiles: 'Elegir archivos',
        dropTitle: 'Suéltalo',
        dropMessage: 'Suelta tu archivo aquí',
        enabled: 'Habilitado',
        disabled: 'Desactivada',
        ignore: 'Ignorar',
        import: 'Importar',
        offlinePrompt: 'No puedes realizar esta acción ahora mismo.',
        outstanding: 'Pendiente',
        chats: 'Chats',
        tasks: 'Tareas',
        unread: 'No leído',
        sent: 'Enviado',
        links: 'Enlaces',
        days: 'días',
        address: 'Dirección',
        hourAbbreviation: 'h',
        minuteAbbreviation: 'm',
        chatWithAccountManager: ({accountManagerDisplayName}: ChatWithAccountManagerParams) => `¿Necesitas algo específico? Habla con tu gerente de cuenta, ${accountManagerDisplayName}.`,
        chatNow: 'Chatear ahora',
        workEmail: 'correo electrónico de trabajo',
        destination: 'Destino',
        subrate: 'Subtasa',
        perDiem: 'Per diem',
        validate: 'Validar',
        downloadAsPDF: 'Descargar como PDF',
        downloadAsCSV: 'Descargar como CSV',
        help: 'Ayuda',
        expenseReports: 'Informes de Gastos',
        rateOutOfPolicy: 'Tasa fuera de póliza',
        reimbursable: 'Reembolsable',
        editYourProfile: 'Edita tu perfil',
        comments: 'Comentarios',
        sharedIn: 'Compartido en',
        unreported: 'No reportado',
        explore: 'Explorar',
        todo: 'Tereas',
        invoice: 'Factura',
        expense: 'Gasto',
        chat: 'Chat',
        task: 'Tarea',
        trip: 'Viaje',
        apply: 'Aplicar',
        status: 'Estado',
        on: 'El',
        before: 'Antes',
        after: 'Después',
        reschedule: 'Reprogramar',
        general: 'General',
        workspacesTabTitle: 'Espacios',
        getTheApp: 'Descarga la app',
        scanReceiptsOnTheGo: 'Escanea recibos desde tu teléfono',
        headsUp: '¡Atención!',
        unstableInternetConnection: 'Conexión a internet inestable. Por favor, revisa tu red e inténtalo de nuevo.',
    },
    supportalNoAccess: {
        title: 'No tan rápido',
        description: 'No estás autorizado para realizar esta acción mientras estás conectado como soporte.',
    },
    lockedAccount: {
        title: 'Cuenta Bloqueada',
        description: 'No puedes completar esta acción porque esta cuenta ha sido bloqueada. Para obtener más información, escribe a concierge@expensify.com.',
    },
    connectionComplete: {
        title: 'Conexión completa',
        supportingText: 'Ya puedes cerrar esta página y volver a la App de Expensify.',
    },
    location: {
        useCurrent: 'Usar ubicación actual',
        notFound: 'No pudimos encontrar tu ubicación. Inténtalo de nuevo o introduce una dirección manualmente.',
        permissionDenied: 'Parece que has denegado el permiso a tu ubicación.',
        please: 'Por favor,',
        allowPermission: 'habilita el permiso de ubicación en la configuración',
        tryAgain: 'e inténtalo de nuevo.',
    },
    contact: {
        importContacts: 'Importar contactos',
        importContactsTitle: 'Importa tus contactos',
        importContactsText: 'Importa contactos desde tu teléfono para que tus personas favoritas siempre estén a un toque de distancia.',
        importContactsExplanation: 'para que tus personas favoritas estén siempre a un toque de distancia.',
        importContactsNativeText: '¡Solo un paso más! Danos luz verde para importar tus contactos.',
    },
    anonymousReportFooter: {
        logoTagline: 'Únete a la discusión.',
    },
    attachmentPicker: {
        cameraPermissionRequired: 'Permiso para acceder a la cámara',
        expensifyDoesNotHaveAccessToCamera: 'Expensify no puede tomar fotos sin acceso a la cámara. Haz click en configuración para actualizar los permisos.',
        attachmentError: 'Error al adjuntar archivo',
        errorWhileSelectingAttachment: 'Se ha producido un error al seleccionar un archivo adjunto. Por favor, inténtalo de nuevo.',
        errorWhileSelectingCorruptedAttachment: 'Se ha producido un error al seleccionar un archivo adjunto corrupto. Por favor, inténtalo con otro archivo.',
        takePhoto: 'Hacer una foto',
        chooseFromGallery: 'Elegir de la galería',
        chooseDocument: 'Elegir un archivo',
        attachmentTooLarge: 'Archivo adjunto demasiado grande',
        sizeExceeded: 'El archivo adjunto supera el límite de 24 MB.',
        sizeExceededWithLimit: ({maxUploadSizeInMB}: SizeExceededParams) => `El archivo adjunto supera el límite de ${maxUploadSizeInMB} MB.`,
        attachmentTooSmall: 'Archivo adjunto demasiado pequeño',
        sizeNotMet: 'El archivo adjunto debe ser más grande que 240 bytes.',
        wrongFileType: 'Tipo de archivo inválido',
        notAllowedExtension: 'Este tipo de archivo no es compatible',
        folderNotAllowedMessage: 'Subir una carpeta no está permitido. Prueba con otro archivo.',
        protectedPDFNotSupported: 'Los PDFs con contraseña no son compatibles',
        attachmentImageResized: 'Se ha cambiado el tamaño de esta imagen para obtener una vista previa. Descargar para resolución completa.',
        attachmentImageTooLarge: 'Esta imagen es demasiado grande para obtener una vista previa antes de subirla.',
        tooManyFiles: ({fileLimit}: FileLimitParams) => `Solamente puedes suber ${fileLimit} archivos a la vez.`,
        sizeExceededWithValue: ({maxUploadSizeInMB}: SizeExceededParams) => `El archivo supera los ${maxUploadSizeInMB} MB. Por favor, vuelve a intentarlo.`,
        someFilesCantBeUploaded: 'Algunos archivos no se pueden subir',
        sizeLimitExceeded: ({maxUploadSizeInMB}: SizeExceededParams) => `Los archivos deben ser menores a ${maxUploadSizeInMB} MB. Los archivos más grandes no se subirán.`,
        maxFileLimitExceeded: 'Puedes subir hasta 30 recibos a la vez. Los extras no se subirán.',
        unsupportedFileType: ({fileType}: FileTypeParams) => `${fileType} archivos no son compatibles. Solo se subirán los archivos compatibles.`,
        learnMoreAboutSupportedFiles: 'Obtén más información sobre los formatos compatibles.',
        passwordProtected: 'Los PDFs con contraseña no son compatibles. Solo se subirán los archivos compatibles',
    },
    dropzone: {
        addAttachments: 'Añadir archivos adjuntos',
        addReceipt: 'Añadir recibo',
        scanReceipts: 'Escanear recibos',
        replaceReceipt: 'Reemplazar recibo',
    },
    filePicker: {
        fileError: 'Error de archivo',
        errorWhileSelectingFile: 'An error occurred while selecting an file. Please try again.',
    },
    avatarCropModal: {
        title: 'Editar foto',
        description: 'Arrastra, haz zoom y rota tu imagen para que quede como te gusta.',
    },
    composer: {
        noExtensionFoundForMimeType: 'No se encontró una extension para este tipo de contenido',
        problemGettingImageYouPasted: 'Ha ocurrido un problema al obtener la imagen que has pegado',
        commentExceededMaxLength: ({formattedMaxLength}: FormattedMaxLengthParams) => `El comentario debe tener máximo ${formattedMaxLength} caracteres.`,
        taskTitleExceededMaxLength: ({formattedMaxLength}: FormattedMaxLengthParams) => `La longitud máxima del título de una tarea es de ${formattedMaxLength} caracteres.`,
    },
    baseUpdateAppModal: {
        updateApp: 'Actualizar app',
        updatePrompt: 'Existe una nueva versión de esta aplicación.\nActualiza ahora or reinicia la aplicación más tarde para recibir la última versión.',
    },
    deeplinkWrapper: {
        launching: 'Cargando Expensify',
        expired: 'Tu sesión ha expirado.',
        signIn: 'Por favor, inicia sesión de nuevo.',
        redirectedToDesktopApp: 'Te hemos redirigido a la aplicación de escritorio.',
        youCanAlso: 'También puedes',
        openLinkInBrowser: 'abrir este enlace en tu navegador',
        loggedInAs: ({email}: LoggedInAsParams) =>
            `Has iniciado sesión como ${email}. Haz clic en "Abrir enlace" en el aviso para iniciar sesión en la aplicación de escritorio con esta cuenta.`,
        doNotSeePrompt: '¿No ves el aviso?',
        tryAgain: 'Inténtalo de nuevo',
        or: ', o',
        continueInWeb: 'continuar en la web',
    },
    validateCodeModal: {
        successfulSignInTitle: 'Abracadabra,\n¡sesión iniciada!',
        successfulSignInDescription: 'Vuelve a la pestaña original para continuar.',
        title: 'Aquí está tu código mágico',
        or: ', ¡o',
        doNotShare: '¡No compartas tu código con nadie.\nExpensify nunca te lo pedirá.',
        description: 'Por favor, introduce el código utilizando el dispositivo\nen el que se solicitó originalmente',
        signInHere: 'simplemente inicia sesión aquí',
        expiredCodeTitle: 'Código mágico caducado',
        expiredCodeDescription: 'Vuelve al dispositivo original y solicita un código nuevo',
        successfulNewCodeRequest: 'Código solicitado. Por favor, comprueba tu dispositivo.',
        tfaRequiredTitle: 'Se requiere autenticación\nde dos factores',
        tfaRequiredDescription: 'Por favor, introduce el código de autenticación de dos factores\ndonde estás intentando iniciar sesión.',
        requestOneHere: 'solicite uno aquí.',
    },
    moneyRequestConfirmationList: {
        paidBy: 'Pagado por',
        whatsItFor: '¿Para qué es?',
    },
    selectionList: {
        nameEmailOrPhoneNumber: 'Nombre, correo electrónico o número de teléfono',
        findMember: 'Encuentra un miembro',
        searchForSomeone: 'Busca a alguien',
    },
    emptyList: {
        [CONST.IOU.TYPE.CREATE]: {
            title: 'Presenta un gasto, recomienda a tu jefe',
            subtitleText: '¿Quieres que tu jefe también use Expensify? Simplemente envíale un gasto y nosotros nos encargaremos del resto.',
        },
    },
    videoChatButtonAndMenu: {
        tooltip: 'Programar una llamada',
    },
    hello: 'Hola',
    phoneCountryCode: '34',
    welcomeText: {
        getStarted: 'Comience a continuación.',
        anotherLoginPageIsOpen: 'Otra página de inicio de sesión está abierta.',
        anotherLoginPageIsOpenExplanation: 'Ha abierto la página de inicio de sesión en una pestaña separada. Inicie sesión desde esa pestaña específica.',
        welcome: '¡Bienvenido!',
        welcomeWithoutExclamation: 'Bienvenido',
        phrase2: 'El dinero habla. Y ahora que chat y pagos están en un mismo lugar, es también fácil.',
        phrase3: 'Tus pagos llegan tan rápido como tus mensajes.',
        enterPassword: 'Por favor, introduce tu contraseña',
        welcomeNewFace: ({login}: SignUpNewFaceCodeParams) => `${login}, siempre es genial ver una cara nueva por aquí!`,
        welcomeEnterMagicCode: ({login}: WelcomeEnterMagicCodeParams) => `Por favor, introduce el código mágico enviado a ${login}. Debería llegar en un par de minutos.`,
    },
    login: {
        hero: {
            header: 'Viajes y gastos, a la velocidad del chat',
            body: 'Bienvenido a la próxima generación de Expensify, donde tus viajes y gastos avanzan más rápido con la ayuda de un chat contextual en tiempo real.',
        },
    },
    thirdPartySignIn: {
        alreadySignedIn: ({email}: AlreadySignedInParams) => `Ya has iniciado sesión con ${email}.`,
        goBackMessage: ({provider}: GoBackMessageParams) => `No quieres iniciar sesión con ${provider}?`,
        continueWithMyCurrentSession: 'Continuar con mi sesión actual',
        redirectToDesktopMessage: 'Lo redirigiremos a la aplicación de escritorio una vez que termine de iniciar sesión.',
        signInAgreementMessage: 'Al iniciar sesión, aceptas las',
        termsOfService: 'Términos de servicio',
        privacy: 'Privacidad',
    },
    samlSignIn: {
        welcomeSAMLEnabled: 'Continua iniciando sesión con el inicio de sesión único:',
        orContinueWithMagicCode: 'También puedes iniciar sesión con un código mágico',
        useSingleSignOn: 'Usar el inicio de sesión único',
        useMagicCode: 'Usar código mágico',
        launching: 'Cargando...',
        oneMoment: 'Un momento mientras te redirigimos al portal de inicio de sesión único de tu empresa.',
    },
    reportActionCompose: {
        dropToUpload: 'Suelta el archivo aquí para compartirlo',
        sendAttachment: 'Enviar adjunto',
        addAttachment: 'Añadir archivo adjunto',
        writeSomething: 'Escribe algo...',
        blockedFromConcierge: 'Comunicación no permitida',
        fileUploadFailed: 'Subida fallida. El archivo no es compatible.',
        localTime: ({user, time}: LocalTimeParams) => `Son las ${time} para ${user}`,
        edited: '(editado)',
        emoji: 'Emoji',
        collapse: 'Colapsar',
        expand: 'Expandir',
    },
    reportActionContextMenu: {
        copyToClipboard: 'Copiar al portapapeles',
        copied: '¡Copiado!',
        copyLink: 'Copiar enlace',
        copyURLToClipboard: 'Copiar URL al portapapeles',
        copyEmailToClipboard: 'Copiar correo electrónico al portapapeles',
        markAsUnread: 'Marcar como no leído',
        markAsRead: 'Marcar como leído',
        editAction: ({action}: EditActionParams) => `Editar ${action?.actionName === CONST.REPORT.ACTIONS.TYPE.IOU ? 'gasto' : 'comentario'}`,
        deleteAction: ({action}: DeleteActionParams) => `Eliminar ${action?.actionName === CONST.REPORT.ACTIONS.TYPE.IOU ? 'gasto' : 'comentario'}`,
        deleteConfirmation: ({action}: DeleteConfirmationParams) =>
            `¿Estás seguro de que quieres eliminar este ${action?.actionName === CONST.REPORT.ACTIONS.TYPE.IOU ? 'gasto' : 'comentario'}?`,
        onlyVisible: 'Visible sólo para',
        replyInThread: 'Responder en el hilo',
        joinThread: 'Unirse al hilo',
        leaveThread: 'Dejar hilo',
        copyOnyxData: 'Copiar datos de Onyx',
        flagAsOffensive: 'Marcar como ofensivo',
        menu: 'Menú',
    },
    emojiReactions: {
        addReactionTooltip: 'Añadir una reacción',
        reactedWith: 'reaccionó con',
    },
    reportActionsView: {
        beginningOfArchivedRoom: ({reportName, reportDetailsLink}: BeginningOfArchivedRoomParams) =>
            `Te perdiste la fiesta en <strong><a class="no-style-link" href="${reportDetailsLink}">${reportName}</a></strong>, no hay nada que ver aquí.`,
        beginningOfChatHistoryDomainRoom: ({domainRoom}: BeginningOfChatHistoryDomainRoomParams) =>
            `Este chat es con todos los miembros de Expensify en el dominio <strong>${domainRoom}</strong>. Úsalo para chatear con colegas, compartir consejos y hacer preguntas.`,
        beginningOfChatHistoryAdminRoom: ({workspaceName}: BeginningOfChatHistoryAdminRoomParams) =>
            `Este chat es con los administradores del espacio de trabajo <strong>${workspaceName}</strong>. Úsalo para hablar sobre la configuración del espacio de trabajo y más.`,
        beginningOfChatHistoryAnnounceRoom: ({workspaceName}: BeginningOfChatHistoryAnnounceRoomParams) =>
            `Este chat es con todos en <strong>${workspaceName}</strong>. Úsalo para hablar sobre la configuración del espacio de trabajo y más.`,
        beginningOfChatHistoryUserRoom: ({reportName, reportDetailsLink}: BeginningOfChatHistoryUserRoomParams) =>
            `Esta sala de chat es para cualquier cosa relacionada con <strong><a class="no-style-link" href="${reportDetailsLink}">${reportName}</a></strong>.`,
        beginningOfChatHistoryInvoiceRoom: ({invoicePayer, invoiceReceiver}: BeginningOfChatHistoryInvoiceRoomParams) =>
            `Este chat es para facturas entre <strong>${invoicePayer}</strong> y <strong>${invoiceReceiver}</strong>. Usa el botón <emoji>${CONST.CUSTOM_EMOJIS.GLOBAL_CREATE}</emoji> para enviar una factura.`,
        beginningOfChatHistory: 'Este chat es con ',
        beginningOfChatHistoryPolicyExpenseChat: ({workspaceName, submitterDisplayName}: BeginningOfChatHistoryPolicyExpenseChatParams) =>
            `Aquí es donde <strong>${submitterDisplayName}</strong> enviará los gastos al espacio de trabajo <strong>${workspaceName}</strong>. Solo usa el botón <emoji>${CONST.CUSTOM_EMOJIS.GLOBAL_CREATE}</emoji>.`,
        beginningOfChatHistorySelfDM: 'Este es tu espacio personal. Úsalo para notas, tareas, borradores y recordatorios.',
        beginningOfChatHistorySystemDM: '¡Bienvenido! Vamos a configurar tu cuenta.',
        chatWithAccountManager: 'Chatea con tu gestor de cuenta aquí',
        sayHello: '¡Saluda!',
        yourSpace: 'Tu espacio',
        welcomeToRoom: ({roomName}: WelcomeToRoomParams) => `¡Bienvenido a ${roomName}!`,
        usePlusButton: ({additionalText}: UsePlusButtonParams) => ` Usa el botón ${CONST.CUSTOM_EMOJIS.GLOBAL_CREATE} para ${additionalText} un gasto`,
        askConcierge: ' Haz preguntas y obtén soporte en tiempo real las 24/7.',
        conciergeSupport: 'Soporte 24/7',
        create: 'crear',
        iouTypes: {
            pay: 'pagar',
            split: 'dividir',
            submit: 'presentar',
            track: 'rastrear',
            invoice: 'facturar',
        },
    },
    adminOnlyCanPost: 'Solo los administradores pueden enviar mensajes en esta sala.',
    reportAction: {
        asCopilot: 'como copiloto de',
    },
    mentionSuggestions: {
        hereAlternateText: 'Notificar a todos en esta conversación',
    },
    newMessages: 'Mensajes nuevos',
    youHaveBeenBanned: 'Nota: Se te ha prohibido comunicarte en este canal',
    reportTypingIndicator: {
        isTyping: 'está escribiendo...',
        areTyping: 'están escribiendo...',
        multipleMembers: 'Varios miembros',
    },
    reportArchiveReasons: {
        [CONST.REPORT.ARCHIVE_REASON.DEFAULT]: 'Esta sala de chat ha sido eliminada.',
        [CONST.REPORT.ARCHIVE_REASON.ACCOUNT_CLOSED]: ({displayName}: ReportArchiveReasonsClosedParams) => `Este chat está desactivado porque ${displayName} ha cerrado tu cuenta.`,
        [CONST.REPORT.ARCHIVE_REASON.ACCOUNT_MERGED]: ({displayName, oldDisplayName}: ReportArchiveReasonsMergedParams) =>
            `Este chat está desactivado porque ${oldDisplayName} ha combinado tu cuenta con ${displayName}`,
        [CONST.REPORT.ARCHIVE_REASON.REMOVED_FROM_POLICY]: ({displayName, policyName, shouldUseYou = false}: ReportArchiveReasonsRemovedFromPolicyParams) =>
            shouldUseYou
                ? `Este chat ya no está activo porque <strong>tu</strong> ya no eres miembro del espacio de trabajo ${policyName}.`
                : `Este chat está desactivado porque ${displayName} ha dejado de ser miembro del espacio de trabajo ${policyName}.`,
        [CONST.REPORT.ARCHIVE_REASON.POLICY_DELETED]: ({policyName}: ReportArchiveReasonsInvoiceReceiverPolicyDeletedParams) =>
            `Este chat está desactivado porque el espacio de trabajo ${policyName} se ha eliminado.`,
        [CONST.REPORT.ARCHIVE_REASON.INVOICE_RECEIVER_POLICY_DELETED]: ({policyName}: ReportArchiveReasonsInvoiceReceiverPolicyDeletedParams) =>
            `Este chat está desactivado porque el espacio de trabajo ${policyName} se ha eliminado.`,
        [CONST.REPORT.ARCHIVE_REASON.BOOKING_END_DATE_HAS_PASSED]: 'Esta reserva está archivada.',
    },
    writeCapabilityPage: {
        label: 'Quién puede postear',
        writeCapability: {
            all: 'Todos los miembros',
            admins: 'Solo administradores',
        },
    },
    sidebarScreen: {
        buttonFind: 'Encuentre algo...',
        buttonMySettings: 'Mi configuración',
        fabNewChat: 'Iniciar chat',
        fabNewChatExplained: 'Iniciar chat (Acción flotante)',
        chatPinned: 'Chat fijado',
        draftedMessage: 'Mensaje borrador',
        listOfChatMessages: 'Lista de mensajes del chat',
        listOfChats: 'lista de chats',
        saveTheWorld: 'Salvar el mundo',
        tooltip: '¡Comienza aquí!',
        redirectToExpensifyClassicModal: {
            title: 'Próximamente',
            description: 'Estamos ajustando algunos detalles de New Expensify para adaptarla a tu configuración específica. Mientras tanto, dirígete a Expensify Classic.',
        },
    },
    allSettingsScreen: {
        subscription: 'Suscripcion',
        domains: 'Dominios',
    },
    tabSelector: {
        chat: 'Chat',
        room: 'Sala',
        distance: 'Distancia',
        manual: 'Manual',
        scan: 'Escanear',
    },
    spreadsheet: {
        upload: 'Importar',
        import: 'Importar hoja de cálculo',
        dragAndDrop: '<muted-link>Arrastra y suelta un archivo de hoja de cálculo aquí</muted-link>',
        dragAndDropMultiLevelTag: `<muted-link>Arrastra y suelta un archivo de hoja de cálculo aquí, o elige un archivo a continuación. <a href="${CONST.IMPORT_SPREADSHEET.MULTI_LEVEL_TAGS_ARTICLE_LINK}">Aprende más</a> sobre los formatos de archivo soportados.</muted-link>`,
        chooseSpreadsheet: '<muted-link>Elige un archivo de hoja de cálculo para importar. Los formatos soportados son .csv, .txt, .xls y .xlsx.</muted-link>',
        chooseSpreadsheetMultiLevelTag: `<muted-link>Elige un archivo de hoja de cálculo para importar. <a href="${CONST.IMPORT_SPREADSHEET.MULTI_LEVEL_TAGS_ARTICLE_LINK}">Aprende más</a> sobre los formatos de archivo soportados.</muted-link>`,
        fileContainsHeader: 'El archivo contiene encabezados',
        column: ({name}: SpreadSheetColumnParams) => `Columna ${name}`,
        fieldNotMapped: ({fieldName}: SpreadFieldNameParams) => `¡Vaya! Un campo obligatorio ("${fieldName}") no ha sido mapeado. Por favor, revisa e inténtalo de nuevo.`,
        singleFieldMultipleColumns: ({fieldName}: SpreadFieldNameParams) => `¡Vaya! Has mapeado un solo campo ("${fieldName}") a varias columnas. Por favor, revisa e inténtalo de nuevo.`,
        emptyMappedField: ({fieldName}: SpreadFieldNameParams) => `¡Vaya! El campo ("${fieldName}") contiene uno o más valores vacíos. Por favor, revísalo e inténtalo de nuevo.`,
        importFailedTitle: 'Fallo en la importación',
        importFailedDescription: 'Por favor, asegúrate de que todos los campos estén llenos correctamente e inténtalo de nuevo. Si el problema persiste, por favor contacta a Concierge.',
        importCategoriesSuccessfulDescription: ({categories}: SpreadCategoriesParams) => (categories > 1 ? `Se han agregado ${categories} categorías.` : 'Se ha agregado 1 categoría.'),
        importMembersSuccessfulDescription: ({added, updated}: ImportMembersSuccessfulDescriptionParams) => {
            if (!added && !updated) {
                return 'No se han añadido ni actualizado miembros.';
            }

            if (added && updated) {
                const getPluralSuffix = (count: number) => (count > 1 ? 's' : '');
                return `${added} miembro${getPluralSuffix(added)} añadido${getPluralSuffix(added)}, ${updated} miembro${getPluralSuffix(updated)} actualizado${getPluralSuffix(updated)}.`;
            }

            if (updated) {
                return updated > 1 ? `${updated} miembros han sido actualizados.` : '1 miembro ha sido actualizado.';
            }

            return added > 1 ? `Se han agregado ${added} miembros` : 'Se ha agregado 1 miembro.';
        },
        importTagsSuccessfulDescription: ({tags}: ImportTagsSuccessfulDescriptionParams) => (tags > 1 ? `Se han agregado ${tags} etiquetas.` : 'Se ha agregado 1 etiqueta.'),
        importMultiLevelTagsSuccessfulDescription: 'Etiquetas de nivel múltiple han sido agregadas.',
        importPerDiemRatesSuccessfulDescription: ({rates}: ImportPerDiemRatesSuccessfulDescriptionParams) =>
            rates > 1 ? `Se han añadido ${rates} tasas de per diem.` : 'Se ha añadido 1 tasa de per diem.',
        importSuccessfulTitle: 'Importar categorías',
        importDescription: 'Elige qué campos mapear desde tu hoja de cálculo haciendo clic en el menú desplegable junto a cada columna importada a continuación.',
        sizeNotMet: 'El archivo adjunto debe ser más grande que 0 bytes.',
        invalidFileMessage:
            'El archivo que subiste está vacío o contiene datos no válidos. Asegúrate de que el archivo esté correctamente formateado y contenga la información necesaria antes de volver a subirlo.',
        importSpreadsheet: 'Importar hoja de cálculo',
        downloadCSV: 'Descargar CSV',
    },
    receipt: {
        upload: 'Subir recibo',
        uploadMultiple: 'Subir recibos',
        dragReceiptBeforeEmail: 'Arrastra un recibo a esta página, reenvíalo a ',
        dragReceiptsBeforeEmail: 'Arrastra recibos a esta página, reenvíalos a ',
        dragReceiptAfterEmail: ' o elije un archivo para subir a continuación.',
        dragReceiptsAfterEmail: ' o elije archivos para subir a continuación.',
        chooseReceipt: 'Elige un recibo para subir o reenvía un recibo a ',
        chooseReceipts: 'Elige recibos para subir o reenvía recibos a ',
        takePhoto: 'Haz una foto',
        cameraAccess: 'Se requiere acceso a la cámara para hacer fotos de los recibos.',
        deniedCameraAccess: 'No se ha concedido el acceso a la cámara, siga ',
        deniedCameraAccessInstructions: 'estas instrucciones',
        cameraErrorTitle: 'Error en la cámara',
        locationAccessTitle: 'Permitir acceso a la ubicación',
        locationAccessMessage: 'El acceso a la ubicación nos ayuda a mantener tu zona horaria y moneda precisas dondequiera que vayas.',
        locationErrorTitle: 'Permitir acceso a la ubicación',
        locationErrorMessage: 'El acceso a la ubicación nos ayuda a mantener tu zona horaria y moneda precisas dondequiera que vayas.',
        allowLocationFromSetting: `El acceso a la ubicación nos ayuda a mantener tu zona horaria y moneda precisas dondequiera que estés. Por favor, permite el acceso a la ubicación en la configuración de permisos de tu dispositivo.`,
        cameraErrorMessage: 'Se ha producido un error al hacer una foto. Por favor, inténtalo de nuevo.',
        dropTitle: 'Suéltalo',
        dropMessage: 'Suelta tu archivo aquí',
        flash: 'flash',
        multiScan: 'escaneo múltiple',
        shutter: 'obturador',
        gallery: 'galería',
        deleteReceipt: 'Eliminar recibo',
        deleteConfirmation: '¿Estás seguro de que quieres borrar este recibo?',
        addReceipt: 'Añadir recibo',
        scanFailed: 'El recibo no pudo ser escaneado, ya que falta el comerciante, la fecha o el monto.',
    },
    quickAction: {
        scanReceipt: 'Escanear recibo',
        recordDistance: 'Gasto de distancia',
        requestMoney: 'Crear gasto',
        perDiem: 'Crear dietas',
        splitBill: 'Dividir gasto',
        splitScan: 'Dividir recibo',
        splitDistance: 'Dividir distancia',
        paySomeone: ({name}: PaySomeoneParams = {}) => `Pagar a ${name ?? 'alguien'}`,
        assignTask: 'Assignar tarea',
        header: 'Acción rápida',
        noLongerHaveReportAccess: 'Ya no tienes acceso al destino previo de esta acción rápida. Escoge uno nuevo a continuación.',
        updateDestination: 'Actualiza el destino',
        createReport: 'Crear informe',
    },
    iou: {
        amount: 'Importe',
        taxAmount: 'Importe del impuesto',
        taxRate: 'Tasa de impuesto',
        approve: ({formattedAmount}: {formattedAmount?: string} = {}) => (formattedAmount ? `Aprobar ${formattedAmount}` : 'Aprobar'),
        approved: 'Aprobado',
        cash: 'Efectivo',
        card: 'Tarjeta',
        original: 'Original',
        split: 'Dividir',
        splitExpense: 'Dividir gasto',
        splitExpenseSubtitle: ({amount, merchant}: SplitExpenseSubtitleParams) => `${amount} de ${merchant}`,
        addSplit: 'Añadir división',
        totalAmountGreaterThanOriginal: ({amount}: TotalAmountGreaterOrLessThanOriginalParams) => `El importe total es ${amount} mayor que el gasto original.`,
        totalAmountLessThanOriginal: ({amount}: TotalAmountGreaterOrLessThanOriginalParams) => `El importe total es ${amount} menor que el gasto original.`,
        splitExpenseZeroAmount: 'Por favor, introduce un importe válido antes de continuar.',
        splitExpenseEditTitle: ({amount, merchant}: SplitExpenseEditTitleParams) => `Editar ${amount} para ${merchant}`,
        removeSplit: 'Eliminar división',
        addExpense: 'Agregar gasto',
        expense: 'Gasto',
        categorize: 'Categorizar',
        share: 'Compartir',
        participants: 'Participantes',
        createExpense: 'Crear gasto',
        trackDistance: 'Gasto de distancia',
        createExpenses: ({expensesNumber}: CreateExpensesParams) => `Crear ${expensesNumber} gastos`,
        removeExpense: 'Eliminar gasto',
        removeThisExpense: 'Eliminar este gasto',
        removeExpenseConfirmation: '¿Estás seguro de que quieres eliminar este recibo? Esta acción no se puede deshacer.',
        paySomeone: ({name}: PaySomeoneParams = {}) => `Pagar a ${name ?? 'alguien'}`,
        chooseRecipient: 'Elige destinatario',
        createExpenseWithAmount: ({amount}: {amount: string}) => `Crear un gasto de ${amount}`,
        confirmDetails: 'Confirma los detalles',
        pay: 'Pagar',
        cancelPayment: 'Cancelar el pago',
        cancelPaymentConfirmation: '¿Estás seguro de que quieres cancelar este pago?',
        viewDetails: 'Ver detalles',
        pending: 'Pendiente',
        canceled: 'Canceló',
        posted: 'Contabilizado',
        deleteReceipt: 'Eliminar recibo',
        pendingMatch: 'Pendiente de coincidencia',
        pendingMatchWithCreditCard: 'Recibo pendiente de adjuntar con la transacción de la tarjeta',
        pendingMatchWithCreditCardDescription: 'Recibo pendiente de adjuntar con la transacción de la tarjeta. Márcalo como efectivo para cancelar.',
        markAsCash: 'Marcar como efectivo',
        routePending: 'Ruta pendiente...',
        deletedTransaction: ({amount, merchant}: DeleteTransactionParams) => `eliminó un gasto (${amount} para ${merchant})`,
        movedFromReport: ({reportName}: MovedFromReportParams) => `movió un gasto${reportName ? ` desde ${reportName}` : ''}`,
        movedTransaction: ({reportUrl, reportName}: MovedTransactionParams) => `movió este gasto${reportName ? ` a <a href="${reportUrl}">${reportName}</a>` : ''}`,
        unreportedTransaction: 'movió este gasto a tu espacio personal',
        receiptIssuesFound: () => ({
            one: 'Problema encontrado',
            other: 'Problemas encontrados',
        }),
        fieldPending: 'Pendiente...',
        receiptScanning: () => ({
            one: 'Escaneando recibo...',
            other: 'Escaneando recibos...',
        }),
        scanMultipleReceipts: 'Escanea varios recibos',
        scanMultipleReceiptsDescription: 'Haz fotos de todos tus recibos a la vez y confirma los detalles tú mismo o nosotros lo haremos por ti.',
        receiptScanInProgress: 'Escaneado de recibo en proceso',
        receiptScanInProgressDescription: 'Escaneado de recibo en proceso. Vuelve a comprobarlo más tarde o introduce los detalles ahora.',
        removeFromReport: 'Eliminar del informe',
        moveToPersonalSpace: 'Mover gastos a tu espacio personal',
        duplicateTransaction: ({isSubmitted}: DuplicateTransactionParams) =>
            !isSubmitted
                ? 'Se han identificado posibles gastos duplicados. Revisa los duplicados para habilitar el envío.'
                : 'Se han identificado posibles gastos duplicados. Revisa los duplicados para habilitar la aprobación.',
        defaultRate: 'Tasa predeterminada',
        receiptMissingDetails: 'Recibo con campos vacíos',
        missingAmount: 'Falta importe',
        missingMerchant: 'Falta comerciante',
        receiptStatusTitle: 'Escaneando…',
        receiptStatusText: 'Solo tú puedes ver este recibo cuando se está escaneando. Vuelve más tarde o introduce los detalles ahora.',
        receiptScanningFailed: 'El escaneo de recibo ha fallado. Introduce los detalles manualmente.',
        transactionPendingDescription: 'Transacción pendiente. Puede tardar unos días en contabilizarse.',
        companyInfo: 'Información de la empresa',
        companyInfoDescription: 'Necesitamos algunos detalles más antes de que pueda enviar su primera factura.',
        yourCompanyName: 'Nombre de su empresa',
        yourCompanyWebsite: 'Sitio web de su empresa',
        yourCompanyWebsiteNote: 'Si no tiene un sitio web, puede proporcionar el perfil de LinkedIn o de las redes sociales de su empresa.',
        invalidDomainError: 'Ha introducido un dominio no válido. Para continuar, introduzca un dominio válido.',
        publicDomainError: 'Ha introducido un dominio público. Para continuar, introduzca un dominio privado.',
        // TODO: This key should be deprecated. More details: https://github.com/Expensify/App/pull/59653#discussion_r2028653252
        expenseCountWithStatus: ({scanningReceipts = 0, pendingReceipts = 0}: RequestCountParams) => {
            const statusText: string[] = [];
            if (scanningReceipts > 0) {
                statusText.push(`${scanningReceipts} escaneando`);
            }
            if (pendingReceipts > 0) {
                statusText.push(`${pendingReceipts} pendiente`);
            }
            return {
                one: statusText.length > 0 ? `1 gasto (${statusText.join(', ')})` : `1 gasto`,
                other: (count: number) => (statusText.length > 0 ? `${count} gastos (${statusText.join(', ')})` : `${count} gastos`),
            };
        },
        expenseCount: () => {
            return {
                one: '1 gasto',
                other: (count: number) => `${count} gastos`,
            };
        },
        deleteExpense: () => ({
            one: 'Eliminar gasto',
            other: 'Eliminar gastos',
        }),
        deleteConfirmation: () => ({
            one: '¿Estás seguro de que quieres eliminar esta solicitud?',
            other: '¿Estás seguro de que quieres eliminar estas solicitudes?',
        }),
        deleteReport: 'Eliminar informe',
        deleteReportConfirmation: '¿Estás seguro de que quieres eliminar este informe?',
        settledExpensify: 'Pagado',
        done: 'Listo',
        settledElsewhere: 'Pagado de otra forma',
        individual: 'Individual',
        business: 'Empresa',
        settleExpensify: ({formattedAmount}: SettleExpensifyCardParams) => (formattedAmount ? `Pagar ${formattedAmount} con Expensify` : `Pagar con Expensify`),
        settlePersonal: ({formattedAmount}: SettleExpensifyCardParams) => (formattedAmount ? `Pago ${formattedAmount} como individuo` : `Pago con cuenta personal`),
        settleWallet: ({formattedAmount}: SettleExpensifyCardParams) => (formattedAmount ? `Pagar ${formattedAmount} con billetera` : `con billetera`),
        settlePayment: ({formattedAmount}: SettleExpensifyCardParams) => `Pagar ${formattedAmount}`,
        settleBusiness: ({formattedAmount}: SettleExpensifyCardParams) => (formattedAmount ? `Pagar ${formattedAmount} como negocio` : `Pago con cuenta empresarial`),
        payElsewhere: ({formattedAmount}: SettleExpensifyCardParams) => (formattedAmount ? `Marcar ${formattedAmount} como pagado` : `Marcar como pagado`),
        settleInvoicePersonal: ({amount, last4Digits}: BusinessBankAccountParams) => (amount ? `Pagado ${amount} con cuenta personal ${last4Digits}` : `Pagado con cuenta personal`),
        settleInvoiceBusiness: ({amount, last4Digits}: BusinessBankAccountParams) => (amount ? `Pagado ${amount} con cuenta de empresa ${last4Digits}` : `Pagado con cuenta de empresa`),
        payWithPolicy: ({formattedAmount, policyName}: SettleExpensifyCardParams & {policyName: string}) =>
            formattedAmount ? `Pay ${formattedAmount} via ${policyName}` : `Pay via ${policyName}`,
        businessBankAccount: ({amount, last4Digits}: BusinessBankAccountParams) =>
            amount ? `Pagó ${amount} con la cuenta bancaria ${last4Digits}.` : `Pagó con la cuenta bancaria ${last4Digits}`,
        automaticallyPaidWithBusinessBankAccount: ({amount, last4Digits}: BusinessBankAccountParams) =>
            `pagado ${amount ? `${amount} ` : ''}con la cuenta bancaria terminada en ${last4Digits} vía <a href="${CONST.CONFIGURE_EXPENSE_REPORT_RULES_HELP_URL}">reglas del espacio de trabajo</a>`,
        invoicePersonalBank: ({lastFour}: BankAccountLastFourParams) => `Cuenta personal • ${lastFour}`,
        invoiceBusinessBank: ({lastFour}: BankAccountLastFourParams) => `Cuenta de empresa • ${lastFour}`,
        nextStep: 'Pasos siguientes',
        finished: 'Finalizado',
        sendInvoice: ({amount}: RequestAmountParams) => `Enviar factura de ${amount}`,
        submitAmount: ({amount}: RequestAmountParams) => `Solicitar ${amount}`,
        expenseAmount: ({formattedAmount, comment}: RequestedAmountMessageParams) => `${formattedAmount}${comment ? ` para ${comment}` : ''}`,
        submitted: `enviado`,
        automaticallySubmitted: `envió mediante <a href="${CONST.SELECT_WORKFLOWS_HELP_URL}">retrasar envíos</a>`,
        trackedAmount: ({formattedAmount, comment}: RequestedAmountMessageParams) => `realizó un seguimiento de ${formattedAmount}${comment ? ` para ${comment}` : ''}`,
        splitAmount: ({amount}: SplitAmountParams) => `dividir ${amount}`,
        didSplitAmount: ({formattedAmount, comment}: DidSplitAmountMessageParams) => `dividió ${formattedAmount}${comment ? ` para ${comment}` : ''}`,
        yourSplit: ({amount}: UserSplitParams) => `Tu parte ${amount}`,
        payerOwesAmount: ({payer, amount, comment}: PayerOwesAmountParams) => `${payer} debe ${amount}${comment ? ` para ${comment}` : ''}`,
        payerOwes: ({payer}: PayerOwesParams) => `${payer} debe: `,
        payerPaidAmount: ({payer, amount}: PayerPaidAmountParams) => `${payer ? `${payer} ` : ''}pagó ${amount}`,
        payerPaid: ({payer}: PayerPaidParams) => `${payer} pagó: `,
        payerSpentAmount: ({payer, amount}: PayerPaidAmountParams) => `${payer} gastó ${amount}`,
        payerSpent: ({payer}: PayerPaidParams) => `${payer} gastó: `,
        managerApproved: ({manager}: ManagerApprovedParams) => `${manager} aprobó:`,
        managerApprovedAmount: ({manager, amount}: ManagerApprovedAmountParams) => `${manager} aprobó ${amount}`,
        payerSettled: ({amount}: PayerSettledParams) => `pagó ${amount}`,
        payerSettledWithMissingBankAccount: ({amount}: PayerSettledParams) => `pagó ${amount}. Agrega una cuenta bancaria para recibir tu pago.`,
        automaticallyApproved: `aprobó mediante <a href="${CONST.CONFIGURE_EXPENSE_REPORT_RULES_HELP_URL}">reglas del espacio de trabajo</a>`,
        approvedAmount: ({amount}: ApprovedAmountParams) => `aprobó ${amount}`,
        approvedMessage: `aprobado`,
        unapproved: `no aprobado`,
        automaticallyForwarded: `aprobó mediante <a href="${CONST.CONFIGURE_EXPENSE_REPORT_RULES_HELP_URL}">reglas del espacio de trabajo</a>`,
        forwarded: `aprobó`,
        rejectedThisReport: 'rechazó este informe',
        waitingOnBankAccount: ({submitterDisplayName}: WaitingOnBankAccountParams) => `inició el pago, pero está esperando a que ${submitterDisplayName} añada una cuenta bancaria.`,
        adminCanceledRequest: ({manager}: AdminCanceledRequestParams) => `${manager ? `${manager}: ` : ''}canceló el pago`,
        canceledRequest: ({amount, submitterDisplayName}: CanceledRequestParams) =>
            `canceló el pago  ${amount}, porque ${submitterDisplayName} no habilitó tu Billetera Expensify en un plazo de 30 días.`,
        settledAfterAddedBankAccount: ({submitterDisplayName, amount}: SettledAfterAddedBankAccountParams) =>
            `${submitterDisplayName} añadió una cuenta bancaria. El pago de ${amount} se ha realizado.`,
        paidElsewhere: ({payer}: PaidElsewhereParams = {}) => `${payer ? `${payer} ` : ''}marcó como pagado`,
        paidWithExpensify: ({payer}: PaidWithExpensifyParams = {}) => `${payer ? `${payer} ` : ''}pagó con la billetera`,
        automaticallyPaidWithExpensify: ({payer}: PaidWithExpensifyParams = {}) =>
            `${payer ? `${payer} ` : ''}pagó con Expensify via <a href="${CONST.CONFIGURE_EXPENSE_REPORT_RULES_HELP_URL}">reglas del espacio de trabajo</a>`,
        noReimbursableExpenses: 'El importe de este informe no es válido',
        pendingConversionMessage: 'El total se actualizará cuando estés online',
        changedTheExpense: 'cambió el gasto',
        setTheRequest: ({valueName, newValueToDisplay}: SetTheRequestParams) =>
            `${valueName === 'comerciante' || valueName === 'importe' || valueName === 'gasto' ? 'el' : 'la'} ${valueName} a ${newValueToDisplay}`,
        setTheDistanceMerchant: ({translatedChangedField, newMerchant, newAmountToDisplay}: SetTheDistanceMerchantParams) =>
            `estableció la ${translatedChangedField} a ${newMerchant}, lo que estableció el importe a ${newAmountToDisplay}`,
        removedTheRequest: ({valueName, oldValueToDisplay}: RemovedTheRequestParams) =>
            `${valueName === 'comerciante' || valueName === 'importe' || valueName === 'gasto' ? 'el' : 'la'} ${valueName} (previamente ${oldValueToDisplay})`,
        updatedTheRequest: ({valueName, newValueToDisplay, oldValueToDisplay}: UpdatedTheRequestParams) =>
            `${valueName === 'comerciante' || valueName === 'importe' || valueName === 'gasto' ? 'el' : 'la'} ${valueName} a ${newValueToDisplay} (previamente ${oldValueToDisplay})`,
        updatedTheDistanceMerchant: ({translatedChangedField, newMerchant, oldMerchant, newAmountToDisplay, oldAmountToDisplay}: UpdatedTheDistanceMerchantParams) =>
            `cambió la ${translatedChangedField} a ${newMerchant} (previamente ${oldMerchant}), lo que cambió el importe a ${newAmountToDisplay} (previamente ${oldAmountToDisplay})`,
        threadExpenseReportName: ({formattedAmount, comment}: ThreadRequestReportNameParams) => `${comment ? `${formattedAmount} para ${comment}` : `Gasto de ${formattedAmount}`}`,
        invoiceReportName: ({linkedReportID}: OriginalMessage<typeof CONST.REPORT.ACTIONS.TYPE.REPORT_PREVIEW>) => `Informe de facturación #${linkedReportID}`,
        threadPaySomeoneReportName: ({formattedAmount, comment}: ThreadSentMoneyReportNameParams) => `${formattedAmount} enviado${comment ? ` para ${comment}` : ''}`,
        movedFromPersonalSpace: ({workspaceName, reportName}: MovedFromPersonalSpaceParams) => `movió el gasto desde su espacio personal a ${workspaceName ?? `un chat con ${reportName}`}`,
        movedToPersonalSpace: 'movió el gasto a su espacio personal',
        tagSelection: 'Selecciona una etiqueta para organizar mejor tus gastos.',
        categorySelection: 'Selecciona una categoría para organizar mejor tus gastos.',
        error: {
            invalidCategoryLength: 'La longitud de la categoría escogida excede el máximo permitido (255). Por favor, escoge otra categoría o acorta la categoría primero.',
            invalidTagLength: 'La longitud de la etiqueta escogida excede el máximo permitido (255). Por favor, escoge otra etiqueta o acorta la etiqueta primero.',
            invalidAmount: 'Por favor, ingresa un importe válido antes de continuar',
            invalidIntegerAmount: 'Por favor, introduce una cantidad entera en dólares antes de continuar',
            invalidTaxAmount: ({amount}: RequestAmountParams) => `El importe máximo del impuesto es ${amount}`,
            invalidSplit: 'La suma de las partes debe ser igual al importe total',
            invalidSplitParticipants: 'Introduce un importe superior a cero para al menos dos participantes',
            invalidSplitYourself: 'Por favor, introduce una cantidad diferente de cero para tu parte',
            noParticipantSelected: 'Por favor, selecciona un participante',
            other: 'Error inesperado. Por favor, inténtalo más tarde.',
            genericHoldExpenseFailureMessage: 'Error inesperado al retener el gasto. Por favor, inténtalo de nuevo más tarde.',
            genericUnholdExpenseFailureMessage: 'Error inesperado al desbloquear el gasto. Por favor, inténtalo de nuevo más tarde.',
            genericCreateFailureMessage: 'Error inesperado al enviar este gasto. Por favor, inténtalo más tarde.',
            genericCreateInvoiceFailureMessage: 'Error inesperado al enviar la factura. Por favor, inténtalo de nuevo más tarde.',
            receiptDeleteFailureError: 'Error inesperado al borrar este recibo. Por favor, vuelve a intentarlo más tarde.',
            receiptFailureMessage: 'Hubo un error al cargar tu recibo. Por favor, ',
            receiptFailureMessageShort: 'Hubo un error al cargar tu recibo.',
            tryAgainMessage: 'inténtalo de nuevo ',
            saveFileMessage: ' guarda el recibo',
            uploadLaterMessage: ' para cargarlo más tarde.',
            genericDeleteFailureMessage: 'Error inesperado al eliminar este gasto. Por favor, inténtalo más tarde.',
            genericEditFailureMessage: 'Error inesperado al editar este gasto. Por favor, inténtalo más tarde.',
            genericSmartscanFailureMessage: 'La transacción tiene campos vacíos',
            duplicateWaypointsErrorMessage: 'Por favor, elimina los puntos de ruta duplicados',
            atLeastTwoDifferentWaypoints: 'Por favor, introduce al menos dos direcciones diferentes',
            splitExpenseMultipleParticipantsErrorMessage: 'Solo puedes dividir un gasto entre un único espacio de trabajo o con miembros individuales. Por favor, actualiza tu selección.',
            invalidMerchant: 'Por favor, introduce un comerciante válido',
            atLeastOneAttendee: 'Debe seleccionarse al menos un asistente',
            invalidQuantity: 'Por favor, introduce una cantidad válida',
            quantityGreaterThanZero: 'La cantidad debe ser mayor que cero',
            invalidSubrateLength: 'Debe haber al menos una subtasa',
            invalidRate: 'Tasa no válida para este espacio de trabajo. Por favor, selecciona una tasa disponible en el espacio de trabajo.',
        },
        dismissReceiptError: 'Descartar error',
        dismissReceiptErrorConfirmation: '¡Atención! Descartar este error eliminará completamente tu recibo cargado. ¿Estás seguro?',
        waitingOnEnabledWallet: ({submitterDisplayName}: WaitingOnBankAccountParams) => `inició el pago, pero no se procesará hasta que ${submitterDisplayName} active su billetera`,
        enableWallet: 'Habilitar billetera',
        holdExpense: 'Retener gasto',
        unholdExpense: 'Desbloquear gasto',
        moveUnreportedExpense: 'Mover gasto no reportado',
        addUnreportedExpense: 'Añadir gasto no reportado',
        selectUnreportedExpense: 'Selecciona al menos un gasto para agregar al informe.',
        emptyStateUnreportedExpenseTitle: 'No hay gastos no reportados',
        emptyStateUnreportedExpenseSubtitle: 'Parece que no tienes gastos no reportados. Puedes crear uno a continuación.',
        addUnreportedExpenseConfirm: 'Añadir al informe',
        heldExpense: 'retuvo este gasto',
        unheldExpense: 'desbloqueó este gasto',
        explainHold: 'Explica la razón para retener esta solicitud.',
        undoClose: 'Deshacer cierre',
        reopened: 'reabrir',
        reopenReport: 'Reabrir informe',
        reopenExportedReportConfirmation: ({connectionName}: {connectionName: string}) =>
            `Este informe ya ha sido exportado a ${connectionName}. Cambiarlo puede provocar discrepancias en los datos. ¿Estás seguro de que deseas reabrir este informe?`,
        reason: 'Razón',
        undoSubmit: 'Deshacer envío',
        retracted: 'retirado',
        holdReasonRequired: 'Se requiere una razón para retener.',
        expenseWasPutOnHold: 'Este gasto está retenido',
        expenseOnHold: 'Este gasto está retenido. Revisa los comentarios para saber como proceder.',
        expensesOnHold: 'Todos los gastos están retenidos. Revisa los comentarios para saber como proceder.',
        expenseDuplicate: 'Este gasto tiene detalles similares a otro. Por favor, revisa los duplicados para continuar.',
        someDuplicatesArePaid: 'Algunos de estos duplicados ya han sido aprobados o pagados.',
        reviewDuplicates: 'Revisar duplicados',
        keepAll: 'Mantener todos',
        confirmApprove: 'Confirmar importe a aprobar',
        confirmApprovalAmount: 'Aprueba sólo los gastos conformes, o aprueba todo el informe.',
        confirmApprovalAllHoldAmount: () => ({
            one: 'Este gasto está retenido. ¿Quieres aprobarlo de todos modos?',
            other: 'Estos gastos están retenidos. ¿Quieres aprobarlos de todos modos?',
        }),
        confirmPay: 'Confirmar importe de pago',
        confirmPayAmount: 'Paga lo que no está retenido, o paga el informe completo.',
        confirmPayAllHoldAmount: () => ({
            one: 'Este gasto está retenido. ¿Quieres pagarlo de todos modos?',
            other: 'Estos gastos están retenidos. ¿Quieres pagarlos de todos modos?',
        }),
        payOnly: 'Solo pagar',
        approveOnly: 'Solo aprobar',
        hold: 'Retener',
        unhold: 'Desbloquear',
        holdEducationalTitle: 'Esta solicitud está',
        holdEducationalText: 'retenida',
        whatIsHoldExplain: 'Retener es como "pausar" un gasto para solicitar más detalles antes de aprobarlo o pagarlo.',
        holdIsLeftBehind: 'Los gastos retenidos se trasladan a otro informe tras su aprobación o pago.',
        unholdWhenReady: 'Los aprobadores pueden desbloquear los gastos cuando estén listos para su aprobación o pago.',
        changePolicyEducational: {
            title: '¡Has movido este informe!',
            description: 'Revisa cuidadosamente estos elementos, que tienden a cambiar al trasladar informes a un nuevo espacio de trabajo.',
            reCategorize: '<strong>Vuelve a categorizar los gastos</strong> para cumplir con las reglas del espacio de trabajo.',
            workflows: 'Este informe ahora puede estar sujeto a un <strong>flujo de aprobación</strong> diferente.',
        },
        changeWorkspace: 'Cambiar espacio de trabajo',
        set: 'estableció',
        changed: 'cambió',
        removed: 'eliminó',
        transactionPending: 'Transacción pendiente.',
        chooseARate: 'Selecciona una tasa de reembolso por milla o kilómetro para el espacio de trabajo',
        unapprove: 'Desaprobar',
        unapproveReport: 'Anular la aprobación del informe',
        headsUp: 'Atención!',
        unapproveWithIntegrationWarning: ({accountingIntegration}: UnapproveWithIntegrationWarningParams) =>
            `Este informe ya se ha exportado a ${accountingIntegration}. Modificarlo puede provocar discrepancias en los datos. ¿Estás seguro de que deseas cancelar la aprobación de este informe?`,
        reimbursable: 'reembolsable',
        nonReimbursable: 'no reembolsable',
        bookingPending: 'Esta reserva está pendiente',
        bookingPendingDescription: 'Esta reserva está pendiente porque aún no se ha pagado.',
        bookingArchived: 'Esta reserva está archivada',
        bookingArchivedDescription: 'Esta reserva está archivada porque la fecha del viaje ha pasado. Agregue un gasto por el monto final si es necesario.',
        attendees: 'Asistentes',
        whoIsYourAccountant: '¿Quién es tu contador?',
        paymentComplete: 'Pago completo',
        time: 'Tiempo',
        startDate: 'Fecha de inicio',
        endDate: 'Fecha de finalización',
        startTime: 'Hora de inicio',
        endTime: 'Hora de finalización',
        deleteSubrate: 'Eliminar subtasa',
        deleteSubrateConfirmation: '¿Estás seguro de que deseas eliminar esta subtasa?',
        quantity: 'Cantidad',
        subrateSelection: 'Selecciona una subtasa e introduce una cantidad.',
        qty: 'Cant',
        firstDayText: () => ({
            one: `Primer día: 1 hora`,
            other: (count: number) => `Primer día: ${count} horas`,
        }),
        lastDayText: () => ({
            one: `Último día: 1 hora`,
            other: (count: number) => `Último día: ${count} horas`,
        }),
        tripLengthText: () => ({
            one: `Viaje: 1 día completo`,
            other: (count: number) => `Viaje: ${count} días completos`,
        }),
        dates: 'Fechas',
        rates: 'Tasas',
        submitsTo: ({name}: SubmitsToParams) => `Se envía a ${name}`,
        moveExpenses: () => ({one: 'Mover gasto', other: 'Mover gastos'}),
    },
    share: {
        shareToExpensify: 'Compartir para Expensify',
        messageInputLabel: 'Mensaje',
    },
    notificationPreferencesPage: {
        header: 'Preferencias de avisos',
        label: 'Avisar sobre nuevos mensajes',
        notificationPreferences: {
            always: 'Inmediatamente',
            daily: 'Cada día',
            mute: 'Nunca',
            hidden: 'Oculto',
        },
    },
    loginField: {
        numberHasNotBeenValidated: 'El número no está validado todavía. Haz click en el botón para reenviar el enlace de confirmación via SMS.',
        emailHasNotBeenValidated: 'El correo electrónico no está validado todavía. Haz click en el botón para reenviar el enlace de confirmación via correo electrónico.',
    },
    avatarWithImagePicker: {
        uploadPhoto: 'Subir foto',
        removePhoto: 'Eliminar foto',
        editImage: 'Editar foto',
        viewPhoto: 'Ver foto',
        imageUploadFailed: 'Error al cargar la imagen',
        deleteWorkspaceError: 'Lo sentimos, hubo un problema eliminando el avatar de tu espacio de trabajo',
        sizeExceeded: ({maxUploadSizeInMB}: SizeExceededParams) => `La imagen supera el tamaño máximo de ${maxUploadSizeInMB} MB.`,
        resolutionConstraints: ({minHeightInPx, minWidthInPx, maxHeightInPx, maxWidthInPx}: ResolutionConstraintsParams) =>
            `Por favor, elige una imagen más grande que ${minHeightInPx}x${minWidthInPx} píxeles y más pequeña que ${maxHeightInPx}x${maxWidthInPx} píxeles.`,
        notAllowedExtension: ({allowedExtensions}: NotAllowedExtensionParams) => `La foto de perfil debe ser de uno de los siguientes tipos: ${allowedExtensions.join(', ')}.`,
    },
    modal: {
        backdropLabel: 'Fondo del Modal',
    },
    profilePage: {
        profile: 'Perfil',
        preferredPronouns: 'Pronombres preferidos',
        selectYourPronouns: 'Selecciona tus pronombres',
        selfSelectYourPronoun: 'Auto-selecciona tu pronombre',
        emailAddress: 'Dirección de correo electrónico',
        setMyTimezoneAutomatically: 'Configura mi zona horaria automáticamente',
        timezone: 'Zona horaria',
        invalidFileMessage: 'Archivo inválido. Pruebe con una imagen diferente.',
        avatarUploadFailureMessage: 'No se pudo subir el avatar. Por favor, inténtalo de nuevo.',
        online: 'En línea',
        offline: 'Desconectado',
        syncing: 'Sincronizando',
        profileAvatar: 'Perfil avatar',
        publicSection: {
            title: 'Público',
            subtitle: 'Estos detalles se muestran en tu perfil público, a disposición de los demás.',
        },
        privateSection: {
            title: 'Privado',
            subtitle: 'Estos detalles se utilizan para viajes y pagos. Nunca se mostrarán en tu perfil público.',
        },
    },
    securityPage: {
        title: 'Opciones de seguridad',
        subtitle: 'Activa la autenticación de dos factores para mantener tu cuenta segura.',
        goToSecurity: 'Volver a la página de seguridad',
    },
    shareCodePage: {
        title: 'Tu código',
        subtitle: 'Invita a miembros a Expensify compartiendo tu código QR personal o enlace de invitación.',
    },
    pronounsPage: {
        pronouns: 'Pronombres',
        isShownOnProfile: 'Tus pronombres se muestran en tu perfil.',
        placeholderText: 'Buscar para ver opciones',
    },
    contacts: {
        contactMethod: 'Método de contacto',
        contactMethods: 'Métodos de contacto',
        featureRequiresValidate: 'Esta función requiere que valides tu cuenta.',
        validateAccount: 'Valida tu cuenta',
        helpTextBeforeEmail: 'Añade más formas de que la gente te encuentre y reenvía los recibos a ',
        helpTextAfterEmail: ' desde varias direcciones de correo electrónico.',
        pleaseVerify: 'Por favor, verifica este método de contacto',
        getInTouch: 'Utilizaremos este método de contacto cuando necesitemos contactarte.',
        enterMagicCode: ({contactMethod}: EnterMagicCodeParams) => `Por favor, introduce el código mágico enviado a ${contactMethod}. Debería llegar en un par de minutos.`,
        setAsDefault: 'Establecer como predeterminado',
        yourDefaultContactMethod:
            'Este es tu método de contacto predeterminado. Antes de poder eliminarlo, tendrás que elegir otro método de contacto y haz clic en "Establecer como predeterminado".',
        removeContactMethod: 'Eliminar método de contacto',
        removeAreYouSure: '¿Estás seguro de que quieres eliminar este método de contacto? Esta acción no se puede deshacer.',
        failedNewContact: 'Se ha producido un error al añadir este método de contacto.',
        genericFailureMessages: {
            requestContactMethodValidateCode: 'No se ha podido enviar un nuevo código mágico. Espera un rato y vuelve a intentarlo.',
            validateSecondaryLogin: 'Código mágico incorrecto o no válido. Inténtalo de nuevo o solicita otro código.',
            deleteContactMethod: 'No se ha podido eliminar este método de contacto. Por favor, contacta con Concierge para obtener ayuda.',
            setDefaultContactMethod: 'No se pudo establecer un nuevo método de contacto predeterminado. Por favor contacta con Concierge para obtener ayuda.',
            addContactMethod: 'Se ha producido un error al añadir este método de contacto. Por favor, contacta con Concierge para obtener ayuda.',
            enteredMethodIsAlreadySubmitted: 'El método de contacto ingresado ya existe',
            passwordRequired: 'Se requiere contraseña',
            contactMethodRequired: 'Se requiere método de contacto',
            invalidContactMethod: 'Método de contacto no válido',
        },
        newContactMethod: 'Nuevo método de contacto',
        goBackContactMethods: 'Volver a métodos de contacto',
    },
    pronouns: {
        coCos: 'Co / Cos',
        eEyEmEir: 'E / Ey / Em / Eir',
        faeFaer: 'Fae / Faer',
        heHimHis: 'Él',
        heHimHisTheyThemTheirs: 'Él / Ellos',
        sheHerHers: 'Ella',
        sheHerHersTheyThemTheirs: 'Ella / Ellos',
        merMers: 'Mer / Mers',
        neNirNirs: 'Ne / Nir / Nirs',
        neeNerNers: 'Nee / Ner / Ners',
        perPers: 'Per / Pers',
        theyThemTheirs: 'Ellos',
        thonThons: 'Thon / Thons',
        veVerVis: 'Ve / Ver / Vis',
        viVir: 'Vi / Vir',
        xeXemXyr: 'Xe / Xem / Xyr',
        zeZieZirHir: 'Ze / Zie / Zir / Hir',
        zeHirHirs: 'Ze / Hir',
        callMeByMyName: 'Llámame por mi nombre',
    },
    displayNamePage: {
        headerTitle: 'Nombre',
        isShownOnProfile: 'Este nombre es visible en tu perfil.',
    },
    timezonePage: {
        timezone: 'Zona horaria',
        isShownOnProfile: 'Tu zona horaria se muestra en tu perfil.',
        getLocationAutomatically: 'Detecta tu ubicación automáticamente',
    },
    updateRequiredView: {
        updateRequired: 'Actualización requerida',
        pleaseInstall: 'Por favor, actualiza a la última versión de New Expensify',
        pleaseInstallExpensifyClassic: 'Por favor, instala la última versión de Expensify',
        toGetLatestChanges: 'Para móvil o escritorio, descarga e instala la última versión. Para la web, actualiza tu navegador.',
        newAppNotAvailable: 'La App New Expensify ya no está disponible.',
    },
    initialSettingsPage: {
        about: 'Acerca de',
        aboutPage: {
            description: 'New Expensify está creada por una comunidad de desarrolladores de código abierto de todo el mundo. Ayúdanos a construir el futuro de Expensify.',
            appDownloadLinks: 'Enlaces para descargar la App',
            viewKeyboardShortcuts: 'Ver atajos de teclado',
            viewTheCode: 'Ver código',
            viewOpenJobs: 'Ver trabajos disponibles',
            reportABug: 'Reportar un error',
            troubleshoot: 'Solución de problemas',
        },
        appDownloadLinks: {
            android: {
                label: 'Android',
            },
            ios: {
                label: 'iOS',
            },
            desktop: {
                label: 'macOS',
            },
        },
        troubleshoot: {
            clearCacheAndRestart: 'Borrar caché y reiniciar',
            viewConsole: 'Ver la consola de depuración',
            debugConsole: 'Consola de depuración',
            description:
                '<muted-text>Utilice las herramientas que aparecen a continuación para solucionar los problemas de Expensify. Si tiene algún problema, por favor <concierge-link>envíe un informe de error</concierge-link>.</muted-text>',
            confirmResetDescription: 'Todos los borradores no enviados se perderán, pero el resto de tus datos estarán a salvo.',
            resetAndRefresh: 'Restablecer y actualizar',
            clientSideLogging: 'Registro a nivel cliente',
            noLogsToShare: 'No hay logs que compartir',
            useProfiling: 'Usar el trazado',
            profileTrace: 'Traza de ejecución',
            results: 'Resultados',
            releaseOptions: 'Opciones de publicación',
            testingPreferences: 'Preferencias para Tests',
            useStagingServer: 'Usar servidor "staging"',
            forceOffline: 'Forzar desconexión',
            simulatePoorConnection: 'Simular una conexión a internet deficiente',
            simulateFailingNetworkRequests: 'Simular fallos en solicitudes de red',
            authenticationStatus: 'Estado de autenticación',
            deviceCredentials: 'Credenciales del dispositivo',
            invalidate: 'Invalidar',
            destroy: 'Destruir',
            maskExportOnyxStateData: 'Enmascare los datos frágiles del miembro mientras exporta el estado Onyx',
            exportOnyxState: 'Exportar estado Onyx',
            importOnyxState: 'Importar estado Onyx',
            testCrash: 'Prueba de fallo',
            resetToOriginalState: 'Restablecer al estado original',
            usingImportedState: 'Estás utilizando el estado importado. Pulsa aquí para borrarlo.',
            debugMode: 'Modo depuración',
            invalidFile: 'Archivo inválido',
            invalidFileDescription: 'El archivo que ests intentando importar no es válido. Por favor, inténtalo de nuevo.',
            invalidateWithDelay: 'Invalidar con retraso',
            recordTroubleshootData: 'Registrar datos de resolución de problemas',
            softKillTheApp: 'Desactivar la aplicación',
            kill: 'Matar',
        },
        debugConsole: {
            saveLog: 'Guardar registro',
            shareLog: 'Compartir registro',
            enterCommand: 'Introducir comando',
            execute: 'Ejecutar',
            noLogsAvailable: 'No hay registros disponibles',
            logSizeTooLarge: ({size}: LogSizeParams) => `El tamaño del registro excede el límite de ${size} MB. Utilice "Guardar registro" para descargar el archivo de registro.`,
            logs: 'Logs',
            viewConsole: 'Ver consola',
        },
        security: 'Seguridad',
        restoreStashed: 'Restablecer login guardado',
        signOut: 'Desconectar',
        signOutConfirmationText: 'Si cierras sesión perderás los cambios hechos mientras estabas desconectado',
        versionLetter: 'v',
        readTheTermsAndPrivacy: {
            phrase1: 'Leer los',
            phrase2: 'Términos de Servicio',
            phrase3: 'y',
            phrase4: 'Privacidad',
        },
        help: 'Ayuda',
        whatIsNew: 'Qué hay de nuevo',
        accountSettings: 'Configuración de la cuenta',
        account: 'Cuenta',
        general: 'General',
    },
    closeAccountPage: {
        closeAccount: 'Cerrar cuenta',
        reasonForLeavingPrompt: '¡Lamentamos verte partir! ¿Serías tan amable de decirnos por qué, para que podamos mejorar?',
        enterMessageHere: 'Escribe aquí tu mensaje',
        closeAccountWarning: 'Una vez cerrada tu cuenta no se puede revertir.',
        closeAccountPermanentlyDeleteData: '¿Estás seguro de que quieres eliminar tu cuenta? Esta acción eliminará permanentemente toda la información de cualquier gasto pendiente.',
        enterDefaultContactToConfirm: 'Por favor, escribe tu método de contacto predeterminado para confirmar que deseas eliminar tu cuenta. Tu método de contacto predeterminado es:',
        enterDefaultContact: 'Tu método de contacto predeterminado',
        defaultContact: 'Método de contacto predeterminado:',
        enterYourDefaultContactMethod: 'Por favor, introduce tu método de contacto predeterminado para cerrar tu cuenta.',
    },
    mergeAccountsPage: {
        mergeAccount: 'Fusionar cuentas',
        accountDetails: {
            accountToMergeInto: `Introduce la cuenta en la que deseas fusionar `,
            notReversibleConsent: 'Entiendo que esto no es reversible',
        },
        accountValidate: {
            confirmMerge: '¿Estás seguro de que deseas fusionar cuentas?',
            lossOfUnsubmittedData: `Fusionar tus cuentas es irreversible y resultará en la pérdida de cualquier gasto no enviado de `,
            enterMagicCode: `Para continuar, por favor introduce el código mágico enviado a `,
            errors: {
                incorrectMagicCode: 'Código mágico incorrecto o no válido. Inténtalo de nuevo o solicita otro código.',
                fallback: 'Ha ocurrido un error. Por favor, inténtalo mas tarde.',
            },
        },
        mergeSuccess: {
            accountsMerged: '¡Cuentas fusionadas!',
            description: ({from, to}: MergeSuccessDescriptionParams) =>
                `<muted-text><centered-text>Has fusionado exitosamente todos los datos de <strong>${from}</strong> en <strong>${to}</strong>. De ahora en adelante, puedes usar cualquiera de los inicios de sesión para esta cuenta.</centered-text></muted-text>`,
        },
        mergePendingSAML: {
            weAreWorkingOnIt: 'Estamos trabajando en ello',
            limitedSupport: 'Todavía no es posible fusionar cuentas en New Expensify. Por favor, realiza esta acción en Expensify Classic en su lugar',
            reachOutForHelp: '<muted-text><centered-text>¡No dudes en <concierge-link>comunicarte con Concierge</concierge-link> si tienes alguna pregunta!</centered-text></muted-text>',
            goToExpensifyClassic: 'Dirígete a Expensify Classic',
        },
        mergeFailureSAMLDomainControlDescription: ({email}: MergeFailureDescriptionGenericParams) =>
            `<muted-text><centered-text>No puedes fusionar <strong>${email}</strong> porque está controlado por <strong>${email.split('@').at(1) ?? ''}</strong>. Póngase <concierge-link>en contacto con Concierge</concierge-link> si necesita ayuda.</centered-text></muted-text>`,
        mergeFailureSAMLAccountDescription: ({email}: MergeFailureDescriptionGenericParams) =>
            `<muted-text><centered-text>No puedes fusionar <strong>${email}</strong> en otras cuentas porque tu administrador de dominio la ha establecido como tu inicio de sesión principal. Por favor, fusiona otras cuentas en esta en su lugar.</centered-text></muted-text>`,
        mergeFailure2FA: {
            description: ({email}: MergeFailureDescriptionGenericParams) =>
                `<muted-text><centered-text>'No puedes fusionar cuentas porque <strong>${email}</strong> tiene habilitada la autenticación de dos factores (2FA). Por favor, deshabilita 2FA para <strong>${email}</strong> e inténtalo nuevamente.</centered-text></muted-text>`,
            learnMore: 'Aprende más sobre cómo fusionar cuentas.',
        },
        mergeFailureAccountLockedDescription: ({email}: MergeFailureDescriptionGenericParams) =>
            `<muted-text><centered-text>No puedes fusionar <strong>${email}</strong> porque está bloqueado. Póngase <concierge-link>en contacto con Concierge</concierge-link> si necesita ayuda.</centered-text></muted-text>`,
        mergeFailureUncreatedAccountDescription: ({email, contactMethodLink}: MergeFailureUncreatedAccountDescriptionParams) =>
            `<muted-text><centered-text>No puedes fusionar cuentas porque <strong>${email}</strong> no tiene una cuenta de Expensify. Por favor, <a href="${contactMethodLink}">añádela como método de contacto</a> en su lugar.</centered-text></muted-text>`,
        mergeFailureSmartScannerAccountDescription: ({email}: MergeFailureDescriptionGenericParams) =>
            `<muted-text><centered-text>No puedes fusionar <strong>${email}</strong> en otras cuentas. Por favor, fusiona otras cuentas en esta en su lugar.</centered-text></muted-text>`,
        mergeFailureInvoicedAccountDescription: ({email}: MergeFailureDescriptionGenericParams) =>
            `<muted-text><centered-text>No puedes fusionar cuentas en <strong>${email}</strong> porque esta cuenta tiene una relación de facturación con factura emitida.</centered-text></muted-text>`,
        mergeFailureTooManyAttempts: {
            heading: 'Inténtalo de nuevo más tarde',
            description: 'Hubo demasiados intentos de fusionar cuentas. Por favor, inténtalo de nuevo más tarde.',
        },
        mergeFailureUnvalidatedAccount: {
            description: 'No puedes fusionarte con otras cuentas porque no está validada. Por favor, valida la cuenta e inténtalo de nuevo.',
        },
        mergeFailureSelfMerge: {
            description: 'No puedes combinar una cuenta consigo misma.',
        },
        mergeFailureGenericHeading: 'No se pueden fusionar cuentas',
    },
    lockAccountPage: {
        reportSuspiciousActivity: 'Informar de actividad sospechosa',
        lockAccount: 'Bloquear cuenta',
        unlockAccount: 'Desbloquear cuenta',
        compromisedDescription:
            '¿Notas algo extraño en tu cuenta? Informarlo bloqueará tu cuenta de inmediato, detendrá nuevas transacciones con la Tarjeta Expensify y evitará cualquier cambio en la cuenta.',
        domainAdminsDescription: 'Para administradores de dominio: Esto también detiene toda la actividad de la Tarjeta Expensify y las acciones administrativas en tus dominios.',
        areYouSure: '¿Estás seguro de que deseas bloquear tu cuenta de Expensify?',
        ourTeamWill: 'Nuestro equipo investigará y eliminará cualquier acceso no autorizado. Para recuperar el acceso, tendrás que trabajar con Concierge.',
    },
    failedToLockAccountPage: {
        failedToLockAccount: 'No se pudo bloquear la cuenta',
        failedToLockAccountDescription: 'No pudimos bloquear tu cuenta. Por favor, chatea con Concierge para resolver este problema.',
        chatWithConcierge: 'Chatear con Concierge',
    },
    unlockAccountPage: {
        accountLocked: 'Cuenta bloqueada',
        yourAccountIsLocked: 'Tu cuenta está bloqueada',
        chatToConciergeToUnlock: 'Chatea con Concierge para resolver los problemas de seguridad y desbloquear tu cuenta.',
        chatWithConcierge: 'Chatear con Concierge',
    },
    passwordPage: {
        changePassword: 'Cambiar contraseña',
        changingYourPasswordPrompt: 'El cambio de contraseña va a afectar tanto a la cuenta de Expensify.com como la de New Expensify.',
        currentPassword: 'Contraseña actual',
        newPassword: 'Nueva contraseña',
        newPasswordPrompt: 'La nueva contraseña debe ser diferente de la antigua y contener al menos 8 caracteres, 1 letra mayúscula, 1 letra minúscula y 1 número.',
    },
    twoFactorAuth: {
        headerTitle: 'Autenticación de dos factores',
        twoFactorAuthEnabled: 'Autenticación de dos factores habilitada',
        whatIsTwoFactorAuth:
            'La autenticación de dos factores (2FA) ayuda a mantener tu cuenta segura. Al iniciar sesión, deberás ingresar un código generado por tu aplicación de autenticación preferida.',
        disableTwoFactorAuth: 'Deshabilitar la autenticación de dos factores',
        explainProcessToRemove: 'Para deshabilitar la autenticación de dos factores (2FA), por favor introduce un código válido de tu aplicación de autenticación.',
        disabled: 'La autenticación de dos factores está ahora deshabilitada',
        noAuthenticatorApp: 'Ya no necesitarás una aplicación de autenticación para iniciar sesión en Expensify.',
        stepCodes: 'Códigos de recuperación',
        keepCodesSafe: '¡Guarda los códigos de recuperación en un lugar seguro!',
        codesLoseAccess:
            'Si pierdes el acceso a tu aplicación de autenticación y no tienes estos códigos, perderás el acceso a tu cuenta. \n\nNota: Configurar la autenticación de dos factores cerrará la sesión de todas las demás sesiones activas.',
        errorStepCodes: 'Copia o descarga los códigos antes de continuar',
        stepVerify: 'Verificar',
        scanCode: 'Escanea el código QR usando tu',
        authenticatorApp: 'aplicación de autenticación',
        addKey: 'O añade esta clave secreta a tu aplicación de autenticación:',
        enterCode: 'Luego introduce el código de seis dígitos generado por tu aplicación de autenticación.',
        stepSuccess: 'Finalizado',
        enabled: 'La autenticación de dos factores habilitada',
        congrats: '¡Felicidades! Ahora tienes esa seguridad adicional.',
        copy: 'Copiar',
        disable: 'Deshabilitar',
        enableTwoFactorAuth: 'Activar la autenticación de dos factores',
        pleaseEnableTwoFactorAuth: 'Activa la autenticación de dos factores.',
        twoFactorAuthIsRequiredDescription: 'Por razones de seguridad, Xero requiere la autenticación de dos factores para conectar la integración.',
        twoFactorAuthIsRequiredForAdminsHeader: 'Autenticación de dos factores requerida',
        twoFactorAuthIsRequiredForAdminsTitle: 'Por favor, habilita la autenticación de dos factores',
        twoFactorAuthIsRequiredForAdminsDescription:
            'Tu conexión de contabilidad con Xero requiere el uso de autenticación de dos factores. Por favor, habilítala para seguir usando Expensify.',
        twoFactorAuthCannotDisable: 'No se puede desactivar la autenticación de dos factores (2FA)',
        twoFactorAuthRequired: 'La autenticación de dos factores (2FA) es obligatoria para tu conexión a Xero y no se puede desactivar.',
    },
    recoveryCodeForm: {
        error: {
            pleaseFillRecoveryCode: 'Por favor, introduce tu código de recuperación',
            incorrectRecoveryCode: 'Código de recuperación incorrecto. Por favor, inténtalo de nuevo.',
        },
        useRecoveryCode: 'Usar código de recuperación',
        recoveryCode: 'Código de recuperación',
        use2fa: 'Usar autenticación de dos factores',
    },
    twoFactorAuthForm: {
        error: {
            pleaseFillTwoFactorAuth: 'Por favor, introduce tu código de autenticación de dos factores',
            incorrect2fa: 'Código de autenticación de dos factores incorrecto. Por favor, inténtalo de nuevo.',
        },
    },
    passwordConfirmationScreen: {
        passwordUpdated: '¡Contraseña actualizada!',
        allSet: 'Todo está listo. Guarda tu contraseña en un lugar seguro.',
    },
    privateNotes: {
        title: 'Notas privadas',
        personalNoteMessage: 'Guarda notas sobre este chat aquí. Usted es la única persona que puede añadir, editar o ver estas notas.',
        sharedNoteMessage: 'Guarda notas sobre este chat aquí. Los empleados de Expensify y otros miembros del dominio team.expensify.com pueden ver estas notas.',
        composerLabel: 'Notas',
        myNote: 'Mi nota',
        error: {
            genericFailureMessage: 'Las notas privadas no han podido ser guardadas',
        },
    },
    billingCurrency: {
        error: {
            securityCode: 'Por favor, introduce un código de seguridad válido',
        },
        securityCode: 'Código de seguridad',
        changePaymentCurrency: 'Cambiar moneda de facturación',
        changeBillingCurrency: 'Cambiar la moneda de pago',
        paymentCurrency: 'Moneda de pago',
        paymentCurrencyDescription: 'Selecciona una moneda estándar a la que se deben convertir todos los gastos personales',
        note: `Nota: Cambiar tu moneda de pago puede afectar cuánto pagarás por Expensify. Consulta nuestra <a href="${CONST.PRICING}">página de precios</a> para conocer todos los detalles.`,
    },
    addDebitCardPage: {
        addADebitCard: 'Añadir una tarjeta de débito',
        nameOnCard: 'Nombre en la tarjeta',
        debitCardNumber: 'Número de la tarjeta de débito',
        expiration: 'Fecha de vencimiento',
        expirationDate: 'MMAA',
        cvv: 'CVV',
        billingAddress: 'Dirección de envio',
        growlMessageOnSave: 'Tu tarteja de débito se añadió correctamente',
        expensifyPassword: 'Contraseña de Expensify',
        error: {
            invalidName: 'El nombre sólo puede incluir letras',
            addressZipCode: 'Por favor, introduce un código postal válido',
            debitCardNumber: 'Por favor, introduce un número de tarjeta de débito válido',
            expirationDate: 'Por favor, selecciona una fecha de vencimiento válida',
            securityCode: 'Por favor, introduce un código de seguridad válido',
            addressStreet: 'Por favor, introduce una dirección de facturación válida que no sea un apartado postal',
            addressState: 'Por favor, selecciona un estado',
            addressCity: 'Por favor, introduce una ciudad',
            genericFailureMessage: 'Se ha producido un error al añadir tu tarjeta. Por favor, vuelva a intentarlo.',
            password: 'Por favor, introduce tu contraseña de Expensify',
        },
    },
    addPaymentCardPage: {
        addAPaymentCard: 'Añade tarjeta de pago',
        nameOnCard: 'Nombre en la tarjeta',
        paymentCardNumber: 'Número de la tarjeta',
        expiration: 'Fecha de vencimiento',
        expirationDate: 'MM/AA',
        cvv: 'CVV',
        billingAddress: 'Dirección de envio',
        growlMessageOnSave: 'Tu tarjeta de pago se añadió correctamente',
        expensifyPassword: 'Contraseña de Expensify',
        error: {
            invalidName: 'El nombre sólo puede incluir letras',
            addressZipCode: 'Por favor, introduce un código postal válido',
            paymentCardNumber: 'Por favor, introduce un número de tarjeta de pago válido',
            expirationDate: 'Por favor, selecciona una fecha de vencimiento válida',
            securityCode: 'Por favor, introduce un código de seguridad válido',
            addressStreet: 'Por favor, introduce una dirección de facturación válida que no sea un apartado postal',
            addressState: 'Por favor, selecciona un estado',
            addressCity: 'Por favor, introduce una ciudad',
            genericFailureMessage: 'Se ha producido un error al añadir tu tarjeta. Por favor, vuelva a intentarlo.',
            password: 'Por favor, introduce tu contraseña de Expensify',
        },
    },
    walletPage: {
        balance: 'Saldo',
        paymentMethodsTitle: 'Métodos de pago',
        setDefaultConfirmation: 'Marcar como método de pago predeterminado',
        setDefaultSuccess: 'Método de pago configurado',
        deleteAccount: 'Eliminar cuenta',
        deleteConfirmation: '¿Estás seguro de que quieres eliminar esta cuenta?',
        error: {
            notOwnerOfBankAccount: 'Se ha producido un error al establecer esta cuenta bancaria como método de pago predeterminado',
            invalidBankAccount: 'Esta cuenta bancaria está temporalmente suspendida',
            notOwnerOfFund: 'Se ha producido un error al establecer esta tarjeta de crédito como método de pago predeterminado',
            setDefaultFailure: 'No se ha podido configurar el método de pago',
        },
        addBankAccountFailure: 'Ocurrió un error inesperado al intentar añadir la cuenta bancaria. Inténtalo de nuevo.',
        getPaidFaster: 'Cobra más rápido',
        addPaymentMethod: 'Añade un método de pago para enviar y recibir pagos directamente en la aplicación.',
        getPaidBackFaster: 'Recibe tus pagos más rápido',
        secureAccessToYourMoney: 'Acceso seguro a tu dinero',
        receiveMoney: 'Recibe dinero en tu moneda local',
        expensifyWallet: 'Billetera Expensify (Beta)',
        sendAndReceiveMoney: 'Envía y recibe dinero desde tu Billetera Expensify. Solo cuentas bancarias de EE. UU.',
        enableWallet: 'Habilitar billetera',
        addBankAccountToSendAndReceive: 'Añade una cuenta bancaria para hacer o recibir pagos.',
        addDebitOrCreditCard: 'Añadir tarjeta de débito o crédito',
        assignedCards: 'Tarjetas asignadas',
        assignedCardsDescription: 'Son tarjetas asignadas por un administrador del espacio de trabajo para gestionar los gastos de la empresa.',
        expensifyCard: 'Tarjeta Expensify',
        walletActivationPending: 'Estamos revisando tu información. Por favor, vuelve en unos minutos.',
        walletActivationFailed: 'Lamentablemente, no podemos activar tu billetera en este momento. Chatea con Concierge para obtener más ayuda.',
        addYourBankAccount: 'Añadir tu cuenta bancaria',
        addBankAccountBody: 'Conectemos tu cuenta bancaria a Expensify para que sea más fácil que nunca enviar y recibir pagos directamente en la aplicación.',
        chooseYourBankAccount: 'Elige tu cuenta bancaria',
        chooseAccountBody: 'Asegúrese de elegir el adecuado.',
        confirmYourBankAccount: 'Confirma tu cuenta bancaria',
        personalBankAccounts: 'Cuentas bancarias personales',
        businessBankAccounts: 'Cuentas bancarias empresariales',
    },
    cardPage: {
        expensifyCard: 'Tarjeta Expensify',
        expensifyTravelCard: 'Tarjeta Expensify de Viaje',
        availableSpend: 'Límite restante',
        smartLimit: {
            name: 'Límite inteligente',
            title: ({formattedLimit}: ViolationsOverLimitParams) => `Puedes gastar hasta ${formattedLimit} en esta tarjeta al mes. El límite se restablecerá el primer día del mes.`,
        },
        fixedLimit: {
            name: 'Límite fijo',
            title: ({formattedLimit}: ViolationsOverLimitParams) => `Puedes gastar hasta ${formattedLimit} en esta tarjeta, luego se desactivará.`,
        },
        monthlyLimit: {
            name: 'Límite mensual',
            title: ({formattedLimit}: ViolationsOverLimitParams) => `Puedes gastar hasta ${formattedLimit} en esta tarjeta y el límite se restablecerá a medida que se aprueben tus gastos.`,
        },
        virtualCardNumber: 'Número de la tarjeta virtual',
        travelCardCvv: 'CVV de la tarjeta de viaje',
        physicalCardNumber: 'Número de la tarjeta física',
        getPhysicalCard: 'Obtener tarjeta física',
        reportFraud: 'Reportar fraude con la tarjeta virtual',
        reportTravelFraud: 'Reportar fraude con la tarjeta de viaje',
        reviewTransaction: 'Revisar transacción',
        suspiciousBannerTitle: 'Transacción sospechosa',
        suspiciousBannerDescription: 'Hemos detectado una transacción sospechosa en la tarjeta. Haz click abajo para revisarla.',
        cardLocked: 'La tarjeta está temporalmente bloqueada mientras nuestro equipo revisa la cuenta de tu empresa.',
        cardDetails: {
            cardNumber: 'Número de tarjeta virtual',
            expiration: 'Expiración',
            cvv: 'CVV',
            address: 'Dirección',
            revealDetails: 'Revelar detalles',
            revealCvv: 'Revelar CVV',
            copyCardNumber: 'Copiar número de la tarjeta',
            updateAddress: 'Actualizar dirección',
        },
        cardAddedToWallet: ({platform}: {platform: 'Google' | 'Apple'}) => `Añadida a ${platform} Wallet`,
        cardDetailsLoadingFailure: 'Se ha producido un error al cargar los datos de la tarjeta. Comprueba tu conexión a Internet e inténtalo de nuevo.',
        validateCardTitle: 'Asegurémonos de que eres tú',
        enterMagicCode: ({contactMethod}: EnterMagicCodeParams) =>
            `Introduzca el código mágico enviado a ${contactMethod} para ver los datos de su tarjeta. Debería llegar en un par de minutos.`,
    },
    workflowsPage: {
        workflowTitle: 'Gasto',
        workflowDescription: 'Configure un flujo de trabajo desde el momento en que se produce el gasto, incluida la aprobación y el pago',
        delaySubmissionTitle: 'Retrasar envíos',
        delaySubmissionDescription: 'Elige una frecuencia para enviar los gastos, o dejalo desactivado para recibir actualizaciones en tiempo real sobre los gastos.',
        submissionFrequency: 'Frecuencia de envíos',
        submissionFrequencyDateOfMonth: 'Fecha del mes',
        addApprovalsTitle: 'Aprobaciones',
        addApprovalButton: 'Añadir flujo de aprobación',
        addApprovalTip: 'Este flujo de trabajo por defecto se aplica a todos los miembros, a menos que exista un flujo de trabajo más específico.',
        approver: 'Aprobador',
        addApprovalsDescription: 'Requiere una aprobación adicional antes de autorizar un pago.',
        makeOrTrackPaymentsTitle: 'Realizar o seguir pagos',
        makeOrTrackPaymentsDescription: 'Añade un pagador autorizado para los pagos realizados en Expensify o realiza un seguimiento de los pagos realizados en otro lugar.',
        editor: {
            submissionFrequency: 'Elige cuánto tiempo Expensify debe esperar antes de compartir los gastos sin errores.',
        },
        frequencyDescription: 'Elige la frecuencia de presentación automática de gastos, o preséntalos manualmente',
        frequencies: {
            instant: 'Instante',
            weekly: 'Semanal',
            monthly: 'Mensual',
            twiceAMonth: 'Dos veces al mes',
            byTrip: 'Por viaje',
            manually: 'Manualmente',
            daily: 'Diaria',
            lastDayOfMonth: 'Último día del mes',
            lastBusinessDayOfMonth: 'Último día hábil del mes',
            ordinals: {
                one: 'º',
                two: 'º',
                few: 'º',
                other: 'º',
                /* eslint-disable @typescript-eslint/naming-convention */
                '1': 'Primero',
                '2': 'Segundo',
                '3': 'Tercero',
                '4': 'Cuarto',
                '5': 'Quinto',
                '6': 'Sexto',
                '7': 'Séptimo',
                '8': 'Octavo',
                '9': 'Noveno',
                '10': 'Décimo',
                /* eslint-enable @typescript-eslint/naming-convention */
            },
        },
        approverInMultipleWorkflows: 'Este miembro ya pertenece a otro flujo de aprobación. Cualquier actualización aquí se reflejará allí también.',
        approverCircularReference: ({name1, name2}: ApprovalWorkflowErrorParams) =>
            `<strong>${name1}</strong> ya aprueba informes a <strong>${name2}</strong>. Por favor, elige un aprobador diferente para evitar un flujo de trabajo circular.`,
        emptyContent: {
            title: 'No hay miembros para mostrar',
            expensesFromSubtitle: 'Todos los miembros del espacio de trabajo ya pertenecen a un flujo de aprobación existente.',
            approverSubtitle: 'Todos los aprobadores pertenecen a un flujo de trabajo existente.',
        },
    },
    workflowsDelayedSubmissionPage: {
        autoReportingErrorMessage: 'El parámetro de envío retrasado no pudo ser cambiado. Por favor, inténtelo de nuevo o contacte al soporte.',
        autoReportingFrequencyErrorMessage: 'La frecuencia de envío no pudo ser cambiada. Por favor, inténtelo de nuevo o contacte al soporte.',
        monthlyOffsetErrorMessage: 'La frecuencia mensual no pudo ser cambiada. Por favor, inténtelo de nuevo o contacte al soporte.',
    },
    workflowsCreateApprovalsPage: {
        title: 'Confirmar',
        header: 'Agrega más aprobadores y confirma.',
        additionalApprover: 'Añadir aprobador',
        submitButton: 'Añadir flujo de trabajo',
    },
    workflowsEditApprovalsPage: {
        title: 'Edicion flujo de aprobación',
        deleteTitle: 'Eliminar flujo de trabajo de aprobación',
        deletePrompt: '¿Estás seguro de que quieres eliminar este flujo de trabajo de aprobación? Todos los miembros pasarán a usar el flujo de trabajo predeterminado.',
    },
    workflowsExpensesFromPage: {
        title: 'Gastos de',
        header: 'Cuando los siguientes miembros presenten gastos:',
    },
    workflowsApproverPage: {
        genericErrorMessage: 'El aprobador no pudo ser cambiado. Por favor, inténtelo de nuevo o contacte al soporte.',
        header: 'Enviar a este miembro para su aprobación:',
    },
    workflowsPayerPage: {
        title: 'Pagador autorizado',
        genericErrorMessage: 'El pagador autorizado no se pudo cambiar. Por favor, inténtalo mas tarde.',
        admins: 'Administradores',
        payer: 'Pagador',
        paymentAccount: 'Cuenta de pago',
    },
    reportFraudPage: {
        title: 'Reportar fraude con la tarjeta virtual',
        description:
            'Si los datos de tu tarjeta virtual han sido robados o se han visto comprometidos, desactivaremos permanentemente la tarjeta actual y le proporcionaremos una tarjeta virtual y un número nuevo.',
        deactivateCard: 'Desactivar tarjeta',
        reportVirtualCardFraud: 'Reportar fraude con la tarjeta virtual',
    },
    reportFraudConfirmationPage: {
        title: 'Fraude con tarjeta reportado',
        description: 'Hemos desactivado permanentemente tu tarjeta existente. Cuando vuelvas a ver los detalles de tu tarjeta, tendrás una nueva tarjeta virtual disponible.',
        buttonText: 'Entendido, ¡gracias!',
    },
    activateCardPage: {
        activateCard: 'Activar tarjeta',
        pleaseEnterLastFour: 'Introduce los cuatro últimos dígitos de la tarjeta.',
        activatePhysicalCard: 'Activar tarjeta física',
        error: {
            thatDidNotMatch: 'Los 4 últimos dígitos de tu tarjeta no coinciden. Por favor, inténtalo de nuevo.',
            throttled:
                'Has introducido incorrectamente los 4 últimos dígitos de tu tarjeta Expensify demasiadas veces. Si estás seguro de que los números son correctos, ponte en contacto con Concierge para solucionarlo. De lo contrario, inténtalo de nuevo más tarde.',
        },
    },
    getPhysicalCard: {
        header: 'Obtener tarjeta física',
        nameMessage: 'Introduce tu nombre y apellido como aparecerá en tu tarjeta.',
        legalName: 'Nombre completo',
        legalFirstName: 'Nombre legal',
        legalLastName: 'Apellidos legales',
        phoneMessage: 'Introduce tu número de teléfono.',
        phoneNumber: 'Número de teléfono',
        address: 'Dirección',
        addressMessage: 'Introduce tu dirección de envío.',
        streetAddress: 'Calle de dirección',
        city: 'Ciudad',
        state: 'Estado',
        zipPostcode: 'Código postal',
        country: 'País',
        confirmMessage: 'Por favor confirma tus datos.',
        estimatedDeliveryMessage: 'Tu tarjeta física llegará en 2-3 días laborales.',
        next: 'Siguiente',
        getPhysicalCard: 'Obtener tarjeta física',
        shipCard: 'Enviar tarjeta',
    },
    transferAmountPage: {
        transfer: ({amount}: TransferParams) => `Transferir${amount ? ` ${amount}` : ''}`,
        instant: 'Instante',
        instantSummary: ({rate, minAmount}: InstantSummaryParams) => `Tarifa del ${rate}% (${minAmount} mínimo)`,
        ach: '1-3 días laborales',
        achSummary: 'Sin cargo',
        whichAccount: '¿Qué cuenta?',
        fee: 'Tarifa',
        transferSuccess: '¡Transferencia exitosa!',
        transferDetailBankAccount: 'Tu dinero debería llegar en 1-3 días laborables.',
        transferDetailDebitCard: 'Tu dinero debería llegar de inmediato.',
        failedTransfer: 'Tu saldo no se ha acreditado completamente. Por favor, transfiere los fondos a una cuenta bancaria.',
        notHereSubTitle: 'Por favor, transfiere el saldo desde la página de billetera',
        goToWallet: 'Ir a billetera',
    },
    chooseTransferAccountPage: {
        chooseAccount: 'Elegir cuenta',
    },
    paymentMethodList: {
        addPaymentMethod: 'Añadir método de pago',
        addNewDebitCard: 'Añadir nueva tarjeta de débito',
        addNewBankAccount: 'Añadir nueva cuenta de banco',
        accountLastFour: 'Terminada en',
        cardLastFour: 'Tarjeta terminada en',
        addFirstPaymentMethod: 'Añade un método de pago para enviar y recibir pagos directamente desde la aplicación.',
        defaultPaymentMethod: 'Predeterminado',
        bankAccountLastFour: ({lastFour}: BankAccountLastFourParams) => `Cuenta bancaria • ${lastFour}`,
    },
    preferencesPage: {
        appSection: {
            title: 'Preferencias de la aplicación',
        },
        testSection: {
            title: 'Preferencias para tests',
            subtitle: 'Ajustes para ayudar a depurar y probar la aplicación en “staging”.',
        },
        receiveRelevantFeatureUpdatesAndExpensifyNews: 'Recibir noticias sobre Expensify y actualizaciones del producto',
        muteAllSounds: 'Silenciar todos los sonidos de Expensify',
    },
    priorityModePage: {
        priorityMode: 'Modo prioridad',
        explainerText:
            'Elige #concentración si deseas enfocarte sólo en los chats no leídos y en los anclados, o mostrarlo todo con los chats más recientes y los anclados en la parte superior.',
        priorityModes: {
            default: {
                label: 'Más recientes',
                description: 'Mostrar todos los chats ordenados desde el más reciente',
            },
            gsd: {
                label: '#concentración',
                description: 'Mostrar sólo los no leídos ordenados alfabéticamente',
            },
        },
    },
    reportDetailsPage: {
        inWorkspace: ({policyName}: ReportPolicyNameParams) => `en ${policyName}`,
        generatingPDF: 'Creando PDF',
        waitForPDF: 'Por favor, espera mientras creamos el PDF',
        errorPDF: 'Ocurrió un error al crear el PDF',
        generatedPDF: 'Tu informe PDF ha sido creado!',
    },
    reportDescriptionPage: {
        roomDescription: 'Descripción de la sala de chat',
        roomDescriptionOptional: 'Descripción de la sala de chat (opcional)',
        explainerText: 'Establece una descripción personalizada para la sala de chat.',
    },
    groupChat: {
        lastMemberTitle: '¡Atención!',
        lastMemberWarning: 'Ya que eres la última persona aquí, si te vas, este chat quedará inaccesible para todos los miembros. ¿Estás seguro de que quieres salir del chat?',
        defaultReportName: ({displayName}: ReportArchiveReasonsClosedParams) => `Chat de grupo de ${displayName}`,
    },
    languagePage: {
        language: 'Idioma',
        aiGenerated: 'Las traducciones para este idioma se generan automáticamente y pueden contener errores.',
    },
    themePage: {
        theme: 'Tema',
        themes: {
            dark: {
                label: 'Oscuro',
            },
            light: {
                label: 'Claro',
            },
            system: {
                label: 'Utiliza los ajustes del dispositivo',
            },
        },
        chooseThemeBelowOrSync: 'Elige un tema a continuación o sincronízalo con los ajustes de tu dispositivo.',
    },
    termsOfUse: {
        phrase1: 'Al iniciar sesión, estás accediendo a los',
        phrase2: 'Términos de Servicio',
        phrase3: 'y',
        phrase4: 'Privacidad',
        phrase5: `El envío de dinero es brindado por ${CONST.WALLET.PROGRAM_ISSUERS.EXPENSIFY_PAYMENTS} (NMLS ID:2017010) de conformidad con sus`,
        phrase6: 'licencias',
    },
    validateCodeForm: {
        magicCodeNotReceived: '¿No recibiste un código mágico?',
        enterAuthenticatorCode: 'Por favor, introduce el código de autenticador',
        enterRecoveryCode: 'Por favor, introduce tu código de recuperación',
        requiredWhen2FAEnabled: 'Obligatorio cuando A2F está habilitado',
        requestNewCode: 'Pedir un código nuevo en ',
        requestNewCodeAfterErrorOccurred: 'Solicitar un nuevo código',
        error: {
            pleaseFillMagicCode: 'Por favor, introduce el código mágico.',
            incorrectMagicCode: 'Código mágico incorrecto o no válido. Inténtalo de nuevo o solicita otro código.',
            pleaseFillTwoFactorAuth: 'Por favor, introduce tu código de autenticación de dos factores.',
        },
    },
    passwordForm: {
        pleaseFillOutAllFields: 'Por favor, completa todos los campos',
        pleaseFillPassword: 'Por favor, introduce tu contraseña',
        pleaseFillTwoFactorAuth: 'Por favor, introduce tu código 2 factores',
        enterYourTwoFactorAuthenticationCodeToContinue: 'Introduce el código de autenticación de dos factores para continuar',
        forgot: '¿Has olvidado la contraseña?',
        requiredWhen2FAEnabled: 'Obligatorio cuando A2F está habilitado',
        error: {
            incorrectPassword: 'Contraseña incorrecta. Por favor, inténtalo de nuevo.',
            incorrectLoginOrPassword: 'Usuario o contraseña incorrectos. Por favor, inténtalo de nuevo.',
            incorrect2fa: 'Código de autenticación de dos factores incorrecto. Por favor, inténtalo de nuevo.',
            twoFactorAuthenticationEnabled: 'Tienes autenticación de 2 factores activada en esta cuenta. Por favor, conéctate usando tu correo electrónico o número de teléfono.',
            invalidLoginOrPassword: 'Usuario o clave incorrectos. Por favor, inténtalo de nuevo o restablece la contraseña.',
            unableToResetPassword:
                'No se pudo cambiar tu clave. Probablemente porque el enlace para restablecer la contrasenña ha expirado. Te hemos enviado un nuevo enlace. Comprueba tu bandeja de entrada y carpeta de Spam.',
            noAccess: 'No tienes acceso a esta aplicación. Por favor, añade tu usuario de GitHub para acceder.',
            accountLocked: 'Tu cuenta ha sido bloqueada tras varios intentos fallidos. Por favor, inténtalo de nuevo dentro de una hora.',
            fallback: 'Ha ocurrido un error. Por favor, inténtalo mas tarde.',
        },
    },
    loginForm: {
        phoneOrEmail: 'Número de teléfono o correo electrónico',
        error: {
            invalidFormatEmailLogin: 'El correo electrónico introducido no es válido. Corrígelo e inténtalo de nuevo.',
        },
        cannotGetAccountDetails: 'No se pudieron cargar los detalles de tu cuenta. Por favor, intenta iniciar sesión de nuevo.',
        loginForm: 'Formulario de inicio de sesión',
        notYou: ({user}: NotYouParams) => `¿No eres ${user}?`,
    },
    onboarding: {
        welcome: '¡Bienvenido!',
        welcomeSignOffTitle: '¡Es un placer conocerte!',
        welcomeSignOffTitleManageTeam: 'Una vez que termines las tareas anteriores, podemos explorar más funcionalidades como flujos de aprobación y reglas.',
        explanationModal: {
            title: 'Bienvenido a Expensify',
            description: 'Una aplicación para gestionar en un chat todos los gastos de tu empresa y personales. Inténtalo y dinos qué te parece. ¡Hay mucho más por venir!',
            secondaryDescription: 'Para volver a Expensify Classic, simplemente haz click en tu foto de perfil > Ir a Expensify Classic.',
        },
        welcomeVideo: {
            title: 'Bienvenido a Expensify',
            description: 'Una aplicación para gestionar todos tus gastos de empresa y personales en un chat. Pensada para tu empresa, tu equipo y tus amigos.',
        },
        getStarted: 'Comenzar',
        whatsYourName: '¿Cómo te llamas?',
        peopleYouMayKnow: 'Las personas que tal vez conozcas ya están aquí. Verifica tu correo electrónico para unirte a ellos.',
        workspaceMemberList: ({employeeCount, policyOwner}: WorkspaceMemberList) => `${employeeCount} miembro${employeeCount > 1 ? 's' : ''} • ${policyOwner}`,
        workspaceYouMayJoin: ({domain, email}: WorkspaceYouMayJoin) => `Alguien de ${domain} ya ha creado un espacio de trabajo. Por favor, introduce el código mágico enviado a ${email}.`,
        joinAWorkspace: 'Unirse a un espacio de trabajo',
        listOfWorkspaces: 'Aquí está la lista de espacios de trabajo a los que puedes unirte. No te preocupes, siempre puedes unirte a ellos más tarde si lo prefieres.',
        whereYouWork: '¿Dónde trabajas?',
        errorSelection: 'Selecciona una opción para continuar',
        purpose: {
            title: '¿Qué quieres hacer hoy?',
            errorContinue: 'Por favor, haz click en continuar para configurar tu cuenta',
            errorBackButton: 'Por favor, finaliza las preguntas de configuración para empezar a utilizar la aplicación',
            [CONST.ONBOARDING_CHOICES.EMPLOYER]: 'Cobrar de mi empresa',
            [CONST.ONBOARDING_CHOICES.MANAGE_TEAM]: 'Gestionar los gastos de mi equipo',
            [CONST.ONBOARDING_CHOICES.PERSONAL_SPEND]: 'Controlar y presupuestar gastos',
            [CONST.ONBOARDING_CHOICES.CHAT_SPLIT]: 'Chatea y divide gastos con tus amigos',
            [CONST.ONBOARDING_CHOICES.LOOKING_AROUND]: 'Algo más',
        },
        employees: {
            title: '¿Cuántos empleados tienes?',
            [CONST.ONBOARDING_COMPANY_SIZE.MICRO]: '1-10 empleados',
            [CONST.ONBOARDING_COMPANY_SIZE.SMALL]: '11-50 empleados',
            [CONST.ONBOARDING_COMPANY_SIZE.MEDIUM_SMALL]: '51-100 empleados',
            [CONST.ONBOARDING_COMPANY_SIZE.MEDIUM]: '101-1,000 empleados',
            [CONST.ONBOARDING_COMPANY_SIZE.LARGE]: 'Más de 1,000 empleados',
        },
        accounting: {
            title: '¿Utilizas algún software de contabilidad?',
            none: 'Ninguno',
        },
        interestedFeatures: {
            title: '¿Qué funciones te interesan?',
            featuresAlreadyEnabled: 'Tu espacio de trabajo ya tiene las siguientes funciones habilitadas:',
            featureYouMayBeInterestedIn: 'Habilita funciones adicionales que podrían interesarte:',
        },
        error: {
            requiredFirstName: 'Introduce tu nombre para continuar',
        },
        workEmail: {
            title: 'Cuál es tu correo electrónico de trabajo',
            subtitle: 'Expensify funciona mejor cuando conectas tu correo electrónico de trabajo.',
            explanationModal: {
                descriptionOne: 'Reenvía a receipts@expensify.com para escanear',
                descriptionTwo: 'Únete a tus compañeros de trabajo que ya están usando Expensify',
                descriptionThree: 'Disfruta de una experiencia más personalizada',
            },
            addWorkEmail: 'Añadir correo electrónico de trabajo',
        },
        workEmailValidation: {
            title: 'Verifica tu correo electrónico de trabajo',
            magicCodeSent: ({workEmail}: WorkEmailResendCodeParams) => `Por favor, introduce el código mágico enviado a ${workEmail}. Debería llegar en uno o dos minutos.`,
        },
        workEmailValidationError: {
            publicEmail: 'Por favor, introduce un correo electrónico laboral válido de un dominio privado, por ejemplo: mitch@company.com',
            offline: 'No pudimos añadir tu correo electrónico laboral porque parece que estás sin conexión.',
        },
        mergeBlockScreen: {
            title: 'No se pudo añadir el correo electrónico de trabajo',
            subtitle: ({workEmail}: WorkEmailMergingBlockedParams) =>
                `No pudimos añadir ${workEmail}. Por favor, inténtalo de nuevo más tarde en Configuración o chatea con Concierge para obtener ayuda.`,
        },
        tasks: {
            testDriveAdminTask: {
                title: ({testDriveURL}) => `Haz una [prueba](${testDriveURL})`,
                description: ({testDriveURL}) => `[Haz un recorrido rápido por el producto](${testDriveURL}) para ver por qué Expensify es la forma más rápida de gestionar tus gastos.`,
            },
            testDriveEmployeeTask: {
                title: ({testDriveURL}) => `Haz una [prueba](${testDriveURL})`,
                description: ({testDriveURL}) => `Haz una [prueba](${testDriveURL}) y consigue *3 meses gratis de Expensify para tu equipo!*`,
            },
            createTestDriveAdminWorkspaceTask: {
                title: ({workspaceConfirmationLink}) => `[Crea](${workspaceConfirmationLink}) un espacio de trabajo`,
                description: 'Crea un espacio de trabajo y configura los ajustes con la ayuda de tu especialista asignado.',
            },
            createWorkspaceTask: {
                title: ({workspaceSettingsLink}) => `Crea un [espacio de trabajo](${workspaceSettingsLink})`,
                description: ({workspaceSettingsLink}) =>
                    '*Crea un espacio de trabajo* para organizar gastos, escanear recibos, chatear y más.\n\n' +
                    '1. Haz clic en *Espacios de trabajo* > *Nuevo espacio de trabajo*.\n\n' +
                    `*¡Tu nuevo espacio de trabajo está listo!* [Échale un vistazo](${workspaceSettingsLink}).`,
            },
            setupCategoriesTask: {
                title: ({workspaceCategoriesLink}) => `Configura [categorías](${workspaceCategoriesLink})`,
                description: ({workspaceCategoriesLink}) =>
                    '*Configura categorías* para que tu equipo pueda clasificar los gastos y facilitar los informes.\n\n' +
                    '1. Haz clic en *Espacios de trabajo*.\n' +
                    '3. Selecciona tu espacio de trabajo.\n' +
                    '4. Haz clic en *Categorías*.\n' +
                    '5. Desactiva cualquier categoría que no necesites.\n' +
                    '6. Añade tus propias categorías en la esquina superior derecha.\n\n' +
                    `[Ir a la configuración de categorías del espacio de trabajo](${workspaceCategoriesLink}).\n\n` +
                    `![Configura categorías](${CONST.CLOUDFRONT_URL}/videos/walkthrough-categories-v2.mp4)`,
            },
            combinedTrackSubmitExpenseTask: {
                title: 'Envía un gasto',
                description:
                    '*Envía un gasto* introduciendo una cantidad o escaneando un recibo.\n\n' +
                    `1. Haz clic en el botón ${CONST.CUSTOM_EMOJIS.GLOBAL_CREATE}.\n` +
                    '2. Elige *Crear gasto*.\n' +
                    '3. Introduce una cantidad o escanea un recibo.\n' +
                    '4. Añade el correo o teléfono de tu jefe.\n' +
                    '5. Haz clic en *Crear*.\n\n' +
                    '¡Y listo!',
            },
            adminSubmitExpenseTask: {
                title: 'Envía un gasto',
                description:
                    '*Envía un gasto* introduciendo una cantidad o escaneando un recibo.\n\n' +
                    `1. Haz clic en el botón ${CONST.CUSTOM_EMOJIS.GLOBAL_CREATE}.\n` +
                    '2. Elige *Crear gasto*.\n' +
                    '3. Introduce una cantidad o escanea un recibo.\n' +
                    '4. Confirma los detalles.\n' +
                    '5. Haz clic en *Crear*.\n\n' +
                    '¡Y listo!',
            },
            trackExpenseTask: {
                title: 'Organiza un gasto',
                description:
                    '*Organiza un gasto* en cualquier moneda, tengas recibo o no.\n\n' +
                    `1. Haz clic en el botón ${CONST.CUSTOM_EMOJIS.GLOBAL_CREATE}.\n` +
                    '2. Elige *Crear gasto*.\n' +
                    '3. Introduce una cantidad o escanea un recibo.\n' +
                    '4. Elige tu espacio *personal*.\n' +
                    '5. Haz clic en *Crear*.\n\n' +
                    '¡Y listo! Sí, así de fácil.',
            },
            addAccountingIntegrationTask: {
                title: ({integrationName, workspaceAccountingLink}) =>
                    `Conéctate${integrationName === CONST.ONBOARDING_ACCOUNTING_MAPPING.other ? '' : ' a'} [${integrationName === CONST.ONBOARDING_ACCOUNTING_MAPPING.other ? 'tu' : ''} ${integrationName}](${workspaceAccountingLink})`,

                description: ({integrationName, workspaceAccountingLink}) =>
                    `Conéctate ${integrationName === CONST.ONBOARDING_ACCOUNTING_MAPPING.other ? 'tu' : 'a'} ${integrationName} para la clasificación y sincronización automática de gastos, lo que facilita el cierre de fin de mes.\n` +
                    '\n' +
                    '1. Haz clic en *Espacios de trabajo*.\n' +
                    '2. Selecciona tu espacio de trabajo.\n' +
                    '3. Haz clic en *Contabilidad*.\n' +
                    `4. Busca ${integrationName}.\n` +
                    '5. Haz clic en *Conectar*.\n' +
                    '\n' +
                    `${
                        integrationName && CONST.connectionsVideoPaths[integrationName]
                            ? `[Ir a contabilidad](${workspaceAccountingLink}).\n\n![Conéctate a ${integrationName}](${CONST.CLOUDFRONT_URL}/${CONST.connectionsVideoPaths[integrationName]})`
                            : `[Ir a contabilidad](${workspaceAccountingLink}).`
                    }`,
            },
            connectCorporateCardTask: {
                title: ({corporateCardLink}) => `Conecta [tu tarjeta corporativa](${corporateCardLink})`,
                description: ({corporateCardLink}) =>
                    'Conecta tu tarjeta corporativa para importar y clasificar gastos automáticamente.\n\n' +
                    '1. Haz clic en *Espacios de trabajo*.\n' +
                    '2. Selecciona tu espacio de trabajo.\n' +
                    '3. Haz clic en *Tarjetas corporativas*.\n' +
                    '4. Sigue las instrucciones para conectar tu tarjeta.\n\n' +
                    `[Ir a conectar mis tarjetas corporativas](${corporateCardLink}).`,
            },
            inviteTeamTask: {
                title: ({workspaceMembersLink}) => `Invita a [tu equipo](${workspaceMembersLink})`,
                description: ({workspaceMembersLink}) =>
                    '*Invita a tu equipo* a Expensify para que empiecen a organizar gastos hoy mismo.\n\n' +
                    '1. Haz clic en *Espacios de trabajo*.\n' +
                    '3. Selecciona tu espacio de trabajo.\n' +
                    '4. Haz clic en *Miembros* > *Invitar miembro*.\n' +
                    '5. Introduce correos o teléfonos.\n' +
                    '6. Añade un mensaje personalizado si lo deseas.\n\n' +
                    `[Ir a miembros del espacio de trabajo](${workspaceMembersLink}).\n\n` +
                    `![Invita a tu equipo](${CONST.CLOUDFRONT_URL}/videos/walkthrough-invite_members-v2.mp4)`,
            },
            setupCategoriesAndTags: {
                title: ({workspaceCategoriesLink, workspaceMoreFeaturesLink}) => `Configura [categorías](${workspaceCategoriesLink}) y [etiquetas](${workspaceMoreFeaturesLink})`,
                description: ({workspaceCategoriesLink, workspaceAccountingLink}) =>
                    '*Configura categorías y etiquetas* para que tu equipo pueda clasificar los gastos fácilmente.\n\n' +
                    `Impórtalas automáticamente al [conectarte con tu software contable](${workspaceAccountingLink}), o configúralas manualmente en tu [configuración del espacio de trabajo](${workspaceCategoriesLink}).`,
            },
            setupTagsTask: {
                title: ({workspaceMoreFeaturesLink}) => `Configura [etiquetas](${workspaceMoreFeaturesLink})`,
                description: ({workspaceMoreFeaturesLink}) =>
                    'Usa etiquetas para añadir detalles como proyectos, clientes, ubicaciones y departamentos. Si necesitas múltiples niveles, puedes mejorar al plan Controlar.\n\n' +
                    '1. Haz clic en *Espacios de trabajo*.\n' +
                    '3. Selecciona tu espacio de trabajo.\n' +
                    '4. Haz clic en *Más funciones*.\n' +
                    '5. Habilita *Etiquetas*.\n' +
                    '6. Navega a *Etiquetas* en el editor del espacio.\n' +
                    '7. Haz clic en *+ Añadir etiqueta* para crear la tuya.\n\n' +
                    `[Ir a más funciones](${workspaceMoreFeaturesLink}).\n\n` +
                    `![Configura etiquetas](${CONST.CLOUDFRONT_URL}/videos/walkthrough-tags-v2.mp4)`,
            },
            inviteAccountantTask: {
                title: ({workspaceMembersLink}) => `Invita a tu [contador](${workspaceMembersLink})`,
                description: ({workspaceMembersLink}) =>
                    '*Invita a tu contador* para que colabore en tu espacio de trabajo y gestione los gastos de tu negocio.\n' +
                    '\n' +
                    '1. Haz clic en *Espacios de trabajo*.\n' +
                    '2. Selecciona tu espacio de trabajo.\n' +
                    '3. Haz clic en *Miembros*.\n' +
                    '4. Haz clic en *Invitar miembro*.\n' +
                    '5. Introduce la dirección de correo electrónico de tu contador.\n' +
                    '\n' +
                    `[Invita a tu contador ahora](${workspaceMembersLink}).`,
            },
            startChatTask: {
                title: 'Inicia un chat',
                description:
                    '*Inicia un chat* con cualquier persona usando su correo o número.\n\n' +
                    `1. Haz clic en el botón ${CONST.CUSTOM_EMOJIS.GLOBAL_CREATE}.\n` +
                    '2. Elige *Iniciar chat*.\n' +
                    '3. Introduce un correo o teléfono.\n\n' +
                    'Si aún no usan Expensify, se les invitará automáticamente.\n\n' +
                    'Cada chat también se convierte en un correo o mensaje de texto al que pueden responder directamente.',
            },
            splitExpenseTask: {
                title: 'Divide un gasto',
                description:
                    '*Divide gastos* con una o más personas.\n\n' +
                    `1. Haz clic en el botón ${CONST.CUSTOM_EMOJIS.GLOBAL_CREATE}.\n` +
                    '2. Elige *Iniciar chat*.\n' +
                    '3. Introduce correos o teléfonos.\n' +
                    '4. Haz clic en el botón gris *+* en el chat > *Dividir gasto*.\n' +
                    '5. Crea el gasto seleccionando *Manual*, *Escanear* o *Distancia*.\n\n' +
                    'Puedes añadir más detalles si quieres, o simplemente enviarlo. ¡Vamos a que te reembolsen!',
            },
            reviewWorkspaceSettingsTask: {
                title: ({workspaceSettingsLink}) => `Revisa tu [configuración del espacio de trabajo](${workspaceSettingsLink})`,
                description: ({workspaceSettingsLink}) =>
                    'Así es como puedes revisar y actualizar la configuración de tu espacio de trabajo:\n' +
                    '1. Haz clic en la pestaña de configuración.\n' +
                    '2. Haz clic en *Espacios de trabajo* > [Tu espacio de trabajo].\n' +
                    `[Ir a tu espacio de trabajo](${workspaceSettingsLink}). Lo rastrearemos en la sala #admins.`,
            },
            createReportTask: {
                title: 'Crea tu primer informe',
                description:
                    'Así es como puedes crear un informe:\n' +
                    '\n' +
                    `1. Haz clic en el botón ${CONST.CUSTOM_EMOJIS.GLOBAL_CREATE}.\n` +
                    '2. Elige *Crear informe*.\n' +
                    '3. Haz clic en *Añadir gasto*.\n' +
                    '4. Añade tu primer gasto.\n' +
                    '\n' +
                    '¡Y listo!',
            },
        } satisfies Record<string, Pick<OnboardingTask, 'title' | 'description'>>,
        testDrive: {
            name: ({testDriveURL}: {testDriveURL?: string}) => (testDriveURL ? `Haz una [prueba](${testDriveURL})` : 'Haz una prueba'),
            embeddedDemoIframeTitle: 'Prueba',
            employeeFakeReceipt: {
                description: '¡Mi recibo de prueba!',
            },
        },
        messages: {
            onboardingEmployerOrSubmitMessage: 'Que te reembolsen es tan fácil como enviar un mensaje. Repasemos lo básico.',
            onboardingPersonalSpendMessage: 'Aquí tienes cómo organizar tus gastos en unos pocos clics.',
            onboardingMangeTeamMessage: ({onboardingCompanySize}: {onboardingCompanySize?: OnboardingCompanySize}) =>
                `Aquí tienes una lista de tareas recomendadas para una empresa de tu tamaño${onboardingCompanySize ? ` con ${onboardingCompanySize} remitentes` : ':'}`,
            onboardingTrackWorkspaceMessage:
                '# Vamos a configurarte\n👋 ¡Estoy aquí para ayudarte! Para comenzar, he personalizado la configuración de tu espacio de trabajo para propietarios únicos y negocios similares. Puedes ajustar tu espacio de trabajo haciendo clic en el enlace de abajo.\n\nAsí es como puedes organizar tus gastos en unos pocos clics:',
            onboardingChatSplitMessage: 'Dividir cuentas con amigos es tan fácil como enviar un mensaje. Así se hace.',
            onboardingAdminMessage: 'Aprende a gestionar el espacio de tu equipo como administrador y enviar tus propios gastos.',
            onboardingLookingAroundMessage:
                'Expensify es conocido por gastos, viajes y gestión de tarjetas corporativas, pero hacemos mucho más. Dime qué te interesa y te ayudaré a empezar.',
            onboardingTestDriveReceiverMessage: '*¡Tienes 3 meses gratis! Empieza abajo.*',
        },
        workspace: {
            title: 'Mantente organizado con un espacio de trabajo',
            subtitle: 'Desbloquea herramientas potentes para simplificar la gestión de tus gastos, todo en un solo lugar. Con un espacio de trabajo, puedes:',
            explanationModal: {
                descriptionOne: 'Organiza recibos',
                descriptionTwo: 'Clasifica y etiqueta gastos',
                descriptionThree: 'Crea y comparte informes',
            },
            price: 'Pruébalo gratis durante 30 días y luego mejora por solo <strong>$5/mes</strong>.',
            createWorkspace: 'Crear espacio de trabajo',
        },
        confirmWorkspace: {
            title: 'Confirmar espacio de trabajo',
            subtitle: 'Crea un espacio de trabajo para organizar recibos, reembolsar gastos, gestionar viajes, crear informes y más, todo a la velocidad del chat.',
        },
        inviteMembers: {
            title: 'Invita a miembros',
            subtitle: 'Añade a tu equipo o invita a tu contador. ¡Cuantos más, mejor!',
        },
    },
    featureTraining: {
        doNotShowAgain: 'No muestres esto otra vez',
    },
    personalDetails: {
        error: {
            containsReservedWord: 'El nombre no puede contener las palabras Expensify o Concierge',
            hasInvalidCharacter: 'El nombre no puede contener una coma o un punto y coma',
            requiredFirstName: 'El nombre no puede estar vacío',
        },
    },
    privatePersonalDetails: {
        enterLegalName: '¿Cuál es tu nombre legal?',
        enterDateOfBirth: '¿Cuál es tu fecha de nacimiento?',
        enterAddress: '¿Cuál es tu dirección?',
        enterPhoneNumber: '¿Cuál es tu número de teléfono?',
        personalDetails: 'Datos personales',
        privateDataMessage: 'Estos detalles se utilizan para viajes y pagos. Nunca se mostrarán en tu perfil público.',
        legalName: 'Nombre completo',
        legalFirstName: 'Nombre legal',
        legalLastName: 'Apellidos legales',
        address: 'Dirección',
        error: {
            dateShouldBeBefore: ({dateString}: DateShouldBeBeforeParams) => `La fecha debe ser anterior a ${dateString}`,
            dateShouldBeAfter: ({dateString}: DateShouldBeAfterParams) => `La fecha debe ser posterior a ${dateString}`,
            incorrectZipFormat: ({zipFormat}: IncorrectZipFormatParams = {}) => `Formato de código postal incorrecto.${zipFormat ? ` Formato aceptable: ${zipFormat}` : ''}`,
            hasInvalidCharacter: 'El nombre sólo puede incluir caracteres latinos',
            invalidPhoneNumber: `Asegúrese de que el número de teléfono sean válidos (p. ej. ${CONST.EXAMPLE_PHONE_NUMBER})`,
        },
    },
    resendValidationForm: {
        linkHasBeenResent: 'El enlace se ha reenviado',
        weSentYouMagicSignInLink: ({login, loginType}: WeSentYouMagicSignInLinkParams) =>
            `Te he enviado un hiperenlace mágico para iniciar sesión a ${login}. Por favor, revisa tu ${loginType}`,
        resendLink: 'Reenviar enlace',
    },
    unlinkLoginForm: {
        toValidateLogin: ({primaryLogin, secondaryLogin}: ToValidateLoginParams) =>
            `Para validar ${secondaryLogin}, reenvía el código mágico desde la Configuración de la cuenta de ${primaryLogin}.`,
        noLongerHaveAccess: ({primaryLogin}: NoLongerHaveAccessParams) => `Si ya no tienes acceso a ${primaryLogin} por favor, desvincula las cuentas.`,
        unlink: 'Desvincular',
        linkSent: '¡Enlace enviado!',
        successfullyUnlinkedLogin: '¡Nombre de usuario secundario desvinculado correctamente!',
    },
    emailDeliveryFailurePage: {
        ourEmailProvider: ({login}: OurEmailProviderParams) =>
            `Nuestro proveedor de correo electrónico ha suspendido temporalmente los correos electrónicos a ${login} debido a problemas de entrega. Para desbloquear el inicio de sesión, sigue estos pasos:`,
        confirmThat: ({login}: ConfirmThatParams) => `Confirma que ${login} está escrito correctamente y que es una dirección de correo electrónico real que puede recibir correos. `,
        emailAliases:
            'Los alias de correo electrónico como "expenses@domain.com" deben tener acceso a tu propia bandeja de entrada de correo electrónico para que sea un inicio de sesión válido de Expensify.',
        ensureYourEmailClient: 'Asegúrese de que tu cliente de correo electrónico permita correos electrónicos de expensify.com. ',
        youCanFindDirections: 'Puedes encontrar instrucciones sobre cómo completar este paso ',
        helpConfigure: ', pero es posible que necesites que el departamento de informática te ayude a configurar los ajustes de correo electrónico.',
        onceTheAbove: 'Una vez completados los pasos anteriores, ponte en contacto con ',
        toUnblock: ' para desbloquear el inicio de sesión.',
    },
    smsDeliveryFailurePage: {
        smsDeliveryFailureMessage: ({login}: OurEmailProviderParams) =>
            `No hemos podido entregar mensajes SMS a ${login}, así que lo hemos suspendido temporalmente. Por favor, intenta validar tu número:`,
        validationSuccess: '¡Tu número ha sido validado! Haz clic abajo para enviar un nuevo código mágico de inicio de sesión.',
        validationFailed: ({timeData}: {timeData?: {days?: number; hours?: number; minutes?: number} | null}) => {
            if (!timeData) {
                return 'Por favor, espera un momento antes de intentarlo de nuevo.';
            }

            const timeParts = [];
            if (timeData.days) {
                timeParts.push(`${timeData.days} ${timeData.days === 1 ? 'día' : 'días'}`);
            }

            if (timeData.hours) {
                timeParts.push(`${timeData.hours} ${timeData.hours === 1 ? 'hora' : 'horas'}`);
            }

            if (timeData.minutes) {
                timeParts.push(`${timeData.minutes} ${timeData.minutes === 1 ? 'minuto' : 'minutos'}`);
            }

            let timeText = '';
            if (timeParts.length === 1) {
                timeText = timeParts.at(0) ?? '';
            } else if (timeParts.length === 2) {
                timeText = `${timeParts.at(0)} y ${timeParts.at(1)}`;
            } else if (timeParts.length === 3) {
                timeText = `${timeParts.at(0)}, ${timeParts.at(1)}, y ${timeParts.at(2)}`;
            }

            return `¡Un momento! Debes esperar ${timeText} antes de intentar validar tu número nuevamente.`;
        },
    },
    welcomeSignUpForm: {
        join: 'Unirse',
    },
    detailsPage: {
        localTime: 'Hora local',
    },
    newChatPage: {
        startGroup: 'Crear grupo',
        addToGroup: 'Añadir al grupo',
    },
    yearPickerPage: {
        year: 'Año',
        selectYear: 'Por favor, selecciona un año',
    },
    focusModeUpdateModal: {
        title: '¡Bienvenido al modo #concentración!',
        prompt: 'Mantente al tanto de todo viendo sólo los chats no leídos o los que necesitan tu atención. No te preocupes, puedes cambiar el ajuste en cualquier momento desde la ',
        settings: 'configuración',
    },
    notFound: {
        chatYouLookingForCannotBeFound: 'El chat que estás buscando no se pudo encontrar.',
        getMeOutOfHere: 'Sácame de aquí',
        iouReportNotFound: 'Los detalles del pago que estás buscando no se pudieron encontrar.',
        notHere: 'Hmm… no está aquí',
        pageNotFound: 'Ups, no deberías estar aquí',
        noAccess: 'Es posible que este chat o gasto haya sido eliminado o que no tengas acceso a él. \n\nPara cualquier consulta, contáctanos a través de concierge@expensify.com',
        goBackHome: 'Volver a la página principal',
    },
    errorPage: {
        title: ({isBreakLine}: {isBreakLine: boolean}) => `Ups... ${isBreakLine ? '\n' : ''}Algo no ha ido bien`,
        subtitle: 'No se ha podido completar la acción. Por favor, inténtalo más tarde.',
    },
    setPasswordPage: {
        enterPassword: 'Escribe una contraseña',
        setPassword: 'Configura tu contraseña',
        newPasswordPrompt: 'La contraseña debe tener al menos 8 caracteres, 1 letra mayúscula, 1 letra minúscula y 1 número.',
        passwordFormTitle: '¡Bienvenido de vuelta a New Expensify! Por favor, elige una contraseña.',
        passwordNotSet: 'No se pudo cambiar tu clave. Te hemos enviado un nuevo enlace para que intentes cambiar la clave nuevamente.',
        setPasswordLinkInvalid: 'El enlace para configurar tu contraseña ha expirado. Te hemos enviado un nuevo enlace a tu correo.',
        validateAccount: 'Verificar cuenta',
    },
    statusPage: {
        status: 'Estado',
        statusExplanation: 'Añade un emoji para que tus colegas y amigos puedan saber fácilmente qué está pasando. ¡También puedes añadir un mensaje opcionalmente!',
        today: 'Hoy',
        clearStatus: 'Borrar estado',
        save: 'Guardar',
        message: 'Mensaje',
        timePeriods: {
            never: 'Nunca',
            thirtyMinutes: '30 minutos',
            oneHour: '1 hora',
            afterToday: 'Hoy',
            afterWeek: 'Una semana',
            custom: 'Personalizado',
        },
        untilTomorrow: 'Hasta mañana',
        untilTime: ({time}: UntilTimeParams) => {
            // Check for HH:MM AM/PM format and starts with '01:'
            if (CONST.REGEX.TIME_STARTS_01.test(time)) {
                return `Hasta la ${time}`;
            }
            // Check for any HH:MM AM/PM format not starting with '01:'
            if (CONST.REGEX.TIME_FORMAT.test(time)) {
                return `Hasta las ${time}`;
            }
            // Check for date-time format like "06-29 11:30 AM"
            if (CONST.REGEX.DATE_TIME_FORMAT.test(time)) {
                return `Hasta el día ${time}`;
            }
            // Default case
            return `Hasta ${time}`;
        },
        date: 'Fecha',
        time: 'Hora',
        clearAfter: 'Borrar después',
        whenClearStatus: '¿Cuándo deberíamos borrar tu estado?',
        vacationDelegate: 'Delegado de vacaciones',
        setVacationDelegate: 'Configura un delegado de vacaciones para aprobar informes en tu nombre mientras estás fuera de la oficina.',
        vacationDelegateError: 'Hubo un error al actualizar tu delegado de vacaciones.',
        asVacationDelegate: ({nameOrEmail: managerName}: VacationDelegateParams) => `como delegado de vacaciones de ${managerName}`,
        toAsVacationDelegate: ({submittedToName, vacationDelegateName}: SubmittedToVacationDelegateParams) => `a ${submittedToName} como delegado de vacaciones de ${vacationDelegateName}`,
        vacationDelegateWarning: ({nameOrEmail}: VacationDelegateParams) =>
            `Está asignando a ${nameOrEmail} como su delegado de vacaciones. Aún no está en todos sus espacios de trabajo. Si decide continuar, se enviará un correo electrónico a todos los administradores de sus espacios de trabajo para agregarlo.`,
    },
    stepCounter: ({step, total, text}: StepCounterParams) => {
        let result = `Paso ${step}`;

        if (total) {
            result = `${result} de ${total}`;
        }

        if (text) {
            result = `${result}: ${text}`;
        }
        return result;
    },
    bankAccount: {
        bankInfo: 'Información bancaria',
        confirmBankInfo: 'Confirmar información bancaria',
        manuallyAdd: '¿Cuáles son los detalles de tu cuenta bancaria comercial?',
        letsDoubleCheck: 'Verifiquemos que todo esté correcto.',
        accountEnding: 'Cuenta terminada en',
        thisBankAccount: 'Esta cuenta bancaria se utilizará para pagos comerciales en tu espacio de trabajo',
        accountNumber: 'Número de cuenta',
        routingNumber: 'Número de ruta',
        chooseAnAccountBelow: 'Elige una cuenta a continuación',
        addBankAccount: 'Añadir cuenta bancaria',
        chooseAnAccount: 'Elige una cuenta',
        connectOnlineWithPlaid: 'Inicia sesión en tu banco',
        connectManually: 'Conectar manualmente',
        desktopConnection: 'Para conectarse con Chase, Wells Fargo, Capital One o Bank of America, haz clic aquí para completar este proceso en un navegador.',
        yourDataIsSecure: 'Tus datos están seguros',
        toGetStarted: 'Conecta una cuenta bancaria para reembolsar gastos, emitir Tarjetas Expensify, y cobrar y pagar facturas todo desde un mismo lugar.',
        plaidBodyCopy: 'Ofrezca a sus empleados una forma más sencilla de pagar - y recuperar - los gastos de la empresa.',
        checkHelpLine: 'Tus números de ruta y de cuenta se pueden encontrar en un cheque de la cuenta bancaria.',
        hasPhoneLoginError: ({contactMethodRoute}: ContactMethodParams) =>
            `Para añadir una cuenta bancaria verificada, <a href="${contactMethodRoute}">asegúrate de que tu nombre de usuario principal sea un correo electrónico válido</a> y vuelve a intentarlo. Puedes añadir tu número de teléfono como nombre de usuario secundario.`,
        hasBeenThrottledError: 'Se ha producido un error al intentar añadir tu cuenta bancaria. Por favor, espera unos minutos e inténtalo de nuevo.',
        hasCurrencyError: ({workspaceRoute}: WorkspaceRouteParams) =>
            `¡Ups! Parece que la moneda de tu espacio de trabajo no está configurada en USD. Para continuar, ve a <a href="${workspaceRoute}">la configuración del área de trabajo</a>, configúrala en USD e inténtalo nuevamente.`,
        error: {
            youNeedToSelectAnOption: 'Debes seleccionar una opción para continuar',
            noBankAccountAvailable: 'Lo sentimos, no hay ninguna cuenta bancaria disponible',
            noBankAccountSelected: 'Por favor, elige una cuenta bancaria',
            taxID: 'Por favor, introduce un número de identificación fiscal válido',
            website: 'Por favor, introduce un sitio web válido',
            zipCode: `Formato de código postal incorrecto. Formato aceptable: ${CONST.COUNTRY_ZIP_REGEX_DATA.US.samples}.`,
            phoneNumber: 'Por favor, introduce un teléfono válido',
            email: 'Por favor, introduce una dirección de correo electrónico válida',
            companyName: 'Por favor, introduce un nombre comercial legal válido',
            addressCity: 'Por favor, introduce una ciudad válida',
            addressStreet: 'Por favor, introduce una dirección válida que no sea un apartado postal',
            addressState: 'Por favor, selecciona un estado',
            incorporationDateFuture: 'La fecha de incorporación no puede ser futura',
            incorporationState: 'Por favor, selecciona una estado válido',
            industryCode: 'Por favor, introduce un código de clasificación de industria válido',
            restrictedBusiness: 'Por favor, confirma que la empresa no está en la lista de negocios restringidos',
            routingNumber: 'Por favor, introduce un número de ruta válido',
            accountNumber: 'Por favor, introduce un número de cuenta válido',
            routingAndAccountNumberCannotBeSame: 'Los números de ruta y de cuenta no pueden ser iguales',
            companyType: 'Por favor, selecciona un tipo de compañía válido',
            tooManyAttempts:
                'Debido a la gran cantidad de intentos de inicio de sesión, esta opción ha sido desactivada temporalmente durante 24 horas. Por favor, inténtalo de nuevo más tarde.',
            address: 'Por favor, introduce una dirección válida',
            dob: 'Por favor, selecciona una fecha de nacimiento válida',
            age: 'Debe ser mayor de 18 años',
            ssnLast4: 'Por favor, introduce los últimos 4 dígitos del número de seguridad social',
            firstName: 'Por favor, introduce el nombre',
            lastName: 'Por favor, introduce los apellidos',
            noDefaultDepositAccountOrDebitCardAvailable: 'Por favor, añade una cuenta bancaria para depósitos o una tarjeta de débito',
            validationAmounts: 'Los importes de validación que introduciste son incorrectos. Por favor, comprueba tu cuenta bancaria e inténtalo de nuevo.',
            fullName: 'Por favor, introduce un nombre completo válido',
            ownershipPercentage: 'Por favor, ingrese un número de porcentaje válido',
            deletePaymentBankAccount:
                'Esta cuenta bancaria no se puede eliminar porque se utiliza para pagos con la tarjeta Expensify. Si aún deseas eliminar esta cuenta, por favor contacta con Concierge.',
        },
    },
    addPersonalBankAccount: {
        countrySelectionStepHeader: '¿Dónde está ubicada tu cuenta bancaria?',
        accountDetailsStepHeader: '¿Cuáles son los detalles de tu cuenta?',
        accountTypeStepHeader: '¿Qué tipo de cuenta es esta?',
        bankInformationStepHeader: '¿Cuáles son los detalles de tu banco?',
        accountHolderInformationStepHeader: '¿Cuáles son los detalles del titular de la cuenta?',
        howDoWeProtectYourData: '¿Cómo protegemos tus datos?',
        currencyHeader: '¿Cuál es la moneda de tu cuenta bancaria?',
        confirmationStepHeader: 'Verifica tu información.',
        confirmationStepSubHeader: 'Verifica dos veces los detalles a continuación y marca la casilla de términos para confirmar.',
    },
    addPersonalBankAccountPage: {
        enterPassword: 'Escribe tu contraseña de Expensify',
        alreadyAdded: 'Esta cuenta ya ha sido añadida.',
        chooseAccountLabel: 'Cuenta',
        successTitle: '¡Cuenta bancaria personal añadida!',
        successMessage: 'Enhorabuena, tu cuenta bancaria está lista para recibir reembolsos.',
    },
    attachmentView: {
        unknownFilename: 'Archivo desconocido',
        passwordRequired: 'Por favor, introduce tu contraseña',
        passwordIncorrect: 'Contraseña incorrecta. Por favor, inténtalo de nuevo.',
        failedToLoadPDF: 'Se ha producido un error al intentar cargar el PDF',
        pdfPasswordForm: {
            title: 'PDF protegido con contraseña',
            infoText: 'Este PDF esta protegido con contraseña.',
            beforeLinkText: 'Por favor',
            linkText: 'introduce la contraseña',
            afterLinkText: 'para verlo.',
            formLabel: 'Ver PDF',
        },
        attachmentNotFound: 'Archivo adjunto no encontrado',
    },
    messages: {
        errorMessageInvalidPhone: `Por favor, introduce un número de teléfono válido sin paréntesis o guiones. Si reside fuera de Estados Unidos, por favor incluye el prefijo internacional (p. ej. ${CONST.EXAMPLE_PHONE_NUMBER}).`,
        errorMessageInvalidEmail: 'Correo electrónico inválido',
        userIsAlreadyMember: ({login, name}: UserIsAlreadyMemberParams) => `${login} ya es miembro de ${name}`,
    },
    onfidoStep: {
        acceptTerms: 'Al continuar con la solicitud para activar tu Billetera Expensify, confirma que ha leído, comprende y acepta ',
        facialScan: 'Política y lanzamiento de la exploración facial de Onfido',
        tryAgain: 'Intentar otra vez',
        verifyIdentity: 'Verificar identidad',
        letsVerifyIdentity: '¡Vamos a verificar tu identidad!',
        butFirst: 'Pero primero, lo aburrido. Lee la jerga legal en el siguiente paso y haz clic en "Aceptar" cuando estés listo.',
        genericError: 'Se ha producido un error al procesar este paso. Inténtalo de nuevo.',
        cameraPermissionsNotGranted: 'Permiso para acceder a la cámara',
        cameraRequestMessage: 'Necesitamos acceso a tu cámara para completar la verificación de tu cuenta de banco. Por favor habilita los permisos en Configuración > New Expensify.',
        microphonePermissionsNotGranted: 'Permiso para acceder al micrófono',
        microphoneRequestMessage: 'Necesitamos acceso a tu micrófono para completar la verificación de tu cuenta de banco. Por favor habilita los permisos en Configuración > New Expensify.',
        originalDocumentNeeded: 'Por favor, sube una imagen original de tu identificación en lugar de una captura de pantalla o imagen escaneada.',
        documentNeedsBetterQuality:
            'Parece que tu identificación esta dañado o le faltan características de seguridad. Por favor, sube una imagen de tu documento sin daños y que se vea completamente.',
        imageNeedsBetterQuality: 'Hay un problema con la calidad de la imagen de tu identificación. Por favor, sube una nueva imagen donde el identificación se vea con claridad.',
        selfieIssue: 'Hay un problema con tu selfie/video. Por favor, sube un nuevo selfie/video grabado en el momento',
        selfieNotMatching: 'Tu selfie/video no concuerda con tu identificación. Por favor, sube un nuevo selfie/video donde se vea tu cara con claridad.',
        selfieNotLive: 'Tu selfie/video no parece ser un selfie/video en vivo. Por favor, sube un selfie/video a tiempo real.',
    },
    additionalDetailsStep: {
        headerTitle: 'Detalles adicionales',
        helpText: 'Necesitamos confirmar la siguiente información antes de que puedas enviar y recibir dinero desde tu billetera.',
        helpTextIdologyQuestions: 'Tenemos que preguntarte unas preguntas más para terminar de verificar tu identidad',
        helpLink: 'Obtén más información sobre por qué necesitamos esto.',
        legalFirstNameLabel: 'Primer nombre legal',
        legalMiddleNameLabel: 'Segundo nombre legal',
        legalLastNameLabel: 'Apellidos legales',
        selectAnswer: 'Selecciona una respuesta',
        ssnFull9Error: 'Por favor, introduce los 9 dígitos de un número de seguridad social válido',
        needSSNFull9: 'Estamos teniendo problemas para verificar tu número de seguridad social. Introduce los 9 dígitos del número de seguridad social.',
        weCouldNotVerify: 'No se pudo verificar',
        pleaseFixIt: 'Corrige esta información antes de continuar.',
        failedKYCTextBefore: 'No se ha podido verificar correctamente tu identidad. Vuelve a intentarlo más tarde o comunicate con ',
        failedKYCTextAfter: ' si tienes alguna pregunta.',
    },
    termsStep: {
        headerTitle: 'Condiciones y tarifas',
        headerTitleRefactor: 'Tarifas y condiciones',
        haveReadAndAgree: 'He leído y acepto recibir ',
        electronicDisclosures: 'divulgaciones electrónicas',
        agreeToThe: 'Estoy de acuerdo con el ',
        walletAgreement: 'Acuerdo de la billetera',
        enablePayments: 'Habilitar pagos',
        monthlyFee: 'Cuota mensual',
        inactivity: 'Inactividad',
        noOverdraftOrCredit: 'Sin función de sobregiro/crédito',
        electronicFundsWithdrawal: 'Retiro electrónico de fondos',
        standard: 'Estándar',
        reviewTheFees: 'Echa un vistazo a algunas de las tarifas.',
        checkTheBoxes: 'Por favor, marca las siguientes casillas.',
        agreeToTerms: 'Debes aceptar los términos y condiciones para continuar.',
        shortTermsForm: {
            expensifyPaymentsAccount: ({walletProgram}: WalletProgramParams) => `La Billetera Expensify es emitida por ${walletProgram}.`,
            perPurchase: 'Por compra',
            atmWithdrawal: 'Retiro en cajeros automáticos',
            cashReload: 'Recarga de efectivo',
            inNetwork: 'en la red',
            outOfNetwork: 'fuera de la red',
            atmBalanceInquiry: 'Consulta de saldo en cajeros automáticos',
            inOrOutOfNetwork: '(dentro o fuera de la red)',
            customerService: 'Servicio al cliente',
            automatedOrLive: '(agente automatizado o en vivo)',
            afterTwelveMonths: '(después de 12 meses sin transacciones)',
            weChargeOneFee: 'Cobramos otro tipo de tarifa. Es:',
            fdicInsurance: 'Tus fondos pueden acogerse al seguro de la FDIC.',
            generalInfo: 'Para obtener información general sobre cuentas de prepago, visite',
            conditionsDetails: 'Encuentra detalles y condiciones para todas las tarifas y servicios visitando',
            conditionsPhone: 'o llamando al +1 833-400-0904.',
            instant: '(instantáneo)',
            electronicFundsInstantFeeMin: ({amount}: TermsParams) => `(mínimo ${amount})`,
        },
        longTermsForm: {
            listOfAllFees: 'Una lista de todas las tarifas de la Billetera Expensify',
            typeOfFeeHeader: 'Todas las tarifas',
            feeAmountHeader: 'Cantidad',
            moreDetailsHeader: 'Descripción',
            openingAccountTitle: 'Abrir una cuenta',
            openingAccountDetails: 'No hay tarifa para abrir una cuenta.',
            monthlyFeeDetails: 'No hay tarifa mensual.',
            customerServiceTitle: 'Servicio al cliente',
            customerServiceDetails: 'No hay tarifas de servicio al cliente.',
            inactivityDetails: 'No hay tarifa de inactividad.',
            sendingFundsTitle: 'Enviar fondos a otro titular de cuenta',
            sendingFundsDetails: 'No se aplica ningún cargo por enviar fondos a otro titular de cuenta utilizando tu saldo cuenta bancaria o tarjeta de débito',
            electronicFundsStandardDetails:
                'No hay cargo por transferir fondos desde tu Billetera Expensify ' +
                'a tu cuenta bancaria utilizando la opción estándar. Esta transferencia generalmente se completa en' +
                '1-3 días laborables.',
            electronicFundsInstantDetails: ({percentage, amount}: ElectronicFundsParams) =>
                'Hay una tarifa para transferir fondos desde tu Billetera Expensify a ' +
                'la tarjeta de débito vinculada utilizando la opción de transferencia instantánea. Esta transferencia ' +
                `generalmente se completa dentro de varios minutos. La tarifa es el ${percentage}% del importe de la ` +
                `transferencia (con una tarifa mínima de ${amount}). `,
            fdicInsuranceBancorp: ({amount}: TermsParams) =>
                'Tus fondos pueden acogerse al seguro de la FDIC. Tus fondos se mantendrán o serán ' +
                `transferidos a ${CONST.WALLET.PROGRAM_ISSUERS.BANCORP_BANK}, una institución asegurada por la FDIC. Una vez allí, tus fondos ` +
                `están asegurados hasta ${amount} por la FDIC en caso de que ${CONST.WALLET.PROGRAM_ISSUERS.BANCORP_BANK} quiebre, si se cumplen ` +
                `los requisitos específicos del seguro de depósitos y tu tarjeta está registrada. Ver`,
            fdicInsuranceBancorp2: 'para más detalles.',
            contactExpensifyPayments: `Comunícate con ${CONST.WALLET.PROGRAM_ISSUERS.EXPENSIFY_PAYMENTS} llamando al + 1833-400-0904, o por correo electrónico a`,
            contactExpensifyPayments2: 'o inicie sesión en',
            generalInformation: 'Para obtener información general sobre cuentas de prepago, visite',
            generalInformation2: 'Si tienes alguna queja sobre una cuenta de prepago, llama al Consumer Financial Oficina de Protección al 1-855-411-2372 o visita',
            printerFriendlyView: 'Ver versión para imprimir',
            automated: 'Automatizado',
            liveAgent: 'Agente en vivo',
            instant: 'Instantáneo',
            electronicFundsInstantFeeMin: ({amount}: TermsParams) => `Mínimo ${amount}`,
        },
    },
    activateStep: {
        headerTitle: 'Habilitar pagos',
        activatedTitle: '¡Billetera  activada!',
        activatedMessage: 'Felicidades, tu billetera está configurada y lista para hacer pagos.',
        checkBackLaterTitle: 'Un momento...',
        checkBackLaterMessage: 'Todavía estamos revisando tu información. Por favor, vuelve más tarde.',
        continueToPayment: 'Continuar al pago',
        continueToTransfer: 'Continuar a la transferencia',
    },
    companyStep: {
        headerTitle: 'Información de la empresa',
        subtitle: '¡Ya casi estamos! Por motivos de seguridad, necesitamos confirmar la siguiente información:',
        legalBusinessName: 'Nombre comercial legal',
        companyWebsite: 'Página web de la empresa',
        taxIDNumber: 'Número de identificación fiscal',
        taxIDNumberPlaceholder: '9 dígitos',
        companyType: 'Tipo de empresa',
        incorporationDate: 'Fecha de incorporación',
        incorporationState: 'Estado de incorporación',
        industryClassificationCode: 'Código de clasificación industrial',
        confirmCompanyIsNot: 'Confirmo que esta empresa no está en el',
        listOfRestrictedBusinesses: 'lista de negocios restringidos',
        incorporationDatePlaceholder: 'Fecha de inicio (aaaa-mm-dd)',
        incorporationTypes: {
            LLC: 'LLC',
            CORPORATION: 'Corp',
            PARTNERSHIP: 'Sociedad',
            COOPERATIVE: 'Cooperativa',
            SOLE_PROPRIETORSHIP: 'Propietario único',
            OTHER: 'Otra',
        },
        industryClassification: '¿A qué categoría pertenece el negocio?',
        industryClassificationCodePlaceholder: 'Buscar código de clasificación industrial',
    },
    requestorStep: {
        headerTitle: 'Información personal',
        learnMore: 'Más información',
        isMyDataSafe: '¿Están seguros mis datos?',
    },
    personalInfoStep: {
        personalInfo: 'Información Personal',
        enterYourLegalFirstAndLast: '¿Cuál es tu nombre legal?',
        legalFirstName: 'Nombre',
        legalLastName: 'Apellidos',
        legalName: 'Nombre legal',
        enterYourDateOfBirth: '¿Cuál es tu fecha de nacimiento?',
        enterTheLast4: '¿Cuáles son los últimos 4 dígitos de tu número de la seguridad social?',
        dontWorry: 'No te preocupes, no hacemos verificaciones de crédito personales.',
        last4SSN: 'Últimos 4 dígitos de tu SSN',
        enterYourAddress: '¿Cuál es tu dirección?',
        address: 'Dirección',
        letsDoubleCheck: 'Revisemos que todo esté bien',
        byAddingThisBankAccount: 'Añadiendo esta cuenta bancaria, confirmas que has leído, entendido y aceptado',
        whatsYourLegalName: '¿Cuál es tu nombre legal?',
        whatsYourDOB: '¿Cuál es tu fecha de nacimiento?',
        whatsYourAddress: '¿Cuál es tu dirección?',
        whatsYourSSN: '¿Cuáles son los últimos 4 dígitos de tu número de la seguridad social?',
        noPersonalChecks: 'No te preocupes, no hacemos verificaciones de crédito personales.',
        whatsYourPhoneNumber: '¿Cuál es tu número de teléfono?',
        weNeedThisToVerify: 'Necesitamos esto para verificar tu billetera.',
    },
    businessInfoStep: {
        businessInfo: 'Información de la empresa',
        enterTheNameOfYourBusiness: '¿Cuál es el nombre de tu empresa?',
        businessName: 'Nombre de la empresa',
        enterYourCompanyTaxIdNumber: '¿Cuál es el número de identificación fiscal?',
        taxIDNumber: 'Número de identificación fiscal',
        taxIDNumberPlaceholder: '9 dígitos',
        enterYourCompanyWebsite: '¿Cuál es la página web de tu empresa?',
        companyWebsite: 'Página web de la empresa',
        enterYourCompanyPhoneNumber: '¿Cuál es el número de teléfono de tu empresa?',
        enterYourCompanyAddress: '¿Cuál es la dirección de tu empresa?',
        selectYourCompanyType: '¿Cuál es el tipo de empresa?',
        companyType: 'Tipo de empresa',
        incorporationType: {
            LLC: 'SRL',
            CORPORATION: 'Corporación',
            PARTNERSHIP: 'Sociedad',
            COOPERATIVE: 'Cooperativa',
            SOLE_PROPRIETORSHIP: 'Empresa individual',
            OTHER: 'Otros',
        },
        selectYourCompanyIncorporationDate: '¿Cuál es la fecha de constitución de la empresa?',
        incorporationDate: 'Fecha de constitución',
        incorporationDatePlaceholder: 'Fecha de inicio (yyyy-mm-dd)',
        incorporationState: 'Estado en el que se constituyó',
        pleaseSelectTheStateYourCompanyWasIncorporatedIn: '¿Cuál es el estado en el que se constituyó la empresa?',
        letsDoubleCheck: 'Verifiquemos que todo esté correcto',
        companyAddress: 'Dirección de la empresa',
        listOfRestrictedBusinesses: 'lista de negocios restringidos',
        confirmCompanyIsNot: 'Confirmo que esta empresa no está en la',
        businessInfoTitle: 'Información del negocio',
        legalBusinessName: 'Nombre legal de la empresa',
        whatsTheBusinessName: '¿Cuál es el nombre de la empresa?',
        whatsTheBusinessAddress: '¿Cuál es la dirección de la empresa?',
        whatsTheBusinessContactInformation: '¿Cuál es la información de contacto de la empresa?',
        whatsTheBusinessRegistrationNumber: '¿Cuál es el número de registro de la empresa?',
        whatsTheBusinessTaxIDEIN: ({country}: BusinessTaxIDParams) => {
            switch (country) {
                case CONST.COUNTRY.US:
                    return '¿Cuál es el Número de Identificación del Empleador (EIN)?';
                case CONST.COUNTRY.CA:
                    return '¿Cuál es el Número de Empresa (BN)?';
                case CONST.COUNTRY.GB:
                    return '¿Cuál es el Número de Registro de IVA (VRN)?';
                case CONST.COUNTRY.AU:
                    return '¿Cuál es el Número de Empresa Australiano (ABN)?';
                default:
                    return '¿Cuál es el número de IVA de la UE?';
            }
        },
        whatsThisNumber: '¿Qué es este número?',
        whereWasTheBusinessIncorporated: '¿Dónde se constituyó la empresa?',
        whatTypeOfBusinessIsIt: '¿Qué tipo de empresa es?',
        whatsTheBusinessAnnualPayment: '¿Cuál es el volumen anual de pagos de la empresa?',
        whatsYourExpectedAverageReimbursements: '¿Cuál es el monto promedio esperado de reembolso?',
        registrationNumber: 'Número de registro',
        taxIDEIN: ({country}: BusinessTaxIDParams) => {
            switch (country) {
                case CONST.COUNTRY.US:
                    return 'EIN';
                case CONST.COUNTRY.CA:
                    return 'BN';
                case CONST.COUNTRY.GB:
                    return 'VRN';
                case CONST.COUNTRY.AU:
                    return 'ABN';
                default:
                    return 'EU VAT';
            }
        },
        businessAddress: 'Dirección de la empresa',
        businessType: 'Tipo de empresa',
        incorporation: 'Constitución',
        incorporationCountry: 'País de constitución',
        incorporationTypeName: 'Tipo de constitución',
        businessCategory: 'Categoría de la empresa',
        annualPaymentVolume: 'Volumen anual de pagos',
        annualPaymentVolumeInCurrency: ({currencyCode}: CurrencyCodeParams) => `Volumen anual de pagos en ${currencyCode}`,
        averageReimbursementAmount: 'Monto promedio de reembolso',
        averageReimbursementAmountInCurrency: ({currencyCode}: CurrencyCodeParams) => `Monto promedio de reembolso en ${currencyCode}`,
        selectIncorporationType: 'Seleccione tipo de constitución',
        selectBusinessCategory: 'Seleccione categoría de la empresa',
        selectAnnualPaymentVolume: 'Seleccione volumen anual de pagos',
        selectIncorporationCountry: 'Seleccione país de constitución',
        selectIncorporationState: 'Seleccione estado de constitución',
        selectAverageReimbursement: 'Selecciona el monto promedio de reembolso',
        findIncorporationType: 'Buscar tipo de constitución',
        findBusinessCategory: 'Buscar categoría de la empresa',
        findAnnualPaymentVolume: 'Buscar volumen anual de pagos',
        findIncorporationState: 'Buscar estado de constitución',
        findAverageReimbursement: 'Encuentra el monto promedio de reembolso',
        error: {
            registrationNumber: 'Por favor, proporciona un número de registro válido',
            taxIDEIN: ({country}: BusinessTaxIDParams) => {
                switch (country) {
                    case CONST.COUNTRY.US:
                        return 'Por favor, proporcione un Número de Identificación del Empleador (EIN) válido';
                    case CONST.COUNTRY.CA:
                        return 'Por favor, proporcione un Número de Empresa (BN) válido';
                    case CONST.COUNTRY.GB:
                        return 'Por favor, proporcione un Número de Registro de IVA (VRN) válido';
                    case CONST.COUNTRY.AU:
                        return 'Por favor, proporcione un Número de Empresa Australiano (ABN) válido';
                    default:
                        return 'Por favor, proporcione un número de IVA de la UE válido';
                }
            },
        },
    },
    beneficialOwnerInfoStep: {
        doYouOwn25percent: '¿Posees el 25% o más de',
        doAnyIndividualOwn25percent: '¿Alguna persona posee el 25% o más de',
        areThereMoreIndividualsWhoOwn25percent: '¿Hay más personas que posean el 25% o más de',
        regulationRequiresUsToVerifyTheIdentity: 'La ley nos exige verificar la identidad de cualquier persona que posea más del 25% de la empresa.',
        companyOwner: 'Dueño de la empresa',
        enterLegalFirstAndLastName: '¿Cuál es el nombre legal del dueño?',
        legalFirstName: 'Nombre legal',
        legalLastName: 'Apellidos legales',
        enterTheDateOfBirthOfTheOwner: '¿Cuál es la fecha de nacimiento del dueño?',
        enterTheLast4: '¿Cuáles son los últimos 4 dígitos del número de la seguridad social del dueño?',
        last4SSN: 'Últimos 4 dígitos del número de la seguridad social',
        dontWorry: 'No te preocupes, ¡no realizamos verificaciones de crédito personales!',
        enterTheOwnersAddress: '¿Cuál es la dirección del dueño?',
        letsDoubleCheck: 'Vamos a verificar que todo esté correcto.',
        legalName: 'Nombre legal',
        address: 'Dirección',
        byAddingThisBankAccount: 'Al añadir esta cuenta bancaria, confirmas que has leído, comprendido y aceptado',
        owners: 'Dueños',
    },
    ownershipInfoStep: {
        ownerInfo: 'Información del propietario',
        businessOwner: 'Propietario del negocio',
        signerInfo: 'Información del firmante',
        doYouOwn: ({companyName}: CompanyNameParams) => `¿Posee el 25% o más de ${companyName}?`,
        doesAnyoneOwn: ({companyName}: CompanyNameParams) => `¿Alguien posee el 25% o más de ${companyName}?`,
        regulationsRequire: 'Las regulaciones requieren que verifiquemos la identidad de cualquier persona que posea más del 25% del negocio.',
        legalFirstName: 'Nombre legal',
        legalLastName: 'Apellido legal',
        whatsTheOwnersName: '¿Cuál es el nombre legal del propietario?',
        whatsYourName: '¿Cuál es su nombre legal?',
        whatPercentage: '¿Qué porcentaje del negocio pertenece al propietario?',
        whatsYoursPercentage: '¿Qué porcentaje del negocio posee?',
        ownership: 'Propiedad',
        whatsTheOwnersDOB: '¿Cuál es la fecha de nacimiento del propietario?',
        whatsYourDOB: '¿Cuál es su fecha de nacimiento?',
        whatsTheOwnersAddress: '¿Cuál es la dirección del propietario?',
        whatsYourAddress: '¿Cuál es su dirección?',
        whatAreTheLast: '¿Cuáles son los últimos 4 dígitos del número de seguro social del propietario?',
        whatsYourLast: '¿Cuáles son los últimos 4 dígitos de su número de seguro social?',
        dontWorry: 'No se preocupe, ¡no realizamos ninguna verificación de crédito personal!',
        last4: 'Últimos 4 del SSN',
        whyDoWeAsk: '¿Por qué solicitamos esto?',
        letsDoubleCheck: 'Verifiquemos que todo esté correcto.',
        legalName: 'Nombre legal',
        ownershipPercentage: 'Porcentaje de propiedad',
        areThereOther: ({companyName}: CompanyNameParams) => `¿Hay otras personas que posean el 25% o más de ${companyName}?`,
        owners: 'Propietarios',
        addCertified: 'Agregue un organigrama certificado que muestre los propietarios beneficiarios',
        regulationRequiresChart: 'La regulación nos exige recopilar una copia certificada del organigrama que muestre a cada persona o entidad que posea el 25% o más del negocio.',
        uploadEntity: 'Subir organigrama de propiedad de la entidad',
        noteEntity: 'Nota: El organigrama de propiedad de la entidad debe estar firmado por su contador, asesor legal o notariado.',
        certified: 'Organigrama certificado de propiedad de la entidad',
        selectCountry: 'Seleccionar país',
        findCountry: 'Buscar país',
        address: 'Dirección',
        chooseFile: 'Elige archivo',
        uploadDocuments: 'Sube documentación adicional',
        pleaseUpload:
            'Por favor, sube la documentación adicional a continuación para ayudarnos a verificar tu identidad como propietario directo o indirecto del 25% o más de la entidad empresarial.',
        acceptedFiles: 'Formatos de archivo aceptados: PDF, PNG, JPEG. El tamaño total del archivo para cada sección no puede superar los 5 MB.',
        proofOfBeneficialOwner: 'Prueba del propietario beneficiario',
        proofOfBeneficialOwnerDescription:
            'Por favor, proporciona una declaración firmada y un organigrama de un contador público, notario o abogado que verifique la propiedad del 25% o más del negocio. Debe estar fechado dentro de los últimos tres meses e incluir el número de licencia del firmante.',
        copyOfID: 'Copia de la identificación del propietario beneficiario',
        copyOfIDDescription: 'Ejemplos: Pasaporte, licencia de conducir, etc.',
        proofOfAddress: 'Prueba de la dirección del propietario beneficiario',
        proofOfAddressDescription: 'Ejemplos: Factura de servicios, contrato de alquiler, etc.',
        codiceFiscale: 'Codice fiscale/ID fiscal',
        codiceFiscaleDescription:
            'Por favor, sube un video de una visita al sitio o una llamada grabada con el oficial firmante. El oficial debe proporcionar: nombre completo, fecha de nacimiento, nombre de la empresa, número de registro, número de código fiscal, dirección registrada, naturaleza del negocio y propósito de la cuenta.',
    },
    validationStep: {
        headerTitle: 'Validar cuenta bancaria',
        buttonText: 'Finalizar configuración',
        maxAttemptsReached: 'Se ha inhabilitado la validación de esta cuenta bancaria debido a demasiados intentos incorrectos.',
        description: 'Enviaremos tres (3) pequeñas transacciones a tu cuenta bancaria a nombre de "Expensify, Inc. Validation" dentro de los próximos 1-2 días laborables.',
        descriptionCTA: 'Introduce el importe de cada transacción en los campos siguientes. Ejemplo: 1.51.',
        reviewingInfo: '¡Gracias! Estamos revisando tu información y nos comunicaremos contigo en breve. Consulta el chat con Concierge ',
        forNextStep: ' para conocer los próximos pasos para terminar de configurar tu cuenta bancaria.',
        letsChatCTA: 'Sí, vamos a chatear',
        letsChatText: '¡Ya casi estamos! Necesitamos tu ayuda para verificar unos últimos datos a través del chat. ¿Estás listo?',
        letsChatTitle: '¡Vamos a chatear!',
        enable2FATitle: 'Evita fraudes, activa la autenticación de dos factores!',
        enable2FAText: 'Tu seguridad es importante para nosotros. Por favor, configura ahora la autenticación de dos factores para añadir una capa adicional de protección a tu cuenta.',
        secureYourAccount: 'Asegura tu cuenta',
    },
    beneficialOwnersStep: {
        additionalInformation: 'Información adicional',
        checkAllThatApply: 'Marca todos los que apliquen, en caso de que ninguno aplique dejar en blanco.',
        iOwnMoreThan25Percent: 'Soy dueño de mas de 25% de ',
        someoneOwnsMoreThan25Percent: 'Otra persona es dueña de mas de 25% de ',
        additionalOwner: 'Beneficiario efectivo adicional',
        removeOwner: 'Eliminar este beneficiario efectivo',
        addAnotherIndividual: 'Añadir otra persona que es dueña de mas de 25% de ',
        agreement: 'Acuerdo:',
        termsAndConditions: 'Términos y condiciones',
        certifyTrueAndAccurate: 'Certifico que la información dada es correcta',
        error: {
            certify: 'Debe certificar que la información es verdadera y precisa',
        },
    },
    completeVerificationStep: {
        completeVerification: 'Completar la verificación',
        confirmAgreements: 'Por favor, confirma los acuerdos siguientes.',
        certifyTrueAndAccurate: 'Certifico que la información dada es verdadera y precisa',
        certifyTrueAndAccurateError: 'Por favor, certifica que la información es verdadera y exacta',
        isAuthorizedToUseBankAccount: 'Estoy autorizado para usar la cuenta bancaria de mi empresa para gastos de empresa',
        isAuthorizedToUseBankAccountError: 'Debes ser el responsable oficial con autorización para operar la cuenta bancaria de la empresa',
        termsAndConditions: 'Términos y Condiciones',
    },
    connectBankAccountStep: {
        finishButtonText: 'Finalizar configuración',
        validateYourBankAccount: 'Valida tu cuenta bancaria',
        validateButtonText: 'Validar',
        validationInputLabel: 'Transacción',
        maxAttemptsReached: 'La validación de esta cuenta bancaria se ha desactivado debido a demasiados intentos incorrectos.',
        description: 'Enviaremos tres (3) pequeñas transacciones a tu cuenta bancaria a nombre de "Expensify, Inc. Validation" dentro de los próximos 1-2 días laborables.',
        descriptionCTA: 'Introduce el importe de cada transacción en los campos siguientes. Ejemplo: 1.51.',
        reviewingInfo: '¡Gracias! Estamos revisando tu información y nos comunicaremos contigo en breve. Consulta el chat con Concierge ',
        forNextSteps: ' para conocer los próximos pasos para terminar de configurar tu cuenta bancaria.',
        letsChatCTA: 'Sí, vamos a chatear',
        letsChatText: '¡Ya casi estamos! Necesitamos tu ayuda para verificar unos últimos datos a través del chat. ¿Estás listo?',
        letsChatTitle: '¡Vamos a chatear!',
        enable2FATitle: '¡Evita fraudes, activa la autenticación de dos factores!',
        enable2FAText: 'Tu seguridad es importante para nosotros. Por favor, configura ahora la autenticación de dos factores para añadir una capa adicional de protección a tu cuenta.',
        secureYourAccount: 'Asegura tu cuenta',
    },
    countryStep: {
        confirmBusinessBank: 'Confirmar moneda y país de la cuenta bancaria comercial',
        confirmCurrency: 'Confirmar moneda y país',
        yourBusiness: 'La moneda de su cuenta bancaria comercial debe coincidir con la moneda de su espacio de trabajo.',
        youCanChange: 'Puede cambiar la moneda de su espacio de trabajo en su',
        findCountry: 'Encontrar país',
        selectCountry: 'Seleccione su país',
    },
    bankInfoStep: {
        whatAreYour: '¿Cuáles son los detalles de tu cuenta bancaria comercial?',
        letsDoubleCheck: 'Verifiquemos que todo esté bien.',
        thisBankAccount: 'Esta cuenta bancaria se utilizará para pagos comerciales en tu espacio de trabajo.',
        accountNumber: 'Número de cuenta',
        accountHolderNameDescription: 'Nombre completo del firmante autorizado',
    },
    signerInfoStep: {
        signerInfo: 'Información del firmante',
        areYouDirector: ({companyName}: CompanyNameParams) => `¿Es usted director o alto funcionario de ${companyName}?`,
        regulationRequiresUs: 'La regulación requiere que verifiquemos si el firmante tiene la autoridad para realizar esta acción en nombre de la empresa.',
        whatsYourName: '¿Cuál es tu nombre legal?',
        fullName: 'Nombre legal completo',
        whatsYourJobTitle: '¿Cuál es tu puesto de trabajo?',
        jobTitle: 'Título profesional',
        whatsYourDOB: '¿Cual es tu fecha de nacimiento?',
        uploadID: 'Subir documento de identidad y prueba de domicilio',
        personalAddress: 'Prueba de domicilio personal (por ejemplo, factura de servicios públicos)',
        letsDoubleCheck: 'Vamos a verificar que todo esté correcto.',
        legalName: 'Nombre legal',
        proofOf: 'Comprobante de domicilio personal',
        enterOneEmail: ({companyName}: CompanyNameParams) => `Introduce el correo electrónico del director o alto funcionario en ${companyName}`,
        regulationRequiresOneMoreDirector: 'El reglamento exige que haya otro director o funcionario superior como firmante.',
        hangTight: 'Espera un momento...',
        enterTwoEmails: ({companyName}: CompanyNameParams) => `Introduce los correos electrónicos de dos directores o altos funcionarios en ${companyName}`,
        sendReminder: 'Enviar un recordatorio',
        chooseFile: 'Seleccionar archivo',
        weAreWaiting: 'Estamos esperando que otros verifiquen sus identidades como directores o altos funcionarios de la empresa.',
        id: 'Copia de identificación',
        proofOfDirectors: 'Prueba de director(es)',
        proofOfDirectorsDescription: 'Ejemplos: Perfil Corporativo de Oncorp o Registro Comercial.',
        codiceFiscale: 'Codice Fiscale',
        codiceFiscaleDescription: 'Codice Fiscale para firmantes, usuarios autorizados y beneficiarios finales.',
        PDSandFSG: 'Documentación de divulgación PDS + FSG',
        PDSandFSGDescription:
            'Nuestra colaboración con Corpay utiliza una conexión API para aprovechar su amplia red de socios bancarios internacionales y facilitar los reembolsos globales en Expensify. Según la normativa australiana, te proporcionamos la Guía de Servicios Financieros (FSG) y el Documento de Divulgación del Producto (PDS) de Corpay.\n\nPor favor, lee detenidamente los documentos FSG y PDS, ya que contienen información completa e importante sobre los productos y servicios que ofrece Corpay. Conserva estos documentos para futuras consultas.',
        pleaseUpload: 'Sube documentación adicional a continuación para ayudarnos a verificar tu identidad como director o alto ejecutivo de la entidad comercial.',
    },
    agreementsStep: {
        agreements: 'Acuerdos',
        pleaseConfirm: 'Por favor confirme los acuerdos a continuación',
        regulationRequiresUs: 'La normativa requiere que verifiquemos la identidad de cualquier individuo que posea más del 25% del negocio.',
        iAmAuthorized: 'Estoy autorizado para usar la cuenta bancaria para gastos del negocio.',
        iCertify: 'Certifico que la información proporcionada es verdadera y correcta.',
        termsAndConditions: 'términos y condiciones',
        accept: 'Agregar y aceptar cuenta bancaria',
        iConsentToThe: 'Doy mi consentimiento para el',
        privacyNotice: 'aviso de privacidad',
        error: {
            authorized: 'Debe ser un funcionario controlador con autorización para operar la cuenta bancaria comercial',
            certify: 'Por favor certifique que la información es verdadera y exacta',
            consent: 'Por favor, acepte el aviso de privacidad',
        },
    },
    docusignStep: {
        subheader: 'Formulario de Docusign',
        pleaseComplete:
            'Por favor, complete el formulario de autorización ACH utilizando el enlace de Docusign a continuación y luego cargue esa copia firmada aquí para que podamos retirar fondos directamente de su cuenta bancaria.',
        pleaseCompleteTheBusinessAccount: 'Por favor, complete la Solicitud de Cuenta Comercial y el Acuerdo de Débito Directo.',
        pleaseCompleteTheDirect:
            'Por favor, complete el Acuerdo de Débito Directo utilizando el enlace de Docusign a continuación y luego cargue esa copia firmada aquí para que podamos retirar fondos directamente de su cuenta bancaria.',
        takeMeTo: 'Llévame a Docusign',
        uploadAdditional: 'Cargar documentación adicional',
        pleaseUpload: 'Por favor, cargue el formulario DEFT y la página de firma de Docusign.',
        pleaseUploadTheDirect: 'Por favor, cargue los Acuerdos de Débito Directo y la página de firma de Docusign.',
    },
    finishStep: {
        letsFinish: '¡Terminemos en el chat!',
        thanksFor:
            'Gracias por esos detalles. Un agente de soporte dedicado revisará ahora tu información. Nos pondremos en contacto si necesitamos algo más de tu parte, pero mientras tanto, no dudes en comunicarte con nosotros si tienes alguna pregunta.',
        iHaveA: 'Tengo una pregunta',
        enable2FA: 'Habilite la autenticación de dos factores (2FA) para prevenir fraudes',
        weTake: 'Nos tomamos su seguridad en serio. Por favor, configure 2FA ahora para agregar una capa adicional de protección a su cuenta.',
        secure: 'Asegure su cuenta',
    },
    reimbursementAccountLoadingAnimation: {
        oneMoment: 'Un momento',
        explanationLine: 'Estamos verificando tu información y podrás continuar con los siguientes pasos en unos momentos.',
    },
    session: {
        offlineMessageRetry: 'Parece que estás desconectado. Por favor, comprueba tu conexión e inténtalo de nuevo.',
    },
    travel: {
        header: 'Reservar viajes',
        title: 'Viaja de forma inteligente',
        subtitle: 'Utiliza Expensify Travel para obtener las mejores ofertas de viaje y gestionar todos los gastos de tu negocio en un solo lugar.',
        features: {
            saveMoney: 'Ahorra dinero en tus reservas',
            alerts: 'Obtén actualizaciones y alertas en tiempo real',
        },
        bookTravel: 'Reservar viajes',
        bookDemo: 'Pedir demostración',
        bookADemo: 'Reserva una demo',
        toLearnMore: ' para obtener más información.',
        termsAndConditions: {
            header: 'Antes de continuar...',
            title: 'Términos y condiciones de Expensify Travel',
            label: 'Acepto los términos y condiciones',
            subtitle: `Por favor, acepta los <a href="${CONST.TRAVEL_TERMS_URL}">términos y condiciones</a> de Expensify Travel.`,
            error: 'Debes aceptar los términos y condiciones de Expensify Travel para continuar',
            defaultWorkspaceError:
                'Debes establecer un espacio de trabajo predeterminado para habilitar Expensify Travel. Ve a Configuración > Espacios de trabajo > haz clic en los tres puntos verticales junto a un espacio de trabajo > Establecer como espacio de trabajo predeterminado y luego inténtalo de nuevo.',
        },
        flight: 'Vuelo',
        flightDetails: {
            passenger: 'Pasajero',
            layover: ({layover}: FlightLayoverParams) => `<muted-text-label>Tienes una <strong>escala de ${layover}</strong> antes de este vuelo</muted-text-label>`,
            takeOff: 'Despegue',
            landing: 'Aterrizaje',
            seat: 'Asiento',
            class: 'Clase de cabina',
            recordLocator: 'Localizador de la reserva',
            cabinClasses: {
                unknown: 'Desconocido',
                economy: 'Económica',
                premiumEconomy: 'Económica Premium',
                business: 'Ejecutiva',
                first: 'Primera',
            },
        },
        hotel: 'Hotel',
        hotelDetails: {
            guest: 'Cliente',
            checkIn: 'Entrada',
            checkOut: 'Salida',
            roomType: 'Tipo de habitación',
            cancellation: 'Política de cancelación',
            cancellationUntil: 'Cancelación gratuita hasta el',
            confirmation: 'Número de confirmación',
            cancellationPolicies: {
                unknown: 'Desconocido',
                nonRefundable: 'No reembolsable',
                freeCancellationUntil: 'Cancelación gratuita hasta',
                partiallyRefundable: 'Parcialmente reembolsable',
            },
        },
        car: 'Auto',
        carDetails: {
            rentalCar: 'Coche de alquiler',
            pickUp: 'Recogida',
            dropOff: 'Devolución',
            driver: 'Conductor',
            carType: 'Tipo de coche',
            cancellation: 'Política de cancelación',
            cancellationUntil: 'Cancelación gratuita hasta el',
            freeCancellation: 'Cancelación gratuita',
            confirmation: 'Número de confirmación',
        },
        train: 'Tren',
        trainDetails: {
            passenger: 'Pasajero',
            departs: 'Sale',
            arrives: 'Llega',
            coachNumber: 'Número de vagón',
            seat: 'Asiento',
            fareDetails: 'Detalles de la tarifa',
            confirmation: 'Número de confirmación',
        },
        viewTrip: 'Ver viaje',
        modifyTrip: 'Modificar viaje',
        tripSupport: 'Soporte de Viaje',
        tripDetails: 'Detalles del viaje',
        viewTripDetails: 'Ver detalles del viaje',
        trip: 'Viaje',
        trips: 'Viajes',
        tripSummary: 'Resumen del viaje',
        departs: 'Sale',
        errorMessage: 'Ha ocurrido un error. Por favor, inténtalo mas tarde.',
        phoneError: {
            phrase1: 'Para reservar viajes,',
            link: 'añade una dirección de correo electrónico de trabajo',
            phrase2: '.',
        },
        domainSelector: {
            title: 'Dominio',
            subtitle: 'Elige un dominio para configurar Expensify Travel.',
            recommended: 'Recomendado',
        },
        domainPermissionInfo: {
            title: 'Dominio',
            restrictionPrefix: `No tienes permiso para habilitar Expensify Travel para el dominio`,
            restrictionSuffix: `Tendrás que pedir a alguien de ese dominio que habilite Travel por ti.`,
            accountantInvitationPrefix: `Si eres contador, considera unirte al`,
            accountantInvitationLink: `programa de contadores ExpensifyApproved!`,
            accountantInvitationSuffix: `para habilitar Travel para este dominio.`,
        },
        publicDomainError: {
            title: 'Comienza con Expensify Travel',
            message: 'Tendrás que usar tu correo electrónico laboral (por ejemplo, nombre@empresa.com) con Expensify Travel, no tu correo personal (por ejemplo, nombre@gmail.com).',
        },
        blockedFeatureModal: {
            title: 'Expensify Travel ha sido deshabilitado',
            message: 'Tu administrador ha desactivado Expensify Travel. Por favor, sigue la política de reservas de tu empresa para organizar tus viajes.',
        },
        verifyCompany: {
            title: 'Estamos revisando tu solicitud...',
            message: `Estamos realizando algunas comprobaciones para verificar que tu cuenta esté lista para Expensify Travel. ¡Nos pondremos en contacto contigo en breve!`,
        },
        updates: {
            bookingTicketed: ({airlineCode, origin, destination, startDate, confirmationID = ''}: FlightParams) =>
                `Tu vuelo ${airlineCode} (${origin} → ${destination}) para el ${startDate} ha sido reservado. Código de confirmación: ${confirmationID}`,
            ticketVoided: ({airlineCode, origin, destination, startDate}: FlightParams) =>
                `Tu billete para el vuelo ${airlineCode} (${origin} → ${destination}) del ${startDate} ha sido anulado.`,
            ticketRefunded: ({airlineCode, origin, destination, startDate}: FlightParams) =>
                `Tu billete para el vuelo ${airlineCode} (${origin} → ${destination}) del ${startDate} ha sido reembolsado o cambiado.`,
            flightCancelled: ({airlineCode, origin, destination, startDate}: FlightParams) =>
                `Tu vuelo ${airlineCode} (${origin} → ${destination}) del ${startDate} ha sido cancelado por la aerolínea.`,
            flightScheduleChangePending: ({airlineCode}: AirlineParams) => `La aerolínea ha propuesto un cambio de horario para el vuelo ${airlineCode}; estamos esperando la confirmación.`,
            flightScheduleChangeClosed: ({airlineCode, startDate}: AirlineParams) => `Cambio de horario confirmado: el vuelo ${airlineCode} ahora sale a las ${startDate}.`,
            flightUpdated: ({airlineCode, origin, destination, startDate}: FlightParams) => `Tu vuelo ${airlineCode} (${origin} → ${destination}) del ${startDate} ha sido actualizado.`,
            flightCabinChanged: ({airlineCode, cabinClass}: AirlineParams) => `Tu clase de cabina ha sido actualizada a ${cabinClass} en el vuelo ${airlineCode}.`,
            flightSeatConfirmed: ({airlineCode}: AirlineParams) => `Tu asignación de asiento en el vuelo ${airlineCode} ha sido confirmada.`,
            flightSeatChanged: ({airlineCode}: AirlineParams) => `Tu asignación de asiento en el vuelo ${airlineCode} ha sido modificada.`,
            flightSeatCancelled: ({airlineCode}: AirlineParams) => `Tu asignación de asiento en el vuelo ${airlineCode} fue eliminada.`,
            paymentDeclined: 'El pago de tu reserva aérea ha fallado. Por favor, inténtalo de nuevo.',
            bookingCancelledByTraveler: ({type, id = ''}: TravelTypeParams) => `Cancelaste tu reserva de ${type} ${id}.`,
            bookingCancelledByVendor: ({type, id = ''}: TravelTypeParams) => `El proveedor canceló tu reserva de ${type} ${id}.`,
            bookingRebooked: ({type, id = ''}: TravelTypeParams) => `Tu reserva de ${type} fue reprogramada. Nuevo número de confirmación: ${id}.`,
            bookingUpdated: ({type}: TravelTypeParams) => `Tu reserva de ${type} fue actualizada. Revisa los nuevos detalles en el itinerario.`,
            railTicketRefund: ({origin, destination, startDate}: RailTicketParams) =>
                `Tu billete de tren de ${origin} a ${destination} para el ${startDate} ha sido reembolsado. Se procesará un crédito.`,
            railTicketExchange: ({origin, destination, startDate}: RailTicketParams) => `Tu billete de tren de ${origin} a ${destination} para el ${startDate} ha sido cambiado.`,
            railTicketUpdate: ({origin, destination, startDate}: RailTicketParams) => `Tu billete de tren de ${origin} a ${destination} para el ${startDate} ha sido actualizado.`,
            defaultUpdate: ({type}: TravelTypeParams) => `Tu reserva de ${type} fue actualizada.`,
        },
    },
    workspace: {
        common: {
            card: 'Tarjetas',
            expensifyCard: 'Tarjeta Expensify',
            companyCards: 'Tarjetas de empresa',
            workflows: 'Flujos de trabajo',
            workspace: 'Espacio de trabajo',
            findWorkspace: 'Encontrar espacio de trabajo',
            edit: 'Editar espacio de trabajo',
            enabled: 'Activada',
            disabled: 'Desactivada',
            everyone: 'Todos',
            delete: 'Eliminar espacio de trabajo',
            settings: 'Configuración',
            reimburse: 'Reembolsos',
            categories: 'Categorías',
            tags: 'Etiquetas',
            customField1: 'Campo personalizado 1',
            customField2: 'Campo personalizado 2',
            customFieldHint: 'Añade una codificación personalizada que se aplique a todos los gastos de este miembro.',
            reportFields: 'Campos de informe',
            reportTitle: 'El título del informe.',
            taxes: 'Impuestos',
            bills: 'Pagar facturas',
            invoices: 'Facturas',
            travel: 'Viajes',
            members: 'Miembros',
            accounting: 'Contabilidad',
            rules: 'Reglas',
            plan: 'Plan',
            profile: 'Resumen',
            bankAccount: 'Cuenta bancaria',
            displayedAs: 'Mostrado como',
            testTransactions: 'Transacciones de prueba',
            issueAndManageCards: 'Emitir y gestionar tarjetas',
            reconcileCards: 'Reconciliar tarjetas',
            selected: () => ({
                one: '1 seleccionado',
                other: (count: number) => `${count} seleccionados`,
            }),
            settlementFrequency: 'Frecuencia de liquidación',
            setAsDefault: 'Establecer como espacio de trabajo predeterminado',
            defaultNote: `Los recibos enviados a ${CONST.EMAIL.RECEIPTS} aparecerán en este espacio de trabajo.`,
            deleteConfirmation: '¿Estás seguro de que quieres eliminar este espacio de trabajo?',
            deleteWithCardsConfirmation: '¿Estás seguro de que quieres eliminar este espacio de trabajo? Se eliminarán todos los datos de las tarjetas y las tarjetas asignadas.',
            unavailable: 'Espacio de trabajo no disponible',
            memberNotFound: 'Miembro no encontrado. Para invitar a un nuevo miembro al espacio de trabajo, por favor, utiliza el botón invitar que está arriba.',
            notAuthorized: `No tienes acceso a esta página. Si estás intentando unirte a este espacio de trabajo, pide al dueño del espacio de trabajo que te añada como miembro. ¿Necesitas algo más? Comunícate con ${CONST.EMAIL.CONCIERGE}`,
            goToWorkspace: 'Ir al espacio de trabajo',
            goToWorkspaces: 'Ir a espacios de trabajo',
            clearFilter: 'Borrar filtro',
            workspaceName: 'Nombre del espacio de trabajo',
            workspaceOwner: 'Dueño',
            workspaceType: 'Tipo de espacio de trabajo',
            workspaceAvatar: 'Espacio de trabajo avatar',
            mustBeOnlineToViewMembers: 'Debes estar en línea para poder ver los miembros de este espacio de trabajo.',
            moreFeatures: 'Más características',
            requested: 'Solicitado',
            distanceRates: 'Tasas de distancia',
            defaultDescription: 'Un solo lugar para todos tus recibos y gastos.',
            descriptionHint: 'Comparte información sobre este espacio de trabajo con todos los miembros.',
            welcomeNote: `Por favor, utiliza Expensify para enviar tus recibos para reembolso, ¡gracias!`,
            subscription: 'Suscripción',
            markAsEntered: 'Marcar como introducido manualmente',
            markAsExported: 'Marcar como exportado',
            exportIntegrationSelected: ({connectionName}: ExportIntegrationSelectedParams) => `Exportar a  ${CONST.POLICY.CONNECTIONS.NAME_USER_FRIENDLY[connectionName]}`,
            letsDoubleCheck: 'Verifiquemos que todo esté correcto',
            reportField: 'Campo del informe',
            lineItemLevel: 'Nivel de partida',
            reportLevel: 'Nivel de informe',
            appliedOnExport: 'No se importa en Expensify, se aplica en la exportación',
            shareNote: {
                header: 'Comparte tu espacio de trabajo con otros miembros',
                content: {
                    firstPart:
                        'Comparte este código QR o copia el enlace de abajo para facilitar que los miembros soliciten acceso a tu espacio de trabajo. Todas las solicitudes para unirse al espacio de trabajo aparecerán en la sala',
                    secondPart: 'para tu revisión.',
                },
            },
            connectTo: ({connectionName}: ConnectionNameParams) => `Conéctate a ${CONST.POLICY.CONNECTIONS.NAME_USER_FRIENDLY[connectionName]}`,
            createNewConnection: 'Crear una nueva conexión',
            reuseExistingConnection: 'Reutilizar la conexión existente',
            existingConnections: 'Conexiones existentes',
            existingConnectionsDescription: ({connectionName}: ConnectionNameParams) =>
                `Como ya te has conectado a ${CONST.POLICY.CONNECTIONS.NAME_USER_FRIENDLY[connectionName]} antes, puedes optar por reutilizar una conexión existente o crear una nueva.`,
            lastSyncDate: ({connectionName, formattedDate}: LastSyncDateParams) => `${connectionName} - Última sincronización ${formattedDate}`,
            topLevel: 'Nivel superior',
            authenticationError: ({connectionName}: AuthenticationErrorParams) => `No se puede conectar a ${connectionName} debido a un error de autenticación`,
            learnMore: 'Más información.',
            memberAlternateText: 'Los miembros pueden presentar y aprobar informes.',
            adminAlternateText: 'Los administradores tienen acceso total para editar todos los informes y la configuración del área de trabajo.',
            auditorAlternateText: 'Los auditores pueden ver y comentar los informes.',
            roleName: ({role}: OptionalParam<RoleNamesParams> = {}) => {
                switch (role) {
                    case CONST.POLICY.ROLE.ADMIN:
                        return 'Administrador';
                    case CONST.POLICY.ROLE.AUDITOR:
                        return 'Auditor';
                    case CONST.POLICY.ROLE.USER:
                        return 'Miembro';
                    default:
                        return 'Miembro';
                }
            },
            frequency: {
                manual: 'Manualmente',
                instant: 'Instantáneo',
                immediate: 'Diaria',
                trip: 'Por viaje',
                weekly: 'Semanal',
                semimonthly: 'Dos veces al mes',
                monthly: 'Mensual',
            },
            planType: 'Tipo de plan',
            submitExpense: 'Envía tus gastos a continuación:',
            defaultCategory: 'Categoría predeterminada',
            viewTransactions: 'Ver transacciones',
            policyExpenseChatName: ({displayName}: PolicyExpenseChatNameParams) => `${displayName}'s gastos`,
<<<<<<< HEAD
            cannotDeleteWorkspaceAnnualSubscriptionError: 'No puedes eliminar el espacio de trabajo hasta el final del período de suscripción anual.',
=======
            deepDiveExpensifyCard: `<muted-text-label>Las transacciones de la Tarjeta Expensify se exportan automáticamente a una "Cuenta de Responsabilidad de la Tarjeta Expensify" creada con <a href="${CONST.DEEP_DIVE_EXPENSIFY_CARD}">nuestra integración</a>.</muted-text-label>`,
>>>>>>> 2c1e1070
        },
        perDiem: {
            subtitle: 'Establece las tasas per diem para controlar los gastos diarios de los empleados. ',
            amount: 'Cantidad',
            deleteRates: () => ({
                one: 'Eliminar tasa',
                other: 'Eliminar tasas',
            }),
            deletePerDiemRate: 'Eliminar tasa per diem',
            findPerDiemRate: 'Encontrar tasa per diem',
            areYouSureDelete: () => ({
                one: '¿Estás seguro de que quieres eliminar esta tasa?',
                other: '¿Estás seguro de que quieres eliminar estas tasas?',
            }),
            emptyList: {
                title: 'Per diem',
                subtitle: 'Establece dietas per diem para controlar el gasto diario de los empleados. Importa las tarifas desde una hoja de cálculo para comenzar.',
            },
            errors: {
                existingRateError: ({rate}: CustomUnitRateParams) => `Ya existe una tasa con el valor ${rate}`,
            },
            importPerDiemRates: 'Importar tasas de per diem',
            editPerDiemRate: 'Editar la tasa de per diem',
            editPerDiemRates: 'Editar las tasas de per diem',
            editDestinationSubtitle: ({destination}: EditDestinationSubtitleParams) => `Actualizar este destino lo modificará para todas las subtasas per diem de ${destination}.`,
            editCurrencySubtitle: ({destination}: EditDestinationSubtitleParams) => `Actualizar esta moneda la modificará para todas las subtasas per diem de ${destination}.`,
        },
        qbd: {
            exportOutOfPocketExpensesDescription: 'Establezca cómo se exportan los gastos de bolsillo a QuickBooks Desktop.',
            exportOutOfPocketExpensesCheckToggle: 'Marcar los cheques como “imprimir más tarde”',
            exportDescription: 'Configura cómo se exportan los datos de Expensify a QuickBooks Desktop.',
            date: 'Fecha de exportación',
            exportInvoices: 'Exportar facturas a',
            exportExpensifyCard: 'Exportar las transacciones de la tarjeta Expensify como',
            account: 'Cuenta',
            accountDescription: 'Elige dónde contabilizar los asientos contables.',
            accountsPayable: 'Cuentas por pagar',
            accountsPayableDescription: 'Elige dónde crear las facturas de proveedores.',
            bankAccount: 'Cuenta bancaria',
            notConfigured: 'No configurado',
            bankAccountDescription: 'Elige desde dónde enviar los cheques.',
            creditCardAccount: 'Cuenta de la tarjeta de crédito',
            exportDate: {
                label: 'Fecha de exportación',
                description: 'Usa esta fecha al exportar informes a QuickBooks Desktop.',
                values: {
                    [CONST.QUICKBOOKS_EXPORT_DATE.LAST_EXPENSE]: {
                        label: 'Fecha del último gasto',
                        description: 'Fecha del gasto más reciente en el informe.',
                    },
                    [CONST.QUICKBOOKS_EXPORT_DATE.REPORT_EXPORTED]: {
                        label: 'Fecha de exportación',
                        description: 'Fecha de exportación del informe a QuickBooks Desktop.',
                    },
                    [CONST.QUICKBOOKS_EXPORT_DATE.REPORT_SUBMITTED]: {
                        label: 'Fecha de envío',
                        description: 'Fecha en la que el informe se envió para aprobación.',
                    },
                },
            },
            exportCheckDescription: 'Crearemos un cheque desglosado para cada informe de Expensify y lo enviaremos desde la cuenta bancaria a continuación.',
            exportJournalEntryDescription: 'Crearemos una entrada contable desglosada para cada informe de Expensify y lo contabilizaremos en la cuenta a continuación.',
            exportVendorBillDescription:
                'Crearemos una factura de proveedor desglosada para cada informe de Expensify y la añadiremos a la cuenta a continuación. Si este periodo está cerrado, lo contabilizaremos el 1º del siguiente periodo abierto.',
            outOfPocketTaxEnabledDescription:
                'QuickBooks Desktop no admite impuestos en las exportaciones de asientos contables. Como tienes impuestos habilitados en tu espacio de trabajo, esta opción de exportación no está disponible.',
            outOfPocketTaxEnabledError: 'Los asientos contables no están disponibles cuando los impuestos están habilitados. Por favor, selecciona otra opción de exportación.',
            accounts: {
                [CONST.QUICKBOOKS_DESKTOP_NON_REIMBURSABLE_EXPORT_ACCOUNT_TYPE.CREDIT_CARD]: 'Tarjeta de crédito',
                [CONST.QUICKBOOKS_DESKTOP_REIMBURSABLE_ACCOUNT_TYPE.VENDOR_BILL]: 'Factura del proveedor',
                [CONST.QUICKBOOKS_DESKTOP_REIMBURSABLE_ACCOUNT_TYPE.JOURNAL_ENTRY]: 'Asiento contable',
                [CONST.QUICKBOOKS_DESKTOP_REIMBURSABLE_ACCOUNT_TYPE.CHECK]: 'Cheque',

                [`${CONST.QUICKBOOKS_DESKTOP_NON_REIMBURSABLE_EXPORT_ACCOUNT_TYPE.CHECK}Description`]:
                    'Crearemos un cheque desglosado para cada informe de Expensify y lo enviaremos desde la cuenta bancaria a continuación.',
                [`${CONST.QUICKBOOKS_DESKTOP_NON_REIMBURSABLE_EXPORT_ACCOUNT_TYPE.CREDIT_CARD}Description`]:
                    "Automáticamente relacionaremos el nombre del comerciante de la transacción con tarjeta de crédito con cualquier proveedor correspondiente en QuickBooks. Si no existen proveedores, crearemos un proveedor asociado 'Credit Card Misc.'.",
                [`${CONST.QUICKBOOKS_DESKTOP_REIMBURSABLE_ACCOUNT_TYPE.VENDOR_BILL}Description`]:
                    'Crearemos una factura de proveedor desglosada para cada informe de Expensify con la fecha del último gasto, y la añadiremos a la cuenta a continuación. Si este periodo está cerrado, lo contabilizaremos el 1º del siguiente periodo abierto.',

                [`${CONST.QUICKBOOKS_DESKTOP_NON_REIMBURSABLE_EXPORT_ACCOUNT_TYPE.CREDIT_CARD}AccountDescription`]: 'Elige dónde exportar las transacciones con tarjeta de crédito.',
                [`${CONST.QUICKBOOKS_DESKTOP_REIMBURSABLE_ACCOUNT_TYPE.VENDOR_BILL}AccountDescription`]:
                    'Selecciona el proveedor que se aplicará a todas las transacciones con tarjeta de crédito.',
                [`${CONST.QUICKBOOKS_DESKTOP_REIMBURSABLE_ACCOUNT_TYPE.CHECK}AccountDescription`]: 'Elige desde dónde enviar los cheques.',

                [`${CONST.QUICKBOOKS_DESKTOP_REIMBURSABLE_ACCOUNT_TYPE.VENDOR_BILL}Error`]:
                    'Las facturas de proveedores no están disponibles cuando las ubicaciones están habilitadas. Por favor, selecciona otra opción de exportación.',
                [`${CONST.QUICKBOOKS_DESKTOP_REIMBURSABLE_ACCOUNT_TYPE.CHECK}Error`]:
                    'Los cheques no están disponibles cuando las ubicaciones están habilitadas. Por favor, selecciona otra opción de exportación.',
                [`${CONST.QUICKBOOKS_DESKTOP_REIMBURSABLE_ACCOUNT_TYPE.JOURNAL_ENTRY}Error`]:
                    'Los asientos contables no están disponibles cuando los impuestos están habilitados. Por favor, selecciona otra opción de exportación.',
            },
            noAccountsFound: 'No se encontraron cuentas',
            noAccountsFoundDescription: 'Añade la cuenta en QuickBooks Desktop y sincroniza de nuevo la conexión',
            qbdSetup: 'Configuración de QuickBooks Desktop',
            requiredSetupDevice: {
                title: 'No se puede conectar desde este dispositivo',
                body1: 'Deberás configurar esta conexión desde la computadora que hospeda tu archivo de empresa de QuickBooks Desktop.',
                body2: 'Una vez que estés conectado, podrás sincronizar y exportar desde cualquier lugar.',
            },
            setupPage: {
                title: 'Abre este enlace para conectar',
                body: 'Para completar la configuración, abre el siguiente enlace en la computadora donde se está ejecutando QuickBooks Desktop.',
                setupErrorTitle: '¡Ups! Ha ocurrido un error',
                setupErrorBody: ({conciergeLink}: QBDSetupErrorBodyParams) =>
                    `<muted-text><centered-text>La conexión con QuickBooks Desktop no está funcionando en este momento. Por favor, inténtalo de nuevo más tarde o <a href="${conciergeLink}">contacta con Concierge</a> si el problema persiste.</centered-text></muted-text>`,
            },
            importDescription: 'Elige que configuraciónes de codificación son importadas desde QuickBooks Desktop a Expensify.',
            classes: 'Clases',
            items: 'Artículos',
            customers: 'Clientes/proyectos',
            exportCompanyCardsDescription: 'Establece cómo se exportan las compras con tarjeta de empresa a QuickBooks Desktop.',
            defaultVendorDescription: 'Establece un proveedor predeterminado que se aplicará a todas las transacciones con tarjeta de crédito al momento de exportarlas.',
            accountsDescription: 'Tu plan de cuentas de QuickBooks Desktop se importará a Expensify como categorías.',
            accountsSwitchTitle: 'Elige importar cuentas nuevas como categorías activadas o desactivadas.',
            accountsSwitchDescription: 'Las categorías activas estarán disponibles para ser escogidas cuando se crea un gasto.',
            classesDescription: 'Elige cómo gestionar las clases de QuickBooks Desktop en Expensify.',
            tagsDisplayedAsDescription: 'Nivel de partida',
            reportFieldsDisplayedAsDescription: 'Nivel de informe',
            customersDescription: 'Elige cómo gestionar los clientes/proyectos de QuickBooks Desktop en Expensify.',
            advancedConfig: {
                autoSyncDescription: 'Expensify se sincronizará automáticamente con QuickBooks Desktop todos los días.',
                createEntities: 'Crear entidades automáticamente',
                createEntitiesDescription: 'Expensify creará automáticamente proveedores en QuickBooks Desktop si aún no existen.',
            },
            itemsDescription: 'Elige cómo gestionar los elementos de QuickBooks Desktop en Expensify.',
        },
        qbo: {
            connectedTo: 'Conectado a',
            importDescription: 'Elige que configuraciónes de codificación son importadas desde QuickBooks Online a Expensify.',
            classes: 'Clases',
            locations: 'Lugares',
            customers: 'Clientes/proyectos',
            accountsDescription: 'Tu plan de cuentas de QuickBooks Online se importará a Expensify como categorías.',
            accountsSwitchTitle: 'Elige importar cuentas nuevas como categorías activadas o desactivadas.',
            accountsSwitchDescription: 'Las categorías activas estarán disponibles para ser escogidas cuando se crea un gasto.',
            classesDescription: 'Elige cómo gestionar las clases de QuickBooks Online en Expensify.',
            customersDescription: 'Elige cómo gestionar los clientes/proyectos de QuickBooks Online en Expensify.',
            locationsDescription: 'Elige cómo gestionar los lugares de QuickBooks Online en Expensify.',
            locationsLineItemsRestrictionDescription:
                'QuickBooks Online no admite Ubicaciones a nivel de línea para cheques o facturas de proveedores. Si deseas tener ubicaciones a nivel de línea, asegúrate de estar usando asientos contables y gastos con tarjetas de crédito/débito.',
            taxesDescription: 'Elige cómo gestionar los impuestos de QuickBooks Online en Expensify.',
            taxesJournalEntrySwitchNote: 'QuickBooks Online no permite impuestos en los asientos contables. Por favor, cambia la opción de exportación a factura de proveedor o cheque.',
            exportInvoices: 'Exportar facturas a',
            exportDescription: 'Configura cómo se exportan los datos de Expensify a QuickBooks Online.',
            date: 'Fecha de exportación',
            exportExpensifyCard: 'Exportar las transacciones de las tarjetas Expensify como',
            exportDate: {
                label: 'Fecha de exportación',
                description: 'Usa esta fecha al exportar informe a QuickBooks Online.',
                values: {
                    [CONST.QUICKBOOKS_EXPORT_DATE.LAST_EXPENSE]: {
                        label: 'Fecha del último gasto',
                        description: 'Fecha del gasto mas reciente en el informe.',
                    },
                    [CONST.QUICKBOOKS_EXPORT_DATE.REPORT_EXPORTED]: {
                        label: 'Fecha de exportación',
                        description: 'Fecha de exportación del informe a QuickBooks Online.',
                    },
                    [CONST.QUICKBOOKS_EXPORT_DATE.REPORT_SUBMITTED]: {
                        label: 'Fecha de envío',
                        description: 'Fecha en la que el informe se envió para tu aprobación.',
                    },
                },
            },
            receivable: 'Cuentas por cobrar', // This is an account name that will come directly from QBO, so I don't know why we need a translation for it. It should take whatever the name of the account is in QBO. Leaving this note for CS.
            archive: 'Archivo de cuentas por cobrar', // This is an account name that will come directly from QBO, so I don't know why we need a translation for it. It should take whatever the name of the account is in QBO. Leaving this note for CS.
            exportInvoicesDescription: 'Usa esta cuenta al exportar facturas a QuickBooks Online.',
            exportCompanyCardsDescription: 'Establece cómo se exportan las compras con tarjeta de empresa a QuickBooks Online.',
            account: 'Cuenta',
            accountDescription: 'Elige dónde contabilizar los asientos contables.',
            vendor: 'Proveedor',
            defaultVendorDescription: 'Establece un proveedor predeterminado que se aplicará a todas las transacciones con tarjeta de crédito al momento de exportarlas.',
            accountsPayable: 'Cuentas por pagar',
            accountsPayableDescription: 'Elige dónde crear las facturas de proveedores.',
            bankAccount: 'Cuenta bancaria',
            notConfigured: 'No configurado',
            bankAccountDescription: 'Elige desde dónde enviar los cheques.',
            creditCardAccount: 'Cuenta de la tarjeta de crédito',
            companyCardsLocationEnabledDescription:
                'QuickBooks Online no permite lugares en las exportaciones de facturas de proveedores. Como tienes activadas los lugares en tu espacio de trabajo, esta opción de exportación no está disponible.',
            exportOutOfPocketExpensesDescription: 'Establezca cómo se exportan los gastos de bolsillo a QuickBooks Online.',
            exportCheckDescription: 'Crearemos un cheque desglosado para cada informe de Expensify y lo enviaremos desde la cuenta bancaria a continuación.',
            exportJournalEntryDescription: 'Crearemos una entrada contable desglosada para cada informe de Expensify y lo contabilizaremos en la cuenta a continuación.',
            exportVendorBillDescription:
                'Crearemos una factura de proveedor desglosada para cada informe de Expensify y la añadiremos a la cuenta a continuación. Si este periodo está cerrado, lo contabilizaremos en el día 1 del siguiente periodo abierto.',
            outOfPocketTaxEnabledDescription:
                'QuickBooks Online no permite impuestos en las exportaciones de entradas a los asientos contables. Como tienes los impuestos activados en tu espacio de trabajo, esta opción de exportación no está disponible.',
            outOfPocketTaxEnabledError: 'La anotacion en el diario no está disponible cuando los impuestos están activados. Por favor, selecciona otra opción de exportación diferente.',

            advancedConfig: {
                autoSyncDescription: 'Expensify se sincronizará automáticamente con QuickBooks Online todos los días.',
                inviteEmployees: 'Invitar empleados',
                inviteEmployeesDescription: 'Importe los registros de los empleados de QuickBooks Online e invítelos a este espacio de trabajo.',
                createEntities: 'Crear entidades automáticamente',
                createEntitiesDescription: 'Expensify creará automáticamente proveedores en QuickBooks Online si aún no existen, y creará automáticamente clientes al exportar facturas.',
                reimbursedReportsDescription:
                    'Cada vez que se pague un informe utilizando Expensify ACH, se creará el correspondiente pago de la factura en la cuenta de QuickBooks Online indicadas a continuación.',
                qboBillPaymentAccount: 'Cuenta de pago de las facturas de QuickBooks',
                qboInvoiceCollectionAccount: 'Cuenta de cobro de las facturas QuickBooks',
                accountSelectDescription: 'Elige desde dónde pagar las facturas y crearemos el pago en QuickBooks Online.',
                invoiceAccountSelectorDescription: 'Elige dónde recibir los pagos de facturas y crearemos el pago en QuickBooks Online.',
            },
            accounts: {
                [CONST.QUICKBOOKS_NON_REIMBURSABLE_EXPORT_ACCOUNT_TYPE.DEBIT_CARD]: 'Tarjeta de débito',
                [CONST.QUICKBOOKS_NON_REIMBURSABLE_EXPORT_ACCOUNT_TYPE.CREDIT_CARD]: 'Tarjeta de crédito',
                [CONST.QUICKBOOKS_REIMBURSABLE_ACCOUNT_TYPE.VENDOR_BILL]: 'Factura del proveedor',
                [CONST.QUICKBOOKS_REIMBURSABLE_ACCOUNT_TYPE.JOURNAL_ENTRY]: 'Asiento contable',
                [CONST.QUICKBOOKS_REIMBURSABLE_ACCOUNT_TYPE.CHECK]: 'Cheque',

                [`${CONST.QUICKBOOKS_NON_REIMBURSABLE_EXPORT_ACCOUNT_TYPE.DEBIT_CARD}Description`]:
                    "Automáticamente relacionaremos el nombre del comerciante de la transacción con tarjeta de débito con cualquier proveedor correspondiente en QuickBooks. Si no existen proveedores, crearemos un proveedor asociado 'Debit Card Misc.'.",
                [`${CONST.QUICKBOOKS_NON_REIMBURSABLE_EXPORT_ACCOUNT_TYPE.CREDIT_CARD}Description`]:
                    "Automáticamente relacionaremos el nombre del comerciante de la transacción con tarjeta de crédito con cualquier proveedor correspondiente en QuickBooks. Si no existen proveedores, crearemos un proveedor asociado 'Credit Card Misc.'.",
                [`${CONST.QUICKBOOKS_REIMBURSABLE_ACCOUNT_TYPE.VENDOR_BILL}Description`]:
                    'Crearemos una factura de proveedor desglosada para cada informe de Expensify con la fecha del último gasto, y la añadiremos a la cuenta a continuación. Si este periodo está cerrado, lo contabilizaremos en el día 1 del siguiente periodo abierto.',

                [`${CONST.QUICKBOOKS_NON_REIMBURSABLE_EXPORT_ACCOUNT_TYPE.DEBIT_CARD}AccountDescription`]: 'Elige dónde exportar las transacciones con tarjeta de débito.',
                [`${CONST.QUICKBOOKS_NON_REIMBURSABLE_EXPORT_ACCOUNT_TYPE.CREDIT_CARD}AccountDescription`]: 'Elige dónde exportar las transacciones con tarjeta de crédito.',
                [`${CONST.QUICKBOOKS_REIMBURSABLE_ACCOUNT_TYPE.VENDOR_BILL}AccountDescription`]: 'Selecciona el proveedor que se aplicará a todas las transacciones con tarjeta de crédito.',

                [`${CONST.QUICKBOOKS_REIMBURSABLE_ACCOUNT_TYPE.VENDOR_BILL}Error`]:
                    'Las facturas de proveedores no están disponibles cuando las ubicaciones están habilitadas. Por favor, selecciona otra opción de exportación diferente.',
                [`${CONST.QUICKBOOKS_REIMBURSABLE_ACCOUNT_TYPE.CHECK}Error`]:
                    'La verificación no está disponible cuando las ubicaciones están habilitadas. Por favor, selecciona otra opción de exportación diferente.',
                [`${CONST.QUICKBOOKS_REIMBURSABLE_ACCOUNT_TYPE.JOURNAL_ENTRY}Error`]:
                    'El asiento de diario no está disponible cuando los impuestos están habilitados. Por favor, selecciona otra opción de exportación diferente.',
            },
            exportDestinationAccountsMisconfigurationError: {
                [CONST.QUICKBOOKS_REIMBURSABLE_ACCOUNT_TYPE.VENDOR_BILL]: 'Elige una cuenta válida para la exportación de facturas de proveedor',
                [CONST.QUICKBOOKS_REIMBURSABLE_ACCOUNT_TYPE.JOURNAL_ENTRY]: 'Elige una cuenta válida para la exportación de asientos contables',
                [CONST.QUICKBOOKS_REIMBURSABLE_ACCOUNT_TYPE.CHECK]: 'Elige una cuenta válida para la exportación de cheques',
            },
            exportDestinationSetupAccountsInfo: {
                [CONST.QUICKBOOKS_REIMBURSABLE_ACCOUNT_TYPE.VENDOR_BILL]: 'Para usar la exportación de facturas de proveedor, configura una cuenta receptora de pagos en QuickBooks Online',
                [CONST.QUICKBOOKS_REIMBURSABLE_ACCOUNT_TYPE.JOURNAL_ENTRY]: 'Para usar la exportación de asientos contables, configura una cuenta contable en QuickBooks Online',
                [CONST.QUICKBOOKS_REIMBURSABLE_ACCOUNT_TYPE.CHECK]: 'Para usar la exportación de cheques, configura una cuenta bancaria en QuickBooks Online',
            },
            noAccountsFound: 'No se ha encontrado ninguna cuenta',
            noAccountsFoundDescription: 'Añade la cuenta en QuickBooks Online y sincroniza de nuevo la conexión.',
            accountingMethods: {
                label: 'Cuándo Exportar',
                description: 'Elige cuándo exportar los gastos:',
                values: {
                    [COMMON_CONST.INTEGRATIONS.ACCOUNTING_METHOD.ACCRUAL]: 'Devengo',
                    [COMMON_CONST.INTEGRATIONS.ACCOUNTING_METHOD.CASH]: 'Efectivo',
                },
                alternateText: {
                    [COMMON_CONST.INTEGRATIONS.ACCOUNTING_METHOD.ACCRUAL]: 'Los gastos por cuenta propia se exportarán cuando estén aprobados definitivamente',
                    [COMMON_CONST.INTEGRATIONS.ACCOUNTING_METHOD.CASH]: 'Los gastos por cuenta propia se exportarán cuando estén pagados',
                },
            },
        },
        workspaceList: {
            joinNow: 'Únete ahora',
            askToJoin: 'Pedir unirse',
        },
        xero: {
            organization: 'Organización Xero',
            organizationDescription: 'Seleccione la organización en Xero desde la que está importando los datos.',
            importDescription: 'Elija qué configuraciones de codificación se importan de Xero a Expensify.',
            accountsDescription: 'Tu plan de cuentas de Xero se importará a Expensify como categorías.',
            accountsSwitchTitle: 'Elige importar cuentas nuevas como categorías activadas o desactivadas.',
            accountsSwitchDescription: 'Las categorías activas estarán disponibles para ser escogidas cuando se crea un gasto.',
            trackingCategories: 'Categorías de seguimiento',
            trackingCategoriesDescription: 'Elige cómo gestionar categorías de seguimiento de Xero en Expensify.',
            mapTrackingCategoryTo: ({categoryName}: CategoryNameParams) => `Asignar ${categoryName} de Xero a`,
            mapTrackingCategoryToDescription: ({categoryName}: CategoryNameParams) => `Elige dónde mapear ${categoryName} al exportar a Xero.`,
            customers: 'Volver a facturar a los clientes',
            customersDescription:
                'Elige si quieres volver a facturar a los clientes en Expensify. Tus contactos de clientes de Xero se pueden etiquetar como gastos, y se exportarán a Xero como una factura de venta.',
            taxesDescription: 'Elige cómo gestionar los impuestos de Xero en Expensify.',
            notImported: 'No importado',
            notConfigured: 'No configurado',
            trackingCategoriesOptions: {
                [CONST.XERO_CONFIG.TRACKING_CATEGORY_OPTIONS.DEFAULT]: 'Contacto de Xero por defecto',
                [CONST.XERO_CONFIG.TRACKING_CATEGORY_OPTIONS.TAG]: 'Etiquetas',
                [CONST.XERO_CONFIG.TRACKING_CATEGORY_OPTIONS.REPORT_FIELD]: 'Campos de informes',
            },
            exportDescription: 'Configura cómo se exportan los datos de Expensify a Xero.',
            purchaseBill: 'Factura de compra',
            exportDeepDiveCompanyCard:
                'Cada gasto exportado se contabiliza como una transacción bancaria en la cuenta bancaria de Xero que selecciones a continuación. Las fechas de las transacciones coincidirán con las fechas de el extracto bancario.',
            bankTransactions: 'Transacciones bancarias',
            xeroBankAccount: 'Cuenta bancaria de Xero',
            xeroBankAccountDescription: 'Elige dónde se contabilizarán los gastos como transacciones bancarias.',
            exportExpensesDescription: 'Los informes se exportarán como una factura de compra utilizando la fecha y el estado que seleccione a continuación',
            purchaseBillDate: 'Fecha de la factura de compra',
            exportInvoices: 'Exportar facturas como',
            salesInvoice: 'Factura de venta',
            exportInvoicesDescription: 'Las facturas de venta siempre muestran la fecha en la que se envió la factura.',
            advancedConfig: {
                autoSyncDescription: 'Expensify se sincronizará automáticamente con Xero todos los días.',
                purchaseBillStatusTitle: 'Estado de la factura de compra',
                reimbursedReportsDescription:
                    'Cada vez que se pague un informe utilizando Expensify ACH, se creará el correspondiente pago de la factura en la cuenta de Xero indicadas a continuación.',
                xeroBillPaymentAccount: 'Cuenta de pago de las facturas de Xero',
                xeroInvoiceCollectionAccount: 'Cuenta de cobro de las facturas Xero',
                xeroBillPaymentAccountDescription: 'Elige desde dónde pagar las facturas y crearemos el pago en Xero.',
                invoiceAccountSelectorDescription: 'Elige dónde recibir los pagos de facturas y crearemos el pago en Xero.',
            },
            exportDate: {
                label: 'Fecha de la factura de compra',
                description: 'Usa esta fecha al exportar el informe a Xero.',
                values: {
                    [CONST.XERO_EXPORT_DATE.LAST_EXPENSE]: {
                        label: 'Fecha del último gasto',
                        description: 'Fecha del gasto mas reciente en el informe.',
                    },
                    [CONST.XERO_EXPORT_DATE.REPORT_EXPORTED]: {
                        label: 'Fecha de exportación',
                        description: 'Fecha de exportación del informe a Xero.',
                    },
                    [CONST.XERO_EXPORT_DATE.REPORT_SUBMITTED]: {
                        label: 'Fecha de envío',
                        description: 'Fecha en la que el informe se envió para su aprobación.',
                    },
                },
            },
            invoiceStatus: {
                label: 'Estado de la factura de compra',
                description: 'Usa este estado al exportar facturas de compra a Xero.',
                values: {
                    [CONST.XERO_CONFIG.INVOICE_STATUS.DRAFT]: 'Borrador',
                    [CONST.XERO_CONFIG.INVOICE_STATUS.AWAITING_APPROVAL]: 'Pendiente de aprobación',
                    [CONST.XERO_CONFIG.INVOICE_STATUS.AWAITING_PAYMENT]: 'Pendiente de pago',
                },
            },
            noAccountsFound: 'No se ha encontrado ninguna cuenta',
            noAccountsFoundDescription: 'Añade la cuenta en Xero y sincroniza de nuevo la conexión',
            accountingMethods: {
                label: 'Cuándo Exportar',
                description: 'Elige cuándo exportar los gastos:',
                values: {
                    [COMMON_CONST.INTEGRATIONS.ACCOUNTING_METHOD.ACCRUAL]: 'Devengo',
                    [COMMON_CONST.INTEGRATIONS.ACCOUNTING_METHOD.CASH]: 'Efectivo',
                },
                alternateText: {
                    [COMMON_CONST.INTEGRATIONS.ACCOUNTING_METHOD.ACCRUAL]: 'Los gastos por cuenta propia se exportarán cuando estén aprobados definitivamente',
                    [COMMON_CONST.INTEGRATIONS.ACCOUNTING_METHOD.CASH]: 'Los gastos por cuenta propia se exportarán cuando estén pagados',
                },
            },
        },

        sageIntacct: {
            preferredExporter: 'Exportador preferido',
            taxSolution: 'Solución fiscal',
            notConfigured: 'No configurado',
            exportDate: {
                label: 'Fecha de exportación',
                description: 'Utilice esta fecha cuando exporte informes a Sage Intacct.',
                values: {
                    [CONST.SAGE_INTACCT_EXPORT_DATE.LAST_EXPENSE]: {
                        label: 'Fecha del último gasto',
                        description: 'Fecha del gasto más reciente del informe.',
                    },
                    [CONST.SAGE_INTACCT_EXPORT_DATE.EXPORTED]: {
                        label: 'Fecha de exportación',
                        description: 'Fecha en la que se exportó el informe a Sage Intacct.',
                    },
                    [CONST.SAGE_INTACCT_EXPORT_DATE.SUBMITTED]: {
                        label: 'Fecha de envío',
                        description: 'Fecha de presentación del informe para su aprobación.',
                    },
                },
            },
            reimbursableExpenses: {
                description: 'Establece cómo se exportan los gastos por cuenta propia a Sage Intacct.',
                values: {
                    [CONST.SAGE_INTACCT_REIMBURSABLE_EXPENSE_TYPE.EXPENSE_REPORT]: 'Informes de gastos',
                    [CONST.SAGE_INTACCT_REIMBURSABLE_EXPENSE_TYPE.VENDOR_BILL]: 'Facturas de proveedores',
                },
            },
            nonReimbursableExpenses: {
                description: 'Establece cómo se exportan las compras con tarjeta de empresa a Sage Intacct.',
                values: {
                    [CONST.SAGE_INTACCT_NON_REIMBURSABLE_EXPENSE_TYPE.CREDIT_CARD_CHARGE]: 'Tarjetas de crédito',
                    [CONST.SAGE_INTACCT_NON_REIMBURSABLE_EXPENSE_TYPE.VENDOR_BILL]: 'Facturas de proveedores',
                },
            },
            creditCardAccount: 'Cuenta de tarjeta de crédito',
            defaultVendor: 'Proveedor por defecto',
            defaultVendorDescription: ({isReimbursable}: DefaultVendorDescriptionParams) =>
                `Establezca un proveedor predeterminado que se aplicará a los gastos ${isReimbursable ? '' : 'no '}reembolsables que no tienen un proveedor coincidente en Sage Intacct.`,
            exportDescription: 'Configure cómo se exportan los datos de Expensify a Sage Intacct.',
            exportPreferredExporterNote:
                'El exportador preferido puede ser cualquier administrador del área de trabajo, pero también debe ser un administrador del dominio si establece diferentes cuentas de exportación para tarjetas de empresa individuales en Configuración del dominio.',
            exportPreferredExporterSubNote: 'Una vez configurado, el exportador preferido verá los informes para exportar en su cuenta.',
            noAccountsFound: 'No se ha encontrado ninguna cuenta',
            noAccountsFoundDescription: 'Añade la cuenta en Sage Intacct y sincroniza de nuevo la conexión',
            autoSync: 'Sincronización automática',
            autoSyncDescription: 'Sincronice Sage Intacct y Expensify automáticamente, todos los días.',
            inviteEmployees: 'Invitar a los empleados',
            inviteEmployeesDescription:
                'Importe los registros de empleados de Sage Intacct e invite a los empleados a este espacio de trabajo. Su flujo de trabajo de aprobación será por defecto la aprobación del gerente y se puede configurar aún más en la página Miembros.',
            syncReimbursedReports: 'Sincronizar informes reembolsados',
            syncReimbursedReportsDescription:
                'Cuando un informe se reembolsa utilizando Expensify ACH, la factura de compra correspondiente se creará en la cuenta de Sage Intacct a continuación.',
            paymentAccount: 'Cuenta de pago Sage Intacct',
        },
        netsuite: {
            subsidiary: 'Subsidiaria',
            subsidiarySelectDescription: 'Elige la subsidiaria de NetSuite de la que deseas importar datos.',
            exportDescription: 'Configura cómo se exportan los datos de Expensify a NetSuite.',
            exportInvoices: 'Exportar facturas a',
            journalEntriesTaxPostingAccount: 'Cuenta de registro de impuestos de asientos contables',
            journalEntriesProvTaxPostingAccount: 'Cuenta de registro de impuestos provinciales de asientos contables',
            foreignCurrencyAmount: 'Exportar importe en moneda extranjera',
            exportToNextOpenPeriod: 'Exportar al siguiente período abierto',
            nonReimbursableJournalPostingAccount: 'Cuenta de registro de diario no reembolsable',
            reimbursableJournalPostingAccount: 'Cuenta de registro de diario reembolsable',
            journalPostingPreference: {
                label: 'Preferencia de registro de asientos contables',
                values: {
                    [CONST.NETSUITE_JOURNAL_POSTING_PREFERENCE.JOURNALS_POSTING_INDIVIDUAL_LINE]: 'Entrada única y detallada para cada informe',
                    [CONST.NETSUITE_JOURNAL_POSTING_PREFERENCE.JOURNALS_POSTING_TOTAL_LINE]: 'Entrada única para cada gasto individual',
                },
            },
            invoiceItem: {
                label: 'Artículo de la factura',
                values: {
                    [CONST.NETSUITE_INVOICE_ITEM_PREFERENCE.CREATE]: {
                        label: 'Crear uno para mí',
                        description: "Crearemos un 'Artículo de línea de factura de Expensify' para ti al exportar (si aún no existe).",
                    },
                    [CONST.NETSUITE_INVOICE_ITEM_PREFERENCE.SELECT]: {
                        label: 'Seleccionar existente',
                        description: 'Asociaremos las facturas de Expensify al artículo seleccionado a continuación.',
                    },
                },
            },
            exportDate: {
                label: 'Fecha de exportación',
                description: 'Usa esta fecha al exportar informe a NetSuite.',
                values: {
                    [CONST.NETSUITE_EXPORT_DATE.LAST_EXPENSE]: {
                        label: 'Fecha del último gasto',
                        description: 'Fecha del gasto mas reciente en el informe.',
                    },
                    [CONST.NETSUITE_EXPORT_DATE.EXPORTED]: {
                        label: 'Fecha de exportación',
                        description: 'Fecha de exportación del informe a NetSuite.',
                    },
                    [CONST.NETSUITE_EXPORT_DATE.SUBMITTED]: {
                        label: 'Fecha de envío',
                        description: 'Fecha en la que el informe se envió para su aprobación.',
                    },
                },
            },
            exportDestination: {
                values: {
                    [CONST.NETSUITE_EXPORT_DESTINATION.EXPENSE_REPORT]: {
                        label: 'Informes de gastos',
                        reimbursableDescription: 'Los gastos reembolsables se exportarán como informes de gastos a NetSuite.',
                        nonReimbursableDescription: 'Los gastos no reembolsables se exportarán como informes de gastos a NetSuite.',
                    },
                    [CONST.NETSUITE_EXPORT_DESTINATION.VENDOR_BILL]: {
                        label: 'Facturas de proveedores',
                        reimbursableDescription:
                            'Los gastos reembolsables se exportarán como facturas pagaderas al proveedor especificado en NetSuite.\n' +
                            '\n' +
                            'Si deseas establecer un proveedor específico para cada tarjeta, ve a *Configuraciones > Dominios > Tarjetas de Empresa*.',
                        nonReimbursableDescription:
                            'Los gastos no reembolsables se exportarán como facturas pagaderas al proveedor especificado en NetSuite.\n' +
                            '\n' +
                            'Si deseas establecer un proveedor específico para cada tarjeta, ve a *Configuraciones > Dominios > Tarjetas de Empresa*.',
                    },
                    [CONST.NETSUITE_EXPORT_DESTINATION.JOURNAL_ENTRY]: {
                        label: 'Asientos contables',
                        reimbursableDescription:
                            'Los gastos reembolsables se exportarán como asientos contables a la cuenta especificada en NetSuite.\n' +
                            '\n' +
                            'Si deseas establecer un proveedor específico para cada tarjeta, ve a *Configuraciones > Dominios > Tarjetas de Empresa*.',
                        nonReimbursableDescription:
                            'Los gastos no reembolsables se exportarán como asientos contables a la cuenta especificada en NetSuite.\n' +
                            '\n' +
                            'Si deseas establecer un proveedor específico para cada tarjeta, ve a *Configuraciones > Dominios > Tarjetas de Empresa*.',
                    },
                },
            },
            advancedConfig: {
                autoSyncDescription: 'Expensify se sincronizará automáticamente con NetSuite todos los días.',
                reimbursedReportsDescription:
                    'Cada vez que se pague un informe utilizando Expensify ACH, se creará el correspondiente pago de la factura en la cuenta de NetSuite indicadas a continuación.',
                reimbursementsAccount: 'Cuenta de reembolsos',
                reimbursementsAccountDescription: 'Elija la cuenta bancaria que utilizará para los reembolsos y crearemos el pago asociado en NetSuite.',
                collectionsAccount: 'Cuenta de cobros',
                collectionsAccountDescription: 'Una vez que una factura se marca como pagada en Expensify y se exporta a NetSuite, aparecerá contra la cuenta de abajo.',
                approvalAccount: 'Cuenta de aprobación de cuentas por pagar',
                approvalAccountDescription:
                    'Elija la cuenta con la que se aprobarán las transacciones en NetSuite. Si está sincronizando informes reembolsados, esta es también la cuenta con la que se crearán los pagos de facturas.',
                defaultApprovalAccount: 'Preferencia predeterminada de NetSuite',
                inviteEmployees: 'Invitar empleados y establecer aprobaciones',
                inviteEmployeesDescription:
                    'Importar registros de empleados de NetSuite e invitar a empleados a este espacio de trabajo. Su flujo de trabajo de aprobación será por defecto la aprobación del gerente y se puede configurar más en la página *Miembros*.',
                autoCreateEntities: 'Crear automáticamente empleados/proveedores',
                enableCategories: 'Activar categorías recién importadas',
                customFormID: 'ID de formulario personalizado',
                customFormIDDescription:
                    'Por defecto, Expensify creará entradas utilizando el formulario de transacción preferido configurado en NetSuite. Alternativamente, tienes la opción de designar un formulario de transacción específico para ser utilizado.',
                customFormIDReimbursable: 'Gasto reembolsable',
                customFormIDNonReimbursable: 'Gasto no reembolsable',
                exportReportsTo: {
                    label: 'Nivel de aprobación del informe de gastos',
                    description:
                        'Una vez aprobado un informe de gastos en Expensify y exportado a NetSuite, puede establecer un nivel adicional de aprobación en NetSuite antes de su contabilización.',
                    values: {
                        [CONST.NETSUITE_REPORTS_APPROVAL_LEVEL.REPORTS_APPROVED_NONE]: 'Preferencia predeterminada de NetSuite',
                        [CONST.NETSUITE_REPORTS_APPROVAL_LEVEL.REPORTS_SUPERVISOR_APPROVED]: 'Solo aprobado por el supervisor',
                        [CONST.NETSUITE_REPORTS_APPROVAL_LEVEL.REPORTS_ACCOUNTING_APPROVED]: 'Solo aprobado por contabilidad',
                        [CONST.NETSUITE_REPORTS_APPROVAL_LEVEL.REPORTS_APPROVED_BOTH]: 'Aprobado por supervisor y contabilidad',
                    },
                },
                accountingMethods: {
                    label: 'Cuándo Exportar',
                    description: 'Elige cuándo exportar los gastos:',
                    values: {
                        [COMMON_CONST.INTEGRATIONS.ACCOUNTING_METHOD.ACCRUAL]: 'Devengo',
                        [COMMON_CONST.INTEGRATIONS.ACCOUNTING_METHOD.CASH]: 'Efectivo',
                    },
                    alternateText: {
                        [COMMON_CONST.INTEGRATIONS.ACCOUNTING_METHOD.ACCRUAL]: 'Los gastos por cuenta propia se exportarán cuando estén aprobados definitivamente',
                        [COMMON_CONST.INTEGRATIONS.ACCOUNTING_METHOD.CASH]: 'Los gastos por cuenta propia se exportarán cuando estén pagados',
                    },
                },
                exportVendorBillsTo: {
                    label: 'Nivel de aprobación de facturas de proveedores',
                    description:
                        'Una vez aprobada una factura de proveedor en Expensify y exportada a NetSuite, puede establecer un nivel adicional de aprobación en NetSuite antes de su contabilización.',
                    values: {
                        [CONST.NETSUITE_VENDOR_BILLS_APPROVAL_LEVEL.VENDOR_BILLS_APPROVED_NONE]: 'Preferencia predeterminada de NetSuite',
                        [CONST.NETSUITE_VENDOR_BILLS_APPROVAL_LEVEL.VENDOR_BILLS_APPROVAL_PENDING]: 'Aprobación pendiente',
                        [CONST.NETSUITE_VENDOR_BILLS_APPROVAL_LEVEL.VENDOR_BILLS_APPROVED]: 'Aprobado para publicación',
                    },
                },
                exportJournalsTo: {
                    label: 'Nivel de aprobación de asientos contables',
                    description: 'Una vez aprobado un asiento en Expensify y exportado a NetSuite, puede establecer un nivel adicional de aprobación en NetSuite antes de contabilizarlo.',
                    values: {
                        [CONST.NETSUITE_JOURNALS_APPROVAL_LEVEL.JOURNALS_APPROVED_NONE]: 'Preferencia predeterminada de NetSuite',
                        [CONST.NETSUITE_JOURNALS_APPROVAL_LEVEL.JOURNALS_APPROVAL_PENDING]: 'Aprobación pendiente',
                        [CONST.NETSUITE_JOURNALS_APPROVAL_LEVEL.JOURNALS_APPROVED]: 'Aprobado para publicación',
                    },
                },
                error: {
                    customFormID: 'Introduzca un ID numérico válido para el formulario personalizado',
                },
            },
            noAccountsFound: 'No se han encontrado cuentas',
            noAccountsFoundDescription: 'Añade la cuenta en NetSuite y sincroniza la conexión de nuevo',
            noVendorsFound: 'No se han encontrado proveedores',
            noVendorsFoundDescription: 'Añade proveedores en NetSuite y sincroniza la conexión de nuevo',
            noItemsFound: 'No se han encontrado artículos de factura',
            noItemsFoundDescription: 'Añade artículos de factura en NetSuite y sincroniza la conexión de nuevo',
            noSubsidiariesFound: 'No se ha encontrado subsidiarias',
            noSubsidiariesFoundDescription: 'Añade la subsidiaria en NetSuite y sincroniza de nuevo la conexión',
            tokenInput: {
                title: 'Netsuite configuración',
                formSteps: {
                    installBundle: {
                        title: 'Instala el paquete de Expensify',
                        description: 'En NetSuite, ir a *Personalización > SuiteBundler > Buscar e Instalar Paquetes* > busca "Expensify" > instala el paquete.',
                    },
                    enableTokenAuthentication: {
                        title: 'Habilitar la autenticación basada en token',
                        description: 'En NetSuite, ir a *Configuración > Empresa > Habilitar Funciones > SuiteCloud* > activar *autenticación basada en token*.',
                    },
                    enableSoapServices: {
                        title: 'Habilitar servicios web SOAP',
                        description: 'En NetSuite, ir a *Configuración > Empresa > Habilitar funciones > SuiteCloud* > habilitar *Servicios Web SOAP*.',
                    },
                    createAccessToken: {
                        title: 'Crear un token de acceso',
                        description:
                            'En NetSuite, ir a *Configuración > Usuarios/Roles > Tokens de Acceso* > crear un token de acceso para la aplicación "Expensify" y tambiém para el rol de "Integración Expensify" o "Administrador".\n\n*Importante:* Asegúrese de guardar el ID y el secreto del Token en este paso. Los necesitará para el siguiente paso.',
                    },
                    enterCredentials: {
                        title: 'Ingresa tus credenciales de NetSuite',
                        formInputs: {
                            netSuiteAccountID: 'ID de Cuenta NetSuite',
                            netSuiteTokenID: 'ID de Token',
                            netSuiteTokenSecret: 'Secreto de Token',
                        },
                        netSuiteAccountIDDescription: 'En NetSuite, ir a *Configuración > Integración > Preferencias de Servicios Web SOAP*.',
                    },
                },
            },
            import: {
                expenseCategories: 'Categorías de gastos',
                expenseCategoriesDescription: 'Las categorías de gastos de NetSuite se importan a Expensify como categorías.',
                crossSubsidiaryCustomers: 'Clientes/proyectos entre subsidiaria',
                importFields: {
                    departments: {
                        title: 'Departamentos',
                        subtitle: 'Elige cómo manejar los *departamentos* de NetSuite en Expensify.',
                    },
                    classes: {
                        title: 'Clases',
                        subtitle: 'Elige cómo manejar las *clases* en Expensify.',
                    },
                    locations: {
                        title: 'Ubicaciones',
                        subtitle: 'Elija cómo manejar *ubicaciones* en Expensify.',
                    },
                },
                customersOrJobs: {
                    title: 'Clientes/proyectos',
                    subtitle: 'Elija cómo manejar los *clientes* y *proyectos* de NetSuite en Expensify.',
                    importCustomers: 'Importar clientes',
                    importJobs: 'Importar proyectos',
                    customers: 'clientes',
                    jobs: 'proyectos',
                    label: ({importFields, importType}: CustomersOrJobsLabelParams) => `${importFields.join(' y ')}, ${importType}`,
                },
                importTaxDescription: 'Importar grupos de impuestos desde NetSuite.',
                importCustomFields: {
                    chooseOptionBelow: 'Elija una de las opciones siguientes:',
                    label: ({importedTypes}: ImportedTypesParams) => `Importados como ${importedTypes.join(' y ')}`,
                    requiredFieldError: ({fieldName}: RequiredFieldParams) => `Por favor, introduzca el ${fieldName}`,
                    customSegments: {
                        title: 'Segmentos/registros personalizados',
                        addText: 'Añadir segmento/registro personalizado',
                        recordTitle: 'Segmento/registro personalizado',
                        helpLink: CONST.NETSUITE_IMPORT.HELP_LINKS.CUSTOM_SEGMENTS,
                        helpLinkText: 'Ver instrucciones detalladas',
                        helpText: ' sobre la configuración de segmentos/registros personalizado.',
                        emptyTitle: 'Añadir un segmento personalizado o un registro personalizado',
                        fields: {
                            segmentName: 'Name',
                            internalID: 'Identificación interna',
                            scriptID: 'ID de guión',
                            mapping: 'Mostrado como',
                            customRecordScriptID: 'ID de columna de transacción',
                        },
                        removeTitle: 'Eliminar segmento/registro personalizado',
                        removePrompt: '¿Está seguro de que desea eliminar este segmento/registro personalizado?',
                        addForm: {
                            customSegmentName: 'nombre de segmento personalizado',
                            customRecordName: 'nombre de registro personalizado',
                            segmentTitle: 'Segmento personalizado',
                            customSegmentAddTitle: 'Añadir segmento personalizado',
                            customRecordAddTitle: 'Añadir registro personalizado',
                            recordTitle: 'Registro personalizado',
                            segmentRecordType: '¿Desea añadir un segmento personalizado o un registro personalizado?',
                            customSegmentNameTitle: '¿Cuál es el nombre del segmento personalizado?',
                            customRecordNameTitle: '¿Cuál es el nombre del registro personalizado?',
                            customSegmentNameFooter: `Puede encontrar los nombres de los segmentos personalizados en NetSuite en la página *Personalizaciones > Vínculos, registros y campos > Segmentos personalizados*.\nn_Para obtener instrucciones más detalladas, [visite nuestro sitio de ayuda](${CONST.NETSUITE_IMPORT.HELP_LINKS.CUSTOM_SEGMENTS})_.`,
                            customRecordNameFooter: `Puede encontrar nombres de registros personalizados en NetSuite introduciendo el "Campo de columna de transacción" en la búsqueda global.\nn_Para obtener instrucciones más detalladas, [visite nuestro sitio de ayuda](${CONST.NETSUITE_IMPORT.HELP_LINKS.CUSTOM_SEGMENTS})_.`,
                            customSegmentInternalIDTitle: '¿Cuál es la identificación interna?',
                            customSegmentInternalIDFooter: `En primer lugar, asegúrese de que ha habilitado los ID internos en NetSuite en *Inicio > Establecer preferencias > Mostrar ID interno*. *Personalización > Listas, registros y campos > Segmentos personalizados*.\n2. Haga clic en un segmento personalizado. Haga clic en un segmento personalizado. Haga clic en el hipervínculo situado junto a *Tipo de registro personalizado*.\n4. Para obtener instrucciones más detalladas, [visite nuestro sitio de ayuda](${CONST.NETSUITE_IMPORT.HELP_LINKS.CUSTOM_LISTS})_.`,
                            customRecordInternalIDFooter: `Puede encontrar IDs internos de registros personalizados en NetSuite siguiendo estos pasos:\n\n1. Introduzca "Campos de línea de transacción" en la búsqueda global. Haga clic en un registro personalizado. Para obtener instrucciones más detalladas, [visite nuestro sitio de ayuda](${CONST.NETSUITE_IMPORT.HELP_LINKS.CUSTOM_SEGMENTS})_.`,
                            customSegmentScriptIDTitle: '¿Cuál es el ID del guión?',
                            customSegmentScriptIDFooter: `Puede encontrar IDs de script de segmentos personalizados en NetSuite en: \n\n1. *Personalización > Listas, Registros y Campos > Segmentos Personalizados*.\n2. Haga clic en un segmento personalizado. a. Si desea mostrar el segmento personalizado como una *etiqueta* (a nivel de partida) en Expensify, haga clic en la subpestaña *Columnas de transacción* y utilice el *ID de campo*. b. Si desea mostrar el segmento personalizado como una *etiqueta* (a nivel de partida) en Expensify, haga clic en la subpestaña *Columnas de transacción* y utilice el *ID de campo*. Si desea mostrar el segmento personalizado como un *campo de informe* (a nivel de informe) en Expensify, haga clic en la subpestaña *Transacciones* y utilice el *ID de campo*. Para obtener instrucciones más detalladas, [visite nuestro sitio de ayuda](${CONST.NETSUITE_IMPORT.HELP_LINKS.CUSTOM_LISTS})_.`,
                            customRecordScriptIDTitle: '¿Cuál es el ID de columna de la transacción?',
                            customRecordScriptIDFooter: `Puede encontrar IDs de script de registro personalizados en NetSuite en:\n\n1. Introduzca "Campos de línea de transacción" en la búsqueda global.\n2. Haga clic en un registro personalizado.\n3. Para obtener instrucciones más detalladas, [visite nuestro sitio de ayuda](${CONST.NETSUITE_IMPORT.HELP_LINKS.CUSTOM_SEGMENTS})_.`,
                            customSegmentMappingTitle: '¿Cómo debería mostrarse este segmento personalizado en Expensify?',
                            customRecordMappingTitle: '¿Cómo debería mostrarse este registro de segmento personalizado en Expensify?',
                        },
                        errors: {
                            uniqueFieldError: ({fieldName}: RequiredFieldParams) => `Ya existe un segmento/registro personalizado con este ${fieldName?.toLowerCase()}`,
                        },
                    },
                    customLists: {
                        title: 'Listas personalizadas',
                        addText: 'Añadir lista personalizada',
                        recordTitle: 'Lista personalizado',
                        helpLink: CONST.NETSUITE_IMPORT.HELP_LINKS.CUSTOM_LISTS,
                        helpLinkText: 'Ver instrucciones detalladas',
                        helpText: ' sobre cómo configurar listas personalizada.',
                        emptyTitle: 'Añadir una lista personalizado',
                        fields: {
                            listName: 'Nombre',
                            internalID: 'Identificación interna',
                            transactionFieldID: 'ID del campo de transacción',
                            mapping: 'Mostrado como',
                        },
                        removeTitle: 'Eliminar lista personalizado',
                        removePrompt: '¿Está seguro de que desea eliminar esta lista personalizado?',
                        addForm: {
                            listNameTitle: 'Elija una lista personalizada',
                            transactionFieldIDTitle: '¿Cuál es el ID del campo de transacción?',
                            transactionFieldIDFooter: `Puede encontrar los ID de campo de transacción en NetSuite siguiendo estos pasos:\n\n1. Introduzca "Campos de línea de transacción" en búsqueda global. Introduzca "Campos de línea de transacción" en la búsqueda global.\n2. Haga clic en una lista personalizada.\n3. Para obtener instrucciones más detalladas, [visite nuestro sitio de ayuda](${CONST.NETSUITE_IMPORT.HELP_LINKS.CUSTOM_LISTS})_.`,
                            mappingTitle: '¿Cómo debería mostrarse esta lista personalizada en Expensify?',
                        },
                        errors: {
                            uniqueTransactionFieldIDError: `Ya existe una lista personalizada con este ID de campo de transacción`,
                        },
                    },
                },
                importTypes: {
                    [CONST.INTEGRATION_ENTITY_MAP_TYPES.NETSUITE_DEFAULT]: {
                        label: 'Predeterminado del empleado NetSuite',
                        description: 'No importado a Expensify, aplicado en exportación',
                        footerContent: ({importField}: ImportFieldParams) =>
                            `Si usa ${importField} en NetSuite, aplicaremos el conjunto predeterminado en el registro del empleado al exportarlo a Informe de gastos o Entrada de diario.`,
                    },
                    [CONST.INTEGRATION_ENTITY_MAP_TYPES.TAG]: {
                        label: 'Etiquetas',
                        description: 'Nivel de línea de pedido',
                        footerContent: ({importField}: ImportFieldParams) => `Se podrán seleccionar ${importField} para cada gasto individual en el informe de un empleado.`,
                    },
                    [CONST.INTEGRATION_ENTITY_MAP_TYPES.REPORT_FIELD]: {
                        label: 'Campos de informe',
                        description: 'Nivel de informe',
                        footerContent: ({importField}: ImportFieldParams) => `La selección de ${importField} se aplicará a todos los gastos en el informe de un empleado.`,
                    },
                },
            },
        },
        intacct: {
            sageIntacctSetup: 'Sage Intacct configuración',
            prerequisitesTitle: 'Antes de conectar...',
            downloadExpensifyPackage: 'Descargar el paquete Expensify para Sage Intacct',
            followSteps: 'Siga los pasos de nuestras instrucciones Cómo: Instrucciones para conectarse a Sage Intacct',
            enterCredentials: 'Introduzca sus credenciales de Sage Intacct',
            entity: 'Entidad',
            employeeDefault: 'Sage Intacct empleado por defecto',
            employeeDefaultDescription: 'El departamento por defecto del empleado se aplicará a sus gastos en Sage Intacct si existe.',
            displayedAsTagDescription: 'Se podrá seleccionar el departamento para cada gasto individual en el informe de un empleado.',
            displayedAsReportFieldDescription: 'La selección de departamento se aplicará a todos los gastos que figuren en el informe de un empleado.',
            toggleImportTitleFirstPart: 'Elija cómo gestionar Sage Intacct ',
            toggleImportTitleSecondPart: ' en Expensify.',
            expenseTypes: 'Tipos de gastos',
            expenseTypesDescription: 'Los tipos de gastos de Sage Intacct se importan a Expensify como categorías.',
            accountTypesDescription: 'Su plan de cuentas de Sage Intacct se importará a Expensify como categorías.',
            importTaxDescription: 'Importar el tipo impositivo de compra desde Sage Intacct.',
            userDefinedDimensions: 'Dimensiones definidas por el usuario',
            addUserDefinedDimension: 'Añadir dimensión definida por el usuario',
            integrationName: 'Nombre de la integración',
            dimensionExists: 'Ya existe una dimensión con ese nombre.',
            removeDimension: 'Eliminar dimensión definida por el usuario',
            removeDimensionPrompt: 'Está seguro de que desea eliminar esta dimensión definida por el usuario?',
            userDefinedDimension: 'Dimensión definida por el usuario',
            addAUserDefinedDimension: 'Añadir una dimensión definida por el usuario',
            detailedInstructionsLink: 'Ver instrucciones detalladas',
            detailedInstructionsRestOfSentence: ' para añadir dimensiones definidas por el usuario.',
            userDimensionsAdded: () => ({
                one: '1 UDD añadido',
                other: (count: number) => `${count} UDDs añadido`,
            }),
            mappingTitle: ({mappingName}: IntacctMappingTitleParams) => {
                switch (mappingName) {
                    case CONST.SAGE_INTACCT_CONFIG.MAPPINGS.DEPARTMENTS:
                        return 'departamentos';
                    case CONST.SAGE_INTACCT_CONFIG.MAPPINGS.CLASSES:
                        return 'clases';
                    case CONST.SAGE_INTACCT_CONFIG.MAPPINGS.LOCATIONS:
                        return 'lugares';
                    case CONST.SAGE_INTACCT_CONFIG.MAPPINGS.CUSTOMERS:
                        return 'clientes';
                    case CONST.SAGE_INTACCT_CONFIG.MAPPINGS.PROJECTS:
                        return 'proyectos (empleos)';
                    default:
                        return 'asignaciones';
                }
            },
        },
        type: {
            free: 'Gratis',
            control: 'Controlar',
            collect: 'Recopilar',
        },
        companyCards: {
            addCards: 'Añadir tarjetas',
            selectCards: 'Seleccionar tarjetas',
            addNewCard: {
                other: 'Otros',
                cardProviders: {
                    gl1025: 'Tarjetas de empresa American Express',
                    cdf: 'Tarjetas comerciales Mastercard',
                    vcf: 'Tarjetas comerciales Visa',
                    stripe: 'Tarjetas comerciales Stripe',
                },
                yourCardProvider: `¿Quién es su proveedor de tarjetas?`,
                whoIsYourBankAccount: '¿Cuál es tu banco?',
                whereIsYourBankLocated: '¿Dónde está ubicado tu banco?',
                howDoYouWantToConnect: '¿Cómo deseas conectarte a tu banco?',
                learnMoreAboutOptions: {
                    text: 'Obtén más información sobre estas ',
                    linkText: 'opciones.',
                },
                commercialFeedDetails: 'Requiere configuración con tu banco. Esto suele ser utilizado por empresas más grandes y a menudo es la mejor opción si calificas.',
                commercialFeedPlaidDetails: 'Requiere configurarlo con tu banco, pero te guiaremos. Esto suele estar limitado a empresas más grandes.',
                directFeedDetails: 'El enfoque más simple. Conéctate de inmediato usando tus credenciales maestras. Este método es el más común.',
                enableFeed: {
                    title: ({provider}: GoBackMessageParams) => `Habilita tu feed ${provider}`,
                    heading:
                        'Tenemos una integración directa con el emisor de su tarjeta y podemos importar los datos de sus transacciones a Expensify de forma rápida y precisa.\n\nPara empezar, simplemente:',
                    visa: 'Contamos con integraciones globales con Visa, aunque la elegibilidad varía según el banco y el programa de la tarjeta.\n\nTPara empezar, simplemente:',
                    mastercard: 'Contamos con integraciones globales con Mastercard, aunque la elegibilidad varía según el banco y el programa de la tarjeta.\n\nPara empezar, simplemente:',
                    vcf: `1. Visite [este artículo de ayuda](${CONST.COMPANY_CARDS_VISA_COMMERCIAL_CARD_HELP}) para obtener instrucciones detalladas sobre cómo configurar sus tarjetas comerciales Visa.\n\n2. [Póngase en contacto con su banco](${CONST.COMPANY_CARDS_VISA_COMMERCIAL_CARD_HELP}) para comprobar que admiten un feed personalizado para su programa, y pídales que lo activen.\n\n3. *Una vez que el feed esté habilitado y tengas sus datos, pasa a la siguiente pantalla.*`,
                    gl1025: `1. Visite [este artículo de ayuda](${CONST.COMPANY_CARDS_AMEX_COMMERCIAL_CARD_HELP}) para saber si American Express puede habilitar un feed personalizado para su programa.\n\n2. Una vez activada la alimentación, Amex le enviará una carta de producción.\n\n3. *Una vez que tenga la información de alimentación, continúe con la siguiente pantalla.*`,
                    cdf: `1. Visite [este artículo de ayuda](${CONST.COMPANY_CARDS_MASTERCARD_COMMERCIAL_CARDS}) para obtener instrucciones detalladas sobre cómo configurar sus tarjetas comerciales Mastercard.\n\n 2. [Póngase en contacto con su banco](${CONST.COMPANY_CARDS_MASTERCARD_COMMERCIAL_CARDS}) para verificar que admiten un feed personalizado para su programa, y pídales que lo habiliten.\n\n3. *Una vez que el feed esté habilitado y tengas sus datos, pasa a la siguiente pantalla.*`,
                    stripe: `1. Visita el Panel de Stripe y ve a [Configuraciones](${CONST.COMPANY_CARDS_STRIPE_HELP}).\n\n2. En Integraciones de Productos, haz clic en Habilitar junto a Expensify.\n\n3. Una vez que la fuente esté habilitada, haz clic en Enviar abajo y comenzaremos a añadirla.`,
                },
                whatBankIssuesCard: '¿Qué banco emite estas tarjetas?',
                enterNameOfBank: 'Introduzca el nombre del banco',
                feedDetails: {
                    vcf: {
                        title: '¿Cuáles son los datos de alimentación de Visa?',
                        processorLabel: 'ID del procesador',
                        bankLabel: 'Identificación de la institución financiera (banco)',
                        companyLabel: 'Empresa ID',
                        helpLabel: '¿Dónde encuentro estos IDs?',
                    },
                    gl1025: {
                        title: `¿Cuál es el nombre del archivo de entrega de Amex?`,
                        fileNameLabel: 'Nombre del archivo de entrega',
                        helpLabel: '¿Dónde encuentro el nombre del archivo de entrega?',
                    },
                    cdf: {
                        title: `¿Cuál es el identificador de distribución de Mastercard?`,
                        distributionLabel: 'ID de distribución',
                        helpLabel: '¿Dónde encuentro el ID de distribución?',
                    },
                },
                amexCorporate: 'Seleccione esto si el frente de sus tarjetas dice “Corporativa”',
                amexBusiness: 'Seleccione esta opción si el frente de sus tarjetas dice “Negocios”',
                amexPersonal: 'Selecciona esta opción si tus tarjetas son personales',
                error: {
                    pleaseSelectProvider: 'Seleccione un proveedor de tarjetas antes de continuar',
                    pleaseSelectBankAccount: 'Seleccione una cuenta bancaria antes de continuar',
                    pleaseSelectBank: 'Seleccione una bancaria antes de continuar',
                    pleaseSelectCountry: 'Seleccione un país antes de continuar',
                    pleaseSelectFeedType: 'Seleccione un tipo de pienso antes de continuar',
                },
            },
            statementCloseDate: {
                [CONST.COMPANY_CARDS.STATEMENT_CLOSE_DATE.LAST_DAY_OF_MONTH]: 'Último día del mes',
                [CONST.COMPANY_CARDS.STATEMENT_CLOSE_DATE.LAST_BUSINESS_DAY_OF_MONTH]: 'Último día hábil del mes',
                [CONST.COMPANY_CARDS.STATEMENT_CLOSE_DATE.CUSTOM_DAY_OF_MONTH]: 'Día personalizado del mes',
            },
            assignCard: 'Asignar tarjeta',
            findCard: 'Encontrar tarjeta',
            cardNumber: 'Número de la tarjeta',
            commercialFeed: 'Fuente comercial',
            feedName: ({feedName}: CompanyCardFeedNameParams) => `Tarjetas ${feedName}`,
            directFeed: 'Fuente directa',
            whoNeedsCardAssigned: '¿Quién necesita una tarjeta?',
            chooseCard: 'Elige una tarjeta',
            chooseCardFor: ({assignee, feed}: AssignCardParams) => `Elige una tarjeta para ${assignee} del feed de tarjetas ${feed}.`,
            noActiveCards: 'No hay tarjetas activas en este feed',
            somethingMightBeBroken: 'O algo podría estar roto. De cualquier manera, si tienes alguna pregunta,',
            contactConcierge: 'contacta a Concierge',
            chooseTransactionStartDate: 'Elige una fecha de inicio de transacciones',
            startDateDescription: 'Importaremos todas las transacciones desde esta fecha en adelante. Si no se especifica una fecha, iremos tan atrás como lo permita tu banco.',
            fromTheBeginning: 'Desde el principio',
            customStartDate: 'Fecha de inicio personalizada',
            customCloseDate: 'Fecha de cierre personalizada',
            letsDoubleCheck: 'Verifiquemos que todo esté bien.',
            confirmationDescription: 'Comenzaremos a importar transacciones inmediatamente.',
            cardholder: 'Titular de la tarjeta',
            card: 'Tarjeta',
            cardName: 'Nombre de la tarjeta',
            brokenConnectionErrorFirstPart: `La conexión de la fuente de tarjetas está rota. Por favor, `,
            brokenConnectionErrorLink: 'inicia sesión en tu banco ',
            brokenConnectionErrorSecondPart: 'para que podamos restablecer la conexión.',
            assignedCard: ({assignee, link}: AssignedCardParams) => `ha asignado a ${assignee} una ${link}! Las transacciones importadas aparecerán en este chat.`,
            companyCard: 'tarjeta de empresa',
            chooseCardFeed: 'Elige feed de tarjetas',
            ukRegulation:
                'Expensify, Inc. es un agente de Plaid Financial Ltd., una institución de pago autorizada y regulada por la Financial Conduct Authority conforme al Reglamento de Servicios de Pago de 2017 (Número de Referencia de la Firma: 804718). Plaid te proporciona servicios regulados de información de cuentas a través de Expensify Limited como su agente.',
        },
        expensifyCard: {
            issueAndManageCards: 'Emitir y gestionar Tarjetas Expensify',
            getStartedIssuing: 'Empieza emitiendo tu primera tarjeta virtual o física.',
            verificationInProgress: 'Verificación en curso...',
            verifyingTheDetails: 'Estamos verificando algunos detalles. Concierge te avisará cuando las tarjetas de Expensify estén listas para emitirse.',
            disclaimer:
                'La tarjeta comercial Expensify Visa® es emitida por The Bancorp Bank, N.A., miembro de la FDIC, en virtud de una licencia de Visa U.S.A. Inc. y no puede utilizarse en todos los comercios que aceptan tarjetas Visa. Apple® y el logotipo de Apple® son marcas comerciales de Apple Inc. registradas en EE.UU. y otros países. App Store es una marca de servicio de Apple Inc. Google Play y el logotipo de Google Play son marcas comerciales de Google LLC.',
            issueCard: 'Emitir tarjeta',
            findCard: 'Encontrar tarjeta',
            newCard: 'Nueva tarjeta',
            name: 'Nombre',
            lastFour: '4 últimos',
            limit: 'Limite',
            currentBalance: 'Saldo actual',
            currentBalanceDescription:
                'El saldo actual es la suma de todas las transacciones contabilizadas con la Tarjeta Expensify que se han producido desde la última fecha de liquidación.',
            balanceWillBeSettledOn: ({settlementDate}: SettlementDateParams) => `El saldo se liquidará el ${settlementDate}.`,
            settleBalance: 'Liquidar saldo',
            cardLimit: 'Límite de la tarjeta',
            remainingLimit: 'Límite restante',
            requestLimitIncrease: 'Solicitar aumento de límite',
            remainingLimitDescription:
                'A la hora de calcular tu límite restante, tenemos en cuenta una serie de factores: su antigüedad como cliente, la información relacionada con tu negocio que nos facilitaste al darte de alta y el efectivo disponible en tu cuenta bancaria comercial. Tu límite restante puede fluctuar a diario.',
            earnedCashback: 'Reembolso',
            earnedCashbackDescription: 'El saldo de devolución se basa en el gasto mensual realizado con la tarjeta Expensify en tu espacio de trabajo.',
            issueNewCard: 'Emitir nueva tarjeta',
            finishSetup: 'Terminar configuración',
            chooseBankAccount: 'Elegir cuenta bancaria',
            chooseExistingBank: 'Elige una cuenta bancaria comercial existente para pagar el saldo de su Tarjeta Expensify o añade una nueva cuenta bancaria.',
            accountEndingIn: 'Cuenta terminada en',
            addNewBankAccount: 'Añadir nueva cuenta bancaria',
            settlementAccount: 'Cuenta de liquidación',
            settlementAccountDescription: 'Elige una cuenta para pagar el saldo de tu Tarjeta Expensify.',
            settlementAccountInfo: ({reconciliationAccountSettingsLink, accountNumber}: SettlementAccountInfoParams) =>
                `Asegúrate de que esta cuenta coincide con tu <a href="${reconciliationAccountSettingsLink}">Cuenta de conciliación</a> (${accountNumber}) para que Reconciliación Continua funcione correctamente.`,
            settlementFrequency: 'Frecuencia de liquidación',
            settlementFrequencyDescription: 'Elige con qué frecuencia pagarás el saldo de tu Tarjeta Expensify',
            settlementFrequencyInfo:
                'Si deseas cambiar a la liquidación mensual, deberás conectar tu cuenta bancaria a través de Plaid y tener un historial de saldo positivo en los últimos 90 días.',
            frequency: {
                daily: 'Cada día',
                monthly: 'Mensual',
            },
            cardDetails: 'Datos de la tarjeta',
            virtual: 'Virtual',
            physical: 'Física',
            deactivate: 'Desactivar tarjeta',
            changeCardLimit: 'Modificar el límite de la tarjeta',
            changeLimit: 'Modificar límite',
            smartLimitWarning: ({limit}: CharacterLimitParams) =>
                `Si cambias el límite de esta tarjeta a ${limit}, las nuevas transacciones serán rechazadas hasta que apruebes antiguos gastos de la tarjeta.`,
            monthlyLimitWarning: ({limit}: CharacterLimitParams) => `Si cambias el límite de esta tarjeta a ${limit}, las nuevas transacciones serán rechazadas hasta el próximo mes.`,
            fixedLimitWarning: ({limit}: CharacterLimitParams) => `Si cambias el límite de esta tarjeta a ${limit}, se rechazarán las nuevas transacciones.`,
            changeCardLimitType: 'Modificar el tipo de límite de la tarjeta',
            changeLimitType: 'Modificar el tipo de límite',
            changeCardSmartLimitTypeWarning: ({limit}: CharacterLimitParams) =>
                `Si cambias el tipo de límite de esta tarjeta a Límite inteligente, las nuevas transacciones serán rechazadas porque ya se ha alcanzado el límite de ${limit} no aprobado.`,
            changeCardMonthlyLimitTypeWarning: ({limit}: CharacterLimitParams) =>
                `Si cambias el tipo de límite de esta tarjeta a Mensual, las nuevas transacciones serán rechazadas porque ya se ha alcanzado el límite de ${limit} mensual.`,
            addShippingDetails: 'Añadir detalles de envío',
            issuedCard: ({assignee}: AssigneeParams) => `emitió a ${assignee} una Tarjeta Expensify. La tarjeta llegará en 2-3 días laborables.`,
            issuedCardNoShippingDetails: ({assignee}: AssigneeParams) => `emitió a ${assignee} una Tarjeta Expensify. La tarjeta se enviará una vez que se agreguen los detalles de envío.`,
            issuedCardVirtual: ({assignee, link}: IssueVirtualCardParams) => `emitió a ${assignee} una ${link} virtual. La tarjeta puede utilizarse inmediatamente.`,
            addedShippingDetails: ({assignee}: AssigneeParams) => `${assignee} agregó los detalles de envío. La Tarjeta Expensify llegará en 2-3 días hábiles.`,
            verifyingHeader: 'Verificando',
            bankAccountVerifiedHeader: 'Cuenta bancaria verificada',
            verifyingBankAccount: 'Verificando cuenta bancaria...',
            verifyingBankAccountDescription: 'Por favor, espere mientras confirmamos que esta cuenta se puede utilizar para emitir tarjetas Expensify.',
            bankAccountVerified: '¡Cuenta bancaria verificada!',
            bankAccountVerifiedDescription: 'Ahora puedes emitir tarjetas de Expensify para los miembros de tu espacio de trabajo.',
            oneMoreStep: 'Un paso más',
            oneMoreStepDescription: 'Parece que tenemos que verificar manualmente tu cuenta bancaria. Dirígete a Concierge, donde te esperan las instrucciones.',
            gotIt: 'Entendido',
            goToConcierge: 'Ir a Concierge',
        },
        categories: {
            deleteCategories: 'Eliminar categorías',
            deleteCategoriesPrompt: '¿Estás seguro de que quieres eliminar estas categorías?',
            deleteCategory: 'Eliminar categoría',
            deleteCategoryPrompt: '¿Estás seguro de que quieres eliminar esta categoría?',
            disableCategories: 'Desactivar categorías',
            disableCategory: 'Desactivar categoría',
            enableCategories: 'Activar categorías',
            enableCategory: 'Activar categoría',
            defaultSpendCategories: 'Categorías de gasto predeterminadas',
            spendCategoriesDescription: 'Personaliza cómo se categorizan los gastos de los comerciantes para las transacciones con tarjeta de crédito y los recibos escaneados.',
            deleteFailureMessage: 'Se ha producido un error al intentar eliminar la categoría. Por favor, inténtalo más tarde.',
            categoryName: 'Nombre de la categoría',
            requiresCategory: 'Los miembros deben clasificar todos los gastos',
            needCategoryForExportToIntegration: ({connectionName}: NeedCategoryForExportToIntegrationParams) =>
                `Todos los gastos deben estar categorizados para poder exportar a ${connectionName}.`,
            subtitle: 'Obtén una visión general de dónde te gastas el dinero. Utiliza las categorías predeterminadas o añade las tuyas propias.',
            emptyCategories: {
                title: 'No has creado ninguna categoría',
                subtitle: 'Añade una categoría para organizar tu gasto.',
                subtitleWithAccounting: ({accountingPageURL}: EmptyCategoriesSubtitleWithAccountingParams) =>
                    `<muted-text><centered-text>Tus categorías se están importando actualmente desde una conexión de contabilidad. Dirígete a <a href="${accountingPageURL}">contabilidad</a> para hacer cualquier cambio.</centered-text></muted-text>`,
            },
            updateFailureMessage: 'Se ha producido un error al intentar eliminar la categoría. Por favor, inténtalo más tarde.',
            createFailureMessage: 'Se ha producido un error al intentar crear la categoría. Por favor, inténtalo más tarde.',
            addCategory: 'Añadir categoría',
            editCategory: 'Editar categoría',
            editCategories: 'Editar categorías',
            findCategory: 'Encontrar categoría',
            categoryRequiredError: 'Lo nombre de la categoría es obligatorio',
            existingCategoryError: 'Ya existe una categoría con este nombre',
            invalidCategoryName: 'Lo nombre de la categoría es invalido',
            importedFromAccountingSoftware: 'Categorías importadas desde',
            payrollCode: 'Código de nómina',
            updatePayrollCodeFailureMessage: 'Se produjo un error al actualizar el código de nómina, por favor intente nuevamente',
            glCode: 'Código de Libro Mayor',
            updateGLCodeFailureMessage: 'Se produjo un error al actualizar el código de Libro Mayor. Inténtelo nuevamente.',
            importCategories: 'Importar categorías',
            cannotDeleteOrDisableAllCategories: {
                title: 'No se pueden eliminar ni deshabilitar todas las categorías',
                description: `Debe quedar al menos una categoría habilitada porque tu espacio de trabajo requiere categorías.`,
            },
        },
        moreFeatures: {
            subtitle: 'Utiliza los botones de abajo para activar más funciones a medida que creces. Cada función aparecerá en el menú de navegación para una mayor personalización.',
            spendSection: {
                title: 'Gasto',
                subtitle: 'Habilita otras funcionalidades que ayudan a aumentar tu equipo.',
            },
            manageSection: {
                title: 'Gestionar',
                subtitle: 'Añade controles que ayudan a mantener los gastos dentro del presupuesto.',
            },
            earnSection: {
                title: 'Gane',
                subtitle: 'Agiliza tus ingresos y recibe pagos más rápido.',
            },
            organizeSection: {
                title: 'Organizar',
                subtitle: 'Agrupa y analiza el gasto, registra cada impuesto pagado.',
            },
            integrateSection: {
                title: 'Integrar',
                subtitle: 'Conecta Expensify a otros productos financieros populares.',
            },
            distanceRates: {
                title: 'Tasas de distancia',
                subtitle: 'Añade, actualiza y haz cumplir las tasas.',
            },
            perDiem: {
                title: 'Per diem',
                subtitle: 'Establece las tasas per diem para controlar los gastos diarios de los empleados.',
            },
            expensifyCard: {
                title: 'Tarjeta Expensify',
                subtitle: 'Obtén información y control sobre tus gastos.',
                disableCardTitle: 'Deshabilitar la Tarjeta Expensify',
                disableCardPrompt: 'No puedes deshabilitar la Tarjeta Expensify porque ya está en uso. Por favor, contacta con Concierge para conocer los pasos a seguir.',
                disableCardButton: 'Chatear con Concierge',
                feed: {
                    title: 'Consigue la Tarjeta Expensify',
                    subTitle: 'Simplifica los gastos de tu empresa y ahorra hasta un 50 % en tu factura de Expensify, además:',
                    features: {
                        cashBack: 'Devolución de dinero en cada compra en Estados Unidos',
                        unlimited: 'Un número ilimitado de tarjetas virtuales',
                        spend: 'Controles de gastos y límites personalizados',
                    },
                    ctaTitle: 'Emitir nueva tarjeta',
                },
            },
            companyCards: {
                title: 'Tarjetas de empresa',
                subtitle: 'Importar gastos de las tarjetas de empresa existentes.',
                feed: {
                    title: 'Importar tarjetas de empresa',
                    features: {
                        support: 'Compatibilidad con los principales proveedores de tarjetas',
                        assignCards: 'Asignar tarjetas a todo el equipo',
                        automaticImport: 'Importación automática de transacciones',
                    },
                },
                disableCardTitle: 'Deshabilitar tarjetas de empresa',
                disableCardPrompt: 'No puedes deshabilitar las tarjetas de empresa porque esta función está en uso. Por favor, contacta a Concierge para los próximos pasos.',
                disableCardButton: 'Chatear con Concierge',
                cardDetails: 'Datos de la tarjeta',
                cardNumber: 'Número de la tarjeta',
                cardholder: 'Titular de la tarjeta',
                cardName: 'Nombre de la tarjeta',
                integrationExport: ({integration, type}: IntegrationExportParams) =>
                    integration && type ? `Exportación a ${integration} ${type.toLowerCase()}` : `Exportación a ${integration}`,
                integrationExportTitleFirstPart: ({integration}: IntegrationExportParams) => `Seleccione la cuenta ${integration} donde se deben exportar las transacciones.`,
                integrationExportTitleLinkPart: 'opción de exportación',
                integrationExportTitlePart: 'Seleccione una cuenta diferente',
                integrationExportTitleSecondPart: 'para cambiar las cuentas disponibles.',
                lastUpdated: 'Última actualización',
                transactionStartDate: 'Fecha de inicio de transacciones',
                updateCard: 'Actualizar tarjeta',
                unassignCard: 'Desasignar tarjeta',
                unassign: 'Desasignar',
                unassignCardDescription: 'Desasignar esta tarjeta eliminará todas las transacciones en informes en borrador de la cuenta del titular.',
                assignCard: 'Asignar tarjeta',
                cardFeedName: 'Nombre del feed de tarjeta',
                cardFeedNameDescription: 'Dale al feed de tarjeta un nombre único para que puedas distinguirlo de los demás.',
                cardFeedTransaction: 'Eliminar transacciones',
                cardFeedTransactionDescription: 'Elige si los titulares de tarjetas pueden eliminar transacciones de tarjetas. Las nuevas transacciones seguirán estas reglas.',
                cardFeedRestrictDeletingTransaction: 'Restringir eliminación de transacciones',
                cardFeedAllowDeletingTransaction: 'Permitir eliminación de transacciones',
                removeCardFeed: 'Quitar la alimentación de tarjetas',
                removeCardFeedTitle: ({feedName}: CompanyCardFeedNameParams) => `Eliminar el feed de ${feedName}`,
                removeCardFeedDescription: '¿Estás seguro de que deseas eliminar esta fuente de tarjetas? Esto anulará la asignación de todas las tarjetas.',
                error: {
                    feedNameRequired: 'Se requiere el nombre de la fuente de la tarjeta',
                    statementCloseDateRequired: 'Por favor, selecciona una fecha de cierre del estado de cuenta.',
                },
                corporate: 'Restringir eliminación de transacciones',
                personal: 'Permitir eliminación de transacciones',
                setFeedNameDescription: 'Dale al feed de tarjeta un nombre único para que puedas distinguirlo de los demás',
                setTransactionLiabilityDescription:
                    'Cuando está habilitada, los titulares de tarjetas pueden eliminar transacciones con tarjeta. Las transacciones nuevas seguirán esta regla.',
                emptyAddedFeedTitle: 'Asignar tarjetas de empresa',
                emptyAddedFeedDescription: 'Comienza asignando tu primera tarjeta a un miembro.',
                pendingFeedTitle: `Estamos revisando tu solicitud...`,
                pendingFeedDescription: `Actualmente estamos revisando los detalles de tu feed. Una vez hecho esto, nos pondremos en contacto contigo a través de`,
                pendingBankTitle: 'Comprueba la ventana de tu navegador',
                pendingBankDescription: ({bankName}: CompanyCardBankName) => `Conéctese a ${bankName} a través de la ventana del navegador que acaba de abrir. Si no se abrió, `,
                pendingBankLink: 'por favor haga clic aquí',
                giveItNameInstruction: 'Nombra la tarjeta para distingirla de las demás.',
                updating: 'Actualizando...',
                noAccountsFound: 'No se han encontrado cuentas',
                defaultCard: 'Tarjeta predeterminada',
                downgradeTitle: 'No se puede degradar el espacio de trabajo',
                downgradeSubTitleFirstPart: `No es posible cambiar a una versión inferior de este espacio de trabajo porque hay varias fuentes de tarjetas conectadas (excluidas las tarjetas Expensify). Por favor`,
                downgradeSubTitleMiddlePart: 'mantenga solo una tarjeta',
                downgradeSubTitleLastPart: 'para continuar.',
                noAccountsFoundDescription: ({connection}: ConnectionParams) => `Añade la cuenta en ${connection} y sincroniza la conexión de nuevo`,
                expensifyCardBannerTitle: 'Obtén la Tarjeta Expensify',
                expensifyCardBannerSubtitle:
                    'Disfruta de una devolución en cada compra en Estados Unidos, hasta un 50% de descuento en tu factura de Expensify, tarjetas virtuales ilimitadas y mucho más.',
                expensifyCardBannerLearnMoreButton: 'Más información',
                statementCloseDateTitle: 'Fecha de cierre del estado de cuenta',
                statementCloseDateDescription: 'Indícanos cuándo cierra el estado de cuenta de tu tarjeta y crearemos uno correspondiente en Expensify.',
            },
            workflows: {
                title: 'Flujos de trabajo',
                subtitle: 'Configura cómo se aprueba y paga los gastos.',
                disableApprovalPrompt:
                    'Las Tarjetas Expensify de este espacio de trabajo dependen actualmente de la aprobación para definir sus Límites Inteligentes. Por favor, modifica los tipos de límite de cualquier Tarjeta Expensify con Límites Inteligentes antes de deshabilitar las aprobaciones.',
            },
            invoices: {
                title: 'Facturas',
                subtitle: 'Enviar y recibir facturas.',
            },
            categories: {
                title: 'Categorías',
                subtitle: 'Monitoriza y organiza los gastos.',
            },
            tags: {
                title: 'Etiquetas',
                subtitle: 'Clasifica costes y rastrea gastos facturables.',
            },
            taxes: {
                title: 'Impuestos',
                subtitle: 'Documenta y reclama los impuestos aplicables.',
            },
            reportFields: {
                title: 'Campos de informes',
                subtitle: 'Configura campos personalizados para los gastos.',
            },
            connections: {
                title: 'Contabilidad',
                subtitle: 'Sincroniza tu plan de cuentas y otras opciones.',
            },
            connectionsWarningModal: {
                featureEnabledTitle: 'No tan rápido...',
                featureEnabledText: 'Para activar o desactivar esta función, cambia la configuración de importación contable.',
                disconnectText: 'Para desactivar la contabilidad, desconecta tu conexión contable del espacio de trabajo.',
                manageSettings: 'Gestionar la configuración',
            },
            workflowWarningModal: {
                featureEnabledTitle: 'No tan rápido...',
                featureEnabledText:
                    'Las Tarjetas Expensify de este espacio de trabajo dependen actualmente de la aprobación para definir sus Límites Inteligentes.\n\nPor favor, modifica los tipos de límite de cualquier Tarjeta Expensify con Límites Inteligentes antes de deshabilitar las flujos de trabajo.',
                confirmText: 'Ir a Tarjeta Expensify',
            },
            rules: {
                title: 'Reglas',
                subtitle: 'Solicita recibos, resalta gastos de alto importe y mucho más.',
            },
        },
        reportFields: {
            addField: 'Añadir campo',
            delete: 'Eliminar campo',
            deleteFields: 'Eliminar campos',
            findReportField: 'Encontrar campo del informe',
            deleteConfirmation: '¿Está seguro de que desea eliminar este campo del informe?',
            deleteFieldsConfirmation: '¿Está seguro de que desea eliminar estos campos del informe?',
            emptyReportFields: {
                title: 'No has creado ningún campo de informe',
                subtitle: 'Añade un campo personalizado (texto, fecha o desplegable) que aparezca en los informes.',
            },
            subtitle: 'Los campos de informe se aplican a todos los gastos y pueden ser útiles cuando quieras solicitar información adicional.',
            disableReportFields: 'Desactivar campos de informe',
            disableReportFieldsConfirmation: 'Estás seguro? Se eliminarán los campos de texto y fecha y se desactivarán las listas.',
            importedFromAccountingSoftware: 'Campos de informes importadas desde',
            textType: 'Texto',
            dateType: 'Fecha',
            dropdownType: 'Lista',
            textAlternateText: 'Añade un campo para introducir texto libre.',
            dateAlternateText: 'Añade un calendario para la selección de fechas.',
            dropdownAlternateText: 'Añade una lista de opciones para elegir.',
            nameInputSubtitle: 'Elige un nombre para el campo del informe.',
            typeInputSubtitle: 'Elige qué tipo de campo de informe utilizar.',
            initialValueInputSubtitle: 'Ingresa un valor inicial para mostrar en el campo del informe.',
            listValuesInputSubtitle: 'Estos valores aparecerán en el desplegable del campo de tu informe. Los miembros pueden seleccionar los valores habilitados.',
            listInputSubtitle: 'Estos valores aparecerán en la lista de campos de tu informe. Los miembros pueden seleccionar los valores habilitados.',
            deleteValue: 'Eliminar valor',
            deleteValues: 'Eliminar valores',
            disableValue: 'Desactivar valor',
            disableValues: 'Desactivar valores',
            enableValue: 'Habilitar valor',
            enableValues: 'Habilitar valores',
            emptyReportFieldsValues: {
                title: 'No has creado ningún valor en la lista',
                subtitle: 'Añade valores personalizados para que aparezcan en los informes.',
            },
            deleteValuePrompt: '¿Estás seguro de que quieres eliminar este valor de la lista?',
            deleteValuesPrompt: '¿Estás seguro de que quieres eliminar estos valores de la lista?',
            listValueRequiredError: 'Ingresa un nombre para el valor de la lista',
            existingListValueError: 'Ya existe un valor en la lista con este nombre',
            editValue: 'Editar valor',
            listValues: 'Valores de la lista',
            addValue: 'Añade valor',
            existingReportFieldNameError: 'Ya existe un campo de informe con este nombre',
            reportFieldNameRequiredError: 'Ingresa un nombre de campo de informe',
            reportFieldTypeRequiredError: 'Elige un tipo de campo de informe',
            reportFieldInitialValueRequiredError: 'Elige un valor inicial de campo de informe',
            genericFailureMessage: 'Se ha producido un error al actualizar el campo de informe. Por favor, inténtalo de nuevo.',
        },
        tags: {
            tagName: 'Nombre de etiqueta',
            requiresTag: 'Los miembros deben etiquetar todos los gastos',
            trackBillable: 'Permitir marcar gastos como facturables',
            customTagName: 'Nombre de etiqueta personalizada',
            enableTag: 'Habilitar etiqueta',
            enableTags: 'Habilitar etiquetas',
            requireTag: 'Requerir etiqueta',
            requireTags: 'Requerir etiquetas',
            notRequireTags: 'No requerir etiquetas',
            disableTag: 'Desactivar etiqueta',
            disableTags: 'Desactivar etiquetas',
            addTag: 'Añadir etiqueta',
            editTag: 'Editar etiqueta',
            editTags: 'Editar etiquetas',
            findTag: 'Encontrar etiquetas',
            subtitle: 'Las etiquetas añaden formas más detalladas de clasificar los costos.',
            dependentMultiLevelTagsSubtitle: {
                phrase1: ' Estás usando ',
                phrase2: 'etiquetas dependientes',
                phrase3: '. Puedes ',
                phrase4: 'reimportar una hoja de cálculo',
                phrase5: ' para actualizar tus etiquetas.',
            },
            emptyTags: {
                title: 'No has creado ninguna etiqueta',
                subtitle: 'Añade una etiqueta para realizar el seguimiento de proyectos, ubicaciones, departamentos y otros.',
                subtitleHTML: `<muted-text><centered-text>Importa una hoja de cálculo para añadir etiquetas y organizar proyectos, ubicaciones, departamentos y más. <a href="${CONST.IMPORT_TAGS_EXPENSIFY_URL}">Obtén más información</a> sobre cómo dar formato a los archivos de etiquetas.</centered-text></muted-text>`,
                subtitleWithAccounting: ({accountingPageURL}: EmptyTagsSubtitleWithAccountingParams) =>
                    `<muted-text><centered-text>Tus etiquetas se están importando actualmente desde una conexión de contabilidad. Dirígete a <a href="${accountingPageURL}">contabilidad</a> para hacer cualquier cambio.</centered-text></muted-text>`,
            },
            deleteTag: 'Eliminar etiqueta',
            deleteTags: 'Eliminar etiquetas',
            deleteTagConfirmation: '¿Estás seguro de que quieres eliminar esta etiqueta?',
            deleteTagsConfirmation: '¿Estás seguro de que quieres eliminar estas etiquetas?',
            deleteFailureMessage: 'Se ha producido un error al intentar eliminar la etiqueta. Por favor, inténtalo más tarde.',
            tagRequiredError: 'Lo nombre de la etiqueta es obligatorio',
            existingTagError: 'Ya existe una etiqueta con este nombre',
            invalidTagNameError: 'El nombre de la etiqueta no puede ser 0. Por favor, elige un valor diferente.',
            genericFailureMessage: 'Se ha producido un error al actualizar la etiqueta. Por favor, inténtelo nuevamente.',
            importedFromAccountingSoftware: 'Etiquetas importadas desde',
            glCode: 'Código de Libro Mayor',
            updateGLCodeFailureMessage: 'Se produjo un error al actualizar el código de Libro Mayor. Por favor, inténtelo nuevamente.',
            tagRules: 'Reglas de etiquetas',
            approverDescription: 'Aprobador',
            importTags: 'Importar categorías',
            importTagsSupportingText: 'Clasifica tus gastos con un tipo de etiqueta o con varios.',
            configureMultiLevelTags: 'Configura etiquetas multinivel',
            importMultiLevelTagsSupportingText: `Aquí tienes una vista previa de tus etiquetas. Si todo se ve bien, haz clic abajo para importarlas.`,
            importMultiLevelTags: {
                firstRowTitle: 'La primera fila es el título de cada lista de etiquetas',
                independentTags: 'Estas son etiquetas independientes',
                glAdjacentColumn: 'Hay un código GL en la columna adyacente',
            },
            tagLevel: {
                singleLevel: 'Nivel único de etiquetas',
                multiLevel: 'Etiquetas multinivel',
            },
            switchSingleToMultiLevelTagWarning: {
                title: 'Cambiar niveles de etiquetas',
                prompt1: 'Cambiar el nivel de etiquetas eliminará todas las etiquetas actuales.',
                prompt2: ' Te recomendamos primero',
                prompt3: ' descargar una copia de seguridad',
                prompt4: ' exportando tus etiquetas.',
                prompt5: ' Aprende más',
                prompt6: ' sobre los niveles de etiquetas.',
            },

            importedTagsMessage: ({columnCounts}: ImportedTagsMessageParams) =>
                `Hemos encontrado *${columnCounts} columnas* en su hoja de cálculo. Seleccione *Nombre* junto a la columna que contiene los nombres de las etiquetas. También puede seleccionar *Habilitado* junto a la columna que establece el estado de la etiqueta.`,
            cannotDeleteOrDisableAllTags: {
                title: 'No se pueden eliminar ni deshabilitar todas las etiquetas',
                description: `Debe quedar al menos una etiqueta habilitada porque tu espacio de trabajo requiere etiquetas.`,
            },
            cannotMakeAllTagsOptional: {
                title: 'No se pueden hacer opcionales todas las etiquetas',
                description: `Debe haber al menos una etiqueta obligatoria porque la configuración de tu espacio de trabajo requiere etiquetas.`,
            },
            tagCount: () => ({
                one: '1 etiqueta',
                other: (count: number) => `${count} etiquetas`,
            }),
        },
        taxes: {
            subtitle: 'Añade nombres, tasas y establezca valores por defecto para los impuestos.',
            addRate: 'Añadir tasa',
            workspaceDefault: 'Moneda por defecto del espacio de trabajo',
            foreignDefault: 'Moneda extranjera por defecto',
            customTaxName: 'Nombre del impuesto',
            value: 'Valor',
            taxRate: 'Tasa de impuesto',
            findTaxRate: 'Encontrar tasa de impuesto',
            taxReclaimableOn: 'Impuesto recuperable en',
            error: {
                taxRateAlreadyExists: 'Ya existe un impuesto con este nombre',
                taxCodeAlreadyExists: 'Ya existe un código de impuesto con este nombre',
                customNameRequired: 'El nombre del impuesto es obligatorio',
                valuePercentageRange: 'Por favor, introduce un porcentaje entre 0 y 100',
                deleteFailureMessage: 'Se ha producido un error al intentar eliminar la tasa de impuesto. Por favor, inténtalo más tarde.',
                updateFailureMessage: 'Se ha producido un error al intentar modificar la tasa de impuesto. Por favor, inténtalo más tarde.',
                createFailureMessage: 'Se ha producido un error al intentar crear la tasa de impuesto. Por favor, inténtalo más tarde.',
                updateTaxClaimableFailureMessage: 'La porción recuperable debe ser menor al monto del importe por distancia',
            },
            deleteTaxConfirmation: '¿Estás seguro de que quieres eliminar este impuesto?',
            deleteMultipleTaxConfirmation: ({taxAmount}: TaxAmountParams) => `¿Estás seguro de que quieres eliminar ${taxAmount} impuestos?`,
            actions: {
                delete: 'Eliminar tasa',
                deleteMultiple: 'Eliminar tasas',
                enable: 'Activar tasa',
                disable: 'Desactivar tasa',
                enableTaxRates: () => ({
                    one: 'Activar tasa',
                    other: 'Activar tasas',
                }),
                disableTaxRates: () => ({
                    one: 'Desactivar tasa',
                    other: 'Desactivar tasas',
                }),
            },
            importedFromAccountingSoftware: 'Impuestos importadas desde',
            taxCode: 'Código de impuesto',
            updateTaxCodeFailureMessage: 'Se produjo un error al actualizar el código tributario, inténtelo nuevamente',
        },
        emptyWorkspace: {
            title: 'Crea un espacio de trabajo',
            subtitle: 'Crea un espacio de trabajo para organizar recibos, reembolsar gastos, gestionar viajes, enviar facturas y mucho más, todo a la velocidad del chat.',
            createAWorkspaceCTA: 'Comenzar',
            features: {
                trackAndCollect: 'Organiza recibos',
                reimbursements: 'Reembolsa a los empleados',
                companyCards: 'Gestiona tarjetas de la empresa',
            },
            notFound: 'No se encontró ningún espacio de trabajo',
            description: 'Las salas son un gran lugar para discutir y trabajar con varias personas. Para comenzar a colaborar, cree o únase a un espacio de trabajo',
        },
        new: {
            newWorkspace: 'Nuevo espacio de trabajo',
            getTheExpensifyCardAndMore: 'Consigue la Tarjeta Expensify y más',
            confirmWorkspace: 'Confirmar espacio de trabajo',
            myGroupWorkspace: ({workspaceNumber}: {workspaceNumber?: number}) => `Mi Espacio de Trabajo en Grupo${workspaceNumber ? ` ${workspaceNumber}` : ''}`,
            workspaceName: ({userName, workspaceNumber}: NewWorkspaceNameParams) => `Espacio de trabajo${workspaceNumber ? ` ${workspaceNumber}` : ''} de ${userName}`,
        },
        people: {
            genericFailureMessage: 'Se ha producido un error al intentar eliminar a un miembro del espacio de trabajo. Por favor, inténtalo más tarde.',
            removeMembersPrompt: ({memberName}: {memberName: string}) => ({
                one: `¿Estás seguro de que deseas eliminar ${memberName}`,
                other: '¿Estás seguro de que deseas eliminar a estos miembros?',
            }),
            removeMembersWarningPrompt: ({memberName, ownerName}: RemoveMembersWarningPrompt) =>
                `${memberName} es un aprobador en este espacio de trabajo. Cuando lo elimine de este espacio de trabajo, los sustituiremos en el flujo de trabajo de aprobación por el propietario del espacio de trabajo, ${ownerName}`,
            removeMembersTitle: () => ({
                one: 'Eliminar miembro',
                other: 'Eliminar miembros',
            }),
            findMember: 'Encontrar miembro',
            removeWorkspaceMemberButtonTitle: 'Eliminar del espacio de trabajo',
            removeGroupMemberButtonTitle: 'Eliminar del grupo',
            removeRoomMemberButtonTitle: 'Eliminar del chat',
            removeMemberPrompt: ({memberName}: RemoveMemberPromptParams) => `¿Estás seguro de que deseas eliminar a ${memberName}?`,
            removeMemberTitle: 'Eliminar miembro',
            transferOwner: 'Transferir la propiedad',
            makeMember: 'Hacer miembro',
            makeAdmin: 'Hacer administrador',
            makeAuditor: 'Hacer auditor',
            selectAll: 'Seleccionar todo',
            error: {
                genericAdd: 'Ha ocurrido un problema al añadir el miembro al espacio de trabajo',
                cannotRemove: 'No puedes eliminarte ni a ti mismo ni al dueño del espacio de trabajo',
                genericRemove: 'Ha ocurrido un problema al eliminar al miembro del espacio de trabajo',
            },
            addedWithPrimary: 'Se agregaron algunos miembros con sus nombres de usuario principales.',
            invitedBySecondaryLogin: ({secondaryLogin}: SecondaryLoginParams) => `Agregado por nombre de usuario secundario ${secondaryLogin}.`,
            membersListTitle: 'Directorio de todos los miembros del espacio de trabajo.',
            importMembers: 'Importar miembros',
        },
        accounting: {
            settings: 'configuración',
            title: 'Conexiones',
            subtitle: 'Conecta a tu sistema de contabilidad para codificar transacciones con tu plan de cuentas, auto-cotejar pagos, y mantener tus finanzas sincronizadas.',
            qbo: 'QuickBooks Online',
            qbd: 'QuickBooks Desktop',
            xero: 'Xero',
            netsuite: 'NetSuite',
            intacct: 'Sage Intacct',
            sap: 'SAP',
            oracle: 'Oracle',
            microsoftDynamics: 'Microsoft Dynamics',
            talkYourOnboardingSpecialist: 'Chatea con tu especialista asignado.',
            talkYourAccountManager: 'Chatea con tu gestor de cuenta.',
            talkToConcierge: 'Chatear con Concierge.',
            needAnotherAccounting: '¿Necesitas otro software de contabilidad? ',
            connectionName: ({connectionName}: ConnectionNameParams) => {
                switch (connectionName) {
                    case CONST.POLICY.CONNECTIONS.NAME.QBO:
                        return 'QuickBooks Online';
                    case CONST.POLICY.CONNECTIONS.NAME.XERO:
                        return 'Xero';
                    case CONST.POLICY.CONNECTIONS.NAME.NETSUITE:
                        return 'NetSuite';
                    case CONST.POLICY.CONNECTIONS.NAME.SAGE_INTACCT:
                        return 'Sage Intacct';
                    default: {
                        return '';
                    }
                }
            },
            errorODIntegration: 'Hay un error con una conexión que se ha configurado en Expensify Classic. ',
            goToODToFix: 'Ve a Expensify Classic para solucionar este problema.',
            goToODToSettings: 'Ve a Expensify Classic para gestionar tus configuraciones.',
            setup: 'Configurar',
            lastSync: ({relativeDate}: LastSyncAccountingParams) => `Recién sincronizado ${relativeDate}`,
            notSync: 'No sincronizado',
            import: 'Importar',
            export: 'Exportar',
            advanced: 'Avanzado',
            other: 'Otro',
            syncNow: 'Sincronizar ahora',
            disconnect: 'Desconectar',
            reinstall: 'Reinstalar el conector',
            disconnectTitle: ({connectionName}: OptionalParam<ConnectionNameParams> = {}) => {
                const integrationName =
                    connectionName && CONST.POLICY.CONNECTIONS.NAME_USER_FRIENDLY[connectionName] ? CONST.POLICY.CONNECTIONS.NAME_USER_FRIENDLY[connectionName] : 'integración';
                return `Desconectar ${integrationName}`;
            },
            connectTitle: ({connectionName}: ConnectionNameParams) => `Conectar ${CONST.POLICY.CONNECTIONS.NAME_USER_FRIENDLY[connectionName] ?? 'accounting integration'}`,
            syncError: ({connectionName}: OptionalParam<ConnectionNameParams> = {}) => {
                switch (connectionName) {
                    case CONST.POLICY.CONNECTIONS.NAME.QBO:
                        return 'No se puede conectar a QuickBooks Online';
                    case CONST.POLICY.CONNECTIONS.NAME.XERO:
                        return 'No se puede conectar a Xero';
                    case CONST.POLICY.CONNECTIONS.NAME.NETSUITE:
                        return 'No se puede conectar a NetSuite';
                    case CONST.POLICY.CONNECTIONS.NAME.QBD:
                        return 'No se puede conectar a QuickBooks Desktop';
                    default: {
                        return 'No se ha podido conectar a la integración';
                    }
                }
            },
            accounts: 'Plan de cuentas',
            taxes: 'Impuestos',
            imported: 'Importado',
            notImported: 'No importado',
            importAsCategory: 'Importado como categorías',
            importTypes: {
                [CONST.INTEGRATION_ENTITY_MAP_TYPES.IMPORTED]: 'Importado',
                [CONST.INTEGRATION_ENTITY_MAP_TYPES.TAG]: 'Importado como etiquetas',
                [CONST.INTEGRATION_ENTITY_MAP_TYPES.DEFAULT]: 'Importado',
                [CONST.INTEGRATION_ENTITY_MAP_TYPES.NOT_IMPORTED]: 'No importado',
                [CONST.INTEGRATION_ENTITY_MAP_TYPES.NONE]: 'No importado',
                [CONST.INTEGRATION_ENTITY_MAP_TYPES.REPORT_FIELD]: 'Importado como campos de informe',
                [CONST.INTEGRATION_ENTITY_MAP_TYPES.NETSUITE_DEFAULT]: 'Predeterminado del empleado NetSuite',
            },
            disconnectPrompt: ({connectionName}: OptionalParam<ConnectionNameParams> = {}) => {
                const integrationName =
                    connectionName && CONST.POLICY.CONNECTIONS.NAME_USER_FRIENDLY[connectionName] ? CONST.POLICY.CONNECTIONS.NAME_USER_FRIENDLY[connectionName] : 'integración';
                return `¿Estás seguro de que quieres desconectar ${integrationName}?`;
            },
            connectPrompt: ({connectionName}: ConnectionNameParams) =>
                `¿Estás seguro de que quieres conectar a ${
                    CONST.POLICY.CONNECTIONS.NAME_USER_FRIENDLY[connectionName] ?? 'esta integración contable'
                }? Esto eliminará cualquier conexión contable existente.`,
            enterCredentials: 'Ingresa tus credenciales',
            connections: {
                syncStageName: ({stage}: SyncStageNameConnectionsParams) => {
                    switch (stage) {
                        case 'quickbooksOnlineImportCustomers':
                        case 'quickbooksDesktopImportCustomers':
                            return 'Importando clientes';
                        case 'quickbooksOnlineImportEmployees':
                        case 'netSuiteSyncImportEmployees':
                        case 'intacctImportEmployees':
                        case 'quickbooksDesktopImportEmployees':
                            return 'Importando empleados';
                        case 'quickbooksOnlineImportAccounts':
                        case 'quickbooksDesktopImportAccounts':
                            return 'Importando cuentas';
                        case 'quickbooksOnlineImportClasses':
                        case 'quickbooksDesktopImportClasses':
                            return 'Importando clases';
                        case 'quickbooksOnlineImportLocations':
                            return 'Importando localidades';
                        case 'quickbooksOnlineImportProcessing':
                            return 'Procesando datos importados';
                        case 'quickbooksOnlineSyncBillPayments':
                        case 'intacctImportSyncBillPayments':
                            return 'Sincronizando reportes reembolsados y facturas pagadas';
                        case 'quickbooksOnlineSyncTaxCodes':
                            return 'Importando tipos de impuestos';
                        case 'quickbooksOnlineCheckConnection':
                            return 'Revisando conexión a QuickBooks Online';
                        case 'quickbooksOnlineImportMain':
                            return 'Importando datos desde QuickBooks Online';
                        case 'startingImportXero':
                            return 'Importando datos desde Xero';
                        case 'startingImportQBO':
                            return 'Importando datos desde QuickBooks Online';
                        case 'startingImportQBD':
                        case 'quickbooksDesktopImportMore':
                            return 'Importando datos desde QuickBooks Desktop';
                        case 'quickbooksDesktopImportTitle':
                            return 'Importando título';
                        case 'quickbooksDesktopImportApproveCertificate':
                            return 'Importando certificado de aprobación';
                        case 'quickbooksDesktopImportDimensions':
                            return 'Importando dimensiones';
                        case 'quickbooksDesktopImportSavePolicy':
                            return 'Importando política de guardado';
                        case 'quickbooksDesktopWebConnectorReminder':
                            return 'Aún sincronizando datos con QuickBooks... Por favor, asegúrate de que el Conector Web esté en funcionamiento';
                        case 'quickbooksOnlineSyncTitle':
                            return 'Sincronizando datos desde QuickBooks Online';
                        case 'quickbooksOnlineSyncLoadData':
                        case 'xeroSyncStep':
                        case 'intacctImportData':
                            return 'Cargando datos';
                        case 'quickbooksOnlineSyncApplyCategories':
                            return 'Actualizando categorías';
                        case 'quickbooksOnlineSyncApplyCustomers':
                            return 'Actualizando clientes/proyectos';
                        case 'quickbooksOnlineSyncApplyEmployees':
                            return 'Actualizando empleados';
                        case 'quickbooksOnlineSyncApplyClassesLocations':
                            return 'Actualizando clases';
                        case 'jobDone':
                            return 'Esperando a que se carguen los datos importados';
                        case 'xeroSyncImportChartOfAccounts':
                            return 'Sincronizando plan de cuentas';
                        case 'xeroSyncImportCategories':
                            return 'Sincronizando categorias';
                        case 'xeroSyncImportCustomers':
                            return 'Sincronizando clientes';
                        case 'xeroSyncXeroReimbursedReports':
                            return 'Marcar los informes de Expensify como reembolsados';
                        case 'xeroSyncExpensifyReimbursedReports':
                            return 'Marcar facturas y recibos de Xero como pagados';
                        case 'xeroSyncImportTrackingCategories':
                            return 'Sincronizando categorías de seguimiento';
                        case 'xeroSyncImportBankAccounts':
                            return 'Sincronizando cuentas bancarias';
                        case 'xeroSyncImportTaxRates':
                            return 'Sincronizando las tasas de impuesto';
                        case 'xeroCheckConnection':
                            return 'Comprobando la conexión a Xero';
                        case 'xeroSyncTitle':
                            return 'Sincronizando los datos de Xero';
                        case 'netSuiteSyncConnection':
                            return 'Iniciando conexión a NetSuite';
                        case 'netSuiteSyncCustomers':
                            return 'Importando clientes';
                        case 'netSuiteSyncInitData':
                            return 'Recuperando datos de NetSuite';
                        case 'netSuiteSyncImportTaxes':
                            return 'Importando impuestos';
                        case 'netSuiteSyncImportItems':
                            return 'Importando artículos';
                        case 'netSuiteSyncData':
                            return 'Importando datos a Expensify';
                        case 'netSuiteSyncAccounts':
                            return 'Sincronizando cuentas';
                        case 'netSuiteSyncCurrencies':
                            return 'Sincronizando divisas';
                        case 'netSuiteSyncCategories':
                            return 'Sincronizando categorías';
                        case 'netSuiteSyncReportFields':
                            return 'Importando datos como campos de informe de Expensify';
                        case 'netSuiteSyncTags':
                            return 'Importando datos como etiquetas de Expensify';
                        case 'netSuiteSyncUpdateConnectionData':
                            return 'Actualizando información de conexión';
                        case 'netSuiteSyncNetSuiteReimbursedReports':
                            return 'Marcando informes de Expensify como reembolsados';
                        case 'netSuiteSyncImportCustomLists':
                            return 'Importando listas personalizadas';
                        case 'netSuiteSyncImportSubsidiaries':
                            return 'Importando subsidiarias';
                        case 'netSuiteSyncImportVendors':
                        case 'quickbooksDesktopImportVendors':
                            return 'Importando proveedores';
                        case 'netSuiteSyncExpensifyReimbursedReports':
                            return 'Marcando facturas y recibos de NetSuite como pagados';
                        case 'netSuiteImportVendorsTitle':
                            return 'Importando proveedores';
                        case 'netSuiteImportCustomListsTitle':
                            return 'Importando listas personalizadas';
                        case 'intacctCheckConnection':
                            return 'Comprobando la conexión a Sage Intacct';
                        case 'intacctImportDimensions':
                            return 'Importando dimensiones';
                        case 'intacctImportTitle':
                            return 'Importando datos desde Sage Intacct';
                        default: {
                            // eslint-disable-next-line @typescript-eslint/restrict-template-expressions
                            return `Translation missing for stage: ${stage}`;
                        }
                    }
                },
            },
            preferredExporter: 'Exportador preferido',
            exportPreferredExporterNote:
                'Puede ser cualquier administrador del espacio de trabajo, pero debe ser un administrador de dominio si configura diferentes cuentas de exportación para tarjetas de empresa individuales en la configuración del dominio.',
            exportPreferredExporterSubNote: 'Una vez configurado, el exportador preferido verá los informes para exportar en tu cuenta.',
            exportAs: 'Exportar cómo',
            exportOutOfPocket: ' Exportar gastos por cuenta propia como',
            exportCompanyCard: 'Exportar gastos de la tarjeta de empresa como',
            exportDate: 'Fecha de exportación',
            defaultVendor: 'Proveedor predeterminado',
            autoSync: 'Autosincronización',
            autoSyncDescription: 'Sincroniza NetSuite y Expensify automáticamente, todos los días. Exporta el informe finalizado en tiempo real',
            reimbursedReports: 'Sincronizar informes reembolsados',
            cardReconciliation: 'Conciliación de tarjetas',
            reconciliationAccount: 'Cuenta de conciliación',
            continuousReconciliation: 'Conciliación continua',
            saveHoursOnReconciliation:
                'Ahorra horas de conciliación en cada período contable haciendo que Expensify concilie continuamente los extractos y liquidaciones de la Tarjeta Expensify en tu nombre.',
            enableContinuousReconciliation: 'Para activar la Conciliación Continua, activa la ',
            chooseReconciliationAccount: {
                chooseBankAccount: 'Elige la cuenta bancaria con la que se conciliarán los pagos de tu Tarjeta Expensify.',
                accountMatches: 'Asegúrate de que esta cuenta coincide con ',
                settlementAccount: 'la cuenta de liquidación de tu Tarjeta Expensify ',
                reconciliationWorks: ({lastFourPAN}: ReconciliationWorksParams) => `(que termina en ${lastFourPAN}) para que la conciliación continua funcione correctamente.`,
            },
        },
        card: {
            issueCard: 'Emitir tarjeta',
            getStartedIssuing: 'Empieza emitiendo tu primera tarjeta virtual o física.',
            issueNewCard: {
                whoNeedsCard: '¿Quién necesita una tarjeta?',
                findMember: 'Buscar miembro',
                chooseCardType: 'Elegir un tipo de tarjeta',
                physicalCard: 'Tarjeta física',
                physicalCardDescription: 'Ideal para los consumidores habituales',
                virtualCard: 'Tarjeta virtual',
                virtualCardDescription: 'Instantáneo y flexible',
                chooseLimitType: 'Elegir un tipo de límite',
                smartLimit: 'Límite inteligente',
                smartLimitDescription: 'Gasta hasta una determinada cantidad antes de requerir aprobación',
                monthly: 'Mensual',
                monthlyDescription: 'Gasta hasta una determinada cantidad al mes',
                fixedAmount: 'Cantidad fija',
                fixedAmountDescription: 'Gasta hasta una determinada cantidad una vez',
                cardLimitError: 'Por favor, introduce un monto menor a $21,474,836',
                setLimit: 'Establecer un límite',
                giveItName: 'Dale un nombre',
                giveItNameInstruction: 'Hazlo lo suficientemente único para distinguirla de otras tarjetas. ¡Los casos de uso específicos son aún mejores!',
                cardName: 'Nombre de la tarjeta',
                letsDoubleCheck: 'Vuelve a comprobar que todo parece correcto. ',
                willBeReady: 'Esta tarjeta estará lista para su uso inmediato.',
                cardholder: 'Titular de la tarjeta',
                cardType: 'Tipo de tarjeta',
                limit: 'Limite',
                limitType: 'Tipo de limite',
                name: 'Nombre',
            },
            deactivateCardModal: {
                deactivate: 'Desactivar',
                deactivateCard: 'Desactivar tarjeta',
                deactivateConfirmation: 'Al desactivar esta tarjeta, se rechazarán todas las transacciones futuras y no se podrá deshacer.',
            },
        },

        export: {
            notReadyHeading: 'No está listo para exportar',
            notReadyDescription:
                'Los borradores o informes de gastos pendientes no se pueden exportar al sistema contabilidad. Por favor, apruebe o pague estos gastos antes de exportarlos.',
        },
        invoices: {
            sendInvoice: 'Enviar factura',
            sendFrom: 'Enviar desde',
            invoicingDetails: 'Detalles de facturación',
            invoicingDetailsDescription: 'Esta información aparecerá en tus facturas.',
            companyName: 'Nombre de la empresa',
            companyWebsite: 'Sitio web de la empresa',
            paymentMethods: {
                personal: 'Personal',
                business: 'Empresas',
                chooseInvoiceMethod: 'Elija un método de pago:',
                payingAsIndividual: 'Pago individual',
                payingAsBusiness: 'Pagar como una empresa',
            },
            invoiceBalance: 'Saldo de la factura',
            invoiceBalanceSubtitle: 'Este es tu saldo actual de la recaudación de pagos de facturas. Se transferirá automáticamente a tu cuenta bancaria si has agregado una.',
            bankAccountsSubtitle: 'Agrega una cuenta bancaria para hacer y recibir pagos de facturas.',
        },
        invite: {
            member: 'Invitar miembros',
            members: 'Invitar miembros',
            invitePeople: 'Invitar nuevos miembros',
            genericFailureMessage: 'Se ha producido un error al invitar al miembro al espacio de trabajo. Vuelva a intentarlo.',
            pleaseEnterValidLogin: `Asegúrese de que el correo electrónico o el número de teléfono sean válidos (p. ej. ${CONST.EXAMPLE_PHONE_NUMBER}).`,
            user: 'miembro',
            users: 'miembros',
            invited: 'invitó',
            removed: 'eliminó',
            to: 'a',
            from: 'de',
        },
        inviteMessage: {
            confirmDetails: 'Confirma los detalles',
            inviteMessagePrompt: '¡Añadir un mensaje para hacer tu invitación destacar!',
            personalMessagePrompt: 'Mensaje',
            inviteNoMembersError: 'Por favor, selecciona al menos un miembro a invitar.',
            genericFailureMessage: 'Se ha producido un error al invitar al miembro al espacio de trabajo. Por favor, vuelva a intentarlo.',
            joinRequest: ({user, workspaceName}: {user: string; workspaceName: string}) => `${user} solicitó unirse al espacio de trabajo ${workspaceName}`,
        },
        distanceRates: {
            oopsNotSoFast: 'Ups! No tan rápido...',
            workspaceNeeds: 'Un espacio de trabajo necesita al menos una tasa de distancia activa.',
            distance: 'Distancia',
            centrallyManage: 'Gestiona centralizadamente las tasas, elige si contabilizar en millas o kilómetros, y define una categoría por defecto',
            rate: 'Tasa',
            addRate: 'Agregar tasa',
            findRate: 'Encontrar tasa',
            trackTax: 'Impuesto de seguimiento',
            deleteRates: () => ({
                one: 'Eliminar tasa',
                other: 'Eliminar tasas',
            }),
            enableRates: () => ({
                one: 'Activar tasa',
                other: 'Activar tasas',
            }),
            disableRates: () => ({
                one: 'Desactivar tasa',
                other: 'Desactivar tasas',
            }),
            enableRate: 'Activar tasa',
            status: 'Estado',
            unit: 'Unidad',
            taxFeatureNotEnabledMessage: 'Los impuestos deben estar activados en el área de trabajo para poder utilizar esta función. Dirígete a ',
            changePromptMessage: ' para hacer ese cambio.',
            deleteDistanceRate: 'Eliminar tasa de distancia',
            areYouSureDelete: () => ({
                one: '¿Estás seguro de que quieres eliminar esta tasa?',
                other: '¿Estás seguro de que quieres eliminar estas tasas?',
            }),
            errors: {
                rateNameRequired: 'El nombre de la tasa es obligatorio',
                existingRateName: 'Ya existe una tasa de distancia con este nombre',
            },
        },
        editor: {
            nameInputLabel: 'Nombre',
            descriptionInputLabel: 'Descripción',
            typeInputLabel: 'Tipo',
            initialValueInputLabel: 'Valor inicial',
            nameInputHelpText: 'Este es el nombre que verás en tu espacio de trabajo.',
            nameIsRequiredError: 'Debes definir un nombre para tu espacio de trabajo',
            currencyInputLabel: 'Moneda por defecto',
            currencyInputHelpText: 'Todas los gastos en este espacio de trabajo serán convertidos a esta moneda.',
            currencyInputDisabledText: ({currency}: CurrencyInputDisabledTextParams) =>
                `La moneda predeterminada no se puede cambiar porque este espacio de trabajo está vinculado a una cuenta bancaria en ${currency}.`,
            save: 'Guardar',
            genericFailureMessage: 'Se ha producido un error al guardar el espacio de trabajo. Por favor, inténtalo de nuevo.',
            avatarUploadFailureMessage: 'No se pudo subir el avatar. Por favor, inténtalo de nuevo.',
            addressContext: 'Se requiere una dirección para habilitar Expensify Travel. Por favor, introduce una dirección asociada con tu negocio.',
        },
        bankAccount: {
            continueWithSetup: 'Continuar con la configuración',
            youAreAlmostDone: 'Casi has acabado de configurar tu cuenta bancaria, que te permitirá emitir tarjetas corporativas, reembolsar gastos y cobrar pagar facturas.',
            streamlinePayments: 'Optimiza pagos',
            connectBankAccountNote: 'Nota: No se pueden usar cuentas bancarias personales para realizar pagos en los espacios de trabajo.',
            oneMoreThing: '¡Una cosa más!',
            allSet: '¡Todo listo!',
            accountDescriptionWithCards: 'Esta cuenta bancaria se utilizará para emitir tarjetas corporativas, reembolsar gastos y cobrar y pagar facturas.',
            letsFinishInChat: '¡Continuemos en el chat!',
            finishInChat: 'Continuemos en el chat',
            almostDone: '¡Casi listo!',
            disconnectBankAccount: 'Desconectar cuenta bancaria',
            startOver: 'Empezar de nuevo',
            updateDetails: 'Actualizar detalles',
            yesDisconnectMyBankAccount: 'Sí, desconecta mi cuenta bancaria',
            yesStartOver: 'Sí, empezar de nuevo',
            disconnectYour: 'Desconecta tu cuenta bancaria de ',
            bankAccountAnyTransactions: '. Los reembolsos pendientes serán completados sin problemas.',
            clearProgress: 'Empezar de nuevo descartará lo completado hasta ahora.',
            areYouSure: '¿Estás seguro?',
            workspaceCurrency: 'Moneda del espacio de trabajo',
            updateCurrencyPrompt:
                'Parece que tu espacio de trabajo está configurado actualmente en una moneda diferente a USD. Por favor, haz clic en el botón de abajo para actualizar tu moneda a USD ahora.',
            updateToUSD: 'Actualizar a USD',
            updateWorkspaceCurrency: 'Actualizar la moneda del espacio de trabajo',
            workspaceCurrencyNotSupported: 'Moneda del espacio de trabajo no soportada',
            yourWorkspace: 'Tu espacio de trabajo está configurado en una moneda no soportada. Consulta la',
            listOfSupportedCurrencies: 'lista de monedas soportadas',
        },
        changeOwner: {
            changeOwnerPageTitle: 'Transferir la propiedad',
            addPaymentCardTitle: 'Ingrese tu tarjeta de pago para transferir la propiedad',
            addPaymentCardButtonText: 'Aceptar términos y agregar tarjeta de pago',
            addPaymentCardReadAndAcceptTextPart1: 'Lea y acepte',
            addPaymentCardReadAndAcceptTextPart2: 'para agregar tu tarjeta',
            addPaymentCardTerms: 'los términos',
            addPaymentCardPrivacy: 'la política de privacidad',
            addPaymentCardAnd: 'y',
            addPaymentCardPciCompliant: 'PCI-DSS obediente',
            addPaymentCardBankLevelEncrypt: 'Cifrado a nivel bancario',
            addPaymentCardRedundant: 'Infraestructura redundante',
            addPaymentCardLearnMore: 'Conozca más sobre nuestra',
            addPaymentCardSecurity: 'seguridad',
            amountOwedTitle: 'Saldo pendiente',
            amountOwedButtonText: 'OK',
            amountOwedText: 'Esta cuenta tiene un saldo pendiente de un mes anterior.\n\n¿Quiere liquidar el saldo y hacerse cargo de la facturación de este espacio de trabajo?',
            ownerOwesAmountTitle: 'Saldo pendiente',
            ownerOwesAmountButtonText: 'Transferir saldo',
            ownerOwesAmountText: ({email, amount}: OwnerOwesAmountParams) =>
                `La cuenta propietaria de este espacio de trabajo (${email}) tiene un saldo pendiente de un mes anterior.\n\n¿Desea transferir este monto (${amount}) para hacerse cargo de la facturación de este espacio de trabajo? tu tarjeta de pago se cargará inmediatamente.`,
            subscriptionTitle: 'Asumir la suscripción anual',
            subscriptionButtonText: 'Transferir suscripción',
            subscriptionText: ({usersCount, finalCount}: ChangeOwnerSubscriptionParams) =>
                `Al hacerse cargo de este espacio de trabajo se fusionará tu suscripción anual asociada con tu suscripción actual. Esto aumentará el tamaño de tu suscripción en ${usersCount} miembros, lo que hará que tu nuevo tamaño de suscripción sea ${finalCount}. ¿Te gustaria continuar?`,
            duplicateSubscriptionTitle: 'Alerta de suscripción duplicada',
            duplicateSubscriptionButtonText: 'Continuar',
            duplicateSubscriptionText: ({email, workspaceName}: ChangeOwnerDuplicateSubscriptionParams) =>
                `Parece que estás intentando hacerte cargo de la facturación de los espacios de trabajo de ${email}, pero para hacerlo, primero debes ser administrador de todos sus espacios de trabajo.\n\nHaz clic en "Continuar" si solo quieres tomar sobrefacturación para el espacio de trabajo ${workspaceName}.\n\nSi desea hacerse cargo de la facturación de toda tu suscripción, pídales que lo agreguen como administrador a todos sus espacios de trabajo antes de hacerse cargo de la facturación.`,
            hasFailedSettlementsTitle: 'No se puede transferir la propiedad',
            hasFailedSettlementsButtonText: 'Entiendo',
            hasFailedSettlementsText: ({email}: ChangeOwnerHasFailedSettlementsParams) =>
                `No puede hacerse cargo de la facturación porque ${email} tiene una liquidación vencida de la tarjeta Expensify. Avíseles que se comuniquen con concierge@expensify.com para resolver el problema. Luego, podrá hacerse cargo de la facturación de este espacio de trabajo.`,
            failedToClearBalanceTitle: 'Fallo al liquidar el saldo',
            failedToClearBalanceButtonText: 'OK',
            failedToClearBalanceText: 'No hemos podido liquidar el saldo, por favor, inténtalo más tarde.',
            successTitle: '¡Guau! Todo listo.',
            successDescription: 'Ahora eres el propietario de este espacio de trabajo.',
            errorTitle: '¡Ups! No tan rapido...',
            errorDescriptionPartOne: 'Hubo un problema al transferir la propiedad de este espacio de trabajo. Inténtalo de nuevo, o',
            errorDescriptionPartTwo: 'contacta con Concierge',
            errorDescriptionPartThree: 'por ayuda.',
        },

        exportAgainModal: {
            title: '¡Cuidado!',
            description: ({reportName, connectionName}: ExportAgainModalDescriptionParams) =>
                `Los siguientes informes ya se han exportado a ${CONST.POLICY.CONNECTIONS.NAME_USER_FRIENDLY[connectionName]}:\n\n${reportName}\n\n¿Estás seguro de que deseas exportarlos de nuevo?`,
            confirmText: 'Sí, exportar de nuevo',
            cancelText: 'Cancelar',
        },
        planTypePage: {
            planTypes: {
                team: {
                    label: 'Recopilar',
                    description: 'Para equipos que buscan automatizar sus procesos.',
                },
                corporate: {
                    label: 'Controlar',
                    description: 'Para organizaciones con requisitos avanzados.',
                },
            },
            description: 'Elige el plan adecuado para ti. Para ver una lista detallada de funciones y precios, consulta nuestra',
            subscriptionLink: 'página de ayuda sobre tipos de planes y precios',
            lockedPlanDescription: ({count, annualSubscriptionEndDate}: WorkspaceLockedPlanTypeParams) => ({
                one: `Tienes un compromiso anual de 1 miembro activo en el plan Controlar hasta el ${annualSubscriptionEndDate}. Puedes cambiar a una suscripción de pago por uso y desmejorar al plan Recopilar a partir del ${annualSubscriptionEndDate} desactivando la renovación automática en`,
                other: `Tienes un compromiso anual de ${count} miembros activos en el plan Controlar hasta el ${annualSubscriptionEndDate}. Puedes cambiar a una suscripción de pago por uso y desmejorar al plan Recopilar a partir del ${annualSubscriptionEndDate} desactivando la renovación automática en`,
            }),
            subscriptions: 'Suscripciones',
        },
        upgrade: {
            reportFields: {
                title: 'Los campos',
                description: `Los campos de informe permiten especificar detalles a nivel de cabecera, distintos de las etiquetas que pertenecen a los gastos en partidas individuales. Estos detalles pueden incluir nombres de proyectos específicos, información sobre viajes de negocios, ubicaciones, etc.`,
                onlyAvailableOnPlan: 'Los campos de informe sólo están disponibles en el plan Controlar, a partir de ',
            },
            [CONST.POLICY.CONNECTIONS.NAME.NETSUITE]: {
                title: 'NetSuite',
                description: `Disfruta de la sincronización automática y reduce las entradas manuales con la integración Expensify + NetSuite. Obtén información financiera en profundidad y en tiempo real con la compatibilidad nativa y personalizada con segmentos, incluida la asignación de proyectos y clientes.`,
                onlyAvailableOnPlan: 'Nuestra integración NetSuite sólo está disponible en el plan Controlar, a partir de ',
            },
            [CONST.POLICY.CONNECTIONS.NAME.SAGE_INTACCT]: {
                title: 'Sage Intacct',
                description: `Disfruta de una sincronización automatizada y reduce las entradas manuales con la integración Expensify + Sage Intacct. Obtén información financiera en profundidad y en tiempo real con dimensiones definidas por el usuario, así como codificación de gastos por departamento, clase, ubicación, cliente y proyecto (trabajo).`,
                onlyAvailableOnPlan: 'Nuestra integración Sage Intacct sólo está disponible en el plan Controlar, a partir de ',
            },
            [CONST.POLICY.CONNECTIONS.NAME.QBD]: {
                title: 'QuickBooks Desktop',
                description: `Disfruta de la sincronización automática y reduce las entradas manuales con la integración de Expensify + QuickBooks Desktop. Obtén la máxima eficiencia con una conexión bidireccional en tiempo real y la codificación de gastos por clase, artículo, cliente y proyecto.`,
                onlyAvailableOnPlan: 'Nuestra integración con QuickBooks Desktop solo está disponible en el plan Controlar, que comienza en ',
            },
            [CONST.UPGRADE_FEATURE_INTRO_MAPPING.approvals.id]: {
                title: 'Aprobaciones anticipadas',
                description: `Si quieres añadir más niveles de aprobación, o simplemente asegurarte de que los gastos más importantes reciben otro vistazo, no hay problema. Las aprobaciones avanzadas ayudan a realizar las comprobaciones adecuadas a cada nivel para mantener los gastos de tu equipo bajo control.`,
                onlyAvailableOnPlan: 'Las aprobaciones avanzadas sólo están disponibles en el plan Controlar, con precios desde ',
            },
            categories: {
                title: 'Categorías',
                description: `Las categorías te ayudan a organizar mejor los gastos y a llevar un seguimiento de en qué estás gastando tu dinero. Utiliza nuestra lista de categorías sugeridas o crea las tuyas propias.`,
                onlyAvailableOnPlan: 'Las categorías están disponibles en el plan Recopilar, a partir de ',
            },
            glCodes: {
                title: 'Códigos de libro mayor',
                description: `Añada códigos de libro mayor a sus categorías para exportar fácilmente los gastos a sus sistemas de contabilidad y nómina.`,
                onlyAvailableOnPlan: 'Los códigos de libro mayor solo están disponibles en el plan Controlar, a partir de ',
            },
            glAndPayrollCodes: {
                title: 'Códigos de libro mayor y nómina',
                description: `Añada códigos de libro mayor y nómina a sus categorías para exportar fácilmente los gastos a sus sistemas de contabilidad y nómina.`,
                onlyAvailableOnPlan: 'Los códigos de libro mayor y nómina solo están disponibles en el plan Controlar, a partir de ',
            },
            taxCodes: {
                title: 'Código de impuesto',
                description: `Añada código de impuesto mayor a sus categorías para exportar fácilmente los gastos a sus sistemas de contabilidad y nómina.`,
                onlyAvailableOnPlan: 'Los código de impuesto mayor solo están disponibles en el plan Controlar, a partir de ',
            },
            companyCards: {
                title: 'Tarjetas de empresa ilimitadas',
                description: `¿Necesita agregar más canales de tarjetas? Desbloquee tarjetas de empresa ilimitadas para sincronizar transacciones de todos los principales emisores de tarjetas.`,
                onlyAvailableOnPlan: 'Esto solo está disponible en el plan Control, a partir de ',
            },
            rules: {
                title: 'Reglas',
                description: `Las reglas se ejecutan en segundo plano y mantienen tus gastos bajo control para que no tengas que preocuparte por los detalles pequeños.\n\nExige detalles de los gastos, como recibos y descripciones, establece límites y valores predeterminados, y automatiza las aprobaciones y los pagos, todo en un mismo lugar.`,
                onlyAvailableOnPlan: 'Las reglas están disponibles solo en el plan Controlar, que comienza en ',
            },
            perDiem: {
                title: 'Per diem',
                description:
                    'Las dietas per diem (ej.: $100 por día para comidas) son una excelente forma de mantener los gastos diarios predecibles y ajustados a las políticas de la empresa, especialmente si tus empleados viajan por negocios. Disfruta de funciones como tasas personalizadas, categorías por defecto y detalles más específicos como destinos y subtasas.',
                onlyAvailableOnPlan: 'Las dietas per diem solo están disponibles en el plan Control, a partir de ',
            },
            travel: {
                title: 'Viajes',
                description:
                    'Expensify Travel es una nueva plataforma corporativa de reserva y gestión de viajes que permite a los miembros reservar alojamientos, vuelos, transporte y mucho más.',
                onlyAvailableOnPlan: 'Los viajes están disponibles en el plan Recopilar, a partir de ',
            },
            multiLevelTags: {
                title: 'Etiquetas multinivel',
                description:
                    'Las etiquetas multinivel te ayudan a llevar un control más preciso de los gastos. Asigna múltiples etiquetas a cada partida, como departamento, cliente o centro de costos, para capturar el contexto completo de cada gasto. Esto permite informes más detallados, flujos de aprobación y exportaciones contables.',
                onlyAvailableOnPlan: 'Las etiquetas multinivel solo están disponibles en el plan Control, a partir de ',
            },
            note: {
                upgradeWorkspace: 'Mejore su espacio de trabajo para acceder a esta función, o',
                learnMore: 'más información',
                aboutOurPlans: 'sobre nuestros planes y precios.',
            },
            pricing: {
                perActiveMember: 'por miembro activo al mes.',
                perMember: 'por miembro al mes.',
            },
            upgradeToUnlock: 'Desbloquear esta función',
            completed: {
                headline: 'Has mejorado tu espacio de trabajo.',
                categorizeMessage: `Has actualizado con éxito a un espacio de trabajo en el plan Recopilar. ¡Ahora puedes categorizar tus gastos!`,
                travelMessage: 'Has mejorado con éxito a un espacio de trabajo en el plan Recopilar. ¡Ahora puedes comenzar a reservar y gestionar viajes!',
                successMessage: ({policyName}: ReportPolicyNameParams) => `Has actualizado con éxito ${policyName} al plan Controlar.`,
                viewSubscription: 'Ver su suscripción',
                moreDetails: 'para obtener más información.',
                gotIt: 'Entendido, gracias.',
            },
            commonFeatures: {
                title: 'Mejorar al plan Controlar',
                note: 'Desbloquea nuestras funciones más potentes, incluyendo:',
                benefits: {
                    startsAt: 'El plan Controlar comienza desde ',
                    perMember: 'por miembro activo al mes.',
                    learnMore: 'Más información',
                    pricing: 'sobre nuestros planes y precios.',
                    benefit1: 'Conexiones avanzadas de contabilidad (NetSuite, Sage Intacct y más)',
                    benefit2: 'Reglas inteligentes de gastos',
                    benefit3: 'Flujos de aprobación de varios niveles',
                    benefit4: 'Controles de seguridad mejorados',
                    toUpgrade: 'Para mejorar, haz clic en',
                    selectWorkspace: 'selecciona un espacio de trabajo y cambia el tipo de plan a',
                },
            },
        },
        downgrade: {
            commonFeatures: {
                title: 'Desmejorar al plan Recopilar',
                note: 'Si desmejoras, perderás acceso a estas funciones y más:',
                benefits: {
                    note: 'Para una comparación completa de nuestros planes, consulta nuestra',
                    pricingPage: 'página de precios',
                    confirm: '¿Estás seguro de que deseas desmejorar y eliminar tus configuraciones?',
                    warning: 'Esto no se puede deshacer.',
                    benefit1: 'Conexiones de contabilidad (excepto QuickBooks Online y Xero)',
                    benefit2: 'Reglas inteligentes de gastos',
                    benefit3: 'Flujos de aprobación de varios niveles',
                    benefit4: 'Controles de seguridad mejorados',
                    headsUp: '¡Atención!',
                    multiWorkspaceNote:
                        'Tendrás que bajar de categoría todos tus espacios de trabajo antes de tu primer pago mensual para comenzar una suscripción con la tasa del plan Recopilar. Haz clic en',
                    selectStep: '> selecciona cada espacio de trabajo > cambia el tipo de plan a',
                },
            },
            completed: {
                headline: 'Tu espacio de trabajo ha sido bajado de categoría',
                description: 'Tienes otros espacios de trabajo en el plan Controlar. Para facturarte con la tasa del plan Recopilar, debes bajar de categoría todos los espacios de trabajo.',
                gotIt: 'Entendido, gracias.',
            },
        },
        payAndDowngrade: {
            title: 'Pagar y bajar de categoría',
            headline: 'Tu pago final',
            description1: 'Tu factura final por esta suscripción será',
            description2: ({date}: DateParams) => `Consulta el desglose a continuación para ${date}:`,
            subscription:
                '¡Atención! Esta acción finalizará tu suscripción a Expensify, eliminará este espacio de trabajo y eliminará a todos los miembros del espacio de trabajo. Si deseas conservar este espacio de trabajo y solo eliminarte a ti mismo, haz que otro administrador tome el control de la facturación primero.',
            genericFailureMessage: 'Ocurrió un error al pagar tu factura. Por favor, inténtalo de nuevo.',
        },
        restrictedAction: {
            restricted: 'Restringido',
            actionsAreCurrentlyRestricted: ({workspaceName}: ActionsAreCurrentlyRestricted) => `Las acciones en el espacio de trabajo ${workspaceName} están actualmente restringidas`,
            workspaceOwnerWillNeedToAddOrUpdatePaymentCard: ({workspaceOwnerName}: WorkspaceOwnerWillNeedToAddOrUpdatePaymentCardParams) =>
                `El propietario del espacio de trabajo, ${workspaceOwnerName} tendrá que añadir o actualizar la tarjeta de pago registrada para desbloquear nueva actividad en el espacio de trabajo.`,
            youWillNeedToAddOrUpdatePaymentCard: 'Debes añadir o actualizar la tarjeta de pago registrada para desbloquear nueva actividad en el espacio de trabajo.',
            addPaymentCardToUnlock: 'Añade una tarjeta para desbloquearlo!',
            addPaymentCardToContinueUsingWorkspace: 'Añade una tarjeta de pago para seguir utilizando este espacio de trabajo',
            pleaseReachOutToYourWorkspaceAdmin: 'Si tienes alguna pregunta, ponte en contacto con el administrador de su espacio de trabajo.',
            chatWithYourAdmin: 'Chatea con tu administrador',
            chatInAdmins: 'Chatea en #admins',
            addPaymentCard: 'Agregar tarjeta de pago',
        },
        rules: {
            individualExpenseRules: {
                title: 'Gastos',
                subtitle: 'Establece controles y valores predeterminados para gastos individuales. También puedes crear reglas para',
                receiptRequiredAmount: 'Cantidad requerida para los recibos',
                receiptRequiredAmountDescription: 'Exige recibos cuando los gastos superen este importe, a menos que lo anule una regla de categoría.',
                maxExpenseAmount: 'Importe máximo del gasto',
                maxExpenseAmountDescription: 'Marca los gastos que superen este importe, a menos que una regla de categoría lo anule.',
                maxAge: 'Antigüedad máxima',
                maxExpenseAge: 'Antigüedad máxima de los gastos',
                maxExpenseAgeDescription: 'Marca los gastos de más de un número determinado de días.',
                maxExpenseAgeDays: () => ({
                    one: '1 día',
                    other: (count: number) => `${count} días`,
                }),
                billableDefault: 'Valor predeterminado facturable',
                billableDefaultDescription: 'Elige si los gastos en efectivo y con tarjeta de crédito deben ser facturables por defecto. Los gastos facturables se activan o desactivan en',
                billable: 'Facturable',
                billableDescription: 'Los gastos se vuelven a facturar a los clientes en la mayoría de los casos',
                nonBillable: 'No facturable',
                nonBillableDescription: 'Los gastos se vuelven a facturar a los clientes en ocasiones',
                eReceipts: 'Recibos electrónicos',
                eReceiptsHint: 'Los recibos electrónicos se crean automáticamente',
                eReceiptsHintLink: 'para la mayoría de las transacciones en USD',
                attendeeTracking: 'Seguimiento de asistentes',
                attendeeTrackingHint: 'Haz un seguimiento del coste por persona para cada gasto.',
                prohibitedDefaultDescription:
                    'Marque cualquier recibo donde aparezcan alcohol, apuestas u otros artículos restringidos. Los gastos con recibos que incluyan estos conceptos requerirán una revisión manual.',
                prohibitedExpenses: 'Gastos prohibidos',
                alcohol: 'Alcohol',
                hotelIncidentals: 'Gastos adicionales de hotel',
                gambling: 'Juegos de apuestas',
                tobacco: 'Tabaco',
                adultEntertainment: 'Entretenimiento para adultos',
            },
            expenseReportRules: {
                examples: 'Ejemplos:',
                title: 'Informes de gastos',
                subtitle: 'Automatiza el cumplimiento, la aprobación y el pago de los informes de gastos.',
                customReportNamesSubtitle: 'Personaliza los títulos de los informes usando nuestras amplias fórmulas.',
                customNameTitle: 'Título de informe predeterminado',
                customNameDescription: 'Elige un nombre personalizado para los informes de gastos usando nuestras ',
                customNameDescriptionLink: 'fórmulas variadas',
                customNameInputLabel: 'Nombre',
                customNameEmailPhoneExample: 'Correo electrónico o teléfono del miembro: {report:submit:from}',
                customNameStartDateExample: 'Fecha de inicio del informe: {report:startdate}',
                customNameWorkspaceNameExample: 'Nombre del espacio de trabajo: {report:workspacename}',
                customNameReportIDExample: 'ID del informe: {report:id}',
                customNameTotalExample: 'Total: {report:total}.',
                preventMembersFromChangingCustomNamesTitle: 'Evitar que los miembros cambien los nombres personalizados de los informes',
                preventSelfApprovalsTitle: 'Evitar autoaprobaciones',
                preventSelfApprovalsSubtitle: 'Evita que los miembros del espacio de trabajo aprueben sus propios informes de gastos.',
                autoApproveCompliantReportsTitle: 'Aprobación automática de informes conformes',
                autoApproveCompliantReportsSubtitle: 'Configura qué informes de gastos pueden aprobarse de forma automática.',
                autoApproveReportsUnderTitle: 'Aprobar automáticamente informes por debajo de',
                autoApproveReportsUnderDescription: 'Los informes de gastos totalmente conformes por debajo de esta cantidad se aprobarán automáticamente.',
                randomReportAuditTitle: 'Auditoría aleatoria de informes',
                randomReportAuditDescription: 'Requiere que algunos informes sean aprobados manualmente, incluso si son elegibles para la aprobación automática.',
                autoPayApprovedReportsTitle: 'Pago automático de informes aprobados',
                autoPayApprovedReportsSubtitle: 'Configura qué informes de gastos pueden pagarse de forma automática.',
                autoPayApprovedReportsLimitError: ({currency}: AutoPayApprovedReportsLimitErrorParams = {}) => `Por favor, introduce un monto menor a ${currency ?? ''}20,000`,
                autoPayApprovedReportsLockedSubtitle: 'Ve a más funciones y habilita flujos de trabajo, luego agrega pagos para desbloquear esta función.',
                autoPayReportsUnderTitle: 'Pagar automáticamente informes por debajo de',
                autoPayReportsUnderDescription: 'Los informes de gastos totalmente conformes por debajo de esta cantidad se pagarán automáticamente.',
                unlockFeatureGoToSubtitle: 'Ir a',
                unlockFeatureEnableWorkflowsSubtitle: ({featureName}: FeatureNameParams) => `y habilita flujos de trabajo, luego agrega ${featureName} para desbloquear esta función.`,
                enableFeatureSubtitle: ({featureName}: FeatureNameParams) => `y habilita ${featureName} para desbloquear esta función.`,
            },
            categoryRules: {
                title: 'Reglas de categoría',
                approver: 'Aprobador',
                requireDescription: 'Requerir descripción',
                descriptionHint: 'Sugerencia de descripción',
                descriptionHintDescription: ({categoryName}: CategoryNameParams) =>
                    `Recuerda a los empleados que deben proporcionar información adicional para los gastos de “${categoryName}”. Esta sugerencia aparece en el campo de descripción en los gastos.`,
                descriptionHintLabel: 'Sugerencia',
                descriptionHintSubtitle: 'Consejo: ¡Cuanto más corta, mejor!',
                maxAmount: 'Importe máximo',
                flagAmountsOver: 'Señala importes superiores a',
                flagAmountsOverDescription: ({categoryName}: CategoryNameParams) => `Aplica a la categoría “${categoryName}”.`,
                flagAmountsOverSubtitle: 'Esto anula el importe máximo para todos los gastos.',
                expenseLimitTypes: {
                    expense: 'Gasto individual',
                    expenseSubtitle: 'Señala importes de gastos por categoría. Esta regla anula la regla general del espacio de trabajo para el importe máximo de gastos.',
                    daily: 'Total por categoría',
                    dailySubtitle: 'Marcar el gasto total por categoría en cada informe de gastos.',
                },
                requireReceiptsOver: 'Requerir recibos para importes superiores a',
                requireReceiptsOverList: {
                    default: ({defaultAmount}: DefaultAmountParams) => `${defaultAmount} ${CONST.DOT_SEPARATOR} Predeterminado`,
                    never: 'Nunca requerir recibos',
                    always: 'Requerir recibos siempre',
                },
                defaultTaxRate: 'Tasa de impuesto predeterminada',
                goTo: 'Ve a',
                andEnableWorkflows: 'y habilita los flujos de trabajo, luego añade aprobaciones para desbloquear esta función.',
            },
            customRules: {
                title: 'Reglas personalizadas',
                subtitle: 'Descripción',
                description: 'Introduzca reglas personalizadas para los informes de gastos',
            },
        },
    },
    getAssistancePage: {
        title: 'Obtener ayuda',
        subtitle: '¡Estamos aquí para ayudarte!',
        description: 'Elige una de las siguientes opciones:',
        chatWithConcierge: 'Chatear con Concierge',
        scheduleSetupCall: 'Concertar una llamada',
        scheduleACall: 'Programar llamada',
        questionMarkButtonTooltip: 'Obtén ayuda de nuestro equipo',
        exploreHelpDocs: 'Explorar la documentación de ayuda',
        registerForWebinar: 'Registrarse para el seminario web',
        onboardingHelp: 'Ayuda de incorporación',
    },
    emojiPicker: {
        skinTonePickerLabel: 'Elige el tono de piel por defecto',
        headers: {
            frequentlyUsed: 'Usado frecuentemente',
            smileysAndEmotion: 'Emoticonos y emociones',
            peopleAndBody: 'Personas y Cuerpo',
            animalsAndNature: 'Animales y naturaleza',
            foodAndDrink: 'Alimentos y bebidas',
            travelAndPlaces: 'Viajes y lugares',
            activities: 'Actividades',
            objects: 'Objetos',
            symbols: 'Símbolos',
            flags: 'Banderas',
        },
    },
    newRoomPage: {
        newRoom: 'Nueva sala de chat',
        groupName: 'Nombre del grupo',
        roomName: 'Nombre de la sala',
        visibility: 'Visibilidad',
        restrictedDescription: 'Sólo las personas en tu espacio de trabajo pueden encontrar esta sala',
        privateDescription: 'Sólo las personas que están invitadas a esta sala pueden encontrarla',
        publicDescription: 'Cualquier persona puede unirse a esta sala',
        // eslint-disable-next-line @typescript-eslint/naming-convention
        public_announceDescription: 'Cualquier persona puede unirse a esta sala',
        createRoom: 'Crea una sala de chat',
        roomAlreadyExistsError: 'Ya existe una sala con este nombre',
        roomNameReservedError: ({reservedName}: RoomNameReservedErrorParams) =>
            `${reservedName} es el nombre una sala por defecto de todos los espacios de trabajo. Por favor, elige otro nombre.`,
        roomNameInvalidError: 'Los nombres de las salas solo pueden contener minúsculas, números y guiones',
        pleaseEnterRoomName: 'Por favor, escribe el nombre de una sala',
        pleaseSelectWorkspace: 'Por favor, selecciona un espacio de trabajo',
        renamedRoomAction: ({oldName, newName, actorName, isExpenseReport}: RenamedRoomActionParams) => {
            const actor = actorName ? `${actorName} ` : '';
            return isExpenseReport ? `${actor}cambió el nombre a "${newName}" (previamente "${oldName}")` : `${actor}cambió el nombre de la sala a "${newName}" (previamente "${oldName}")`;
        },
        roomRenamedTo: ({newName}: RoomRenamedToParams) => `Sala renombrada a ${newName}`,
        social: 'social',
        selectAWorkspace: 'Seleccionar un espacio de trabajo',
        growlMessageOnRenameError: 'No se ha podido cambiar el nombre del espacio de trabajo. Por favor, comprueba tu conexión e inténtalo de nuevo.',
        visibilityOptions: {
            restricted: 'Espacio de trabajo', // the translation for "restricted" visibility is actually workspace. This is so we can display restricted visibility rooms as "workspace" without having to change what's stored.
            private: 'Privada',
            public: 'Público',
            // eslint-disable-next-line @typescript-eslint/naming-convention
            public_announce: 'Anuncio Público',
        },
    },
    workspaceApprovalModes: {
        submitAndClose: 'Enviar y Cerrar',
        submitAndApprove: 'Enviar y Aprobar',
        advanced: 'AVANZADO',
        dynamicExternal: 'DINÁMICO_EXTERNO',
        smartReport: 'INFORME_INTELIGENTE',
        billcom: 'BILLCOM',
    },
    workspaceActions: {
        addApprovalRule: ({approverEmail, approverName, field, name}: AddedPolicyApprovalRuleParams) =>
            `añadió a ${approverName} (${approverEmail}) como aprobador para la ${field} "${name}"`,
        deleteApprovalRule: ({approverEmail, approverName, field, name}: AddedPolicyApprovalRuleParams) =>
            `eliminó a ${approverName} (${approverEmail}) como aprobador para la ${field} "${name}"`,
        updateApprovalRule: ({field, name, newApproverEmail, newApproverName, oldApproverEmail, oldApproverName}: UpdatedPolicyApprovalRuleParams) => {
            const formatApprover = (displayName?: string, email?: string) => (displayName ? `${displayName} (${email})` : email);

            return `cambió el aprobador para la ${field} "${name}" a ${formatApprover(newApproverName, newApproverEmail)} (previamente ${formatApprover(oldApproverName, oldApproverEmail)})`;
        },
        addCategory: ({categoryName}: UpdatedPolicyCategoryParams) => `añadió la categoría "${categoryName}""`,
        deleteCategory: ({categoryName}: UpdatedPolicyCategoryParams) => `eliminó la categoría "${categoryName}"`,
        updateCategory: ({oldValue, categoryName}: UpdatedPolicyCategoryParams) => `${oldValue ? 'deshabilitó' : 'habilitó'} la categoría "${categoryName}"`,
        updatedDescriptionHint: ({categoryName, oldValue, newValue}: UpdatedPolicyCategoryDescriptionHintTypeParams) => {
            if (!newValue) {
                return `eliminó la sugerencia de descripción "${oldValue}" de la categoría "${categoryName}"`;
            }

            return !oldValue
                ? `añadió la sugerencia de descripción "${newValue}" a la categoría "${categoryName}"`
                : `cambió la sugerencia de descripción de la categoría "${categoryName}" a “${newValue}” (anteriormente “${oldValue}”)`;
        },
        updateCategoryPayrollCode: ({oldValue, categoryName, newValue}: UpdatedPolicyCategoryGLCodeParams) => {
            if (!oldValue) {
                return `añadió el código de nómina "${newValue}" a la categoría "${categoryName}"`;
            }
            if (!newValue && oldValue) {
                return `eliminó el código de nómina "${oldValue}" de la categoría "${categoryName}"`;
            }
            return `cambió el código de nómina de la categoría "${categoryName}" a “${newValue}” (previamente “${oldValue}”)`;
        },
        updateCategoryGLCode: ({oldValue, categoryName, newValue}: UpdatedPolicyCategoryGLCodeParams) => {
            if (!oldValue) {
                return `añadió el código GL "${newValue}" a la categoría "${categoryName}"`;
            }
            if (!newValue && oldValue) {
                return `eliminó el código GL "${oldValue}" de la categoría "${categoryName}"`;
            }
            return `cambió el código GL de la categoría “${categoryName}” a “${newValue}” (previamente “${oldValue}”)`;
        },
        updateAreCommentsRequired: ({oldValue, categoryName}: UpdatedPolicyCategoryParams) => {
            return `cambió la descripción de la categoría "${categoryName}" a ${!oldValue ? 'requerida' : 'no requerida'} (previamente ${!oldValue ? 'no requerida' : 'requerida'})`;
        },
        updateCategoryMaxExpenseAmount: ({categoryName, oldAmount, newAmount}: UpdatedPolicyCategoryMaxExpenseAmountParams) => {
            if (newAmount && !oldAmount) {
                return `añadió un importe máximo de ${newAmount} a la categoría "${categoryName}"`;
            }
            if (oldAmount && !newAmount) {
                return `eliminó el importe máximo de ${oldAmount} de la categoría "${categoryName}"`;
            }
            return `cambió el importe máximo de la categoría "${categoryName}" a ${newAmount} (previamente ${oldAmount})`;
        },
        updateCategoryExpenseLimitType: ({categoryName, oldValue, newValue}: UpdatedPolicyCategoryExpenseLimitTypeParams) => {
            if (!oldValue) {
                return `añadió un tipo de límite de ${newValue} a la categoría "${categoryName}"`;
            }
            return `actualizó la categoría "${categoryName}" cambiando el Tipo de Límite a ${newValue} (previamente "${oldValue}")`;
        },
        updateCategoryMaxAmountNoReceipt: ({categoryName, oldValue, newValue}: UpdatedPolicyCategoryMaxAmountNoReceiptParams) => {
            if (!oldValue) {
                return `actualizó la categoría "${categoryName}" cambiando Recibos a ${newValue}`;
            }
            return `cambió la categoría "${categoryName}" a ${newValue} (previamente ${oldValue})`;
        },
        setCategoryName: ({oldName, newName}: UpdatedPolicyCategoryNameParams) => `renombró la categoría "${oldName}" a "${newName}"`,
        updateTagListName: ({oldName, newName}: UpdatedPolicyCategoryNameParams) => `cambió el nombre de la lista de etiquetas a "${newName}" (previamente "${oldName}")`,
        addTag: ({tagListName, tagName}: UpdatedPolicyTagParams) => `añadió la etiqueta "${tagName}" a la lista "${tagListName}"`,
        updateTagName: ({tagListName, newName, oldName}: UpdatedPolicyTagNameParams) => `actualizó la lista de etiquetas "${tagListName}" cambiando la etiqueta "${oldName}" a "${newName}"`,
        updateTagEnabled: ({tagListName, tagName, enabled}: UpdatedPolicyTagParams) => `${enabled ? 'habilitó' : 'deshabilitó'} la etiqueta "${tagName}" en la lista "${tagListName}"`,
        deleteTag: ({tagListName, tagName}: UpdatedPolicyTagParams) => `eliminó la etiqueta "${tagName}" de la lista "${tagListName}"`,
        deleteMultipleTags: ({count, tagListName}: UpdatedPolicyTagParams) => `eliminó "${count}" etiquetas de la lista "${tagListName}"`,
        updateTag: ({tagListName, newValue, tagName, updatedField, oldValue}: UpdatedPolicyTagFieldParams) => {
            if (oldValue) {
                return `actualizó la etiqueta "${tagName}" en la lista "${tagListName}" cambiando el ${updatedField} a "${newValue}" (previamente "${oldValue}")`;
            }
            return `actualizó la etiqueta "${tagName}" en la lista "${tagListName}" añadiendo un ${updatedField} de "${newValue}"`;
        },
        updateCustomUnit: ({customUnitName, newValue, oldValue, updatedField}: UpdatePolicyCustomUnitParams) =>
            `cambió el ${customUnitName} ${updatedField} a "${newValue}" (previamente "${oldValue}")`,
        updateCustomUnitTaxEnabled: ({newValue}: UpdatePolicyCustomUnitTaxEnabledParams) => `${newValue ? 'habilitó' : 'deshabilitó'} el seguimiento de impuestos en tasas de distancia`,
        addCustomUnitRate: ({customUnitName, rateName}: AddOrDeletePolicyCustomUnitRateParams) => `añadió una nueva tasa de "${rateName}" para "${customUnitName}"`,
        updatedCustomUnitRate: ({customUnitName, customUnitRateName, newValue, oldValue, updatedField}: UpdatedPolicyCustomUnitRateParams) =>
            `cambió la tasa de ${customUnitName} ${updatedField} "${customUnitRateName}" a "${newValue}" (previamente "${oldValue}")`,
        updatedCustomUnitTaxRateExternalID: ({customUnitRateName, newValue, newTaxPercentage, oldTaxPercentage, oldValue}: UpdatedPolicyCustomUnitTaxRateExternalIDParams) => {
            if (oldTaxPercentage && oldValue) {
                return `cambió la tasa de impuesto en la tasa por distancia "${customUnitRateName}" a "${newValue} (${newTaxPercentage})" (previamente "${oldValue} (${oldTaxPercentage})")`;
            }
            return `añadió la tasa de impuesto "${newValue} (${newTaxPercentage})" a la tasa de distancia "${customUnitRateName}"`;
        },
        updatedCustomUnitTaxClaimablePercentage: ({customUnitRateName, newValue, oldValue}: UpdatedPolicyCustomUnitTaxClaimablePercentageParams) => {
            if (oldValue) {
                return `cambió la parte recuperable de impuestos en la tasa por distancia "${customUnitRateName}" a "${newValue}" (previamente "${oldValue}")`;
            }
            return `añadió una parte recuperable de impuestos de "${newValue}" a la tasa por distancia "${customUnitRateName}`;
        },
        deleteCustomUnitRate: ({customUnitName, rateName}: AddOrDeletePolicyCustomUnitRateParams) => `eliminó la tasa "${rateName}" de "${customUnitName}"`,
        addedReportField: ({fieldType, fieldName}: AddedOrDeletedPolicyReportFieldParams) => `añadió el campo de informe ${fieldType} "${fieldName}"`,
        updateReportFieldDefaultValue: ({defaultValue, fieldName}: UpdatedPolicyReportFieldDefaultValueParams) =>
            `estableció el valor predeterminado del campo de informe "${fieldName}" en "${defaultValue}"`,
        addedReportFieldOption: ({fieldName, optionName}: PolicyAddedReportFieldOptionParams) => `añadió la opción "${optionName}" al campo de informe "${fieldName}"`,
        removedReportFieldOption: ({fieldName, optionName}: PolicyAddedReportFieldOptionParams) => `eliminó la opción "${optionName}" del campo de informe "${fieldName}"`,
        updateReportFieldOptionDisabled: ({fieldName, optionName, optionEnabled}: PolicyDisabledReportFieldOptionParams) =>
            `${optionEnabled ? 'habilitó' : 'deshabilitó'} la opción "${optionName}" para el campo de informe "${fieldName}"`,
        updateReportFieldAllOptionsDisabled: ({fieldName, optionName, allEnabled, toggledOptionsCount}: PolicyDisabledReportFieldAllOptionsParams) => {
            if (toggledOptionsCount && toggledOptionsCount > 1) {
                return `${allEnabled ? 'habilitó' : 'deshabilitó'} todas las opciones para el campo de informe "${fieldName}"`;
            }
            return `${allEnabled ? 'habilitó' : 'deshabilitó'} la opción "${optionName}" para el campo de informe "${fieldName}", haciendo que todas las opciones queden ${
                allEnabled ? 'habilitadas' : 'deshabilitadas'
            }`;
        },
        deleteReportField: ({fieldType, fieldName}: AddedOrDeletedPolicyReportFieldParams) => `eliminó el campo de informe ${fieldType} "${fieldName}"`,
        preventSelfApproval: ({oldValue, newValue}: UpdatedPolicyPreventSelfApprovalParams) =>
            `actualizó "Evitar la autoaprobación" a "${newValue === 'true' ? 'Habilitada' : 'Deshabilitada'}" (previamente "${oldValue === 'true' ? 'Habilitada' : 'Deshabilitada'}")`,
        updateMaxExpenseAmountNoReceipt: ({oldValue, newValue}: UpdatedPolicyFieldWithNewAndOldValueParams) =>
            `cambió el monto máximo de gasto requerido sin recibo a ${newValue} (previamente ${oldValue})`,
        updateMaxExpenseAmount: ({oldValue, newValue}: UpdatedPolicyFieldWithNewAndOldValueParams) =>
            `cambió el monto máximo de gasto para violaciones a ${newValue} (previamente ${oldValue})`,
        updateMaxExpenseAge: ({oldValue, newValue}: UpdatedPolicyFieldWithNewAndOldValueParams) =>
            `actualizó "Antigüedad máxima de gastos (días)" a "${newValue}" (previamente "${oldValue === 'false' ? CONST.POLICY.DEFAULT_MAX_EXPENSE_AGE : oldValue}")`,
        updateDefaultBillable: ({oldValue, newValue}: UpdatedPolicyFieldWithNewAndOldValueParams) =>
            `actualizó "Volver a facturar gastos a clientes" a "${newValue}" (previamente "${oldValue}")`,
        updateMonthlyOffset: ({oldValue, newValue}: UpdatedPolicyFieldWithNewAndOldValueParams) => {
            if (!oldValue) {
                return `establecer la fecha de envío del informe mensual a "${newValue}"`;
            }
            return `actualizar la fecha de envío del informe mensual a "${newValue}" (previamente "${oldValue}")`;
        },
        updateDefaultTitleEnforced: ({value}: UpdatedPolicyFieldWithValueParam) => `cambió "Requerir título predeterminado de informe" a ${value ? 'activado' : 'desactivado'}`,
        updateWorkspaceDescription: ({newDescription, oldDescription}: UpdatedPolicyDescriptionParams) =>
            !oldDescription
                ? `estableció la descripción de este espacio de trabajo como "${newDescription}"`
                : `actualizó la descripción de este espacio de trabajo a "${newDescription}" (previamente "${oldDescription}")`,
        renamedWorkspaceNameAction: ({oldName, newName}: RenamedWorkspaceNameActionParams) => `actualizó el nombre de este espacio de trabajo a "${newName}" (previamente "${oldName}")`,
        removedFromApprovalWorkflow: ({submittersNames}: RemovedFromApprovalWorkflowParams) => {
            let joinedNames = '';
            if (submittersNames.length === 1) {
                joinedNames = submittersNames.at(0) ?? '';
            } else if (submittersNames.length === 2) {
                joinedNames = submittersNames.join(' y ');
            } else if (submittersNames.length > 2) {
                joinedNames = `${submittersNames.slice(0, submittersNames.length - 1).join(', ')} y ${submittersNames.at(-1)}`;
            }
            return {
                one: `te eliminó del flujo de trabajo de aprobaciones y del chat de gastos de ${joinedNames}. Los informes enviados anteriormente seguirán estando disponibles para su aprobación en tu bandeja de entrada.`,
                other: `te eliminó de los flujos de trabajo de aprobaciones y de los chats de gastos de ${joinedNames}. Los informes enviados anteriormente seguirán estando disponibles para su aprobación en tu bandeja de entrada.`,
            };
        },
        demotedFromWorkspace: ({policyName, oldRole}: DemotedFromWorkspaceParams) =>
            `cambió tu rol en ${policyName} de ${oldRole} a miembro. Te eliminamos de todos los chats de gastos, excepto el suyo.`,
        updatedWorkspaceCurrencyAction: ({oldCurrency, newCurrency}: UpdatedPolicyCurrencyParams) => `actualizó la moneda predeterminada a ${newCurrency} (previamente ${oldCurrency})`,
        updatedWorkspaceFrequencyAction: ({oldFrequency, newFrequency}: UpdatedPolicyFrequencyParams) =>
            `actualizó la frecuencia de generación automática de informes a "${newFrequency}" (previamente "${oldFrequency}")`,
        updateApprovalMode: ({newValue, oldValue}: ChangeFieldParams) => `actualizó el modo de aprobación a "${newValue}" (previamente "${oldValue}")`,
        upgradedWorkspace: 'mejoró este espacio de trabajo al plan Controlar',
        downgradedWorkspace: 'bajó de categoría este espacio de trabajo al plan Recopilar',
        updatedAuditRate: ({oldAuditRate, newAuditRate}: UpdatedPolicyAuditRateParams) =>
            `cambió la tasa de informes enviados aleatoriamente para aprobación manual a ${Math.round(newAuditRate * 100)}% (previamente ${Math.round(oldAuditRate * 100)}%)`,
        updatedManualApprovalThreshold: ({oldLimit, newLimit}: UpdatedPolicyManualApprovalThresholdParams) =>
            `cambió el límite de aprobación manual para todos los gastos a ${newLimit} (previamente ${oldLimit})`,
    },
    roomMembersPage: {
        memberNotFound: 'Miembro no encontrado.',
        useInviteButton: 'Para invitar a un nuevo miembro al chat, por favor, utiliza el botón invitar que está más arriba.',
        notAuthorized: `No tienes acceso a esta página. Si estás intentando unirte a esta sala, pide a un miembro de la sala que te añada. ¿Necesitas algo más? Comunícate con ${CONST.EMAIL.CONCIERGE}`,
        removeMembersPrompt: ({memberName}: {memberName: string}) => ({
            one: `¿Estás seguro de que quieres eliminar ${memberName} de la sala de chat?`,
            other: '¿Estás seguro de que quieres eliminar a los miembros seleccionados de la sala de chat?',
        }),
        error: {
            genericAdd: 'Hubo un problema al añadir este miembro a la sala de chat',
        },
    },
    newTaskPage: {
        assignTask: 'Asignar tarea',
        assignMe: 'Asignar a mí mismo',
        confirmTask: 'Confirmar tarea',
        confirmError: 'Por favor, introduce un título y selecciona un destino de tarea',
        descriptionOptional: 'Descripción (opcional)',
        pleaseEnterTaskName: 'Por favor, introduce un título',
        pleaseEnterTaskDestination: 'Por favor, selecciona dónde deseas compartir esta tarea',
    },
    task: {
        task: 'Tarea',
        title: 'Título',
        description: 'Descripción',
        assignee: 'Miembro asignado',
        completed: 'Completada',
        action: 'Completar',
        messages: {
            created: ({title}: TaskCreatedActionParams) => `tarea para ${title}`,
            completed: 'marcada como completa',
            canceled: 'tarea eliminada',
            reopened: 'marcada como incompleta',
            error: 'No tiene permiso para realizar la acción solicitada',
        },
        markAsComplete: 'Marcar como completada',
        markAsIncomplete: 'Marcar como incompleta',
        assigneeError: 'Se ha producido un error al asignar esta tarea. Por favor, inténtalo con otro miembro.',
        genericCreateTaskFailureMessage: 'Error inesperado al crear la tarea. Por favor, inténtalo más tarde.',
        deleteTask: 'Eliminar tarea',
        deleteConfirmation: '¿Estás seguro de que quieres eliminar esta tarea?',
    },
    statementPage: {
        title: ({year, monthName}: StatementTitleParams) => `Estado de cuenta de ${monthName} ${year}`,
    },
    keyboardShortcutsPage: {
        title: 'Atajos de teclado',
        subtitle: 'Ahorra tiempo con estos atajos de teclado:',
        shortcuts: {
            openShortcutDialog: 'Abre el cuadro de diálogo de métodos abreviados de teclado',
            markAllMessagesAsRead: 'Marcar todos los mensajes como leídos',
            escape: 'Diálogos de escape',
            search: 'Abrir diálogo de búsqueda',
            newChat: 'Nueva pantalla de chat',
            copy: 'Copiar comentario',
            openDebug: 'Abrir el diálogo de preferencias de pruebas',
        },
    },
    guides: {
        screenShare: 'Compartir pantalla',
        screenShareRequest: 'Expensify te está invitando a compartir la pantalla',
    },
    search: {
        resultsAreLimited: 'Los resultados de búsqueda están limitados.',
        viewResults: 'Ver resultados',
        resetFilters: 'Restablecer filtros',
        searchResults: {
            emptyResults: {
                title: 'No hay nada que ver aquí',
                subtitle: `Intenta ajustar tus criterios de búsqueda o crear algo con el botón verde ${CONST.CUSTOM_EMOJIS.GLOBAL_CREATE}.`,
            },
            emptyExpenseResults: {
                title: 'Aún no has creado ningún gasto',
                subtitle: 'Crea un gasto o haz una prueba por Expensify para aprender más.',
                subtitleWithOnlyCreateButton: 'Usa el botón verde de abajo para crear un gasto.',
            },
            emptyReportResults: {
                title: 'Aún no has creado ningún informe',
                subtitle: 'Crea un informe o haz una prueba de Expensify para aprender más.',
                subtitleWithOnlyCreateButton: 'Usa el botón verde de abajo para crear un informe.',
            },
            emptyInvoiceResults: {
                title: 'Aún no has creado \nninguna factura',
                subtitle: 'Envía una factura o haz una prueba por Expensify para aprender más.',
                subtitleWithOnlyCreateButton: 'Usa el botón verde de abajo para enviar una factura.',
            },
            emptyTripResults: {
                title: 'No tienes viajes',
                subtitle: 'Reserva tu primer viaje a continuación.',
                buttonText: 'Reserva un viaje',
            },
            emptySubmitResults: {
                title: 'No hay gastos para enviar',
                subtitle: 'Todo despejado. ¡Date una vuelta de victoria!',
                buttonText: 'Crear informe',
            },
            emptyApproveResults: {
                title: 'No hay gastos para aprobar',
                subtitle: 'Cero gastos. Máxima relajación. ¡Bien hecho!',
            },
            emptyPayResults: {
                title: 'No hay gastos para pagar',
                subtitle: '¡Felicidades! Has cruzado la línea de meta.',
            },
            emptyExportResults: {
                title: 'No hay gastos para exportar',
                subtitle: 'Es hora de relajarse, buen trabajo.',
            },
            emptyStatementsResults: {
                title: 'No hay gastos para mostrar',
                subtitle: 'Sin resultados. Intenta ajustar tus filtros.',
            },
            emptyUnapprovedResults: {
                title: 'No hay gastos para aprobar',
                subtitle: 'Cero gastos. Máxima relajación. ¡Bien hecho!',
            },
        },
        statements: 'Extractos',
        unapprovedCash: 'Efectivo no aprobado',
        unapprovedCard: 'Tarjeta no aprobada',
        saveSearch: 'Guardar búsqueda',
        savedSearchesMenuItemTitle: 'Guardadas',
        searchName: 'Nombre de la búsqueda',
        deleteSavedSearch: 'Eliminar búsqueda guardada',
        deleteSavedSearchConfirm: '¿Estás seguro de que quieres eliminar esta búsqueda?',
        groupedExpenses: 'gastos agrupados',
        bulkActions: {
            approve: 'Aprobar',
            pay: 'Pagar',
            delete: 'Eliminar',
            hold: 'Retener',
            unhold: 'Desbloquear',
            noOptionsAvailable: 'No hay opciones disponibles para el grupo de gastos seleccionado.',
        },
        filtersHeader: 'Filtros',
        filters: {
            date: {
                before: ({date}: OptionalParam<DateParams> = {}) => `Antes de ${date ?? ''}`,
                after: ({date}: OptionalParam<DateParams> = {}) => `Después de ${date ?? ''}`,
                on: ({date}: OptionalParam<DateParams> = {}) => `En ${date ?? ''}`,
                presets: {
                    [CONST.SEARCH.DATE_PRESETS.NEVER]: 'Nunca',
                    [CONST.SEARCH.DATE_PRESETS.LAST_MONTH]: 'El mes pasado',
                    [CONST.SEARCH.DATE_PRESETS.LAST_STATEMENT]: 'Último extracto',
                },
            },
            status: 'Estado',
            keyword: 'Palabra clave',
            hasKeywords: 'Tiene palabras clave',
            currency: 'Divisa',
            link: 'Enlace',
            pinned: 'Fijado',
            unread: 'No leído',
            completed: 'Completadas',
            card: {
                expensify: 'Expensify',
                individualCards: 'Tarjetas individuales',
                closedCards: 'Tarjetas cerradas',
                cardFeeds: 'Flujos de tarjetas',
                cardFeedName: ({cardFeedBankName, cardFeedLabel}: {cardFeedBankName: string; cardFeedLabel?: string}) =>
                    `Todo ${cardFeedBankName}${cardFeedLabel ? ` - ${cardFeedLabel}` : ''}`,
                cardFeedNameCSV: ({cardFeedLabel}: {cardFeedLabel?: string}) => `Todas las Tarjetas Importadas desde CSV${cardFeedLabel ? ` - ${cardFeedLabel}` : ''}`,
            },
            amount: {
                lessThan: ({amount}: OptionalParam<RequestAmountParams> = {}) => `Menos de ${amount ?? ''}`,
                greaterThan: ({amount}: OptionalParam<RequestAmountParams> = {}) => `Más que ${amount ?? ''}`,
                between: ({greaterThan, lessThan}: FiltersAmountBetweenParams) => `Entre ${greaterThan} y ${lessThan}`,
            },
            current: 'Actual',
            past: 'Anterior',
            submitted: 'Fecha de envío',
            approved: 'Fecha de aprobación',
            paid: 'Fecha de pago',
            exported: 'Fecha de exportación',
            posted: 'Fecha de contabilización',
            billable: 'Facturable',
            reimbursable: 'Reembolsable',
            groupBy: {
                reports: 'Informe',
                members: 'Miembro',
                cards: 'Tarjeta',
            },
            feed: 'Feed',
        },
        groupBy: 'Agrupar por',
        moneyRequestReport: {
            emptyStateTitle: 'Este informe no tiene gastos.',
            emptyStateSubtitle: 'Puedes añadir gastos a este informe usando el botón de arriba.',
        },
        noCategory: 'Sin categoría',
        noTag: 'Sin etiqueta',
        expenseType: 'Tipo de gasto',
        recentSearches: 'Búsquedas recientes',
        recentChats: 'Chats recientes',
        searchIn: 'Buscar en',
        searchPlaceholder: 'Busca algo',
        suggestions: 'Sugerencias',
        exportSearchResults: {
            title: 'Crear exportación',
            description: '¡Wow, esos son muchos elementos! Los agruparemos y Concierge te enviará un archivo en breve.',
        },
        exportAll: {
            selectAllMatchingItems: 'Seleccionar todos los elementos coincidentes',
            allMatchingItemsSelected: 'Todos los elementos coincidentes seleccionados',
        },
    },
    genericErrorPage: {
        title: '¡Oh-oh, algo salió mal!',
        body: {
            helpTextMobile: 'Intenta cerrar y volver a abrir la aplicación o cambiar a la',
            helpTextWeb: 'web.',
            helpTextConcierge: 'Si el problema persiste, comunícate con',
        },
        refresh: 'Actualizar',
    },
    fileDownload: {
        success: {
            title: '¡Descargado!',
            message: 'Archivo descargado correctamente',
            qrMessage:
                'Busca la copia de tu código QR en la carpeta de fotos o descargas. Consejo: Añádelo a una presentación para que el público pueda escanearlo y conectar contigo directamente.',
        },
        generalError: {
            title: 'Error en la descarga',
            message: 'No se puede descargar el archivo adjunto',
        },
        permissionError: {
            title: 'Permiso para acceder al almacenamiento',
            message: 'Expensify no puede guardar los archivos adjuntos sin permiso para acceder al almacenamiento. Haz click en configuración para actualizar los permisos.',
        },
    },
    desktopApplicationMenu: {
        mainMenu: 'New Expensify',
        about: 'Sobre New Expensify',
        update: 'Actualizar New Expensify',
        checkForUpdates: 'Buscar actualizaciones',
        toggleDevTools: 'Ver herramientas de desarrollo',
        viewShortcuts: 'Ver atajos de teclado',
        services: 'Servicios',
        hide: 'Ocultar New Expensify',
        hideOthers: 'Ocultar otros',
        showAll: 'Mostrar todos',
        quit: 'Salir de New Expensify',
        fileMenu: 'Archivo',
        closeWindow: 'Cerrar ventana',
        editMenu: 'Editar',
        undo: 'Deshacer',
        redo: 'Rehacer',
        cut: 'Cortar',
        copy: 'Copiar',
        paste: 'Pegar',
        pasteAndMatchStyle: 'Pegar adaptando el estilo',
        pasteAsPlainText: 'Pegar como texto sin formato',
        delete: 'Eliminar',
        selectAll: 'Seleccionar todo',
        speechSubmenu: 'Voz',
        startSpeaking: 'Empezar a hablar',
        stopSpeaking: 'Dejar de Hablar',
        viewMenu: 'Ver',
        reload: 'Cargar de nuevo',
        forceReload: 'Forzar recarga',
        resetZoom: 'Tamaño real',
        zoomIn: 'Acercar',
        zoomOut: 'Alejar',
        togglefullscreen: 'Alternar pantalla completa',
        historyMenu: 'Historial',
        back: 'Atrás',
        forward: 'Adelante',
        windowMenu: 'Ventana',
        minimize: 'Minimizar',
        zoom: 'Zoom',
        front: 'Traer todo al frente',
        helpMenu: 'Ayuda',
        learnMore: 'Más información',
        documentation: 'Documentación',
        communityDiscussions: 'Debates de la comunidad',
        searchIssues: 'Buscar problemas',
    },
    historyMenu: {
        forward: 'Adelante',
        back: 'Atrás',
    },
    checkForUpdatesModal: {
        available: {
            title: 'Actualización disponible',
            message: ({isSilentUpdating}: {isSilentUpdating: boolean}) =>
                `La nueva versión estará disponible dentro de poco.${isSilentUpdating ? ' Te notificaremos cuando esté lista.' : ''}`,
            soundsGood: 'Suena bien',
        },
        notAvailable: {
            title: 'Actualización no disponible',
            message: '¡No existe ninguna actualización disponible! Inténtalo de nuevo más tarde.',
            okay: 'Vale',
        },
        error: {
            title: 'Comprobación fallida',
            message: 'No hemos podido comprobar si existe una actualización. ¡Inténtalo de nuevo más tarde!.',
        },
    },
    report: {
        newReport: {
            createReport: 'Crear informe',
            chooseWorkspace: 'Elige un espacio de trabajo para este informe.',
        },
        genericCreateReportFailureMessage: 'Error inesperado al crear el chat. Por favor, inténtalo más tarde.',
        genericAddCommentFailureMessage: 'Error inesperado al añadir el comentario. Por favor, inténtalo más tarde.',
        genericUpdateReportFieldFailureMessage: 'Error inesperado al actualizar el campo. Por favor, inténtalo más tarde.',
        genericUpdateReportNameEditFailureMessage: 'Error inesperado al cambiar el nombre del informe. Por favor, intentarlo más tarde.',
        noActivityYet: 'Sin actividad todavía',
        actions: {
            type: {
                changeField: ({oldValue, newValue, fieldName}: ChangeFieldParams) => `cambió ${fieldName} de ${oldValue} a ${newValue}`,
                changeFieldEmpty: ({newValue, fieldName}: ChangeFieldParams) => `cambió ${fieldName} a ${newValue}`,
                changeReportPolicy: ({fromPolicyName, toPolicyName}: ChangeReportPolicyParams) => {
                    if (!toPolicyName) {
                        return `cambió el espacio de trabajo${fromPolicyName ? ` (previamente ${fromPolicyName})` : ''}`;
                    }
                    return `cambió el espacio de trabajo a ${toPolicyName}${fromPolicyName ? ` (previamente ${fromPolicyName})` : ''}`;
                },
                changeType: ({oldType, newType}: ChangeTypeParams) => `cambió type de ${oldType} a ${newType}`,
                exportedToCSV: `exportado a CSV`,
                exportedToIntegration: {
                    automatic: ({label}: ExportedToIntegrationParams) => `exportado a ${label}`,
                    automaticActionOne: ({label}: ExportedToIntegrationParams) => `exportado a ${label} mediante`,
                    automaticActionTwo: 'configuración contable',
                    manual: ({label}: ExportedToIntegrationParams) => `marcó este informe como exportado manualmente a ${label}.`,
                    automaticActionThree: 'y creó un registro con éxito para',
                    reimburseableLink: 'Exportar gastos por cuenta propia como',
                    nonReimbursableLink: 'gastos de la tarjeta de empresa',
                    pending: ({label}: ExportedToIntegrationParams) => `comenzó a exportar este informe a ${label}...`,
                },
                integrationsMessage: ({label, errorMessage, linkText, linkURL}: IntegrationSyncFailedParams) =>
                    `no se pudo exportar este informe a ${label} ("${errorMessage} ${linkText ? `<a href="${linkURL}">${linkText}</a>` : ''}")`,
                managerAttachReceipt: `agregó un recibo`,
                managerDetachReceipt: `quitó un recibo`,
                markedReimbursed: ({amount, currency}: MarkedReimbursedParams) => `pagó ${currency}${amount} en otro lugar`,
                markedReimbursedFromIntegration: ({amount, currency}: MarkReimbursedFromIntegrationParams) => `pagó ${currency}${amount} mediante integración`,
                outdatedBankAccount: `no se pudo procesar el pago debido a un problema con la cuenta bancaria del pagador`,
                reimbursementACHBounce: `no se pudo procesar el pago porque el pagador no tiene fondos suficientes`,
                reimbursementACHCancelled: `canceled the payment`,
                reimbursementAccountChanged: `no se pudo procesar el pago porque el pagador cambió de cuenta bancaria`,
                reimbursementDelayed: `procesó el pago pero se retrasó entre 1 y 2 días hábiles más`,
                selectedForRandomAudit: `seleccionado al azar para revisión`,
                selectedForRandomAuditMarkdown: `[seleccionado al azar](https://help.expensify.com/articles/expensify-classic/reports/Set-a-random-report-audit-schedule) para revisión`,
                share: ({to}: ShareParams) => `miembro invitado ${to}`,
                unshare: ({to}: UnshareParams) => `miembro eliminado ${to}`,
                stripePaid: ({amount, currency}: StripePaidParams) => `pagado ${currency}${amount}`,
                takeControl: `tomó el control`,
                integrationSyncFailed: ({label, errorMessage, workspaceAccountingLink}: IntegrationSyncFailedParams) =>
                    `hubo un problema al sincronizar con ${label}${errorMessage ? ` ("${errorMessage}")` : ''}. Por favor, soluciona el problema en la <a href="${workspaceAccountingLink}">configuración del espacio de trabajo</a>.`,
                addEmployee: ({email, role}: AddEmployeeParams) => `agregó a ${email} como ${role}`,
                updateRole: ({email, currentRole, newRole}: UpdateRoleParams) => `actualizó el rol ${email} a ${newRole} (previamente ${currentRole})`,
                updatedCustomField1: ({email, previousValue, newValue}: UpdatedCustomFieldParams) => {
                    if (!newValue) {
                        return `eliminó el campo personalizado 1 de ${email} (previamente "${previousValue}")`;
                    }

                    return !previousValue
                        ? `añadió "${newValue}" al campo personalizado 1 de ${email}`
                        : `cambió el campo personalizado 1 de ${email} a "${newValue}" (previamente "${previousValue}")`;
                },
                updatedCustomField2: ({email, previousValue, newValue}: UpdatedCustomFieldParams) => {
                    if (!newValue) {
                        return `eliminó el campo personalizado 2 de ${email} (previamente "${previousValue}")`;
                    }

                    return !previousValue
                        ? `añadió "${newValue}" al campo personalizado 2 de ${email}`
                        : `cambió el campo personalizado 2 de ${email} a "${newValue}" (previamente "${previousValue}")`;
                },
                leftWorkspace: ({nameOrEmail}: LeftWorkspaceParams) => `${nameOrEmail} salió del espacio de trabajo`,
                removeMember: ({email, role}: AddEmployeeParams) => `eliminado ${role} ${email}`,
                removedConnection: ({connectionName}: ConnectionNameParams) => `eliminó la conexión a ${CONST.POLICY.CONNECTIONS.NAME_USER_FRIENDLY[connectionName]}`,
                addedConnection: ({connectionName}: ConnectionNameParams) => `se conectó a ${CONST.POLICY.CONNECTIONS.NAME_USER_FRIENDLY[connectionName]}`,
                leftTheChat: 'salió del chat',
            },
        },
    },
    chronos: {
        oooEventSummaryFullDay: ({summary, dayCount, date}: OOOEventSummaryFullDayParams) => `${summary} por ${dayCount} ${dayCount === 1 ? 'día' : 'días'} hasta el ${date}`,
        oooEventSummaryPartialDay: ({summary, timePeriod, date}: OOOEventSummaryPartialDayParams) => `${summary} de ${timePeriod} del ${date}`,
    },
    footer: {
        features: 'Características',
        expenseManagement: 'Gestión de Gastos',
        spendManagement: 'Control de Gastos',
        expenseReports: 'Informes de Gastos',
        companyCreditCard: 'Tarjeta de Crédito Corporativa',
        receiptScanningApp: 'Aplicación de Escaneado de Recibos',
        billPay: 'Pago de Facturas',
        invoicing: 'Facturación',
        CPACard: 'Tarjeta Para Contables',
        payroll: 'Nómina',
        travel: 'Viajes',
        resources: 'Recursos',
        expensifyApproved: 'ExpensifyApproved!',
        pressKit: 'Kit de Prensa',
        support: 'Soporte',
        expensifyHelp: 'ExpensifyHelp',
        terms: 'Términos de Servicio',
        privacy: 'Privacidad',
        learnMore: 'Más Información',
        aboutExpensify: 'Acerca de Expensify',
        blog: 'Blog',
        jobs: 'Empleo',
        expensifyOrg: 'Expensify.org',
        investorRelations: 'Relaciones Con Los Inversores',
        getStarted: 'Comenzar',
        createAccount: 'Crear Una Cuenta Nueva',
        logIn: 'Conectarse',
    },
    allStates: {
        AK: {
            stateISO: 'AK',
            stateName: 'Alaska',
        },
        AL: {
            stateISO: 'AL',
            stateName: 'Alabama',
        },
        AR: {
            stateISO: 'AR',
            stateName: 'Arkansas',
        },
        AZ: {
            stateISO: 'AZ',
            stateName: 'Arizona',
        },
        CA: {
            stateISO: 'CA',
            stateName: 'California',
        },
        CO: {
            stateISO: 'CO',
            stateName: 'Colorado',
        },
        CT: {
            stateISO: 'CT',
            stateName: 'Connecticut',
        },
        DE: {
            stateISO: 'DE',
            stateName: 'Delaware',
        },
        FL: {
            stateISO: 'FL',
            stateName: 'Florida',
        },
        GA: {
            stateISO: 'GA',
            stateName: 'Georgia',
        },
        HI: {
            stateISO: 'HI',
            stateName: 'Hawái',
        },
        IA: {
            stateISO: 'IA',
            stateName: 'Iowa',
        },
        ID: {
            stateISO: 'ID',
            stateName: 'Idaho',
        },
        IL: {
            stateISO: 'IL',
            stateName: 'Illinois',
        },
        IN: {
            stateISO: 'IN',
            stateName: 'Indiana',
        },
        KS: {
            stateISO: 'KS',
            stateName: 'Kansas',
        },
        KY: {
            stateISO: 'KY',
            stateName: 'Kentucky',
        },
        LA: {
            stateISO: 'LA',
            stateName: 'Luisiana',
        },
        MA: {
            stateISO: 'MA',
            stateName: 'Massachusetts',
        },
        MD: {
            stateISO: 'MD',
            stateName: 'Maryland',
        },
        ME: {
            stateISO: 'ME',
            stateName: 'Maine',
        },
        MI: {
            stateISO: 'MI',
            stateName: 'Míchigan',
        },
        MN: {
            stateISO: 'MN',
            stateName: 'Minnesota',
        },
        MO: {
            stateISO: 'MO',
            stateName: 'Misuri',
        },
        MS: {
            stateISO: 'MS',
            stateName: 'Misisipi',
        },
        MT: {
            stateISO: 'MT',
            stateName: 'Montana',
        },
        NC: {
            stateISO: 'NC',
            stateName: 'Carolina del Norte',
        },
        ND: {
            stateISO: 'ND',
            stateName: 'Dakota del Norte',
        },
        NE: {
            stateISO: 'NE',
            stateName: 'Nebraska',
        },
        NH: {
            stateISO: 'NH',
            stateName: 'Nuevo Hampshire',
        },
        NJ: {
            stateISO: 'NJ',
            stateName: 'Nueva Jersey',
        },
        NM: {
            stateISO: 'NM',
            stateName: 'Nuevo México',
        },
        NV: {
            stateISO: 'NV',
            stateName: 'Nevada',
        },
        NY: {
            stateISO: 'NY',
            stateName: 'Nueva York',
        },
        OH: {
            stateISO: 'OH',
            stateName: 'Ohio',
        },
        OK: {
            stateISO: 'OK',
            stateName: 'Oklahoma',
        },
        OR: {
            stateISO: 'OR',
            stateName: 'Oregón',
        },
        PA: {
            stateISO: 'PA',
            stateName: 'Pensilvania',
        },
        PR: {
            stateISO: 'PR',
            stateName: 'Puerto Rico',
        },
        RI: {
            stateISO: 'RI',
            stateName: 'Rhode Island',
        },
        SC: {
            stateISO: 'SC',
            stateName: 'Carolina del Sur',
        },
        SD: {
            stateISO: 'SD',
            stateName: 'Dakota del Sur',
        },
        TN: {
            stateISO: 'TN',
            stateName: 'Tennessee',
        },
        TX: {
            stateISO: 'TX',
            stateName: 'Texas',
        },
        UT: {
            stateISO: 'UT',
            stateName: 'Utah',
        },
        VA: {
            stateISO: 'VA',
            stateName: 'Virginia',
        },
        VT: {
            stateISO: 'VT',
            stateName: 'Vermont',
        },
        WA: {
            stateISO: 'WA',
            stateName: 'Washington',
        },
        WI: {
            stateISO: 'WI',
            stateName: 'Wisconsin',
        },
        WV: {
            stateISO: 'WV',
            stateName: 'Virginia Occidental',
        },
        WY: {
            stateISO: 'WY',
            stateName: 'Wyoming',
        },
        DC: {
            stateISO: 'DC',
            stateName: 'Distrito de Columbia',
        },
    },
    allCountries: {
        AF: 'Afganistán',
        AL: 'Albania',
        DE: 'Alemania',
        AD: 'Andorra',
        AO: 'Angola',
        AI: 'Anguila',
        AQ: 'Antártida',
        AG: 'Antigua y Barbuda',
        SA: 'Arabia Saudita',
        DZ: 'Argelia',
        AR: 'Argentina',
        AM: 'Armenia',
        AW: 'Aruba',
        AU: 'Australia',
        AT: 'Austria',
        AZ: 'Azerbaiyán',
        BS: 'Bahamas',
        BH: 'Bahrein',
        BD: 'Bangladesh',
        BB: 'Barbados',
        BE: 'Bélgica',
        BZ: 'Belice',
        BJ: 'Benin',
        BT: 'Bhután',
        BY: 'Bielorrusia',
        MM: 'Birmania',
        BO: 'Bolivia',
        BQ: 'Bonaire, San Eustaquio y Saba',
        BA: 'Bosnia y Herzegovina',
        BW: 'Botsuana',
        BR: 'Brazil',
        BN: 'Brunéi',
        BG: 'Bulgaria',
        BF: 'Burkina Faso',
        BI: 'Burundi',
        CV: 'Cabo Verde',
        KH: 'Camboya',
        CM: 'Camerún',
        CA: 'Canadá',
        TD: 'Chad',
        CL: 'Chile',
        CN: 'China',
        CY: 'Chipre',
        VA: 'Ciudad del Vaticano',
        CO: 'Colombia',
        KM: 'Comoras',
        KP: 'Corea del Norte',
        KR: 'Corea del Sur',
        CI: 'Costa de Marfil',
        CR: 'Costa Rica',
        HR: 'Croacia',
        CU: 'Cuba',
        CW: 'Curazao',
        DK: 'Dinamarca',
        DM: 'Dominica',
        EC: 'Ecuador',
        EG: 'Egipto',
        SV: 'El Salvador',
        AE: 'Emiratos Árabes Unidos',
        ER: 'Eritrea',
        SK: 'Eslovaquia',
        SI: 'Eslovenia',
        ES: 'España',
        US: 'Estados Unidos de América',
        EE: 'Estonia',
        ET: 'Etiopía',
        PH: 'Filipinas',
        FI: 'Finlandia',
        FJ: 'Fiyi',
        FR: 'Francia',
        GA: 'Gabón',
        GM: 'Gambia',
        GE: 'Georgia',
        GH: 'Ghana',
        GI: 'Gibraltar',
        GD: 'Granada',
        GR: 'Greece',
        GL: 'Groenlandia',
        GP: 'Guadeloupe',
        GU: 'Guam',
        GT: 'Guatemala',
        GF: 'Guayana Francesa',
        GG: 'Guernsey',
        GN: 'Guinea',
        GQ: 'Guinea Ecuatorial',
        GW: 'Guinea-Bissau',
        GY: 'Guyana',
        HT: 'Haiti',
        HN: 'Honduras',
        HK: 'Hong Kong',
        HU: 'Hungría',
        IN: 'India',
        ID: 'Indonesia',
        IQ: 'Irak',
        IR: 'Irán',
        IE: 'Irlanda',
        AC: 'Isla Ascensión',
        IM: 'Isla de Man',
        CX: 'Isla de Navidad',
        NF: 'Isla Norfolk',
        IS: 'Islandia',
        BM: 'Islas Bermudas',
        KY: 'Islas Caimán',
        CC: 'Islas Cocos (Keeling)',
        CK: 'Islas Cook',
        AX: 'Islas de Åland',
        FO: 'Islas Feroe',
        GS: 'Islas Georgias del Sur y Sandwich del Sur',
        MV: 'Islas Maldivas',
        FK: 'Islas Malvinas',
        MP: 'Islas Marianas del Norte',
        MH: 'Islas Marshall',
        PN: 'Islas Pitcairn',
        SB: 'Islas Salomón',
        TC: 'Islas Turcas y Caicos',
        UM: 'Islas Ultramarinas Menores de Estados Unidos',
        VG: 'Islas Vírgenes Británicas',
        VI: 'Islas Vírgenes de los Estados Unidos',
        IL: 'Israel',
        IT: 'Italia',
        JM: 'Jamaica',
        JP: 'Japón',
        JE: 'Jersey',
        JO: 'Jordania',
        KZ: 'Kazajistán',
        KE: 'Kenia',
        KG: 'Kirguistán',
        KI: 'Kiribati',
        XK: 'Kosovo',
        KW: 'Kuwait',
        LA: 'Laos',
        LS: 'Lesoto',
        LV: 'Letonia',
        LB: 'Líbano',
        LR: 'Liberia',
        LY: 'Libia',
        LI: 'Liechtenstein',
        LT: 'Lituania',
        LU: 'Luxemburgo',
        MO: 'Macao',
        MK: 'Macedônia',
        MG: 'Madagascar',
        MY: 'Malasia',
        MW: 'Malawi',
        ML: 'Mali',
        MT: 'Malta',
        MA: 'Marruecos',
        MQ: 'Martinica',
        MR: 'Mauritania',
        MU: 'Mauritius',
        YT: 'Mayotte',
        MX: 'México',
        FM: 'Micronesia',
        MD: 'Moldavia',
        MC: 'Mónaco',
        MN: 'Mongolia',
        ME: 'Montenegro',
        MS: 'Montserrat',
        MZ: 'Mozambique',
        NA: 'Namibia',
        NR: 'Nauru',
        NP: 'Nepal',
        NI: 'Nicaragua',
        NE: 'Niger',
        NG: 'Nigeria',
        NU: 'Niue',
        NO: 'Noruega',
        NC: 'Nueva Caledonia',
        NZ: 'Nueva Zealand',
        OM: 'Omán',
        NL: 'Países Bajos',
        PK: 'Pakistán',
        PW: 'Palau',
        PS: 'Palestina',
        PA: 'Panamá',
        PG: 'Papúa Nueva Guinea',
        PY: 'Paraguay',
        PE: 'Perú',
        PF: 'Polinesia Francesa',
        PL: 'Polonia',
        PT: 'Portugal',
        PR: 'Puerto Rico',
        QA: 'Qatar',
        GB: 'Reino Unido',
        CF: 'República Centroafricana',
        CZ: 'República Checa',
        SS: 'República de Sudán del Sur',
        CG: 'República del Congo',
        CD: 'República Democrática del Congo',
        DO: 'República Dominicana',
        RE: 'Reunión',
        RW: 'Ruanda',
        RO: 'Rumanía',
        RU: 'Rusia',
        EH: 'Sahara Occidental',
        WS: 'Samoa',
        AS: 'Samoa Americana',
        BL: 'San Bartolomé',
        KN: 'San Cristóbal y Nieves',
        SM: 'San Marino',
        MF: 'San Martín (Francia)',
        PM: 'San Pedro y Miquelón',
        VC: 'San Vicente y las Granadinas',
        SH: 'Santa Elena',
        LC: 'Santa Lucía',
        ST: 'Santo Tomé y Príncipe',
        SN: 'Senegal',
        RS: 'Serbia',
        SC: 'Seychelles',
        SL: 'Sierra Leona',
        SG: 'Singapur',
        SX: 'Sint Maarten',
        SY: 'Siria',
        SO: 'Somalia',
        LK: 'Sri Lanka',
        ZA: 'Sudáfrica',
        SD: 'Sudán',
        SE: 'Suecia',
        CH: 'Suiza',
        SR: 'Surinám',
        SJ: 'Svalbard y Jan Mayen',
        SZ: 'Swazilandia',
        TH: 'Tailandia',
        TW: 'Taiwán',
        TZ: 'Tanzania',
        TJ: 'Tayikistán',
        IO: 'Territorio Británico del Océano Índico',
        TF: 'Territorios Australes y Antárticas Franceses',
        TL: 'Timor Oriental',
        TG: 'Togo',
        TK: 'Tokelau',
        TO: 'Tonga',
        TT: 'Trinidad y Tobago',
        TA: 'Tristán de Acuña',
        TN: 'Tunez',
        TM: 'Turkmenistán',
        TR: 'Turquía',
        TV: 'Tuvalu',
        UA: 'Ucrania',
        UG: 'Uganda',
        UY: 'Uruguay',
        UZ: 'Uzbekistan',
        VU: 'Vanuatu',
        VE: 'Venezuela',
        VN: 'Vietnam',
        WF: 'Wallis y Futuna',
        YE: 'Yemen',
        DJ: 'Yibuti',
        ZM: 'Zambia',
        ZW: 'Zimbabue',
    },
    accessibilityHints: {
        navigateToChatsList: 'Vuelve a la lista de chats',
        chatWelcomeMessage: 'Mensaje de bienvenida al chat',
        navigatesToChat: 'Navega a un chat',
        newMessageLineIndicator: 'Indicador de nueva línea de mensaje',
        chatMessage: 'mensaje de chat',
        lastChatMessagePreview: 'Vista previa del último mensaje del chat',
        workspaceName: 'Nombre del espacio de trabajo',
        chatUserDisplayNames: 'Nombres de los miembros del chat',
        scrollToNewestMessages: 'Desplázate a los mensajes más recientes',
        preStyledText: 'texto preestilizado',
        viewAttachment: 'Ver archivo adjunto',
    },
    parentReportAction: {
        deletedReport: 'Informe eliminado',
        deletedMessage: 'Mensaje eliminado',
        deletedExpense: 'Gasto eliminado',
        reversedTransaction: 'Transacción anulada',
        deletedTask: 'Tarea eliminada',
        hiddenMessage: 'Mensaje oculto',
    },
    threads: {
        thread: 'Hilo',
        replies: 'Respuestas',
        reply: 'Respuesta',
        from: 'De',
        in: 'en',
        parentNavigationSummary: ({reportName, workspaceName}: ParentNavigationSummaryParams) => `De ${reportName}${workspaceName ? ` en ${workspaceName}` : ''}`,
    },
    qrCodes: {
        copy: 'Copiar URL',
        copied: '¡Copiado!',
    },
    actionableMentionWhisperOptions: {
        inviteToSubmitExpense: 'Invitar a enviar gastos',
        inviteToChat: 'Invitar solo a chatear',
        nothing: 'No hacer nada',
    },
    actionableMentionJoinWorkspaceOptions: {
        accept: 'Aceptar',
        decline: 'Rechazar',
    },
    actionableMentionTrackExpense: {
        submit: 'Pedirle a alguien que lo pague',
        categorize: 'Categorizarlo',
        share: 'Compartirlo con mi contador',
        nothing: 'Por ahora, nada',
    },
    moderation: {
        flagDescription: 'Todos los mensajes marcados se enviarán a un moderador para tu revisión.',
        chooseAReason: 'Elige abajo un motivo para reportarlo:',
        spam: 'Spam',
        spamDescription: 'Publicidad no solicitada',
        inconsiderate: 'Desconsiderado',
        inconsiderateDescription: 'Frase insultante o irrespetuosa, con intenciones cuestionables',
        intimidation: 'Intimidación',
        intimidationDescription: 'Persigue agresivamente una agenda sobre objeciones válidas',
        bullying: 'Bullying',
        bullyingDescription: 'Se dirige a un individuo para obtener obediencia',
        harassment: 'Acoso',
        harassmentDescription: 'Comportamiento racista, misógino u otro comportamiento discriminatorio',
        assault: 'Agresion',
        assaultDescription: 'Ataque emocional específicamente dirigido con la intención de hacer daño',
        flaggedContent: 'Este mensaje ha sido marcado por violar las reglas de nuestra comunidad y el contenido se ha ocultado.',
        hideMessage: 'Ocultar mensaje',
        revealMessage: 'Revelar mensaje',
        levelOneResult: 'Envía una advertencia anónima y el mensaje es reportado para revisión.',
        levelTwoResult: 'Mensaje ocultado en el canal, más advertencia anónima y mensaje reportado para revisión.',
        levelThreeResult: 'Mensaje eliminado del canal, más advertencia anónima y mensaje reportado para revisión.',
    },
    teachersUnitePage: {
        teachersUnite: 'Profesores Unidos',
        joinExpensifyOrg: 'Únete a Expensify.org para eliminar la injusticia en todo el mundo y ayuda a los profesores a dividir sus gastos para las aulas más necesitadas.',
        iKnowATeacher: 'Yo conozco a un profesor',
        iAmATeacher: 'Soy profesor',
        getInTouch: '¡Excelente! Por favor, comparte tu información para que podamos ponernos en contacto con ellos.',
        introSchoolPrincipal: 'Introducción al director del colegio',
        schoolPrincipalVerifyExpense:
            'Expensify.org divide el coste del material escolar esencial para que los estudiantes de familias con bajos ingresos puedan tener una mejor experiencia de aprendizaje. Se pedirá a tu director que verifique tus gastos.',
        principalFirstName: 'Nombre del director',
        principalLastName: 'Apellido del director',
        principalWorkEmail: 'Correo electrónico de trabajo del director',
        updateYourEmail: 'Actualiza tu dirección de correo electrónico',
        updateEmail: 'Actualización de la dirección de correo electrónico',
        schoolMailAsDefault: ({contactMethodsRoute}: ContactMethodsRouteParams) =>
            `Antes de seguir adelante, asegúrate de establecer el correo electrónico de tu colegio como método de contacto predeterminado. Puede hacerlo en Configuración > Perfil > <a href="${contactMethodsRoute}">Métodos de contacto</a>.`,
        error: {
            enterPhoneEmail: 'Ingrese un correo electrónico o número de teléfono válido',
            enterEmail: 'Introduce un correo electrónico',
            enterValidEmail: 'Introduzca un correo electrónico válido',
            tryDifferentEmail: 'Por favor intenta con un correo electrónico diferente',
        },
    },
    cardTransactions: {
        notActivated: 'No activado',
        outOfPocket: 'Gastos por cuenta propia',
        companySpend: 'Gastos de empresa',
    },
    distance: {
        addStop: 'Añadir parada',
        deleteWaypoint: 'Eliminar punto de ruta',
        deleteWaypointConfirmation: '¿Estás seguro de que quieres eliminar este punto de ruta?',
        address: 'Dirección',
        waypointDescription: {
            start: 'Comienzo',
            stop: 'Parada',
        },
        mapPending: {
            title: 'Mapa pendiente',
            subtitle: 'El mapa se generará cuando vuelvas a estar en línea',
            onlineSubtitle: 'Un momento mientras configuramos el mapa',
            errorTitle: 'Mapa error',
            errorSubtitle: 'No se pudo cargar el mapa. Por favor, inténtalo de nuevo.',
        },
        error: {
            selectSuggestedAddress: 'Por favor, selecciona una dirección sugerida o usa la ubicación actual',
        },
    },
    reportCardLostOrDamaged: {
        screenTitle: 'Notificar la pérdida o deterioro de la tarjeta',
        nextButtonLabel: 'Siguiente',
        reasonTitle: '¿Por qué necesitas una tarjeta nueva?',
        cardDamaged: 'Mi tarjeta está dañada',
        cardLostOrStolen: 'He perdido o me han robado la tarjeta',
        confirmAddressTitle: 'Por favor, confirma la dirección postal de tu nueva tarjeta.',
        cardDamagedInfo: 'La nueva tarjeta te llegará en 2-3 días laborables. La tarjeta actual seguirá funcionando hasta que actives la nueva.',
        cardLostOrStolenInfo: 'La tarjeta actual se desactivará permanentemente en cuanto realices el pedido. La mayoría de las tarjetas llegan en pocos días laborables.',
        address: 'Dirección',
        deactivateCardButton: 'Desactivar tarjeta',
        shipNewCardButton: 'Enviar tarjeta nueva',
        addressError: 'La dirección es obligatoria',
        reasonError: 'Se requiere justificación',
        successTitle: '¡Tu nueva tarjeta está en camino!',
        successDescription: 'Tendrás que activarla cuando llegue en unos días hábiles. Mientras tanto, puedes usar una tarjeta virtual.',
    },
    eReceipt: {
        guaranteed: 'eRecibo garantizado',
        transactionDate: 'Fecha de transacción',
    },
    referralProgram: {
        [CONST.REFERRAL_PROGRAM.CONTENT_TYPES.START_CHAT]: {
            buttonText: 'Inicia un chat y <success><strong>recomienda a un amigo</strong></success>',
            header: 'Inicia un chat, recomienda a un amigo',
            body: '¿Quieres que tus amigos también usen Expensify? Simplemente inicia un chat con ellos y nosotros nos encargaremos del resto.',
        },
        [CONST.REFERRAL_PROGRAM.CONTENT_TYPES.SUBMIT_EXPENSE]: {
            buttonText: 'Presenta un gasto y <success><strong>recomienda a tu jefe</strong></success>',
            header: 'Envía un gasto, recomienda a tu jefe',
            body: '¿Quieres que tu jefe también use Expensify? Simplemente envíale un gasto y nosotros nos encargaremos del resto.',
        },
        [CONST.REFERRAL_PROGRAM.CONTENT_TYPES.REFER_FRIEND]: {
            header: 'Recomienda a un amigo',
            body: '¿Quieres que tus amigos también usen Expensify? Simplemente chatea, paga o divide un gasto con ellos y nosotros nos encargaremos del resto. ¡O simplemente comparte tu enlace de invitación!',
        },
        [CONST.REFERRAL_PROGRAM.CONTENT_TYPES.SHARE_CODE]: {
            buttonText: 'Recomienda a un amigo',
            header: 'Recomienda a un amigo',
            body: '¿Quieres que tus amigos también usen Expensify? Simplemente chatea, paga o divide un gasto con ellos y nosotros nos encargaremos del resto. ¡O simplemente comparte tu enlace de invitación!',
        },
        copyReferralLink: 'Copiar enlace de invitación',
    },
    systemChatFooterMessage: {
        [CONST.INTRO_CHOICES.MANAGE_TEAM]: {
            phrase1: 'Chatea con tu especialista asignado en ',
            phrase2: ' para obtener ayuda',
        },
        default: {
            phrase1: 'Envía un correo electrónico a ',
            phrase2: ' para obtener ayuda con la configuración',
        },
    },
    violations: {
        allTagLevelsRequired: 'Todas las etiquetas son obligatorias',
        autoReportedRejectedExpense: ({rejectedBy, rejectReason}: ViolationsAutoReportedRejectedExpenseParams) => `${rejectedBy} rechazó la solicitud y comentó "${rejectReason}"`,
        billableExpense: 'La opción facturable ya no es válida',
        cashExpenseWithNoReceipt: ({formattedLimit}: ViolationsCashExpenseWithNoReceiptParams = {}) => `Recibo obligatorio para cantidades mayores de ${formattedLimit}`,
        categoryOutOfPolicy: 'La categoría ya no es válida',
        conversionSurcharge: ({surcharge}: ViolationsConversionSurchargeParams) => `${surcharge}% de recargo aplicado`,
        customUnitOutOfPolicy: 'Tasa inválida para este espacio de trabajo',
        duplicatedTransaction: 'Posible duplicado',
        fieldRequired: 'Los campos del informe son obligatorios',
        futureDate: 'Fecha futura no permitida',
        invoiceMarkup: ({invoiceMarkup}: ViolationsInvoiceMarkupParams) => `Incrementado un ${invoiceMarkup}%`,
        maxAge: ({maxAge}: ViolationsMaxAgeParams) => `Fecha de más de ${maxAge} días`,
        missingCategory: 'Falta categoría',
        missingComment: 'Descripción obligatoria para la categoría seleccionada',
        missingTag: ({tagName}: ViolationsMissingTagParams = {}) => `Falta ${tagName ?? 'etiqueta'}`,
        modifiedAmount: ({type, displayPercentVariance}: ViolationsModifiedAmountParams) => {
            switch (type) {
                case 'distance':
                    return 'Importe difiere del calculado basado en distancia';
                case 'card':
                    return 'Importe mayor al de la transacción de la tarjeta';
                default:
                    if (displayPercentVariance) {
                        return `Importe ${displayPercentVariance}% mayor al del recibo escaneado`;
                    }
                    return 'Importe mayor al del recibo escaneado';
            }
        },
        modifiedDate: 'Fecha difiere del recibo escaneado',
        nonExpensiworksExpense: 'Gasto no proviene de Expensiworks',
        overAutoApprovalLimit: ({formattedLimit}: ViolationsOverAutoApprovalLimitParams) =>
            `Importe supera el límite de aprobación automática${formattedLimit ? ` de ${formattedLimit}` : ''}`,
        overCategoryLimit: ({formattedLimit}: ViolationsOverCategoryLimitParams) => `Importe supera el límite para la categoría${formattedLimit ? ` de ${formattedLimit}/persona` : ''}`,
        overLimit: ({formattedLimit}: ViolationsOverLimitParams) => `Importe supera el límite${formattedLimit ? ` de ${formattedLimit}/persona` : ''}`,
        overTripLimit: ({formattedLimit}: ViolationsOverLimitParams) => `Importe supera el límite${formattedLimit ? ` de ${formattedLimit}/viaje` : ''}`,
        overLimitAttendee: ({formattedLimit}: ViolationsOverLimitParams) => `Importe supera el límite${formattedLimit ? ` de ${formattedLimit}/persona` : ''}`,
        perDayLimit: ({formattedLimit}: ViolationsPerDayLimitParams) => `Importe supera el límite diario de la categoría${formattedLimit ? ` de ${formattedLimit}/persona` : ''}`,
        receiptNotSmartScanned:
            'Detalles del recibo y del gasto añadidos manualmente. <a href="https://help.expensify.com/articles/expensify-classic/reports/Automatic-Receipt-Audit">Aprende más.</a>',
        receiptRequired: ({formattedLimit, category}: ViolationsReceiptRequiredParams) => {
            let message = 'Recibo obligatorio';
            if (formattedLimit ?? category) {
                message += ' para importes sobre';
                if (formattedLimit) {
                    message += ` ${formattedLimit}`;
                }
                if (category) {
                    message += ' el límite de la categoría';
                }
            }
            return message;
        },
        prohibitedExpense: ({prohibitedExpenseType}: ViolationsProhibitedExpenseParams) => {
            const preMessage = 'Gasto prohibido:';
            switch (prohibitedExpenseType) {
                case 'alcohol':
                    return `${preMessage} alcohol`;
                case 'gambling':
                    return `${preMessage} juegos de apuestas`;
                case 'tobacco':
                    return `${preMessage} tabaco`;
                case 'adultEntertainment':
                    return `${preMessage} entretenimiento para adultos`;
                case 'hotelIncidentals':
                    return `${preMessage} gastos adicionales de hotel`;
                default:
                    return `${preMessage}${prohibitedExpenseType}`;
            }
        },
        customRules: ({message}: ViolationsCustomRulesParams) => message,
        reviewRequired: 'Revisión requerida',
        rter: ({brokenBankConnection, isAdmin, email, isTransactionOlderThan7Days, member, rterType}: ViolationsRterParams) => {
            if (rterType === CONST.RTER_VIOLATION_TYPES.BROKEN_CARD_CONNECTION_530) {
                return 'No se puede emparejar automáticamente el recibo debido a una conexión bancaria interrumpida.';
            }
            if (brokenBankConnection || rterType === CONST.RTER_VIOLATION_TYPES.BROKEN_CARD_CONNECTION) {
                return isAdmin
                    ? `No se puede adjuntar recibo debido a un problema con la conexión a tu banco que ${email} necesita arreglar`
                    : 'No se puede adjuntar recibo debido a un problema con la conexión a tu banco que necesitas arreglar';
            }
            if (!isTransactionOlderThan7Days) {
                return isAdmin
                    ? `Pide a ${member} que marque la transacción como efectivo o espera 7 días e inténtalo de nuevo`
                    : 'Esperando a adjuntar automáticamente la transacción de tarjeta de crédito';
            }
            return '';
        },
        brokenConnection530Error: 'Recibo pendiente debido a una conexión bancaria rota',
        adminBrokenConnectionError: 'Recibo pendiente debido a una conexión bancaria rota. Por favor, resuélvelo en ',
        memberBrokenConnectionError: 'Recibo pendiente debido a una conexión bancaria rota. Por favor, pide a un administrador del espacio de trabajo que lo resuelva.',
        markAsCashToIgnore: 'Márcalo como efectivo para ignorar y solicitar el pago.',
        smartscanFailed: ({canEdit = true}) => `No se pudo escanear el recibo.${canEdit ? ' Introduce los datos manualmente.' : ''}`,
        receiptGeneratedWithAI: 'Posible recibo generado por IA',
        someTagLevelsRequired: ({tagName}: ViolationsTagOutOfPolicyParams = {}) => `Falta ${tagName ?? 'Tag'}`,
        tagOutOfPolicy: ({tagName}: ViolationsTagOutOfPolicyParams = {}) => `La etiqueta ${tagName ? `${tagName} ` : ''}ya no es válida`,
        taxAmountChanged: 'El importe del impuesto fue modificado',
        taxOutOfPolicy: ({taxName}: ViolationsTaxOutOfPolicyParams = {}) => `${taxName ?? 'El impuesto'} ya no es válido`,
        taxRateChanged: 'La tasa de impuesto fue modificada',
        taxRequired: 'Falta la tasa de impuesto',
        none: 'Ninguno',
        taxCodeToKeep: 'Elige qué tasa de impuesto quieres conservar',
        tagToKeep: 'Elige qué etiqueta quieres conservar',
        isTransactionReimbursable: 'Elige si la transacción es reembolsable',
        merchantToKeep: 'Elige qué comerciante quieres conservar',
        descriptionToKeep: 'Elige qué descripción quieres conservar',
        categoryToKeep: 'Elige qué categoría quieres conservar',
        isTransactionBillable: 'Elige si la transacción es facturable',
        keepThisOne: 'Mantener éste',
        confirmDetails: 'Confirma los detalles que conservas',
        confirmDuplicatesInfo: 'Los duplicados que no conserves se guardarán para que el usuario los elimine',
        hold: 'Este gasto está retenido',
        resolvedDuplicates: 'resolvió el duplicado',
    },
    reportViolations: {
        [CONST.REPORT_VIOLATIONS.FIELD_REQUIRED]: ({fieldName}: RequiredFieldParams) => `${fieldName} es obligatorio`,
    },
    violationDismissal: {
        rter: {
            manual: 'marcó el recibo como pagado en efectivo',
        },
        duplicatedTransaction: {
            manual: 'resolvió el duplicado',
        },
    },
    videoPlayer: {
        play: 'Reproducir',
        pause: 'Pausar',
        fullscreen: 'Pantalla completa',
        playbackSpeed: 'Velocidad',
        expand: 'Expandir',
        mute: 'Silenciar',
        unmute: 'Activar sonido',
        normal: 'Normal',
    },
    exitSurvey: {
        header: 'Antes de irte',
        reasonPage: {
            title: 'Dinos por qué te vas',
            subtitle: 'Antes de irte, por favor dinos por qué te gustaría cambiarte a Expensify Classic.',
        },
        reasons: {
            [CONST.EXIT_SURVEY.REASONS.FEATURE_NOT_AVAILABLE]: 'Necesito una función que sólo está disponible en Expensify Classic.',
            [CONST.EXIT_SURVEY.REASONS.DONT_UNDERSTAND]: 'No entiendo cómo usar New Expensify.',
            [CONST.EXIT_SURVEY.REASONS.PREFER_CLASSIC]: 'Entiendo cómo usar New Expensify, pero prefiero Expensify Classic.',
        },
        prompts: {
            [CONST.EXIT_SURVEY.REASONS.FEATURE_NOT_AVAILABLE]: '¿Qué función necesitas que no esté disponible en New Expensify?',
            [CONST.EXIT_SURVEY.REASONS.DONT_UNDERSTAND]: '¿Qué estás tratando de hacer?',
            [CONST.EXIT_SURVEY.REASONS.PREFER_CLASSIC]: '¿Por qué prefieres Expensify Classic?',
        },
        responsePlaceholder: 'Tu respuesta',
        thankYou: '¡Gracias por tus comentarios!',
        thankYouSubtitle: 'Sus respuestas nos ayudarán a crear un mejor producto para hacer las cosas bien. ¡Muchas gracias!',
        goToExpensifyClassic: 'Cambiar a Expensify Classic',
        offlineTitle: 'Parece que estás atrapado aquí...',
        offline:
            'Parece que estás desconectado. Desafortunadamente, Expensify Classic no funciona sin conexión, pero New Expensify sí. Si prefieres utilizar Expensify Classic, inténtalo de nuevo cuando tengas conexión a internet.',
        quickTip: 'Consejo rápido...',
        quickTipSubTitle: 'Puedes ir directamente a Expensify Classic visitando expensify.com. Márcalo como favorito para tener un acceso directo fácil.',
        bookACall: 'Reservar una llamada',
        noThanks: 'No, gracias',
        bookACallTitle: '¿Desea hablar con un responsable de producto?',
        benefits: {
            [CONST.EXIT_SURVEY.BENEFIT.CHATTING_DIRECTLY]: 'Chat directo sobre gastos e informes',
            [CONST.EXIT_SURVEY.BENEFIT.EVERYTHING_MOBILE]: 'Posibilidad de hacerlo todo desde el móvil',
            [CONST.EXIT_SURVEY.BENEFIT.TRAVEL_EXPENSE]: 'Viajes y gastos a la velocidad del chat',
        },
        bookACallTextTop: 'Al cambiar a Expensify Classic, se perderá:',
        bookACallTextBottom: 'Nos encantaría hablar con usted para entender por qué. Puede concertar una llamada con uno de nuestros jefes de producto para hablar de sus necesidades.',
        takeMeToExpensifyClassic: 'Llévame a Expensify Classic',
    },
    listBoundary: {
        errorMessage: 'Se ha producido un error al cargar más mensajes',
        tryAgain: 'Inténtalo de nuevo',
    },
    systemMessage: {
        mergedWithCashTransaction: 'encontró un recibo para esta transacción',
    },
    subscription: {
        authenticatePaymentCard: 'Autenticar tarjeta de pago',
        mobileReducedFunctionalityMessage: 'No puedes hacer cambios en tu suscripción en la aplicación móvil.',
        badge: {
            freeTrial: ({numOfDays}: BadgeFreeTrialParams) => `Prueba gratuita: ${numOfDays === 1 ? `queda 1 día` : `quedan ${numOfDays} días`}`,
        },
        billingBanner: {
            policyOwnerAmountOwed: {
                title: 'Tu información de pago está desactualizada',
                subtitle: ({date}: BillingBannerSubtitleWithDateParams) => `Actualiza tu tarjeta de pago antes del ${date} para continuar utilizando todas tus herramientas favoritas`,
            },
            policyOwnerAmountOwedOverdue: {
                title: 'No se pudo procesar tu pago',
                subtitle: ({date, purchaseAmountOwed}: BillingBannerOwnerAmountOwedOverdueParams) =>
                    date && purchaseAmountOwed
                        ? `No se ha podido procesar tu cargo de ${purchaseAmountOwed} del día ${date}. Por favor, añade una tarjeta de pago para saldar la cantidad adeudada.`
                        : 'Por favor, añade una tarjeta de pago para saldar la cantidad adeudada.',
            },
            policyOwnerUnderInvoicing: {
                title: 'Tu información de pago está desactualizada',
                subtitle: ({date}: BillingBannerSubtitleWithDateParams) => `Tu pago está vencido. Por favor, paga tu factura antes del ${date} para evitar la interrupción del servicio.`,
            },
            policyOwnerUnderInvoicingOverdue: {
                title: 'Tu información de pago está desactualizada',
                subtitle: 'Tu pago está vencido. Por favor, paga tu factura.',
            },
            billingDisputePending: {
                title: 'No se ha podido realizar el cobro a tu tarjeta',
                subtitle: ({amountOwed, cardEnding}: BillingBannerDisputePendingParams) =>
                    `Has impugnado el cargo ${amountOwed} en la tarjeta terminada en ${cardEnding}. Tu cuenta estará bloqueada hasta que se resuelva la disputa con tu banco.`,
            },
            cardAuthenticationRequired: {
                title: 'No se ha podido realizar el cobro a tu tarjeta',
                subtitle: ({cardEnding}: BillingBannerCardAuthenticationRequiredParams) =>
                    `Tu tarjeta de pago no ha sido autenticada completamente. Por favor, completa el proceso de autenticación para activar tu tarjeta de pago que termina en ${cardEnding}.`,
            },
            insufficientFunds: {
                title: 'No se ha podido realizar el cobro a tu tarjeta',
                subtitle: ({amountOwed}: BillingBannerInsufficientFundsParams) =>
                    `Tu tarjeta de pago fue rechazada por falta de fondos. Vuelve a intentarlo o añade una nueva tarjeta de pago para liquidar tu saldo pendiente de ${amountOwed}.`,
            },
            cardExpired: {
                title: 'No se ha podido realizar el cobro a tu tarjeta',
                subtitle: ({amountOwed}: BillingBannerCardExpiredParams) =>
                    `Tu tarjeta de pago ha expirado. Por favor, añade una nueva tarjeta de pago para liquidar tu saldo pendiente de ${amountOwed}.`,
            },
            cardExpireSoon: {
                title: 'Tu tarjeta caducará pronto',
                subtitle:
                    'Tu tarjeta de pago caducará a finales de este mes. Haz clic en el menú de tres puntos que aparece a continuación para actualizarla y continuar utilizando todas tus herramientas favoritas.',
            },
            retryBillingSuccess: {
                title: 'Éxito!',
                subtitle: 'Tu tarjeta fue facturada correctamente.',
            },
            retryBillingError: {
                title: 'No se ha podido realizar el cobro a tu tarjeta',
                subtitle:
                    'Antes de volver a intentarlo, llama directamente a tu banco para que autorice los cargos de Expensify y elimine las retenciones. De lo contrario, añade una tarjeta de pago diferente.',
            },
            cardOnDispute: ({amountOwed, cardEnding}: BillingBannerCardOnDisputeParams) =>
                `Has impugnado el cargo ${amountOwed} en la tarjeta terminada en ${cardEnding}. Tu cuenta estará bloqueada hasta que se resuelva la disputa con tu banco.`,
            preTrial: {
                title: 'Iniciar una prueba gratuita',
                subtitleStart: 'El próximo paso es ',
                subtitleLink: 'completar la configuración ',
                subtitleEnd: 'para que tu equipo pueda empezar a enviar gastos.',
            },
            trialStarted: {
                title: ({numOfDays}: TrialStartedTitleParams) => `Prueba gratuita: ¡${numOfDays === 1 ? `queda 1 día` : `${numOfDays} días`}!`,
                subtitle: 'Añade una tarjeta de pago para seguir utilizando tus funciones favoritas.',
            },
            trialEnded: {
                title: 'Tu prueba gratuita ha terminado',
                subtitle: 'Añade una tarjeta de pago para seguir utilizando tus funciones favoritas.',
            },
            earlyDiscount: {
                claimOffer: 'Solicitar oferta',
                noThanks: 'No, gracias',
                subscriptionPageTitle: ({discountType}: EarlyDiscountTitleParams) =>
                    `<strong>¡${discountType}% de descuento en tu primer año!</strong> ¡Solo añade una tarjeta de pago y comienza una suscripción anual!`,
                onboardingChatTitle: ({discountType}: EarlyDiscountTitleParams) => `Oferta por tiempo limitado: ¡${discountType}% de descuento en tu primer año!`,
                subtitle: ({days, hours, minutes, seconds}: EarlyDiscountSubtitleParams) => `Solicítala en ${days > 0 ? `${days}d : ` : ''}${hours}h : ${minutes}m : ${seconds}s`,
            },
        },
        cardSection: {
            title: 'Pago',
            subtitle: 'Añade una tarjeta para pagar tu suscripción a Expensify.',
            addCardButton: 'Añade tarjeta de pago',
            cardNextPayment: ({nextPaymentDate}: CardNextPaymentParams) => `Tu próxima fecha de pago es ${nextPaymentDate}.`,
            cardEnding: ({cardNumber}: CardEndingParams) => `Tarjeta terminada en ${cardNumber}`,
            cardInfo: ({name, expiration, currency}: CardInfoParams) => `Nombre: ${name}, Expiración: ${expiration}, Moneda: ${currency}`,
            changeCard: 'Cambiar tarjeta de pago',
            changeCurrency: 'Cambiar moneda de pago',
            cardNotFound: 'No se ha añadido ninguna tarjeta de pago',
            retryPaymentButton: 'Reintentar el pago',
            authenticatePayment: 'Autenticar el pago',
            requestRefund: 'Solicitar reembolso',
            requestRefundModal: {
                full: 'Obtener un reembolso es fácil, simplemente baja tu cuenta de categoría antes de la próxima fecha de facturación y recibirás un reembolso. <br /> <br /> Atención: Bajar tu cuenta de categoría significa que tu(s) espacio(s) de trabajo será(n) eliminado(s). Esta acción no se puede deshacer, pero siempre puedes crear un nuevo espacio de trabajo si cambias de opinión.',
                confirm: 'Eliminar y bajar de categoría',
            },
            viewPaymentHistory: 'Ver historial de pagos',
        },
        yourPlan: {
            title: 'Tu plan',
            exploreAllPlans: 'Explorar todos los planes',
            customPricing: 'Precios personalizados',
            asLowAs: ({price}: YourPlanPriceValueParams) => `desde ${price} por miembro activo/mes`,
            pricePerMemberMonth: ({price}: YourPlanPriceValueParams) => `${price} por miembro/mes`,
            pricePerMemberPerMonth: ({price}: YourPlanPriceValueParams) => `${price} por miembro por mes`,
            perMemberMonth: 'por miembro/mes',
            collect: {
                title: 'Recopilar',
                description: 'El plan para pequeñas empresas que te ofrece gestión de gastos, viajes y chat.',
                priceAnnual: ({lower, upper}: YourPlanPriceParams) => `Desde ${lower}/miembro activo con la Tarjeta Expensify, ${upper}/miembro activo sin la Tarjeta Expensify.`,
                pricePayPerUse: ({lower, upper}: YourPlanPriceParams) => `Desde ${lower}/miembro activo con la Tarjeta Expensify, ${upper}/miembro activo sin la Tarjeta Expensify.`,
                benefit1: 'Escaneo de recibos',
                benefit2: 'Reembolsos',
                benefit3: 'Gestión de tarjetas corporativas',
                benefit4: 'Aprobaciones de gastos y viajes',
                benefit5: 'Reservas y reglas de viaje',
                benefit6: 'Integraciones con QuickBooks/Xero',
                benefit7: 'Chat sobre gastos, reportes y salas',
                benefit8: 'Soporte con IA y asistencia humana',
            },
            control: {
                title: 'Controlar',
                description: 'Gastos, viajes y chat para empresas más grandes.',
                priceAnnual: ({lower, upper}: YourPlanPriceParams) => `Desde ${lower}/miembro activo con la Tarjeta Expensify, ${upper}/miembro activo sin la Tarjeta Expensify.`,
                pricePayPerUse: ({lower, upper}: YourPlanPriceParams) => `Desde ${lower}/miembro activo con la Tarjeta Expensify, ${upper}/miembro activo sin la Tarjeta Expensify.`,
                benefit1: 'Todo lo incluido en el plan Collect',
                benefit2: 'Flujos de aprobación multinivel',
                benefit3: 'Reglas de gastos personalizadas',
                benefit4: 'Integraciones con ERP (NetSuite, Sage Intacct, Oracle)',
                benefit5: 'Integraciones con RR. HH. (Workday, Certinia)',
                benefit6: 'SAML/SSO',
                benefit7: 'Informes y análisis personalizados',
                benefit8: 'Presupuestación',
            },
            thisIsYourCurrentPlan: 'Este es tu plan actual',
            downgrade: 'Reducir a Collect',
            upgrade: 'Actualizar a Control',
            addMembers: 'Agregar miembros',
            saveWithExpensifyTitle: 'Ahorra con la Tarjeta Expensify',
            saveWithExpensifyDescription: 'Utiliza nuestra calculadora de ahorro para ver cómo el reembolso en efectivo de la Tarjeta Expensify puede reducir tu factura de Expensify',
            saveWithExpensifyButton: 'Más información',
        },
        compareModal: {
            comparePlans: 'Comparar planes',
            unlockTheFeatures: 'Desbloquea las funciones que necesitas con el plan adecuado para ti. ',
            viewOurPricing: 'Consulta nuestra página de precios',
            forACompleteFeatureBreakdown: ' para ver un desglose completo de las funciones de cada uno de nuestros planes.',
        },
        details: {
            title: 'Datos de suscripción',
            annual: 'Suscripción anual',
            taxExempt: 'Solicitar estado de exención de impuestos',
            taxExemptEnabled: 'Exento de impuestos',
            taxExemptStatus: 'Estado de exención de impuestos',
            payPerUse: 'Pago por uso',
            subscriptionSize: 'Tamaño de suscripción',
            headsUp:
                'Atención: Si no estableces ahora el tamaño de tu suscripción, lo haremos automáticamente con el número de suscriptores activos del primer mes. A partir de ese momento, estarás suscrito para pagar al menos por ese número de afiliados durante los 12 meses siguientes. Puedes aumentar el tamaño de tu suscripción en cualquier momento, pero no puedes reducirlo hasta que finalice tu suscripción.',
            zeroCommitment: 'Compromiso cero con la tarifa de suscripción anual reducida',
        },
        subscriptionSize: {
            title: 'Tamaño de suscripción',
            yourSize: 'El tamaño de tu suscripción es el número de plazas abiertas que puede ocupar cualquier miembro activo en un mes determinado.',
            eachMonth:
                'Cada mes, tu suscripción cubre hasta el número de miembros activos establecido anteriormente. Cada vez que aumentes el tamaño de tu suscripción, iniciarás una nueva suscripción de 12 meses con ese nuevo tamaño.',
            note: 'Nota: Un miembro activo es cualquiera que haya creado, editado, enviado, aprobado, reembolsado, o exportado datos de gastos vinculados al espacio de trabajo de tu empresa.',
            confirmDetails: 'Confirma los datos de tu nueva suscripción anual:',
            subscriptionSize: 'Tamaño de suscripción',
            activeMembers: ({size}: SubscriptionSizeParams) => `${size} miembros activos/mes`,
            subscriptionRenews: 'Renovación de la suscripción',
            youCantDowngrade: 'No puedes bajar de categoría durante tu suscripción anual.',
            youAlreadyCommitted: ({size, date}: SubscriptionCommitmentParams) =>
                `Ya se ha comprometido a un tamaño de suscripción anual de ${size} miembros activos al mes hasta el ${date}. Puede cambiar a una suscripción de pago por uso en ${date} desactivando la auto-renovación.`,
            error: {
                size: 'Por favor ingrese un tamaño de suscripción valido',
                sameSize: 'Por favor, introduce un número diferente al de tu subscripción actual',
            },
        },
        paymentCard: {
            addPaymentCard: 'Añade tarjeta de pago',
            enterPaymentCardDetails: 'Introduce los datos de tu tarjeta de pago',
            security: 'Expensify es PCI-DSS obediente, utiliza cifrado a nivel bancario, y emplea infraestructura redundante para proteger tus datos.',
            learnMoreAboutSecurity: 'Obtén más información sobre nuestra seguridad.',
        },
        subscriptionSettings: {
            title: 'Configuración de suscripción',
            summary: ({subscriptionType, subscriptionSize, autoRenew, autoIncrease}: SubscriptionSettingsSummaryParams) =>
                `Tipo de suscripción: ${subscriptionType}, Tamaño de suscripción: ${subscriptionSize}, Renovación automática: ${autoRenew}, Aumento automático de asientos anuales: ${autoIncrease}`,
            none: 'ninguno',
            on: 'activado',
            off: 'desactivado',
            annual: 'Anual',
            autoRenew: 'Auto-renovación',
            autoIncrease: 'Auto-incremento',
            saveUpTo: ({amountWithCurrency}: SubscriptionSettingsSaveUpToParams) => `Ahorre hasta ${amountWithCurrency} al mes por miembro activo`,
            automaticallyIncrease:
                'Aumenta automáticamente tus plazas anuales para dar lugar a los miembros activos que superen el tamaño de tu suscripción. Nota: Esto ampliará la fecha de finalización de tu suscripción anual.',
            disableAutoRenew: 'Desactivar auto-renovación',
            helpUsImprove: 'Ayúdanos a mejorar Expensify',
            whatsMainReason: '¿Cuál es la razón principal por la que deseas desactivar la auto-renovación?',
            renewsOn: ({date}: SubscriptionSettingsRenewsOnParams) => `Se renovará el ${date}.`,
            pricingConfiguration: 'El precio depende de la configuración. Para obtener el precio más bajo, elige una suscripción anual y obtén la Tarjeta Expensify.',
            learnMore: {
                part1: 'Obtén más información en nuestra ',
                pricingPage: 'página de precios',
                part2: ' o chatea con nuestro equipo en tu ',
                adminsRoom: 'sala #admins.',
            },
            estimatedPrice: 'Precio estimado',
            changesBasedOn: 'Esto varía según el uso de tu Tarjeta Expensify y las opciones de suscripción que elijas a continuación.',
        },
        requestEarlyCancellation: {
            title: 'Solicitar cancelación anticipada',
            subtitle: '¿Cuál es la razón principal por la que solicitas la cancelación anticipada?',
            subscriptionCanceled: {
                title: 'Suscripción cancelada',
                subtitle: 'Tu suscripción anual ha sido cancelada.',
                info: 'Ya puedes seguir utilizando tu(s) espacio(s) de trabajo en la modalidad de pago por uso.',
                preventFutureActivity: ({workspacesListRoute}: WorkspacesListRouteParams) =>
                    `Si quieres evitar actividad y cargos futuros, debes <a href="${workspacesListRoute}">eliminar tu(s) espacio(s) de trabajo.</a> Ten en cuenta que cuando elimines tu(s) espacio(s) de trabajo, se te cobrará cualquier actividad pendienteque se haya incurrido durante el mes en curso.`,
            },
            requestSubmitted: {
                title: 'Solicitud enviada',
                subtitle: {
                    part1: 'Gracias por hacernos saber que deseas cancelar tu suscripción. Estamos revisando tu solicitud y nos comunicaremos contigo en breve a través de tu chat con ',
                    link: 'Concierge',
                    part2: '.',
                },
            },
            acknowledgement: `Al solicitar la cancelación anticipada, reconozco y acepto que Expensify no tiene ninguna obligación de conceder dicha solicitud en virtud de las <a href=${CONST.OLD_DOT_PUBLIC_URLS.TERMS_URL}>Condiciones de Servicio</a> de Expensify u otro acuerdo de servicios aplicable entre Expensify y yo, y que Expensify se reserva el derecho exclusivo a conceder dicha solicitud.`,
        },
    },
    feedbackSurvey: {
        tooLimited: 'Hay que mejorar la funcionalidad',
        tooExpensive: 'Demasiado caro',
        inadequateSupport: 'Atención al cliente inadecuada',
        businessClosing: 'Cierre, reducción, o adquisición de la empresa',
        additionalInfoTitle: '¿A qué software está migrando y por qué?',
        additionalInfoInputLabel: 'Tu respuesta',
    },
    roomChangeLog: {
        updateRoomDescription: 'establece la descripción de la sala a:',
        clearRoomDescription: 'la descripción de la habitación ha sido borrada',
    },
    delegate: {
        switchAccount: 'Cambiar de cuenta:',
        copilotDelegatedAccess: 'Copilot: Acceso delegado',
        copilotDelegatedAccessDescription: 'Permitir que otros miembros accedan a tu cuenta.',
        addCopilot: 'Agregar copiloto',
        membersCanAccessYourAccount: 'Estos miembros pueden acceder a tu cuenta:',
        youCanAccessTheseAccounts: 'Puedes acceder a estas cuentas a través del conmutador de cuentas:',
        role: ({role}: OptionalParam<DelegateRoleParams> = {}) => {
            switch (role) {
                case CONST.DELEGATE_ROLE.ALL:
                    return 'Completo';
                case CONST.DELEGATE_ROLE.SUBMITTER:
                    return 'Limitado';
                default:
                    return '';
            }
        },
        genericError: '¡Ups! Ha ocurrido un error. Por favor, inténtalo de nuevo.',
        onBehalfOfMessage: ({delegator}: DelegatorParams) => `en nombre de ${delegator}`,
        accessLevel: 'Nivel de acceso',
        confirmCopilot: 'Confirma tu copiloto a continuación.',
        accessLevelDescription: 'Elige un nivel de acceso a continuación. Tanto el acceso Completo como el Limitado permiten a los copilotos ver todas las conversaciones y gastos.',
        roleDescription: ({role}: OptionalParam<DelegateRoleParams> = {}) => {
            switch (role) {
                case CONST.DELEGATE_ROLE.ALL:
                    return 'Permite a otro miembro realizar todas las acciones en tu cuenta, en tu nombre. Incluye chat, presentaciones, aprobaciones, pagos, actualizaciones de configuración y más.';
                case CONST.DELEGATE_ROLE.SUBMITTER:
                    return 'Permite a otro miembro realizar la mayoría de las acciones en tu cuenta, en tu nombre. Excluye aprobaciones, pagos, rechazos y retenciones.';
                default:
                    return '';
            }
        },
        removeCopilot: 'Eliminar copiloto',
        removeCopilotConfirmation: '¿Estás seguro de que quieres eliminar este copiloto?',
        changeAccessLevel: 'Cambiar nivel de acceso',
        makeSureItIsYou: 'Vamos a asegurarnos de que eres tú',
        enterMagicCode: ({contactMethod}: EnterMagicCodeParams) =>
            `Por favor, introduce el código mágico enviado a ${contactMethod} para agregar un copiloto. Debería llegar en un par de minutos.`,
        enterMagicCodeUpdate: ({contactMethod}: EnterMagicCodeParams) =>
            `Por favor, introduce el código mágico enviado a ${contactMethod} para actualizar el nivel de acceso de tu copiloto.`,
        notAllowed: 'No tan rápido...',
        noAccessMessage: 'Como copiloto, no tienes acceso a esta página. ¡Lo sentimos!',
        notAllowedMessage: ({accountOwnerEmail}: AccountOwnerParams) =>
            `Como <a href="${CONST.DELEGATE_ROLE_HELP_DOT_ARTICLE_LINK}">copiloto</a> de ${accountOwnerEmail}, no tienes permiso para realizar esta acción. ¡Lo siento!`,
        copilotAccess: 'Acceso a Copilot',
    },
    debug: {
        debug: 'Depuración',
        details: 'Detalles',
        JSON: 'JSON',
        reportActions: 'Acciones',
        reportActionPreview: 'Previa',
        nothingToPreview: 'Nada que previsualizar',
        editJson: 'Editar JSON:',
        preview: 'Previa:',
        missingProperty: ({propertyName}: MissingPropertyParams) => `Falta ${propertyName}`,
        invalidProperty: ({propertyName, expectedType}: InvalidPropertyParams) => `Propiedad inválida: ${propertyName} - Esperado: ${expectedType}`,
        invalidValue: ({expectedValues}: InvalidValueParams) => `Valor inválido - Esperado: ${expectedValues}`,
        missingValue: 'Valor en falta',
        createReportAction: 'Crear acción de informe',
        reportAction: 'Acciones del informe',
        report: 'Informe',
        transaction: 'Transacción',
        violations: 'Violaciones',
        transactionViolation: 'Violación de transacción',
        hint: 'Los cambios de datos no se enviarán al backend',
        textFields: 'Campos de texto',
        numberFields: 'Campos numéricos',
        booleanFields: 'Campos booleanos',
        constantFields: 'Campos constantes',
        dateTimeFields: 'Campos de fecha y hora',
        date: 'Fecha',
        time: 'Hora',
        none: 'Ninguno',
        visibleInLHN: 'Visible en LHN',
        GBR: 'GBR',
        RBR: 'RBR',
        true: 'verdadero',
        false: 'falso',
        viewReport: 'Ver Informe',
        viewTransaction: 'Ver transacción',
        createTransactionViolation: 'Crear infracción de transacción',
        reasonVisibleInLHN: {
            hasDraftComment: 'Tiene comentario en borrador',
            hasGBR: 'Tiene GBR',
            hasRBR: 'Tiene RBR',
            pinnedByUser: 'Fijado por el miembro',
            hasIOUViolations: 'Tiene violaciones de IOU',
            hasAddWorkspaceRoomErrors: 'Tiene errores al agregar sala de espacio de trabajo',
            isUnread: 'No leído (modo de enfoque)',
            isArchived: 'Archivado (modo más reciente)',
            isSelfDM: 'Es un mensaje directo propio',
            isFocused: 'Está temporalmente enfocado',
        },
        reasonGBR: {
            hasJoinRequest: 'Tiene solicitud de unión (sala de administrador)',
            isUnreadWithMention: 'No leído con mención',
            isWaitingForAssigneeToCompleteAction: 'Esperando a que el asignado complete la acción',
            hasChildReportAwaitingAction: 'Informe secundario pendiente de acción',
            hasMissingInvoiceBankAccount: 'Falta la cuenta bancaria de la factura',
        },
        reasonRBR: {
            hasErrors: 'Tiene errores en los datos o las acciones del informe',
            hasViolations: 'Tiene violaciones',
            hasTransactionThreadViolations: 'Tiene violaciones de hilo de transacciones',
        },
        indicatorStatus: {
            theresAReportAwaitingAction: 'Hay un informe pendiente de acción',
            theresAReportWithErrors: 'Hay un informe con errores',
            theresAWorkspaceWithCustomUnitsErrors: 'Hay un espacio de trabajo con errores en las unidades personalizadas',
            theresAProblemWithAWorkspaceMember: 'Hay un problema con un miembro del espacio de trabajo',
            theresAProblemWithAWorkspaceQBOExport: 'Hubo un problema con la configuración de exportación de la conexión del espacio de trabajo.',
            theresAProblemWithAContactMethod: 'Hay un problema con un método de contacto',
            aContactMethodRequiresVerification: 'Un método de contacto requiere verificación',
            theresAProblemWithAPaymentMethod: 'Hay un problema con un método de pago',
            theresAProblemWithAWorkspace: 'Hay un problema con un espacio de trabajo',
            theresAProblemWithYourReimbursementAccount: 'Hay un problema con tu cuenta de reembolso',
            theresABillingProblemWithYourSubscription: 'Hay un problema de facturación con tu suscripción',
            yourSubscriptionHasBeenSuccessfullyRenewed: 'Tu suscripción se ha renovado con éxito',
            theresWasAProblemDuringAWorkspaceConnectionSync: 'Hubo un problema durante la sincronización de la conexión del espacio de trabajo',
            theresAProblemWithYourWallet: 'Hay un problema con tu billetera',
            theresAProblemWithYourWalletTerms: 'Hay un problema con los términos de tu billetera',
        },
    },
    emptySearchView: {
        takeATestDrive: 'Haz una prueba',
    },
    migratedUserWelcomeModal: {
        title: 'Viajes y gastos, a la velocidad del chat',
        subtitle: 'New Expensify tiene la misma excelente automatización, pero ahora con una colaboración increíble:',
        confirmText: 'Vamos!',
        features: {
            chat: '<strong>Chatea directamente en cualquier gasto</strong>, informe o espacio de trabajo',
            scanReceipt: '<strong>Escanea recibos</strong> y obtén reembolsos',
            crossPlatform: 'Haz <strong>todo</strong> desde tu teléfono o navegador',
        },
    },
    productTrainingTooltip: {
        // TODO: CONCIERGE_LHN_GBR tooltip will be replaced by a tooltip in the #admins room
        // https://github.com/Expensify/App/issues/57045#issuecomment-2701455668
        conciergeLHNGBR: '<tooltip>¡Comienza <strong>aquí</strong>!</tooltip>',
        saveSearchTooltip: '<tooltip><strong>Renombra tus búsquedas guardadas</strong> aquí</tooltip>',
        globalCreateTooltip: '<tooltip><strong>Crea gastos</strong>, empieza a chatear\ny más. ¡Pruébalo!</tooltip>',
        bottomNavInboxTooltip: '<tooltip>Revisa lo que <strong>necesita tu atención</strong>\ny <strong>chatea sobre los gastos.</strong></tooltip>',
        workspaceChatTooltip: '<tooltip>Chatea con <strong>los aprobadores</strong></tooltip>',
        GBRRBRChat: '<tooltip>Verás 🟢 en <strong>acciones a realizar</strong>,\ny 🔴 en <strong>elementos para revisar.</strong></tooltip>',
        accountSwitcher: '<tooltip>Accede a tus <strong>cuentas copiloto</strong> aquí</tooltip>',
        expenseReportsFilter: '<tooltip>¡Bienvenido! Aquí encontrarás todos los\n<strong>informes de tu empresa</strong>.</tooltip>',
        scanTestTooltip: {
            main: '<tooltip>¡<strong>Escanea nuestro recibo de prueba</strong> para ver cómo funciona!</tooltip>',
            manager: '<tooltip>¡Elige a <strong>nuestro gerente</strong> de prueba para probarlo!</tooltip>',
            confirmation: '<tooltip>Ahora, <strong>envía tu gasto y</strong>\n¡observa cómo ocurre la magia!</tooltip>',
            tryItOut: 'Prueba esto',
            noThanks: 'No, gracias',
        },
        outstandingFilter: '<tooltip>Filtra los gastos\nque <strong>necesitan aprobación</strong></tooltip>',
        scanTestDriveTooltip: '<tooltip>¡Envía este recibo para\n<strong>completar la prueba</strong>!</tooltip>',
    },
    discardChangesConfirmation: {
        title: '¿Descartar cambios?',
        body: '¿Estás seguro de que quieres descartar los cambios que hiciste?',
        confirmText: 'Descartar cambios',
    },
    scheduledCall: {
        book: {
            title: 'Programar llamada',
            description: 'Encuentra un horario que funcione para ti.',
            slots: 'Horarios disponibles para el ',
        },
        confirmation: {
            title: 'Confirmar llamada',
            description: 'Asegúrate de que los detalles a continuación sean correctos. Una vez que confirmes la llamada, enviaremos una invitación con más información.',
            setupSpecialist: 'Tu especialista asignado',
            meetingLength: 'Duración de la reunión',
            dateTime: 'Fecha y hora',
            minutes: '30 minutos',
        },
        callScheduled: 'Llamada programada',
    },
    autoSubmitModal: {
        title: '¡Todo claro y enviado!',
        description: 'Se han solucionado todas las advertencias e infracciones, así que:',
        submittedExpensesTitle: 'Estos gastos han sido enviados',
        submittedExpensesDescription: 'Estos gastos se han enviado a tu aprobador pero aún se pueden editar hasta que sean aprobados.',
        pendingExpensesTitle: 'Los gastos pendientes se han movido',
        pendingExpensesDescription: 'Todo gasto de tarjeta pendiente se ha movido a un informe separado hasta que sea contabilizado.',
    },
    testDrive: {
        quickAction: {
            takeATwoMinuteTestDrive: 'Haz una prueba de 2 minutos',
        },
        modal: {
            title: 'Haz una prueba con nosotros',
            description: 'Haz un recorrido rápido por el producto para ponerte al día rápidamente. ¡No se requieren paradas!',
            confirmText: 'Iniciar prueba',
            helpText: 'Saltar',
            employee: {
                description:
                    '<muted-text>Consigue <strong>3 meses gratis</strong>  de Expensify para tu equipo. Solo introduce el correo electrónico de tu jefe abajo para enviarle un gasto escaneado de prueba.</muted-text>',
                email: 'Introduce el correo electrónico de tu jefe',
                error: 'Ese miembro es propietario de un espacio de trabajo, por favor introduce un nuevo miembro para probar.',
            },
        },
        banner: {
            currentlyTestDrivingExpensify: 'Actualmente estás probando Expensify',
            readyForTheRealThing: '¿Listo para la versión real?',
            getStarted: 'Comenzar',
        },
        employeeInviteMessage: ({name}: EmployeeInviteMessageParams) =>
            `# ${name} te invitó a probar Expensify\n\n¡Hola! Acabo de conseguirnos *3 meses gratis* para probar Expensify, la forma más rápida de gestionar gastos.\n\nAquí tienes un *recibo de prueba* para mostrarte cómo funciona:`,
    },
    export: {
        basicExport: 'Exportar básico',
        reportLevelExport: 'Todos los datos - a nivel de informe',
        expenseLevelExport: 'Todos los datos - a nivel de gasto',
        exportInProgress: 'Exportación en curso',
        conciergeWillSend: 'Concierge te enviará el archivo en breve.',
    },
};

export default translations satisfies TranslationDeepObject<typeof en>;<|MERGE_RESOLUTION|>--- conflicted
+++ resolved
@@ -3466,11 +3466,8 @@
             defaultCategory: 'Categoría predeterminada',
             viewTransactions: 'Ver transacciones',
             policyExpenseChatName: ({displayName}: PolicyExpenseChatNameParams) => `${displayName}'s gastos`,
-<<<<<<< HEAD
+            deepDiveExpensifyCard: `<muted-text-label>Las transacciones de la Tarjeta Expensify se exportan automáticamente a una "Cuenta de Responsabilidad de la Tarjeta Expensify" creada con <a href="${CONST.DEEP_DIVE_EXPENSIFY_CARD}">nuestra integración</a>.</muted-text-label>`,
             cannotDeleteWorkspaceAnnualSubscriptionError: 'No puedes eliminar el espacio de trabajo hasta el final del período de suscripción anual.',
-=======
-            deepDiveExpensifyCard: `<muted-text-label>Las transacciones de la Tarjeta Expensify se exportan automáticamente a una "Cuenta de Responsabilidad de la Tarjeta Expensify" creada con <a href="${CONST.DEEP_DIVE_EXPENSIFY_CARD}">nuestra integración</a>.</muted-text-label>`,
->>>>>>> 2c1e1070
         },
         perDiem: {
             subtitle: 'Establece las tasas per diem para controlar los gastos diarios de los empleados. ',
