import {CONST as COMMON_CONST} from 'expensify-common';
import type {OnboardingCompanySize, OnboardingTask} from '@libs/actions/Welcome/OnboardingFlow';
import CONST from '@src/CONST';
import type OriginalMessage from '@src/types/onyx/OriginalMessage';
import type en from './en';
import type {
    AccountOwnerParams,
    ActionsAreCurrentlyRestricted,
    AddedOrDeletedPolicyReportFieldParams,
    AddedPolicyApprovalRuleParams,
    AddEmployeeParams,
    AddOrDeletePolicyCustomUnitRateParams,
    AddressLineParams,
    AdminCanceledRequestParams,
    AirlineParams,
    AlreadySignedInParams,
    ApprovalWorkflowErrorParams,
    ApprovedAmountParams,
    AssignCardParams,
    AssignedCardParams,
    AssigneeParams,
    AuthenticationErrorParams,
    AutoPayApprovedReportsLimitErrorParams,
    BadgeFreeTrialParams,
    BankAccountLastFourParams,
    BeginningOfArchivedRoomParams,
    BeginningOfChatHistoryAdminRoomParams,
    BeginningOfChatHistoryAnnounceRoomParams,
    BeginningOfChatHistoryDomainRoomParams,
    BeginningOfChatHistoryInvoiceRoomParams,
    BeginningOfChatHistoryPolicyExpenseChatParams,
    BeginningOfChatHistoryUserRoomParams,
    BillingBannerCardAuthenticationRequiredParams,
    BillingBannerCardExpiredParams,
    BillingBannerCardOnDisputeParams,
    BillingBannerDisputePendingParams,
    BillingBannerInsufficientFundsParams,
    BillingBannerOwnerAmountOwedOverdueParams,
    BillingBannerSubtitleWithDateParams,
    BusinessBankAccountParams,
    BusinessTaxIDParams,
    CanceledRequestParams,
    CardEndingParams,
    CardInfoParams,
    CardNextPaymentParams,
    CategoryNameParams,
    ChangeFieldParams,
    ChangeOwnerDuplicateSubscriptionParams,
    ChangeOwnerHasFailedSettlementsParams,
    ChangeOwnerSubscriptionParams,
    ChangeReportPolicyParams,
    ChangeTypeParams,
    CharacterLengthLimitParams,
    CharacterLimitParams,
    ChatWithAccountManagerParams,
    CompanyCardBankName,
    CompanyCardFeedNameParams,
    CompanyNameParams,
    ConfirmThatParams,
    ConnectionNameParams,
    ConnectionParams,
    ContactMethodParams,
    ContactMethodsRouteParams,
    CreateExpensesParams,
    CurrencyCodeParams,
    CurrencyInputDisabledTextParams,
    CustomersOrJobsLabelParams,
    CustomUnitRateParams,
    DateParams,
    DateShouldBeAfterParams,
    DateShouldBeBeforeParams,
    DefaultAmountParams,
    DefaultVendorDescriptionParams,
    DelegateRoleParams,
    DelegatorParams,
    DeleteActionParams,
    DeleteConfirmationParams,
    DeleteTransactionParams,
    DemotedFromWorkspaceParams,
    DidSplitAmountMessageParams,
    DuplicateTransactionParams,
    EarlyDiscountSubtitleParams,
    EarlyDiscountTitleParams,
    EditActionParams,
    EditDestinationSubtitleParams,
    ElectronicFundsParams,
    EmployeeInviteMessageParams,
    EmptyCategoriesSubtitleWithAccountingParams,
    EmptyTagsSubtitleWithAccountingParams,
    EnterMagicCodeParams,
    ExportAgainModalDescriptionParams,
    ExportedToIntegrationParams,
    ExportIntegrationSelectedParams,
    FeatureNameParams,
    FileLimitParams,
    FileTypeParams,
    FiltersAmountBetweenParams,
    FlightLayoverParams,
    FlightParams,
    FormattedMaxLengthParams,
    GoBackMessageParams,
    ImportedTagsMessageParams,
    ImportedTypesParams,
    ImportFieldParams,
    ImportMemberConfirmationParams,
    ImportMembersSuccessfulDescriptionParams,
    ImportPerDiemRatesSuccessfulDescriptionParams,
    ImportTagsSuccessfulDescriptionParams,
    IncorrectZipFormatParams,
    InstantSummaryParams,
    IntacctMappingTitleParams,
    IntegrationExportParams,
    IntegrationSyncFailedParams,
    InvalidPropertyParams,
    InvalidValueParams,
    IssueVirtualCardParams,
    LastSyncAccountingParams,
    LastSyncDateParams,
    LeftWorkspaceParams,
    LocalTimeParams,
    LoggedInAsParams,
    LogSizeParams,
    ManagerApprovedAmountParams,
    ManagerApprovedParams,
    MarkedReimbursedParams,
    MarkReimbursedFromIntegrationParams,
    MissingPropertyParams,
    MovedFromPersonalSpaceParams,
    MovedFromReportParams,
    MovedTransactionParams,
    NeedCategoryForExportToIntegrationParams,
    NewWorkspaceNameParams,
    NoLongerHaveAccessParams,
    NotAllowedExtensionParams,
    NotYouParams,
    OOOEventSummaryFullDayParams,
    OOOEventSummaryPartialDayParams,
    OptionalParam,
    OurEmailProviderParams,
    OwnerOwesAmountParams,
    PaidElsewhereParams,
    PaidWithExpensifyParams,
    ParentNavigationSummaryParams,
    PayerOwesAmountParams,
    PayerOwesParams,
    PayerPaidAmountParams,
    PayerPaidParams,
    PayerSettledParams,
    PaySomeoneParams,
    PolicyAddedReportFieldOptionParams,
    PolicyDisabledReportFieldAllOptionsParams,
    PolicyDisabledReportFieldOptionParams,
    PolicyExpenseChatNameParams,
    RailTicketParams,
    ReconciliationWorksParams,
    RemovedFromApprovalWorkflowParams,
    RemovedTheRequestParams,
    RemoveMemberPromptParams,
    RemoveMembersWarningPrompt,
    RenamedRoomActionParams,
    RenamedWorkspaceNameActionParams,
    ReportArchiveReasonsClosedParams,
    ReportArchiveReasonsInvoiceReceiverPolicyDeletedParams,
    ReportArchiveReasonsMergedParams,
    ReportArchiveReasonsRemovedFromPolicyParams,
    ReportPolicyNameParams,
    RequestAmountParams,
    RequestCountParams,
    RequestedAmountMessageParams,
    RequiredFieldParams,
    ResolutionConstraintsParams,
    ReviewParams,
    RoleNamesParams,
    RoomNameReservedErrorParams,
    RoomRenamedToParams,
    SecondaryLoginParams,
    SetTheDistanceMerchantParams,
    SetTheRequestParams,
    SettledAfterAddedBankAccountParams,
    SettleExpensifyCardParams,
    SettlementAccountInfoParams,
    SettlementDateParams,
    ShareParams,
    SignUpNewFaceCodeParams,
    SizeExceededParams,
    SplitAmountParams,
    SplitExpenseEditTitleParams,
    SplitExpenseSubtitleParams,
    SpreadCategoriesParams,
    SpreadFieldNameParams,
    SpreadSheetColumnParams,
    StatementTitleParams,
    StepCounterParams,
    StripePaidParams,
    SubmitsToParams,
    SubmittedToVacationDelegateParams,
    SubscriptionCommitmentParams,
    SubscriptionSettingsRenewsOnParams,
    SubscriptionSettingsSaveUpToParams,
    SubscriptionSettingsSummaryParams,
    SubscriptionSizeParams,
    SyncStageNameConnectionsParams,
    TaskCreatedActionParams,
    TaxAmountParams,
    TermsParams,
    ThreadRequestReportNameParams,
    ThreadSentMoneyReportNameParams,
    TotalAmountGreaterOrLessThanOriginalParams,
    ToValidateLoginParams,
    TransferParams,
    TravelTypeParams,
    TrialStartedTitleParams,
    UnapproveWithIntegrationWarningParams,
    UnshareParams,
    UntilTimeParams,
    UpdatedCustomFieldParams,
    UpdatedPolicyApprovalRuleParams,
    UpdatedPolicyAuditRateParams,
    UpdatedPolicyCategoryDescriptionHintTypeParams,
    UpdatedPolicyCategoryExpenseLimitTypeParams,
    UpdatedPolicyCategoryGLCodeParams,
    UpdatedPolicyCategoryMaxAmountNoReceiptParams,
    UpdatedPolicyCategoryMaxExpenseAmountParams,
    UpdatedPolicyCategoryNameParams,
    UpdatedPolicyCategoryParams,
    UpdatedPolicyCurrencyParams,
    UpdatedPolicyCustomUnitRateParams,
    UpdatedPolicyCustomUnitTaxClaimablePercentageParams,
    UpdatedPolicyCustomUnitTaxRateExternalIDParams,
    UpdatedPolicyDescriptionParams,
    UpdatedPolicyFieldWithNewAndOldValueParams,
    UpdatedPolicyFieldWithValueParam,
    UpdatedPolicyFrequencyParams,
    UpdatedPolicyManualApprovalThresholdParams,
    UpdatedPolicyPreventSelfApprovalParams,
    UpdatedPolicyReportFieldDefaultValueParams,
    UpdatedPolicyTagFieldParams,
    UpdatedPolicyTagNameParams,
    UpdatedPolicyTagParams,
    UpdatedTheDistanceMerchantParams,
    UpdatedTheRequestParams,
    UpdatePolicyCustomUnitParams,
    UpdatePolicyCustomUnitTaxEnabledParams,
    UpdateRoleParams,
    UsePlusButtonParams,
    UserIsAlreadyMemberParams,
    UserSplitParams,
    VacationDelegateParams,
    ViolationsAutoReportedRejectedExpenseParams,
    ViolationsCashExpenseWithNoReceiptParams,
    ViolationsConversionSurchargeParams,
    ViolationsCustomRulesParams,
    ViolationsInvoiceMarkupParams,
    ViolationsMaxAgeParams,
    ViolationsMissingTagParams,
    ViolationsModifiedAmountParams,
    ViolationsOverAutoApprovalLimitParams,
    ViolationsOverCategoryLimitParams,
    ViolationsOverLimitParams,
    ViolationsPerDayLimitParams,
    ViolationsProhibitedExpenseParams,
    ViolationsReceiptRequiredParams,
    ViolationsRterParams,
    ViolationsTagOutOfPolicyParams,
    ViolationsTaxOutOfPolicyParams,
    WaitingOnBankAccountParams,
    WalletProgramParams,
    WelcomeEnterMagicCodeParams,
    WelcomeToRoomParams,
    WeSentYouMagicSignInLinkParams,
    WorkEmailMergingBlockedParams,
    WorkEmailResendCodeParams,
    WorkspaceLockedPlanTypeParams,
    WorkspaceMemberList,
    WorkspaceOwnerWillNeedToAddOrUpdatePaymentCardParams,
    WorkspaceRouteParams,
    WorkspacesListRouteParams,
    WorkspaceYouMayJoin,
    YourPlanPriceParams,
    YourPlanPriceValueParams,
    ZipCodeExampleFormatParams,
} from './params';
import type {TranslationDeepObject} from './types';

/* eslint-disable max-len */
const translations = {
    common: {
        count: 'Contar',
        cancel: 'Cancelar',
        dismiss: 'Descartar',
        yes: 'Sí',
        no: 'No',
        ok: 'OK',
        notNow: 'Ahora no',
        learnMore: 'Más información.',
        buttonConfirm: 'Ok, entendido',
        name: 'Nombre',
        attachment: 'Archivo adjunto',
        attachments: 'Archivos adjuntos',
        from: 'De',
        to: 'A',
        in: 'En',
        optional: 'Opcional',
        new: 'Nuevo',
        center: 'Centrar',
        search: 'Buscar',
        reports: 'Informes',
        find: 'Encontrar',
        searchWithThreeDots: 'Buscar...',
        select: 'Seleccionar',
        deselect: 'Deseleccionar',
        selectMultiple: 'Seleccionar varios',
        next: 'Siguiente',
        create: 'Crear',
        previous: 'Anterior',
        goBack: 'Volver',
        add: 'Añadir',
        resend: 'Reenviar',
        save: 'Guardar',
        saveChanges: 'Guardar cambios',
        submit: 'Enviar',
        rotate: 'Rotar',
        zoom: 'Zoom',
        password: 'Contraseña',
        magicCode: 'Código mágico',
        twoFactorCode: 'Autenticación de dos factores',
        workspaces: 'Espacios de trabajo',
        inbox: 'Recibidos',
        group: 'Grupo',
        profile: 'Perfil',
        referral: 'Remisión',
        payments: 'Pagos',
        approvals: 'Aprobaciones',
        wallet: 'Billetera',
        preferences: 'Preferencias',
        view: 'Ver',
        review: (reviewParams?: ReviewParams) => `Revisar${reviewParams?.amount ? ` ${reviewParams?.amount}` : ''}`,
        not: 'No',
        privacyPolicy: 'la Política de Privacidad de Expensify',
        addCardTermsOfService: 'Términos de Servicio',
        perPerson: 'por persona',
        signIn: 'Conectarse',
        signInWithGoogle: 'Iniciar sesión con Google',
        signInWithApple: 'Iniciar sesión con Apple',
        signInWith: 'Iniciar sesión con',
        continue: 'Continuar',
        firstName: 'Nombre',
        lastName: 'Apellidos',
        scanning: 'Escaneando',
        phone: 'Teléfono',
        phoneNumber: 'Número de teléfono',
        phoneNumberPlaceholder: '(xxx) xxx-xxxx',
        email: 'Correo electrónico',
        and: 'y',
        or: 'o',
        details: 'Detalles',
        privacy: 'Privacidad',
        hidden: 'Oculto',
        visible: 'Visible',
        delete: 'Eliminar',
        archived: 'archivado',
        contacts: 'Contactos',
        recents: 'Recientes',
        close: 'Cerrar',
        download: 'Descargar',
        downloading: 'Descargando',
        uploading: 'Subiendo',
        pin: 'Fijar',
        unPin: 'Desfijar',
        back: 'Volver',
        saveAndContinue: 'Guardar y continuar',
        settings: 'Configuración',
        termsOfService: 'Términos de Servicio',
        members: 'Miembros',
        invite: 'Invitar',
        here: 'aquí',
        date: 'Fecha',
        dob: 'Fecha de nacimiento',
        currentYear: 'Año actual',
        currentMonth: 'Mes actual',
        ssnLast4: 'Últimos 4 dígitos de tu SSN',
        ssnFull9: 'Los 9 dígitos del SSN',
        addressLine: ({lineNumber}: AddressLineParams) => `Dirección línea ${lineNumber}`,
        personalAddress: 'Dirección física personal',
        companyAddress: 'Dirección física de la empresa',
        noPO: 'Nada de apartados de correos ni direcciones de envío, por favor.',
        city: 'Ciudad',
        state: 'Estado',
        streetAddress: 'Dirección',
        stateOrProvince: 'Estado / Provincia',
        country: 'País',
        zip: 'Código postal',
        zipPostCode: 'Código postal',
        whatThis: '¿Qué es esto?',
        iAcceptThe: 'Acepto los ',
        remove: 'Eliminar',
        admin: 'Administrador',
        owner: 'Dueño',
        dateFormat: 'AAAA-MM-DD',
        send: 'Enviar',
        na: 'N/A',
        noResultsFound: 'No se han encontrado resultados',
        noResultsFoundMatching: ({searchString}: {searchString: string}) => `No se encontraron resultados que coincidan con "${searchString}"`,
        recentDestinations: 'Destinos recientes',
        timePrefix: 'Son las',
        conjunctionFor: 'para',
        todayAt: 'Hoy a las',
        tomorrowAt: 'Mañana a las',
        yesterdayAt: 'Ayer a las',
        conjunctionAt: 'a',
        conjunctionTo: 'a',
        genericErrorMessage: 'Ups... algo no ha ido bien y la acción no se ha podido completar. Por favor, inténtalo más tarde.',
        percentage: 'Porcentaje',
        error: {
            invalidAmount: 'Importe no válido',
            acceptTerms: 'Debes aceptar los Términos de Servicio para continuar',
            phoneNumber: `Introduce un teléfono válido, incluyendo el código del país (p. ej. ${CONST.EXAMPLE_PHONE_NUMBER})`,
            fieldRequired: 'Este campo es obligatorio',
            requestModified: 'Esta solicitud está siendo modificada por otro miembro',
            characterLimitExceedCounter: ({length, limit}: CharacterLengthLimitParams) => `Se superó el límite de caracteres (${length}/${limit})`,
            dateInvalid: 'Por favor, selecciona una fecha válida',
            invalidDateShouldBeFuture: 'Por favor, elige una fecha igual o posterior a hoy',
            invalidTimeShouldBeFuture: 'Por favor, elige una hora al menos un minuto en el futuro',
            invalidCharacter: 'Carácter invalido',
            enterMerchant: 'Introduce un comerciante',
            enterAmount: 'Introduce un importe',
            enterDate: 'Introduce una fecha',
            missingMerchantName: 'Falta el nombre del comerciante',
            missingAmount: 'Falta el importe',
            missingDate: 'Falta la fecha',
            invalidTimeRange: 'Por favor, introduce una hora entre 1 y 12 (por ejemplo, 2:30 PM)',
            pleaseCompleteForm: 'Por favor complete el formulario de arriba para continuar',
            pleaseSelectOne: 'Seleccione una de las opciones',
            invalidRateError: 'Por favor, introduce una tarifa válida',
            lowRateError: 'La tarifa debe ser mayor que 0',
            email: 'Por favor, introduzca una dirección de correo electrónico válida',
            login: 'Se produjo un error al iniciar sesión. Por favor intente nuevamente.',
        },
        comma: 'la coma',
        semicolon: 'el punto y coma',
        please: 'Por favor',
        rename: 'Renombrar',
        skip: 'Saltarse',
        contactUs: 'contáctenos',
        pleaseEnterEmailOrPhoneNumber: 'Por favor, escribe un correo electrónico o número de teléfono',
        fixTheErrors: 'corrige los errores',
        inTheFormBeforeContinuing: 'en el formulario antes de continuar',
        confirm: 'Confirmar',
        reset: 'Restablecer',
        done: 'Listo',
        more: 'Más',
        debitCard: 'Tarjeta de débito',
        bankAccount: 'Cuenta bancaria',
        personalBankAccount: 'Cuenta bancaria personal',
        businessBankAccount: 'Cuenta bancaria comercial',
        join: 'Unirse',
        leave: 'Salir',
        decline: 'Rechazar',
        transferBalance: 'Transferencia de saldo',
        cantFindAddress: '¿No encuentras tu dirección? ',
        enterManually: 'Introducir manualmente',
        message: 'Chatear con ',
        leaveThread: 'Salir del hilo',
        you: 'Tú',
        youAfterPreposition: 'ti',
        your: 'tu',
        conciergeHelp: 'Por favor, contacta con Concierge para obtener ayuda.',
        youAppearToBeOffline: 'Parece que estás desconectado.',
        thisFeatureRequiresInternet: 'Esta función requiere una conexión a Internet activa.',
        attachmentWillBeAvailableOnceBackOnline: 'El archivo adjunto estará disponible cuando vuelvas a estar en línea.',
        errorOccurredWhileTryingToPlayVideo: 'Se produjo un error al intentar reproducir este video.',
        areYouSure: '¿Estás seguro?',
        verify: 'Verifique',
        yesContinue: 'Sí, continuar',
        websiteExample: 'p. ej. https://www.expensify.com',
        zipCodeExampleFormat: ({zipSampleFormat}: ZipCodeExampleFormatParams) => (zipSampleFormat ? `p. ej. ${zipSampleFormat}` : ''),
        description: 'Descripción',
        title: 'Título',
        assignee: 'Asignado a',
        createdBy: 'Creado por',
        with: 'con',
        shareCode: 'Compartir código',
        share: 'Compartir',
        per: 'por',
        mi: 'milla',
        km: 'kilómetro',
        copied: '¡Copiado!',
        someone: 'Alguien',
        total: 'Total',
        edit: 'Editar',
        letsDoThis: '¡Hagámoslo!',
        letsStart: 'Empecemos',
        showMore: 'Mostrar más',
        merchant: 'Comerciante',
        category: 'Categoría',
        report: 'Informe',
        billable: 'Facturable',
        nonBillable: 'No facturable',
        tag: 'Etiqueta',
        receipt: 'Recibo',
        verified: 'Verificado',
        replace: 'Sustituir',
        distance: 'Distancia',
        mile: 'milla',
        miles: 'millas',
        kilometer: 'kilómetro',
        kilometers: 'kilómetros',
        recent: 'Reciente',
        all: 'Todo',
        am: 'AM',
        pm: 'PM',
        tbd: 'Por determinar',
        selectCurrency: 'Selecciona una moneda',
        card: 'Tarjeta',
        whyDoWeAskForThis: '¿Por qué pedimos esto?',
        required: 'Obligatorio',
        showing: 'Mostrando',
        of: 'de',
        default: 'Predeterminado',
        update: 'Actualizar',
        member: 'Miembro',
        success: 'Éxito',
        auditor: 'Auditor',
        role: 'Role',
        currency: 'Divisa',
        rate: 'Tarifa',
        emptyLHN: {
            title: 'Woohoo! Todo al día.',
            subtitleText1: 'Encuentra un chat usando el botón',
            subtitleText2: 'o crea algo usando el botón',
            subtitleText3: '.',
        },
        businessName: 'Nombre de la empresa',
        clear: 'Borrar',
        type: 'Tipo',
        action: 'Acción',
        expenses: 'Gastos',
        totalSpend: 'Gasto total',
        tax: 'Impuesto',
        shared: 'Compartidos',
        drafts: 'Borradores',
        draft: 'Borrador',
        finished: 'Finalizados',
        upgrade: 'Mejora',
        downgradeWorkspace: 'Desmejora tu espacio de trabajo',
        companyID: 'Empresa ID',
        userID: 'Usuario ID',
        disable: 'Deshabilitar',
        export: 'Exportar',
        basicExport: 'Exportar básico',
        initialValue: 'Valor inicial',
        currentDate: 'Fecha actual',
        value: 'Valor',
        downloadFailedTitle: 'Error en la descarga',
        downloadFailedDescription: 'No se pudo completar la descarga. Por favor, inténtalo más tarde.',
        filterLogs: 'Registros de filtrado',
        network: 'La red',
        reportID: 'ID del informe',
        longID: 'ID largo',
        bankAccounts: 'Cuentas bancarias',
        chooseFile: 'Elegir archivo',
        chooseFiles: 'Elegir archivos',
        dropTitle: 'Suéltalo',
        dropMessage: 'Suelta tu archivo aquí',
        enabled: 'Habilitado',
        disabled: 'Desactivada',
        ignore: 'Ignorar',
        import: 'Importar',
        offlinePrompt: 'No puedes realizar esta acción ahora mismo.',
        outstanding: 'Pendiente',
        chats: 'Chats',
        tasks: 'Tareas',
        unread: 'No leído',
        sent: 'Enviado',
        links: 'Enlaces',
        days: 'días',
        address: 'Dirección',
        hourAbbreviation: 'h',
        minuteAbbreviation: 'm',
        chatWithAccountManager: ({accountManagerDisplayName}: ChatWithAccountManagerParams) => `¿Necesitas algo específico? Habla con tu gerente de cuenta, ${accountManagerDisplayName}.`,
        chatNow: 'Chatear ahora',
        workEmail: 'correo electrónico de trabajo',
        destination: 'Destino',
        subrate: 'Subtasa',
        perDiem: 'Per diem',
        validate: 'Validar',
        downloadAsPDF: 'Descargar como PDF',
        downloadAsCSV: 'Descargar como CSV',
        help: 'Ayuda',
        expenseReports: 'Informes de Gastos',
        rateOutOfPolicy: 'Tasa fuera de póliza',
        reimbursable: 'Reembolsable',
        editYourProfile: 'Edita tu perfil',
        comments: 'Comentarios',
        sharedIn: 'Compartido en',
        unreported: 'No reportado',
        explore: 'Explorar',
        todo: 'Tereas',
        invoice: 'Factura',
        expense: 'Gasto',
        chat: 'Chat',
        task: 'Tarea',
        trip: 'Viaje',
        apply: 'Aplicar',
        status: 'Estado',
        on: 'El',
        before: 'Antes',
        after: 'Después',
        reschedule: 'Reprogramar',
        general: 'General',
        workspacesTabTitle: 'Espacios',
        getTheApp: 'Descarga la app',
        scanReceiptsOnTheGo: 'Escanea recibos desde tu teléfono',
        headsUp: '¡Atención!',
<<<<<<< HEAD
        submitTo: 'Enviar a',
        forwardTo: 'Reenviar a',
=======
        unstableInternetConnection: 'Conexión a internet inestable. Por favor, revisa tu red e inténtalo de nuevo.',
>>>>>>> a8175e01
    },
    supportalNoAccess: {
        title: 'No tan rápido',
        description: 'No estás autorizado para realizar esta acción mientras estás conectado como soporte.',
    },
    lockedAccount: {
        title: 'Cuenta Bloqueada',
        description: 'No puedes completar esta acción porque esta cuenta ha sido bloqueada. Para obtener más información, escribe a concierge@expensify.com.',
    },
    connectionComplete: {
        title: 'Conexión completa',
        supportingText: 'Ya puedes cerrar esta página y volver a la App de Expensify.',
    },
    location: {
        useCurrent: 'Usar ubicación actual',
        notFound: 'No pudimos encontrar tu ubicación. Inténtalo de nuevo o introduce una dirección manualmente.',
        permissionDenied: 'Parece que has denegado el permiso a tu ubicación.',
        please: 'Por favor,',
        allowPermission: 'habilita el permiso de ubicación en la configuración',
        tryAgain: 'e inténtalo de nuevo.',
    },
    contact: {
        importContacts: 'Importar contactos',
        importContactsTitle: 'Importa tus contactos',
        importContactsText: 'Importa contactos desde tu teléfono para que tus personas favoritas siempre estén a un toque de distancia.',
        importContactsExplanation: 'para que tus personas favoritas estén siempre a un toque de distancia.',
        importContactsNativeText: '¡Solo un paso más! Danos luz verde para importar tus contactos.',
    },
    anonymousReportFooter: {
        logoTagline: 'Únete a la discusión.',
    },
    attachmentPicker: {
        cameraPermissionRequired: 'Permiso para acceder a la cámara',
        expensifyDoesNotHaveAccessToCamera: 'Expensify no puede tomar fotos sin acceso a la cámara. Haz click en configuración para actualizar los permisos.',
        attachmentError: 'Error al adjuntar archivo',
        errorWhileSelectingAttachment: 'Se ha producido un error al seleccionar un archivo adjunto. Por favor, inténtalo de nuevo.',
        errorWhileSelectingCorruptedAttachment: 'Se ha producido un error al seleccionar un archivo adjunto corrupto. Por favor, inténtalo con otro archivo.',
        takePhoto: 'Hacer una foto',
        chooseFromGallery: 'Elegir de la galería',
        chooseDocument: 'Elegir un archivo',
        attachmentTooLarge: 'Archivo adjunto demasiado grande',
        sizeExceeded: 'El archivo adjunto supera el límite de 24 MB.',
        sizeExceededWithLimit: ({maxUploadSizeInMB}: SizeExceededParams) => `El archivo adjunto supera el límite de ${maxUploadSizeInMB} MB.`,
        attachmentTooSmall: 'Archivo adjunto demasiado pequeño',
        sizeNotMet: 'El archivo adjunto debe ser más grande que 240 bytes.',
        wrongFileType: 'Tipo de archivo inválido',
        notAllowedExtension: 'Este tipo de archivo no es compatible',
        folderNotAllowedMessage: 'Subir una carpeta no está permitido. Prueba con otro archivo.',
        protectedPDFNotSupported: 'Los PDFs con contraseña no son compatibles',
        attachmentImageResized: 'Se ha cambiado el tamaño de esta imagen para obtener una vista previa. Descargar para resolución completa.',
        attachmentImageTooLarge: 'Esta imagen es demasiado grande para obtener una vista previa antes de subirla.',
        tooManyFiles: ({fileLimit}: FileLimitParams) => `Solamente puedes suber ${fileLimit} archivos a la vez.`,
        sizeExceededWithValue: ({maxUploadSizeInMB}: SizeExceededParams) => `El archivo supera los ${maxUploadSizeInMB} MB. Por favor, vuelve a intentarlo.`,
        someFilesCantBeUploaded: 'Algunos archivos no se pueden subir',
        sizeLimitExceeded: ({maxUploadSizeInMB}: SizeExceededParams) => `Los archivos deben ser menores a ${maxUploadSizeInMB} MB. Los archivos más grandes no se subirán.`,
        maxFileLimitExceeded: 'Puedes subir hasta 30 recibos a la vez. Los extras no se subirán.',
        unsupportedFileType: ({fileType}: FileTypeParams) => `${fileType} archivos no son compatibles. Solo se subirán los archivos compatibles.`,
        learnMoreAboutSupportedFiles: 'Obtén más información sobre los formatos compatibles.',
        passwordProtected: 'Los PDFs con contraseña no son compatibles. Solo se subirán los archivos compatibles',
    },
    dropzone: {
        addAttachments: 'Añadir archivos adjuntos',
        addReceipt: 'Añadir recibo',
        scanReceipts: 'Escanear recibos',
        replaceReceipt: 'Reemplazar recibo',
    },
    filePicker: {
        fileError: 'Error de archivo',
        errorWhileSelectingFile: 'An error occurred while selecting an file. Please try again.',
    },
    avatarCropModal: {
        title: 'Editar foto',
        description: 'Arrastra, haz zoom y rota tu imagen para que quede como te gusta.',
    },
    composer: {
        noExtensionFoundForMimeType: 'No se encontró una extension para este tipo de contenido',
        problemGettingImageYouPasted: 'Ha ocurrido un problema al obtener la imagen que has pegado',
        commentExceededMaxLength: ({formattedMaxLength}: FormattedMaxLengthParams) => `El comentario debe tener máximo ${formattedMaxLength} caracteres.`,
        taskTitleExceededMaxLength: ({formattedMaxLength}: FormattedMaxLengthParams) => `La longitud máxima del título de una tarea es de ${formattedMaxLength} caracteres.`,
    },
    baseUpdateAppModal: {
        updateApp: 'Actualizar app',
        updatePrompt: 'Existe una nueva versión de esta aplicación.\nActualiza ahora or reinicia la aplicación más tarde para recibir la última versión.',
    },
    deeplinkWrapper: {
        launching: 'Cargando Expensify',
        expired: 'Tu sesión ha expirado.',
        signIn: 'Por favor, inicia sesión de nuevo.',
        redirectedToDesktopApp: 'Te hemos redirigido a la aplicación de escritorio.',
        youCanAlso: 'También puedes',
        openLinkInBrowser: 'abrir este enlace en tu navegador',
        loggedInAs: ({email}: LoggedInAsParams) =>
            `Has iniciado sesión como ${email}. Haz clic en "Abrir enlace" en el aviso para iniciar sesión en la aplicación de escritorio con esta cuenta.`,
        doNotSeePrompt: '¿No ves el aviso?',
        tryAgain: 'Inténtalo de nuevo',
        or: ', o',
        continueInWeb: 'continuar en la web',
    },
    validateCodeModal: {
        successfulSignInTitle: 'Abracadabra,\n¡sesión iniciada!',
        successfulSignInDescription: 'Vuelve a la pestaña original para continuar.',
        title: 'Aquí está tu código mágico',
        or: ', ¡o',
        doNotShare: '¡No compartas tu código con nadie.\nExpensify nunca te lo pedirá.',
        description: 'Por favor, introduce el código utilizando el dispositivo\nen el que se solicitó originalmente',
        signInHere: 'simplemente inicia sesión aquí',
        expiredCodeTitle: 'Código mágico caducado',
        expiredCodeDescription: 'Vuelve al dispositivo original y solicita un código nuevo',
        successfulNewCodeRequest: 'Código solicitado. Por favor, comprueba tu dispositivo.',
        tfaRequiredTitle: 'Se requiere autenticación\nde dos factores',
        tfaRequiredDescription: 'Por favor, introduce el código de autenticación de dos factores\ndonde estás intentando iniciar sesión.',
        requestOneHere: 'solicite uno aquí.',
    },
    moneyRequestConfirmationList: {
        paidBy: 'Pagado por',
        whatsItFor: '¿Para qué es?',
    },
    selectionList: {
        nameEmailOrPhoneNumber: 'Nombre, correo electrónico o número de teléfono',
        findMember: 'Encuentra un miembro',
        searchForSomeone: 'Busca a alguien',
    },
    emptyList: {
        [CONST.IOU.TYPE.CREATE]: {
            title: 'Presenta un gasto, recomienda a tu jefe',
            subtitleText: '¿Quieres que tu jefe también use Expensify? Simplemente envíale un gasto y nosotros nos encargaremos del resto.',
        },
    },
    videoChatButtonAndMenu: {
        tooltip: 'Programar una llamada',
    },
    hello: 'Hola',
    phoneCountryCode: '34',
    welcomeText: {
        getStarted: 'Comience a continuación.',
        anotherLoginPageIsOpen: 'Otra página de inicio de sesión está abierta.',
        anotherLoginPageIsOpenExplanation: 'Ha abierto la página de inicio de sesión en una pestaña separada. Inicie sesión desde esa pestaña específica.',
        welcome: '¡Bienvenido!',
        welcomeWithoutExclamation: 'Bienvenido',
        phrase2: 'El dinero habla. Y ahora que chat y pagos están en un mismo lugar, es también fácil.',
        phrase3: 'Tus pagos llegan tan rápido como tus mensajes.',
        enterPassword: 'Por favor, introduce tu contraseña',
        welcomeNewFace: ({login}: SignUpNewFaceCodeParams) => `${login}, siempre es genial ver una cara nueva por aquí!`,
        welcomeEnterMagicCode: ({login}: WelcomeEnterMagicCodeParams) => `Por favor, introduce el código mágico enviado a ${login}. Debería llegar en un par de minutos.`,
    },
    login: {
        hero: {
            header: 'Viajes y gastos, a la velocidad del chat',
            body: 'Bienvenido a la próxima generación de Expensify, donde tus viajes y gastos avanzan más rápido con la ayuda de un chat contextual en tiempo real.',
        },
    },
    thirdPartySignIn: {
        alreadySignedIn: ({email}: AlreadySignedInParams) => `Ya has iniciado sesión con ${email}.`,
        goBackMessage: ({provider}: GoBackMessageParams) => `No quieres iniciar sesión con ${provider}?`,
        continueWithMyCurrentSession: 'Continuar con mi sesión actual',
        redirectToDesktopMessage: 'Lo redirigiremos a la aplicación de escritorio una vez que termine de iniciar sesión.',
        signInAgreementMessage: 'Al iniciar sesión, aceptas las',
        termsOfService: 'Términos de servicio',
        privacy: 'Privacidad',
    },
    samlSignIn: {
        welcomeSAMLEnabled: 'Continua iniciando sesión con el inicio de sesión único:',
        orContinueWithMagicCode: 'También puedes iniciar sesión con un código mágico',
        useSingleSignOn: 'Usar el inicio de sesión único',
        useMagicCode: 'Usar código mágico',
        launching: 'Cargando...',
        oneMoment: 'Un momento mientras te redirigimos al portal de inicio de sesión único de tu empresa.',
    },
    reportActionCompose: {
        dropToUpload: 'Suelta el archivo aquí para compartirlo',
        sendAttachment: 'Enviar adjunto',
        addAttachment: 'Añadir archivo adjunto',
        writeSomething: 'Escribe algo...',
        blockedFromConcierge: 'Comunicación no permitida',
        fileUploadFailed: 'Subida fallida. El archivo no es compatible.',
        localTime: ({user, time}: LocalTimeParams) => `Son las ${time} para ${user}`,
        edited: '(editado)',
        emoji: 'Emoji',
        collapse: 'Colapsar',
        expand: 'Expandir',
    },
    reportActionContextMenu: {
        copyToClipboard: 'Copiar al portapapeles',
        copied: '¡Copiado!',
        copyLink: 'Copiar enlace',
        copyURLToClipboard: 'Copiar URL al portapapeles',
        copyEmailToClipboard: 'Copiar correo electrónico al portapapeles',
        markAsUnread: 'Marcar como no leído',
        markAsRead: 'Marcar como leído',
        editAction: ({action}: EditActionParams) => `Editar ${action?.actionName === CONST.REPORT.ACTIONS.TYPE.IOU ? 'gasto' : 'comentario'}`,
        deleteAction: ({action}: DeleteActionParams) => `Eliminar ${action?.actionName === CONST.REPORT.ACTIONS.TYPE.IOU ? 'gasto' : 'comentario'}`,
        deleteConfirmation: ({action}: DeleteConfirmationParams) =>
            `¿Estás seguro de que quieres eliminar este ${action?.actionName === CONST.REPORT.ACTIONS.TYPE.IOU ? 'gasto' : 'comentario'}?`,
        onlyVisible: 'Visible sólo para',
        replyInThread: 'Responder en el hilo',
        joinThread: 'Unirse al hilo',
        leaveThread: 'Dejar hilo',
        copyOnyxData: 'Copiar datos de Onyx',
        flagAsOffensive: 'Marcar como ofensivo',
        menu: 'Menú',
    },
    emojiReactions: {
        addReactionTooltip: 'Añadir una reacción',
        reactedWith: 'reaccionó con',
    },
    reportActionsView: {
        beginningOfArchivedRoom: ({reportName, reportDetailsLink}: BeginningOfArchivedRoomParams) =>
            `Te perdiste la fiesta en <strong><a class="no-style-link" href="${reportDetailsLink}">${reportName}</a></strong>, no hay nada que ver aquí.`,
        beginningOfChatHistoryDomainRoom: ({domainRoom}: BeginningOfChatHistoryDomainRoomParams) =>
            `Este chat es con todos los miembros de Expensify en el dominio <strong>${domainRoom}</strong>. Úsalo para chatear con colegas, compartir consejos y hacer preguntas.`,
        beginningOfChatHistoryAdminRoom: ({workspaceName}: BeginningOfChatHistoryAdminRoomParams) =>
            `Este chat es con los administradores del espacio de trabajo <strong>${workspaceName}</strong>. Úsalo para hablar sobre la configuración del espacio de trabajo y más.`,
        beginningOfChatHistoryAnnounceRoom: ({workspaceName}: BeginningOfChatHistoryAnnounceRoomParams) =>
            `Este chat es con todos en <strong>${workspaceName}</strong>. Úsalo para hablar sobre la configuración del espacio de trabajo y más.`,
        beginningOfChatHistoryUserRoom: ({reportName, reportDetailsLink}: BeginningOfChatHistoryUserRoomParams) =>
            `Esta sala de chat es para cualquier cosa relacionada con <strong><a class="no-style-link" href="${reportDetailsLink}">${reportName}</a></strong>.`,
        beginningOfChatHistoryInvoiceRoom: ({invoicePayer, invoiceReceiver}: BeginningOfChatHistoryInvoiceRoomParams) =>
            `Este chat es para facturas entre <strong>${invoicePayer}</strong> y <strong>${invoiceReceiver}</strong>. Usa el botón + para enviar una factura.`,
        beginningOfChatHistory: 'Este chat es con ',
        beginningOfChatHistoryPolicyExpenseChat: ({workspaceName, submitterDisplayName}: BeginningOfChatHistoryPolicyExpenseChatParams) =>
            `Aquí es donde <strong>${submitterDisplayName}</strong> enviará los gastos al espacio de trabajo <strong>${workspaceName}</strong>. Solo usa el botón +.`,
        beginningOfChatHistorySelfDM: 'Este es tu espacio personal. Úsalo para notas, tareas, borradores y recordatorios.',
        beginningOfChatHistorySystemDM: '¡Bienvenido! Vamos a configurar tu cuenta.',
        chatWithAccountManager: 'Chatea con tu gestor de cuenta aquí',
        sayHello: '¡Saluda!',
        yourSpace: 'Tu espacio',
        welcomeToRoom: ({roomName}: WelcomeToRoomParams) => `¡Bienvenido a ${roomName}!`,
        usePlusButton: ({additionalText}: UsePlusButtonParams) => ` Usa el botón + para ${additionalText} un gasto`,
        askConcierge: ' Haz preguntas y obtén soporte en tiempo real las 24/7.',
        conciergeSupport: 'Soporte 24/7',
        create: 'crear',
        iouTypes: {
            pay: 'pagar',
            split: 'dividir',
            submit: 'presentar',
            track: 'rastrear',
            invoice: 'facturar',
        },
    },
    adminOnlyCanPost: 'Solo los administradores pueden enviar mensajes en esta sala.',
    reportAction: {
        asCopilot: 'como copiloto de',
    },
    mentionSuggestions: {
        hereAlternateText: 'Notificar a todos en esta conversación',
    },
    newMessages: 'Mensajes nuevos',
    youHaveBeenBanned: 'Nota: Se te ha prohibido comunicarte en este canal',
    reportTypingIndicator: {
        isTyping: 'está escribiendo...',
        areTyping: 'están escribiendo...',
        multipleMembers: 'Varios miembros',
    },
    reportArchiveReasons: {
        [CONST.REPORT.ARCHIVE_REASON.DEFAULT]: 'Esta sala de chat ha sido eliminada.',
        [CONST.REPORT.ARCHIVE_REASON.ACCOUNT_CLOSED]: ({displayName}: ReportArchiveReasonsClosedParams) => `Este chat está desactivado porque ${displayName} ha cerrado tu cuenta.`,
        [CONST.REPORT.ARCHIVE_REASON.ACCOUNT_MERGED]: ({displayName, oldDisplayName}: ReportArchiveReasonsMergedParams) =>
            `Este chat está desactivado porque ${oldDisplayName} ha combinado tu cuenta con ${displayName}`,
        [CONST.REPORT.ARCHIVE_REASON.REMOVED_FROM_POLICY]: ({displayName, policyName, shouldUseYou = false}: ReportArchiveReasonsRemovedFromPolicyParams) =>
            shouldUseYou
                ? `Este chat ya no está activo porque <strong>tu</strong> ya no eres miembro del espacio de trabajo ${policyName}.`
                : `Este chat está desactivado porque ${displayName} ha dejado de ser miembro del espacio de trabajo ${policyName}.`,
        [CONST.REPORT.ARCHIVE_REASON.POLICY_DELETED]: ({policyName}: ReportArchiveReasonsInvoiceReceiverPolicyDeletedParams) =>
            `Este chat está desactivado porque el espacio de trabajo ${policyName} se ha eliminado.`,
        [CONST.REPORT.ARCHIVE_REASON.INVOICE_RECEIVER_POLICY_DELETED]: ({policyName}: ReportArchiveReasonsInvoiceReceiverPolicyDeletedParams) =>
            `Este chat está desactivado porque el espacio de trabajo ${policyName} se ha eliminado.`,
        [CONST.REPORT.ARCHIVE_REASON.BOOKING_END_DATE_HAS_PASSED]: 'Esta reserva está archivada.',
    },
    writeCapabilityPage: {
        label: 'Quién puede postear',
        writeCapability: {
            all: 'Todos los miembros',
            admins: 'Solo administradores',
        },
    },
    sidebarScreen: {
        buttonFind: 'Encuentre algo...',
        buttonMySettings: 'Mi configuración',
        fabNewChat: 'Iniciar chat',
        fabNewChatExplained: 'Iniciar chat (Acción flotante)',
        chatPinned: 'Chat fijado',
        draftedMessage: 'Mensaje borrador',
        listOfChatMessages: 'Lista de mensajes del chat',
        listOfChats: 'lista de chats',
        saveTheWorld: 'Salvar el mundo',
        tooltip: '¡Comienza aquí!',
        redirectToExpensifyClassicModal: {
            title: 'Próximamente',
            description: 'Estamos ajustando algunos detalles de New Expensify para adaptarla a tu configuración específica. Mientras tanto, dirígete a Expensify Classic.',
        },
    },
    allSettingsScreen: {
        subscription: 'Suscripcion',
        domains: 'Dominios',
    },
    tabSelector: {
        chat: 'Chat',
        room: 'Sala',
        distance: 'Distancia',
        manual: 'Manual',
        scan: 'Escanear',
    },
    spreadsheet: {
        upload: 'Importar',
        import: 'Importar hoja de cálculo',
        dragAndDrop: '<muted-link>Arrastra y suelta un archivo de hoja de cálculo aquí</muted-link>',
        dragAndDropMultiLevelTag: `<muted-link>Arrastra y suelta un archivo de hoja de cálculo aquí, o elige un archivo a continuación. <a href="${CONST.IMPORT_SPREADSHEET.MULTI_LEVEL_TAGS_ARTICLE_LINK}">Aprende más</a> sobre los formatos de archivo soportados.</muted-link>`,
        chooseSpreadsheet: '<muted-link>Elige un archivo de hoja de cálculo para importar. Los formatos soportados son .csv, .txt, .xls y .xlsx.</muted-link>',
        chooseSpreadsheetMultiLevelTag: `<muted-link>Elige un archivo de hoja de cálculo para importar. <a href="${CONST.IMPORT_SPREADSHEET.MULTI_LEVEL_TAGS_ARTICLE_LINK}">Aprende más</a> sobre los formatos de archivo soportados.</muted-link>`,
        fileContainsHeader: 'El archivo contiene encabezados',
        column: ({name}: SpreadSheetColumnParams) => `Columna ${name}`,
        fieldNotMapped: ({fieldName}: SpreadFieldNameParams) => `¡Vaya! Un campo obligatorio ("${fieldName}") no ha sido mapeado. Por favor, revisa e inténtalo de nuevo.`,
        singleFieldMultipleColumns: ({fieldName}: SpreadFieldNameParams) => `¡Vaya! Has mapeado un solo campo ("${fieldName}") a varias columnas. Por favor, revisa e inténtalo de nuevo.`,
        emptyMappedField: ({fieldName}: SpreadFieldNameParams) => `¡Vaya! El campo ("${fieldName}") contiene uno o más valores vacíos. Por favor, revísalo e inténtalo de nuevo.`,
        importFailedTitle: 'Fallo en la importación',
        importFailedDescription: 'Por favor, asegúrate de que todos los campos estén llenos correctamente e inténtalo de nuevo. Si el problema persiste, por favor contacta a Concierge.',
        importCategoriesSuccessfulDescription: ({categories}: SpreadCategoriesParams) => (categories > 1 ? `Se han agregado ${categories} categorías.` : 'Se ha agregado 1 categoría.'),
        importMembersSuccessfulDescription: ({added, updated}: ImportMembersSuccessfulDescriptionParams) => {
            if (!added && !updated) {
                return 'No se han añadido ni actualizado miembros.';
            }

            if (added && updated) {
                const getPluralSuffix = (count: number) => (count > 1 ? 's' : '');
                return `${added} miembro${getPluralSuffix(added)} añadido${getPluralSuffix(added)}, ${updated} miembro${getPluralSuffix(updated)} actualizado${getPluralSuffix(updated)}.`;
            }

            if (updated) {
                return updated > 1 ? `${updated} miembros han sido actualizados.` : '1 miembro ha sido actualizado.';
            }

            return added > 1 ? `Se han agregado ${added} miembros` : 'Se ha agregado 1 miembro.';
        },
        importTagsSuccessfulDescription: ({tags}: ImportTagsSuccessfulDescriptionParams) => (tags > 1 ? `Se han agregado ${tags} etiquetas.` : 'Se ha agregado 1 etiqueta.'),
        importMultiLevelTagsSuccessfulDescription: 'Etiquetas de nivel múltiple han sido agregadas.',
        importPerDiemRatesSuccessfulDescription: ({rates}: ImportPerDiemRatesSuccessfulDescriptionParams) =>
            rates > 1 ? `Se han añadido ${rates} tasas de per diem.` : 'Se ha añadido 1 tasa de per diem.',
        importSuccessfulTitle: 'Importar categorías',
        importDescription: 'Elige qué campos mapear desde tu hoja de cálculo haciendo clic en el menú desplegable junto a cada columna importada a continuación.',
        sizeNotMet: 'El archivo adjunto debe ser más grande que 0 bytes.',
        invalidFileMessage:
            'El archivo que subiste está vacío o contiene datos no válidos. Asegúrate de que el archivo esté correctamente formateado y contenga la información necesaria antes de volver a subirlo.',
        importSpreadsheet: 'Importar hoja de cálculo',
        downloadCSV: 'Descargar CSV',
        importMemberConfirmation: ({newMembers}: ImportMemberConfirmationParams) =>
            `Confirma los detalles a continuación para el/los ${newMembers} nuevo(s) miembro(s) del espacio de trabajo que se añadirán como parte de esta carga. Los miembros existentes no recibirán actualizaciones de rol ni mensajes de invitación.`,
    },
    receipt: {
        upload: 'Subir recibo',
        uploadMultiple: 'Subir recibos',
        dragReceiptBeforeEmail: 'Arrastra un recibo a esta página, reenvíalo a ',
        dragReceiptsBeforeEmail: 'Arrastra recibos a esta página, reenvíalos a ',
        dragReceiptAfterEmail: ' o elije un archivo para subir a continuación.',
        dragReceiptsAfterEmail: ' o elije archivos para subir a continuación.',
        chooseReceipt: 'Elige un recibo para subir o reenvía un recibo a ',
        chooseReceipts: 'Elige recibos para subir o reenvía recibos a ',
        takePhoto: 'Haz una foto',
        cameraAccess: 'Se requiere acceso a la cámara para hacer fotos de los recibos.',
        deniedCameraAccess: 'No se ha concedido el acceso a la cámara, siga ',
        deniedCameraAccessInstructions: 'estas instrucciones',
        cameraErrorTitle: 'Error en la cámara',
        locationAccessTitle: 'Permitir acceso a la ubicación',
        locationAccessMessage: 'El acceso a la ubicación nos ayuda a mantener tu zona horaria y moneda precisas dondequiera que vayas.',
        locationErrorTitle: 'Permitir acceso a la ubicación',
        locationErrorMessage: 'El acceso a la ubicación nos ayuda a mantener tu zona horaria y moneda precisas dondequiera que vayas.',
        allowLocationFromSetting: `El acceso a la ubicación nos ayuda a mantener tu zona horaria y moneda precisas dondequiera que estés. Por favor, permite el acceso a la ubicación en la configuración de permisos de tu dispositivo.`,
        cameraErrorMessage: 'Se ha producido un error al hacer una foto. Por favor, inténtalo de nuevo.',
        dropTitle: 'Suéltalo',
        dropMessage: 'Suelta tu archivo aquí',
        flash: 'flash',
        multiScan: 'escaneo múltiple',
        shutter: 'obturador',
        gallery: 'galería',
        deleteReceipt: 'Eliminar recibo',
        deleteConfirmation: '¿Estás seguro de que quieres borrar este recibo?',
        addReceipt: 'Añadir recibo',
        scanFailed: 'El recibo no pudo ser escaneado, ya que falta el comerciante, la fecha o el monto.',
    },
    quickAction: {
        scanReceipt: 'Escanear recibo',
        recordDistance: 'Gasto de distancia',
        requestMoney: 'Crear gasto',
        perDiem: 'Crear dietas',
        splitBill: 'Dividir gasto',
        splitScan: 'Dividir recibo',
        splitDistance: 'Dividir distancia',
        paySomeone: ({name}: PaySomeoneParams = {}) => `Pagar a ${name ?? 'alguien'}`,
        assignTask: 'Assignar tarea',
        header: 'Acción rápida',
        noLongerHaveReportAccess: 'Ya no tienes acceso al destino previo de esta acción rápida. Escoge uno nuevo a continuación.',
        updateDestination: 'Actualiza el destino',
        createReport: 'Crear informe',
    },
    iou: {
        amount: 'Importe',
        taxAmount: 'Importe del impuesto',
        taxRate: 'Tasa de impuesto',
        approve: ({formattedAmount}: {formattedAmount?: string} = {}) => (formattedAmount ? `Aprobar ${formattedAmount}` : 'Aprobar'),
        approved: 'Aprobado',
        cash: 'Efectivo',
        card: 'Tarjeta',
        original: 'Original',
        split: 'Dividir',
        splitExpense: 'Dividir gasto',
        splitExpenseSubtitle: ({amount, merchant}: SplitExpenseSubtitleParams) => `${amount} de ${merchant}`,
        addSplit: 'Añadir división',
        totalAmountGreaterThanOriginal: ({amount}: TotalAmountGreaterOrLessThanOriginalParams) => `El importe total es ${amount} mayor que el gasto original.`,
        totalAmountLessThanOriginal: ({amount}: TotalAmountGreaterOrLessThanOriginalParams) => `El importe total es ${amount} menor que el gasto original.`,
        splitExpenseZeroAmount: 'Por favor, introduce un importe válido antes de continuar.',
        splitExpenseEditTitle: ({amount, merchant}: SplitExpenseEditTitleParams) => `Editar ${amount} para ${merchant}`,
        removeSplit: 'Eliminar división',
        addExpense: 'Agregar gasto',
        expense: 'Gasto',
        categorize: 'Categorizar',
        share: 'Compartir',
        participants: 'Participantes',
        createExpense: 'Crear gasto',
        trackDistance: 'Gasto de distancia',
        createExpenses: ({expensesNumber}: CreateExpensesParams) => `Crear ${expensesNumber} gastos`,
        removeExpense: 'Eliminar gasto',
        removeThisExpense: 'Eliminar este gasto',
        removeExpenseConfirmation: '¿Estás seguro de que quieres eliminar este recibo? Esta acción no se puede deshacer.',
        paySomeone: ({name}: PaySomeoneParams = {}) => `Pagar a ${name ?? 'alguien'}`,
        chooseRecipient: 'Elige destinatario',
        createExpenseWithAmount: ({amount}: {amount: string}) => `Crear un gasto de ${amount}`,
        confirmDetails: 'Confirma los detalles',
        pay: 'Pagar',
        cancelPayment: 'Cancelar el pago',
        cancelPaymentConfirmation: '¿Estás seguro de que quieres cancelar este pago?',
        viewDetails: 'Ver detalles',
        pending: 'Pendiente',
        canceled: 'Canceló',
        posted: 'Contabilizado',
        deleteReceipt: 'Eliminar recibo',
        pendingMatch: 'Pendiente de coincidencia',
        pendingMatchWithCreditCard: 'Recibo pendiente de adjuntar con la transacción de la tarjeta',
        pendingMatchWithCreditCardDescription: 'Recibo pendiente de adjuntar con la transacción de la tarjeta. Márcalo como efectivo para cancelar.',
        markAsCash: 'Marcar como efectivo',
        routePending: 'Ruta pendiente...',
        deletedTransaction: ({amount, merchant}: DeleteTransactionParams) => `eliminó un gasto (${amount} para ${merchant})`,
        movedFromReport: ({reportName}: MovedFromReportParams) => `movió un gasto${reportName ? ` desde ${reportName}` : ''}`,
        movedTransaction: ({reportUrl, reportName}: MovedTransactionParams) => `movió este gasto${reportName ? ` a <a href="${reportUrl}">${reportName}</a>` : ''}`,
        unreportedTransaction: 'movió este gasto a tu espacio personal',
        receiptIssuesFound: () => ({
            one: 'Problema encontrado',
            other: 'Problemas encontrados',
        }),
        fieldPending: 'Pendiente...',
        receiptScanning: () => ({
            one: 'Escaneando recibo...',
            other: 'Escaneando recibos...',
        }),
        scanMultipleReceipts: 'Escanea varios recibos',
        scanMultipleReceiptsDescription: 'Haz fotos de todos tus recibos a la vez y confirma los detalles tú mismo o nosotros lo haremos por ti.',
        receiptScanInProgress: 'Escaneado de recibo en proceso',
        receiptScanInProgressDescription: 'Escaneado de recibo en proceso. Vuelve a comprobarlo más tarde o introduce los detalles ahora.',
        removeFromReport: 'Eliminar del informe',
        moveToPersonalSpace: 'Mover gastos a tu espacio personal',
        duplicateTransaction: ({isSubmitted}: DuplicateTransactionParams) =>
            !isSubmitted
                ? 'Se han identificado posibles gastos duplicados. Revisa los duplicados para habilitar el envío.'
                : 'Se han identificado posibles gastos duplicados. Revisa los duplicados para habilitar la aprobación.',
        defaultRate: 'Tasa predeterminada',
        receiptMissingDetails: 'Recibo con campos vacíos',
        missingAmount: 'Falta importe',
        missingMerchant: 'Falta comerciante',
        receiptStatusTitle: 'Escaneando…',
        receiptStatusText: 'Solo tú puedes ver este recibo cuando se está escaneando. Vuelve más tarde o introduce los detalles ahora.',
        receiptScanningFailed: 'El escaneo de recibo ha fallado. Introduce los detalles manualmente.',
        transactionPendingDescription: 'Transacción pendiente. Puede tardar unos días en contabilizarse.',
        companyInfo: 'Información de la empresa',
        companyInfoDescription: 'Necesitamos algunos detalles más antes de que pueda enviar su primera factura.',
        yourCompanyName: 'Nombre de su empresa',
        yourCompanyWebsite: 'Sitio web de su empresa',
        yourCompanyWebsiteNote: 'Si no tiene un sitio web, puede proporcionar el perfil de LinkedIn o de las redes sociales de su empresa.',
        invalidDomainError: 'Ha introducido un dominio no válido. Para continuar, introduzca un dominio válido.',
        publicDomainError: 'Ha introducido un dominio público. Para continuar, introduzca un dominio privado.',
        // TODO: This key should be deprecated. More details: https://github.com/Expensify/App/pull/59653#discussion_r2028653252
        expenseCountWithStatus: ({scanningReceipts = 0, pendingReceipts = 0}: RequestCountParams) => {
            const statusText: string[] = [];
            if (scanningReceipts > 0) {
                statusText.push(`${scanningReceipts} escaneando`);
            }
            if (pendingReceipts > 0) {
                statusText.push(`${pendingReceipts} pendiente`);
            }
            return {
                one: statusText.length > 0 ? `1 gasto (${statusText.join(', ')})` : `1 gasto`,
                other: (count: number) => (statusText.length > 0 ? `${count} gastos (${statusText.join(', ')})` : `${count} gastos`),
            };
        },
        expenseCount: () => {
            return {
                one: '1 gasto',
                other: (count: number) => `${count} gastos`,
            };
        },
        deleteExpense: () => ({
            one: 'Eliminar gasto',
            other: 'Eliminar gastos',
        }),
        deleteConfirmation: () => ({
            one: '¿Estás seguro de que quieres eliminar esta solicitud?',
            other: '¿Estás seguro de que quieres eliminar estas solicitudes?',
        }),
        deleteReport: 'Eliminar informe',
        deleteReportConfirmation: '¿Estás seguro de que quieres eliminar este informe?',
        settledExpensify: 'Pagado',
        done: 'Listo',
        settledElsewhere: 'Pagado de otra forma',
        individual: 'Individual',
        business: 'Empresa',
        settleExpensify: ({formattedAmount}: SettleExpensifyCardParams) => (formattedAmount ? `Pagar ${formattedAmount} con Expensify` : `Pagar con Expensify`),
        settlePersonal: ({formattedAmount}: SettleExpensifyCardParams) => (formattedAmount ? `Pago ${formattedAmount} como individuo` : `Pago con cuenta personal`),
        settleWallet: ({formattedAmount}: SettleExpensifyCardParams) => (formattedAmount ? `Pagar ${formattedAmount} con billetera` : `con billetera`),
        settlePayment: ({formattedAmount}: SettleExpensifyCardParams) => `Pagar ${formattedAmount}`,
        settleBusiness: ({formattedAmount}: SettleExpensifyCardParams) => (formattedAmount ? `Pagar ${formattedAmount} como negocio` : `Pago con cuenta empresarial`),
        payElsewhere: ({formattedAmount}: SettleExpensifyCardParams) => (formattedAmount ? `Marcar ${formattedAmount} como pagado` : `Marcar como pagado`),
        settleInvoicePersonal: ({amount, last4Digits}: BusinessBankAccountParams) => (amount ? `Pagado ${amount} con cuenta personal ${last4Digits}` : `Pagado con cuenta personal`),
        settleInvoiceBusiness: ({amount, last4Digits}: BusinessBankAccountParams) => (amount ? `Pagado ${amount} con cuenta de empresa ${last4Digits}` : `Pagado con cuenta de empresa`),
        payWithPolicy: ({formattedAmount, policyName}: SettleExpensifyCardParams & {policyName: string}) =>
            formattedAmount ? `Pay ${formattedAmount} via ${policyName}` : `Pay via ${policyName}`,
        businessBankAccount: ({amount, last4Digits}: BusinessBankAccountParams) =>
            amount ? `Pagó ${amount} con la cuenta bancaria ${last4Digits}.` : `Pagó con la cuenta bancaria ${last4Digits}`,
        automaticallyPaidWithBusinessBankAccount: ({amount, last4Digits}: BusinessBankAccountParams) =>
            `pagado ${amount ? `${amount} ` : ''}con la cuenta bancaria terminada en ${last4Digits} vía <a href="${CONST.CONFIGURE_EXPENSE_REPORT_RULES_HELP_URL}">reglas del espacio de trabajo</a>`,
        invoicePersonalBank: ({lastFour}: BankAccountLastFourParams) => `Cuenta personal • ${lastFour}`,
        invoiceBusinessBank: ({lastFour}: BankAccountLastFourParams) => `Cuenta de empresa • ${lastFour}`,
        nextStep: 'Pasos siguientes',
        finished: 'Finalizado',
        sendInvoice: ({amount}: RequestAmountParams) => `Enviar factura de ${amount}`,
        submitAmount: ({amount}: RequestAmountParams) => `Solicitar ${amount}`,
        expenseAmount: ({formattedAmount, comment}: RequestedAmountMessageParams) => `${formattedAmount}${comment ? ` para ${comment}` : ''}`,
        submitted: `enviado`,
        automaticallySubmitted: `envió mediante <a href="${CONST.SELECT_WORKFLOWS_HELP_URL}">retrasar envíos</a>`,
        trackedAmount: ({formattedAmount, comment}: RequestedAmountMessageParams) => `realizó un seguimiento de ${formattedAmount}${comment ? ` para ${comment}` : ''}`,
        splitAmount: ({amount}: SplitAmountParams) => `dividir ${amount}`,
        didSplitAmount: ({formattedAmount, comment}: DidSplitAmountMessageParams) => `dividió ${formattedAmount}${comment ? ` para ${comment}` : ''}`,
        yourSplit: ({amount}: UserSplitParams) => `Tu parte ${amount}`,
        payerOwesAmount: ({payer, amount, comment}: PayerOwesAmountParams) => `${payer} debe ${amount}${comment ? ` para ${comment}` : ''}`,
        payerOwes: ({payer}: PayerOwesParams) => `${payer} debe: `,
        payerPaidAmount: ({payer, amount}: PayerPaidAmountParams) => `${payer ? `${payer} ` : ''}pagó ${amount}`,
        payerPaid: ({payer}: PayerPaidParams) => `${payer} pagó: `,
        payerSpentAmount: ({payer, amount}: PayerPaidAmountParams) => `${payer} gastó ${amount}`,
        payerSpent: ({payer}: PayerPaidParams) => `${payer} gastó: `,
        managerApproved: ({manager}: ManagerApprovedParams) => `${manager} aprobó:`,
        managerApprovedAmount: ({manager, amount}: ManagerApprovedAmountParams) => `${manager} aprobó ${amount}`,
        payerSettled: ({amount}: PayerSettledParams) => `pagó ${amount}`,
        payerSettledWithMissingBankAccount: ({amount}: PayerSettledParams) => `pagó ${amount}. Agrega una cuenta bancaria para recibir tu pago.`,
        automaticallyApproved: `aprobó mediante <a href="${CONST.CONFIGURE_EXPENSE_REPORT_RULES_HELP_URL}">reglas del espacio de trabajo</a>`,
        approvedAmount: ({amount}: ApprovedAmountParams) => `aprobó ${amount}`,
        approvedMessage: `aprobado`,
        unapproved: `no aprobado`,
        automaticallyForwarded: `aprobó mediante <a href="${CONST.CONFIGURE_EXPENSE_REPORT_RULES_HELP_URL}">reglas del espacio de trabajo</a>`,
        forwarded: `aprobó`,
        rejectedThisReport: 'rechazó este informe',
        waitingOnBankAccount: ({submitterDisplayName}: WaitingOnBankAccountParams) => `inició el pago, pero está esperando a que ${submitterDisplayName} añada una cuenta bancaria.`,
        adminCanceledRequest: ({manager}: AdminCanceledRequestParams) => `${manager ? `${manager}: ` : ''}canceló el pago`,
        canceledRequest: ({amount, submitterDisplayName}: CanceledRequestParams) =>
            `canceló el pago  ${amount}, porque ${submitterDisplayName} no habilitó tu Billetera Expensify en un plazo de 30 días.`,
        settledAfterAddedBankAccount: ({submitterDisplayName, amount}: SettledAfterAddedBankAccountParams) =>
            `${submitterDisplayName} añadió una cuenta bancaria. El pago de ${amount} se ha realizado.`,
        paidElsewhere: ({payer}: PaidElsewhereParams = {}) => `${payer ? `${payer} ` : ''}marcó como pagado`,
        paidWithExpensify: ({payer}: PaidWithExpensifyParams = {}) => `${payer ? `${payer} ` : ''}pagó con la billetera`,
        automaticallyPaidWithExpensify: ({payer}: PaidWithExpensifyParams = {}) =>
            `${payer ? `${payer} ` : ''}pagó con Expensify via <a href="${CONST.CONFIGURE_EXPENSE_REPORT_RULES_HELP_URL}">reglas del espacio de trabajo</a>`,
        noReimbursableExpenses: 'El importe de este informe no es válido',
        pendingConversionMessage: 'El total se actualizará cuando estés online',
        changedTheExpense: 'cambió el gasto',
        setTheRequest: ({valueName, newValueToDisplay}: SetTheRequestParams) =>
            `${valueName === 'comerciante' || valueName === 'importe' || valueName === 'gasto' ? 'el' : 'la'} ${valueName} a ${newValueToDisplay}`,
        setTheDistanceMerchant: ({translatedChangedField, newMerchant, newAmountToDisplay}: SetTheDistanceMerchantParams) =>
            `estableció la ${translatedChangedField} a ${newMerchant}, lo que estableció el importe a ${newAmountToDisplay}`,
        removedTheRequest: ({valueName, oldValueToDisplay}: RemovedTheRequestParams) =>
            `${valueName === 'comerciante' || valueName === 'importe' || valueName === 'gasto' ? 'el' : 'la'} ${valueName} (previamente ${oldValueToDisplay})`,
        updatedTheRequest: ({valueName, newValueToDisplay, oldValueToDisplay}: UpdatedTheRequestParams) =>
            `${valueName === 'comerciante' || valueName === 'importe' || valueName === 'gasto' ? 'el' : 'la'} ${valueName} a ${newValueToDisplay} (previamente ${oldValueToDisplay})`,
        updatedTheDistanceMerchant: ({translatedChangedField, newMerchant, oldMerchant, newAmountToDisplay, oldAmountToDisplay}: UpdatedTheDistanceMerchantParams) =>
            `cambió la ${translatedChangedField} a ${newMerchant} (previamente ${oldMerchant}), lo que cambió el importe a ${newAmountToDisplay} (previamente ${oldAmountToDisplay})`,
        threadExpenseReportName: ({formattedAmount, comment}: ThreadRequestReportNameParams) => `${comment ? `${formattedAmount} para ${comment}` : `Gasto de ${formattedAmount}`}`,
        invoiceReportName: ({linkedReportID}: OriginalMessage<typeof CONST.REPORT.ACTIONS.TYPE.REPORT_PREVIEW>) => `Informe de facturación #${linkedReportID}`,
        threadPaySomeoneReportName: ({formattedAmount, comment}: ThreadSentMoneyReportNameParams) => `${formattedAmount} enviado${comment ? ` para ${comment}` : ''}`,
        movedFromPersonalSpace: ({workspaceName, reportName}: MovedFromPersonalSpaceParams) => `movió el gasto desde su espacio personal a ${workspaceName ?? `un chat con ${reportName}`}`,
        movedToPersonalSpace: 'movió el gasto a su espacio personal',
        tagSelection: 'Selecciona una etiqueta para organizar mejor tus gastos.',
        categorySelection: 'Selecciona una categoría para organizar mejor tus gastos.',
        error: {
            invalidCategoryLength: 'La longitud de la categoría escogida excede el máximo permitido (255). Por favor, escoge otra categoría o acorta la categoría primero.',
            invalidTagLength: 'La longitud de la etiqueta escogida excede el máximo permitido (255). Por favor, escoge otra etiqueta o acorta la etiqueta primero.',
            invalidAmount: 'Por favor, ingresa un importe válido antes de continuar',
            invalidIntegerAmount: 'Por favor, introduce una cantidad entera en dólares antes de continuar',
            invalidTaxAmount: ({amount}: RequestAmountParams) => `El importe máximo del impuesto es ${amount}`,
            invalidSplit: 'La suma de las partes debe ser igual al importe total',
            invalidSplitParticipants: 'Introduce un importe superior a cero para al menos dos participantes',
            invalidSplitYourself: 'Por favor, introduce una cantidad diferente de cero para tu parte',
            noParticipantSelected: 'Por favor, selecciona un participante',
            other: 'Error inesperado. Por favor, inténtalo más tarde.',
            genericHoldExpenseFailureMessage: 'Error inesperado al retener el gasto. Por favor, inténtalo de nuevo más tarde.',
            genericUnholdExpenseFailureMessage: 'Error inesperado al desbloquear el gasto. Por favor, inténtalo de nuevo más tarde.',
            genericCreateFailureMessage: 'Error inesperado al enviar este gasto. Por favor, inténtalo más tarde.',
            genericCreateInvoiceFailureMessage: 'Error inesperado al enviar la factura. Por favor, inténtalo de nuevo más tarde.',
            receiptDeleteFailureError: 'Error inesperado al borrar este recibo. Por favor, vuelve a intentarlo más tarde.',
            receiptFailureMessage: 'Hubo un error al cargar tu recibo. Por favor, ',
            receiptFailureMessageShort: 'Hubo un error al cargar tu recibo.',
            tryAgainMessage: 'inténtalo de nuevo ',
            saveFileMessage: ' guarda el recibo',
            uploadLaterMessage: ' para cargarlo más tarde.',
            genericDeleteFailureMessage: 'Error inesperado al eliminar este gasto. Por favor, inténtalo más tarde.',
            genericEditFailureMessage: 'Error inesperado al editar este gasto. Por favor, inténtalo más tarde.',
            genericSmartscanFailureMessage: 'La transacción tiene campos vacíos',
            duplicateWaypointsErrorMessage: 'Por favor, elimina los puntos de ruta duplicados',
            atLeastTwoDifferentWaypoints: 'Por favor, introduce al menos dos direcciones diferentes',
            splitExpenseMultipleParticipantsErrorMessage: 'Solo puedes dividir un gasto entre un único espacio de trabajo o con miembros individuales. Por favor, actualiza tu selección.',
            invalidMerchant: 'Por favor, introduce un comerciante válido',
            atLeastOneAttendee: 'Debe seleccionarse al menos un asistente',
            invalidQuantity: 'Por favor, introduce una cantidad válida',
            quantityGreaterThanZero: 'La cantidad debe ser mayor que cero',
            invalidSubrateLength: 'Debe haber al menos una subtasa',
            invalidRate: 'Tasa no válida para este espacio de trabajo. Por favor, selecciona una tasa disponible en el espacio de trabajo.',
        },
        dismissReceiptError: 'Descartar error',
        dismissReceiptErrorConfirmation: '¡Atención! Descartar este error eliminará completamente tu recibo cargado. ¿Estás seguro?',
        waitingOnEnabledWallet: ({submitterDisplayName}: WaitingOnBankAccountParams) => `inició el pago, pero no se procesará hasta que ${submitterDisplayName} active su billetera`,
        enableWallet: 'Habilitar billetera',
        holdExpense: 'Retener gasto',
        unholdExpense: 'Desbloquear gasto',
        moveUnreportedExpense: 'Mover gasto no reportado',
        addUnreportedExpense: 'Añadir gasto no reportado',
        selectUnreportedExpense: 'Selecciona al menos un gasto para agregar al informe.',
        emptyStateUnreportedExpenseTitle: 'No hay gastos no reportados',
        emptyStateUnreportedExpenseSubtitle: 'Parece que no tienes gastos no reportados. Puedes crear uno a continuación.',
        addUnreportedExpenseConfirm: 'Añadir al informe',
        heldExpense: 'retuvo este gasto',
        unheldExpense: 'desbloqueó este gasto',
        explainHold: 'Explica la razón para retener esta solicitud.',
        undoClose: 'Deshacer cierre',
        reopened: 'reabrir',
        reopenReport: 'Reabrir informe',
        reopenExportedReportConfirmation: ({connectionName}: {connectionName: string}) =>
            `Este informe ya ha sido exportado a ${connectionName}. Cambiarlo puede provocar discrepancias en los datos. ¿Estás seguro de que deseas reabrir este informe?`,
        reason: 'Razón',
        undoSubmit: 'Deshacer envío',
        retracted: 'retirado',
        holdReasonRequired: 'Se requiere una razón para retener.',
        expenseWasPutOnHold: 'Este gasto está retenido',
        expenseOnHold: 'Este gasto está retenido. Revisa los comentarios para saber como proceder.',
        expensesOnHold: 'Todos los gastos están retenidos. Revisa los comentarios para saber como proceder.',
        expenseDuplicate: 'Este gasto tiene detalles similares a otro. Por favor, revisa los duplicados para continuar.',
        someDuplicatesArePaid: 'Algunos de estos duplicados ya han sido aprobados o pagados.',
        reviewDuplicates: 'Revisar duplicados',
        keepAll: 'Mantener todos',
        confirmApprove: 'Confirmar importe a aprobar',
        confirmApprovalAmount: 'Aprueba sólo los gastos conformes, o aprueba todo el informe.',
        confirmApprovalAllHoldAmount: () => ({
            one: 'Este gasto está retenido. ¿Quieres aprobarlo de todos modos?',
            other: 'Estos gastos están retenidos. ¿Quieres aprobarlos de todos modos?',
        }),
        confirmPay: 'Confirmar importe de pago',
        confirmPayAmount: 'Paga lo que no está retenido, o paga el informe completo.',
        confirmPayAllHoldAmount: () => ({
            one: 'Este gasto está retenido. ¿Quieres pagarlo de todos modos?',
            other: 'Estos gastos están retenidos. ¿Quieres pagarlos de todos modos?',
        }),
        payOnly: 'Solo pagar',
        approveOnly: 'Solo aprobar',
        hold: 'Retener',
        unhold: 'Desbloquear',
        holdEducationalTitle: 'Esta solicitud está',
        holdEducationalText: 'retenida',
        whatIsHoldExplain: 'Retener es como "pausar" un gasto para solicitar más detalles antes de aprobarlo o pagarlo.',
        holdIsLeftBehind: 'Los gastos retenidos se trasladan a otro informe tras su aprobación o pago.',
        unholdWhenReady: 'Los aprobadores pueden desbloquear los gastos cuando estén listos para su aprobación o pago.',
        changePolicyEducational: {
            title: '¡Has movido este informe!',
            description: 'Revisa cuidadosamente estos elementos, que tienden a cambiar al trasladar informes a un nuevo espacio de trabajo.',
            reCategorize: '<strong>Vuelve a categorizar los gastos</strong> para cumplir con las reglas del espacio de trabajo.',
            workflows: 'Este informe ahora puede estar sujeto a un <strong>flujo de aprobación</strong> diferente.',
        },
        changeWorkspace: 'Cambiar espacio de trabajo',
        set: 'estableció',
        changed: 'cambió',
        removed: 'eliminó',
        transactionPending: 'Transacción pendiente.',
        chooseARate: 'Selecciona una tasa de reembolso por milla o kilómetro para el espacio de trabajo',
        unapprove: 'Desaprobar',
        unapproveReport: 'Anular la aprobación del informe',
        headsUp: 'Atención!',
        unapproveWithIntegrationWarning: ({accountingIntegration}: UnapproveWithIntegrationWarningParams) =>
            `Este informe ya se ha exportado a ${accountingIntegration}. Modificarlo puede provocar discrepancias en los datos. ¿Estás seguro de que deseas cancelar la aprobación de este informe?`,
        reimbursable: 'reembolsable',
        nonReimbursable: 'no reembolsable',
        bookingPending: 'Esta reserva está pendiente',
        bookingPendingDescription: 'Esta reserva está pendiente porque aún no se ha pagado.',
        bookingArchived: 'Esta reserva está archivada',
        bookingArchivedDescription: 'Esta reserva está archivada porque la fecha del viaje ha pasado. Agregue un gasto por el monto final si es necesario.',
        attendees: 'Asistentes',
        whoIsYourAccountant: '¿Quién es tu contador?',
        paymentComplete: 'Pago completo',
        time: 'Tiempo',
        startDate: 'Fecha de inicio',
        endDate: 'Fecha de finalización',
        startTime: 'Hora de inicio',
        endTime: 'Hora de finalización',
        deleteSubrate: 'Eliminar subtasa',
        deleteSubrateConfirmation: '¿Estás seguro de que deseas eliminar esta subtasa?',
        quantity: 'Cantidad',
        subrateSelection: 'Selecciona una subtasa e introduce una cantidad.',
        qty: 'Cant',
        firstDayText: () => ({
            one: `Primer día: 1 hora`,
            other: (count: number) => `Primer día: ${count} horas`,
        }),
        lastDayText: () => ({
            one: `Último día: 1 hora`,
            other: (count: number) => `Último día: ${count} horas`,
        }),
        tripLengthText: () => ({
            one: `Viaje: 1 día completo`,
            other: (count: number) => `Viaje: ${count} días completos`,
        }),
        dates: 'Fechas',
        rates: 'Tasas',
        submitsTo: ({name}: SubmitsToParams) => `Se envía a ${name}`,
        moveExpenses: () => ({one: 'Mover gasto', other: 'Mover gastos'}),
    },
    share: {
        shareToExpensify: 'Compartir para Expensify',
        messageInputLabel: 'Mensaje',
    },
    notificationPreferencesPage: {
        header: 'Preferencias de avisos',
        label: 'Avisar sobre nuevos mensajes',
        notificationPreferences: {
            always: 'Inmediatamente',
            daily: 'Cada día',
            mute: 'Nunca',
            hidden: 'Oculto',
        },
    },
    loginField: {
        numberHasNotBeenValidated: 'El número no está validado todavía. Haz click en el botón para reenviar el enlace de confirmación via SMS.',
        emailHasNotBeenValidated: 'El correo electrónico no está validado todavía. Haz click en el botón para reenviar el enlace de confirmación via correo electrónico.',
    },
    avatarWithImagePicker: {
        uploadPhoto: 'Subir foto',
        removePhoto: 'Eliminar foto',
        editImage: 'Editar foto',
        viewPhoto: 'Ver foto',
        imageUploadFailed: 'Error al cargar la imagen',
        deleteWorkspaceError: 'Lo sentimos, hubo un problema eliminando el avatar de tu espacio de trabajo',
        sizeExceeded: ({maxUploadSizeInMB}: SizeExceededParams) => `La imagen supera el tamaño máximo de ${maxUploadSizeInMB} MB.`,
        resolutionConstraints: ({minHeightInPx, minWidthInPx, maxHeightInPx, maxWidthInPx}: ResolutionConstraintsParams) =>
            `Por favor, elige una imagen más grande que ${minHeightInPx}x${minWidthInPx} píxeles y más pequeña que ${maxHeightInPx}x${maxWidthInPx} píxeles.`,
        notAllowedExtension: ({allowedExtensions}: NotAllowedExtensionParams) => `La foto de perfil debe ser de uno de los siguientes tipos: ${allowedExtensions.join(', ')}.`,
    },
    modal: {
        backdropLabel: 'Fondo del Modal',
    },
    profilePage: {
        profile: 'Perfil',
        preferredPronouns: 'Pronombres preferidos',
        selectYourPronouns: 'Selecciona tus pronombres',
        selfSelectYourPronoun: 'Auto-selecciona tu pronombre',
        emailAddress: 'Dirección de correo electrónico',
        setMyTimezoneAutomatically: 'Configura mi zona horaria automáticamente',
        timezone: 'Zona horaria',
        invalidFileMessage: 'Archivo inválido. Pruebe con una imagen diferente.',
        avatarUploadFailureMessage: 'No se pudo subir el avatar. Por favor, inténtalo de nuevo.',
        online: 'En línea',
        offline: 'Desconectado',
        syncing: 'Sincronizando',
        profileAvatar: 'Perfil avatar',
        publicSection: {
            title: 'Público',
            subtitle: 'Estos detalles se muestran en tu perfil público, a disposición de los demás.',
        },
        privateSection: {
            title: 'Privado',
            subtitle: 'Estos detalles se utilizan para viajes y pagos. Nunca se mostrarán en tu perfil público.',
        },
    },
    securityPage: {
        title: 'Opciones de seguridad',
        subtitle: 'Activa la autenticación de dos factores para mantener tu cuenta segura.',
        goToSecurity: 'Volver a la página de seguridad',
    },
    shareCodePage: {
        title: 'Tu código',
        subtitle: 'Invita a miembros a Expensify compartiendo tu código QR personal o enlace de invitación.',
    },
    pronounsPage: {
        pronouns: 'Pronombres',
        isShownOnProfile: 'Tus pronombres se muestran en tu perfil.',
        placeholderText: 'Buscar para ver opciones',
    },
    contacts: {
        contactMethod: 'Método de contacto',
        contactMethods: 'Métodos de contacto',
        featureRequiresValidate: 'Esta función requiere que valides tu cuenta.',
        validateAccount: 'Valida tu cuenta',
        helpTextBeforeEmail: 'Añade más formas de que la gente te encuentre y reenvía los recibos a ',
        helpTextAfterEmail: ' desde varias direcciones de correo electrónico.',
        pleaseVerify: 'Por favor, verifica este método de contacto',
        getInTouch: 'Utilizaremos este método de contacto cuando necesitemos contactarte.',
        enterMagicCode: ({contactMethod}: EnterMagicCodeParams) => `Por favor, introduce el código mágico enviado a ${contactMethod}. Debería llegar en un par de minutos.`,
        setAsDefault: 'Establecer como predeterminado',
        yourDefaultContactMethod:
            'Este es tu método de contacto predeterminado. Antes de poder eliminarlo, tendrás que elegir otro método de contacto y haz clic en "Establecer como predeterminado".',
        removeContactMethod: 'Eliminar método de contacto',
        removeAreYouSure: '¿Estás seguro de que quieres eliminar este método de contacto? Esta acción no se puede deshacer.',
        failedNewContact: 'Se ha producido un error al añadir este método de contacto.',
        genericFailureMessages: {
            requestContactMethodValidateCode: 'No se ha podido enviar un nuevo código mágico. Espera un rato y vuelve a intentarlo.',
            validateSecondaryLogin: 'Código mágico incorrecto o no válido. Inténtalo de nuevo o solicita otro código.',
            deleteContactMethod: 'No se ha podido eliminar este método de contacto. Por favor, contacta con Concierge para obtener ayuda.',
            setDefaultContactMethod: 'No se pudo establecer un nuevo método de contacto predeterminado. Por favor contacta con Concierge para obtener ayuda.',
            addContactMethod: 'Se ha producido un error al añadir este método de contacto. Por favor, contacta con Concierge para obtener ayuda.',
            enteredMethodIsAlreadySubmitted: 'El método de contacto ingresado ya existe',
            passwordRequired: 'Se requiere contraseña',
            contactMethodRequired: 'Se requiere método de contacto',
            invalidContactMethod: 'Método de contacto no válido',
        },
        newContactMethod: 'Nuevo método de contacto',
        goBackContactMethods: 'Volver a métodos de contacto',
    },
    pronouns: {
        coCos: 'Co / Cos',
        eEyEmEir: 'E / Ey / Em / Eir',
        faeFaer: 'Fae / Faer',
        heHimHis: 'Él',
        heHimHisTheyThemTheirs: 'Él / Ellos',
        sheHerHers: 'Ella',
        sheHerHersTheyThemTheirs: 'Ella / Ellos',
        merMers: 'Mer / Mers',
        neNirNirs: 'Ne / Nir / Nirs',
        neeNerNers: 'Nee / Ner / Ners',
        perPers: 'Per / Pers',
        theyThemTheirs: 'Ellos',
        thonThons: 'Thon / Thons',
        veVerVis: 'Ve / Ver / Vis',
        viVir: 'Vi / Vir',
        xeXemXyr: 'Xe / Xem / Xyr',
        zeZieZirHir: 'Ze / Zie / Zir / Hir',
        zeHirHirs: 'Ze / Hir',
        callMeByMyName: 'Llámame por mi nombre',
    },
    displayNamePage: {
        headerTitle: 'Nombre',
        isShownOnProfile: 'Este nombre es visible en tu perfil.',
    },
    timezonePage: {
        timezone: 'Zona horaria',
        isShownOnProfile: 'Tu zona horaria se muestra en tu perfil.',
        getLocationAutomatically: 'Detecta tu ubicación automáticamente',
    },
    updateRequiredView: {
        updateRequired: 'Actualización requerida',
        pleaseInstall: 'Por favor, actualiza a la última versión de New Expensify',
        pleaseInstallExpensifyClassic: 'Por favor, instala la última versión de Expensify',
        toGetLatestChanges: 'Para móvil o escritorio, descarga e instala la última versión. Para la web, actualiza tu navegador.',
        newAppNotAvailable: 'La App New Expensify ya no está disponible.',
    },
    initialSettingsPage: {
        about: 'Acerca de',
        aboutPage: {
            description: 'New Expensify está creada por una comunidad de desarrolladores de código abierto de todo el mundo. Ayúdanos a construir el futuro de Expensify.',
            appDownloadLinks: 'Enlaces para descargar la App',
            viewKeyboardShortcuts: 'Ver atajos de teclado',
            viewTheCode: 'Ver código',
            viewOpenJobs: 'Ver trabajos disponibles',
            reportABug: 'Reportar un error',
            troubleshoot: 'Solución de problemas',
        },
        appDownloadLinks: {
            android: {
                label: 'Android',
            },
            ios: {
                label: 'iOS',
            },
            desktop: {
                label: 'macOS',
            },
        },
        troubleshoot: {
            clearCacheAndRestart: 'Borrar caché y reiniciar',
            viewConsole: 'Ver la consola de depuración',
            debugConsole: 'Consola de depuración',
            description: 'Utilice las herramientas que aparecen a continuación para solucionar los problemas de Expensify. Si tiene algún problema, por favor',
            submitBug: 'envíe un informe de error',
            confirmResetDescription: 'Todos los borradores no enviados se perderán, pero el resto de tus datos estarán a salvo.',
            resetAndRefresh: 'Restablecer y actualizar',
            clientSideLogging: 'Registro a nivel cliente',
            noLogsToShare: 'No hay logs que compartir',
            useProfiling: 'Usar el trazado',
            profileTrace: 'Traza de ejecución',
            results: 'Resultados',
            releaseOptions: 'Opciones de publicación',
            testingPreferences: 'Preferencias para Tests',
            useStagingServer: 'Usar servidor "staging"',
            forceOffline: 'Forzar desconexión',
            simulatePoorConnection: 'Simular una conexión a internet deficiente',
            simulateFailingNetworkRequests: 'Simular fallos en solicitudes de red',
            authenticationStatus: 'Estado de autenticación',
            deviceCredentials: 'Credenciales del dispositivo',
            invalidate: 'Invalidar',
            destroy: 'Destruir',
            maskExportOnyxStateData: 'Enmascare los datos frágiles del miembro mientras exporta el estado Onyx',
            exportOnyxState: 'Exportar estado Onyx',
            importOnyxState: 'Importar estado Onyx',
            testCrash: 'Prueba de fallo',
            resetToOriginalState: 'Restablecer al estado original',
            usingImportedState: 'Estás utilizando el estado importado. Pulsa aquí para borrarlo.',
            debugMode: 'Modo depuración',
            invalidFile: 'Archivo inválido',
            invalidFileDescription: 'El archivo que ests intentando importar no es válido. Por favor, inténtalo de nuevo.',
            invalidateWithDelay: 'Invalidar con retraso',
            recordTroubleshootData: 'Registrar datos de resolución de problemas',
            softKillTheApp: 'Desactivar la aplicación',
            kill: 'Matar',
        },
        debugConsole: {
            saveLog: 'Guardar registro',
            shareLog: 'Compartir registro',
            enterCommand: 'Introducir comando',
            execute: 'Ejecutar',
            noLogsAvailable: 'No hay registros disponibles',
            logSizeTooLarge: ({size}: LogSizeParams) => `El tamaño del registro excede el límite de ${size} MB. Utilice "Guardar registro" para descargar el archivo de registro.`,
            logs: 'Logs',
            viewConsole: 'Ver consola',
        },
        security: 'Seguridad',
        restoreStashed: 'Restablecer login guardado',
        signOut: 'Desconectar',
        signOutConfirmationText: 'Si cierras sesión perderás los cambios hechos mientras estabas desconectado',
        versionLetter: 'v',
        readTheTermsAndPrivacy: {
            phrase1: 'Leer los',
            phrase2: 'Términos de Servicio',
            phrase3: 'y',
            phrase4: 'Privacidad',
        },
        help: 'Ayuda',
        whatIsNew: 'Qué hay de nuevo',
        accountSettings: 'Configuración de la cuenta',
        account: 'Cuenta',
        general: 'General',
    },
    closeAccountPage: {
        closeAccount: 'Cerrar cuenta',
        reasonForLeavingPrompt: '¡Lamentamos verte partir! ¿Serías tan amable de decirnos por qué, para que podamos mejorar?',
        enterMessageHere: 'Escribe aquí tu mensaje',
        closeAccountWarning: 'Una vez cerrada tu cuenta no se puede revertir.',
        closeAccountPermanentlyDeleteData: '¿Estás seguro de que quieres eliminar tu cuenta? Esta acción eliminará permanentemente toda la información de cualquier gasto pendiente.',
        enterDefaultContactToConfirm: 'Por favor, escribe tu método de contacto predeterminado para confirmar que deseas eliminar tu cuenta. Tu método de contacto predeterminado es:',
        enterDefaultContact: 'Tu método de contacto predeterminado',
        defaultContact: 'Método de contacto predeterminado:',
        enterYourDefaultContactMethod: 'Por favor, introduce tu método de contacto predeterminado para cerrar tu cuenta.',
    },
    mergeAccountsPage: {
        mergeAccount: 'Fusionar cuentas',
        accountDetails: {
            accountToMergeInto: `Introduce la cuenta en la que deseas fusionar `,
            notReversibleConsent: 'Entiendo que esto no es reversible',
        },
        accountValidate: {
            confirmMerge: '¿Estás seguro de que deseas fusionar cuentas?',
            lossOfUnsubmittedData: `Fusionar tus cuentas es irreversible y resultará en la pérdida de cualquier gasto no enviado de `,
            enterMagicCode: `Para continuar, por favor introduce el código mágico enviado a `,
            errors: {
                incorrectMagicCode: 'Código mágico incorrecto o no válido. Inténtalo de nuevo o solicita otro código.',
                fallback: 'Ha ocurrido un error. Por favor, inténtalo mas tarde.',
            },
        },
        mergeSuccess: {
            accountsMerged: '¡Cuentas fusionadas!',
            successfullyMergedAllData: {
                beforeFirstEmail: 'Has fusionado exitosamente todos los datos de ',
                beforeSecondEmail: ' en ',
                afterSecondEmail: '. De ahora en adelante, puedes usar cualquiera de los inicios de sesión para esta cuenta.',
            },
        },
        mergePendingSAML: {
            weAreWorkingOnIt: 'Estamos trabajando en ello',
            limitedSupport: 'Todavía no es posible fusionar cuentas en New Expensify. Por favor, realiza esta acción en Expensify Classic en su lugar',
            reachOutForHelp: {
                beforeLink: '¡No dudes en ',
                linkText: 'comunicarte con Concierge',
                afterLink: ' si tienes alguna pregunta!',
            },
            goToExpensifyClassic: 'Dirígete a Expensify Classic',
        },
        mergeFailureSAMLDomainControl: {
            beforeFirstEmail: 'No puedes fusionar ',
            beforeDomain: ' porque está controlado por ',
            afterDomain: '. Póngase ',
            linkText: 'en contacto con Concierge',
            afterLink: ' si necesita ayuda.',
        },
        mergeFailureSAMLAccount: {
            beforeEmail: 'No puedes fusionar ',
            afterEmail: ' en otras cuentas porque tu administrador de dominio la ha establecido como tu inicio de sesión principal. Por favor, fusiona otras cuentas en esta en su lugar.',
        },
        mergeFailure2FA: {
            oldAccount2FAEnabled: {
                beforeFirstEmail: 'No puedes fusionar cuentas porque ',
                beforeSecondEmail: ' tiene habilitada la autenticación de dos factores (2FA). Por favor, deshabilita 2FA para ',
                afterSecondEmail: ' e inténtalo nuevamente.',
            },
            learnMore: 'Aprende más sobre cómo fusionar cuentas.',
        },
        mergeFailureAccountLocked: {
            beforeEmail: 'No puedes fusionar ',
            afterEmail: ' porque está bloqueado. Póngase ',
            linkText: 'en contacto con Concierge',
            afterLink: ` si necesita ayuda.`,
        },
        mergeFailureUncreatedAccount: {
            noExpensifyAccount: {
                beforeEmail: 'No puedes fusionar cuentas porque ',
                afterEmail: ' no tiene una cuenta de Expensify.',
            },
            addContactMethod: {
                beforeLink: 'Por favor, ',
                linkText: 'añádela como método de contacto',
                afterLink: ' en su lugar.',
            },
        },
        mergeFailureSmartScannerAccount: {
            beforeEmail: 'No puedes fusionar ',
            afterEmail: ' en otras cuentas. Por favor, fusiona otras cuentas en esta en su lugar.',
        },
        mergeFailureInvoicedAccount: {
            beforeEmail: 'No puedes fusionar cuentas en ',
            afterEmail: ' porque esta cuenta tiene una relación de facturación con factura emitida.',
        },
        mergeFailureTooManyAttempts: {
            heading: 'Inténtalo de nuevo más tarde',
            description: 'Hubo demasiados intentos de fusionar cuentas. Por favor, inténtalo de nuevo más tarde.',
        },
        mergeFailureUnvalidatedAccount: {
            description: 'No puedes fusionarte con otras cuentas porque no está validada. Por favor, valida la cuenta e inténtalo de nuevo.',
        },
        mergeFailureSelfMerge: {
            description: 'No puedes combinar una cuenta consigo misma.',
        },
        mergeFailureGenericHeading: 'No se pueden fusionar cuentas',
    },
    lockAccountPage: {
        reportSuspiciousActivity: 'Informar de actividad sospechosa',
        lockAccount: 'Bloquear cuenta',
        unlockAccount: 'Desbloquear cuenta',
        compromisedDescription:
            '¿Notas algo extraño en tu cuenta? Informarlo bloqueará tu cuenta de inmediato, detendrá nuevas transacciones con la Tarjeta Expensify y evitará cualquier cambio en la cuenta.',
        domainAdminsDescription: 'Para administradores de dominio: Esto también detiene toda la actividad de la Tarjeta Expensify y las acciones administrativas en tus dominios.',
        areYouSure: '¿Estás seguro de que deseas bloquear tu cuenta de Expensify?',
        ourTeamWill: 'Nuestro equipo investigará y eliminará cualquier acceso no autorizado. Para recuperar el acceso, tendrás que trabajar con Concierge.',
    },
    failedToLockAccountPage: {
        failedToLockAccount: 'No se pudo bloquear la cuenta',
        failedToLockAccountDescription: 'No pudimos bloquear tu cuenta. Por favor, chatea con Concierge para resolver este problema.',
        chatWithConcierge: 'Chatear con Concierge',
    },
    unlockAccountPage: {
        accountLocked: 'Cuenta bloqueada',
        yourAccountIsLocked: 'Tu cuenta está bloqueada',
        chatToConciergeToUnlock: 'Chatea con Concierge para resolver los problemas de seguridad y desbloquear tu cuenta.',
        chatWithConcierge: 'Chatear con Concierge',
    },
    passwordPage: {
        changePassword: 'Cambiar contraseña',
        changingYourPasswordPrompt: 'El cambio de contraseña va a afectar tanto a la cuenta de Expensify.com como la de New Expensify.',
        currentPassword: 'Contraseña actual',
        newPassword: 'Nueva contraseña',
        newPasswordPrompt: 'La nueva contraseña debe ser diferente de la antigua y contener al menos 8 caracteres, 1 letra mayúscula, 1 letra minúscula y 1 número.',
    },
    twoFactorAuth: {
        headerTitle: 'Autenticación de dos factores',
        twoFactorAuthEnabled: 'Autenticación de dos factores habilitada',
        whatIsTwoFactorAuth:
            'La autenticación de dos factores (2FA) ayuda a mantener tu cuenta segura. Al iniciar sesión, deberás ingresar un código generado por tu aplicación de autenticación preferida.',
        disableTwoFactorAuth: 'Deshabilitar la autenticación de dos factores',
        explainProcessToRemove: 'Para deshabilitar la autenticación de dos factores (2FA), por favor introduce un código válido de tu aplicación de autenticación.',
        disabled: 'La autenticación de dos factores está ahora deshabilitada',
        noAuthenticatorApp: 'Ya no necesitarás una aplicación de autenticación para iniciar sesión en Expensify.',
        stepCodes: 'Códigos de recuperación',
        keepCodesSafe: '¡Guarda los códigos de recuperación en un lugar seguro!',
        codesLoseAccess:
            'Si pierdes el acceso a tu aplicación de autenticación y no tienes estos códigos, perderás el acceso a tu cuenta. \n\nNota: Configurar la autenticación de dos factores cerrará la sesión de todas las demás sesiones activas.',
        errorStepCodes: 'Copia o descarga los códigos antes de continuar',
        stepVerify: 'Verificar',
        scanCode: 'Escanea el código QR usando tu',
        authenticatorApp: 'aplicación de autenticación',
        addKey: 'O añade esta clave secreta a tu aplicación de autenticación:',
        enterCode: 'Luego introduce el código de seis dígitos generado por tu aplicación de autenticación.',
        stepSuccess: 'Finalizado',
        enabled: 'La autenticación de dos factores habilitada',
        congrats: '¡Felicidades! Ahora tienes esa seguridad adicional.',
        copy: 'Copiar',
        disable: 'Deshabilitar',
        enableTwoFactorAuth: 'Activar la autenticación de dos factores',
        pleaseEnableTwoFactorAuth: 'Activa la autenticación de dos factores.',
        twoFactorAuthIsRequiredDescription: 'Por razones de seguridad, Xero requiere la autenticación de dos factores para conectar la integración.',
        twoFactorAuthIsRequiredForAdminsHeader: 'Autenticación de dos factores requerida',
        twoFactorAuthIsRequiredForAdminsTitle: 'Por favor, habilita la autenticación de dos factores',
        twoFactorAuthIsRequiredForAdminsDescription:
            'Tu conexión de contabilidad con Xero requiere el uso de autenticación de dos factores. Por favor, habilítala para seguir usando Expensify.',
        twoFactorAuthCannotDisable: 'No se puede desactivar la autenticación de dos factores (2FA)',
        twoFactorAuthRequired: 'La autenticación de dos factores (2FA) es obligatoria para tu conexión a Xero y no se puede desactivar.',
    },
    recoveryCodeForm: {
        error: {
            pleaseFillRecoveryCode: 'Por favor, introduce tu código de recuperación',
            incorrectRecoveryCode: 'Código de recuperación incorrecto. Por favor, inténtalo de nuevo.',
        },
        useRecoveryCode: 'Usar código de recuperación',
        recoveryCode: 'Código de recuperación',
        use2fa: 'Usar autenticación de dos factores',
    },
    twoFactorAuthForm: {
        error: {
            pleaseFillTwoFactorAuth: 'Por favor, introduce tu código de autenticación de dos factores',
            incorrect2fa: 'Código de autenticación de dos factores incorrecto. Por favor, inténtalo de nuevo.',
        },
    },
    passwordConfirmationScreen: {
        passwordUpdated: '¡Contraseña actualizada!',
        allSet: 'Todo está listo. Guarda tu contraseña en un lugar seguro.',
    },
    privateNotes: {
        title: 'Notas privadas',
        personalNoteMessage: 'Guarda notas sobre este chat aquí. Usted es la única persona que puede añadir, editar o ver estas notas.',
        sharedNoteMessage: 'Guarda notas sobre este chat aquí. Los empleados de Expensify y otros miembros del dominio team.expensify.com pueden ver estas notas.',
        composerLabel: 'Notas',
        myNote: 'Mi nota',
        error: {
            genericFailureMessage: 'Las notas privadas no han podido ser guardadas',
        },
    },
    billingCurrency: {
        error: {
            securityCode: 'Por favor, introduce un código de seguridad válido',
        },
        securityCode: 'Código de seguridad',
        changePaymentCurrency: 'Cambiar moneda de facturación',
        changeBillingCurrency: 'Cambiar la moneda de pago',
        paymentCurrency: 'Moneda de pago',
        paymentCurrencyDescription: 'Selecciona una moneda estándar a la que se deben convertir todos los gastos personales',
        note: 'Nota: Cambiar tu moneda de pago puede afectar cuánto pagarás por Expensify. Consulta nuestra',
        noteLink: 'página de precios',
        noteDetails: 'para conocer todos los detalles.',
    },
    addDebitCardPage: {
        addADebitCard: 'Añadir una tarjeta de débito',
        nameOnCard: 'Nombre en la tarjeta',
        debitCardNumber: 'Número de la tarjeta de débito',
        expiration: 'Fecha de vencimiento',
        expirationDate: 'MMAA',
        cvv: 'CVV',
        billingAddress: 'Dirección de envio',
        growlMessageOnSave: 'Tu tarteja de débito se añadió correctamente',
        expensifyPassword: 'Contraseña de Expensify',
        error: {
            invalidName: 'El nombre sólo puede incluir letras',
            addressZipCode: 'Por favor, introduce un código postal válido',
            debitCardNumber: 'Por favor, introduce un número de tarjeta de débito válido',
            expirationDate: 'Por favor, selecciona una fecha de vencimiento válida',
            securityCode: 'Por favor, introduce un código de seguridad válido',
            addressStreet: 'Por favor, introduce una dirección de facturación válida que no sea un apartado postal',
            addressState: 'Por favor, selecciona un estado',
            addressCity: 'Por favor, introduce una ciudad',
            genericFailureMessage: 'Se ha producido un error al añadir tu tarjeta. Por favor, vuelva a intentarlo.',
            password: 'Por favor, introduce tu contraseña de Expensify',
        },
    },
    addPaymentCardPage: {
        addAPaymentCard: 'Añade tarjeta de pago',
        nameOnCard: 'Nombre en la tarjeta',
        paymentCardNumber: 'Número de la tarjeta',
        expiration: 'Fecha de vencimiento',
        expirationDate: 'MM/AA',
        cvv: 'CVV',
        billingAddress: 'Dirección de envio',
        growlMessageOnSave: 'Tu tarjeta de pago se añadió correctamente',
        expensifyPassword: 'Contraseña de Expensify',
        error: {
            invalidName: 'El nombre sólo puede incluir letras',
            addressZipCode: 'Por favor, introduce un código postal válido',
            paymentCardNumber: 'Por favor, introduce un número de tarjeta de pago válido',
            expirationDate: 'Por favor, selecciona una fecha de vencimiento válida',
            securityCode: 'Por favor, introduce un código de seguridad válido',
            addressStreet: 'Por favor, introduce una dirección de facturación válida que no sea un apartado postal',
            addressState: 'Por favor, selecciona un estado',
            addressCity: 'Por favor, introduce una ciudad',
            genericFailureMessage: 'Se ha producido un error al añadir tu tarjeta. Por favor, vuelva a intentarlo.',
            password: 'Por favor, introduce tu contraseña de Expensify',
        },
    },
    walletPage: {
        balance: 'Saldo',
        paymentMethodsTitle: 'Métodos de pago',
        setDefaultConfirmation: 'Marcar como método de pago predeterminado',
        setDefaultSuccess: 'Método de pago configurado',
        deleteAccount: 'Eliminar cuenta',
        deleteConfirmation: '¿Estás seguro de que quieres eliminar esta cuenta?',
        error: {
            notOwnerOfBankAccount: 'Se ha producido un error al establecer esta cuenta bancaria como método de pago predeterminado',
            invalidBankAccount: 'Esta cuenta bancaria está temporalmente suspendida',
            notOwnerOfFund: 'Se ha producido un error al establecer esta tarjeta de crédito como método de pago predeterminado',
            setDefaultFailure: 'No se ha podido configurar el método de pago',
        },
        addBankAccountFailure: 'Ocurrió un error inesperado al intentar añadir la cuenta bancaria. Inténtalo de nuevo.',
        getPaidFaster: 'Cobra más rápido',
        addPaymentMethod: 'Añade un método de pago para enviar y recibir pagos directamente en la aplicación.',
        getPaidBackFaster: 'Recibe tus pagos más rápido',
        secureAccessToYourMoney: 'Acceso seguro a tu dinero',
        receiveMoney: 'Recibe dinero en tu moneda local',
        expensifyWallet: 'Billetera Expensify (Beta)',
        sendAndReceiveMoney: 'Envía y recibe dinero desde tu Billetera Expensify. Solo cuentas bancarias de EE. UU.',
        enableWallet: 'Habilitar billetera',
        addBankAccountToSendAndReceive: 'Añade una cuenta bancaria para hacer o recibir pagos.',
        addDebitOrCreditCard: 'Añadir tarjeta de débito o crédito',
        assignedCards: 'Tarjetas asignadas',
        assignedCardsDescription: 'Son tarjetas asignadas por un administrador del espacio de trabajo para gestionar los gastos de la empresa.',
        expensifyCard: 'Tarjeta Expensify',
        walletActivationPending: 'Estamos revisando tu información. Por favor, vuelve en unos minutos.',
        walletActivationFailed: 'Lamentablemente, no podemos activar tu billetera en este momento. Chatea con Concierge para obtener más ayuda.',
        addYourBankAccount: 'Añadir tu cuenta bancaria',
        addBankAccountBody: 'Conectemos tu cuenta bancaria a Expensify para que sea más fácil que nunca enviar y recibir pagos directamente en la aplicación.',
        chooseYourBankAccount: 'Elige tu cuenta bancaria',
        chooseAccountBody: 'Asegúrese de elegir el adecuado.',
        confirmYourBankAccount: 'Confirma tu cuenta bancaria',
        personalBankAccounts: 'Cuentas bancarias personales',
        businessBankAccounts: 'Cuentas bancarias empresariales',
    },
    cardPage: {
        expensifyCard: 'Tarjeta Expensify',
        expensifyTravelCard: 'Tarjeta Expensify de Viaje',
        availableSpend: 'Límite restante',
        smartLimit: {
            name: 'Límite inteligente',
            title: ({formattedLimit}: ViolationsOverLimitParams) => `Puedes gastar hasta ${formattedLimit} en esta tarjeta al mes. El límite se restablecerá el primer día del mes.`,
        },
        fixedLimit: {
            name: 'Límite fijo',
            title: ({formattedLimit}: ViolationsOverLimitParams) => `Puedes gastar hasta ${formattedLimit} en esta tarjeta, luego se desactivará.`,
        },
        monthlyLimit: {
            name: 'Límite mensual',
            title: ({formattedLimit}: ViolationsOverLimitParams) => `Puedes gastar hasta ${formattedLimit} en esta tarjeta y el límite se restablecerá a medida que se aprueben tus gastos.`,
        },
        virtualCardNumber: 'Número de la tarjeta virtual',
        travelCardCvv: 'CVV de la tarjeta de viaje',
        physicalCardNumber: 'Número de la tarjeta física',
        getPhysicalCard: 'Obtener tarjeta física',
        reportFraud: 'Reportar fraude con la tarjeta virtual',
        reportTravelFraud: 'Reportar fraude con la tarjeta de viaje',
        reviewTransaction: 'Revisar transacción',
        suspiciousBannerTitle: 'Transacción sospechosa',
        suspiciousBannerDescription: 'Hemos detectado una transacción sospechosa en la tarjeta. Haz click abajo para revisarla.',
        cardLocked: 'La tarjeta está temporalmente bloqueada mientras nuestro equipo revisa la cuenta de tu empresa.',
        cardDetails: {
            cardNumber: 'Número de tarjeta virtual',
            expiration: 'Expiración',
            cvv: 'CVV',
            address: 'Dirección',
            revealDetails: 'Revelar detalles',
            revealCvv: 'Revelar CVV',
            copyCardNumber: 'Copiar número de la tarjeta',
            updateAddress: 'Actualizar dirección',
        },
        cardAddedToWallet: ({platform}: {platform: 'Google' | 'Apple'}) => `Añadida a ${platform} Wallet`,
        cardDetailsLoadingFailure: 'Se ha producido un error al cargar los datos de la tarjeta. Comprueba tu conexión a Internet e inténtalo de nuevo.',
        validateCardTitle: 'Asegurémonos de que eres tú',
        enterMagicCode: ({contactMethod}: EnterMagicCodeParams) =>
            `Introduzca el código mágico enviado a ${contactMethod} para ver los datos de su tarjeta. Debería llegar en un par de minutos.`,
    },
    workflowsPage: {
        workflowTitle: 'Gasto',
        workflowDescription: 'Configure un flujo de trabajo desde el momento en que se produce el gasto, incluida la aprobación y el pago',
        delaySubmissionTitle: 'Retrasar envíos',
        delaySubmissionDescription: 'Elige una frecuencia para enviar los gastos, o dejalo desactivado para recibir actualizaciones en tiempo real sobre los gastos.',
        submissionFrequency: 'Frecuencia de envíos',
        submissionFrequencyDateOfMonth: 'Fecha del mes',
        addApprovalsTitle: 'Aprobaciones',
        addApprovalButton: 'Añadir flujo de aprobación',
        addApprovalTip: 'Este flujo de trabajo por defecto se aplica a todos los miembros, a menos que exista un flujo de trabajo más específico.',
        approver: 'Aprobador',
        addApprovalsDescription: 'Requiere una aprobación adicional antes de autorizar un pago.',
        makeOrTrackPaymentsTitle: 'Realizar o seguir pagos',
        makeOrTrackPaymentsDescription: 'Añade un pagador autorizado para los pagos realizados en Expensify o realiza un seguimiento de los pagos realizados en otro lugar.',
        editor: {
            submissionFrequency: 'Elige cuánto tiempo Expensify debe esperar antes de compartir los gastos sin errores.',
        },
        frequencyDescription: 'Elige la frecuencia de presentación automática de gastos, o preséntalos manualmente',
        frequencies: {
            instant: 'Instante',
            weekly: 'Semanal',
            monthly: 'Mensual',
            twiceAMonth: 'Dos veces al mes',
            byTrip: 'Por viaje',
            manually: 'Manualmente',
            daily: 'Diaria',
            lastDayOfMonth: 'Último día del mes',
            lastBusinessDayOfMonth: 'Último día hábil del mes',
            ordinals: {
                one: 'º',
                two: 'º',
                few: 'º',
                other: 'º',
                /* eslint-disable @typescript-eslint/naming-convention */
                '1': 'Primero',
                '2': 'Segundo',
                '3': 'Tercero',
                '4': 'Cuarto',
                '5': 'Quinto',
                '6': 'Sexto',
                '7': 'Séptimo',
                '8': 'Octavo',
                '9': 'Noveno',
                '10': 'Décimo',
                /* eslint-enable @typescript-eslint/naming-convention */
            },
        },
        approverInMultipleWorkflows: 'Este miembro ya pertenece a otro flujo de aprobación. Cualquier actualización aquí se reflejará allí también.',
        approverCircularReference: ({name1, name2}: ApprovalWorkflowErrorParams) =>
            `<strong>${name1}</strong> ya aprueba informes a <strong>${name2}</strong>. Por favor, elige un aprobador diferente para evitar un flujo de trabajo circular.`,
        emptyContent: {
            title: 'No hay miembros para mostrar',
            expensesFromSubtitle: 'Todos los miembros del espacio de trabajo ya pertenecen a un flujo de aprobación existente.',
            approverSubtitle: 'Todos los aprobadores pertenecen a un flujo de trabajo existente.',
        },
    },
    workflowsDelayedSubmissionPage: {
        autoReportingErrorMessage: 'El parámetro de envío retrasado no pudo ser cambiado. Por favor, inténtelo de nuevo o contacte al soporte.',
        autoReportingFrequencyErrorMessage: 'La frecuencia de envío no pudo ser cambiada. Por favor, inténtelo de nuevo o contacte al soporte.',
        monthlyOffsetErrorMessage: 'La frecuencia mensual no pudo ser cambiada. Por favor, inténtelo de nuevo o contacte al soporte.',
    },
    workflowsCreateApprovalsPage: {
        title: 'Confirmar',
        header: 'Agrega más aprobadores y confirma.',
        additionalApprover: 'Añadir aprobador',
        submitButton: 'Añadir flujo de trabajo',
    },
    workflowsEditApprovalsPage: {
        title: 'Edicion flujo de aprobación',
        deleteTitle: 'Eliminar flujo de trabajo de aprobación',
        deletePrompt: '¿Estás seguro de que quieres eliminar este flujo de trabajo de aprobación? Todos los miembros pasarán a usar el flujo de trabajo predeterminado.',
    },
    workflowsExpensesFromPage: {
        title: 'Gastos de',
        header: 'Cuando los siguientes miembros presenten gastos:',
    },
    workflowsApproverPage: {
        genericErrorMessage: 'El aprobador no pudo ser cambiado. Por favor, inténtelo de nuevo o contacte al soporte.',
        header: 'Enviar a este miembro para su aprobación:',
    },
    workflowsPayerPage: {
        title: 'Pagador autorizado',
        genericErrorMessage: 'El pagador autorizado no se pudo cambiar. Por favor, inténtalo mas tarde.',
        admins: 'Administradores',
        payer: 'Pagador',
        paymentAccount: 'Cuenta de pago',
    },
    reportFraudPage: {
        title: 'Reportar fraude con la tarjeta virtual',
        description:
            'Si los datos de tu tarjeta virtual han sido robados o se han visto comprometidos, desactivaremos permanentemente la tarjeta actual y le proporcionaremos una tarjeta virtual y un número nuevo.',
        deactivateCard: 'Desactivar tarjeta',
        reportVirtualCardFraud: 'Reportar fraude con la tarjeta virtual',
    },
    reportFraudConfirmationPage: {
        title: 'Fraude con tarjeta reportado',
        description: 'Hemos desactivado permanentemente tu tarjeta existente. Cuando vuelvas a ver los detalles de tu tarjeta, tendrás una nueva tarjeta virtual disponible.',
        buttonText: 'Entendido, ¡gracias!',
    },
    activateCardPage: {
        activateCard: 'Activar tarjeta',
        pleaseEnterLastFour: 'Introduce los cuatro últimos dígitos de la tarjeta.',
        activatePhysicalCard: 'Activar tarjeta física',
        error: {
            thatDidNotMatch: 'Los 4 últimos dígitos de tu tarjeta no coinciden. Por favor, inténtalo de nuevo.',
            throttled:
                'Has introducido incorrectamente los 4 últimos dígitos de tu tarjeta Expensify demasiadas veces. Si estás seguro de que los números son correctos, ponte en contacto con Concierge para solucionarlo. De lo contrario, inténtalo de nuevo más tarde.',
        },
    },
    getPhysicalCard: {
        header: 'Obtener tarjeta física',
        nameMessage: 'Introduce tu nombre y apellido como aparecerá en tu tarjeta.',
        legalName: 'Nombre completo',
        legalFirstName: 'Nombre legal',
        legalLastName: 'Apellidos legales',
        phoneMessage: 'Introduce tu número de teléfono.',
        phoneNumber: 'Número de teléfono',
        address: 'Dirección',
        addressMessage: 'Introduce tu dirección de envío.',
        streetAddress: 'Calle de dirección',
        city: 'Ciudad',
        state: 'Estado',
        zipPostcode: 'Código postal',
        country: 'País',
        confirmMessage: 'Por favor confirma tus datos.',
        estimatedDeliveryMessage: 'Tu tarjeta física llegará en 2-3 días laborales.',
        next: 'Siguiente',
        getPhysicalCard: 'Obtener tarjeta física',
        shipCard: 'Enviar tarjeta',
    },
    transferAmountPage: {
        transfer: ({amount}: TransferParams) => `Transferir${amount ? ` ${amount}` : ''}`,
        instant: 'Instante',
        instantSummary: ({rate, minAmount}: InstantSummaryParams) => `Tarifa del ${rate}% (${minAmount} mínimo)`,
        ach: '1-3 días laborales',
        achSummary: 'Sin cargo',
        whichAccount: '¿Qué cuenta?',
        fee: 'Tarifa',
        transferSuccess: '¡Transferencia exitosa!',
        transferDetailBankAccount: 'Tu dinero debería llegar en 1-3 días laborables.',
        transferDetailDebitCard: 'Tu dinero debería llegar de inmediato.',
        failedTransfer: 'Tu saldo no se ha acreditado completamente. Por favor, transfiere los fondos a una cuenta bancaria.',
        notHereSubTitle: 'Por favor, transfiere el saldo desde la página de billetera',
        goToWallet: 'Ir a billetera',
    },
    chooseTransferAccountPage: {
        chooseAccount: 'Elegir cuenta',
    },
    paymentMethodList: {
        addPaymentMethod: 'Añadir método de pago',
        addNewDebitCard: 'Añadir nueva tarjeta de débito',
        addNewBankAccount: 'Añadir nueva cuenta de banco',
        accountLastFour: 'Terminada en',
        cardLastFour: 'Tarjeta terminada en',
        addFirstPaymentMethod: 'Añade un método de pago para enviar y recibir pagos directamente desde la aplicación.',
        defaultPaymentMethod: 'Predeterminado',
        bankAccountLastFour: ({lastFour}: BankAccountLastFourParams) => `Cuenta bancaria • ${lastFour}`,
    },
    preferencesPage: {
        appSection: {
            title: 'Preferencias de la aplicación',
        },
        testSection: {
            title: 'Preferencias para tests',
            subtitle: 'Ajustes para ayudar a depurar y probar la aplicación en “staging”.',
        },
        receiveRelevantFeatureUpdatesAndExpensifyNews: 'Recibir noticias sobre Expensify y actualizaciones del producto',
        muteAllSounds: 'Silenciar todos los sonidos de Expensify',
    },
    priorityModePage: {
        priorityMode: 'Modo prioridad',
        explainerText:
            'Elige #concentración si deseas enfocarte sólo en los chats no leídos y en los anclados, o mostrarlo todo con los chats más recientes y los anclados en la parte superior.',
        priorityModes: {
            default: {
                label: 'Más recientes',
                description: 'Mostrar todos los chats ordenados desde el más reciente',
            },
            gsd: {
                label: '#concentración',
                description: 'Mostrar sólo los no leídos ordenados alfabéticamente',
            },
        },
    },
    reportDetailsPage: {
        inWorkspace: ({policyName}: ReportPolicyNameParams) => `en ${policyName}`,
        generatingPDF: 'Creando PDF',
        waitForPDF: 'Por favor, espera mientras creamos el PDF',
        errorPDF: 'Ocurrió un error al crear el PDF',
        generatedPDF: 'Tu informe PDF ha sido creado!',
    },
    reportDescriptionPage: {
        roomDescription: 'Descripción de la sala de chat',
        roomDescriptionOptional: 'Descripción de la sala de chat (opcional)',
        explainerText: 'Establece una descripción personalizada para la sala de chat.',
    },
    groupChat: {
        lastMemberTitle: '¡Atención!',
        lastMemberWarning: 'Ya que eres la última persona aquí, si te vas, este chat quedará inaccesible para todos los miembros. ¿Estás seguro de que quieres salir del chat?',
        defaultReportName: ({displayName}: ReportArchiveReasonsClosedParams) => `Chat de grupo de ${displayName}`,
    },
    languagePage: {
        language: 'Idioma',
        aiGenerated: 'Las traducciones para este idioma se generan automáticamente y pueden contener errores.',
    },
    themePage: {
        theme: 'Tema',
        themes: {
            dark: {
                label: 'Oscuro',
            },
            light: {
                label: 'Claro',
            },
            system: {
                label: 'Utiliza los ajustes del dispositivo',
            },
        },
        chooseThemeBelowOrSync: 'Elige un tema a continuación o sincronízalo con los ajustes de tu dispositivo.',
    },
    termsOfUse: {
        phrase1: 'Al iniciar sesión, estás accediendo a los',
        phrase2: 'Términos de Servicio',
        phrase3: 'y',
        phrase4: 'Privacidad',
        phrase5: `El envío de dinero es brindado por ${CONST.WALLET.PROGRAM_ISSUERS.EXPENSIFY_PAYMENTS} (NMLS ID:2017010) de conformidad con sus`,
        phrase6: 'licencias',
    },
    validateCodeForm: {
        magicCodeNotReceived: '¿No recibiste un código mágico?',
        enterAuthenticatorCode: 'Por favor, introduce el código de autenticador',
        enterRecoveryCode: 'Por favor, introduce tu código de recuperación',
        requiredWhen2FAEnabled: 'Obligatorio cuando A2F está habilitado',
        requestNewCode: 'Pedir un código nuevo en ',
        requestNewCodeAfterErrorOccurred: 'Solicitar un nuevo código',
        error: {
            pleaseFillMagicCode: 'Por favor, introduce el código mágico.',
            incorrectMagicCode: 'Código mágico incorrecto o no válido. Inténtalo de nuevo o solicita otro código.',
            pleaseFillTwoFactorAuth: 'Por favor, introduce tu código de autenticación de dos factores.',
        },
    },
    passwordForm: {
        pleaseFillOutAllFields: 'Por favor, completa todos los campos',
        pleaseFillPassword: 'Por favor, introduce tu contraseña',
        pleaseFillTwoFactorAuth: 'Por favor, introduce tu código 2 factores',
        enterYourTwoFactorAuthenticationCodeToContinue: 'Introduce el código de autenticación de dos factores para continuar',
        forgot: '¿Has olvidado la contraseña?',
        requiredWhen2FAEnabled: 'Obligatorio cuando A2F está habilitado',
        error: {
            incorrectPassword: 'Contraseña incorrecta. Por favor, inténtalo de nuevo.',
            incorrectLoginOrPassword: 'Usuario o contraseña incorrectos. Por favor, inténtalo de nuevo.',
            incorrect2fa: 'Código de autenticación de dos factores incorrecto. Por favor, inténtalo de nuevo.',
            twoFactorAuthenticationEnabled: 'Tienes autenticación de 2 factores activada en esta cuenta. Por favor, conéctate usando tu correo electrónico o número de teléfono.',
            invalidLoginOrPassword: 'Usuario o clave incorrectos. Por favor, inténtalo de nuevo o restablece la contraseña.',
            unableToResetPassword:
                'No se pudo cambiar tu clave. Probablemente porque el enlace para restablecer la contrasenña ha expirado. Te hemos enviado un nuevo enlace. Comprueba tu bandeja de entrada y carpeta de Spam.',
            noAccess: 'No tienes acceso a esta aplicación. Por favor, añade tu usuario de GitHub para acceder.',
            accountLocked: 'Tu cuenta ha sido bloqueada tras varios intentos fallidos. Por favor, inténtalo de nuevo dentro de una hora.',
            fallback: 'Ha ocurrido un error. Por favor, inténtalo mas tarde.',
        },
    },
    loginForm: {
        phoneOrEmail: 'Número de teléfono o correo electrónico',
        error: {
            invalidFormatEmailLogin: 'El correo electrónico introducido no es válido. Corrígelo e inténtalo de nuevo.',
        },
        cannotGetAccountDetails: 'No se pudieron cargar los detalles de tu cuenta. Por favor, intenta iniciar sesión de nuevo.',
        loginForm: 'Formulario de inicio de sesión',
        notYou: ({user}: NotYouParams) => `¿No eres ${user}?`,
    },
    onboarding: {
        welcome: '¡Bienvenido!',
        welcomeSignOffTitle: '¡Es un placer conocerte!',
        welcomeSignOffTitleManageTeam: 'Una vez que termines las tareas anteriores, podemos explorar más funcionalidades como flujos de aprobación y reglas.',
        explanationModal: {
            title: 'Bienvenido a Expensify',
            description: 'Una aplicación para gestionar en un chat todos los gastos de tu empresa y personales. Inténtalo y dinos qué te parece. ¡Hay mucho más por venir!',
            secondaryDescription: 'Para volver a Expensify Classic, simplemente haz click en tu foto de perfil > Ir a Expensify Classic.',
        },
        welcomeVideo: {
            title: 'Bienvenido a Expensify',
            description: 'Una aplicación para gestionar todos tus gastos de empresa y personales en un chat. Pensada para tu empresa, tu equipo y tus amigos.',
        },
        getStarted: 'Comenzar',
        whatsYourName: '¿Cómo te llamas?',
        peopleYouMayKnow: 'Las personas que tal vez conozcas ya están aquí. Verifica tu correo electrónico para unirte a ellos.',
        workspaceMemberList: ({employeeCount, policyOwner}: WorkspaceMemberList) => `${employeeCount} miembro${employeeCount > 1 ? 's' : ''} • ${policyOwner}`,
        workspaceYouMayJoin: ({domain, email}: WorkspaceYouMayJoin) => `Alguien de ${domain} ya ha creado un espacio de trabajo. Por favor, introduce el código mágico enviado a ${email}.`,
        joinAWorkspace: 'Unirse a un espacio de trabajo',
        listOfWorkspaces: 'Aquí está la lista de espacios de trabajo a los que puedes unirte. No te preocupes, siempre puedes unirte a ellos más tarde si lo prefieres.',
        whereYouWork: '¿Dónde trabajas?',
        errorSelection: 'Selecciona una opción para continuar',
        purpose: {
            title: '¿Qué quieres hacer hoy?',
            errorContinue: 'Por favor, haz click en continuar para configurar tu cuenta',
            errorBackButton: 'Por favor, finaliza las preguntas de configuración para empezar a utilizar la aplicación',
            [CONST.ONBOARDING_CHOICES.EMPLOYER]: 'Cobrar de mi empresa',
            [CONST.ONBOARDING_CHOICES.MANAGE_TEAM]: 'Gestionar los gastos de mi equipo',
            [CONST.ONBOARDING_CHOICES.PERSONAL_SPEND]: 'Controlar y presupuestar gastos',
            [CONST.ONBOARDING_CHOICES.CHAT_SPLIT]: 'Chatea y divide gastos con tus amigos',
            [CONST.ONBOARDING_CHOICES.LOOKING_AROUND]: 'Algo más',
        },
        employees: {
            title: '¿Cuántos empleados tienes?',
            [CONST.ONBOARDING_COMPANY_SIZE.MICRO]: '1-10 empleados',
            [CONST.ONBOARDING_COMPANY_SIZE.SMALL]: '11-50 empleados',
            [CONST.ONBOARDING_COMPANY_SIZE.MEDIUM_SMALL]: '51-100 empleados',
            [CONST.ONBOARDING_COMPANY_SIZE.MEDIUM]: '101-1,000 empleados',
            [CONST.ONBOARDING_COMPANY_SIZE.LARGE]: 'Más de 1,000 empleados',
        },
        accounting: {
            title: '¿Utilizas algún software de contabilidad?',
            none: 'Ninguno',
        },
        interestedFeatures: {
            title: '¿Qué funciones te interesan?',
            featuresAlreadyEnabled: 'Tu espacio de trabajo ya tiene las siguientes funciones habilitadas:',
            featureYouMayBeInterestedIn: 'Habilita funciones adicionales que podrían interesarte:',
        },
        error: {
            requiredFirstName: 'Introduce tu nombre para continuar',
        },
        workEmail: {
            title: 'Cuál es tu correo electrónico de trabajo',
            subtitle: 'Expensify funciona mejor cuando conectas tu correo electrónico de trabajo.',
            explanationModal: {
                descriptionOne: 'Reenvía a receipts@expensify.com para escanear',
                descriptionTwo: 'Únete a tus compañeros de trabajo que ya están usando Expensify',
                descriptionThree: 'Disfruta de una experiencia más personalizada',
            },
            addWorkEmail: 'Añadir correo electrónico de trabajo',
        },
        workEmailValidation: {
            title: 'Verifica tu correo electrónico de trabajo',
            magicCodeSent: ({workEmail}: WorkEmailResendCodeParams) => `Por favor, introduce el código mágico enviado a ${workEmail}. Debería llegar en uno o dos minutos.`,
        },
        workEmailValidationError: {
            publicEmail: 'Por favor, introduce un correo electrónico laboral válido de un dominio privado, por ejemplo: mitch@company.com',
            offline: 'No pudimos añadir tu correo electrónico laboral porque parece que estás sin conexión.',
        },
        mergeBlockScreen: {
            title: 'No se pudo añadir el correo electrónico de trabajo',
            subtitle: ({workEmail}: WorkEmailMergingBlockedParams) =>
                `No pudimos añadir ${workEmail}. Por favor, inténtalo de nuevo más tarde en Configuración o chatea con Concierge para obtener ayuda.`,
        },
        tasks: {
            testDriveAdminTask: {
                title: ({testDriveURL}) => `Haz una [prueba](${testDriveURL})`,
                description: ({testDriveURL}) => `[Haz un recorrido rápido por el producto](${testDriveURL}) para ver por qué Expensify es la forma más rápida de gestionar tus gastos.`,
            },
            testDriveEmployeeTask: {
                title: ({testDriveURL}) => `Haz una [prueba](${testDriveURL})`,
                description: ({testDriveURL}) => `Haz una [prueba](${testDriveURL}) y consigue *3 meses gratis de Expensify para tu equipo!*`,
            },
            createTestDriveAdminWorkspaceTask: {
                title: ({workspaceConfirmationLink}) => `[Crea](${workspaceConfirmationLink}) un espacio de trabajo`,
                description: 'Crea un espacio de trabajo y configura los ajustes con la ayuda de tu especialista asignado.',
            },
            createWorkspaceTask: {
                title: ({workspaceSettingsLink}) => `Crea un [espacio de trabajo](${workspaceSettingsLink})`,
                description: ({workspaceSettingsLink}) =>
                    '*Crea un espacio de trabajo* para organizar gastos, escanear recibos, chatear y más.\n\n' +
                    '1. Haz clic en *Espacios de trabajo* > *Nuevo espacio de trabajo*.\n\n' +
                    `*¡Tu nuevo espacio de trabajo está listo!* [Échale un vistazo](${workspaceSettingsLink}).`,
            },
            setupCategoriesTask: {
                title: ({workspaceCategoriesLink}) => `Configura [categorías](${workspaceCategoriesLink})`,
                description: ({workspaceCategoriesLink}) =>
                    '*Configura categorías* para que tu equipo pueda clasificar los gastos y facilitar los informes.\n\n' +
                    '1. Haz clic en *Espacios de trabajo*.\n' +
                    '3. Selecciona tu espacio de trabajo.\n' +
                    '4. Haz clic en *Categorías*.\n' +
                    '5. Desactiva cualquier categoría que no necesites.\n' +
                    '6. Añade tus propias categorías en la esquina superior derecha.\n\n' +
                    `[Ir a la configuración de categorías del espacio de trabajo](${workspaceCategoriesLink}).\n\n` +
                    `![Configura categorías](${CONST.CLOUDFRONT_URL}/videos/walkthrough-categories-v2.mp4)`,
            },
            combinedTrackSubmitExpenseTask: {
                title: 'Envía un gasto',
                description:
                    '*Envía un gasto* introduciendo una cantidad o escaneando un recibo.\n\n' +
                    `1. Haz clic en el botón ${CONST.CUSTOM_EMOJIS.GLOBAL_CREATE}.\n` +
                    '2. Elige *Crear gasto*.\n' +
                    '3. Introduce una cantidad o escanea un recibo.\n' +
                    '4. Añade el correo o teléfono de tu jefe.\n' +
                    '5. Haz clic en *Crear*.\n\n' +
                    '¡Y listo!',
            },
            adminSubmitExpenseTask: {
                title: 'Envía un gasto',
                description:
                    '*Envía un gasto* introduciendo una cantidad o escaneando un recibo.\n\n' +
                    `1. Haz clic en el botón ${CONST.CUSTOM_EMOJIS.GLOBAL_CREATE}.\n` +
                    '2. Elige *Crear gasto*.\n' +
                    '3. Introduce una cantidad o escanea un recibo.\n' +
                    '4. Confirma los detalles.\n' +
                    '5. Haz clic en *Crear*.\n\n' +
                    '¡Y listo!',
            },
            trackExpenseTask: {
                title: 'Organiza un gasto',
                description:
                    '*Organiza un gasto* en cualquier moneda, tengas recibo o no.\n\n' +
                    `1. Haz clic en el botón ${CONST.CUSTOM_EMOJIS.GLOBAL_CREATE}.\n` +
                    '2. Elige *Crear gasto*.\n' +
                    '3. Introduce una cantidad o escanea un recibo.\n' +
                    '4. Elige tu espacio *personal*.\n' +
                    '5. Haz clic en *Crear*.\n\n' +
                    '¡Y listo! Sí, así de fácil.',
            },
            addAccountingIntegrationTask: {
                title: ({integrationName, workspaceAccountingLink}) =>
                    `Conéctate${integrationName === CONST.ONBOARDING_ACCOUNTING_MAPPING.other ? '' : ' a'} [${integrationName === CONST.ONBOARDING_ACCOUNTING_MAPPING.other ? 'tu' : ''} ${integrationName}](${workspaceAccountingLink})`,

                description: ({integrationName, workspaceAccountingLink}) =>
                    `Conéctate ${integrationName === CONST.ONBOARDING_ACCOUNTING_MAPPING.other ? 'tu' : 'a'} ${integrationName} para la clasificación y sincronización automática de gastos, lo que facilita el cierre de fin de mes.\n` +
                    '\n' +
                    '1. Haz clic en *Espacios de trabajo*.\n' +
                    '2. Selecciona tu espacio de trabajo.\n' +
                    '3. Haz clic en *Contabilidad*.\n' +
                    `4. Busca ${integrationName}.\n` +
                    '5. Haz clic en *Conectar*.\n' +
                    '\n' +
                    `${
                        integrationName && CONST.connectionsVideoPaths[integrationName]
                            ? `[Ir a contabilidad](${workspaceAccountingLink}).\n\n![Conéctate a ${integrationName}](${CONST.CLOUDFRONT_URL}/${CONST.connectionsVideoPaths[integrationName]})`
                            : `[Ir a contabilidad](${workspaceAccountingLink}).`
                    }`,
            },
            connectCorporateCardTask: {
                title: ({corporateCardLink}) => `Conecta [tu tarjeta corporativa](${corporateCardLink})`,
                description: ({corporateCardLink}) =>
                    'Conecta tu tarjeta corporativa para importar y clasificar gastos automáticamente.\n\n' +
                    '1. Haz clic en *Espacios de trabajo*.\n' +
                    '2. Selecciona tu espacio de trabajo.\n' +
                    '3. Haz clic en *Tarjetas corporativas*.\n' +
                    '4. Sigue las instrucciones para conectar tu tarjeta.\n\n' +
                    `[Ir a conectar mis tarjetas corporativas](${corporateCardLink}).`,
            },
            inviteTeamTask: {
                title: ({workspaceMembersLink}) => `Invita a [tu equipo](${workspaceMembersLink})`,
                description: ({workspaceMembersLink}) =>
                    '*Invita a tu equipo* a Expensify para que empiecen a organizar gastos hoy mismo.\n\n' +
                    '1. Haz clic en *Espacios de trabajo*.\n' +
                    '3. Selecciona tu espacio de trabajo.\n' +
                    '4. Haz clic en *Miembros* > *Invitar miembro*.\n' +
                    '5. Introduce correos o teléfonos.\n' +
                    '6. Añade un mensaje personalizado si lo deseas.\n\n' +
                    `[Ir a miembros del espacio de trabajo](${workspaceMembersLink}).\n\n` +
                    `![Invita a tu equipo](${CONST.CLOUDFRONT_URL}/videos/walkthrough-invite_members-v2.mp4)`,
            },
            setupCategoriesAndTags: {
                title: ({workspaceCategoriesLink, workspaceMoreFeaturesLink}) => `Configura [categorías](${workspaceCategoriesLink}) y [etiquetas](${workspaceMoreFeaturesLink})`,
                description: ({workspaceCategoriesLink, workspaceAccountingLink}) =>
                    '*Configura categorías y etiquetas* para que tu equipo pueda clasificar los gastos fácilmente.\n\n' +
                    `Impórtalas automáticamente al [conectarte con tu software contable](${workspaceAccountingLink}), o configúralas manualmente en tu [configuración del espacio de trabajo](${workspaceCategoriesLink}).`,
            },
            setupTagsTask: {
                title: ({workspaceMoreFeaturesLink}) => `Configura [etiquetas](${workspaceMoreFeaturesLink})`,
                description: ({workspaceMoreFeaturesLink}) =>
                    'Usa etiquetas para añadir detalles como proyectos, clientes, ubicaciones y departamentos. Si necesitas múltiples niveles, puedes mejorar al plan Controlar.\n\n' +
                    '1. Haz clic en *Espacios de trabajo*.\n' +
                    '3. Selecciona tu espacio de trabajo.\n' +
                    '4. Haz clic en *Más funciones*.\n' +
                    '5. Habilita *Etiquetas*.\n' +
                    '6. Navega a *Etiquetas* en el editor del espacio.\n' +
                    '7. Haz clic en *+ Añadir etiqueta* para crear la tuya.\n\n' +
                    `[Ir a más funciones](${workspaceMoreFeaturesLink}).\n\n` +
                    `![Configura etiquetas](${CONST.CLOUDFRONT_URL}/videos/walkthrough-tags-v2.mp4)`,
            },
            inviteAccountantTask: {
                title: ({workspaceMembersLink}) => `Invita a tu [contador](${workspaceMembersLink})`,
                description: ({workspaceMembersLink}) =>
                    '*Invita a tu contador* para que colabore en tu espacio de trabajo y gestione los gastos de tu negocio.\n' +
                    '\n' +
                    '1. Haz clic en *Espacios de trabajo*.\n' +
                    '2. Selecciona tu espacio de trabajo.\n' +
                    '3. Haz clic en *Miembros*.\n' +
                    '4. Haz clic en *Invitar miembro*.\n' +
                    '5. Introduce la dirección de correo electrónico de tu contador.\n' +
                    '\n' +
                    `[Invita a tu contador ahora](${workspaceMembersLink}).`,
            },
            startChatTask: {
                title: 'Inicia un chat',
                description:
                    '*Inicia un chat* con cualquier persona usando su correo o número.\n\n' +
                    `1. Haz clic en el botón ${CONST.CUSTOM_EMOJIS.GLOBAL_CREATE}.\n` +
                    '2. Elige *Iniciar chat*.\n' +
                    '3. Introduce un correo o teléfono.\n\n' +
                    'Si aún no usan Expensify, se les invitará automáticamente.\n\n' +
                    'Cada chat también se convierte en un correo o mensaje de texto al que pueden responder directamente.',
            },
            splitExpenseTask: {
                title: 'Divide un gasto',
                description:
                    '*Divide gastos* con una o más personas.\n\n' +
                    `1. Haz clic en el botón ${CONST.CUSTOM_EMOJIS.GLOBAL_CREATE}.\n` +
                    '2. Elige *Iniciar chat*.\n' +
                    '3. Introduce correos o teléfonos.\n' +
                    '4. Haz clic en el botón gris *+* en el chat > *Dividir gasto*.\n' +
                    '5. Crea el gasto seleccionando *Manual*, *Escanear* o *Distancia*.\n\n' +
                    'Puedes añadir más detalles si quieres, o simplemente enviarlo. ¡Vamos a que te reembolsen!',
            },
            reviewWorkspaceSettingsTask: {
                title: ({workspaceSettingsLink}) => `Revisa tu [configuración del espacio de trabajo](${workspaceSettingsLink})`,
                description: ({workspaceSettingsLink}) =>
                    'Así es como puedes revisar y actualizar la configuración de tu espacio de trabajo:\n' +
                    '1. Haz clic en la pestaña de configuración.\n' +
                    '2. Haz clic en *Espacios de trabajo* > [Tu espacio de trabajo].\n' +
                    `[Ir a tu espacio de trabajo](${workspaceSettingsLink}). Lo rastrearemos en la sala #admins.`,
            },
            createReportTask: {
                title: 'Crea tu primer informe',
                description:
                    'Así es como puedes crear un informe:\n' +
                    '\n' +
                    `1. Haz clic en el botón ${CONST.CUSTOM_EMOJIS.GLOBAL_CREATE}.\n` +
                    '2. Elige *Crear informe*.\n' +
                    '3. Haz clic en *Añadir gasto*.\n' +
                    '4. Añade tu primer gasto.\n' +
                    '\n' +
                    '¡Y listo!',
            },
        } satisfies Record<string, Pick<OnboardingTask, 'title' | 'description'>>,
        testDrive: {
            name: ({testDriveURL}: {testDriveURL?: string}) => (testDriveURL ? `Haz una [prueba](${testDriveURL})` : 'Haz una prueba'),
            embeddedDemoIframeTitle: 'Prueba',
            employeeFakeReceipt: {
                description: '¡Mi recibo de prueba!',
            },
        },
        messages: {
            onboardingEmployerOrSubmitMessage: 'Que te reembolsen es tan fácil como enviar un mensaje. Repasemos lo básico.',
            onboardingPersonalSpendMessage: 'Aquí tienes cómo organizar tus gastos en unos pocos clics.',
            onboardingMangeTeamMessage: ({onboardingCompanySize}: {onboardingCompanySize?: OnboardingCompanySize}) =>
                `Aquí tienes una lista de tareas recomendadas para una empresa de tu tamaño${onboardingCompanySize ? ` con ${onboardingCompanySize} remitentes` : ':'}`,
            onboardingTrackWorkspaceMessage:
                '# Vamos a configurarte\n👋 ¡Estoy aquí para ayudarte! Para comenzar, he personalizado la configuración de tu espacio de trabajo para propietarios únicos y negocios similares. Puedes ajustar tu espacio de trabajo haciendo clic en el enlace de abajo.\n\nAsí es como puedes organizar tus gastos en unos pocos clics:',
            onboardingChatSplitMessage: 'Dividir cuentas con amigos es tan fácil como enviar un mensaje. Así se hace.',
            onboardingAdminMessage: 'Aprende a gestionar el espacio de tu equipo como administrador y enviar tus propios gastos.',
            onboardingLookingAroundMessage:
                'Expensify es conocido por gastos, viajes y gestión de tarjetas corporativas, pero hacemos mucho más. Dime qué te interesa y te ayudaré a empezar.',
            onboardingTestDriveReceiverMessage: '*¡Tienes 3 meses gratis! Empieza abajo.*',
        },
        workspace: {
            title: 'Mantente organizado con un espacio de trabajo',
            subtitle: 'Desbloquea herramientas potentes para simplificar la gestión de tus gastos, todo en un solo lugar. Con un espacio de trabajo, puedes:',
            explanationModal: {
                descriptionOne: 'Organiza recibos',
                descriptionTwo: 'Clasifica y etiqueta gastos',
                descriptionThree: 'Crea y comparte informes',
            },
            price: 'Pruébalo gratis durante 30 días y luego mejora por solo <strong>$5/mes</strong>.',
            createWorkspace: 'Crear espacio de trabajo',
        },
        confirmWorkspace: {
            title: 'Confirmar espacio de trabajo',
            subtitle: 'Crea un espacio de trabajo para organizar recibos, reembolsar gastos, gestionar viajes, crear informes y más, todo a la velocidad del chat.',
        },
        inviteMembers: {
            title: 'Invita a miembros',
            subtitle: 'Añade a tu equipo o invita a tu contador. ¡Cuantos más, mejor!',
        },
    },
    featureTraining: {
        doNotShowAgain: 'No muestres esto otra vez',
    },
    personalDetails: {
        error: {
            containsReservedWord: 'El nombre no puede contener las palabras Expensify o Concierge',
            hasInvalidCharacter: 'El nombre no puede contener una coma o un punto y coma',
            requiredFirstName: 'El nombre no puede estar vacío',
        },
    },
    privatePersonalDetails: {
        enterLegalName: '¿Cuál es tu nombre legal?',
        enterDateOfBirth: '¿Cuál es tu fecha de nacimiento?',
        enterAddress: '¿Cuál es tu dirección?',
        enterPhoneNumber: '¿Cuál es tu número de teléfono?',
        personalDetails: 'Datos personales',
        privateDataMessage: 'Estos detalles se utilizan para viajes y pagos. Nunca se mostrarán en tu perfil público.',
        legalName: 'Nombre completo',
        legalFirstName: 'Nombre legal',
        legalLastName: 'Apellidos legales',
        address: 'Dirección',
        error: {
            dateShouldBeBefore: ({dateString}: DateShouldBeBeforeParams) => `La fecha debe ser anterior a ${dateString}`,
            dateShouldBeAfter: ({dateString}: DateShouldBeAfterParams) => `La fecha debe ser posterior a ${dateString}`,
            incorrectZipFormat: ({zipFormat}: IncorrectZipFormatParams = {}) => `Formato de código postal incorrecto.${zipFormat ? ` Formato aceptable: ${zipFormat}` : ''}`,
            hasInvalidCharacter: 'El nombre sólo puede incluir caracteres latinos',
            invalidPhoneNumber: `Asegúrese de que el número de teléfono sean válidos (p. ej. ${CONST.EXAMPLE_PHONE_NUMBER})`,
        },
    },
    resendValidationForm: {
        linkHasBeenResent: 'El enlace se ha reenviado',
        weSentYouMagicSignInLink: ({login, loginType}: WeSentYouMagicSignInLinkParams) =>
            `Te he enviado un hiperenlace mágico para iniciar sesión a ${login}. Por favor, revisa tu ${loginType}`,
        resendLink: 'Reenviar enlace',
    },
    unlinkLoginForm: {
        toValidateLogin: ({primaryLogin, secondaryLogin}: ToValidateLoginParams) =>
            `Para validar ${secondaryLogin}, reenvía el código mágico desde la Configuración de la cuenta de ${primaryLogin}.`,
        noLongerHaveAccess: ({primaryLogin}: NoLongerHaveAccessParams) => `Si ya no tienes acceso a ${primaryLogin} por favor, desvincula las cuentas.`,
        unlink: 'Desvincular',
        linkSent: '¡Enlace enviado!',
        successfullyUnlinkedLogin: '¡Nombre de usuario secundario desvinculado correctamente!',
    },
    emailDeliveryFailurePage: {
        ourEmailProvider: ({login}: OurEmailProviderParams) =>
            `Nuestro proveedor de correo electrónico ha suspendido temporalmente los correos electrónicos a ${login} debido a problemas de entrega. Para desbloquear el inicio de sesión, sigue estos pasos:`,
        confirmThat: ({login}: ConfirmThatParams) => `Confirma que ${login} está escrito correctamente y que es una dirección de correo electrónico real que puede recibir correos. `,
        emailAliases:
            'Los alias de correo electrónico como "expenses@domain.com" deben tener acceso a tu propia bandeja de entrada de correo electrónico para que sea un inicio de sesión válido de Expensify.',
        ensureYourEmailClient: 'Asegúrese de que tu cliente de correo electrónico permita correos electrónicos de expensify.com. ',
        youCanFindDirections: 'Puedes encontrar instrucciones sobre cómo completar este paso ',
        helpConfigure: ', pero es posible que necesites que el departamento de informática te ayude a configurar los ajustes de correo electrónico.',
        onceTheAbove: 'Una vez completados los pasos anteriores, ponte en contacto con ',
        toUnblock: ' para desbloquear el inicio de sesión.',
    },
    smsDeliveryFailurePage: {
        smsDeliveryFailureMessage: ({login}: OurEmailProviderParams) =>
            `No hemos podido entregar mensajes SMS a ${login}, así que lo hemos suspendido temporalmente. Por favor, intenta validar tu número:`,
        validationSuccess: '¡Tu número ha sido validado! Haz clic abajo para enviar un nuevo código mágico de inicio de sesión.',
        validationFailed: ({timeData}: {timeData?: {days?: number; hours?: number; minutes?: number} | null}) => {
            if (!timeData) {
                return 'Por favor, espera un momento antes de intentarlo de nuevo.';
            }

            const timeParts = [];
            if (timeData.days) {
                timeParts.push(`${timeData.days} ${timeData.days === 1 ? 'día' : 'días'}`);
            }

            if (timeData.hours) {
                timeParts.push(`${timeData.hours} ${timeData.hours === 1 ? 'hora' : 'horas'}`);
            }

            if (timeData.minutes) {
                timeParts.push(`${timeData.minutes} ${timeData.minutes === 1 ? 'minuto' : 'minutos'}`);
            }

            let timeText = '';
            if (timeParts.length === 1) {
                timeText = timeParts.at(0) ?? '';
            } else if (timeParts.length === 2) {
                timeText = `${timeParts.at(0)} y ${timeParts.at(1)}`;
            } else if (timeParts.length === 3) {
                timeText = `${timeParts.at(0)}, ${timeParts.at(1)}, y ${timeParts.at(2)}`;
            }

            return `¡Un momento! Debes esperar ${timeText} antes de intentar validar tu número nuevamente.`;
        },
    },
    welcomeSignUpForm: {
        join: 'Unirse',
    },
    detailsPage: {
        localTime: 'Hora local',
    },
    newChatPage: {
        startGroup: 'Crear grupo',
        addToGroup: 'Añadir al grupo',
    },
    yearPickerPage: {
        year: 'Año',
        selectYear: 'Por favor, selecciona un año',
    },
    focusModeUpdateModal: {
        title: '¡Bienvenido al modo #concentración!',
        prompt: 'Mantente al tanto de todo viendo sólo los chats no leídos o los que necesitan tu atención. No te preocupes, puedes cambiar el ajuste en cualquier momento desde la ',
        settings: 'configuración',
    },
    notFound: {
        chatYouLookingForCannotBeFound: 'El chat que estás buscando no se pudo encontrar.',
        getMeOutOfHere: 'Sácame de aquí',
        iouReportNotFound: 'Los detalles del pago que estás buscando no se pudieron encontrar.',
        notHere: 'Hmm… no está aquí',
        pageNotFound: 'Ups, no deberías estar aquí',
        noAccess: 'Es posible que este chat o gasto haya sido eliminado o que no tengas acceso a él. \n\nPara cualquier consulta, contáctanos a través de concierge@expensify.com',
        goBackHome: 'Volver a la página principal',
    },
    errorPage: {
        title: ({isBreakLine}: {isBreakLine: boolean}) => `Ups... ${isBreakLine ? '\n' : ''}Algo no ha ido bien`,
        subtitle: 'No se ha podido completar la acción. Por favor, inténtalo más tarde.',
    },
    setPasswordPage: {
        enterPassword: 'Escribe una contraseña',
        setPassword: 'Configura tu contraseña',
        newPasswordPrompt: 'La contraseña debe tener al menos 8 caracteres, 1 letra mayúscula, 1 letra minúscula y 1 número.',
        passwordFormTitle: '¡Bienvenido de vuelta a New Expensify! Por favor, elige una contraseña.',
        passwordNotSet: 'No se pudo cambiar tu clave. Te hemos enviado un nuevo enlace para que intentes cambiar la clave nuevamente.',
        setPasswordLinkInvalid: 'El enlace para configurar tu contraseña ha expirado. Te hemos enviado un nuevo enlace a tu correo.',
        validateAccount: 'Verificar cuenta',
    },
    statusPage: {
        status: 'Estado',
        statusExplanation: 'Añade un emoji para que tus colegas y amigos puedan saber fácilmente qué está pasando. ¡También puedes añadir un mensaje opcionalmente!',
        today: 'Hoy',
        clearStatus: 'Borrar estado',
        save: 'Guardar',
        message: 'Mensaje',
        timePeriods: {
            never: 'Nunca',
            thirtyMinutes: '30 minutos',
            oneHour: '1 hora',
            afterToday: 'Hoy',
            afterWeek: 'Una semana',
            custom: 'Personalizado',
        },
        untilTomorrow: 'Hasta mañana',
        untilTime: ({time}: UntilTimeParams) => {
            // Check for HH:MM AM/PM format and starts with '01:'
            if (CONST.REGEX.TIME_STARTS_01.test(time)) {
                return `Hasta la ${time}`;
            }
            // Check for any HH:MM AM/PM format not starting with '01:'
            if (CONST.REGEX.TIME_FORMAT.test(time)) {
                return `Hasta las ${time}`;
            }
            // Check for date-time format like "06-29 11:30 AM"
            if (CONST.REGEX.DATE_TIME_FORMAT.test(time)) {
                return `Hasta el día ${time}`;
            }
            // Default case
            return `Hasta ${time}`;
        },
        date: 'Fecha',
        time: 'Hora',
        clearAfter: 'Borrar después',
        whenClearStatus: '¿Cuándo deberíamos borrar tu estado?',
        vacationDelegate: 'Delegado de vacaciones',
        setVacationDelegate: 'Configura un delegado de vacaciones para aprobar informes en tu nombre mientras estás fuera de la oficina.',
        vacationDelegateError: 'Hubo un error al actualizar tu delegado de vacaciones.',
        asVacationDelegate: ({nameOrEmail: managerName}: VacationDelegateParams) => `como delegado de vacaciones de ${managerName}`,
        toAsVacationDelegate: ({submittedToName, vacationDelegateName}: SubmittedToVacationDelegateParams) => `a ${submittedToName} como delegado de vacaciones de ${vacationDelegateName}`,
        vacationDelegateWarning: ({nameOrEmail}: VacationDelegateParams) =>
            `Está asignando a ${nameOrEmail} como su delegado de vacaciones. Aún no está en todos sus espacios de trabajo. Si decide continuar, se enviará un correo electrónico a todos los administradores de sus espacios de trabajo para agregarlo.`,
    },
    stepCounter: ({step, total, text}: StepCounterParams) => {
        let result = `Paso ${step}`;

        if (total) {
            result = `${result} de ${total}`;
        }

        if (text) {
            result = `${result}: ${text}`;
        }
        return result;
    },
    bankAccount: {
        bankInfo: 'Información bancaria',
        confirmBankInfo: 'Confirmar información bancaria',
        manuallyAdd: '¿Cuáles son los detalles de tu cuenta bancaria comercial?',
        letsDoubleCheck: 'Verifiquemos que todo esté correcto.',
        accountEnding: 'Cuenta terminada en',
        thisBankAccount: 'Esta cuenta bancaria se utilizará para pagos comerciales en tu espacio de trabajo',
        accountNumber: 'Número de cuenta',
        routingNumber: 'Número de ruta',
        chooseAnAccountBelow: 'Elige una cuenta a continuación',
        addBankAccount: 'Añadir cuenta bancaria',
        chooseAnAccount: 'Elige una cuenta',
        connectOnlineWithPlaid: 'Inicia sesión en tu banco',
        connectManually: 'Conectar manualmente',
        desktopConnection: 'Para conectarse con Chase, Wells Fargo, Capital One o Bank of America, haz clic aquí para completar este proceso en un navegador.',
        yourDataIsSecure: 'Tus datos están seguros',
        toGetStarted: 'Conecta una cuenta bancaria para reembolsar gastos, emitir Tarjetas Expensify, y cobrar y pagar facturas todo desde un mismo lugar.',
        plaidBodyCopy: 'Ofrezca a sus empleados una forma más sencilla de pagar - y recuperar - los gastos de la empresa.',
        checkHelpLine: 'Tus números de ruta y de cuenta se pueden encontrar en un cheque de la cuenta bancaria.',
        hasPhoneLoginError: ({contactMethodRoute}: ContactMethodParams) =>
            `Para añadir una cuenta bancaria verificada, <a href="${contactMethodRoute}">asegúrate de que tu nombre de usuario principal sea un correo electrónico válido</a> y vuelve a intentarlo. Puedes añadir tu número de teléfono como nombre de usuario secundario.`,
        hasBeenThrottledError: 'Se ha producido un error al intentar añadir tu cuenta bancaria. Por favor, espera unos minutos e inténtalo de nuevo.',
        hasCurrencyError: ({workspaceRoute}: WorkspaceRouteParams) =>
            `¡Ups! Parece que la moneda de tu espacio de trabajo no está configurada en USD. Para continuar, ve a <a href="${workspaceRoute}">la configuración del área de trabajo</a>, configúrala en USD e inténtalo nuevamente.`,
        error: {
            youNeedToSelectAnOption: 'Debes seleccionar una opción para continuar',
            noBankAccountAvailable: 'Lo sentimos, no hay ninguna cuenta bancaria disponible',
            noBankAccountSelected: 'Por favor, elige una cuenta bancaria',
            taxID: 'Por favor, introduce un número de identificación fiscal válido',
            website: 'Por favor, introduce un sitio web válido',
            zipCode: `Formato de código postal incorrecto. Formato aceptable: ${CONST.COUNTRY_ZIP_REGEX_DATA.US.samples}.`,
            phoneNumber: 'Por favor, introduce un teléfono válido',
            email: 'Por favor, introduce una dirección de correo electrónico válida',
            companyName: 'Por favor, introduce un nombre comercial legal válido',
            addressCity: 'Por favor, introduce una ciudad válida',
            addressStreet: 'Por favor, introduce una dirección válida que no sea un apartado postal',
            addressState: 'Por favor, selecciona un estado',
            incorporationDateFuture: 'La fecha de incorporación no puede ser futura',
            incorporationState: 'Por favor, selecciona una estado válido',
            industryCode: 'Por favor, introduce un código de clasificación de industria válido',
            restrictedBusiness: 'Por favor, confirma que la empresa no está en la lista de negocios restringidos',
            routingNumber: 'Por favor, introduce un número de ruta válido',
            accountNumber: 'Por favor, introduce un número de cuenta válido',
            routingAndAccountNumberCannotBeSame: 'Los números de ruta y de cuenta no pueden ser iguales',
            companyType: 'Por favor, selecciona un tipo de compañía válido',
            tooManyAttempts:
                'Debido a la gran cantidad de intentos de inicio de sesión, esta opción ha sido desactivada temporalmente durante 24 horas. Por favor, inténtalo de nuevo más tarde.',
            address: 'Por favor, introduce una dirección válida',
            dob: 'Por favor, selecciona una fecha de nacimiento válida',
            age: 'Debe ser mayor de 18 años',
            ssnLast4: 'Por favor, introduce los últimos 4 dígitos del número de seguridad social',
            firstName: 'Por favor, introduce el nombre',
            lastName: 'Por favor, introduce los apellidos',
            noDefaultDepositAccountOrDebitCardAvailable: 'Por favor, añade una cuenta bancaria para depósitos o una tarjeta de débito',
            validationAmounts: 'Los importes de validación que introduciste son incorrectos. Por favor, comprueba tu cuenta bancaria e inténtalo de nuevo.',
            fullName: 'Por favor, introduce un nombre completo válido',
            ownershipPercentage: 'Por favor, ingrese un número de porcentaje válido',
            deletePaymentBankAccount:
                'Esta cuenta bancaria no se puede eliminar porque se utiliza para pagos con la tarjeta Expensify. Si aún deseas eliminar esta cuenta, por favor contacta con Concierge.',
        },
    },
    addPersonalBankAccount: {
        countrySelectionStepHeader: '¿Dónde está ubicada tu cuenta bancaria?',
        accountDetailsStepHeader: '¿Cuáles son los detalles de tu cuenta?',
        accountTypeStepHeader: '¿Qué tipo de cuenta es esta?',
        bankInformationStepHeader: '¿Cuáles son los detalles de tu banco?',
        accountHolderInformationStepHeader: '¿Cuáles son los detalles del titular de la cuenta?',
        howDoWeProtectYourData: '¿Cómo protegemos tus datos?',
        currencyHeader: '¿Cuál es la moneda de tu cuenta bancaria?',
        confirmationStepHeader: 'Verifica tu información.',
        confirmationStepSubHeader: 'Verifica dos veces los detalles a continuación y marca la casilla de términos para confirmar.',
    },
    addPersonalBankAccountPage: {
        enterPassword: 'Escribe tu contraseña de Expensify',
        alreadyAdded: 'Esta cuenta ya ha sido añadida.',
        chooseAccountLabel: 'Cuenta',
        successTitle: '¡Cuenta bancaria personal añadida!',
        successMessage: 'Enhorabuena, tu cuenta bancaria está lista para recibir reembolsos.',
    },
    attachmentView: {
        unknownFilename: 'Archivo desconocido',
        passwordRequired: 'Por favor, introduce tu contraseña',
        passwordIncorrect: 'Contraseña incorrecta. Por favor, inténtalo de nuevo.',
        failedToLoadPDF: 'Se ha producido un error al intentar cargar el PDF',
        pdfPasswordForm: {
            title: 'PDF protegido con contraseña',
            infoText: 'Este PDF esta protegido con contraseña.',
            beforeLinkText: 'Por favor',
            linkText: 'introduce la contraseña',
            afterLinkText: 'para verlo.',
            formLabel: 'Ver PDF',
        },
        attachmentNotFound: 'Archivo adjunto no encontrado',
    },
    messages: {
        errorMessageInvalidPhone: `Por favor, introduce un número de teléfono válido sin paréntesis o guiones. Si reside fuera de Estados Unidos, por favor incluye el prefijo internacional (p. ej. ${CONST.EXAMPLE_PHONE_NUMBER}).`,
        errorMessageInvalidEmail: 'Correo electrónico inválido',
        userIsAlreadyMember: ({login, name}: UserIsAlreadyMemberParams) => `${login} ya es miembro de ${name}`,
    },
    onfidoStep: {
        acceptTerms: 'Al continuar con la solicitud para activar tu Billetera Expensify, confirma que ha leído, comprende y acepta ',
        facialScan: 'Política y lanzamiento de la exploración facial de Onfido',
        tryAgain: 'Intentar otra vez',
        verifyIdentity: 'Verificar identidad',
        letsVerifyIdentity: '¡Vamos a verificar tu identidad!',
        butFirst: 'Pero primero, lo aburrido. Lee la jerga legal en el siguiente paso y haz clic en "Aceptar" cuando estés listo.',
        genericError: 'Se ha producido un error al procesar este paso. Inténtalo de nuevo.',
        cameraPermissionsNotGranted: 'Permiso para acceder a la cámara',
        cameraRequestMessage: 'Necesitamos acceso a tu cámara para completar la verificación de tu cuenta de banco. Por favor habilita los permisos en Configuración > New Expensify.',
        microphonePermissionsNotGranted: 'Permiso para acceder al micrófono',
        microphoneRequestMessage: 'Necesitamos acceso a tu micrófono para completar la verificación de tu cuenta de banco. Por favor habilita los permisos en Configuración > New Expensify.',
        originalDocumentNeeded: 'Por favor, sube una imagen original de tu identificación en lugar de una captura de pantalla o imagen escaneada.',
        documentNeedsBetterQuality:
            'Parece que tu identificación esta dañado o le faltan características de seguridad. Por favor, sube una imagen de tu documento sin daños y que se vea completamente.',
        imageNeedsBetterQuality: 'Hay un problema con la calidad de la imagen de tu identificación. Por favor, sube una nueva imagen donde el identificación se vea con claridad.',
        selfieIssue: 'Hay un problema con tu selfie/video. Por favor, sube un nuevo selfie/video grabado en el momento',
        selfieNotMatching: 'Tu selfie/video no concuerda con tu identificación. Por favor, sube un nuevo selfie/video donde se vea tu cara con claridad.',
        selfieNotLive: 'Tu selfie/video no parece ser un selfie/video en vivo. Por favor, sube un selfie/video a tiempo real.',
    },
    additionalDetailsStep: {
        headerTitle: 'Detalles adicionales',
        helpText: 'Necesitamos confirmar la siguiente información antes de que puedas enviar y recibir dinero desde tu billetera.',
        helpTextIdologyQuestions: 'Tenemos que preguntarte unas preguntas más para terminar de verificar tu identidad',
        helpLink: 'Obtén más información sobre por qué necesitamos esto.',
        legalFirstNameLabel: 'Primer nombre legal',
        legalMiddleNameLabel: 'Segundo nombre legal',
        legalLastNameLabel: 'Apellidos legales',
        selectAnswer: 'Selecciona una respuesta',
        ssnFull9Error: 'Por favor, introduce los 9 dígitos de un número de seguridad social válido',
        needSSNFull9: 'Estamos teniendo problemas para verificar tu número de seguridad social. Introduce los 9 dígitos del número de seguridad social.',
        weCouldNotVerify: 'No se pudo verificar',
        pleaseFixIt: 'Corrige esta información antes de continuar.',
        failedKYCTextBefore: 'No se ha podido verificar correctamente tu identidad. Vuelve a intentarlo más tarde o comunicate con ',
        failedKYCTextAfter: ' si tienes alguna pregunta.',
    },
    termsStep: {
        headerTitle: 'Condiciones y tarifas',
        headerTitleRefactor: 'Tarifas y condiciones',
        haveReadAndAgree: 'He leído y acepto recibir ',
        electronicDisclosures: 'divulgaciones electrónicas',
        agreeToThe: 'Estoy de acuerdo con el ',
        walletAgreement: 'Acuerdo de la billetera',
        enablePayments: 'Habilitar pagos',
        monthlyFee: 'Cuota mensual',
        inactivity: 'Inactividad',
        noOverdraftOrCredit: 'Sin función de sobregiro/crédito',
        electronicFundsWithdrawal: 'Retiro electrónico de fondos',
        standard: 'Estándar',
        reviewTheFees: 'Echa un vistazo a algunas de las tarifas.',
        checkTheBoxes: 'Por favor, marca las siguientes casillas.',
        agreeToTerms: 'Debes aceptar los términos y condiciones para continuar.',
        shortTermsForm: {
            expensifyPaymentsAccount: ({walletProgram}: WalletProgramParams) => `La Billetera Expensify es emitida por ${walletProgram}.`,
            perPurchase: 'Por compra',
            atmWithdrawal: 'Retiro en cajeros automáticos',
            cashReload: 'Recarga de efectivo',
            inNetwork: 'en la red',
            outOfNetwork: 'fuera de la red',
            atmBalanceInquiry: 'Consulta de saldo en cajeros automáticos',
            inOrOutOfNetwork: '(dentro o fuera de la red)',
            customerService: 'Servicio al cliente',
            automatedOrLive: '(agente automatizado o en vivo)',
            afterTwelveMonths: '(después de 12 meses sin transacciones)',
            weChargeOneFee: 'Cobramos otro tipo de tarifa. Es:',
            fdicInsurance: 'Tus fondos pueden acogerse al seguro de la FDIC.',
            generalInfo: 'Para obtener información general sobre cuentas de prepago, visite',
            conditionsDetails: 'Encuentra detalles y condiciones para todas las tarifas y servicios visitando',
            conditionsPhone: 'o llamando al +1 833-400-0904.',
            instant: '(instantáneo)',
            electronicFundsInstantFeeMin: ({amount}: TermsParams) => `(mínimo ${amount})`,
        },
        longTermsForm: {
            listOfAllFees: 'Una lista de todas las tarifas de la Billetera Expensify',
            typeOfFeeHeader: 'Todas las tarifas',
            feeAmountHeader: 'Cantidad',
            moreDetailsHeader: 'Descripción',
            openingAccountTitle: 'Abrir una cuenta',
            openingAccountDetails: 'No hay tarifa para abrir una cuenta.',
            monthlyFeeDetails: 'No hay tarifa mensual.',
            customerServiceTitle: 'Servicio al cliente',
            customerServiceDetails: 'No hay tarifas de servicio al cliente.',
            inactivityDetails: 'No hay tarifa de inactividad.',
            sendingFundsTitle: 'Enviar fondos a otro titular de cuenta',
            sendingFundsDetails: 'No se aplica ningún cargo por enviar fondos a otro titular de cuenta utilizando tu saldo cuenta bancaria o tarjeta de débito',
            electronicFundsStandardDetails:
                'No hay cargo por transferir fondos desde tu Billetera Expensify ' +
                'a tu cuenta bancaria utilizando la opción estándar. Esta transferencia generalmente se completa en' +
                '1-3 días laborables.',
            electronicFundsInstantDetails: ({percentage, amount}: ElectronicFundsParams) =>
                'Hay una tarifa para transferir fondos desde tu Billetera Expensify a ' +
                'la tarjeta de débito vinculada utilizando la opción de transferencia instantánea. Esta transferencia ' +
                `generalmente se completa dentro de varios minutos. La tarifa es el ${percentage}% del importe de la ` +
                `transferencia (con una tarifa mínima de ${amount}). `,
            fdicInsuranceBancorp: ({amount}: TermsParams) =>
                'Tus fondos pueden acogerse al seguro de la FDIC. Tus fondos se mantendrán o serán ' +
                `transferidos a ${CONST.WALLET.PROGRAM_ISSUERS.BANCORP_BANK}, una institución asegurada por la FDIC. Una vez allí, tus fondos ` +
                `están asegurados hasta ${amount} por la FDIC en caso de que ${CONST.WALLET.PROGRAM_ISSUERS.BANCORP_BANK} quiebre, si se cumplen ` +
                `los requisitos específicos del seguro de depósitos y tu tarjeta está registrada. Ver`,
            fdicInsuranceBancorp2: 'para más detalles.',
            contactExpensifyPayments: `Comunícate con ${CONST.WALLET.PROGRAM_ISSUERS.EXPENSIFY_PAYMENTS} llamando al + 1833-400-0904, o por correo electrónico a`,
            contactExpensifyPayments2: 'o inicie sesión en',
            generalInformation: 'Para obtener información general sobre cuentas de prepago, visite',
            generalInformation2: 'Si tienes alguna queja sobre una cuenta de prepago, llama al Consumer Financial Oficina de Protección al 1-855-411-2372 o visita',
            printerFriendlyView: 'Ver versión para imprimir',
            automated: 'Automatizado',
            liveAgent: 'Agente en vivo',
            instant: 'Instantáneo',
            electronicFundsInstantFeeMin: ({amount}: TermsParams) => `Mínimo ${amount}`,
        },
    },
    activateStep: {
        headerTitle: 'Habilitar pagos',
        activatedTitle: '¡Billetera  activada!',
        activatedMessage: 'Felicidades, tu billetera está configurada y lista para hacer pagos.',
        checkBackLaterTitle: 'Un momento...',
        checkBackLaterMessage: 'Todavía estamos revisando tu información. Por favor, vuelve más tarde.',
        continueToPayment: 'Continuar al pago',
        continueToTransfer: 'Continuar a la transferencia',
    },
    companyStep: {
        headerTitle: 'Información de la empresa',
        subtitle: '¡Ya casi estamos! Por motivos de seguridad, necesitamos confirmar la siguiente información:',
        legalBusinessName: 'Nombre comercial legal',
        companyWebsite: 'Página web de la empresa',
        taxIDNumber: 'Número de identificación fiscal',
        taxIDNumberPlaceholder: '9 dígitos',
        companyType: 'Tipo de empresa',
        incorporationDate: 'Fecha de incorporación',
        incorporationState: 'Estado de incorporación',
        industryClassificationCode: 'Código de clasificación industrial',
        confirmCompanyIsNot: 'Confirmo que esta empresa no está en el',
        listOfRestrictedBusinesses: 'lista de negocios restringidos',
        incorporationDatePlaceholder: 'Fecha de inicio (aaaa-mm-dd)',
        incorporationTypes: {
            LLC: 'LLC',
            CORPORATION: 'Corp',
            PARTNERSHIP: 'Sociedad',
            COOPERATIVE: 'Cooperativa',
            SOLE_PROPRIETORSHIP: 'Propietario único',
            OTHER: 'Otra',
        },
        industryClassification: '¿A qué categoría pertenece el negocio?',
        industryClassificationCodePlaceholder: 'Buscar código de clasificación industrial',
    },
    requestorStep: {
        headerTitle: 'Información personal',
        learnMore: 'Más información',
        isMyDataSafe: '¿Están seguros mis datos?',
    },
    personalInfoStep: {
        personalInfo: 'Información Personal',
        enterYourLegalFirstAndLast: '¿Cuál es tu nombre legal?',
        legalFirstName: 'Nombre',
        legalLastName: 'Apellidos',
        legalName: 'Nombre legal',
        enterYourDateOfBirth: '¿Cuál es tu fecha de nacimiento?',
        enterTheLast4: '¿Cuáles son los últimos 4 dígitos de tu número de la seguridad social?',
        dontWorry: 'No te preocupes, no hacemos verificaciones de crédito personales.',
        last4SSN: 'Últimos 4 dígitos de tu SSN',
        enterYourAddress: '¿Cuál es tu dirección?',
        address: 'Dirección',
        letsDoubleCheck: 'Revisemos que todo esté bien',
        byAddingThisBankAccount: 'Añadiendo esta cuenta bancaria, confirmas que has leído, entendido y aceptado',
        whatsYourLegalName: '¿Cuál es tu nombre legal?',
        whatsYourDOB: '¿Cuál es tu fecha de nacimiento?',
        whatsYourAddress: '¿Cuál es tu dirección?',
        whatsYourSSN: '¿Cuáles son los últimos 4 dígitos de tu número de la seguridad social?',
        noPersonalChecks: 'No te preocupes, no hacemos verificaciones de crédito personales.',
        whatsYourPhoneNumber: '¿Cuál es tu número de teléfono?',
        weNeedThisToVerify: 'Necesitamos esto para verificar tu billetera.',
    },
    businessInfoStep: {
        businessInfo: 'Información de la empresa',
        enterTheNameOfYourBusiness: '¿Cuál es el nombre de tu empresa?',
        businessName: 'Nombre de la empresa',
        enterYourCompanyTaxIdNumber: '¿Cuál es el número de identificación fiscal?',
        taxIDNumber: 'Número de identificación fiscal',
        taxIDNumberPlaceholder: '9 dígitos',
        enterYourCompanyWebsite: '¿Cuál es la página web de tu empresa?',
        companyWebsite: 'Página web de la empresa',
        enterYourCompanyPhoneNumber: '¿Cuál es el número de teléfono de tu empresa?',
        enterYourCompanyAddress: '¿Cuál es la dirección de tu empresa?',
        selectYourCompanyType: '¿Cuál es el tipo de empresa?',
        companyType: 'Tipo de empresa',
        incorporationType: {
            LLC: 'SRL',
            CORPORATION: 'Corporación',
            PARTNERSHIP: 'Sociedad',
            COOPERATIVE: 'Cooperativa',
            SOLE_PROPRIETORSHIP: 'Empresa individual',
            OTHER: 'Otros',
        },
        selectYourCompanyIncorporationDate: '¿Cuál es la fecha de constitución de la empresa?',
        incorporationDate: 'Fecha de constitución',
        incorporationDatePlaceholder: 'Fecha de inicio (yyyy-mm-dd)',
        incorporationState: 'Estado en el que se constituyó',
        pleaseSelectTheStateYourCompanyWasIncorporatedIn: '¿Cuál es el estado en el que se constituyó la empresa?',
        letsDoubleCheck: 'Verifiquemos que todo esté correcto',
        companyAddress: 'Dirección de la empresa',
        listOfRestrictedBusinesses: 'lista de negocios restringidos',
        confirmCompanyIsNot: 'Confirmo que esta empresa no está en la',
        businessInfoTitle: 'Información del negocio',
        legalBusinessName: 'Nombre legal de la empresa',
        whatsTheBusinessName: '¿Cuál es el nombre de la empresa?',
        whatsTheBusinessAddress: '¿Cuál es la dirección de la empresa?',
        whatsTheBusinessContactInformation: '¿Cuál es la información de contacto de la empresa?',
        whatsTheBusinessRegistrationNumber: '¿Cuál es el número de registro de la empresa?',
        whatsTheBusinessTaxIDEIN: ({country}: BusinessTaxIDParams) => {
            switch (country) {
                case CONST.COUNTRY.US:
                    return '¿Cuál es el Número de Identificación del Empleador (EIN)?';
                case CONST.COUNTRY.CA:
                    return '¿Cuál es el Número de Empresa (BN)?';
                case CONST.COUNTRY.GB:
                    return '¿Cuál es el Número de Registro de IVA (VRN)?';
                case CONST.COUNTRY.AU:
                    return '¿Cuál es el Número de Empresa Australiano (ABN)?';
                default:
                    return '¿Cuál es el número de IVA de la UE?';
            }
        },
        whatsThisNumber: '¿Qué es este número?',
        whereWasTheBusinessIncorporated: '¿Dónde se constituyó la empresa?',
        whatTypeOfBusinessIsIt: '¿Qué tipo de empresa es?',
        whatsTheBusinessAnnualPayment: '¿Cuál es el volumen anual de pagos de la empresa?',
        whatsYourExpectedAverageReimbursements: '¿Cuál es el monto promedio esperado de reembolso?',
        registrationNumber: 'Número de registro',
        taxIDEIN: ({country}: BusinessTaxIDParams) => {
            switch (country) {
                case CONST.COUNTRY.US:
                    return 'EIN';
                case CONST.COUNTRY.CA:
                    return 'BN';
                case CONST.COUNTRY.GB:
                    return 'VRN';
                case CONST.COUNTRY.AU:
                    return 'ABN';
                default:
                    return 'EU VAT';
            }
        },
        businessAddress: 'Dirección de la empresa',
        businessType: 'Tipo de empresa',
        incorporation: 'Constitución',
        incorporationCountry: 'País de constitución',
        incorporationTypeName: 'Tipo de constitución',
        businessCategory: 'Categoría de la empresa',
        annualPaymentVolume: 'Volumen anual de pagos',
        annualPaymentVolumeInCurrency: ({currencyCode}: CurrencyCodeParams) => `Volumen anual de pagos en ${currencyCode}`,
        averageReimbursementAmount: 'Monto promedio de reembolso',
        averageReimbursementAmountInCurrency: ({currencyCode}: CurrencyCodeParams) => `Monto promedio de reembolso en ${currencyCode}`,
        selectIncorporationType: 'Seleccione tipo de constitución',
        selectBusinessCategory: 'Seleccione categoría de la empresa',
        selectAnnualPaymentVolume: 'Seleccione volumen anual de pagos',
        selectIncorporationCountry: 'Seleccione país de constitución',
        selectIncorporationState: 'Seleccione estado de constitución',
        selectAverageReimbursement: 'Selecciona el monto promedio de reembolso',
        findIncorporationType: 'Buscar tipo de constitución',
        findBusinessCategory: 'Buscar categoría de la empresa',
        findAnnualPaymentVolume: 'Buscar volumen anual de pagos',
        findIncorporationState: 'Buscar estado de constitución',
        findAverageReimbursement: 'Encuentra el monto promedio de reembolso',
        error: {
            registrationNumber: 'Por favor, proporciona un número de registro válido',
            taxIDEIN: ({country}: BusinessTaxIDParams) => {
                switch (country) {
                    case CONST.COUNTRY.US:
                        return 'Por favor, proporcione un Número de Identificación del Empleador (EIN) válido';
                    case CONST.COUNTRY.CA:
                        return 'Por favor, proporcione un Número de Empresa (BN) válido';
                    case CONST.COUNTRY.GB:
                        return 'Por favor, proporcione un Número de Registro de IVA (VRN) válido';
                    case CONST.COUNTRY.AU:
                        return 'Por favor, proporcione un Número de Empresa Australiano (ABN) válido';
                    default:
                        return 'Por favor, proporcione un número de IVA de la UE válido';
                }
            },
        },
    },
    beneficialOwnerInfoStep: {
        doYouOwn25percent: '¿Posees el 25% o más de',
        doAnyIndividualOwn25percent: '¿Alguna persona posee el 25% o más de',
        areThereMoreIndividualsWhoOwn25percent: '¿Hay más personas que posean el 25% o más de',
        regulationRequiresUsToVerifyTheIdentity: 'La ley nos exige verificar la identidad de cualquier persona que posea más del 25% de la empresa.',
        companyOwner: 'Dueño de la empresa',
        enterLegalFirstAndLastName: '¿Cuál es el nombre legal del dueño?',
        legalFirstName: 'Nombre legal',
        legalLastName: 'Apellidos legales',
        enterTheDateOfBirthOfTheOwner: '¿Cuál es la fecha de nacimiento del dueño?',
        enterTheLast4: '¿Cuáles son los últimos 4 dígitos del número de la seguridad social del dueño?',
        last4SSN: 'Últimos 4 dígitos del número de la seguridad social',
        dontWorry: 'No te preocupes, ¡no realizamos verificaciones de crédito personales!',
        enterTheOwnersAddress: '¿Cuál es la dirección del dueño?',
        letsDoubleCheck: 'Vamos a verificar que todo esté correcto.',
        legalName: 'Nombre legal',
        address: 'Dirección',
        byAddingThisBankAccount: 'Al añadir esta cuenta bancaria, confirmas que has leído, comprendido y aceptado',
        owners: 'Dueños',
    },
    ownershipInfoStep: {
        ownerInfo: 'Información del propietario',
        businessOwner: 'Propietario del negocio',
        signerInfo: 'Información del firmante',
        doYouOwn: ({companyName}: CompanyNameParams) => `¿Posee el 25% o más de ${companyName}?`,
        doesAnyoneOwn: ({companyName}: CompanyNameParams) => `¿Alguien posee el 25% o más de ${companyName}?`,
        regulationsRequire: 'Las regulaciones requieren que verifiquemos la identidad de cualquier persona que posea más del 25% del negocio.',
        legalFirstName: 'Nombre legal',
        legalLastName: 'Apellido legal',
        whatsTheOwnersName: '¿Cuál es el nombre legal del propietario?',
        whatsYourName: '¿Cuál es su nombre legal?',
        whatPercentage: '¿Qué porcentaje del negocio pertenece al propietario?',
        whatsYoursPercentage: '¿Qué porcentaje del negocio posee?',
        ownership: 'Propiedad',
        whatsTheOwnersDOB: '¿Cuál es la fecha de nacimiento del propietario?',
        whatsYourDOB: '¿Cuál es su fecha de nacimiento?',
        whatsTheOwnersAddress: '¿Cuál es la dirección del propietario?',
        whatsYourAddress: '¿Cuál es su dirección?',
        whatAreTheLast: '¿Cuáles son los últimos 4 dígitos del número de seguro social del propietario?',
        whatsYourLast: '¿Cuáles son los últimos 4 dígitos de su número de seguro social?',
        dontWorry: 'No se preocupe, ¡no realizamos ninguna verificación de crédito personal!',
        last4: 'Últimos 4 del SSN',
        whyDoWeAsk: '¿Por qué solicitamos esto?',
        letsDoubleCheck: 'Verifiquemos que todo esté correcto.',
        legalName: 'Nombre legal',
        ownershipPercentage: 'Porcentaje de propiedad',
        areThereOther: ({companyName}: CompanyNameParams) => `¿Hay otras personas que posean el 25% o más de ${companyName}?`,
        owners: 'Propietarios',
        addCertified: 'Agregue un organigrama certificado que muestre los propietarios beneficiarios',
        regulationRequiresChart: 'La regulación nos exige recopilar una copia certificada del organigrama que muestre a cada persona o entidad que posea el 25% o más del negocio.',
        uploadEntity: 'Subir organigrama de propiedad de la entidad',
        noteEntity: 'Nota: El organigrama de propiedad de la entidad debe estar firmado por su contador, asesor legal o notariado.',
        certified: 'Organigrama certificado de propiedad de la entidad',
        selectCountry: 'Seleccionar país',
        findCountry: 'Buscar país',
        address: 'Dirección',
        chooseFile: 'Elige archivo',
        uploadDocuments: 'Sube documentación adicional',
        pleaseUpload:
            'Por favor, sube la documentación adicional a continuación para ayudarnos a verificar tu identidad como propietario directo o indirecto del 25% o más de la entidad empresarial.',
        acceptedFiles: 'Formatos de archivo aceptados: PDF, PNG, JPEG. El tamaño total del archivo para cada sección no puede superar los 5 MB.',
        proofOfBeneficialOwner: 'Prueba del propietario beneficiario',
        proofOfBeneficialOwnerDescription:
            'Por favor, proporciona una declaración firmada y un organigrama de un contador público, notario o abogado que verifique la propiedad del 25% o más del negocio. Debe estar fechado dentro de los últimos tres meses e incluir el número de licencia del firmante.',
        copyOfID: 'Copia de la identificación del propietario beneficiario',
        copyOfIDDescription: 'Ejemplos: Pasaporte, licencia de conducir, etc.',
        proofOfAddress: 'Prueba de la dirección del propietario beneficiario',
        proofOfAddressDescription: 'Ejemplos: Factura de servicios, contrato de alquiler, etc.',
        codiceFiscale: 'Codice fiscale/ID fiscal',
        codiceFiscaleDescription:
            'Por favor, sube un video de una visita al sitio o una llamada grabada con el oficial firmante. El oficial debe proporcionar: nombre completo, fecha de nacimiento, nombre de la empresa, número de registro, número de código fiscal, dirección registrada, naturaleza del negocio y propósito de la cuenta.',
    },
    validationStep: {
        headerTitle: 'Validar cuenta bancaria',
        buttonText: 'Finalizar configuración',
        maxAttemptsReached: 'Se ha inhabilitado la validación de esta cuenta bancaria debido a demasiados intentos incorrectos.',
        description: 'Enviaremos tres (3) pequeñas transacciones a tu cuenta bancaria a nombre de "Expensify, Inc. Validation" dentro de los próximos 1-2 días laborables.',
        descriptionCTA: 'Introduce el importe de cada transacción en los campos siguientes. Ejemplo: 1.51.',
        reviewingInfo: '¡Gracias! Estamos revisando tu información y nos comunicaremos contigo en breve. Consulta el chat con Concierge ',
        forNextStep: ' para conocer los próximos pasos para terminar de configurar tu cuenta bancaria.',
        letsChatCTA: 'Sí, vamos a chatear',
        letsChatText: '¡Ya casi estamos! Necesitamos tu ayuda para verificar unos últimos datos a través del chat. ¿Estás listo?',
        letsChatTitle: '¡Vamos a chatear!',
        enable2FATitle: 'Evita fraudes, activa la autenticación de dos factores!',
        enable2FAText: 'Tu seguridad es importante para nosotros. Por favor, configura ahora la autenticación de dos factores para añadir una capa adicional de protección a tu cuenta.',
        secureYourAccount: 'Asegura tu cuenta',
    },
    beneficialOwnersStep: {
        additionalInformation: 'Información adicional',
        checkAllThatApply: 'Marca todos los que apliquen, en caso de que ninguno aplique dejar en blanco.',
        iOwnMoreThan25Percent: 'Soy dueño de mas de 25% de ',
        someoneOwnsMoreThan25Percent: 'Otra persona es dueña de mas de 25% de ',
        additionalOwner: 'Beneficiario efectivo adicional',
        removeOwner: 'Eliminar este beneficiario efectivo',
        addAnotherIndividual: 'Añadir otra persona que es dueña de mas de 25% de ',
        agreement: 'Acuerdo:',
        termsAndConditions: 'Términos y condiciones',
        certifyTrueAndAccurate: 'Certifico que la información dada es correcta',
        error: {
            certify: 'Debe certificar que la información es verdadera y precisa',
        },
    },
    completeVerificationStep: {
        completeVerification: 'Completar la verificación',
        confirmAgreements: 'Por favor, confirma los acuerdos siguientes.',
        certifyTrueAndAccurate: 'Certifico que la información dada es verdadera y precisa',
        certifyTrueAndAccurateError: 'Por favor, certifica que la información es verdadera y exacta',
        isAuthorizedToUseBankAccount: 'Estoy autorizado para usar la cuenta bancaria de mi empresa para gastos de empresa',
        isAuthorizedToUseBankAccountError: 'Debes ser el responsable oficial con autorización para operar la cuenta bancaria de la empresa',
        termsAndConditions: 'Términos y Condiciones',
    },
    connectBankAccountStep: {
        finishButtonText: 'Finalizar configuración',
        validateYourBankAccount: 'Valida tu cuenta bancaria',
        validateButtonText: 'Validar',
        validationInputLabel: 'Transacción',
        maxAttemptsReached: 'La validación de esta cuenta bancaria se ha desactivado debido a demasiados intentos incorrectos.',
        description: 'Enviaremos tres (3) pequeñas transacciones a tu cuenta bancaria a nombre de "Expensify, Inc. Validation" dentro de los próximos 1-2 días laborables.',
        descriptionCTA: 'Introduce el importe de cada transacción en los campos siguientes. Ejemplo: 1.51.',
        reviewingInfo: '¡Gracias! Estamos revisando tu información y nos comunicaremos contigo en breve. Consulta el chat con Concierge ',
        forNextSteps: ' para conocer los próximos pasos para terminar de configurar tu cuenta bancaria.',
        letsChatCTA: 'Sí, vamos a chatear',
        letsChatText: '¡Ya casi estamos! Necesitamos tu ayuda para verificar unos últimos datos a través del chat. ¿Estás listo?',
        letsChatTitle: '¡Vamos a chatear!',
        enable2FATitle: '¡Evita fraudes, activa la autenticación de dos factores!',
        enable2FAText: 'Tu seguridad es importante para nosotros. Por favor, configura ahora la autenticación de dos factores para añadir una capa adicional de protección a tu cuenta.',
        secureYourAccount: 'Asegura tu cuenta',
    },
    countryStep: {
        confirmBusinessBank: 'Confirmar moneda y país de la cuenta bancaria comercial',
        confirmCurrency: 'Confirmar moneda y país',
        yourBusiness: 'La moneda de su cuenta bancaria comercial debe coincidir con la moneda de su espacio de trabajo.',
        youCanChange: 'Puede cambiar la moneda de su espacio de trabajo en su',
        findCountry: 'Encontrar país',
        selectCountry: 'Seleccione su país',
    },
    bankInfoStep: {
        whatAreYour: '¿Cuáles son los detalles de tu cuenta bancaria comercial?',
        letsDoubleCheck: 'Verifiquemos que todo esté bien.',
        thisBankAccount: 'Esta cuenta bancaria se utilizará para pagos comerciales en tu espacio de trabajo.',
        accountNumber: 'Número de cuenta',
        accountHolderNameDescription: 'Nombre completo del firmante autorizado',
    },
    signerInfoStep: {
        signerInfo: 'Información del firmante',
        areYouDirector: ({companyName}: CompanyNameParams) => `¿Es usted director o alto funcionario de ${companyName}?`,
        regulationRequiresUs: 'La regulación requiere que verifiquemos si el firmante tiene la autoridad para realizar esta acción en nombre de la empresa.',
        whatsYourName: '¿Cuál es tu nombre legal?',
        fullName: 'Nombre legal completo',
        whatsYourJobTitle: '¿Cuál es tu puesto de trabajo?',
        jobTitle: 'Título profesional',
        whatsYourDOB: '¿Cual es tu fecha de nacimiento?',
        uploadID: 'Subir documento de identidad y prueba de domicilio',
        personalAddress: 'Prueba de domicilio personal (por ejemplo, factura de servicios públicos)',
        letsDoubleCheck: 'Vamos a verificar que todo esté correcto.',
        legalName: 'Nombre legal',
        proofOf: 'Comprobante de domicilio personal',
        enterOneEmail: ({companyName}: CompanyNameParams) => `Introduce el correo electrónico del director o alto funcionario en ${companyName}`,
        regulationRequiresOneMoreDirector: 'El reglamento exige que haya otro director o funcionario superior como firmante.',
        hangTight: 'Espera un momento...',
        enterTwoEmails: ({companyName}: CompanyNameParams) => `Introduce los correos electrónicos de dos directores o altos funcionarios en ${companyName}`,
        sendReminder: 'Enviar un recordatorio',
        chooseFile: 'Seleccionar archivo',
        weAreWaiting: 'Estamos esperando que otros verifiquen sus identidades como directores o altos funcionarios de la empresa.',
        id: 'Copia de identificación',
        proofOfDirectors: 'Prueba de director(es)',
        proofOfDirectorsDescription: 'Ejemplos: Perfil Corporativo de Oncorp o Registro Comercial.',
        codiceFiscale: 'Codice Fiscale',
        codiceFiscaleDescription: 'Codice Fiscale para firmantes, usuarios autorizados y beneficiarios finales.',
        PDSandFSG: 'Documentación de divulgación PDS + FSG',
        PDSandFSGDescription:
            'Nuestra colaboración con Corpay utiliza una conexión API para aprovechar su amplia red de socios bancarios internacionales y facilitar los reembolsos globales en Expensify. Según la normativa australiana, te proporcionamos la Guía de Servicios Financieros (FSG) y el Documento de Divulgación del Producto (PDS) de Corpay.\n\nPor favor, lee detenidamente los documentos FSG y PDS, ya que contienen información completa e importante sobre los productos y servicios que ofrece Corpay. Conserva estos documentos para futuras consultas.',
        pleaseUpload: 'Sube documentación adicional a continuación para ayudarnos a verificar tu identidad como director o alto ejecutivo de la entidad comercial.',
    },
    agreementsStep: {
        agreements: 'Acuerdos',
        pleaseConfirm: 'Por favor confirme los acuerdos a continuación',
        regulationRequiresUs: 'La normativa requiere que verifiquemos la identidad de cualquier individuo que posea más del 25% del negocio.',
        iAmAuthorized: 'Estoy autorizado para usar la cuenta bancaria para gastos del negocio.',
        iCertify: 'Certifico que la información proporcionada es verdadera y correcta.',
        termsAndConditions: 'términos y condiciones',
        accept: 'Agregar y aceptar cuenta bancaria',
        iConsentToThe: 'Doy mi consentimiento para el',
        privacyNotice: 'aviso de privacidad',
        error: {
            authorized: 'Debe ser un funcionario controlador con autorización para operar la cuenta bancaria comercial',
            certify: 'Por favor certifique que la información es verdadera y exacta',
            consent: 'Por favor, acepte el aviso de privacidad',
        },
    },
    docusignStep: {
        subheader: 'Formulario de Docusign',
        pleaseComplete:
            'Por favor, complete el formulario de autorización ACH utilizando el enlace de Docusign a continuación y luego cargue esa copia firmada aquí para que podamos retirar fondos directamente de su cuenta bancaria.',
        pleaseCompleteTheBusinessAccount: 'Por favor, complete la Solicitud de Cuenta Comercial y el Acuerdo de Débito Directo.',
        pleaseCompleteTheDirect:
            'Por favor, complete el Acuerdo de Débito Directo utilizando el enlace de Docusign a continuación y luego cargue esa copia firmada aquí para que podamos retirar fondos directamente de su cuenta bancaria.',
        takeMeTo: 'Llévame a Docusign',
        uploadAdditional: 'Cargar documentación adicional',
        pleaseUpload: 'Por favor, cargue el formulario DEFT y la página de firma de Docusign.',
        pleaseUploadTheDirect: 'Por favor, cargue los Acuerdos de Débito Directo y la página de firma de Docusign.',
    },
    finishStep: {
        letsFinish: '¡Terminemos en el chat!',
        thanksFor:
            'Gracias por esos detalles. Un agente de soporte dedicado revisará ahora tu información. Nos pondremos en contacto si necesitamos algo más de tu parte, pero mientras tanto, no dudes en comunicarte con nosotros si tienes alguna pregunta.',
        iHaveA: 'Tengo una pregunta',
        enable2FA: 'Habilite la autenticación de dos factores (2FA) para prevenir fraudes',
        weTake: 'Nos tomamos su seguridad en serio. Por favor, configure 2FA ahora para agregar una capa adicional de protección a su cuenta.',
        secure: 'Asegure su cuenta',
    },
    reimbursementAccountLoadingAnimation: {
        oneMoment: 'Un momento',
        explanationLine: 'Estamos verificando tu información y podrás continuar con los siguientes pasos en unos momentos.',
    },
    session: {
        offlineMessageRetry: 'Parece que estás desconectado. Por favor, comprueba tu conexión e inténtalo de nuevo.',
    },
    travel: {
        header: 'Reservar viajes',
        title: 'Viaja de forma inteligente',
        subtitle: 'Utiliza Expensify Travel para obtener las mejores ofertas de viaje y gestionar todos los gastos de tu negocio en un solo lugar.',
        features: {
            saveMoney: 'Ahorra dinero en tus reservas',
            alerts: 'Obtén actualizaciones y alertas en tiempo real',
        },
        bookTravel: 'Reservar viajes',
        bookDemo: 'Pedir demostración',
        bookADemo: 'Reserva una demo',
        toLearnMore: ' para obtener más información.',
        termsAndConditions: {
            header: 'Antes de continuar...',
            title: 'Términos y condiciones de Expensify Travel',
            label: 'Acepto los términos y condiciones',
            subtitle: `Por favor, acepta los <a href="${CONST.TRAVEL_TERMS_URL}">términos y condiciones</a> de Expensify Travel.`,
            error: 'Debes aceptar los términos y condiciones de Expensify Travel para continuar',
            defaultWorkspaceError:
                'Debes establecer un espacio de trabajo predeterminado para habilitar Expensify Travel. Ve a Configuración > Espacios de trabajo > haz clic en los tres puntos verticales junto a un espacio de trabajo > Establecer como espacio de trabajo predeterminado y luego inténtalo de nuevo.',
        },
        flight: 'Vuelo',
        flightDetails: {
            passenger: 'Pasajero',
            layover: ({layover}: FlightLayoverParams) => `<muted-text-label>Tienes una <strong>escala de ${layover}</strong> antes de este vuelo</muted-text-label>`,
            takeOff: 'Despegue',
            landing: 'Aterrizaje',
            seat: 'Asiento',
            class: 'Clase de cabina',
            recordLocator: 'Localizador de la reserva',
            cabinClasses: {
                unknown: 'Desconocido',
                economy: 'Económica',
                premiumEconomy: 'Económica Premium',
                business: 'Ejecutiva',
                first: 'Primera',
            },
        },
        hotel: 'Hotel',
        hotelDetails: {
            guest: 'Cliente',
            checkIn: 'Entrada',
            checkOut: 'Salida',
            roomType: 'Tipo de habitación',
            cancellation: 'Política de cancelación',
            cancellationUntil: 'Cancelación gratuita hasta el',
            confirmation: 'Número de confirmación',
            cancellationPolicies: {
                unknown: 'Desconocido',
                nonRefundable: 'No reembolsable',
                freeCancellationUntil: 'Cancelación gratuita hasta',
                partiallyRefundable: 'Parcialmente reembolsable',
            },
        },
        car: 'Auto',
        carDetails: {
            rentalCar: 'Coche de alquiler',
            pickUp: 'Recogida',
            dropOff: 'Devolución',
            driver: 'Conductor',
            carType: 'Tipo de coche',
            cancellation: 'Política de cancelación',
            cancellationUntil: 'Cancelación gratuita hasta el',
            freeCancellation: 'Cancelación gratuita',
            confirmation: 'Número de confirmación',
        },
        train: 'Tren',
        trainDetails: {
            passenger: 'Pasajero',
            departs: 'Sale',
            arrives: 'Llega',
            coachNumber: 'Número de vagón',
            seat: 'Asiento',
            fareDetails: 'Detalles de la tarifa',
            confirmation: 'Número de confirmación',
        },
        viewTrip: 'Ver viaje',
        modifyTrip: 'Modificar viaje',
        tripSupport: 'Soporte de Viaje',
        tripDetails: 'Detalles del viaje',
        viewTripDetails: 'Ver detalles del viaje',
        trip: 'Viaje',
        trips: 'Viajes',
        tripSummary: 'Resumen del viaje',
        departs: 'Sale',
        errorMessage: 'Ha ocurrido un error. Por favor, inténtalo mas tarde.',
        phoneError: {
            phrase1: 'Para reservar viajes,',
            link: 'añade una dirección de correo electrónico de trabajo',
            phrase2: '.',
        },
        domainSelector: {
            title: 'Dominio',
            subtitle: 'Elige un dominio para configurar Expensify Travel.',
            recommended: 'Recomendado',
        },
        domainPermissionInfo: {
            title: 'Dominio',
            restrictionPrefix: `No tienes permiso para habilitar Expensify Travel para el dominio`,
            restrictionSuffix: `Tendrás que pedir a alguien de ese dominio que habilite Travel por ti.`,
            accountantInvitationPrefix: `Si eres contador, considera unirte al`,
            accountantInvitationLink: `programa de contadores ExpensifyApproved!`,
            accountantInvitationSuffix: `para habilitar Travel para este dominio.`,
        },
        publicDomainError: {
            title: 'Comienza con Expensify Travel',
            message: 'Tendrás que usar tu correo electrónico laboral (por ejemplo, nombre@empresa.com) con Expensify Travel, no tu correo personal (por ejemplo, nombre@gmail.com).',
        },
        blockedFeatureModal: {
            title: 'Expensify Travel ha sido deshabilitado',
            message: 'Tu administrador ha desactivado Expensify Travel. Por favor, sigue la política de reservas de tu empresa para organizar tus viajes.',
        },
        verifyCompany: {
            title: 'Estamos revisando tu solicitud...',
            message: `Estamos realizando algunas comprobaciones para verificar que tu cuenta esté lista para Expensify Travel. ¡Nos pondremos en contacto contigo en breve!`,
        },
        updates: {
            bookingTicketed: ({airlineCode, origin, destination, startDate, confirmationID = ''}: FlightParams) =>
                `Tu vuelo ${airlineCode} (${origin} → ${destination}) para el ${startDate} ha sido reservado. Código de confirmación: ${confirmationID}`,
            ticketVoided: ({airlineCode, origin, destination, startDate}: FlightParams) =>
                `Tu billete para el vuelo ${airlineCode} (${origin} → ${destination}) del ${startDate} ha sido anulado.`,
            ticketRefunded: ({airlineCode, origin, destination, startDate}: FlightParams) =>
                `Tu billete para el vuelo ${airlineCode} (${origin} → ${destination}) del ${startDate} ha sido reembolsado o cambiado.`,
            flightCancelled: ({airlineCode, origin, destination, startDate}: FlightParams) =>
                `Tu vuelo ${airlineCode} (${origin} → ${destination}) del ${startDate} ha sido cancelado por la aerolínea.`,
            flightScheduleChangePending: ({airlineCode}: AirlineParams) => `La aerolínea ha propuesto un cambio de horario para el vuelo ${airlineCode}; estamos esperando la confirmación.`,
            flightScheduleChangeClosed: ({airlineCode, startDate}: AirlineParams) => `Cambio de horario confirmado: el vuelo ${airlineCode} ahora sale a las ${startDate}.`,
            flightUpdated: ({airlineCode, origin, destination, startDate}: FlightParams) => `Tu vuelo ${airlineCode} (${origin} → ${destination}) del ${startDate} ha sido actualizado.`,
            flightCabinChanged: ({airlineCode, cabinClass}: AirlineParams) => `Tu clase de cabina ha sido actualizada a ${cabinClass} en el vuelo ${airlineCode}.`,
            flightSeatConfirmed: ({airlineCode}: AirlineParams) => `Tu asignación de asiento en el vuelo ${airlineCode} ha sido confirmada.`,
            flightSeatChanged: ({airlineCode}: AirlineParams) => `Tu asignación de asiento en el vuelo ${airlineCode} ha sido modificada.`,
            flightSeatCancelled: ({airlineCode}: AirlineParams) => `Tu asignación de asiento en el vuelo ${airlineCode} fue eliminada.`,
            paymentDeclined: 'El pago de tu reserva aérea ha fallado. Por favor, inténtalo de nuevo.',
            bookingCancelledByTraveler: ({type, id = ''}: TravelTypeParams) => `Cancelaste tu reserva de ${type} ${id}.`,
            bookingCancelledByVendor: ({type, id = ''}: TravelTypeParams) => `El proveedor canceló tu reserva de ${type} ${id}.`,
            bookingRebooked: ({type, id = ''}: TravelTypeParams) => `Tu reserva de ${type} fue reprogramada. Nuevo número de confirmación: ${id}.`,
            bookingUpdated: ({type}: TravelTypeParams) => `Tu reserva de ${type} fue actualizada. Revisa los nuevos detalles en el itinerario.`,
            railTicketRefund: ({origin, destination, startDate}: RailTicketParams) =>
                `Tu billete de tren de ${origin} a ${destination} para el ${startDate} ha sido reembolsado. Se procesará un crédito.`,
            railTicketExchange: ({origin, destination, startDate}: RailTicketParams) => `Tu billete de tren de ${origin} a ${destination} para el ${startDate} ha sido cambiado.`,
            railTicketUpdate: ({origin, destination, startDate}: RailTicketParams) => `Tu billete de tren de ${origin} a ${destination} para el ${startDate} ha sido actualizado.`,
            defaultUpdate: ({type}: TravelTypeParams) => `Tu reserva de ${type} fue actualizada.`,
        },
    },
    workspace: {
        common: {
            card: 'Tarjetas',
            expensifyCard: 'Tarjeta Expensify',
            companyCards: 'Tarjetas de empresa',
            workflows: 'Flujos de trabajo',
            workspace: 'Espacio de trabajo',
            findWorkspace: 'Encontrar espacio de trabajo',
            edit: 'Editar espacio de trabajo',
            enabled: 'Activada',
            disabled: 'Desactivada',
            everyone: 'Todos',
            delete: 'Eliminar espacio de trabajo',
            settings: 'Configuración',
            reimburse: 'Reembolsos',
            categories: 'Categorías',
            tags: 'Etiquetas',
            customField1: 'Campo personalizado 1',
            customField2: 'Campo personalizado 2',
            customFieldHint: 'Añade una codificación personalizada que se aplique a todos los gastos de este miembro.',
            reportFields: 'Campos de informe',
            reportTitle: 'El título del informe.',
            taxes: 'Impuestos',
            bills: 'Pagar facturas',
            invoices: 'Facturas',
            travel: 'Viajes',
            members: 'Miembros',
            accounting: 'Contabilidad',
            rules: 'Reglas',
            plan: 'Plan',
            profile: 'Resumen',
            bankAccount: 'Cuenta bancaria',
            displayedAs: 'Mostrado como',
            testTransactions: 'Transacciones de prueba',
            issueAndManageCards: 'Emitir y gestionar tarjetas',
            reconcileCards: 'Reconciliar tarjetas',
            selected: () => ({
                one: '1 seleccionado',
                other: (count: number) => `${count} seleccionados`,
            }),
            settlementFrequency: 'Frecuencia de liquidación',
            setAsDefault: 'Establecer como espacio de trabajo predeterminado',
            defaultNote: `Los recibos enviados a ${CONST.EMAIL.RECEIPTS} aparecerán en este espacio de trabajo.`,
            deleteConfirmation: '¿Estás seguro de que quieres eliminar este espacio de trabajo?',
            deleteWithCardsConfirmation: '¿Estás seguro de que quieres eliminar este espacio de trabajo? Se eliminarán todos los datos de las tarjetas y las tarjetas asignadas.',
            unavailable: 'Espacio de trabajo no disponible',
            memberNotFound: 'Miembro no encontrado. Para invitar a un nuevo miembro al espacio de trabajo, por favor, utiliza el botón invitar que está arriba.',
            notAuthorized: `No tienes acceso a esta página. Si estás intentando unirte a este espacio de trabajo, pide al dueño del espacio de trabajo que te añada como miembro. ¿Necesitas algo más? Comunícate con ${CONST.EMAIL.CONCIERGE}`,
            goToWorkspace: 'Ir al espacio de trabajo',
            goToWorkspaces: 'Ir a espacios de trabajo',
            clearFilter: 'Borrar filtro',
            workspaceName: 'Nombre del espacio de trabajo',
            workspaceOwner: 'Dueño',
            workspaceType: 'Tipo de espacio de trabajo',
            workspaceAvatar: 'Espacio de trabajo avatar',
            mustBeOnlineToViewMembers: 'Debes estar en línea para poder ver los miembros de este espacio de trabajo.',
            moreFeatures: 'Más características',
            requested: 'Solicitado',
            distanceRates: 'Tasas de distancia',
            defaultDescription: 'Un solo lugar para todos tus recibos y gastos.',
            descriptionHint: 'Comparte información sobre este espacio de trabajo con todos los miembros.',
            welcomeNote: `Por favor, utiliza Expensify para enviar tus recibos para reembolso, ¡gracias!`,
            subscription: 'Suscripción',
            markAsEntered: 'Marcar como introducido manualmente',
            markAsExported: 'Marcar como exportado',
            exportIntegrationSelected: ({connectionName}: ExportIntegrationSelectedParams) => `Exportar a  ${CONST.POLICY.CONNECTIONS.NAME_USER_FRIENDLY[connectionName]}`,
            letsDoubleCheck: 'Verifiquemos que todo esté correcto',
            reportField: 'Campo del informe',
            lineItemLevel: 'Nivel de partida',
            reportLevel: 'Nivel de informe',
            appliedOnExport: 'No se importa en Expensify, se aplica en la exportación',
            shareNote: {
                header: 'Comparte tu espacio de trabajo con otros miembros',
                content: {
                    firstPart:
                        'Comparte este código QR o copia el enlace de abajo para facilitar que los miembros soliciten acceso a tu espacio de trabajo. Todas las solicitudes para unirse al espacio de trabajo aparecerán en la sala',
                    secondPart: 'para tu revisión.',
                },
            },
            connectTo: ({connectionName}: ConnectionNameParams) => `Conéctate a ${CONST.POLICY.CONNECTIONS.NAME_USER_FRIENDLY[connectionName]}`,
            createNewConnection: 'Crear una nueva conexión',
            reuseExistingConnection: 'Reutilizar la conexión existente',
            existingConnections: 'Conexiones existentes',
            existingConnectionsDescription: ({connectionName}: ConnectionNameParams) =>
                `Como ya te has conectado a ${CONST.POLICY.CONNECTIONS.NAME_USER_FRIENDLY[connectionName]} antes, puedes optar por reutilizar una conexión existente o crear una nueva.`,
            lastSyncDate: ({connectionName, formattedDate}: LastSyncDateParams) => `${connectionName} - Última sincronización ${formattedDate}`,
            topLevel: 'Nivel superior',
            authenticationError: ({connectionName}: AuthenticationErrorParams) => `No se puede conectar a ${connectionName} debido a un error de autenticación`,
            learnMore: 'Más información.',
            memberAlternateText: 'Los miembros pueden presentar y aprobar informes.',
            adminAlternateText: 'Los administradores tienen acceso total para editar todos los informes y la configuración del área de trabajo.',
            auditorAlternateText: 'Los auditores pueden ver y comentar los informes.',
            roleName: ({role}: OptionalParam<RoleNamesParams> = {}) => {
                switch (role) {
                    case CONST.POLICY.ROLE.ADMIN:
                        return 'Administrador';
                    case CONST.POLICY.ROLE.AUDITOR:
                        return 'Auditor';
                    case CONST.POLICY.ROLE.USER:
                        return 'Miembro';
                    default:
                        return 'Miembro';
                }
            },
            frequency: {
                manual: 'Manualmente',
                instant: 'Instantáneo',
                immediate: 'Diaria',
                trip: 'Por viaje',
                weekly: 'Semanal',
                semimonthly: 'Dos veces al mes',
                monthly: 'Mensual',
            },
            planType: 'Tipo de plan',
            submitExpense: 'Envía tus gastos a continuación:',
            defaultCategory: 'Categoría predeterminada',
            viewTransactions: 'Ver transacciones',
            policyExpenseChatName: ({displayName}: PolicyExpenseChatNameParams) => `${displayName}'s gastos`,
        },
        perDiem: {
            subtitle: 'Establece las tasas per diem para controlar los gastos diarios de los empleados. ',
            amount: 'Cantidad',
            deleteRates: () => ({
                one: 'Eliminar tasa',
                other: 'Eliminar tasas',
            }),
            deletePerDiemRate: 'Eliminar tasa per diem',
            findPerDiemRate: 'Encontrar tasa per diem',
            areYouSureDelete: () => ({
                one: '¿Estás seguro de que quieres eliminar esta tasa?',
                other: '¿Estás seguro de que quieres eliminar estas tasas?',
            }),
            emptyList: {
                title: 'Per diem',
                subtitle: 'Establece dietas per diem para controlar el gasto diario de los empleados. Importa las tarifas desde una hoja de cálculo para comenzar.',
            },
            errors: {
                existingRateError: ({rate}: CustomUnitRateParams) => `Ya existe una tasa con el valor ${rate}`,
            },
            importPerDiemRates: 'Importar tasas de per diem',
            editPerDiemRate: 'Editar la tasa de per diem',
            editPerDiemRates: 'Editar las tasas de per diem',
            editDestinationSubtitle: ({destination}: EditDestinationSubtitleParams) => `Actualizar este destino lo modificará para todas las subtasas per diem de ${destination}.`,
            editCurrencySubtitle: ({destination}: EditDestinationSubtitleParams) => `Actualizar esta moneda la modificará para todas las subtasas per diem de ${destination}.`,
        },
        qbd: {
            exportOutOfPocketExpensesDescription: 'Establezca cómo se exportan los gastos de bolsillo a QuickBooks Desktop.',
            exportOutOfPocketExpensesCheckToggle: 'Marcar los cheques como “imprimir más tarde”',
            exportDescription: 'Configura cómo se exportan los datos de Expensify a QuickBooks Desktop.',
            date: 'Fecha de exportación',
            exportInvoices: 'Exportar facturas a',
            exportExpensifyCard: 'Exportar las transacciones de la tarjeta Expensify como',
            account: 'Cuenta',
            accountDescription: 'Elige dónde contabilizar los asientos contables.',
            accountsPayable: 'Cuentas por pagar',
            accountsPayableDescription: 'Elige dónde crear las facturas de proveedores.',
            bankAccount: 'Cuenta bancaria',
            notConfigured: 'No configurado',
            bankAccountDescription: 'Elige desde dónde enviar los cheques.',
            creditCardAccount: 'Cuenta de la tarjeta de crédito',
            exportDate: {
                label: 'Fecha de exportación',
                description: 'Usa esta fecha al exportar informes a QuickBooks Desktop.',
                values: {
                    [CONST.QUICKBOOKS_EXPORT_DATE.LAST_EXPENSE]: {
                        label: 'Fecha del último gasto',
                        description: 'Fecha del gasto más reciente en el informe.',
                    },
                    [CONST.QUICKBOOKS_EXPORT_DATE.REPORT_EXPORTED]: {
                        label: 'Fecha de exportación',
                        description: 'Fecha de exportación del informe a QuickBooks Desktop.',
                    },
                    [CONST.QUICKBOOKS_EXPORT_DATE.REPORT_SUBMITTED]: {
                        label: 'Fecha de envío',
                        description: 'Fecha en la que el informe se envió para aprobación.',
                    },
                },
            },
            exportCheckDescription: 'Crearemos un cheque desglosado para cada informe de Expensify y lo enviaremos desde la cuenta bancaria a continuación.',
            exportJournalEntryDescription: 'Crearemos una entrada contable desglosada para cada informe de Expensify y lo contabilizaremos en la cuenta a continuación.',
            exportVendorBillDescription:
                'Crearemos una factura de proveedor desglosada para cada informe de Expensify y la añadiremos a la cuenta a continuación. Si este periodo está cerrado, lo contabilizaremos el 1º del siguiente periodo abierto.',
            deepDiveExpensifyCard: 'Las transacciones de la Tarjeta Expensify se exportarán automáticamente a una "Cuenta de Responsabilidad de la Tarjeta Expensify" creada con',
            deepDiveExpensifyCardIntegration: 'nuestra integración.',
            outOfPocketTaxEnabledDescription:
                'QuickBooks Desktop no admite impuestos en las exportaciones de asientos contables. Como tienes impuestos habilitados en tu espacio de trabajo, esta opción de exportación no está disponible.',
            outOfPocketTaxEnabledError: 'Los asientos contables no están disponibles cuando los impuestos están habilitados. Por favor, selecciona otra opción de exportación.',
            accounts: {
                [CONST.QUICKBOOKS_DESKTOP_NON_REIMBURSABLE_EXPORT_ACCOUNT_TYPE.CREDIT_CARD]: 'Tarjeta de crédito',
                [CONST.QUICKBOOKS_DESKTOP_REIMBURSABLE_ACCOUNT_TYPE.VENDOR_BILL]: 'Factura del proveedor',
                [CONST.QUICKBOOKS_DESKTOP_REIMBURSABLE_ACCOUNT_TYPE.JOURNAL_ENTRY]: 'Asiento contable',
                [CONST.QUICKBOOKS_DESKTOP_REIMBURSABLE_ACCOUNT_TYPE.CHECK]: 'Cheque',

                [`${CONST.QUICKBOOKS_DESKTOP_NON_REIMBURSABLE_EXPORT_ACCOUNT_TYPE.CHECK}Description`]:
                    'Crearemos un cheque desglosado para cada informe de Expensify y lo enviaremos desde la cuenta bancaria a continuación.',
                [`${CONST.QUICKBOOKS_DESKTOP_NON_REIMBURSABLE_EXPORT_ACCOUNT_TYPE.CREDIT_CARD}Description`]:
                    "Automáticamente relacionaremos el nombre del comerciante de la transacción con tarjeta de crédito con cualquier proveedor correspondiente en QuickBooks. Si no existen proveedores, crearemos un proveedor asociado 'Credit Card Misc.'.",
                [`${CONST.QUICKBOOKS_DESKTOP_REIMBURSABLE_ACCOUNT_TYPE.VENDOR_BILL}Description`]:
                    'Crearemos una factura de proveedor desglosada para cada informe de Expensify con la fecha del último gasto, y la añadiremos a la cuenta a continuación. Si este periodo está cerrado, lo contabilizaremos el 1º del siguiente periodo abierto.',

                [`${CONST.QUICKBOOKS_DESKTOP_NON_REIMBURSABLE_EXPORT_ACCOUNT_TYPE.CREDIT_CARD}AccountDescription`]: 'Elige dónde exportar las transacciones con tarjeta de crédito.',
                [`${CONST.QUICKBOOKS_DESKTOP_REIMBURSABLE_ACCOUNT_TYPE.VENDOR_BILL}AccountDescription`]:
                    'Selecciona el proveedor que se aplicará a todas las transacciones con tarjeta de crédito.',
                [`${CONST.QUICKBOOKS_DESKTOP_REIMBURSABLE_ACCOUNT_TYPE.CHECK}AccountDescription`]: 'Elige desde dónde enviar los cheques.',

                [`${CONST.QUICKBOOKS_DESKTOP_REIMBURSABLE_ACCOUNT_TYPE.VENDOR_BILL}Error`]:
                    'Las facturas de proveedores no están disponibles cuando las ubicaciones están habilitadas. Por favor, selecciona otra opción de exportación.',
                [`${CONST.QUICKBOOKS_DESKTOP_REIMBURSABLE_ACCOUNT_TYPE.CHECK}Error`]:
                    'Los cheques no están disponibles cuando las ubicaciones están habilitadas. Por favor, selecciona otra opción de exportación.',
                [`${CONST.QUICKBOOKS_DESKTOP_REIMBURSABLE_ACCOUNT_TYPE.JOURNAL_ENTRY}Error`]:
                    'Los asientos contables no están disponibles cuando los impuestos están habilitados. Por favor, selecciona otra opción de exportación.',
            },
            noAccountsFound: 'No se encontraron cuentas',
            noAccountsFoundDescription: 'Añade la cuenta en QuickBooks Desktop y sincroniza de nuevo la conexión',
            qbdSetup: 'Configuración de QuickBooks Desktop',
            requiredSetupDevice: {
                title: 'No se puede conectar desde este dispositivo',
                body1: 'Deberás configurar esta conexión desde la computadora que hospeda tu archivo de empresa de QuickBooks Desktop.',
                body2: 'Una vez que estés conectado, podrás sincronizar y exportar desde cualquier lugar.',
            },
            setupPage: {
                title: 'Abre este enlace para conectar',
                body: 'Para completar la configuración, abre el siguiente enlace en la computadora donde se está ejecutando QuickBooks Desktop.',
                setupErrorTitle: '¡Ups! Ha ocurrido un error',
                setupErrorBody1: 'La conexión con QuickBooks Desktop no está funcionando en este momento. Por favor, inténtalo de nuevo más tarde o',
                setupErrorBody2: 'si el problema persiste.',
                setupErrorBodyContactConcierge: 'contacta con Concierge',
            },
            importDescription: 'Elige que configuraciónes de codificación son importadas desde QuickBooks Desktop a Expensify.',
            classes: 'Clases',
            items: 'Artículos',
            customers: 'Clientes/proyectos',
            exportCompanyCardsDescription: 'Establece cómo se exportan las compras con tarjeta de empresa a QuickBooks Desktop.',
            defaultVendorDescription: 'Establece un proveedor predeterminado que se aplicará a todas las transacciones con tarjeta de crédito al momento de exportarlas.',
            accountsDescription: 'Tu plan de cuentas de QuickBooks Desktop se importará a Expensify como categorías.',
            accountsSwitchTitle: 'Elige importar cuentas nuevas como categorías activadas o desactivadas.',
            accountsSwitchDescription: 'Las categorías activas estarán disponibles para ser escogidas cuando se crea un gasto.',
            classesDescription: 'Elige cómo gestionar las clases de QuickBooks Desktop en Expensify.',
            tagsDisplayedAsDescription: 'Nivel de partida',
            reportFieldsDisplayedAsDescription: 'Nivel de informe',
            customersDescription: 'Elige cómo gestionar los clientes/proyectos de QuickBooks Desktop en Expensify.',
            advancedConfig: {
                autoSyncDescription: 'Expensify se sincronizará automáticamente con QuickBooks Desktop todos los días.',
                createEntities: 'Crear entidades automáticamente',
                createEntitiesDescription: 'Expensify creará automáticamente proveedores en QuickBooks Desktop si aún no existen.',
            },
            itemsDescription: 'Elige cómo gestionar los elementos de QuickBooks Desktop en Expensify.',
        },
        qbo: {
            connectedTo: 'Conectado a',
            importDescription: 'Elige que configuraciónes de codificación son importadas desde QuickBooks Online a Expensify.',
            classes: 'Clases',
            locations: 'Lugares',
            customers: 'Clientes/proyectos',
            accountsDescription: 'Tu plan de cuentas de QuickBooks Online se importará a Expensify como categorías.',
            accountsSwitchTitle: 'Elige importar cuentas nuevas como categorías activadas o desactivadas.',
            accountsSwitchDescription: 'Las categorías activas estarán disponibles para ser escogidas cuando se crea un gasto.',
            classesDescription: 'Elige cómo gestionar las clases de QuickBooks Online en Expensify.',
            customersDescription: 'Elige cómo gestionar los clientes/proyectos de QuickBooks Online en Expensify.',
            locationsDescription: 'Elige cómo gestionar los lugares de QuickBooks Online en Expensify.',
            locationsLineItemsRestrictionDescription:
                'QuickBooks Online no admite Ubicaciones a nivel de línea para cheques o facturas de proveedores. Si deseas tener ubicaciones a nivel de línea, asegúrate de estar usando asientos contables y gastos con tarjetas de crédito/débito.',
            taxesDescription: 'Elige cómo gestionar los impuestos de QuickBooks Online en Expensify.',
            taxesJournalEntrySwitchNote: 'QuickBooks Online no permite impuestos en los asientos contables. Por favor, cambia la opción de exportación a factura de proveedor o cheque.',
            exportInvoices: 'Exportar facturas a',
            exportDescription: 'Configura cómo se exportan los datos de Expensify a QuickBooks Online.',
            date: 'Fecha de exportación',
            deepDiveExpensifyCard: 'Las transacciones de la Tarjeta Expensify se exportan automáticamente a una "Cuenta de Responsabilidad de la Tarjeta Expensify" creada con',
            deepDiveExpensifyCardIntegration: 'nuestra integración.',
            exportExpensifyCard: 'Exportar las transacciones de las tarjetas Expensify como',
            exportDate: {
                label: 'Fecha de exportación',
                description: 'Usa esta fecha al exportar informe a QuickBooks Online.',
                values: {
                    [CONST.QUICKBOOKS_EXPORT_DATE.LAST_EXPENSE]: {
                        label: 'Fecha del último gasto',
                        description: 'Fecha del gasto mas reciente en el informe.',
                    },
                    [CONST.QUICKBOOKS_EXPORT_DATE.REPORT_EXPORTED]: {
                        label: 'Fecha de exportación',
                        description: 'Fecha de exportación del informe a QuickBooks Online.',
                    },
                    [CONST.QUICKBOOKS_EXPORT_DATE.REPORT_SUBMITTED]: {
                        label: 'Fecha de envío',
                        description: 'Fecha en la que el informe se envió para tu aprobación.',
                    },
                },
            },
            receivable: 'Cuentas por cobrar', // This is an account name that will come directly from QBO, so I don't know why we need a translation for it. It should take whatever the name of the account is in QBO. Leaving this note for CS.
            archive: 'Archivo de cuentas por cobrar', // This is an account name that will come directly from QBO, so I don't know why we need a translation for it. It should take whatever the name of the account is in QBO. Leaving this note for CS.
            exportInvoicesDescription: 'Usa esta cuenta al exportar facturas a QuickBooks Online.',
            exportCompanyCardsDescription: 'Establece cómo se exportan las compras con tarjeta de empresa a QuickBooks Online.',
            account: 'Cuenta',
            accountDescription: 'Elige dónde contabilizar los asientos contables.',
            vendor: 'Proveedor',
            defaultVendorDescription: 'Establece un proveedor predeterminado que se aplicará a todas las transacciones con tarjeta de crédito al momento de exportarlas.',
            accountsPayable: 'Cuentas por pagar',
            accountsPayableDescription: 'Elige dónde crear las facturas de proveedores.',
            bankAccount: 'Cuenta bancaria',
            notConfigured: 'No configurado',
            bankAccountDescription: 'Elige desde dónde enviar los cheques.',
            creditCardAccount: 'Cuenta de la tarjeta de crédito',
            companyCardsLocationEnabledDescription:
                'QuickBooks Online no permite lugares en las exportaciones de facturas de proveedores. Como tienes activadas los lugares en tu espacio de trabajo, esta opción de exportación no está disponible.',
            exportOutOfPocketExpensesDescription: 'Establezca cómo se exportan los gastos de bolsillo a QuickBooks Online.',
            exportCheckDescription: 'Crearemos un cheque desglosado para cada informe de Expensify y lo enviaremos desde la cuenta bancaria a continuación.',
            exportJournalEntryDescription: 'Crearemos una entrada contable desglosada para cada informe de Expensify y lo contabilizaremos en la cuenta a continuación.',
            exportVendorBillDescription:
                'Crearemos una factura de proveedor desglosada para cada informe de Expensify y la añadiremos a la cuenta a continuación. Si este periodo está cerrado, lo contabilizaremos en el día 1 del siguiente periodo abierto.',
            outOfPocketTaxEnabledDescription:
                'QuickBooks Online no permite impuestos en las exportaciones de entradas a los asientos contables. Como tienes los impuestos activados en tu espacio de trabajo, esta opción de exportación no está disponible.',
            outOfPocketTaxEnabledError: 'La anotacion en el diario no está disponible cuando los impuestos están activados. Por favor, selecciona otra opción de exportación diferente.',

            advancedConfig: {
                autoSyncDescription: 'Expensify se sincronizará automáticamente con QuickBooks Online todos los días.',
                inviteEmployees: 'Invitar empleados',
                inviteEmployeesDescription: 'Importe los registros de los empleados de QuickBooks Online e invítelos a este espacio de trabajo.',
                createEntities: 'Crear entidades automáticamente',
                createEntitiesDescription: 'Expensify creará automáticamente proveedores en QuickBooks Online si aún no existen, y creará automáticamente clientes al exportar facturas.',
                reimbursedReportsDescription:
                    'Cada vez que se pague un informe utilizando Expensify ACH, se creará el correspondiente pago de la factura en la cuenta de QuickBooks Online indicadas a continuación.',
                qboBillPaymentAccount: 'Cuenta de pago de las facturas de QuickBooks',
                qboInvoiceCollectionAccount: 'Cuenta de cobro de las facturas QuickBooks',
                accountSelectDescription: 'Elige desde dónde pagar las facturas y crearemos el pago en QuickBooks Online.',
                invoiceAccountSelectorDescription: 'Elige dónde recibir los pagos de facturas y crearemos el pago en QuickBooks Online.',
            },
            accounts: {
                [CONST.QUICKBOOKS_NON_REIMBURSABLE_EXPORT_ACCOUNT_TYPE.DEBIT_CARD]: 'Tarjeta de débito',
                [CONST.QUICKBOOKS_NON_REIMBURSABLE_EXPORT_ACCOUNT_TYPE.CREDIT_CARD]: 'Tarjeta de crédito',
                [CONST.QUICKBOOKS_REIMBURSABLE_ACCOUNT_TYPE.VENDOR_BILL]: 'Factura del proveedor',
                [CONST.QUICKBOOKS_REIMBURSABLE_ACCOUNT_TYPE.JOURNAL_ENTRY]: 'Asiento contable',
                [CONST.QUICKBOOKS_REIMBURSABLE_ACCOUNT_TYPE.CHECK]: 'Cheque',

                [`${CONST.QUICKBOOKS_NON_REIMBURSABLE_EXPORT_ACCOUNT_TYPE.DEBIT_CARD}Description`]:
                    "Automáticamente relacionaremos el nombre del comerciante de la transacción con tarjeta de débito con cualquier proveedor correspondiente en QuickBooks. Si no existen proveedores, crearemos un proveedor asociado 'Debit Card Misc.'.",
                [`${CONST.QUICKBOOKS_NON_REIMBURSABLE_EXPORT_ACCOUNT_TYPE.CREDIT_CARD}Description`]:
                    "Automáticamente relacionaremos el nombre del comerciante de la transacción con tarjeta de crédito con cualquier proveedor correspondiente en QuickBooks. Si no existen proveedores, crearemos un proveedor asociado 'Credit Card Misc.'.",
                [`${CONST.QUICKBOOKS_REIMBURSABLE_ACCOUNT_TYPE.VENDOR_BILL}Description`]:
                    'Crearemos una factura de proveedor desglosada para cada informe de Expensify con la fecha del último gasto, y la añadiremos a la cuenta a continuación. Si este periodo está cerrado, lo contabilizaremos en el día 1 del siguiente periodo abierto.',

                [`${CONST.QUICKBOOKS_NON_REIMBURSABLE_EXPORT_ACCOUNT_TYPE.DEBIT_CARD}AccountDescription`]: 'Elige dónde exportar las transacciones con tarjeta de débito.',
                [`${CONST.QUICKBOOKS_NON_REIMBURSABLE_EXPORT_ACCOUNT_TYPE.CREDIT_CARD}AccountDescription`]: 'Elige dónde exportar las transacciones con tarjeta de crédito.',
                [`${CONST.QUICKBOOKS_REIMBURSABLE_ACCOUNT_TYPE.VENDOR_BILL}AccountDescription`]: 'Selecciona el proveedor que se aplicará a todas las transacciones con tarjeta de crédito.',

                [`${CONST.QUICKBOOKS_REIMBURSABLE_ACCOUNT_TYPE.VENDOR_BILL}Error`]:
                    'Las facturas de proveedores no están disponibles cuando las ubicaciones están habilitadas. Por favor, selecciona otra opción de exportación diferente.',
                [`${CONST.QUICKBOOKS_REIMBURSABLE_ACCOUNT_TYPE.CHECK}Error`]:
                    'La verificación no está disponible cuando las ubicaciones están habilitadas. Por favor, selecciona otra opción de exportación diferente.',
                [`${CONST.QUICKBOOKS_REIMBURSABLE_ACCOUNT_TYPE.JOURNAL_ENTRY}Error`]:
                    'El asiento de diario no está disponible cuando los impuestos están habilitados. Por favor, selecciona otra opción de exportación diferente.',
            },
            exportDestinationAccountsMisconfigurationError: {
                [CONST.QUICKBOOKS_REIMBURSABLE_ACCOUNT_TYPE.VENDOR_BILL]: 'Elige una cuenta válida para la exportación de facturas de proveedor',
                [CONST.QUICKBOOKS_REIMBURSABLE_ACCOUNT_TYPE.JOURNAL_ENTRY]: 'Elige una cuenta válida para la exportación de asientos contables',
                [CONST.QUICKBOOKS_REIMBURSABLE_ACCOUNT_TYPE.CHECK]: 'Elige una cuenta válida para la exportación de cheques',
            },
            exportDestinationSetupAccountsInfo: {
                [CONST.QUICKBOOKS_REIMBURSABLE_ACCOUNT_TYPE.VENDOR_BILL]: 'Para usar la exportación de facturas de proveedor, configura una cuenta receptora de pagos en QuickBooks Online',
                [CONST.QUICKBOOKS_REIMBURSABLE_ACCOUNT_TYPE.JOURNAL_ENTRY]: 'Para usar la exportación de asientos contables, configura una cuenta contable en QuickBooks Online',
                [CONST.QUICKBOOKS_REIMBURSABLE_ACCOUNT_TYPE.CHECK]: 'Para usar la exportación de cheques, configura una cuenta bancaria en QuickBooks Online',
            },
            noAccountsFound: 'No se ha encontrado ninguna cuenta',
            noAccountsFoundDescription: 'Añade la cuenta en QuickBooks Online y sincroniza de nuevo la conexión.',
            accountingMethods: {
                label: 'Cuándo Exportar',
                description: 'Elige cuándo exportar los gastos:',
                values: {
                    [COMMON_CONST.INTEGRATIONS.ACCOUNTING_METHOD.ACCRUAL]: 'Devengo',
                    [COMMON_CONST.INTEGRATIONS.ACCOUNTING_METHOD.CASH]: 'Efectivo',
                },
                alternateText: {
                    [COMMON_CONST.INTEGRATIONS.ACCOUNTING_METHOD.ACCRUAL]: 'Los gastos por cuenta propia se exportarán cuando estén aprobados definitivamente',
                    [COMMON_CONST.INTEGRATIONS.ACCOUNTING_METHOD.CASH]: 'Los gastos por cuenta propia se exportarán cuando estén pagados',
                },
            },
        },
        workspaceList: {
            joinNow: 'Únete ahora',
            askToJoin: 'Pedir unirse',
        },
        xero: {
            organization: 'Organización Xero',
            organizationDescription: 'Seleccione la organización en Xero desde la que está importando los datos.',
            importDescription: 'Elija qué configuraciones de codificación se importan de Xero a Expensify.',
            accountsDescription: 'Tu plan de cuentas de Xero se importará a Expensify como categorías.',
            accountsSwitchTitle: 'Elige importar cuentas nuevas como categorías activadas o desactivadas.',
            accountsSwitchDescription: 'Las categorías activas estarán disponibles para ser escogidas cuando se crea un gasto.',
            trackingCategories: 'Categorías de seguimiento',
            trackingCategoriesDescription: 'Elige cómo gestionar categorías de seguimiento de Xero en Expensify.',
            mapTrackingCategoryTo: ({categoryName}: CategoryNameParams) => `Asignar ${categoryName} de Xero a`,
            mapTrackingCategoryToDescription: ({categoryName}: CategoryNameParams) => `Elige dónde mapear ${categoryName} al exportar a Xero.`,
            customers: 'Volver a facturar a los clientes',
            customersDescription:
                'Elige si quieres volver a facturar a los clientes en Expensify. Tus contactos de clientes de Xero se pueden etiquetar como gastos, y se exportarán a Xero como una factura de venta.',
            taxesDescription: 'Elige cómo gestionar los impuestos de Xero en Expensify.',
            notImported: 'No importado',
            notConfigured: 'No configurado',
            trackingCategoriesOptions: {
                [CONST.XERO_CONFIG.TRACKING_CATEGORY_OPTIONS.DEFAULT]: 'Contacto de Xero por defecto',
                [CONST.XERO_CONFIG.TRACKING_CATEGORY_OPTIONS.TAG]: 'Etiquetas',
                [CONST.XERO_CONFIG.TRACKING_CATEGORY_OPTIONS.REPORT_FIELD]: 'Campos de informes',
            },
            exportDescription: 'Configura cómo se exportan los datos de Expensify a Xero.',
            purchaseBill: 'Factura de compra',
            exportDeepDiveCompanyCard:
                'Cada gasto exportado se contabiliza como una transacción bancaria en la cuenta bancaria de Xero que selecciones a continuación. Las fechas de las transacciones coincidirán con las fechas de el extracto bancario.',
            bankTransactions: 'Transacciones bancarias',
            xeroBankAccount: 'Cuenta bancaria de Xero',
            xeroBankAccountDescription: 'Elige dónde se contabilizarán los gastos como transacciones bancarias.',
            exportExpensesDescription: 'Los informes se exportarán como una factura de compra utilizando la fecha y el estado que seleccione a continuación',
            purchaseBillDate: 'Fecha de la factura de compra',
            exportInvoices: 'Exportar facturas como',
            salesInvoice: 'Factura de venta',
            exportInvoicesDescription: 'Las facturas de venta siempre muestran la fecha en la que se envió la factura.',
            advancedConfig: {
                autoSyncDescription: 'Expensify se sincronizará automáticamente con Xero todos los días.',
                purchaseBillStatusTitle: 'Estado de la factura de compra',
                reimbursedReportsDescription:
                    'Cada vez que se pague un informe utilizando Expensify ACH, se creará el correspondiente pago de la factura en la cuenta de Xero indicadas a continuación.',
                xeroBillPaymentAccount: 'Cuenta de pago de las facturas de Xero',
                xeroInvoiceCollectionAccount: 'Cuenta de cobro de las facturas Xero',
                xeroBillPaymentAccountDescription: 'Elige desde dónde pagar las facturas y crearemos el pago en Xero.',
                invoiceAccountSelectorDescription: 'Elige dónde recibir los pagos de facturas y crearemos el pago en Xero.',
            },
            exportDate: {
                label: 'Fecha de la factura de compra',
                description: 'Usa esta fecha al exportar el informe a Xero.',
                values: {
                    [CONST.XERO_EXPORT_DATE.LAST_EXPENSE]: {
                        label: 'Fecha del último gasto',
                        description: 'Fecha del gasto mas reciente en el informe.',
                    },
                    [CONST.XERO_EXPORT_DATE.REPORT_EXPORTED]: {
                        label: 'Fecha de exportación',
                        description: 'Fecha de exportación del informe a Xero.',
                    },
                    [CONST.XERO_EXPORT_DATE.REPORT_SUBMITTED]: {
                        label: 'Fecha de envío',
                        description: 'Fecha en la que el informe se envió para su aprobación.',
                    },
                },
            },
            invoiceStatus: {
                label: 'Estado de la factura de compra',
                description: 'Usa este estado al exportar facturas de compra a Xero.',
                values: {
                    [CONST.XERO_CONFIG.INVOICE_STATUS.DRAFT]: 'Borrador',
                    [CONST.XERO_CONFIG.INVOICE_STATUS.AWAITING_APPROVAL]: 'Pendiente de aprobación',
                    [CONST.XERO_CONFIG.INVOICE_STATUS.AWAITING_PAYMENT]: 'Pendiente de pago',
                },
            },
            noAccountsFound: 'No se ha encontrado ninguna cuenta',
            noAccountsFoundDescription: 'Añade la cuenta en Xero y sincroniza de nuevo la conexión',
            accountingMethods: {
                label: 'Cuándo Exportar',
                description: 'Elige cuándo exportar los gastos:',
                values: {
                    [COMMON_CONST.INTEGRATIONS.ACCOUNTING_METHOD.ACCRUAL]: 'Devengo',
                    [COMMON_CONST.INTEGRATIONS.ACCOUNTING_METHOD.CASH]: 'Efectivo',
                },
                alternateText: {
                    [COMMON_CONST.INTEGRATIONS.ACCOUNTING_METHOD.ACCRUAL]: 'Los gastos por cuenta propia se exportarán cuando estén aprobados definitivamente',
                    [COMMON_CONST.INTEGRATIONS.ACCOUNTING_METHOD.CASH]: 'Los gastos por cuenta propia se exportarán cuando estén pagados',
                },
            },
        },

        sageIntacct: {
            preferredExporter: 'Exportador preferido',
            taxSolution: 'Solución fiscal',
            notConfigured: 'No configurado',
            exportDate: {
                label: 'Fecha de exportación',
                description: 'Utilice esta fecha cuando exporte informes a Sage Intacct.',
                values: {
                    [CONST.SAGE_INTACCT_EXPORT_DATE.LAST_EXPENSE]: {
                        label: 'Fecha del último gasto',
                        description: 'Fecha del gasto más reciente del informe.',
                    },
                    [CONST.SAGE_INTACCT_EXPORT_DATE.EXPORTED]: {
                        label: 'Fecha de exportación',
                        description: 'Fecha en la que se exportó el informe a Sage Intacct.',
                    },
                    [CONST.SAGE_INTACCT_EXPORT_DATE.SUBMITTED]: {
                        label: 'Fecha de envío',
                        description: 'Fecha de presentación del informe para su aprobación.',
                    },
                },
            },
            reimbursableExpenses: {
                description: 'Establece cómo se exportan los gastos por cuenta propia a Sage Intacct.',
                values: {
                    [CONST.SAGE_INTACCT_REIMBURSABLE_EXPENSE_TYPE.EXPENSE_REPORT]: 'Informes de gastos',
                    [CONST.SAGE_INTACCT_REIMBURSABLE_EXPENSE_TYPE.VENDOR_BILL]: 'Facturas de proveedores',
                },
            },
            nonReimbursableExpenses: {
                description: 'Establece cómo se exportan las compras con tarjeta de empresa a Sage Intacct.',
                values: {
                    [CONST.SAGE_INTACCT_NON_REIMBURSABLE_EXPENSE_TYPE.CREDIT_CARD_CHARGE]: 'Tarjetas de crédito',
                    [CONST.SAGE_INTACCT_NON_REIMBURSABLE_EXPENSE_TYPE.VENDOR_BILL]: 'Facturas de proveedores',
                },
            },
            creditCardAccount: 'Cuenta de tarjeta de crédito',
            defaultVendor: 'Proveedor por defecto',
            defaultVendorDescription: ({isReimbursable}: DefaultVendorDescriptionParams) =>
                `Establezca un proveedor predeterminado que se aplicará a los gastos ${isReimbursable ? '' : 'no '}reembolsables que no tienen un proveedor coincidente en Sage Intacct.`,
            exportDescription: 'Configure cómo se exportan los datos de Expensify a Sage Intacct.',
            exportPreferredExporterNote:
                'El exportador preferido puede ser cualquier administrador del área de trabajo, pero también debe ser un administrador del dominio si establece diferentes cuentas de exportación para tarjetas de empresa individuales en Configuración del dominio.',
            exportPreferredExporterSubNote: 'Una vez configurado, el exportador preferido verá los informes para exportar en su cuenta.',
            noAccountsFound: 'No se ha encontrado ninguna cuenta',
            noAccountsFoundDescription: 'Añade la cuenta en Sage Intacct y sincroniza de nuevo la conexión',
            autoSync: 'Sincronización automática',
            autoSyncDescription: 'Sincronice Sage Intacct y Expensify automáticamente, todos los días.',
            inviteEmployees: 'Invitar a los empleados',
            inviteEmployeesDescription:
                'Importe los registros de empleados de Sage Intacct e invite a los empleados a este espacio de trabajo. Su flujo de trabajo de aprobación será por defecto la aprobación del gerente y se puede configurar aún más en la página Miembros.',
            syncReimbursedReports: 'Sincronizar informes reembolsados',
            syncReimbursedReportsDescription:
                'Cuando un informe se reembolsa utilizando Expensify ACH, la factura de compra correspondiente se creará en la cuenta de Sage Intacct a continuación.',
            paymentAccount: 'Cuenta de pago Sage Intacct',
        },
        netsuite: {
            subsidiary: 'Subsidiaria',
            subsidiarySelectDescription: 'Elige la subsidiaria de NetSuite de la que deseas importar datos.',
            exportDescription: 'Configura cómo se exportan los datos de Expensify a NetSuite.',
            exportInvoices: 'Exportar facturas a',
            journalEntriesTaxPostingAccount: 'Cuenta de registro de impuestos de asientos contables',
            journalEntriesProvTaxPostingAccount: 'Cuenta de registro de impuestos provinciales de asientos contables',
            foreignCurrencyAmount: 'Exportar importe en moneda extranjera',
            exportToNextOpenPeriod: 'Exportar al siguiente período abierto',
            nonReimbursableJournalPostingAccount: 'Cuenta de registro de diario no reembolsable',
            reimbursableJournalPostingAccount: 'Cuenta de registro de diario reembolsable',
            journalPostingPreference: {
                label: 'Preferencia de registro de asientos contables',
                values: {
                    [CONST.NETSUITE_JOURNAL_POSTING_PREFERENCE.JOURNALS_POSTING_INDIVIDUAL_LINE]: 'Entrada única y detallada para cada informe',
                    [CONST.NETSUITE_JOURNAL_POSTING_PREFERENCE.JOURNALS_POSTING_TOTAL_LINE]: 'Entrada única para cada gasto individual',
                },
            },
            invoiceItem: {
                label: 'Artículo de la factura',
                values: {
                    [CONST.NETSUITE_INVOICE_ITEM_PREFERENCE.CREATE]: {
                        label: 'Crear uno para mí',
                        description: "Crearemos un 'Artículo de línea de factura de Expensify' para ti al exportar (si aún no existe).",
                    },
                    [CONST.NETSUITE_INVOICE_ITEM_PREFERENCE.SELECT]: {
                        label: 'Seleccionar existente',
                        description: 'Asociaremos las facturas de Expensify al artículo seleccionado a continuación.',
                    },
                },
            },
            exportDate: {
                label: 'Fecha de exportación',
                description: 'Usa esta fecha al exportar informe a NetSuite.',
                values: {
                    [CONST.NETSUITE_EXPORT_DATE.LAST_EXPENSE]: {
                        label: 'Fecha del último gasto',
                        description: 'Fecha del gasto mas reciente en el informe.',
                    },
                    [CONST.NETSUITE_EXPORT_DATE.EXPORTED]: {
                        label: 'Fecha de exportación',
                        description: 'Fecha de exportación del informe a NetSuite.',
                    },
                    [CONST.NETSUITE_EXPORT_DATE.SUBMITTED]: {
                        label: 'Fecha de envío',
                        description: 'Fecha en la que el informe se envió para su aprobación.',
                    },
                },
            },
            exportDestination: {
                values: {
                    [CONST.NETSUITE_EXPORT_DESTINATION.EXPENSE_REPORT]: {
                        label: 'Informes de gastos',
                        reimbursableDescription: 'Los gastos reembolsables se exportarán como informes de gastos a NetSuite.',
                        nonReimbursableDescription: 'Los gastos no reembolsables se exportarán como informes de gastos a NetSuite.',
                    },
                    [CONST.NETSUITE_EXPORT_DESTINATION.VENDOR_BILL]: {
                        label: 'Facturas de proveedores',
                        reimbursableDescription:
                            'Los gastos reembolsables se exportarán como facturas pagaderas al proveedor especificado en NetSuite.\n' +
                            '\n' +
                            'Si deseas establecer un proveedor específico para cada tarjeta, ve a *Configuraciones > Dominios > Tarjetas de Empresa*.',
                        nonReimbursableDescription:
                            'Los gastos no reembolsables se exportarán como facturas pagaderas al proveedor especificado en NetSuite.\n' +
                            '\n' +
                            'Si deseas establecer un proveedor específico para cada tarjeta, ve a *Configuraciones > Dominios > Tarjetas de Empresa*.',
                    },
                    [CONST.NETSUITE_EXPORT_DESTINATION.JOURNAL_ENTRY]: {
                        label: 'Asientos contables',
                        reimbursableDescription:
                            'Los gastos reembolsables se exportarán como asientos contables a la cuenta especificada en NetSuite.\n' +
                            '\n' +
                            'Si deseas establecer un proveedor específico para cada tarjeta, ve a *Configuraciones > Dominios > Tarjetas de Empresa*.',
                        nonReimbursableDescription:
                            'Los gastos no reembolsables se exportarán como asientos contables a la cuenta especificada en NetSuite.\n' +
                            '\n' +
                            'Si deseas establecer un proveedor específico para cada tarjeta, ve a *Configuraciones > Dominios > Tarjetas de Empresa*.',
                    },
                },
            },
            advancedConfig: {
                autoSyncDescription: 'Expensify se sincronizará automáticamente con NetSuite todos los días.',
                reimbursedReportsDescription:
                    'Cada vez que se pague un informe utilizando Expensify ACH, se creará el correspondiente pago de la factura en la cuenta de NetSuite indicadas a continuación.',
                reimbursementsAccount: 'Cuenta de reembolsos',
                reimbursementsAccountDescription: 'Elija la cuenta bancaria que utilizará para los reembolsos y crearemos el pago asociado en NetSuite.',
                collectionsAccount: 'Cuenta de cobros',
                collectionsAccountDescription: 'Una vez que una factura se marca como pagada en Expensify y se exporta a NetSuite, aparecerá contra la cuenta de abajo.',
                approvalAccount: 'Cuenta de aprobación de cuentas por pagar',
                approvalAccountDescription:
                    'Elija la cuenta con la que se aprobarán las transacciones en NetSuite. Si está sincronizando informes reembolsados, esta es también la cuenta con la que se crearán los pagos de facturas.',
                defaultApprovalAccount: 'Preferencia predeterminada de NetSuite',
                inviteEmployees: 'Invitar empleados y establecer aprobaciones',
                inviteEmployeesDescription:
                    'Importar registros de empleados de NetSuite e invitar a empleados a este espacio de trabajo. Su flujo de trabajo de aprobación será por defecto la aprobación del gerente y se puede configurar más en la página *Miembros*.',
                autoCreateEntities: 'Crear automáticamente empleados/proveedores',
                enableCategories: 'Activar categorías recién importadas',
                customFormID: 'ID de formulario personalizado',
                customFormIDDescription:
                    'Por defecto, Expensify creará entradas utilizando el formulario de transacción preferido configurado en NetSuite. Alternativamente, tienes la opción de designar un formulario de transacción específico para ser utilizado.',
                customFormIDReimbursable: 'Gasto reembolsable',
                customFormIDNonReimbursable: 'Gasto no reembolsable',
                exportReportsTo: {
                    label: 'Nivel de aprobación del informe de gastos',
                    description:
                        'Una vez aprobado un informe de gastos en Expensify y exportado a NetSuite, puede establecer un nivel adicional de aprobación en NetSuite antes de su contabilización.',
                    values: {
                        [CONST.NETSUITE_REPORTS_APPROVAL_LEVEL.REPORTS_APPROVED_NONE]: 'Preferencia predeterminada de NetSuite',
                        [CONST.NETSUITE_REPORTS_APPROVAL_LEVEL.REPORTS_SUPERVISOR_APPROVED]: 'Solo aprobado por el supervisor',
                        [CONST.NETSUITE_REPORTS_APPROVAL_LEVEL.REPORTS_ACCOUNTING_APPROVED]: 'Solo aprobado por contabilidad',
                        [CONST.NETSUITE_REPORTS_APPROVAL_LEVEL.REPORTS_APPROVED_BOTH]: 'Aprobado por supervisor y contabilidad',
                    },
                },
                accountingMethods: {
                    label: 'Cuándo Exportar',
                    description: 'Elige cuándo exportar los gastos:',
                    values: {
                        [COMMON_CONST.INTEGRATIONS.ACCOUNTING_METHOD.ACCRUAL]: 'Devengo',
                        [COMMON_CONST.INTEGRATIONS.ACCOUNTING_METHOD.CASH]: 'Efectivo',
                    },
                    alternateText: {
                        [COMMON_CONST.INTEGRATIONS.ACCOUNTING_METHOD.ACCRUAL]: 'Los gastos por cuenta propia se exportarán cuando estén aprobados definitivamente',
                        [COMMON_CONST.INTEGRATIONS.ACCOUNTING_METHOD.CASH]: 'Los gastos por cuenta propia se exportarán cuando estén pagados',
                    },
                },
                exportVendorBillsTo: {
                    label: 'Nivel de aprobación de facturas de proveedores',
                    description:
                        'Una vez aprobada una factura de proveedor en Expensify y exportada a NetSuite, puede establecer un nivel adicional de aprobación en NetSuite antes de su contabilización.',
                    values: {
                        [CONST.NETSUITE_VENDOR_BILLS_APPROVAL_LEVEL.VENDOR_BILLS_APPROVED_NONE]: 'Preferencia predeterminada de NetSuite',
                        [CONST.NETSUITE_VENDOR_BILLS_APPROVAL_LEVEL.VENDOR_BILLS_APPROVAL_PENDING]: 'Aprobación pendiente',
                        [CONST.NETSUITE_VENDOR_BILLS_APPROVAL_LEVEL.VENDOR_BILLS_APPROVED]: 'Aprobado para publicación',
                    },
                },
                exportJournalsTo: {
                    label: 'Nivel de aprobación de asientos contables',
                    description: 'Una vez aprobado un asiento en Expensify y exportado a NetSuite, puede establecer un nivel adicional de aprobación en NetSuite antes de contabilizarlo.',
                    values: {
                        [CONST.NETSUITE_JOURNALS_APPROVAL_LEVEL.JOURNALS_APPROVED_NONE]: 'Preferencia predeterminada de NetSuite',
                        [CONST.NETSUITE_JOURNALS_APPROVAL_LEVEL.JOURNALS_APPROVAL_PENDING]: 'Aprobación pendiente',
                        [CONST.NETSUITE_JOURNALS_APPROVAL_LEVEL.JOURNALS_APPROVED]: 'Aprobado para publicación',
                    },
                },
                error: {
                    customFormID: 'Introduzca un ID numérico válido para el formulario personalizado',
                },
            },
            noAccountsFound: 'No se han encontrado cuentas',
            noAccountsFoundDescription: 'Añade la cuenta en NetSuite y sincroniza la conexión de nuevo',
            noVendorsFound: 'No se han encontrado proveedores',
            noVendorsFoundDescription: 'Añade proveedores en NetSuite y sincroniza la conexión de nuevo',
            noItemsFound: 'No se han encontrado artículos de factura',
            noItemsFoundDescription: 'Añade artículos de factura en NetSuite y sincroniza la conexión de nuevo',
            noSubsidiariesFound: 'No se ha encontrado subsidiarias',
            noSubsidiariesFoundDescription: 'Añade la subsidiaria en NetSuite y sincroniza de nuevo la conexión',
            tokenInput: {
                title: 'Netsuite configuración',
                formSteps: {
                    installBundle: {
                        title: 'Instala el paquete de Expensify',
                        description: 'En NetSuite, ir a *Personalización > SuiteBundler > Buscar e Instalar Paquetes* > busca "Expensify" > instala el paquete.',
                    },
                    enableTokenAuthentication: {
                        title: 'Habilitar la autenticación basada en token',
                        description: 'En NetSuite, ir a *Configuración > Empresa > Habilitar Funciones > SuiteCloud* > activar *autenticación basada en token*.',
                    },
                    enableSoapServices: {
                        title: 'Habilitar servicios web SOAP',
                        description: 'En NetSuite, ir a *Configuración > Empresa > Habilitar funciones > SuiteCloud* > habilitar *Servicios Web SOAP*.',
                    },
                    createAccessToken: {
                        title: 'Crear un token de acceso',
                        description:
                            'En NetSuite, ir a *Configuración > Usuarios/Roles > Tokens de Acceso* > crear un token de acceso para la aplicación "Expensify" y tambiém para el rol de "Integración Expensify" o "Administrador".\n\n*Importante:* Asegúrese de guardar el ID y el secreto del Token en este paso. Los necesitará para el siguiente paso.',
                    },
                    enterCredentials: {
                        title: 'Ingresa tus credenciales de NetSuite',
                        formInputs: {
                            netSuiteAccountID: 'ID de Cuenta NetSuite',
                            netSuiteTokenID: 'ID de Token',
                            netSuiteTokenSecret: 'Secreto de Token',
                        },
                        netSuiteAccountIDDescription: 'En NetSuite, ir a *Configuración > Integración > Preferencias de Servicios Web SOAP*.',
                    },
                },
            },
            import: {
                expenseCategories: 'Categorías de gastos',
                expenseCategoriesDescription: 'Las categorías de gastos de NetSuite se importan a Expensify como categorías.',
                crossSubsidiaryCustomers: 'Clientes/proyectos entre subsidiaria',
                importFields: {
                    departments: {
                        title: 'Departamentos',
                        subtitle: 'Elige cómo manejar los *departamentos* de NetSuite en Expensify.',
                    },
                    classes: {
                        title: 'Clases',
                        subtitle: 'Elige cómo manejar las *clases* en Expensify.',
                    },
                    locations: {
                        title: 'Ubicaciones',
                        subtitle: 'Elija cómo manejar *ubicaciones* en Expensify.',
                    },
                },
                customersOrJobs: {
                    title: 'Clientes/proyectos',
                    subtitle: 'Elija cómo manejar los *clientes* y *proyectos* de NetSuite en Expensify.',
                    importCustomers: 'Importar clientes',
                    importJobs: 'Importar proyectos',
                    customers: 'clientes',
                    jobs: 'proyectos',
                    label: ({importFields, importType}: CustomersOrJobsLabelParams) => `${importFields.join(' y ')}, ${importType}`,
                },
                importTaxDescription: 'Importar grupos de impuestos desde NetSuite.',
                importCustomFields: {
                    chooseOptionBelow: 'Elija una de las opciones siguientes:',
                    label: ({importedTypes}: ImportedTypesParams) => `Importados como ${importedTypes.join(' y ')}`,
                    requiredFieldError: ({fieldName}: RequiredFieldParams) => `Por favor, introduzca el ${fieldName}`,
                    customSegments: {
                        title: 'Segmentos/registros personalizados',
                        addText: 'Añadir segmento/registro personalizado',
                        recordTitle: 'Segmento/registro personalizado',
                        helpLink: CONST.NETSUITE_IMPORT.HELP_LINKS.CUSTOM_SEGMENTS,
                        helpLinkText: 'Ver instrucciones detalladas',
                        helpText: ' sobre la configuración de segmentos/registros personalizado.',
                        emptyTitle: 'Añadir un segmento personalizado o un registro personalizado',
                        fields: {
                            segmentName: 'Name',
                            internalID: 'Identificación interna',
                            scriptID: 'ID de guión',
                            mapping: 'Mostrado como',
                            customRecordScriptID: 'ID de columna de transacción',
                        },
                        removeTitle: 'Eliminar segmento/registro personalizado',
                        removePrompt: '¿Está seguro de que desea eliminar este segmento/registro personalizado?',
                        addForm: {
                            customSegmentName: 'nombre de segmento personalizado',
                            customRecordName: 'nombre de registro personalizado',
                            segmentTitle: 'Segmento personalizado',
                            customSegmentAddTitle: 'Añadir segmento personalizado',
                            customRecordAddTitle: 'Añadir registro personalizado',
                            recordTitle: 'Registro personalizado',
                            segmentRecordType: '¿Desea añadir un segmento personalizado o un registro personalizado?',
                            customSegmentNameTitle: '¿Cuál es el nombre del segmento personalizado?',
                            customRecordNameTitle: '¿Cuál es el nombre del registro personalizado?',
                            customSegmentNameFooter: `Puede encontrar los nombres de los segmentos personalizados en NetSuite en la página *Personalizaciones > Vínculos, registros y campos > Segmentos personalizados*.\nn_Para obtener instrucciones más detalladas, [visite nuestro sitio de ayuda](${CONST.NETSUITE_IMPORT.HELP_LINKS.CUSTOM_SEGMENTS})_.`,
                            customRecordNameFooter: `Puede encontrar nombres de registros personalizados en NetSuite introduciendo el "Campo de columna de transacción" en la búsqueda global.\nn_Para obtener instrucciones más detalladas, [visite nuestro sitio de ayuda](${CONST.NETSUITE_IMPORT.HELP_LINKS.CUSTOM_SEGMENTS})_.`,
                            customSegmentInternalIDTitle: '¿Cuál es la identificación interna?',
                            customSegmentInternalIDFooter: `En primer lugar, asegúrese de que ha habilitado los ID internos en NetSuite en *Inicio > Establecer preferencias > Mostrar ID interno*. *Personalización > Listas, registros y campos > Segmentos personalizados*.\n2. Haga clic en un segmento personalizado. Haga clic en un segmento personalizado. Haga clic en el hipervínculo situado junto a *Tipo de registro personalizado*.\n4. Para obtener instrucciones más detalladas, [visite nuestro sitio de ayuda](${CONST.NETSUITE_IMPORT.HELP_LINKS.CUSTOM_LISTS})_.`,
                            customRecordInternalIDFooter: `Puede encontrar IDs internos de registros personalizados en NetSuite siguiendo estos pasos:\n\n1. Introduzca "Campos de línea de transacción" en la búsqueda global. Haga clic en un registro personalizado. Para obtener instrucciones más detalladas, [visite nuestro sitio de ayuda](${CONST.NETSUITE_IMPORT.HELP_LINKS.CUSTOM_SEGMENTS})_.`,
                            customSegmentScriptIDTitle: '¿Cuál es el ID del guión?',
                            customSegmentScriptIDFooter: `Puede encontrar IDs de script de segmentos personalizados en NetSuite en: \n\n1. *Personalización > Listas, Registros y Campos > Segmentos Personalizados*.\n2. Haga clic en un segmento personalizado. a. Si desea mostrar el segmento personalizado como una *etiqueta* (a nivel de partida) en Expensify, haga clic en la subpestaña *Columnas de transacción* y utilice el *ID de campo*. b. Si desea mostrar el segmento personalizado como una *etiqueta* (a nivel de partida) en Expensify, haga clic en la subpestaña *Columnas de transacción* y utilice el *ID de campo*. Si desea mostrar el segmento personalizado como un *campo de informe* (a nivel de informe) en Expensify, haga clic en la subpestaña *Transacciones* y utilice el *ID de campo*. Para obtener instrucciones más detalladas, [visite nuestro sitio de ayuda](${CONST.NETSUITE_IMPORT.HELP_LINKS.CUSTOM_LISTS})_.`,
                            customRecordScriptIDTitle: '¿Cuál es el ID de columna de la transacción?',
                            customRecordScriptIDFooter: `Puede encontrar IDs de script de registro personalizados en NetSuite en:\n\n1. Introduzca "Campos de línea de transacción" en la búsqueda global.\n2. Haga clic en un registro personalizado.\n3. Para obtener instrucciones más detalladas, [visite nuestro sitio de ayuda](${CONST.NETSUITE_IMPORT.HELP_LINKS.CUSTOM_SEGMENTS})_.`,
                            customSegmentMappingTitle: '¿Cómo debería mostrarse este segmento personalizado en Expensify?',
                            customRecordMappingTitle: '¿Cómo debería mostrarse este registro de segmento personalizado en Expensify?',
                        },
                        errors: {
                            uniqueFieldError: ({fieldName}: RequiredFieldParams) => `Ya existe un segmento/registro personalizado con este ${fieldName?.toLowerCase()}`,
                        },
                    },
                    customLists: {
                        title: 'Listas personalizadas',
                        addText: 'Añadir lista personalizada',
                        recordTitle: 'Lista personalizado',
                        helpLink: CONST.NETSUITE_IMPORT.HELP_LINKS.CUSTOM_LISTS,
                        helpLinkText: 'Ver instrucciones detalladas',
                        helpText: ' sobre cómo configurar listas personalizada.',
                        emptyTitle: 'Añadir una lista personalizado',
                        fields: {
                            listName: 'Nombre',
                            internalID: 'Identificación interna',
                            transactionFieldID: 'ID del campo de transacción',
                            mapping: 'Mostrado como',
                        },
                        removeTitle: 'Eliminar lista personalizado',
                        removePrompt: '¿Está seguro de que desea eliminar esta lista personalizado?',
                        addForm: {
                            listNameTitle: 'Elija una lista personalizada',
                            transactionFieldIDTitle: '¿Cuál es el ID del campo de transacción?',
                            transactionFieldIDFooter: `Puede encontrar los ID de campo de transacción en NetSuite siguiendo estos pasos:\n\n1. Introduzca "Campos de línea de transacción" en búsqueda global. Introduzca "Campos de línea de transacción" en la búsqueda global.\n2. Haga clic en una lista personalizada.\n3. Para obtener instrucciones más detalladas, [visite nuestro sitio de ayuda](${CONST.NETSUITE_IMPORT.HELP_LINKS.CUSTOM_LISTS})_.`,
                            mappingTitle: '¿Cómo debería mostrarse esta lista personalizada en Expensify?',
                        },
                        errors: {
                            uniqueTransactionFieldIDError: `Ya existe una lista personalizada con este ID de campo de transacción`,
                        },
                    },
                },
                importTypes: {
                    [CONST.INTEGRATION_ENTITY_MAP_TYPES.NETSUITE_DEFAULT]: {
                        label: 'Predeterminado del empleado NetSuite',
                        description: 'No importado a Expensify, aplicado en exportación',
                        footerContent: ({importField}: ImportFieldParams) =>
                            `Si usa ${importField} en NetSuite, aplicaremos el conjunto predeterminado en el registro del empleado al exportarlo a Informe de gastos o Entrada de diario.`,
                    },
                    [CONST.INTEGRATION_ENTITY_MAP_TYPES.TAG]: {
                        label: 'Etiquetas',
                        description: 'Nivel de línea de pedido',
                        footerContent: ({importField}: ImportFieldParams) => `Se podrán seleccionar ${importField} para cada gasto individual en el informe de un empleado.`,
                    },
                    [CONST.INTEGRATION_ENTITY_MAP_TYPES.REPORT_FIELD]: {
                        label: 'Campos de informe',
                        description: 'Nivel de informe',
                        footerContent: ({importField}: ImportFieldParams) => `La selección de ${importField} se aplicará a todos los gastos en el informe de un empleado.`,
                    },
                },
            },
        },
        intacct: {
            sageIntacctSetup: 'Sage Intacct configuración',
            prerequisitesTitle: 'Antes de conectar...',
            downloadExpensifyPackage: 'Descargar el paquete Expensify para Sage Intacct',
            followSteps: 'Siga los pasos de nuestras instrucciones Cómo: Instrucciones para conectarse a Sage Intacct',
            enterCredentials: 'Introduzca sus credenciales de Sage Intacct',
            entity: 'Entidad',
            employeeDefault: 'Sage Intacct empleado por defecto',
            employeeDefaultDescription: 'El departamento por defecto del empleado se aplicará a sus gastos en Sage Intacct si existe.',
            displayedAsTagDescription: 'Se podrá seleccionar el departamento para cada gasto individual en el informe de un empleado.',
            displayedAsReportFieldDescription: 'La selección de departamento se aplicará a todos los gastos que figuren en el informe de un empleado.',
            toggleImportTitleFirstPart: 'Elija cómo gestionar Sage Intacct ',
            toggleImportTitleSecondPart: ' en Expensify.',
            expenseTypes: 'Tipos de gastos',
            expenseTypesDescription: 'Los tipos de gastos de Sage Intacct se importan a Expensify como categorías.',
            accountTypesDescription: 'Su plan de cuentas de Sage Intacct se importará a Expensify como categorías.',
            importTaxDescription: 'Importar el tipo impositivo de compra desde Sage Intacct.',
            userDefinedDimensions: 'Dimensiones definidas por el usuario',
            addUserDefinedDimension: 'Añadir dimensión definida por el usuario',
            integrationName: 'Nombre de la integración',
            dimensionExists: 'Ya existe una dimensión con ese nombre.',
            removeDimension: 'Eliminar dimensión definida por el usuario',
            removeDimensionPrompt: 'Está seguro de que desea eliminar esta dimensión definida por el usuario?',
            userDefinedDimension: 'Dimensión definida por el usuario',
            addAUserDefinedDimension: 'Añadir una dimensión definida por el usuario',
            detailedInstructionsLink: 'Ver instrucciones detalladas',
            detailedInstructionsRestOfSentence: ' para añadir dimensiones definidas por el usuario.',
            userDimensionsAdded: () => ({
                one: '1 UDD añadido',
                other: (count: number) => `${count} UDDs añadido`,
            }),
            mappingTitle: ({mappingName}: IntacctMappingTitleParams) => {
                switch (mappingName) {
                    case CONST.SAGE_INTACCT_CONFIG.MAPPINGS.DEPARTMENTS:
                        return 'departamentos';
                    case CONST.SAGE_INTACCT_CONFIG.MAPPINGS.CLASSES:
                        return 'clases';
                    case CONST.SAGE_INTACCT_CONFIG.MAPPINGS.LOCATIONS:
                        return 'lugares';
                    case CONST.SAGE_INTACCT_CONFIG.MAPPINGS.CUSTOMERS:
                        return 'clientes';
                    case CONST.SAGE_INTACCT_CONFIG.MAPPINGS.PROJECTS:
                        return 'proyectos (empleos)';
                    default:
                        return 'asignaciones';
                }
            },
        },
        type: {
            free: 'Gratis',
            control: 'Controlar',
            collect: 'Recopilar',
        },
        companyCards: {
            addCards: 'Añadir tarjetas',
            selectCards: 'Seleccionar tarjetas',
            addNewCard: {
                other: 'Otros',
                cardProviders: {
                    gl1025: 'Tarjetas de empresa American Express',
                    cdf: 'Tarjetas comerciales Mastercard',
                    vcf: 'Tarjetas comerciales Visa',
                    stripe: 'Tarjetas comerciales Stripe',
                },
                yourCardProvider: `¿Quién es su proveedor de tarjetas?`,
                whoIsYourBankAccount: '¿Cuál es tu banco?',
                whereIsYourBankLocated: '¿Dónde está ubicado tu banco?',
                howDoYouWantToConnect: '¿Cómo deseas conectarte a tu banco?',
                learnMoreAboutOptions: {
                    text: 'Obtén más información sobre estas ',
                    linkText: 'opciones.',
                },
                commercialFeedDetails: 'Requiere configuración con tu banco. Esto suele ser utilizado por empresas más grandes y a menudo es la mejor opción si calificas.',
                commercialFeedPlaidDetails: 'Requiere configurarlo con tu banco, pero te guiaremos. Esto suele estar limitado a empresas más grandes.',
                directFeedDetails: 'El enfoque más simple. Conéctate de inmediato usando tus credenciales maestras. Este método es el más común.',
                enableFeed: {
                    title: ({provider}: GoBackMessageParams) => `Habilita tu feed ${provider}`,
                    heading:
                        'Tenemos una integración directa con el emisor de su tarjeta y podemos importar los datos de sus transacciones a Expensify de forma rápida y precisa.\n\nPara empezar, simplemente:',
                    visa: 'Contamos con integraciones globales con Visa, aunque la elegibilidad varía según el banco y el programa de la tarjeta.\n\nTPara empezar, simplemente:',
                    mastercard: 'Contamos con integraciones globales con Mastercard, aunque la elegibilidad varía según el banco y el programa de la tarjeta.\n\nPara empezar, simplemente:',
                    vcf: `1. Visite [este artículo de ayuda](${CONST.COMPANY_CARDS_VISA_COMMERCIAL_CARD_HELP}) para obtener instrucciones detalladas sobre cómo configurar sus tarjetas comerciales Visa.\n\n2. [Póngase en contacto con su banco](${CONST.COMPANY_CARDS_VISA_COMMERCIAL_CARD_HELP}) para comprobar que admiten un feed personalizado para su programa, y pídales que lo activen.\n\n3. *Una vez que el feed esté habilitado y tengas sus datos, pasa a la siguiente pantalla.*`,
                    gl1025: `1. Visite [este artículo de ayuda](${CONST.COMPANY_CARDS_AMEX_COMMERCIAL_CARD_HELP}) para saber si American Express puede habilitar un feed personalizado para su programa.\n\n2. Una vez activada la alimentación, Amex le enviará una carta de producción.\n\n3. *Una vez que tenga la información de alimentación, continúe con la siguiente pantalla.*`,
                    cdf: `1. Visite [este artículo de ayuda](${CONST.COMPANY_CARDS_MASTERCARD_COMMERCIAL_CARDS}) para obtener instrucciones detalladas sobre cómo configurar sus tarjetas comerciales Mastercard.\n\n 2. [Póngase en contacto con su banco](${CONST.COMPANY_CARDS_MASTERCARD_COMMERCIAL_CARDS}) para verificar que admiten un feed personalizado para su programa, y pídales que lo habiliten.\n\n3. *Una vez que el feed esté habilitado y tengas sus datos, pasa a la siguiente pantalla.*`,
                    stripe: `1. Visita el Panel de Stripe y ve a [Configuraciones](${CONST.COMPANY_CARDS_STRIPE_HELP}).\n\n2. En Integraciones de Productos, haz clic en Habilitar junto a Expensify.\n\n3. Una vez que la fuente esté habilitada, haz clic en Enviar abajo y comenzaremos a añadirla.`,
                },
                whatBankIssuesCard: '¿Qué banco emite estas tarjetas?',
                enterNameOfBank: 'Introduzca el nombre del banco',
                feedDetails: {
                    vcf: {
                        title: '¿Cuáles son los datos de alimentación de Visa?',
                        processorLabel: 'ID del procesador',
                        bankLabel: 'Identificación de la institución financiera (banco)',
                        companyLabel: 'Empresa ID',
                        helpLabel: '¿Dónde encuentro estos IDs?',
                    },
                    gl1025: {
                        title: `¿Cuál es el nombre del archivo de entrega de Amex?`,
                        fileNameLabel: 'Nombre del archivo de entrega',
                        helpLabel: '¿Dónde encuentro el nombre del archivo de entrega?',
                    },
                    cdf: {
                        title: `¿Cuál es el identificador de distribución de Mastercard?`,
                        distributionLabel: 'ID de distribución',
                        helpLabel: '¿Dónde encuentro el ID de distribución?',
                    },
                },
                amexCorporate: 'Seleccione esto si el frente de sus tarjetas dice “Corporativa”',
                amexBusiness: 'Seleccione esta opción si el frente de sus tarjetas dice “Negocios”',
                amexPersonal: 'Selecciona esta opción si tus tarjetas son personales',
                error: {
                    pleaseSelectProvider: 'Seleccione un proveedor de tarjetas antes de continuar',
                    pleaseSelectBankAccount: 'Seleccione una cuenta bancaria antes de continuar',
                    pleaseSelectBank: 'Seleccione una bancaria antes de continuar',
                    pleaseSelectCountry: 'Seleccione un país antes de continuar',
                    pleaseSelectFeedType: 'Seleccione un tipo de pienso antes de continuar',
                },
            },
            statementCloseDate: {
                [CONST.COMPANY_CARDS.STATEMENT_CLOSE_DATE.LAST_DAY_OF_MONTH]: 'Último día del mes',
                [CONST.COMPANY_CARDS.STATEMENT_CLOSE_DATE.LAST_BUSINESS_DAY_OF_MONTH]: 'Último día hábil del mes',
                [CONST.COMPANY_CARDS.STATEMENT_CLOSE_DATE.CUSTOM_DAY_OF_MONTH]: 'Día personalizado del mes',
            },
            assignCard: 'Asignar tarjeta',
            findCard: 'Encontrar tarjeta',
            cardNumber: 'Número de la tarjeta',
            commercialFeed: 'Fuente comercial',
            feedName: ({feedName}: CompanyCardFeedNameParams) => `Tarjetas ${feedName}`,
            directFeed: 'Fuente directa',
            whoNeedsCardAssigned: '¿Quién necesita una tarjeta?',
            chooseCard: 'Elige una tarjeta',
            chooseCardFor: ({assignee, feed}: AssignCardParams) => `Elige una tarjeta para ${assignee} del feed de tarjetas ${feed}.`,
            noActiveCards: 'No hay tarjetas activas en este feed',
            somethingMightBeBroken: 'O algo podría estar roto. De cualquier manera, si tienes alguna pregunta,',
            contactConcierge: 'contacta a Concierge',
            chooseTransactionStartDate: 'Elige una fecha de inicio de transacciones',
            startDateDescription: 'Importaremos todas las transacciones desde esta fecha en adelante. Si no se especifica una fecha, iremos tan atrás como lo permita tu banco.',
            fromTheBeginning: 'Desde el principio',
            customStartDate: 'Fecha de inicio personalizada',
            customCloseDate: 'Fecha de cierre personalizada',
            letsDoubleCheck: 'Verifiquemos que todo esté bien.',
            confirmationDescription: 'Comenzaremos a importar transacciones inmediatamente.',
            cardholder: 'Titular de la tarjeta',
            card: 'Tarjeta',
            cardName: 'Nombre de la tarjeta',
            brokenConnectionErrorFirstPart: `La conexión de la fuente de tarjetas está rota. Por favor, `,
            brokenConnectionErrorLink: 'inicia sesión en tu banco ',
            brokenConnectionErrorSecondPart: 'para que podamos restablecer la conexión.',
            assignedCard: ({assignee, link}: AssignedCardParams) => `ha asignado a ${assignee} una ${link}! Las transacciones importadas aparecerán en este chat.`,
            companyCard: 'tarjeta de empresa',
            chooseCardFeed: 'Elige feed de tarjetas',
            ukRegulation:
                'Expensify, Inc. es un agente de Plaid Financial Ltd., una institución de pago autorizada y regulada por la Financial Conduct Authority conforme al Reglamento de Servicios de Pago de 2017 (Número de Referencia de la Firma: 804718). Plaid te proporciona servicios regulados de información de cuentas a través de Expensify Limited como su agente.',
        },
        expensifyCard: {
            issueAndManageCards: 'Emitir y gestionar Tarjetas Expensify',
            getStartedIssuing: 'Empieza emitiendo tu primera tarjeta virtual o física.',
            verificationInProgress: 'Verificación en curso...',
            verifyingTheDetails: 'Estamos verificando algunos detalles. Concierge te avisará cuando las tarjetas de Expensify estén listas para emitirse.',
            disclaimer:
                'La tarjeta comercial Expensify Visa® es emitida por The Bancorp Bank, N.A., miembro de la FDIC, en virtud de una licencia de Visa U.S.A. Inc. y no puede utilizarse en todos los comercios que aceptan tarjetas Visa. Apple® y el logotipo de Apple® son marcas comerciales de Apple Inc. registradas en EE.UU. y otros países. App Store es una marca de servicio de Apple Inc. Google Play y el logotipo de Google Play son marcas comerciales de Google LLC.',
            issueCard: 'Emitir tarjeta',
            findCard: 'Encontrar tarjeta',
            newCard: 'Nueva tarjeta',
            name: 'Nombre',
            lastFour: '4 últimos',
            limit: 'Limite',
            currentBalance: 'Saldo actual',
            currentBalanceDescription:
                'El saldo actual es la suma de todas las transacciones contabilizadas con la Tarjeta Expensify que se han producido desde la última fecha de liquidación.',
            balanceWillBeSettledOn: ({settlementDate}: SettlementDateParams) => `El saldo se liquidará el ${settlementDate}.`,
            settleBalance: 'Liquidar saldo',
            cardLimit: 'Límite de la tarjeta',
            remainingLimit: 'Límite restante',
            requestLimitIncrease: 'Solicitar aumento de límite',
            remainingLimitDescription:
                'A la hora de calcular tu límite restante, tenemos en cuenta una serie de factores: su antigüedad como cliente, la información relacionada con tu negocio que nos facilitaste al darte de alta y el efectivo disponible en tu cuenta bancaria comercial. Tu límite restante puede fluctuar a diario.',
            earnedCashback: 'Reembolso',
            earnedCashbackDescription: 'El saldo de devolución se basa en el gasto mensual realizado con la tarjeta Expensify en tu espacio de trabajo.',
            issueNewCard: 'Emitir nueva tarjeta',
            finishSetup: 'Terminar configuración',
            chooseBankAccount: 'Elegir cuenta bancaria',
            chooseExistingBank: 'Elige una cuenta bancaria comercial existente para pagar el saldo de su Tarjeta Expensify o añade una nueva cuenta bancaria.',
            accountEndingIn: 'Cuenta terminada en',
            addNewBankAccount: 'Añadir nueva cuenta bancaria',
            settlementAccount: 'Cuenta de liquidación',
            settlementAccountDescription: 'Elige una cuenta para pagar el saldo de tu Tarjeta Expensify.',
            settlementAccountInfo: ({reconciliationAccountSettingsLink, accountNumber}: SettlementAccountInfoParams) =>
                `Asegúrate de que esta cuenta coincide con tu <a href="${reconciliationAccountSettingsLink}">Cuenta de conciliación</a> (${accountNumber}) para que Reconciliación Continua funcione correctamente.`,
            settlementFrequency: 'Frecuencia de liquidación',
            settlementFrequencyDescription: 'Elige con qué frecuencia pagarás el saldo de tu Tarjeta Expensify',
            settlementFrequencyInfo:
                'Si deseas cambiar a la liquidación mensual, deberás conectar tu cuenta bancaria a través de Plaid y tener un historial de saldo positivo en los últimos 90 días.',
            frequency: {
                daily: 'Cada día',
                monthly: 'Mensual',
            },
            cardDetails: 'Datos de la tarjeta',
            virtual: 'Virtual',
            physical: 'Física',
            deactivate: 'Desactivar tarjeta',
            changeCardLimit: 'Modificar el límite de la tarjeta',
            changeLimit: 'Modificar límite',
            smartLimitWarning: ({limit}: CharacterLimitParams) =>
                `Si cambias el límite de esta tarjeta a ${limit}, las nuevas transacciones serán rechazadas hasta que apruebes antiguos gastos de la tarjeta.`,
            monthlyLimitWarning: ({limit}: CharacterLimitParams) => `Si cambias el límite de esta tarjeta a ${limit}, las nuevas transacciones serán rechazadas hasta el próximo mes.`,
            fixedLimitWarning: ({limit}: CharacterLimitParams) => `Si cambias el límite de esta tarjeta a ${limit}, se rechazarán las nuevas transacciones.`,
            changeCardLimitType: 'Modificar el tipo de límite de la tarjeta',
            changeLimitType: 'Modificar el tipo de límite',
            changeCardSmartLimitTypeWarning: ({limit}: CharacterLimitParams) =>
                `Si cambias el tipo de límite de esta tarjeta a Límite inteligente, las nuevas transacciones serán rechazadas porque ya se ha alcanzado el límite de ${limit} no aprobado.`,
            changeCardMonthlyLimitTypeWarning: ({limit}: CharacterLimitParams) =>
                `Si cambias el tipo de límite de esta tarjeta a Mensual, las nuevas transacciones serán rechazadas porque ya se ha alcanzado el límite de ${limit} mensual.`,
            addShippingDetails: 'Añadir detalles de envío',
            issuedCard: ({assignee}: AssigneeParams) => `emitió a ${assignee} una Tarjeta Expensify. La tarjeta llegará en 2-3 días laborables.`,
            issuedCardNoShippingDetails: ({assignee}: AssigneeParams) => `emitió a ${assignee} una Tarjeta Expensify. La tarjeta se enviará una vez que se agreguen los detalles de envío.`,
            issuedCardVirtual: ({assignee, link}: IssueVirtualCardParams) => `emitió a ${assignee} una ${link} virtual. La tarjeta puede utilizarse inmediatamente.`,
            addedShippingDetails: ({assignee}: AssigneeParams) => `${assignee} agregó los detalles de envío. La Tarjeta Expensify llegará en 2-3 días hábiles.`,
            verifyingHeader: 'Verificando',
            bankAccountVerifiedHeader: 'Cuenta bancaria verificada',
            verifyingBankAccount: 'Verificando cuenta bancaria...',
            verifyingBankAccountDescription: 'Por favor, espere mientras confirmamos que esta cuenta se puede utilizar para emitir tarjetas Expensify.',
            bankAccountVerified: '¡Cuenta bancaria verificada!',
            bankAccountVerifiedDescription: 'Ahora puedes emitir tarjetas de Expensify para los miembros de tu espacio de trabajo.',
            oneMoreStep: 'Un paso más',
            oneMoreStepDescription: 'Parece que tenemos que verificar manualmente tu cuenta bancaria. Dirígete a Concierge, donde te esperan las instrucciones.',
            gotIt: 'Entendido',
            goToConcierge: 'Ir a Concierge',
        },
        categories: {
            deleteCategories: 'Eliminar categorías',
            deleteCategoriesPrompt: '¿Estás seguro de que quieres eliminar estas categorías?',
            deleteCategory: 'Eliminar categoría',
            deleteCategoryPrompt: '¿Estás seguro de que quieres eliminar esta categoría?',
            disableCategories: 'Desactivar categorías',
            disableCategory: 'Desactivar categoría',
            enableCategories: 'Activar categorías',
            enableCategory: 'Activar categoría',
            defaultSpendCategories: 'Categorías de gasto predeterminadas',
            spendCategoriesDescription: 'Personaliza cómo se categorizan los gastos de los comerciantes para las transacciones con tarjeta de crédito y los recibos escaneados.',
            deleteFailureMessage: 'Se ha producido un error al intentar eliminar la categoría. Por favor, inténtalo más tarde.',
            categoryName: 'Nombre de la categoría',
            requiresCategory: 'Los miembros deben clasificar todos los gastos',
            needCategoryForExportToIntegration: ({connectionName}: NeedCategoryForExportToIntegrationParams) =>
                `Todos los gastos deben estar categorizados para poder exportar a ${connectionName}.`,
            subtitle: 'Obtén una visión general de dónde te gastas el dinero. Utiliza las categorías predeterminadas o añade las tuyas propias.',
            emptyCategories: {
                title: 'No has creado ninguna categoría',
                subtitle: 'Añade una categoría para organizar tu gasto.',
                subtitleWithAccounting: ({accountingPageURL}: EmptyCategoriesSubtitleWithAccountingParams) =>
                    `<muted-text><centered-text>Tus categorías se están importando actualmente desde una conexión de contabilidad. Dirígete a <a href="${accountingPageURL}">contabilidad</a> para hacer cualquier cambio.</centered-text></muted-text>`,
            },
            updateFailureMessage: 'Se ha producido un error al intentar eliminar la categoría. Por favor, inténtalo más tarde.',
            createFailureMessage: 'Se ha producido un error al intentar crear la categoría. Por favor, inténtalo más tarde.',
            addCategory: 'Añadir categoría',
            editCategory: 'Editar categoría',
            editCategories: 'Editar categorías',
            findCategory: 'Encontrar categoría',
            categoryRequiredError: 'Lo nombre de la categoría es obligatorio',
            existingCategoryError: 'Ya existe una categoría con este nombre',
            invalidCategoryName: 'Lo nombre de la categoría es invalido',
            importedFromAccountingSoftware: 'Categorías importadas desde',
            payrollCode: 'Código de nómina',
            updatePayrollCodeFailureMessage: 'Se produjo un error al actualizar el código de nómina, por favor intente nuevamente',
            glCode: 'Código de Libro Mayor',
            updateGLCodeFailureMessage: 'Se produjo un error al actualizar el código de Libro Mayor. Inténtelo nuevamente.',
            importCategories: 'Importar categorías',
            cannotDeleteOrDisableAllCategories: {
                title: 'No se pueden eliminar ni deshabilitar todas las categorías',
                description: `Debe quedar al menos una categoría habilitada porque tu espacio de trabajo requiere categorías.`,
            },
        },
        moreFeatures: {
            subtitle: 'Utiliza los botones de abajo para activar más funciones a medida que creces. Cada función aparecerá en el menú de navegación para una mayor personalización.',
            spendSection: {
                title: 'Gasto',
                subtitle: 'Habilita otras funcionalidades que ayudan a aumentar tu equipo.',
            },
            manageSection: {
                title: 'Gestionar',
                subtitle: 'Añade controles que ayudan a mantener los gastos dentro del presupuesto.',
            },
            earnSection: {
                title: 'Gane',
                subtitle: 'Agiliza tus ingresos y recibe pagos más rápido.',
            },
            organizeSection: {
                title: 'Organizar',
                subtitle: 'Agrupa y analiza el gasto, registra cada impuesto pagado.',
            },
            integrateSection: {
                title: 'Integrar',
                subtitle: 'Conecta Expensify a otros productos financieros populares.',
            },
            distanceRates: {
                title: 'Tasas de distancia',
                subtitle: 'Añade, actualiza y haz cumplir las tasas.',
            },
            perDiem: {
                title: 'Per diem',
                subtitle: 'Establece las tasas per diem para controlar los gastos diarios de los empleados.',
            },
            expensifyCard: {
                title: 'Tarjeta Expensify',
                subtitle: 'Obtén información y control sobre tus gastos.',
                disableCardTitle: 'Deshabilitar la Tarjeta Expensify',
                disableCardPrompt: 'No puedes deshabilitar la Tarjeta Expensify porque ya está en uso. Por favor, contacta con Concierge para conocer los pasos a seguir.',
                disableCardButton: 'Chatear con Concierge',
                feed: {
                    title: 'Consigue la Tarjeta Expensify',
                    subTitle: 'Simplifica los gastos de tu empresa y ahorra hasta un 50 % en tu factura de Expensify, además:',
                    features: {
                        cashBack: 'Devolución de dinero en cada compra en Estados Unidos',
                        unlimited: 'Un número ilimitado de tarjetas virtuales',
                        spend: 'Controles de gastos y límites personalizados',
                    },
                    ctaTitle: 'Emitir nueva tarjeta',
                },
            },
            companyCards: {
                title: 'Tarjetas de empresa',
                subtitle: 'Importar gastos de las tarjetas de empresa existentes.',
                feed: {
                    title: 'Importar tarjetas de empresa',
                    features: {
                        support: 'Compatibilidad con los principales proveedores de tarjetas',
                        assignCards: 'Asignar tarjetas a todo el equipo',
                        automaticImport: 'Importación automática de transacciones',
                    },
                },
                disableCardTitle: 'Deshabilitar tarjetas de empresa',
                disableCardPrompt: 'No puedes deshabilitar las tarjetas de empresa porque esta función está en uso. Por favor, contacta a Concierge para los próximos pasos.',
                disableCardButton: 'Chatear con Concierge',
                cardDetails: 'Datos de la tarjeta',
                cardNumber: 'Número de la tarjeta',
                cardholder: 'Titular de la tarjeta',
                cardName: 'Nombre de la tarjeta',
                integrationExport: ({integration, type}: IntegrationExportParams) =>
                    integration && type ? `Exportación a ${integration} ${type.toLowerCase()}` : `Exportación a ${integration}`,
                integrationExportTitleFirstPart: ({integration}: IntegrationExportParams) => `Seleccione la cuenta ${integration} donde se deben exportar las transacciones.`,
                integrationExportTitleLinkPart: 'opción de exportación',
                integrationExportTitlePart: 'Seleccione una cuenta diferente',
                integrationExportTitleSecondPart: 'para cambiar las cuentas disponibles.',
                lastUpdated: 'Última actualización',
                transactionStartDate: 'Fecha de inicio de transacciones',
                updateCard: 'Actualizar tarjeta',
                unassignCard: 'Desasignar tarjeta',
                unassign: 'Desasignar',
                unassignCardDescription: 'Desasignar esta tarjeta eliminará todas las transacciones en informes en borrador de la cuenta del titular.',
                assignCard: 'Asignar tarjeta',
                cardFeedName: 'Nombre del feed de tarjeta',
                cardFeedNameDescription: 'Dale al feed de tarjeta un nombre único para que puedas distinguirlo de los demás.',
                cardFeedTransaction: 'Eliminar transacciones',
                cardFeedTransactionDescription: 'Elige si los titulares de tarjetas pueden eliminar transacciones de tarjetas. Las nuevas transacciones seguirán estas reglas.',
                cardFeedRestrictDeletingTransaction: 'Restringir eliminación de transacciones',
                cardFeedAllowDeletingTransaction: 'Permitir eliminación de transacciones',
                removeCardFeed: 'Quitar la alimentación de tarjetas',
                removeCardFeedTitle: ({feedName}: CompanyCardFeedNameParams) => `Eliminar el feed de ${feedName}`,
                removeCardFeedDescription: '¿Estás seguro de que deseas eliminar esta fuente de tarjetas? Esto anulará la asignación de todas las tarjetas.',
                error: {
                    feedNameRequired: 'Se requiere el nombre de la fuente de la tarjeta',
                    statementCloseDateRequired: 'Por favor, selecciona una fecha de cierre del estado de cuenta.',
                },
                corporate: 'Restringir eliminación de transacciones',
                personal: 'Permitir eliminación de transacciones',
                setFeedNameDescription: 'Dale al feed de tarjeta un nombre único para que puedas distinguirlo de los demás',
                setTransactionLiabilityDescription:
                    'Cuando está habilitada, los titulares de tarjetas pueden eliminar transacciones con tarjeta. Las transacciones nuevas seguirán esta regla.',
                emptyAddedFeedTitle: 'Asignar tarjetas de empresa',
                emptyAddedFeedDescription: 'Comienza asignando tu primera tarjeta a un miembro.',
                pendingFeedTitle: `Estamos revisando tu solicitud...`,
                pendingFeedDescription: `Actualmente estamos revisando los detalles de tu feed. Una vez hecho esto, nos pondremos en contacto contigo a través de`,
                pendingBankTitle: 'Comprueba la ventana de tu navegador',
                pendingBankDescription: ({bankName}: CompanyCardBankName) => `Conéctese a ${bankName} a través de la ventana del navegador que acaba de abrir. Si no se abrió, `,
                pendingBankLink: 'por favor haga clic aquí',
                giveItNameInstruction: 'Nombra la tarjeta para distingirla de las demás.',
                updating: 'Actualizando...',
                noAccountsFound: 'No se han encontrado cuentas',
                defaultCard: 'Tarjeta predeterminada',
                downgradeTitle: 'No se puede degradar el espacio de trabajo',
                downgradeSubTitleFirstPart: `No es posible cambiar a una versión inferior de este espacio de trabajo porque hay varias fuentes de tarjetas conectadas (excluidas las tarjetas Expensify). Por favor`,
                downgradeSubTitleMiddlePart: 'mantenga solo una tarjeta',
                downgradeSubTitleLastPart: 'para continuar.',
                noAccountsFoundDescription: ({connection}: ConnectionParams) => `Añade la cuenta en ${connection} y sincroniza la conexión de nuevo`,
                expensifyCardBannerTitle: 'Obtén la Tarjeta Expensify',
                expensifyCardBannerSubtitle:
                    'Disfruta de una devolución en cada compra en Estados Unidos, hasta un 50% de descuento en tu factura de Expensify, tarjetas virtuales ilimitadas y mucho más.',
                expensifyCardBannerLearnMoreButton: 'Más información',
                statementCloseDateTitle: 'Fecha de cierre del estado de cuenta',
                statementCloseDateDescription: 'Indícanos cuándo cierra el estado de cuenta de tu tarjeta y crearemos uno correspondiente en Expensify.',
            },
            workflows: {
                title: 'Flujos de trabajo',
                subtitle: 'Configura cómo se aprueba y paga los gastos.',
                disableApprovalPrompt:
                    'Las Tarjetas Expensify de este espacio de trabajo dependen actualmente de la aprobación para definir sus Límites Inteligentes. Por favor, modifica los tipos de límite de cualquier Tarjeta Expensify con Límites Inteligentes antes de deshabilitar las aprobaciones.',
            },
            invoices: {
                title: 'Facturas',
                subtitle: 'Enviar y recibir facturas.',
            },
            categories: {
                title: 'Categorías',
                subtitle: 'Monitoriza y organiza los gastos.',
            },
            tags: {
                title: 'Etiquetas',
                subtitle: 'Clasifica costes y rastrea gastos facturables.',
            },
            taxes: {
                title: 'Impuestos',
                subtitle: 'Documenta y reclama los impuestos aplicables.',
            },
            reportFields: {
                title: 'Campos de informes',
                subtitle: 'Configura campos personalizados para los gastos.',
            },
            connections: {
                title: 'Contabilidad',
                subtitle: 'Sincroniza tu plan de cuentas y otras opciones.',
            },
            connectionsWarningModal: {
                featureEnabledTitle: 'No tan rápido...',
                featureEnabledText: 'Para activar o desactivar esta función, cambia la configuración de importación contable.',
                disconnectText: 'Para desactivar la contabilidad, desconecta tu conexión contable del espacio de trabajo.',
                manageSettings: 'Gestionar la configuración',
            },
            workflowWarningModal: {
                featureEnabledTitle: 'No tan rápido...',
                featureEnabledText:
                    'Las Tarjetas Expensify de este espacio de trabajo dependen actualmente de la aprobación para definir sus Límites Inteligentes.\n\nPor favor, modifica los tipos de límite de cualquier Tarjeta Expensify con Límites Inteligentes antes de deshabilitar las flujos de trabajo.',
                confirmText: 'Ir a Tarjeta Expensify',
            },
            rules: {
                title: 'Reglas',
                subtitle: 'Solicita recibos, resalta gastos de alto importe y mucho más.',
            },
        },
        reportFields: {
            addField: 'Añadir campo',
            delete: 'Eliminar campo',
            deleteFields: 'Eliminar campos',
            findReportField: 'Encontrar campo del informe',
            deleteConfirmation: '¿Está seguro de que desea eliminar este campo del informe?',
            deleteFieldsConfirmation: '¿Está seguro de que desea eliminar estos campos del informe?',
            emptyReportFields: {
                title: 'No has creado ningún campo de informe',
                subtitle: 'Añade un campo personalizado (texto, fecha o desplegable) que aparezca en los informes.',
            },
            subtitle: 'Los campos de informe se aplican a todos los gastos y pueden ser útiles cuando quieras solicitar información adicional.',
            disableReportFields: 'Desactivar campos de informe',
            disableReportFieldsConfirmation: 'Estás seguro? Se eliminarán los campos de texto y fecha y se desactivarán las listas.',
            importedFromAccountingSoftware: 'Campos de informes importadas desde',
            textType: 'Texto',
            dateType: 'Fecha',
            dropdownType: 'Lista',
            textAlternateText: 'Añade un campo para introducir texto libre.',
            dateAlternateText: 'Añade un calendario para la selección de fechas.',
            dropdownAlternateText: 'Añade una lista de opciones para elegir.',
            nameInputSubtitle: 'Elige un nombre para el campo del informe.',
            typeInputSubtitle: 'Elige qué tipo de campo de informe utilizar.',
            initialValueInputSubtitle: 'Ingresa un valor inicial para mostrar en el campo del informe.',
            listValuesInputSubtitle: 'Estos valores aparecerán en el desplegable del campo de tu informe. Los miembros pueden seleccionar los valores habilitados.',
            listInputSubtitle: 'Estos valores aparecerán en la lista de campos de tu informe. Los miembros pueden seleccionar los valores habilitados.',
            deleteValue: 'Eliminar valor',
            deleteValues: 'Eliminar valores',
            disableValue: 'Desactivar valor',
            disableValues: 'Desactivar valores',
            enableValue: 'Habilitar valor',
            enableValues: 'Habilitar valores',
            emptyReportFieldsValues: {
                title: 'No has creado ningún valor en la lista',
                subtitle: 'Añade valores personalizados para que aparezcan en los informes.',
            },
            deleteValuePrompt: '¿Estás seguro de que quieres eliminar este valor de la lista?',
            deleteValuesPrompt: '¿Estás seguro de que quieres eliminar estos valores de la lista?',
            listValueRequiredError: 'Ingresa un nombre para el valor de la lista',
            existingListValueError: 'Ya existe un valor en la lista con este nombre',
            editValue: 'Editar valor',
            listValues: 'Valores de la lista',
            addValue: 'Añade valor',
            existingReportFieldNameError: 'Ya existe un campo de informe con este nombre',
            reportFieldNameRequiredError: 'Ingresa un nombre de campo de informe',
            reportFieldTypeRequiredError: 'Elige un tipo de campo de informe',
            reportFieldInitialValueRequiredError: 'Elige un valor inicial de campo de informe',
            genericFailureMessage: 'Se ha producido un error al actualizar el campo de informe. Por favor, inténtalo de nuevo.',
        },
        tags: {
            tagName: 'Nombre de etiqueta',
            requiresTag: 'Los miembros deben etiquetar todos los gastos',
            trackBillable: 'Permitir marcar gastos como facturables',
            customTagName: 'Nombre de etiqueta personalizada',
            enableTag: 'Habilitar etiqueta',
            enableTags: 'Habilitar etiquetas',
            requireTag: 'Requerir etiqueta',
            requireTags: 'Requerir etiquetas',
            notRequireTags: 'No requerir etiquetas',
            disableTag: 'Desactivar etiqueta',
            disableTags: 'Desactivar etiquetas',
            addTag: 'Añadir etiqueta',
            editTag: 'Editar etiqueta',
            editTags: 'Editar etiquetas',
            findTag: 'Encontrar etiquetas',
            subtitle: 'Las etiquetas añaden formas más detalladas de clasificar los costos.',
            dependentMultiLevelTagsSubtitle: {
                phrase1: ' Estás usando ',
                phrase2: 'etiquetas dependientes',
                phrase3: '. Puedes ',
                phrase4: 'reimportar una hoja de cálculo',
                phrase5: ' para actualizar tus etiquetas.',
            },
            emptyTags: {
                title: 'No has creado ninguna etiqueta',
                subtitle: 'Añade una etiqueta para realizar el seguimiento de proyectos, ubicaciones, departamentos y otros.',
                subtitleHTML: `<muted-text><centered-text>Importa una hoja de cálculo para añadir etiquetas y organizar proyectos, ubicaciones, departamentos y más. <a href="${CONST.IMPORT_TAGS_EXPENSIFY_URL}">Obtén más información</a> sobre cómo dar formato a los archivos de etiquetas.</centered-text></muted-text>`,
                subtitleWithAccounting: ({accountingPageURL}: EmptyTagsSubtitleWithAccountingParams) =>
                    `<muted-text><centered-text>Tus etiquetas se están importando actualmente desde una conexión de contabilidad. Dirígete a <a href="${accountingPageURL}">contabilidad</a> para hacer cualquier cambio.</centered-text></muted-text>`,
            },
            deleteTag: 'Eliminar etiqueta',
            deleteTags: 'Eliminar etiquetas',
            deleteTagConfirmation: '¿Estás seguro de que quieres eliminar esta etiqueta?',
            deleteTagsConfirmation: '¿Estás seguro de que quieres eliminar estas etiquetas?',
            deleteFailureMessage: 'Se ha producido un error al intentar eliminar la etiqueta. Por favor, inténtalo más tarde.',
            tagRequiredError: 'Lo nombre de la etiqueta es obligatorio',
            existingTagError: 'Ya existe una etiqueta con este nombre',
            invalidTagNameError: 'El nombre de la etiqueta no puede ser 0. Por favor, elige un valor diferente.',
            genericFailureMessage: 'Se ha producido un error al actualizar la etiqueta. Por favor, inténtelo nuevamente.',
            importedFromAccountingSoftware: 'Etiquetas importadas desde',
            glCode: 'Código de Libro Mayor',
            updateGLCodeFailureMessage: 'Se produjo un error al actualizar el código de Libro Mayor. Por favor, inténtelo nuevamente.',
            tagRules: 'Reglas de etiquetas',
            approverDescription: 'Aprobador',
            importTags: 'Importar categorías',
            importTagsSupportingText: 'Clasifica tus gastos con un tipo de etiqueta o con varios.',
            configureMultiLevelTags: 'Configura etiquetas multinivel',
            importMultiLevelTagsSupportingText: `Aquí tienes una vista previa de tus etiquetas. Si todo se ve bien, haz clic abajo para importarlas.`,
            importMultiLevelTags: {
                firstRowTitle: 'La primera fila es el título de cada lista de etiquetas',
                independentTags: 'Estas son etiquetas independientes',
                glAdjacentColumn: 'Hay un código GL en la columna adyacente',
            },
            tagLevel: {
                singleLevel: 'Nivel único de etiquetas',
                multiLevel: 'Etiquetas multinivel',
            },
            switchSingleToMultiLevelTagWarning: {
                title: 'Cambiar niveles de etiquetas',
                prompt1: 'Cambiar el nivel de etiquetas eliminará todas las etiquetas actuales.',
                prompt2: ' Te recomendamos primero',
                prompt3: ' descargar una copia de seguridad',
                prompt4: ' exportando tus etiquetas.',
                prompt5: ' Aprende más',
                prompt6: ' sobre los niveles de etiquetas.',
            },

            importedTagsMessage: ({columnCounts}: ImportedTagsMessageParams) =>
                `Hemos encontrado *${columnCounts} columnas* en su hoja de cálculo. Seleccione *Nombre* junto a la columna que contiene los nombres de las etiquetas. También puede seleccionar *Habilitado* junto a la columna que establece el estado de la etiqueta.`,
            cannotDeleteOrDisableAllTags: {
                title: 'No se pueden eliminar ni deshabilitar todas las etiquetas',
                description: `Debe quedar al menos una etiqueta habilitada porque tu espacio de trabajo requiere etiquetas.`,
            },
            cannotMakeAllTagsOptional: {
                title: 'No se pueden hacer opcionales todas las etiquetas',
                description: `Debe haber al menos una etiqueta obligatoria porque la configuración de tu espacio de trabajo requiere etiquetas.`,
            },
            tagCount: () => ({
                one: '1 etiqueta',
                other: (count: number) => `${count} etiquetas`,
            }),
        },
        taxes: {
            subtitle: 'Añade nombres, tasas y establezca valores por defecto para los impuestos.',
            addRate: 'Añadir tasa',
            workspaceDefault: 'Moneda por defecto del espacio de trabajo',
            foreignDefault: 'Moneda extranjera por defecto',
            customTaxName: 'Nombre del impuesto',
            value: 'Valor',
            taxRate: 'Tasa de impuesto',
            findTaxRate: 'Encontrar tasa de impuesto',
            taxReclaimableOn: 'Impuesto recuperable en',
            error: {
                taxRateAlreadyExists: 'Ya existe un impuesto con este nombre',
                taxCodeAlreadyExists: 'Ya existe un código de impuesto con este nombre',
                customNameRequired: 'El nombre del impuesto es obligatorio',
                valuePercentageRange: 'Por favor, introduce un porcentaje entre 0 y 100',
                deleteFailureMessage: 'Se ha producido un error al intentar eliminar la tasa de impuesto. Por favor, inténtalo más tarde.',
                updateFailureMessage: 'Se ha producido un error al intentar modificar la tasa de impuesto. Por favor, inténtalo más tarde.',
                createFailureMessage: 'Se ha producido un error al intentar crear la tasa de impuesto. Por favor, inténtalo más tarde.',
                updateTaxClaimableFailureMessage: 'La porción recuperable debe ser menor al monto del importe por distancia',
            },
            deleteTaxConfirmation: '¿Estás seguro de que quieres eliminar este impuesto?',
            deleteMultipleTaxConfirmation: ({taxAmount}: TaxAmountParams) => `¿Estás seguro de que quieres eliminar ${taxAmount} impuestos?`,
            actions: {
                delete: 'Eliminar tasa',
                deleteMultiple: 'Eliminar tasas',
                enable: 'Activar tasa',
                disable: 'Desactivar tasa',
                enableTaxRates: () => ({
                    one: 'Activar tasa',
                    other: 'Activar tasas',
                }),
                disableTaxRates: () => ({
                    one: 'Desactivar tasa',
                    other: 'Desactivar tasas',
                }),
            },
            importedFromAccountingSoftware: 'Impuestos importadas desde',
            taxCode: 'Código de impuesto',
            updateTaxCodeFailureMessage: 'Se produjo un error al actualizar el código tributario, inténtelo nuevamente',
        },
        emptyWorkspace: {
            title: 'Crea un espacio de trabajo',
            subtitle: 'Crea un espacio de trabajo para organizar recibos, reembolsar gastos, gestionar viajes, enviar facturas y mucho más, todo a la velocidad del chat.',
            createAWorkspaceCTA: 'Comenzar',
            features: {
                trackAndCollect: 'Organiza recibos',
                reimbursements: 'Reembolsa a los empleados',
                companyCards: 'Gestiona tarjetas de la empresa',
            },
            notFound: 'No se encontró ningún espacio de trabajo',
            description: 'Las salas son un gran lugar para discutir y trabajar con varias personas. Para comenzar a colaborar, cree o únase a un espacio de trabajo',
        },
        new: {
            newWorkspace: 'Nuevo espacio de trabajo',
            getTheExpensifyCardAndMore: 'Consigue la Tarjeta Expensify y más',
            confirmWorkspace: 'Confirmar espacio de trabajo',
            myGroupWorkspace: ({workspaceNumber}: {workspaceNumber?: number}) => `Mi Espacio de Trabajo en Grupo${workspaceNumber ? ` ${workspaceNumber}` : ''}`,
            workspaceName: ({userName, workspaceNumber}: NewWorkspaceNameParams) => `Espacio de trabajo${workspaceNumber ? ` ${workspaceNumber}` : ''} de ${userName}`,
        },
        people: {
            genericFailureMessage: 'Se ha producido un error al intentar eliminar a un miembro del espacio de trabajo. Por favor, inténtalo más tarde.',
            removeMembersPrompt: ({memberName}: {memberName: string}) => ({
                one: `¿Estás seguro de que deseas eliminar ${memberName}`,
                other: '¿Estás seguro de que deseas eliminar a estos miembros?',
            }),
            removeMembersWarningPrompt: ({memberName, ownerName}: RemoveMembersWarningPrompt) =>
                `${memberName} es un aprobador en este espacio de trabajo. Cuando lo elimine de este espacio de trabajo, los sustituiremos en el flujo de trabajo de aprobación por el propietario del espacio de trabajo, ${ownerName}`,
            removeMembersTitle: () => ({
                one: 'Eliminar miembro',
                other: 'Eliminar miembros',
            }),
            findMember: 'Encontrar miembro',
            removeWorkspaceMemberButtonTitle: 'Eliminar del espacio de trabajo',
            removeGroupMemberButtonTitle: 'Eliminar del grupo',
            removeRoomMemberButtonTitle: 'Eliminar del chat',
            removeMemberPrompt: ({memberName}: RemoveMemberPromptParams) => `¿Estás seguro de que deseas eliminar a ${memberName}?`,
            removeMemberTitle: 'Eliminar miembro',
            transferOwner: 'Transferir la propiedad',
            makeMember: 'Hacer miembro',
            makeAdmin: 'Hacer administrador',
            makeAuditor: 'Hacer auditor',
            selectAll: 'Seleccionar todo',
            error: {
                genericAdd: 'Ha ocurrido un problema al añadir el miembro al espacio de trabajo',
                cannotRemove: 'No puedes eliminarte ni a ti mismo ni al dueño del espacio de trabajo',
                genericRemove: 'Ha ocurrido un problema al eliminar al miembro del espacio de trabajo',
            },
            addedWithPrimary: 'Se agregaron algunos miembros con sus nombres de usuario principales.',
            invitedBySecondaryLogin: ({secondaryLogin}: SecondaryLoginParams) => `Agregado por nombre de usuario secundario ${secondaryLogin}.`,
            membersListTitle: 'Directorio de todos los miembros del espacio de trabajo.',
            importMembers: 'Importar miembros',
        },
        accounting: {
            settings: 'configuración',
            title: 'Conexiones',
            subtitle: 'Conecta a tu sistema de contabilidad para codificar transacciones con tu plan de cuentas, auto-cotejar pagos, y mantener tus finanzas sincronizadas.',
            qbo: 'QuickBooks Online',
            qbd: 'QuickBooks Desktop',
            xero: 'Xero',
            netsuite: 'NetSuite',
            intacct: 'Sage Intacct',
            sap: 'SAP',
            oracle: 'Oracle',
            microsoftDynamics: 'Microsoft Dynamics',
            talkYourOnboardingSpecialist: 'Chatea con tu especialista asignado.',
            talkYourAccountManager: 'Chatea con tu gestor de cuenta.',
            talkToConcierge: 'Chatear con Concierge.',
            needAnotherAccounting: '¿Necesitas otro software de contabilidad? ',
            connectionName: ({connectionName}: ConnectionNameParams) => {
                switch (connectionName) {
                    case CONST.POLICY.CONNECTIONS.NAME.QBO:
                        return 'QuickBooks Online';
                    case CONST.POLICY.CONNECTIONS.NAME.XERO:
                        return 'Xero';
                    case CONST.POLICY.CONNECTIONS.NAME.NETSUITE:
                        return 'NetSuite';
                    case CONST.POLICY.CONNECTIONS.NAME.SAGE_INTACCT:
                        return 'Sage Intacct';
                    default: {
                        return '';
                    }
                }
            },
            errorODIntegration: 'Hay un error con una conexión que se ha configurado en Expensify Classic. ',
            goToODToFix: 'Ve a Expensify Classic para solucionar este problema.',
            goToODToSettings: 'Ve a Expensify Classic para gestionar tus configuraciones.',
            setup: 'Configurar',
            lastSync: ({relativeDate}: LastSyncAccountingParams) => `Recién sincronizado ${relativeDate}`,
            notSync: 'No sincronizado',
            import: 'Importar',
            export: 'Exportar',
            advanced: 'Avanzado',
            other: 'Otro',
            syncNow: 'Sincronizar ahora',
            disconnect: 'Desconectar',
            reinstall: 'Reinstalar el conector',
            disconnectTitle: ({connectionName}: OptionalParam<ConnectionNameParams> = {}) => {
                const integrationName =
                    connectionName && CONST.POLICY.CONNECTIONS.NAME_USER_FRIENDLY[connectionName] ? CONST.POLICY.CONNECTIONS.NAME_USER_FRIENDLY[connectionName] : 'integración';
                return `Desconectar ${integrationName}`;
            },
            connectTitle: ({connectionName}: ConnectionNameParams) => `Conectar ${CONST.POLICY.CONNECTIONS.NAME_USER_FRIENDLY[connectionName] ?? 'accounting integration'}`,
            syncError: ({connectionName}: OptionalParam<ConnectionNameParams> = {}) => {
                switch (connectionName) {
                    case CONST.POLICY.CONNECTIONS.NAME.QBO:
                        return 'No se puede conectar a QuickBooks Online';
                    case CONST.POLICY.CONNECTIONS.NAME.XERO:
                        return 'No se puede conectar a Xero';
                    case CONST.POLICY.CONNECTIONS.NAME.NETSUITE:
                        return 'No se puede conectar a NetSuite';
                    case CONST.POLICY.CONNECTIONS.NAME.QBD:
                        return 'No se puede conectar a QuickBooks Desktop';
                    default: {
                        return 'No se ha podido conectar a la integración';
                    }
                }
            },
            accounts: 'Plan de cuentas',
            taxes: 'Impuestos',
            imported: 'Importado',
            notImported: 'No importado',
            importAsCategory: 'Importado como categorías',
            importTypes: {
                [CONST.INTEGRATION_ENTITY_MAP_TYPES.IMPORTED]: 'Importado',
                [CONST.INTEGRATION_ENTITY_MAP_TYPES.TAG]: 'Importado como etiquetas',
                [CONST.INTEGRATION_ENTITY_MAP_TYPES.DEFAULT]: 'Importado',
                [CONST.INTEGRATION_ENTITY_MAP_TYPES.NOT_IMPORTED]: 'No importado',
                [CONST.INTEGRATION_ENTITY_MAP_TYPES.NONE]: 'No importado',
                [CONST.INTEGRATION_ENTITY_MAP_TYPES.REPORT_FIELD]: 'Importado como campos de informe',
                [CONST.INTEGRATION_ENTITY_MAP_TYPES.NETSUITE_DEFAULT]: 'Predeterminado del empleado NetSuite',
            },
            disconnectPrompt: ({connectionName}: OptionalParam<ConnectionNameParams> = {}) => {
                const integrationName =
                    connectionName && CONST.POLICY.CONNECTIONS.NAME_USER_FRIENDLY[connectionName] ? CONST.POLICY.CONNECTIONS.NAME_USER_FRIENDLY[connectionName] : 'integración';
                return `¿Estás seguro de que quieres desconectar ${integrationName}?`;
            },
            connectPrompt: ({connectionName}: ConnectionNameParams) =>
                `¿Estás seguro de que quieres conectar a ${
                    CONST.POLICY.CONNECTIONS.NAME_USER_FRIENDLY[connectionName] ?? 'esta integración contable'
                }? Esto eliminará cualquier conexión contable existente.`,
            enterCredentials: 'Ingresa tus credenciales',
            connections: {
                syncStageName: ({stage}: SyncStageNameConnectionsParams) => {
                    switch (stage) {
                        case 'quickbooksOnlineImportCustomers':
                        case 'quickbooksDesktopImportCustomers':
                            return 'Importando clientes';
                        case 'quickbooksOnlineImportEmployees':
                        case 'netSuiteSyncImportEmployees':
                        case 'intacctImportEmployees':
                        case 'quickbooksDesktopImportEmployees':
                            return 'Importando empleados';
                        case 'quickbooksOnlineImportAccounts':
                        case 'quickbooksDesktopImportAccounts':
                            return 'Importando cuentas';
                        case 'quickbooksOnlineImportClasses':
                        case 'quickbooksDesktopImportClasses':
                            return 'Importando clases';
                        case 'quickbooksOnlineImportLocations':
                            return 'Importando localidades';
                        case 'quickbooksOnlineImportProcessing':
                            return 'Procesando datos importados';
                        case 'quickbooksOnlineSyncBillPayments':
                        case 'intacctImportSyncBillPayments':
                            return 'Sincronizando reportes reembolsados y facturas pagadas';
                        case 'quickbooksOnlineSyncTaxCodes':
                            return 'Importando tipos de impuestos';
                        case 'quickbooksOnlineCheckConnection':
                            return 'Revisando conexión a QuickBooks Online';
                        case 'quickbooksOnlineImportMain':
                            return 'Importando datos desde QuickBooks Online';
                        case 'startingImportXero':
                            return 'Importando datos desde Xero';
                        case 'startingImportQBO':
                            return 'Importando datos desde QuickBooks Online';
                        case 'startingImportQBD':
                        case 'quickbooksDesktopImportMore':
                            return 'Importando datos desde QuickBooks Desktop';
                        case 'quickbooksDesktopImportTitle':
                            return 'Importando título';
                        case 'quickbooksDesktopImportApproveCertificate':
                            return 'Importando certificado de aprobación';
                        case 'quickbooksDesktopImportDimensions':
                            return 'Importando dimensiones';
                        case 'quickbooksDesktopImportSavePolicy':
                            return 'Importando política de guardado';
                        case 'quickbooksDesktopWebConnectorReminder':
                            return 'Aún sincronizando datos con QuickBooks... Por favor, asegúrate de que el Conector Web esté en funcionamiento';
                        case 'quickbooksOnlineSyncTitle':
                            return 'Sincronizando datos desde QuickBooks Online';
                        case 'quickbooksOnlineSyncLoadData':
                        case 'xeroSyncStep':
                        case 'intacctImportData':
                            return 'Cargando datos';
                        case 'quickbooksOnlineSyncApplyCategories':
                            return 'Actualizando categorías';
                        case 'quickbooksOnlineSyncApplyCustomers':
                            return 'Actualizando clientes/proyectos';
                        case 'quickbooksOnlineSyncApplyEmployees':
                            return 'Actualizando empleados';
                        case 'quickbooksOnlineSyncApplyClassesLocations':
                            return 'Actualizando clases';
                        case 'jobDone':
                            return 'Esperando a que se carguen los datos importados';
                        case 'xeroSyncImportChartOfAccounts':
                            return 'Sincronizando plan de cuentas';
                        case 'xeroSyncImportCategories':
                            return 'Sincronizando categorias';
                        case 'xeroSyncImportCustomers':
                            return 'Sincronizando clientes';
                        case 'xeroSyncXeroReimbursedReports':
                            return 'Marcar los informes de Expensify como reembolsados';
                        case 'xeroSyncExpensifyReimbursedReports':
                            return 'Marcar facturas y recibos de Xero como pagados';
                        case 'xeroSyncImportTrackingCategories':
                            return 'Sincronizando categorías de seguimiento';
                        case 'xeroSyncImportBankAccounts':
                            return 'Sincronizando cuentas bancarias';
                        case 'xeroSyncImportTaxRates':
                            return 'Sincronizando las tasas de impuesto';
                        case 'xeroCheckConnection':
                            return 'Comprobando la conexión a Xero';
                        case 'xeroSyncTitle':
                            return 'Sincronizando los datos de Xero';
                        case 'netSuiteSyncConnection':
                            return 'Iniciando conexión a NetSuite';
                        case 'netSuiteSyncCustomers':
                            return 'Importando clientes';
                        case 'netSuiteSyncInitData':
                            return 'Recuperando datos de NetSuite';
                        case 'netSuiteSyncImportTaxes':
                            return 'Importando impuestos';
                        case 'netSuiteSyncImportItems':
                            return 'Importando artículos';
                        case 'netSuiteSyncData':
                            return 'Importando datos a Expensify';
                        case 'netSuiteSyncAccounts':
                            return 'Sincronizando cuentas';
                        case 'netSuiteSyncCurrencies':
                            return 'Sincronizando divisas';
                        case 'netSuiteSyncCategories':
                            return 'Sincronizando categorías';
                        case 'netSuiteSyncReportFields':
                            return 'Importando datos como campos de informe de Expensify';
                        case 'netSuiteSyncTags':
                            return 'Importando datos como etiquetas de Expensify';
                        case 'netSuiteSyncUpdateConnectionData':
                            return 'Actualizando información de conexión';
                        case 'netSuiteSyncNetSuiteReimbursedReports':
                            return 'Marcando informes de Expensify como reembolsados';
                        case 'netSuiteSyncImportCustomLists':
                            return 'Importando listas personalizadas';
                        case 'netSuiteSyncImportSubsidiaries':
                            return 'Importando subsidiarias';
                        case 'netSuiteSyncImportVendors':
                        case 'quickbooksDesktopImportVendors':
                            return 'Importando proveedores';
                        case 'netSuiteSyncExpensifyReimbursedReports':
                            return 'Marcando facturas y recibos de NetSuite como pagados';
                        case 'netSuiteImportVendorsTitle':
                            return 'Importando proveedores';
                        case 'netSuiteImportCustomListsTitle':
                            return 'Importando listas personalizadas';
                        case 'intacctCheckConnection':
                            return 'Comprobando la conexión a Sage Intacct';
                        case 'intacctImportDimensions':
                            return 'Importando dimensiones';
                        case 'intacctImportTitle':
                            return 'Importando datos desde Sage Intacct';
                        default: {
                            // eslint-disable-next-line @typescript-eslint/restrict-template-expressions
                            return `Translation missing for stage: ${stage}`;
                        }
                    }
                },
            },
            preferredExporter: 'Exportador preferido',
            exportPreferredExporterNote:
                'Puede ser cualquier administrador del espacio de trabajo, pero debe ser un administrador de dominio si configura diferentes cuentas de exportación para tarjetas de empresa individuales en la configuración del dominio.',
            exportPreferredExporterSubNote: 'Una vez configurado, el exportador preferido verá los informes para exportar en tu cuenta.',
            exportAs: 'Exportar cómo',
            exportOutOfPocket: ' Exportar gastos por cuenta propia como',
            exportCompanyCard: 'Exportar gastos de la tarjeta de empresa como',
            exportDate: 'Fecha de exportación',
            defaultVendor: 'Proveedor predeterminado',
            autoSync: 'Autosincronización',
            autoSyncDescription: 'Sincroniza NetSuite y Expensify automáticamente, todos los días. Exporta el informe finalizado en tiempo real',
            reimbursedReports: 'Sincronizar informes reembolsados',
            cardReconciliation: 'Conciliación de tarjetas',
            reconciliationAccount: 'Cuenta de conciliación',
            continuousReconciliation: 'Conciliación continua',
            saveHoursOnReconciliation:
                'Ahorra horas de conciliación en cada período contable haciendo que Expensify concilie continuamente los extractos y liquidaciones de la Tarjeta Expensify en tu nombre.',
            enableContinuousReconciliation: 'Para activar la Conciliación Continua, activa la ',
            chooseReconciliationAccount: {
                chooseBankAccount: 'Elige la cuenta bancaria con la que se conciliarán los pagos de tu Tarjeta Expensify.',
                accountMatches: 'Asegúrate de que esta cuenta coincide con ',
                settlementAccount: 'la cuenta de liquidación de tu Tarjeta Expensify ',
                reconciliationWorks: ({lastFourPAN}: ReconciliationWorksParams) => `(que termina en ${lastFourPAN}) para que la conciliación continua funcione correctamente.`,
            },
        },
        card: {
            issueCard: 'Emitir tarjeta',
            getStartedIssuing: 'Empieza emitiendo tu primera tarjeta virtual o física.',
            issueNewCard: {
                whoNeedsCard: '¿Quién necesita una tarjeta?',
                findMember: 'Buscar miembro',
                chooseCardType: 'Elegir un tipo de tarjeta',
                physicalCard: 'Tarjeta física',
                physicalCardDescription: 'Ideal para los consumidores habituales',
                virtualCard: 'Tarjeta virtual',
                virtualCardDescription: 'Instantáneo y flexible',
                chooseLimitType: 'Elegir un tipo de límite',
                smartLimit: 'Límite inteligente',
                smartLimitDescription: 'Gasta hasta una determinada cantidad antes de requerir aprobación',
                monthly: 'Mensual',
                monthlyDescription: 'Gasta hasta una determinada cantidad al mes',
                fixedAmount: 'Cantidad fija',
                fixedAmountDescription: 'Gasta hasta una determinada cantidad una vez',
                cardLimitError: 'Por favor, introduce un monto menor a $21,474,836',
                setLimit: 'Establecer un límite',
                giveItName: 'Dale un nombre',
                giveItNameInstruction: 'Hazlo lo suficientemente único para distinguirla de otras tarjetas. ¡Los casos de uso específicos son aún mejores!',
                cardName: 'Nombre de la tarjeta',
                letsDoubleCheck: 'Vuelve a comprobar que todo parece correcto. ',
                willBeReady: 'Esta tarjeta estará lista para su uso inmediato.',
                cardholder: 'Titular de la tarjeta',
                cardType: 'Tipo de tarjeta',
                limit: 'Limite',
                limitType: 'Tipo de limite',
                name: 'Nombre',
            },
            deactivateCardModal: {
                deactivate: 'Desactivar',
                deactivateCard: 'Desactivar tarjeta',
                deactivateConfirmation: 'Al desactivar esta tarjeta, se rechazarán todas las transacciones futuras y no se podrá deshacer.',
            },
        },

        export: {
            notReadyHeading: 'No está listo para exportar',
            notReadyDescription:
                'Los borradores o informes de gastos pendientes no se pueden exportar al sistema contabilidad. Por favor, apruebe o pague estos gastos antes de exportarlos.',
        },
        invoices: {
            sendInvoice: 'Enviar factura',
            sendFrom: 'Enviar desde',
            invoicingDetails: 'Detalles de facturación',
            invoicingDetailsDescription: 'Esta información aparecerá en tus facturas.',
            companyName: 'Nombre de la empresa',
            companyWebsite: 'Sitio web de la empresa',
            paymentMethods: {
                personal: 'Personal',
                business: 'Empresas',
                chooseInvoiceMethod: 'Elija un método de pago:',
                payingAsIndividual: 'Pago individual',
                payingAsBusiness: 'Pagar como una empresa',
            },
            invoiceBalance: 'Saldo de la factura',
            invoiceBalanceSubtitle: 'Este es tu saldo actual de la recaudación de pagos de facturas. Se transferirá automáticamente a tu cuenta bancaria si has agregado una.',
            bankAccountsSubtitle: 'Agrega una cuenta bancaria para hacer y recibir pagos de facturas.',
        },
        invite: {
            member: 'Invitar miembros',
            members: 'Invitar miembros',
            invitePeople: 'Invitar nuevos miembros',
            genericFailureMessage: 'Se ha producido un error al invitar al miembro al espacio de trabajo. Vuelva a intentarlo.',
            pleaseEnterValidLogin: `Asegúrese de que el correo electrónico o el número de teléfono sean válidos (p. ej. ${CONST.EXAMPLE_PHONE_NUMBER}).`,
            user: 'miembro',
            users: 'miembros',
            invited: 'invitó',
            removed: 'eliminó',
            to: 'a',
            from: 'de',
        },
        inviteMessage: {
            confirmDetails: 'Confirma los detalles',
            inviteMessagePrompt: '¡Añadir un mensaje para hacer tu invitación destacar!',
            personalMessagePrompt: 'Mensaje',
            inviteNoMembersError: 'Por favor, selecciona al menos un miembro a invitar.',
            genericFailureMessage: 'Se ha producido un error al invitar al miembro al espacio de trabajo. Por favor, vuelva a intentarlo.',
            joinRequest: ({user, workspaceName}: {user: string; workspaceName: string}) => `${user} solicitó unirse al espacio de trabajo ${workspaceName}`,
        },
        distanceRates: {
            oopsNotSoFast: 'Ups! No tan rápido...',
            workspaceNeeds: 'Un espacio de trabajo necesita al menos una tasa de distancia activa.',
            distance: 'Distancia',
            centrallyManage: 'Gestiona centralizadamente las tasas, elige si contabilizar en millas o kilómetros, y define una categoría por defecto',
            rate: 'Tasa',
            addRate: 'Agregar tasa',
            findRate: 'Encontrar tasa',
            trackTax: 'Impuesto de seguimiento',
            deleteRates: () => ({
                one: 'Eliminar tasa',
                other: 'Eliminar tasas',
            }),
            enableRates: () => ({
                one: 'Activar tasa',
                other: 'Activar tasas',
            }),
            disableRates: () => ({
                one: 'Desactivar tasa',
                other: 'Desactivar tasas',
            }),
            enableRate: 'Activar tasa',
            status: 'Estado',
            unit: 'Unidad',
            taxFeatureNotEnabledMessage: 'Los impuestos deben estar activados en el área de trabajo para poder utilizar esta función. Dirígete a ',
            changePromptMessage: ' para hacer ese cambio.',
            deleteDistanceRate: 'Eliminar tasa de distancia',
            areYouSureDelete: () => ({
                one: '¿Estás seguro de que quieres eliminar esta tasa?',
                other: '¿Estás seguro de que quieres eliminar estas tasas?',
            }),
            errors: {
                rateNameRequired: 'El nombre de la tasa es obligatorio',
                existingRateName: 'Ya existe una tasa de distancia con este nombre',
            },
        },
        editor: {
            nameInputLabel: 'Nombre',
            descriptionInputLabel: 'Descripción',
            typeInputLabel: 'Tipo',
            initialValueInputLabel: 'Valor inicial',
            nameInputHelpText: 'Este es el nombre que verás en tu espacio de trabajo.',
            nameIsRequiredError: 'Debes definir un nombre para tu espacio de trabajo',
            currencyInputLabel: 'Moneda por defecto',
            currencyInputHelpText: 'Todas los gastos en este espacio de trabajo serán convertidos a esta moneda.',
            currencyInputDisabledText: ({currency}: CurrencyInputDisabledTextParams) =>
                `La moneda predeterminada no se puede cambiar porque este espacio de trabajo está vinculado a una cuenta bancaria en ${currency}.`,
            save: 'Guardar',
            genericFailureMessage: 'Se ha producido un error al guardar el espacio de trabajo. Por favor, inténtalo de nuevo.',
            avatarUploadFailureMessage: 'No se pudo subir el avatar. Por favor, inténtalo de nuevo.',
            addressContext: 'Se requiere una dirección para habilitar Expensify Travel. Por favor, introduce una dirección asociada con tu negocio.',
        },
        bankAccount: {
            continueWithSetup: 'Continuar con la configuración',
            youAreAlmostDone: 'Casi has acabado de configurar tu cuenta bancaria, que te permitirá emitir tarjetas corporativas, reembolsar gastos y cobrar pagar facturas.',
            streamlinePayments: 'Optimiza pagos',
            connectBankAccountNote: 'Nota: No se pueden usar cuentas bancarias personales para realizar pagos en los espacios de trabajo.',
            oneMoreThing: '¡Una cosa más!',
            allSet: '¡Todo listo!',
            accountDescriptionWithCards: 'Esta cuenta bancaria se utilizará para emitir tarjetas corporativas, reembolsar gastos y cobrar y pagar facturas.',
            letsFinishInChat: '¡Continuemos en el chat!',
            finishInChat: 'Continuemos en el chat',
            almostDone: '¡Casi listo!',
            disconnectBankAccount: 'Desconectar cuenta bancaria',
            startOver: 'Empezar de nuevo',
            updateDetails: 'Actualizar detalles',
            yesDisconnectMyBankAccount: 'Sí, desconecta mi cuenta bancaria',
            yesStartOver: 'Sí, empezar de nuevo',
            disconnectYour: 'Desconecta tu cuenta bancaria de ',
            bankAccountAnyTransactions: '. Los reembolsos pendientes serán completados sin problemas.',
            clearProgress: 'Empezar de nuevo descartará lo completado hasta ahora.',
            areYouSure: '¿Estás seguro?',
            workspaceCurrency: 'Moneda del espacio de trabajo',
            updateCurrencyPrompt:
                'Parece que tu espacio de trabajo está configurado actualmente en una moneda diferente a USD. Por favor, haz clic en el botón de abajo para actualizar tu moneda a USD ahora.',
            updateToUSD: 'Actualizar a USD',
            updateWorkspaceCurrency: 'Actualizar la moneda del espacio de trabajo',
            workspaceCurrencyNotSupported: 'Moneda del espacio de trabajo no soportada',
            yourWorkspace: 'Tu espacio de trabajo está configurado en una moneda no soportada. Consulta la',
            listOfSupportedCurrencies: 'lista de monedas soportadas',
        },
        changeOwner: {
            changeOwnerPageTitle: 'Transferir la propiedad',
            addPaymentCardTitle: 'Ingrese tu tarjeta de pago para transferir la propiedad',
            addPaymentCardButtonText: 'Aceptar términos y agregar tarjeta de pago',
            addPaymentCardReadAndAcceptTextPart1: 'Lea y acepte',
            addPaymentCardReadAndAcceptTextPart2: 'para agregar tu tarjeta',
            addPaymentCardTerms: 'los términos',
            addPaymentCardPrivacy: 'la política de privacidad',
            addPaymentCardAnd: 'y',
            addPaymentCardPciCompliant: 'PCI-DSS obediente',
            addPaymentCardBankLevelEncrypt: 'Cifrado a nivel bancario',
            addPaymentCardRedundant: 'Infraestructura redundante',
            addPaymentCardLearnMore: 'Conozca más sobre nuestra',
            addPaymentCardSecurity: 'seguridad',
            amountOwedTitle: 'Saldo pendiente',
            amountOwedButtonText: 'OK',
            amountOwedText: 'Esta cuenta tiene un saldo pendiente de un mes anterior.\n\n¿Quiere liquidar el saldo y hacerse cargo de la facturación de este espacio de trabajo?',
            ownerOwesAmountTitle: 'Saldo pendiente',
            ownerOwesAmountButtonText: 'Transferir saldo',
            ownerOwesAmountText: ({email, amount}: OwnerOwesAmountParams) =>
                `La cuenta propietaria de este espacio de trabajo (${email}) tiene un saldo pendiente de un mes anterior.\n\n¿Desea transferir este monto (${amount}) para hacerse cargo de la facturación de este espacio de trabajo? tu tarjeta de pago se cargará inmediatamente.`,
            subscriptionTitle: 'Asumir la suscripción anual',
            subscriptionButtonText: 'Transferir suscripción',
            subscriptionText: ({usersCount, finalCount}: ChangeOwnerSubscriptionParams) =>
                `Al hacerse cargo de este espacio de trabajo se fusionará tu suscripción anual asociada con tu suscripción actual. Esto aumentará el tamaño de tu suscripción en ${usersCount} miembros, lo que hará que tu nuevo tamaño de suscripción sea ${finalCount}. ¿Te gustaria continuar?`,
            duplicateSubscriptionTitle: 'Alerta de suscripción duplicada',
            duplicateSubscriptionButtonText: 'Continuar',
            duplicateSubscriptionText: ({email, workspaceName}: ChangeOwnerDuplicateSubscriptionParams) =>
                `Parece que estás intentando hacerte cargo de la facturación de los espacios de trabajo de ${email}, pero para hacerlo, primero debes ser administrador de todos sus espacios de trabajo.\n\nHaz clic en "Continuar" si solo quieres tomar sobrefacturación para el espacio de trabajo ${workspaceName}.\n\nSi desea hacerse cargo de la facturación de toda tu suscripción, pídales que lo agreguen como administrador a todos sus espacios de trabajo antes de hacerse cargo de la facturación.`,
            hasFailedSettlementsTitle: 'No se puede transferir la propiedad',
            hasFailedSettlementsButtonText: 'Entiendo',
            hasFailedSettlementsText: ({email}: ChangeOwnerHasFailedSettlementsParams) =>
                `No puede hacerse cargo de la facturación porque ${email} tiene una liquidación vencida de la tarjeta Expensify. Avíseles que se comuniquen con concierge@expensify.com para resolver el problema. Luego, podrá hacerse cargo de la facturación de este espacio de trabajo.`,
            failedToClearBalanceTitle: 'Fallo al liquidar el saldo',
            failedToClearBalanceButtonText: 'OK',
            failedToClearBalanceText: 'No hemos podido liquidar el saldo, por favor, inténtalo más tarde.',
            successTitle: '¡Guau! Todo listo.',
            successDescription: 'Ahora eres el propietario de este espacio de trabajo.',
            errorTitle: '¡Ups! No tan rapido...',
            errorDescriptionPartOne: 'Hubo un problema al transferir la propiedad de este espacio de trabajo. Inténtalo de nuevo, o',
            errorDescriptionPartTwo: 'contacta con Concierge',
            errorDescriptionPartThree: 'por ayuda.',
        },

        exportAgainModal: {
            title: '¡Cuidado!',
            description: ({reportName, connectionName}: ExportAgainModalDescriptionParams) =>
                `Los siguientes informes ya se han exportado a ${CONST.POLICY.CONNECTIONS.NAME_USER_FRIENDLY[connectionName]}:\n\n${reportName}\n\n¿Estás seguro de que deseas exportarlos de nuevo?`,
            confirmText: 'Sí, exportar de nuevo',
            cancelText: 'Cancelar',
        },
        planTypePage: {
            planTypes: {
                team: {
                    label: 'Recopilar',
                    description: 'Para equipos que buscan automatizar sus procesos.',
                },
                corporate: {
                    label: 'Controlar',
                    description: 'Para organizaciones con requisitos avanzados.',
                },
            },
            description: 'Elige el plan adecuado para ti. Para ver una lista detallada de funciones y precios, consulta nuestra',
            subscriptionLink: 'página de ayuda sobre tipos de planes y precios',
            lockedPlanDescription: ({count, annualSubscriptionEndDate}: WorkspaceLockedPlanTypeParams) => ({
                one: `Tienes un compromiso anual de 1 miembro activo en el plan Controlar hasta el ${annualSubscriptionEndDate}. Puedes cambiar a una suscripción de pago por uso y desmejorar al plan Recopilar a partir del ${annualSubscriptionEndDate} desactivando la renovación automática en`,
                other: `Tienes un compromiso anual de ${count} miembros activos en el plan Controlar hasta el ${annualSubscriptionEndDate}. Puedes cambiar a una suscripción de pago por uso y desmejorar al plan Recopilar a partir del ${annualSubscriptionEndDate} desactivando la renovación automática en`,
            }),
            subscriptions: 'Suscripciones',
        },
        upgrade: {
            reportFields: {
                title: 'Los campos',
                description: `Los campos de informe permiten especificar detalles a nivel de cabecera, distintos de las etiquetas que pertenecen a los gastos en partidas individuales. Estos detalles pueden incluir nombres de proyectos específicos, información sobre viajes de negocios, ubicaciones, etc.`,
                onlyAvailableOnPlan: 'Los campos de informe sólo están disponibles en el plan Controlar, a partir de ',
            },
            [CONST.POLICY.CONNECTIONS.NAME.NETSUITE]: {
                title: 'NetSuite',
                description: `Disfruta de la sincronización automática y reduce las entradas manuales con la integración Expensify + NetSuite. Obtén información financiera en profundidad y en tiempo real con la compatibilidad nativa y personalizada con segmentos, incluida la asignación de proyectos y clientes.`,
                onlyAvailableOnPlan: 'Nuestra integración NetSuite sólo está disponible en el plan Controlar, a partir de ',
            },
            [CONST.POLICY.CONNECTIONS.NAME.SAGE_INTACCT]: {
                title: 'Sage Intacct',
                description: `Disfruta de una sincronización automatizada y reduce las entradas manuales con la integración Expensify + Sage Intacct. Obtén información financiera en profundidad y en tiempo real con dimensiones definidas por el usuario, así como codificación de gastos por departamento, clase, ubicación, cliente y proyecto (trabajo).`,
                onlyAvailableOnPlan: 'Nuestra integración Sage Intacct sólo está disponible en el plan Controlar, a partir de ',
            },
            [CONST.POLICY.CONNECTIONS.NAME.QBD]: {
                title: 'QuickBooks Desktop',
                description: `Disfruta de la sincronización automática y reduce las entradas manuales con la integración de Expensify + QuickBooks Desktop. Obtén la máxima eficiencia con una conexión bidireccional en tiempo real y la codificación de gastos por clase, artículo, cliente y proyecto.`,
                onlyAvailableOnPlan: 'Nuestra integración con QuickBooks Desktop solo está disponible en el plan Controlar, que comienza en ',
            },
            [CONST.UPGRADE_FEATURE_INTRO_MAPPING.approvals.id]: {
                title: 'Aprobaciones anticipadas',
                description: `Si quieres añadir más niveles de aprobación, o simplemente asegurarte de que los gastos más importantes reciben otro vistazo, no hay problema. Las aprobaciones avanzadas ayudan a realizar las comprobaciones adecuadas a cada nivel para mantener los gastos de tu equipo bajo control.`,
                onlyAvailableOnPlan: 'Las aprobaciones avanzadas sólo están disponibles en el plan Controlar, con precios desde ',
            },
            categories: {
                title: 'Categorías',
                description: `Las categorías te ayudan a organizar mejor los gastos y a llevar un seguimiento de en qué estás gastando tu dinero. Utiliza nuestra lista de categorías sugeridas o crea las tuyas propias.`,
                onlyAvailableOnPlan: 'Las categorías están disponibles en el plan Recopilar, a partir de ',
            },
            glCodes: {
                title: 'Códigos de libro mayor',
                description: `Añada códigos de libro mayor a sus categorías para exportar fácilmente los gastos a sus sistemas de contabilidad y nómina.`,
                onlyAvailableOnPlan: 'Los códigos de libro mayor solo están disponibles en el plan Controlar, a partir de ',
            },
            glAndPayrollCodes: {
                title: 'Códigos de libro mayor y nómina',
                description: `Añada códigos de libro mayor y nómina a sus categorías para exportar fácilmente los gastos a sus sistemas de contabilidad y nómina.`,
                onlyAvailableOnPlan: 'Los códigos de libro mayor y nómina solo están disponibles en el plan Controlar, a partir de ',
            },
            taxCodes: {
                title: 'Código de impuesto',
                description: `Añada código de impuesto mayor a sus categorías para exportar fácilmente los gastos a sus sistemas de contabilidad y nómina.`,
                onlyAvailableOnPlan: 'Los código de impuesto mayor solo están disponibles en el plan Controlar, a partir de ',
            },
            companyCards: {
                title: 'Tarjetas de empresa ilimitadas',
                description: `¿Necesita agregar más canales de tarjetas? Desbloquee tarjetas de empresa ilimitadas para sincronizar transacciones de todos los principales emisores de tarjetas.`,
                onlyAvailableOnPlan: 'Esto solo está disponible en el plan Control, a partir de ',
            },
            rules: {
                title: 'Reglas',
                description: `Las reglas se ejecutan en segundo plano y mantienen tus gastos bajo control para que no tengas que preocuparte por los detalles pequeños.\n\nExige detalles de los gastos, como recibos y descripciones, establece límites y valores predeterminados, y automatiza las aprobaciones y los pagos, todo en un mismo lugar.`,
                onlyAvailableOnPlan: 'Las reglas están disponibles solo en el plan Controlar, que comienza en ',
            },
            perDiem: {
                title: 'Per diem',
                description:
                    'Las dietas per diem (ej.: $100 por día para comidas) son una excelente forma de mantener los gastos diarios predecibles y ajustados a las políticas de la empresa, especialmente si tus empleados viajan por negocios. Disfruta de funciones como tasas personalizadas, categorías por defecto y detalles más específicos como destinos y subtasas.',
                onlyAvailableOnPlan: 'Las dietas per diem solo están disponibles en el plan Control, a partir de ',
            },
            travel: {
                title: 'Viajes',
                description:
                    'Expensify Travel es una nueva plataforma corporativa de reserva y gestión de viajes que permite a los miembros reservar alojamientos, vuelos, transporte y mucho más.',
                onlyAvailableOnPlan: 'Los viajes están disponibles en el plan Recopilar, a partir de ',
            },
            multiLevelTags: {
                title: 'Etiquetas multinivel',
                description:
                    'Las etiquetas multinivel te ayudan a llevar un control más preciso de los gastos. Asigna múltiples etiquetas a cada partida, como departamento, cliente o centro de costos, para capturar el contexto completo de cada gasto. Esto permite informes más detallados, flujos de aprobación y exportaciones contables.',
                onlyAvailableOnPlan: 'Las etiquetas multinivel solo están disponibles en el plan Control, a partir de ',
            },
            note: {
                upgradeWorkspace: 'Mejore su espacio de trabajo para acceder a esta función, o',
                learnMore: 'más información',
                aboutOurPlans: 'sobre nuestros planes y precios.',
            },
            pricing: {
                perActiveMember: 'por miembro activo al mes.',
                perMember: 'por miembro al mes.',
            },
            upgradeToUnlock: 'Desbloquear esta función',
            completed: {
                headline: 'Has mejorado tu espacio de trabajo.',
                categorizeMessage: `Has actualizado con éxito a un espacio de trabajo en el plan Recopilar. ¡Ahora puedes categorizar tus gastos!`,
                travelMessage: 'Has mejorado con éxito a un espacio de trabajo en el plan Recopilar. ¡Ahora puedes comenzar a reservar y gestionar viajes!',
                successMessage: ({policyName}: ReportPolicyNameParams) => `Has actualizado con éxito ${policyName} al plan Controlar.`,
                viewSubscription: 'Ver su suscripción',
                moreDetails: 'para obtener más información.',
                gotIt: 'Entendido, gracias.',
            },
            commonFeatures: {
                title: 'Mejorar al plan Controlar',
                note: 'Desbloquea nuestras funciones más potentes, incluyendo:',
                benefits: {
                    startsAt: 'El plan Controlar comienza desde ',
                    perMember: 'por miembro activo al mes.',
                    learnMore: 'Más información',
                    pricing: 'sobre nuestros planes y precios.',
                    benefit1: 'Conexiones avanzadas de contabilidad (NetSuite, Sage Intacct y más)',
                    benefit2: 'Reglas inteligentes de gastos',
                    benefit3: 'Flujos de aprobación de varios niveles',
                    benefit4: 'Controles de seguridad mejorados',
                    toUpgrade: 'Para mejorar, haz clic en',
                    selectWorkspace: 'selecciona un espacio de trabajo y cambia el tipo de plan a',
                },
            },
        },
        downgrade: {
            commonFeatures: {
                title: 'Desmejorar al plan Recopilar',
                note: 'Si desmejoras, perderás acceso a estas funciones y más:',
                benefits: {
                    note: 'Para una comparación completa de nuestros planes, consulta nuestra',
                    pricingPage: 'página de precios',
                    confirm: '¿Estás seguro de que deseas desmejorar y eliminar tus configuraciones?',
                    warning: 'Esto no se puede deshacer.',
                    benefit1: 'Conexiones de contabilidad (excepto QuickBooks Online y Xero)',
                    benefit2: 'Reglas inteligentes de gastos',
                    benefit3: 'Flujos de aprobación de varios niveles',
                    benefit4: 'Controles de seguridad mejorados',
                    headsUp: '¡Atención!',
                    multiWorkspaceNote:
                        'Tendrás que bajar de categoría todos tus espacios de trabajo antes de tu primer pago mensual para comenzar una suscripción con la tasa del plan Recopilar. Haz clic en',
                    selectStep: '> selecciona cada espacio de trabajo > cambia el tipo de plan a',
                },
            },
            completed: {
                headline: 'Tu espacio de trabajo ha sido bajado de categoría',
                description: 'Tienes otros espacios de trabajo en el plan Controlar. Para facturarte con la tasa del plan Recopilar, debes bajar de categoría todos los espacios de trabajo.',
                gotIt: 'Entendido, gracias.',
            },
        },
        payAndDowngrade: {
            title: 'Pagar y bajar de categoría',
            headline: 'Tu pago final',
            description1: 'Tu factura final por esta suscripción será',
            description2: ({date}: DateParams) => `Consulta el desglose a continuación para ${date}:`,
            subscription:
                '¡Atención! Esta acción finalizará tu suscripción a Expensify, eliminará este espacio de trabajo y eliminará a todos los miembros del espacio de trabajo. Si deseas conservar este espacio de trabajo y solo eliminarte a ti mismo, haz que otro administrador tome el control de la facturación primero.',
            genericFailureMessage: 'Ocurrió un error al pagar tu factura. Por favor, inténtalo de nuevo.',
        },
        restrictedAction: {
            restricted: 'Restringido',
            actionsAreCurrentlyRestricted: ({workspaceName}: ActionsAreCurrentlyRestricted) => `Las acciones en el espacio de trabajo ${workspaceName} están actualmente restringidas`,
            workspaceOwnerWillNeedToAddOrUpdatePaymentCard: ({workspaceOwnerName}: WorkspaceOwnerWillNeedToAddOrUpdatePaymentCardParams) =>
                `El propietario del espacio de trabajo, ${workspaceOwnerName} tendrá que añadir o actualizar la tarjeta de pago registrada para desbloquear nueva actividad en el espacio de trabajo.`,
            youWillNeedToAddOrUpdatePaymentCard: 'Debes añadir o actualizar la tarjeta de pago registrada para desbloquear nueva actividad en el espacio de trabajo.',
            addPaymentCardToUnlock: 'Añade una tarjeta para desbloquearlo!',
            addPaymentCardToContinueUsingWorkspace: 'Añade una tarjeta de pago para seguir utilizando este espacio de trabajo',
            pleaseReachOutToYourWorkspaceAdmin: 'Si tienes alguna pregunta, ponte en contacto con el administrador de su espacio de trabajo.',
            chatWithYourAdmin: 'Chatea con tu administrador',
            chatInAdmins: 'Chatea en #admins',
            addPaymentCard: 'Agregar tarjeta de pago',
        },
        rules: {
            individualExpenseRules: {
                title: 'Gastos',
                subtitle: 'Establece controles y valores predeterminados para gastos individuales. También puedes crear reglas para',
                receiptRequiredAmount: 'Cantidad requerida para los recibos',
                receiptRequiredAmountDescription: 'Exige recibos cuando los gastos superen este importe, a menos que lo anule una regla de categoría.',
                maxExpenseAmount: 'Importe máximo del gasto',
                maxExpenseAmountDescription: 'Marca los gastos que superen este importe, a menos que una regla de categoría lo anule.',
                maxAge: 'Antigüedad máxima',
                maxExpenseAge: 'Antigüedad máxima de los gastos',
                maxExpenseAgeDescription: 'Marca los gastos de más de un número determinado de días.',
                maxExpenseAgeDays: () => ({
                    one: '1 día',
                    other: (count: number) => `${count} días`,
                }),
                billableDefault: 'Valor predeterminado facturable',
                billableDefaultDescription: 'Elige si los gastos en efectivo y con tarjeta de crédito deben ser facturables por defecto. Los gastos facturables se activan o desactivan en',
                billable: 'Facturable',
                billableDescription: 'Los gastos se vuelven a facturar a los clientes en la mayoría de los casos',
                nonBillable: 'No facturable',
                nonBillableDescription: 'Los gastos se vuelven a facturar a los clientes en ocasiones',
                eReceipts: 'Recibos electrónicos',
                eReceiptsHint: 'Los recibos electrónicos se crean automáticamente',
                eReceiptsHintLink: 'para la mayoría de las transacciones en USD',
                attendeeTracking: 'Seguimiento de asistentes',
                attendeeTrackingHint: 'Haz un seguimiento del coste por persona para cada gasto.',
                prohibitedDefaultDescription:
                    'Marque cualquier recibo donde aparezcan alcohol, apuestas u otros artículos restringidos. Los gastos con recibos que incluyan estos conceptos requerirán una revisión manual.',
                prohibitedExpenses: 'Gastos prohibidos',
                alcohol: 'Alcohol',
                hotelIncidentals: 'Gastos adicionales de hotel',
                gambling: 'Juegos de apuestas',
                tobacco: 'Tabaco',
                adultEntertainment: 'Entretenimiento para adultos',
            },
            expenseReportRules: {
                examples: 'Ejemplos:',
                title: 'Informes de gastos',
                subtitle: 'Automatiza el cumplimiento, la aprobación y el pago de los informes de gastos.',
                customReportNamesSubtitle: 'Personaliza los títulos de los informes usando nuestras amplias fórmulas.',
                customNameTitle: 'Título de informe predeterminado',
                customNameDescription: 'Elige un nombre personalizado para los informes de gastos usando nuestras ',
                customNameDescriptionLink: 'fórmulas variadas',
                customNameInputLabel: 'Nombre',
                customNameEmailPhoneExample: 'Correo electrónico o teléfono del miembro: {report:submit:from}',
                customNameStartDateExample: 'Fecha de inicio del informe: {report:startdate}',
                customNameWorkspaceNameExample: 'Nombre del espacio de trabajo: {report:workspacename}',
                customNameReportIDExample: 'ID del informe: {report:id}',
                customNameTotalExample: 'Total: {report:total}.',
                preventMembersFromChangingCustomNamesTitle: 'Evitar que los miembros cambien los nombres personalizados de los informes',
                preventSelfApprovalsTitle: 'Evitar autoaprobaciones',
                preventSelfApprovalsSubtitle: 'Evita que los miembros del espacio de trabajo aprueben sus propios informes de gastos.',
                autoApproveCompliantReportsTitle: 'Aprobación automática de informes conformes',
                autoApproveCompliantReportsSubtitle: 'Configura qué informes de gastos pueden aprobarse de forma automática.',
                autoApproveReportsUnderTitle: 'Aprobar automáticamente informes por debajo de',
                autoApproveReportsUnderDescription: 'Los informes de gastos totalmente conformes por debajo de esta cantidad se aprobarán automáticamente.',
                randomReportAuditTitle: 'Auditoría aleatoria de informes',
                randomReportAuditDescription: 'Requiere que algunos informes sean aprobados manualmente, incluso si son elegibles para la aprobación automática.',
                autoPayApprovedReportsTitle: 'Pago automático de informes aprobados',
                autoPayApprovedReportsSubtitle: 'Configura qué informes de gastos pueden pagarse de forma automática.',
                autoPayApprovedReportsLimitError: ({currency}: AutoPayApprovedReportsLimitErrorParams = {}) => `Por favor, introduce un monto menor a ${currency ?? ''}20,000`,
                autoPayApprovedReportsLockedSubtitle: 'Ve a más funciones y habilita flujos de trabajo, luego agrega pagos para desbloquear esta función.',
                autoPayReportsUnderTitle: 'Pagar automáticamente informes por debajo de',
                autoPayReportsUnderDescription: 'Los informes de gastos totalmente conformes por debajo de esta cantidad se pagarán automáticamente.',
                unlockFeatureGoToSubtitle: 'Ir a',
                unlockFeatureEnableWorkflowsSubtitle: ({featureName}: FeatureNameParams) => `y habilita flujos de trabajo, luego agrega ${featureName} para desbloquear esta función.`,
                enableFeatureSubtitle: ({featureName}: FeatureNameParams) => `y habilita ${featureName} para desbloquear esta función.`,
            },
            categoryRules: {
                title: 'Reglas de categoría',
                approver: 'Aprobador',
                requireDescription: 'Requerir descripción',
                descriptionHint: 'Sugerencia de descripción',
                descriptionHintDescription: ({categoryName}: CategoryNameParams) =>
                    `Recuerda a los empleados que deben proporcionar información adicional para los gastos de “${categoryName}”. Esta sugerencia aparece en el campo de descripción en los gastos.`,
                descriptionHintLabel: 'Sugerencia',
                descriptionHintSubtitle: 'Consejo: ¡Cuanto más corta, mejor!',
                maxAmount: 'Importe máximo',
                flagAmountsOver: 'Señala importes superiores a',
                flagAmountsOverDescription: ({categoryName}: CategoryNameParams) => `Aplica a la categoría “${categoryName}”.`,
                flagAmountsOverSubtitle: 'Esto anula el importe máximo para todos los gastos.',
                expenseLimitTypes: {
                    expense: 'Gasto individual',
                    expenseSubtitle: 'Señala importes de gastos por categoría. Esta regla anula la regla general del espacio de trabajo para el importe máximo de gastos.',
                    daily: 'Total por categoría',
                    dailySubtitle: 'Marcar el gasto total por categoría en cada informe de gastos.',
                },
                requireReceiptsOver: 'Requerir recibos para importes superiores a',
                requireReceiptsOverList: {
                    default: ({defaultAmount}: DefaultAmountParams) => `${defaultAmount} ${CONST.DOT_SEPARATOR} Predeterminado`,
                    never: 'Nunca requerir recibos',
                    always: 'Requerir recibos siempre',
                },
                defaultTaxRate: 'Tasa de impuesto predeterminada',
                goTo: 'Ve a',
                andEnableWorkflows: 'y habilita los flujos de trabajo, luego añade aprobaciones para desbloquear esta función.',
            },
            customRules: {
                title: 'Reglas personalizadas',
                subtitle: 'Descripción',
                description: 'Introduzca reglas personalizadas para los informes de gastos',
            },
        },
    },
    getAssistancePage: {
        title: 'Obtener ayuda',
        subtitle: '¡Estamos aquí para ayudarte!',
        description: 'Elige una de las siguientes opciones:',
        chatWithConcierge: 'Chatear con Concierge',
        scheduleSetupCall: 'Concertar una llamada',
        scheduleACall: 'Programar llamada',
        questionMarkButtonTooltip: 'Obtén ayuda de nuestro equipo',
        exploreHelpDocs: 'Explorar la documentación de ayuda',
        registerForWebinar: 'Registrarse para el seminario web',
        onboardingHelp: 'Ayuda de incorporación',
    },
    emojiPicker: {
        skinTonePickerLabel: 'Elige el tono de piel por defecto',
        headers: {
            frequentlyUsed: 'Usado frecuentemente',
            smileysAndEmotion: 'Emoticonos y emociones',
            peopleAndBody: 'Personas y Cuerpo',
            animalsAndNature: 'Animales y naturaleza',
            foodAndDrink: 'Alimentos y bebidas',
            travelAndPlaces: 'Viajes y lugares',
            activities: 'Actividades',
            objects: 'Objetos',
            symbols: 'Símbolos',
            flags: 'Banderas',
        },
    },
    newRoomPage: {
        newRoom: 'Nueva sala de chat',
        groupName: 'Nombre del grupo',
        roomName: 'Nombre de la sala',
        visibility: 'Visibilidad',
        restrictedDescription: 'Sólo las personas en tu espacio de trabajo pueden encontrar esta sala',
        privateDescription: 'Sólo las personas que están invitadas a esta sala pueden encontrarla',
        publicDescription: 'Cualquier persona puede unirse a esta sala',
        // eslint-disable-next-line @typescript-eslint/naming-convention
        public_announceDescription: 'Cualquier persona puede unirse a esta sala',
        createRoom: 'Crea una sala de chat',
        roomAlreadyExistsError: 'Ya existe una sala con este nombre',
        roomNameReservedError: ({reservedName}: RoomNameReservedErrorParams) =>
            `${reservedName} es el nombre una sala por defecto de todos los espacios de trabajo. Por favor, elige otro nombre.`,
        roomNameInvalidError: 'Los nombres de las salas solo pueden contener minúsculas, números y guiones',
        pleaseEnterRoomName: 'Por favor, escribe el nombre de una sala',
        pleaseSelectWorkspace: 'Por favor, selecciona un espacio de trabajo',
        renamedRoomAction: ({oldName, newName, actorName, isExpenseReport}: RenamedRoomActionParams) => {
            const actor = actorName ? `${actorName} ` : '';
            return isExpenseReport ? `${actor}cambió el nombre a "${newName}" (previamente "${oldName}")` : `${actor}cambió el nombre de la sala a "${newName}" (previamente "${oldName}")`;
        },
        roomRenamedTo: ({newName}: RoomRenamedToParams) => `Sala renombrada a ${newName}`,
        social: 'social',
        selectAWorkspace: 'Seleccionar un espacio de trabajo',
        growlMessageOnRenameError: 'No se ha podido cambiar el nombre del espacio de trabajo. Por favor, comprueba tu conexión e inténtalo de nuevo.',
        visibilityOptions: {
            restricted: 'Espacio de trabajo', // the translation for "restricted" visibility is actually workspace. This is so we can display restricted visibility rooms as "workspace" without having to change what's stored.
            private: 'Privada',
            public: 'Público',
            // eslint-disable-next-line @typescript-eslint/naming-convention
            public_announce: 'Anuncio Público',
        },
    },
    workspaceApprovalModes: {
        submitAndClose: 'Enviar y Cerrar',
        submitAndApprove: 'Enviar y Aprobar',
        advanced: 'AVANZADO',
        dynamicExternal: 'DINÁMICO_EXTERNO',
        smartReport: 'INFORME_INTELIGENTE',
        billcom: 'BILLCOM',
    },
    workspaceActions: {
        addApprovalRule: ({approverEmail, approverName, field, name}: AddedPolicyApprovalRuleParams) =>
            `añadió a ${approverName} (${approverEmail}) como aprobador para la ${field} "${name}"`,
        deleteApprovalRule: ({approverEmail, approverName, field, name}: AddedPolicyApprovalRuleParams) =>
            `eliminó a ${approverName} (${approverEmail}) como aprobador para la ${field} "${name}"`,
        updateApprovalRule: ({field, name, newApproverEmail, newApproverName, oldApproverEmail, oldApproverName}: UpdatedPolicyApprovalRuleParams) => {
            const formatApprover = (displayName?: string, email?: string) => (displayName ? `${displayName} (${email})` : email);

            return `cambió el aprobador para la ${field} "${name}" a ${formatApprover(newApproverName, newApproverEmail)} (previamente ${formatApprover(oldApproverName, oldApproverEmail)})`;
        },
        addCategory: ({categoryName}: UpdatedPolicyCategoryParams) => `añadió la categoría "${categoryName}""`,
        deleteCategory: ({categoryName}: UpdatedPolicyCategoryParams) => `eliminó la categoría "${categoryName}"`,
        updateCategory: ({oldValue, categoryName}: UpdatedPolicyCategoryParams) => `${oldValue ? 'deshabilitó' : 'habilitó'} la categoría "${categoryName}"`,
        updatedDescriptionHint: ({categoryName, oldValue, newValue}: UpdatedPolicyCategoryDescriptionHintTypeParams) => {
            if (!newValue) {
                return `eliminó la sugerencia de descripción "${oldValue}" de la categoría "${categoryName}"`;
            }

            return !oldValue
                ? `añadió la sugerencia de descripción "${newValue}" a la categoría "${categoryName}"`
                : `cambió la sugerencia de descripción de la categoría "${categoryName}" a “${newValue}” (anteriormente “${oldValue}”)`;
        },
        updateCategoryPayrollCode: ({oldValue, categoryName, newValue}: UpdatedPolicyCategoryGLCodeParams) => {
            if (!oldValue) {
                return `añadió el código de nómina "${newValue}" a la categoría "${categoryName}"`;
            }
            if (!newValue && oldValue) {
                return `eliminó el código de nómina "${oldValue}" de la categoría "${categoryName}"`;
            }
            return `cambió el código de nómina de la categoría "${categoryName}" a “${newValue}” (previamente “${oldValue}”)`;
        },
        updateCategoryGLCode: ({oldValue, categoryName, newValue}: UpdatedPolicyCategoryGLCodeParams) => {
            if (!oldValue) {
                return `añadió el código GL "${newValue}" a la categoría "${categoryName}"`;
            }
            if (!newValue && oldValue) {
                return `eliminó el código GL "${oldValue}" de la categoría "${categoryName}"`;
            }
            return `cambió el código GL de la categoría “${categoryName}” a “${newValue}” (previamente “${oldValue}”)`;
        },
        updateAreCommentsRequired: ({oldValue, categoryName}: UpdatedPolicyCategoryParams) => {
            return `cambió la descripción de la categoría "${categoryName}" a ${!oldValue ? 'requerida' : 'no requerida'} (previamente ${!oldValue ? 'no requerida' : 'requerida'})`;
        },
        updateCategoryMaxExpenseAmount: ({categoryName, oldAmount, newAmount}: UpdatedPolicyCategoryMaxExpenseAmountParams) => {
            if (newAmount && !oldAmount) {
                return `añadió un importe máximo de ${newAmount} a la categoría "${categoryName}"`;
            }
            if (oldAmount && !newAmount) {
                return `eliminó el importe máximo de ${oldAmount} de la categoría "${categoryName}"`;
            }
            return `cambió el importe máximo de la categoría "${categoryName}" a ${newAmount} (previamente ${oldAmount})`;
        },
        updateCategoryExpenseLimitType: ({categoryName, oldValue, newValue}: UpdatedPolicyCategoryExpenseLimitTypeParams) => {
            if (!oldValue) {
                return `añadió un tipo de límite de ${newValue} a la categoría "${categoryName}"`;
            }
            return `actualizó la categoría "${categoryName}" cambiando el Tipo de Límite a ${newValue} (previamente "${oldValue}")`;
        },
        updateCategoryMaxAmountNoReceipt: ({categoryName, oldValue, newValue}: UpdatedPolicyCategoryMaxAmountNoReceiptParams) => {
            if (!oldValue) {
                return `actualizó la categoría "${categoryName}" cambiando Recibos a ${newValue}`;
            }
            return `cambió la categoría "${categoryName}" a ${newValue} (previamente ${oldValue})`;
        },
        setCategoryName: ({oldName, newName}: UpdatedPolicyCategoryNameParams) => `renombró la categoría "${oldName}" a "${newName}"`,
        updateTagListName: ({oldName, newName}: UpdatedPolicyCategoryNameParams) => `cambió el nombre de la lista de etiquetas a "${newName}" (previamente "${oldName}")`,
        addTag: ({tagListName, tagName}: UpdatedPolicyTagParams) => `añadió la etiqueta "${tagName}" a la lista "${tagListName}"`,
        updateTagName: ({tagListName, newName, oldName}: UpdatedPolicyTagNameParams) => `actualizó la lista de etiquetas "${tagListName}" cambiando la etiqueta "${oldName}" a "${newName}"`,
        updateTagEnabled: ({tagListName, tagName, enabled}: UpdatedPolicyTagParams) => `${enabled ? 'habilitó' : 'deshabilitó'} la etiqueta "${tagName}" en la lista "${tagListName}"`,
        deleteTag: ({tagListName, tagName}: UpdatedPolicyTagParams) => `eliminó la etiqueta "${tagName}" de la lista "${tagListName}"`,
        deleteMultipleTags: ({count, tagListName}: UpdatedPolicyTagParams) => `eliminó "${count}" etiquetas de la lista "${tagListName}"`,
        updateTag: ({tagListName, newValue, tagName, updatedField, oldValue}: UpdatedPolicyTagFieldParams) => {
            if (oldValue) {
                return `actualizó la etiqueta "${tagName}" en la lista "${tagListName}" cambiando el ${updatedField} a "${newValue}" (previamente "${oldValue}")`;
            }
            return `actualizó la etiqueta "${tagName}" en la lista "${tagListName}" añadiendo un ${updatedField} de "${newValue}"`;
        },
        updateCustomUnit: ({customUnitName, newValue, oldValue, updatedField}: UpdatePolicyCustomUnitParams) =>
            `cambió el ${customUnitName} ${updatedField} a "${newValue}" (previamente "${oldValue}")`,
        updateCustomUnitTaxEnabled: ({newValue}: UpdatePolicyCustomUnitTaxEnabledParams) => `${newValue ? 'habilitó' : 'deshabilitó'} el seguimiento de impuestos en tasas de distancia`,
        addCustomUnitRate: ({customUnitName, rateName}: AddOrDeletePolicyCustomUnitRateParams) => `añadió una nueva tasa de "${rateName}" para "${customUnitName}"`,
        updatedCustomUnitRate: ({customUnitName, customUnitRateName, newValue, oldValue, updatedField}: UpdatedPolicyCustomUnitRateParams) =>
            `cambió la tasa de ${customUnitName} ${updatedField} "${customUnitRateName}" a "${newValue}" (previamente "${oldValue}")`,
        updatedCustomUnitTaxRateExternalID: ({customUnitRateName, newValue, newTaxPercentage, oldTaxPercentage, oldValue}: UpdatedPolicyCustomUnitTaxRateExternalIDParams) => {
            if (oldTaxPercentage && oldValue) {
                return `cambió la tasa de impuesto en la tasa por distancia "${customUnitRateName}" a "${newValue} (${newTaxPercentage})" (previamente "${oldValue} (${oldTaxPercentage})")`;
            }
            return `añadió la tasa de impuesto "${newValue} (${newTaxPercentage})" a la tasa de distancia "${customUnitRateName}"`;
        },
        updatedCustomUnitTaxClaimablePercentage: ({customUnitRateName, newValue, oldValue}: UpdatedPolicyCustomUnitTaxClaimablePercentageParams) => {
            if (oldValue) {
                return `cambió la parte recuperable de impuestos en la tasa por distancia "${customUnitRateName}" a "${newValue}" (previamente "${oldValue}")`;
            }
            return `añadió una parte recuperable de impuestos de "${newValue}" a la tasa por distancia "${customUnitRateName}`;
        },
        deleteCustomUnitRate: ({customUnitName, rateName}: AddOrDeletePolicyCustomUnitRateParams) => `eliminó la tasa "${rateName}" de "${customUnitName}"`,
        addedReportField: ({fieldType, fieldName}: AddedOrDeletedPolicyReportFieldParams) => `añadió el campo de informe ${fieldType} "${fieldName}"`,
        updateReportFieldDefaultValue: ({defaultValue, fieldName}: UpdatedPolicyReportFieldDefaultValueParams) =>
            `estableció el valor predeterminado del campo de informe "${fieldName}" en "${defaultValue}"`,
        addedReportFieldOption: ({fieldName, optionName}: PolicyAddedReportFieldOptionParams) => `añadió la opción "${optionName}" al campo de informe "${fieldName}"`,
        removedReportFieldOption: ({fieldName, optionName}: PolicyAddedReportFieldOptionParams) => `eliminó la opción "${optionName}" del campo de informe "${fieldName}"`,
        updateReportFieldOptionDisabled: ({fieldName, optionName, optionEnabled}: PolicyDisabledReportFieldOptionParams) =>
            `${optionEnabled ? 'habilitó' : 'deshabilitó'} la opción "${optionName}" para el campo de informe "${fieldName}"`,
        updateReportFieldAllOptionsDisabled: ({fieldName, optionName, allEnabled, toggledOptionsCount}: PolicyDisabledReportFieldAllOptionsParams) => {
            if (toggledOptionsCount && toggledOptionsCount > 1) {
                return `${allEnabled ? 'habilitó' : 'deshabilitó'} todas las opciones para el campo de informe "${fieldName}"`;
            }
            return `${allEnabled ? 'habilitó' : 'deshabilitó'} la opción "${optionName}" para el campo de informe "${fieldName}", haciendo que todas las opciones queden ${
                allEnabled ? 'habilitadas' : 'deshabilitadas'
            }`;
        },
        deleteReportField: ({fieldType, fieldName}: AddedOrDeletedPolicyReportFieldParams) => `eliminó el campo de informe ${fieldType} "${fieldName}"`,
        preventSelfApproval: ({oldValue, newValue}: UpdatedPolicyPreventSelfApprovalParams) =>
            `actualizó "Evitar la autoaprobación" a "${newValue === 'true' ? 'Habilitada' : 'Deshabilitada'}" (previamente "${oldValue === 'true' ? 'Habilitada' : 'Deshabilitada'}")`,
        updateMaxExpenseAmountNoReceipt: ({oldValue, newValue}: UpdatedPolicyFieldWithNewAndOldValueParams) =>
            `cambió el monto máximo de gasto requerido sin recibo a ${newValue} (previamente ${oldValue})`,
        updateMaxExpenseAmount: ({oldValue, newValue}: UpdatedPolicyFieldWithNewAndOldValueParams) =>
            `cambió el monto máximo de gasto para violaciones a ${newValue} (previamente ${oldValue})`,
        updateMaxExpenseAge: ({oldValue, newValue}: UpdatedPolicyFieldWithNewAndOldValueParams) =>
            `actualizó "Antigüedad máxima de gastos (días)" a "${newValue}" (previamente "${oldValue === 'false' ? CONST.POLICY.DEFAULT_MAX_EXPENSE_AGE : oldValue}")`,
        updateDefaultBillable: ({oldValue, newValue}: UpdatedPolicyFieldWithNewAndOldValueParams) =>
            `actualizó "Volver a facturar gastos a clientes" a "${newValue}" (previamente "${oldValue}")`,
        updateMonthlyOffset: ({oldValue, newValue}: UpdatedPolicyFieldWithNewAndOldValueParams) => {
            if (!oldValue) {
                return `establecer la fecha de envío del informe mensual a "${newValue}"`;
            }
            return `actualizar la fecha de envío del informe mensual a "${newValue}" (previamente "${oldValue}")`;
        },
        updateDefaultTitleEnforced: ({value}: UpdatedPolicyFieldWithValueParam) => `cambió "Requerir título predeterminado de informe" a ${value ? 'activado' : 'desactivado'}`,
        updateWorkspaceDescription: ({newDescription, oldDescription}: UpdatedPolicyDescriptionParams) =>
            !oldDescription
                ? `estableció la descripción de este espacio de trabajo como "${newDescription}"`
                : `actualizó la descripción de este espacio de trabajo a "${newDescription}" (previamente "${oldDescription}")`,
        renamedWorkspaceNameAction: ({oldName, newName}: RenamedWorkspaceNameActionParams) => `actualizó el nombre de este espacio de trabajo a "${newName}" (previamente "${oldName}")`,
        removedFromApprovalWorkflow: ({submittersNames}: RemovedFromApprovalWorkflowParams) => {
            let joinedNames = '';
            if (submittersNames.length === 1) {
                joinedNames = submittersNames.at(0) ?? '';
            } else if (submittersNames.length === 2) {
                joinedNames = submittersNames.join(' y ');
            } else if (submittersNames.length > 2) {
                joinedNames = `${submittersNames.slice(0, submittersNames.length - 1).join(', ')} y ${submittersNames.at(-1)}`;
            }
            return {
                one: `te eliminó del flujo de trabajo de aprobaciones y del chat de gastos de ${joinedNames}. Los informes enviados anteriormente seguirán estando disponibles para su aprobación en tu bandeja de entrada.`,
                other: `te eliminó de los flujos de trabajo de aprobaciones y de los chats de gastos de ${joinedNames}. Los informes enviados anteriormente seguirán estando disponibles para su aprobación en tu bandeja de entrada.`,
            };
        },
        demotedFromWorkspace: ({policyName, oldRole}: DemotedFromWorkspaceParams) =>
            `cambió tu rol en ${policyName} de ${oldRole} a miembro. Te eliminamos de todos los chats de gastos, excepto el suyo.`,
        updatedWorkspaceCurrencyAction: ({oldCurrency, newCurrency}: UpdatedPolicyCurrencyParams) => `actualizó la moneda predeterminada a ${newCurrency} (previamente ${oldCurrency})`,
        updatedWorkspaceFrequencyAction: ({oldFrequency, newFrequency}: UpdatedPolicyFrequencyParams) =>
            `actualizó la frecuencia de generación automática de informes a "${newFrequency}" (previamente "${oldFrequency}")`,
        updateApprovalMode: ({newValue, oldValue}: ChangeFieldParams) => `actualizó el modo de aprobación a "${newValue}" (previamente "${oldValue}")`,
        upgradedWorkspace: 'mejoró este espacio de trabajo al plan Controlar',
        downgradedWorkspace: 'bajó de categoría este espacio de trabajo al plan Recopilar',
        updatedAuditRate: ({oldAuditRate, newAuditRate}: UpdatedPolicyAuditRateParams) =>
            `cambió la tasa de informes enviados aleatoriamente para aprobación manual a ${Math.round(newAuditRate * 100)}% (previamente ${Math.round(oldAuditRate * 100)}%)`,
        updatedManualApprovalThreshold: ({oldLimit, newLimit}: UpdatedPolicyManualApprovalThresholdParams) =>
            `cambió el límite de aprobación manual para todos los gastos a ${newLimit} (previamente ${oldLimit})`,
    },
    roomMembersPage: {
        memberNotFound: 'Miembro no encontrado.',
        useInviteButton: 'Para invitar a un nuevo miembro al chat, por favor, utiliza el botón invitar que está más arriba.',
        notAuthorized: `No tienes acceso a esta página. Si estás intentando unirte a esta sala, pide a un miembro de la sala que te añada. ¿Necesitas algo más? Comunícate con ${CONST.EMAIL.CONCIERGE}`,
        removeMembersPrompt: ({memberName}: {memberName: string}) => ({
            one: `¿Estás seguro de que quieres eliminar ${memberName} de la sala de chat?`,
            other: '¿Estás seguro de que quieres eliminar a los miembros seleccionados de la sala de chat?',
        }),
        error: {
            genericAdd: 'Hubo un problema al añadir este miembro a la sala de chat',
        },
    },
    newTaskPage: {
        assignTask: 'Asignar tarea',
        assignMe: 'Asignar a mí mismo',
        confirmTask: 'Confirmar tarea',
        confirmError: 'Por favor, introduce un título y selecciona un destino de tarea',
        descriptionOptional: 'Descripción (opcional)',
        pleaseEnterTaskName: 'Por favor, introduce un título',
        pleaseEnterTaskDestination: 'Por favor, selecciona dónde deseas compartir esta tarea',
    },
    task: {
        task: 'Tarea',
        title: 'Título',
        description: 'Descripción',
        assignee: 'Miembro asignado',
        completed: 'Completada',
        action: 'Completar',
        messages: {
            created: ({title}: TaskCreatedActionParams) => `tarea para ${title}`,
            completed: 'marcada como completa',
            canceled: 'tarea eliminada',
            reopened: 'marcada como incompleta',
            error: 'No tiene permiso para realizar la acción solicitada',
        },
        markAsComplete: 'Marcar como completada',
        markAsIncomplete: 'Marcar como incompleta',
        assigneeError: 'Se ha producido un error al asignar esta tarea. Por favor, inténtalo con otro miembro.',
        genericCreateTaskFailureMessage: 'Error inesperado al crear la tarea. Por favor, inténtalo más tarde.',
        deleteTask: 'Eliminar tarea',
        deleteConfirmation: '¿Estás seguro de que quieres eliminar esta tarea?',
    },
    statementPage: {
        title: ({year, monthName}: StatementTitleParams) => `Estado de cuenta de ${monthName} ${year}`,
    },
    keyboardShortcutsPage: {
        title: 'Atajos de teclado',
        subtitle: 'Ahorra tiempo con estos atajos de teclado:',
        shortcuts: {
            openShortcutDialog: 'Abre el cuadro de diálogo de métodos abreviados de teclado',
            markAllMessagesAsRead: 'Marcar todos los mensajes como leídos',
            escape: 'Diálogos de escape',
            search: 'Abrir diálogo de búsqueda',
            newChat: 'Nueva pantalla de chat',
            copy: 'Copiar comentario',
            openDebug: 'Abrir el diálogo de preferencias de pruebas',
        },
    },
    guides: {
        screenShare: 'Compartir pantalla',
        screenShareRequest: 'Expensify te está invitando a compartir la pantalla',
    },
    search: {
        resultsAreLimited: 'Los resultados de búsqueda están limitados.',
        viewResults: 'Ver resultados',
        resetFilters: 'Restablecer filtros',
        searchResults: {
            emptyResults: {
                title: 'No hay nada que ver aquí',
                subtitle: 'Intenta ajustar tus criterios de búsqueda o crear algo con el botón verde +.',
            },
            emptyExpenseResults: {
                title: 'Aún no has creado ningún gasto',
                subtitle: 'Crea un gasto o haz una prueba por Expensify para aprender más.',
                subtitleWithOnlyCreateButton: 'Usa el botón verde de abajo para crear un gasto.',
            },
            emptyReportResults: {
                title: 'Aún no has creado ningún informe',
                subtitle: 'Crea un informe o haz una prueba de Expensify para aprender más.',
                subtitleWithOnlyCreateButton: 'Usa el botón verde de abajo para crear un informe.',
            },
            emptyInvoiceResults: {
                title: 'Aún no has creado \nninguna factura',
                subtitle: 'Envía una factura o haz una prueba por Expensify para aprender más.',
                subtitleWithOnlyCreateButton: 'Usa el botón verde de abajo para enviar una factura.',
            },
            emptyTripResults: {
                title: 'No tienes viajes',
                subtitle: 'Reserva tu primer viaje a continuación.',
                buttonText: 'Reserva un viaje',
            },
            emptySubmitResults: {
                title: 'No hay gastos para enviar',
                subtitle: 'Todo despejado. ¡Date una vuelta de victoria!',
                buttonText: 'Crear informe',
            },
            emptyApproveResults: {
                title: 'No hay gastos para aprobar',
                subtitle: 'Cero gastos. Máxima relajación. ¡Bien hecho!',
            },
            emptyPayResults: {
                title: 'No hay gastos para pagar',
                subtitle: '¡Felicidades! Has cruzado la línea de meta.',
            },
            emptyExportResults: {
                title: 'No hay gastos para exportar',
                subtitle: 'Es hora de relajarse, buen trabajo.',
            },
            emptyStatementsResults: {
                title: 'No hay gastos para mostrar',
                subtitle: 'Sin resultados. Intenta ajustar tus filtros.',
            },
            emptyUnapprovedResults: {
                title: 'No hay gastos para aprobar',
                subtitle: 'Cero gastos. Máxima relajación. ¡Bien hecho!',
            },
        },
        statements: 'Extractos',
        unapprovedCash: 'Efectivo no aprobado',
        unapprovedCard: 'Tarjeta no aprobada',
        saveSearch: 'Guardar búsqueda',
        savedSearchesMenuItemTitle: 'Guardadas',
        searchName: 'Nombre de la búsqueda',
        deleteSavedSearch: 'Eliminar búsqueda guardada',
        deleteSavedSearchConfirm: '¿Estás seguro de que quieres eliminar esta búsqueda?',
        groupedExpenses: 'gastos agrupados',
        bulkActions: {
            approve: 'Aprobar',
            pay: 'Pagar',
            delete: 'Eliminar',
            hold: 'Retener',
            unhold: 'Desbloquear',
            noOptionsAvailable: 'No hay opciones disponibles para el grupo de gastos seleccionado.',
        },
        filtersHeader: 'Filtros',
        filters: {
            date: {
                before: ({date}: OptionalParam<DateParams> = {}) => `Antes de ${date ?? ''}`,
                after: ({date}: OptionalParam<DateParams> = {}) => `Después de ${date ?? ''}`,
                on: ({date}: OptionalParam<DateParams> = {}) => `En ${date ?? ''}`,
                presets: {
                    [CONST.SEARCH.DATE_PRESETS.NEVER]: 'Nunca',
                    [CONST.SEARCH.DATE_PRESETS.LAST_MONTH]: 'El mes pasado',
                    [CONST.SEARCH.DATE_PRESETS.LAST_STATEMENT]: 'Último extracto',
                },
            },
            status: 'Estado',
            keyword: 'Palabra clave',
            hasKeywords: 'Tiene palabras clave',
            currency: 'Divisa',
            link: 'Enlace',
            pinned: 'Fijado',
            unread: 'No leído',
            completed: 'Completadas',
            card: {
                expensify: 'Expensify',
                individualCards: 'Tarjetas individuales',
                closedCards: 'Tarjetas cerradas',
                cardFeeds: 'Flujos de tarjetas',
                cardFeedName: ({cardFeedBankName, cardFeedLabel}: {cardFeedBankName: string; cardFeedLabel?: string}) =>
                    `Todo ${cardFeedBankName}${cardFeedLabel ? ` - ${cardFeedLabel}` : ''}`,
                cardFeedNameCSV: ({cardFeedLabel}: {cardFeedLabel?: string}) => `Todas las Tarjetas Importadas desde CSV${cardFeedLabel ? ` - ${cardFeedLabel}` : ''}`,
            },
            amount: {
                lessThan: ({amount}: OptionalParam<RequestAmountParams> = {}) => `Menos de ${amount ?? ''}`,
                greaterThan: ({amount}: OptionalParam<RequestAmountParams> = {}) => `Más que ${amount ?? ''}`,
                between: ({greaterThan, lessThan}: FiltersAmountBetweenParams) => `Entre ${greaterThan} y ${lessThan}`,
            },
            current: 'Actual',
            past: 'Anterior',
            submitted: 'Fecha de envío',
            approved: 'Fecha de aprobación',
            paid: 'Fecha de pago',
            exported: 'Fecha de exportación',
            posted: 'Fecha de contabilización',
            billable: 'Facturable',
            reimbursable: 'Reembolsable',
            groupBy: {
                reports: 'Informe',
                members: 'Miembro',
                cards: 'Tarjeta',
            },
            feed: 'Feed',
        },
        groupBy: 'Agrupar por',
        moneyRequestReport: {
            emptyStateTitle: 'Este informe no tiene gastos.',
            emptyStateSubtitle: 'Puedes añadir gastos a este informe usando el botón de arriba.',
        },
        noCategory: 'Sin categoría',
        noTag: 'Sin etiqueta',
        expenseType: 'Tipo de gasto',
        recentSearches: 'Búsquedas recientes',
        recentChats: 'Chats recientes',
        searchIn: 'Buscar en',
        searchPlaceholder: 'Busca algo',
        suggestions: 'Sugerencias',
        exportSearchResults: {
            title: 'Crear exportación',
            description: '¡Wow, esos son muchos elementos! Los agruparemos y Concierge te enviará un archivo en breve.',
        },
        exportAll: {
            selectAllMatchingItems: 'Seleccionar todos los elementos coincidentes',
            allMatchingItemsSelected: 'Todos los elementos coincidentes seleccionados',
        },
    },
    genericErrorPage: {
        title: '¡Oh-oh, algo salió mal!',
        body: {
            helpTextMobile: 'Intenta cerrar y volver a abrir la aplicación o cambiar a la',
            helpTextWeb: 'web.',
            helpTextConcierge: 'Si el problema persiste, comunícate con',
        },
        refresh: 'Actualizar',
    },
    fileDownload: {
        success: {
            title: '¡Descargado!',
            message: 'Archivo descargado correctamente',
            qrMessage:
                'Busca la copia de tu código QR en la carpeta de fotos o descargas. Consejo: Añádelo a una presentación para que el público pueda escanearlo y conectar contigo directamente.',
        },
        generalError: {
            title: 'Error en la descarga',
            message: 'No se puede descargar el archivo adjunto',
        },
        permissionError: {
            title: 'Permiso para acceder al almacenamiento',
            message: 'Expensify no puede guardar los archivos adjuntos sin permiso para acceder al almacenamiento. Haz click en configuración para actualizar los permisos.',
        },
    },
    desktopApplicationMenu: {
        mainMenu: 'New Expensify',
        about: 'Sobre New Expensify',
        update: 'Actualizar New Expensify',
        checkForUpdates: 'Buscar actualizaciones',
        toggleDevTools: 'Ver herramientas de desarrollo',
        viewShortcuts: 'Ver atajos de teclado',
        services: 'Servicios',
        hide: 'Ocultar New Expensify',
        hideOthers: 'Ocultar otros',
        showAll: 'Mostrar todos',
        quit: 'Salir de New Expensify',
        fileMenu: 'Archivo',
        closeWindow: 'Cerrar ventana',
        editMenu: 'Editar',
        undo: 'Deshacer',
        redo: 'Rehacer',
        cut: 'Cortar',
        copy: 'Copiar',
        paste: 'Pegar',
        pasteAndMatchStyle: 'Pegar adaptando el estilo',
        pasteAsPlainText: 'Pegar como texto sin formato',
        delete: 'Eliminar',
        selectAll: 'Seleccionar todo',
        speechSubmenu: 'Voz',
        startSpeaking: 'Empezar a hablar',
        stopSpeaking: 'Dejar de Hablar',
        viewMenu: 'Ver',
        reload: 'Cargar de nuevo',
        forceReload: 'Forzar recarga',
        resetZoom: 'Tamaño real',
        zoomIn: 'Acercar',
        zoomOut: 'Alejar',
        togglefullscreen: 'Alternar pantalla completa',
        historyMenu: 'Historial',
        back: 'Atrás',
        forward: 'Adelante',
        windowMenu: 'Ventana',
        minimize: 'Minimizar',
        zoom: 'Zoom',
        front: 'Traer todo al frente',
        helpMenu: 'Ayuda',
        learnMore: 'Más información',
        documentation: 'Documentación',
        communityDiscussions: 'Debates de la comunidad',
        searchIssues: 'Buscar problemas',
    },
    historyMenu: {
        forward: 'Adelante',
        back: 'Atrás',
    },
    checkForUpdatesModal: {
        available: {
            title: 'Actualización disponible',
            message: ({isSilentUpdating}: {isSilentUpdating: boolean}) =>
                `La nueva versión estará disponible dentro de poco.${isSilentUpdating ? ' Te notificaremos cuando esté lista.' : ''}`,
            soundsGood: 'Suena bien',
        },
        notAvailable: {
            title: 'Actualización no disponible',
            message: '¡No existe ninguna actualización disponible! Inténtalo de nuevo más tarde.',
            okay: 'Vale',
        },
        error: {
            title: 'Comprobación fallida',
            message: 'No hemos podido comprobar si existe una actualización. ¡Inténtalo de nuevo más tarde!.',
        },
    },
    report: {
        newReport: {
            createReport: 'Crear informe',
            chooseWorkspace: 'Elige un espacio de trabajo para este informe.',
        },
        genericCreateReportFailureMessage: 'Error inesperado al crear el chat. Por favor, inténtalo más tarde.',
        genericAddCommentFailureMessage: 'Error inesperado al añadir el comentario. Por favor, inténtalo más tarde.',
        genericUpdateReportFieldFailureMessage: 'Error inesperado al actualizar el campo. Por favor, inténtalo más tarde.',
        genericUpdateReportNameEditFailureMessage: 'Error inesperado al cambiar el nombre del informe. Por favor, intentarlo más tarde.',
        noActivityYet: 'Sin actividad todavía',
        actions: {
            type: {
                changeField: ({oldValue, newValue, fieldName}: ChangeFieldParams) => `cambió ${fieldName} de ${oldValue} a ${newValue}`,
                changeFieldEmpty: ({newValue, fieldName}: ChangeFieldParams) => `cambió ${fieldName} a ${newValue}`,
                changeReportPolicy: ({fromPolicyName, toPolicyName}: ChangeReportPolicyParams) => {
                    if (!toPolicyName) {
                        return `cambió el espacio de trabajo${fromPolicyName ? ` (previamente ${fromPolicyName})` : ''}`;
                    }
                    return `cambió el espacio de trabajo a ${toPolicyName}${fromPolicyName ? ` (previamente ${fromPolicyName})` : ''}`;
                },
                changeType: ({oldType, newType}: ChangeTypeParams) => `cambió type de ${oldType} a ${newType}`,
                exportedToCSV: `exportado a CSV`,
                exportedToIntegration: {
                    automatic: ({label}: ExportedToIntegrationParams) => `exportado a ${label}`,
                    automaticActionOne: ({label}: ExportedToIntegrationParams) => `exportado a ${label} mediante`,
                    automaticActionTwo: 'configuración contable',
                    manual: ({label}: ExportedToIntegrationParams) => `marcó este informe como exportado manualmente a ${label}.`,
                    automaticActionThree: 'y creó un registro con éxito para',
                    reimburseableLink: 'Exportar gastos por cuenta propia como',
                    nonReimbursableLink: 'gastos de la tarjeta de empresa',
                    pending: ({label}: ExportedToIntegrationParams) => `comenzó a exportar este informe a ${label}...`,
                },
                integrationsMessage: ({label, errorMessage, linkText, linkURL}: IntegrationSyncFailedParams) =>
                    `no se pudo exportar este informe a ${label} ("${errorMessage} ${linkText ? `<a href="${linkURL}">${linkText}</a>` : ''}")`,
                managerAttachReceipt: `agregó un recibo`,
                managerDetachReceipt: `quitó un recibo`,
                markedReimbursed: ({amount, currency}: MarkedReimbursedParams) => `pagó ${currency}${amount} en otro lugar`,
                markedReimbursedFromIntegration: ({amount, currency}: MarkReimbursedFromIntegrationParams) => `pagó ${currency}${amount} mediante integración`,
                outdatedBankAccount: `no se pudo procesar el pago debido a un problema con la cuenta bancaria del pagador`,
                reimbursementACHBounce: `no se pudo procesar el pago porque el pagador no tiene fondos suficientes`,
                reimbursementACHCancelled: `canceled the payment`,
                reimbursementAccountChanged: `no se pudo procesar el pago porque el pagador cambió de cuenta bancaria`,
                reimbursementDelayed: `procesó el pago pero se retrasó entre 1 y 2 días hábiles más`,
                selectedForRandomAudit: `seleccionado al azar para revisión`,
                selectedForRandomAuditMarkdown: `[seleccionado al azar](https://help.expensify.com/articles/expensify-classic/reports/Set-a-random-report-audit-schedule) para revisión`,
                share: ({to}: ShareParams) => `miembro invitado ${to}`,
                unshare: ({to}: UnshareParams) => `miembro eliminado ${to}`,
                stripePaid: ({amount, currency}: StripePaidParams) => `pagado ${currency}${amount}`,
                takeControl: `tomó el control`,
                integrationSyncFailed: ({label, errorMessage, workspaceAccountingLink}: IntegrationSyncFailedParams) =>
                    `hubo un problema al sincronizar con ${label}${errorMessage ? ` ("${errorMessage}")` : ''}. Por favor, soluciona el problema en la <a href="${workspaceAccountingLink}">configuración del espacio de trabajo</a>.`,
                addEmployee: ({email, role}: AddEmployeeParams) => `agregó a ${email} como ${role}`,
                updateRole: ({email, currentRole, newRole}: UpdateRoleParams) => `actualizó el rol ${email} a ${newRole} (previamente ${currentRole})`,
                updatedCustomField1: ({email, previousValue, newValue}: UpdatedCustomFieldParams) => {
                    if (!newValue) {
                        return `eliminó el campo personalizado 1 de ${email} (previamente "${previousValue}")`;
                    }

                    return !previousValue
                        ? `añadió "${newValue}" al campo personalizado 1 de ${email}`
                        : `cambió el campo personalizado 1 de ${email} a "${newValue}" (previamente "${previousValue}")`;
                },
                updatedCustomField2: ({email, previousValue, newValue}: UpdatedCustomFieldParams) => {
                    if (!newValue) {
                        return `eliminó el campo personalizado 2 de ${email} (previamente "${previousValue}")`;
                    }

                    return !previousValue
                        ? `añadió "${newValue}" al campo personalizado 2 de ${email}`
                        : `cambió el campo personalizado 2 de ${email} a "${newValue}" (previamente "${previousValue}")`;
                },
                leftWorkspace: ({nameOrEmail}: LeftWorkspaceParams) => `${nameOrEmail} salió del espacio de trabajo`,
                removeMember: ({email, role}: AddEmployeeParams) => `eliminado ${role} ${email}`,
                removedConnection: ({connectionName}: ConnectionNameParams) => `eliminó la conexión a ${CONST.POLICY.CONNECTIONS.NAME_USER_FRIENDLY[connectionName]}`,
                addedConnection: ({connectionName}: ConnectionNameParams) => `se conectó a ${CONST.POLICY.CONNECTIONS.NAME_USER_FRIENDLY[connectionName]}`,
                leftTheChat: 'salió del chat',
            },
        },
    },
    chronos: {
        oooEventSummaryFullDay: ({summary, dayCount, date}: OOOEventSummaryFullDayParams) => `${summary} por ${dayCount} ${dayCount === 1 ? 'día' : 'días'} hasta el ${date}`,
        oooEventSummaryPartialDay: ({summary, timePeriod, date}: OOOEventSummaryPartialDayParams) => `${summary} de ${timePeriod} del ${date}`,
    },
    footer: {
        features: 'Características',
        expenseManagement: 'Gestión de Gastos',
        spendManagement: 'Control de Gastos',
        expenseReports: 'Informes de Gastos',
        companyCreditCard: 'Tarjeta de Crédito Corporativa',
        receiptScanningApp: 'Aplicación de Escaneado de Recibos',
        billPay: 'Pago de Facturas',
        invoicing: 'Facturación',
        CPACard: 'Tarjeta Para Contables',
        payroll: 'Nómina',
        travel: 'Viajes',
        resources: 'Recursos',
        expensifyApproved: 'ExpensifyApproved!',
        pressKit: 'Kit de Prensa',
        support: 'Soporte',
        expensifyHelp: 'ExpensifyHelp',
        terms: 'Términos de Servicio',
        privacy: 'Privacidad',
        learnMore: 'Más Información',
        aboutExpensify: 'Acerca de Expensify',
        blog: 'Blog',
        jobs: 'Empleo',
        expensifyOrg: 'Expensify.org',
        investorRelations: 'Relaciones Con Los Inversores',
        getStarted: 'Comenzar',
        createAccount: 'Crear Una Cuenta Nueva',
        logIn: 'Conectarse',
    },
    allStates: {
        AK: {
            stateISO: 'AK',
            stateName: 'Alaska',
        },
        AL: {
            stateISO: 'AL',
            stateName: 'Alabama',
        },
        AR: {
            stateISO: 'AR',
            stateName: 'Arkansas',
        },
        AZ: {
            stateISO: 'AZ',
            stateName: 'Arizona',
        },
        CA: {
            stateISO: 'CA',
            stateName: 'California',
        },
        CO: {
            stateISO: 'CO',
            stateName: 'Colorado',
        },
        CT: {
            stateISO: 'CT',
            stateName: 'Connecticut',
        },
        DE: {
            stateISO: 'DE',
            stateName: 'Delaware',
        },
        FL: {
            stateISO: 'FL',
            stateName: 'Florida',
        },
        GA: {
            stateISO: 'GA',
            stateName: 'Georgia',
        },
        HI: {
            stateISO: 'HI',
            stateName: 'Hawái',
        },
        IA: {
            stateISO: 'IA',
            stateName: 'Iowa',
        },
        ID: {
            stateISO: 'ID',
            stateName: 'Idaho',
        },
        IL: {
            stateISO: 'IL',
            stateName: 'Illinois',
        },
        IN: {
            stateISO: 'IN',
            stateName: 'Indiana',
        },
        KS: {
            stateISO: 'KS',
            stateName: 'Kansas',
        },
        KY: {
            stateISO: 'KY',
            stateName: 'Kentucky',
        },
        LA: {
            stateISO: 'LA',
            stateName: 'Luisiana',
        },
        MA: {
            stateISO: 'MA',
            stateName: 'Massachusetts',
        },
        MD: {
            stateISO: 'MD',
            stateName: 'Maryland',
        },
        ME: {
            stateISO: 'ME',
            stateName: 'Maine',
        },
        MI: {
            stateISO: 'MI',
            stateName: 'Míchigan',
        },
        MN: {
            stateISO: 'MN',
            stateName: 'Minnesota',
        },
        MO: {
            stateISO: 'MO',
            stateName: 'Misuri',
        },
        MS: {
            stateISO: 'MS',
            stateName: 'Misisipi',
        },
        MT: {
            stateISO: 'MT',
            stateName: 'Montana',
        },
        NC: {
            stateISO: 'NC',
            stateName: 'Carolina del Norte',
        },
        ND: {
            stateISO: 'ND',
            stateName: 'Dakota del Norte',
        },
        NE: {
            stateISO: 'NE',
            stateName: 'Nebraska',
        },
        NH: {
            stateISO: 'NH',
            stateName: 'Nuevo Hampshire',
        },
        NJ: {
            stateISO: 'NJ',
            stateName: 'Nueva Jersey',
        },
        NM: {
            stateISO: 'NM',
            stateName: 'Nuevo México',
        },
        NV: {
            stateISO: 'NV',
            stateName: 'Nevada',
        },
        NY: {
            stateISO: 'NY',
            stateName: 'Nueva York',
        },
        OH: {
            stateISO: 'OH',
            stateName: 'Ohio',
        },
        OK: {
            stateISO: 'OK',
            stateName: 'Oklahoma',
        },
        OR: {
            stateISO: 'OR',
            stateName: 'Oregón',
        },
        PA: {
            stateISO: 'PA',
            stateName: 'Pensilvania',
        },
        PR: {
            stateISO: 'PR',
            stateName: 'Puerto Rico',
        },
        RI: {
            stateISO: 'RI',
            stateName: 'Rhode Island',
        },
        SC: {
            stateISO: 'SC',
            stateName: 'Carolina del Sur',
        },
        SD: {
            stateISO: 'SD',
            stateName: 'Dakota del Sur',
        },
        TN: {
            stateISO: 'TN',
            stateName: 'Tennessee',
        },
        TX: {
            stateISO: 'TX',
            stateName: 'Texas',
        },
        UT: {
            stateISO: 'UT',
            stateName: 'Utah',
        },
        VA: {
            stateISO: 'VA',
            stateName: 'Virginia',
        },
        VT: {
            stateISO: 'VT',
            stateName: 'Vermont',
        },
        WA: {
            stateISO: 'WA',
            stateName: 'Washington',
        },
        WI: {
            stateISO: 'WI',
            stateName: 'Wisconsin',
        },
        WV: {
            stateISO: 'WV',
            stateName: 'Virginia Occidental',
        },
        WY: {
            stateISO: 'WY',
            stateName: 'Wyoming',
        },
        DC: {
            stateISO: 'DC',
            stateName: 'Distrito de Columbia',
        },
    },
    allCountries: {
        AF: 'Afganistán',
        AL: 'Albania',
        DE: 'Alemania',
        AD: 'Andorra',
        AO: 'Angola',
        AI: 'Anguila',
        AQ: 'Antártida',
        AG: 'Antigua y Barbuda',
        SA: 'Arabia Saudita',
        DZ: 'Argelia',
        AR: 'Argentina',
        AM: 'Armenia',
        AW: 'Aruba',
        AU: 'Australia',
        AT: 'Austria',
        AZ: 'Azerbaiyán',
        BS: 'Bahamas',
        BH: 'Bahrein',
        BD: 'Bangladesh',
        BB: 'Barbados',
        BE: 'Bélgica',
        BZ: 'Belice',
        BJ: 'Benin',
        BT: 'Bhután',
        BY: 'Bielorrusia',
        MM: 'Birmania',
        BO: 'Bolivia',
        BQ: 'Bonaire, San Eustaquio y Saba',
        BA: 'Bosnia y Herzegovina',
        BW: 'Botsuana',
        BR: 'Brazil',
        BN: 'Brunéi',
        BG: 'Bulgaria',
        BF: 'Burkina Faso',
        BI: 'Burundi',
        CV: 'Cabo Verde',
        KH: 'Camboya',
        CM: 'Camerún',
        CA: 'Canadá',
        TD: 'Chad',
        CL: 'Chile',
        CN: 'China',
        CY: 'Chipre',
        VA: 'Ciudad del Vaticano',
        CO: 'Colombia',
        KM: 'Comoras',
        KP: 'Corea del Norte',
        KR: 'Corea del Sur',
        CI: 'Costa de Marfil',
        CR: 'Costa Rica',
        HR: 'Croacia',
        CU: 'Cuba',
        CW: 'Curazao',
        DK: 'Dinamarca',
        DM: 'Dominica',
        EC: 'Ecuador',
        EG: 'Egipto',
        SV: 'El Salvador',
        AE: 'Emiratos Árabes Unidos',
        ER: 'Eritrea',
        SK: 'Eslovaquia',
        SI: 'Eslovenia',
        ES: 'España',
        US: 'Estados Unidos de América',
        EE: 'Estonia',
        ET: 'Etiopía',
        PH: 'Filipinas',
        FI: 'Finlandia',
        FJ: 'Fiyi',
        FR: 'Francia',
        GA: 'Gabón',
        GM: 'Gambia',
        GE: 'Georgia',
        GH: 'Ghana',
        GI: 'Gibraltar',
        GD: 'Granada',
        GR: 'Greece',
        GL: 'Groenlandia',
        GP: 'Guadeloupe',
        GU: 'Guam',
        GT: 'Guatemala',
        GF: 'Guayana Francesa',
        GG: 'Guernsey',
        GN: 'Guinea',
        GQ: 'Guinea Ecuatorial',
        GW: 'Guinea-Bissau',
        GY: 'Guyana',
        HT: 'Haiti',
        HN: 'Honduras',
        HK: 'Hong Kong',
        HU: 'Hungría',
        IN: 'India',
        ID: 'Indonesia',
        IQ: 'Irak',
        IR: 'Irán',
        IE: 'Irlanda',
        AC: 'Isla Ascensión',
        IM: 'Isla de Man',
        CX: 'Isla de Navidad',
        NF: 'Isla Norfolk',
        IS: 'Islandia',
        BM: 'Islas Bermudas',
        KY: 'Islas Caimán',
        CC: 'Islas Cocos (Keeling)',
        CK: 'Islas Cook',
        AX: 'Islas de Åland',
        FO: 'Islas Feroe',
        GS: 'Islas Georgias del Sur y Sandwich del Sur',
        MV: 'Islas Maldivas',
        FK: 'Islas Malvinas',
        MP: 'Islas Marianas del Norte',
        MH: 'Islas Marshall',
        PN: 'Islas Pitcairn',
        SB: 'Islas Salomón',
        TC: 'Islas Turcas y Caicos',
        UM: 'Islas Ultramarinas Menores de Estados Unidos',
        VG: 'Islas Vírgenes Británicas',
        VI: 'Islas Vírgenes de los Estados Unidos',
        IL: 'Israel',
        IT: 'Italia',
        JM: 'Jamaica',
        JP: 'Japón',
        JE: 'Jersey',
        JO: 'Jordania',
        KZ: 'Kazajistán',
        KE: 'Kenia',
        KG: 'Kirguistán',
        KI: 'Kiribati',
        XK: 'Kosovo',
        KW: 'Kuwait',
        LA: 'Laos',
        LS: 'Lesoto',
        LV: 'Letonia',
        LB: 'Líbano',
        LR: 'Liberia',
        LY: 'Libia',
        LI: 'Liechtenstein',
        LT: 'Lituania',
        LU: 'Luxemburgo',
        MO: 'Macao',
        MK: 'Macedônia',
        MG: 'Madagascar',
        MY: 'Malasia',
        MW: 'Malawi',
        ML: 'Mali',
        MT: 'Malta',
        MA: 'Marruecos',
        MQ: 'Martinica',
        MR: 'Mauritania',
        MU: 'Mauritius',
        YT: 'Mayotte',
        MX: 'México',
        FM: 'Micronesia',
        MD: 'Moldavia',
        MC: 'Mónaco',
        MN: 'Mongolia',
        ME: 'Montenegro',
        MS: 'Montserrat',
        MZ: 'Mozambique',
        NA: 'Namibia',
        NR: 'Nauru',
        NP: 'Nepal',
        NI: 'Nicaragua',
        NE: 'Niger',
        NG: 'Nigeria',
        NU: 'Niue',
        NO: 'Noruega',
        NC: 'Nueva Caledonia',
        NZ: 'Nueva Zealand',
        OM: 'Omán',
        NL: 'Países Bajos',
        PK: 'Pakistán',
        PW: 'Palau',
        PS: 'Palestina',
        PA: 'Panamá',
        PG: 'Papúa Nueva Guinea',
        PY: 'Paraguay',
        PE: 'Perú',
        PF: 'Polinesia Francesa',
        PL: 'Polonia',
        PT: 'Portugal',
        PR: 'Puerto Rico',
        QA: 'Qatar',
        GB: 'Reino Unido',
        CF: 'República Centroafricana',
        CZ: 'República Checa',
        SS: 'República de Sudán del Sur',
        CG: 'República del Congo',
        CD: 'República Democrática del Congo',
        DO: 'República Dominicana',
        RE: 'Reunión',
        RW: 'Ruanda',
        RO: 'Rumanía',
        RU: 'Rusia',
        EH: 'Sahara Occidental',
        WS: 'Samoa',
        AS: 'Samoa Americana',
        BL: 'San Bartolomé',
        KN: 'San Cristóbal y Nieves',
        SM: 'San Marino',
        MF: 'San Martín (Francia)',
        PM: 'San Pedro y Miquelón',
        VC: 'San Vicente y las Granadinas',
        SH: 'Santa Elena',
        LC: 'Santa Lucía',
        ST: 'Santo Tomé y Príncipe',
        SN: 'Senegal',
        RS: 'Serbia',
        SC: 'Seychelles',
        SL: 'Sierra Leona',
        SG: 'Singapur',
        SX: 'Sint Maarten',
        SY: 'Siria',
        SO: 'Somalia',
        LK: 'Sri Lanka',
        ZA: 'Sudáfrica',
        SD: 'Sudán',
        SE: 'Suecia',
        CH: 'Suiza',
        SR: 'Surinám',
        SJ: 'Svalbard y Jan Mayen',
        SZ: 'Swazilandia',
        TH: 'Tailandia',
        TW: 'Taiwán',
        TZ: 'Tanzania',
        TJ: 'Tayikistán',
        IO: 'Territorio Británico del Océano Índico',
        TF: 'Territorios Australes y Antárticas Franceses',
        TL: 'Timor Oriental',
        TG: 'Togo',
        TK: 'Tokelau',
        TO: 'Tonga',
        TT: 'Trinidad y Tobago',
        TA: 'Tristán de Acuña',
        TN: 'Tunez',
        TM: 'Turkmenistán',
        TR: 'Turquía',
        TV: 'Tuvalu',
        UA: 'Ucrania',
        UG: 'Uganda',
        UY: 'Uruguay',
        UZ: 'Uzbekistan',
        VU: 'Vanuatu',
        VE: 'Venezuela',
        VN: 'Vietnam',
        WF: 'Wallis y Futuna',
        YE: 'Yemen',
        DJ: 'Yibuti',
        ZM: 'Zambia',
        ZW: 'Zimbabue',
    },
    accessibilityHints: {
        navigateToChatsList: 'Vuelve a la lista de chats',
        chatWelcomeMessage: 'Mensaje de bienvenida al chat',
        navigatesToChat: 'Navega a un chat',
        newMessageLineIndicator: 'Indicador de nueva línea de mensaje',
        chatMessage: 'mensaje de chat',
        lastChatMessagePreview: 'Vista previa del último mensaje del chat',
        workspaceName: 'Nombre del espacio de trabajo',
        chatUserDisplayNames: 'Nombres de los miembros del chat',
        scrollToNewestMessages: 'Desplázate a los mensajes más recientes',
        preStyledText: 'texto preestilizado',
        viewAttachment: 'Ver archivo adjunto',
    },
    parentReportAction: {
        deletedReport: 'Informe eliminado',
        deletedMessage: 'Mensaje eliminado',
        deletedExpense: 'Gasto eliminado',
        reversedTransaction: 'Transacción anulada',
        deletedTask: 'Tarea eliminada',
        hiddenMessage: 'Mensaje oculto',
    },
    threads: {
        thread: 'Hilo',
        replies: 'Respuestas',
        reply: 'Respuesta',
        from: 'De',
        in: 'en',
        parentNavigationSummary: ({reportName, workspaceName}: ParentNavigationSummaryParams) => `De ${reportName}${workspaceName ? ` en ${workspaceName}` : ''}`,
    },
    qrCodes: {
        copy: 'Copiar URL',
        copied: '¡Copiado!',
    },
    actionableMentionWhisperOptions: {
        invite: 'Invitar',
        nothing: 'No hacer nada',
    },
    actionableMentionJoinWorkspaceOptions: {
        accept: 'Aceptar',
        decline: 'Rechazar',
    },
    actionableMentionTrackExpense: {
        submit: 'Pedirle a alguien que lo pague',
        categorize: 'Categorizarlo',
        share: 'Compartirlo con mi contador',
        nothing: 'Por ahora, nada',
    },
    moderation: {
        flagDescription: 'Todos los mensajes marcados se enviarán a un moderador para tu revisión.',
        chooseAReason: 'Elige abajo un motivo para reportarlo:',
        spam: 'Spam',
        spamDescription: 'Publicidad no solicitada',
        inconsiderate: 'Desconsiderado',
        inconsiderateDescription: 'Frase insultante o irrespetuosa, con intenciones cuestionables',
        intimidation: 'Intimidación',
        intimidationDescription: 'Persigue agresivamente una agenda sobre objeciones válidas',
        bullying: 'Bullying',
        bullyingDescription: 'Se dirige a un individuo para obtener obediencia',
        harassment: 'Acoso',
        harassmentDescription: 'Comportamiento racista, misógino u otro comportamiento discriminatorio',
        assault: 'Agresion',
        assaultDescription: 'Ataque emocional específicamente dirigido con la intención de hacer daño',
        flaggedContent: 'Este mensaje ha sido marcado por violar las reglas de nuestra comunidad y el contenido se ha ocultado.',
        hideMessage: 'Ocultar mensaje',
        revealMessage: 'Revelar mensaje',
        levelOneResult: 'Envía una advertencia anónima y el mensaje es reportado para revisión.',
        levelTwoResult: 'Mensaje ocultado en el canal, más advertencia anónima y mensaje reportado para revisión.',
        levelThreeResult: 'Mensaje eliminado del canal, más advertencia anónima y mensaje reportado para revisión.',
    },
    teachersUnitePage: {
        teachersUnite: 'Profesores Unidos',
        joinExpensifyOrg: 'Únete a Expensify.org para eliminar la injusticia en todo el mundo y ayuda a los profesores a dividir sus gastos para las aulas más necesitadas.',
        iKnowATeacher: 'Yo conozco a un profesor',
        iAmATeacher: 'Soy profesor',
        getInTouch: '¡Excelente! Por favor, comparte tu información para que podamos ponernos en contacto con ellos.',
        introSchoolPrincipal: 'Introducción al director del colegio',
        schoolPrincipalVerifyExpense:
            'Expensify.org divide el coste del material escolar esencial para que los estudiantes de familias con bajos ingresos puedan tener una mejor experiencia de aprendizaje. Se pedirá a tu director que verifique tus gastos.',
        principalFirstName: 'Nombre del director',
        principalLastName: 'Apellido del director',
        principalWorkEmail: 'Correo electrónico de trabajo del director',
        updateYourEmail: 'Actualiza tu dirección de correo electrónico',
        updateEmail: 'Actualización de la dirección de correo electrónico',
        schoolMailAsDefault: ({contactMethodsRoute}: ContactMethodsRouteParams) =>
            `Antes de seguir adelante, asegúrate de establecer el correo electrónico de tu colegio como método de contacto predeterminado. Puede hacerlo en Configuración > Perfil > <a href="${contactMethodsRoute}">Métodos de contacto</a>.`,
        error: {
            enterPhoneEmail: 'Ingrese un correo electrónico o número de teléfono válido',
            enterEmail: 'Introduce un correo electrónico',
            enterValidEmail: 'Introduzca un correo electrónico válido',
            tryDifferentEmail: 'Por favor intenta con un correo electrónico diferente',
        },
    },
    cardTransactions: {
        notActivated: 'No activado',
        outOfPocket: 'Gastos por cuenta propia',
        companySpend: 'Gastos de empresa',
    },
    distance: {
        addStop: 'Añadir parada',
        deleteWaypoint: 'Eliminar punto de ruta',
        deleteWaypointConfirmation: '¿Estás seguro de que quieres eliminar este punto de ruta?',
        address: 'Dirección',
        waypointDescription: {
            start: 'Comienzo',
            stop: 'Parada',
        },
        mapPending: {
            title: 'Mapa pendiente',
            subtitle: 'El mapa se generará cuando vuelvas a estar en línea',
            onlineSubtitle: 'Un momento mientras configuramos el mapa',
            errorTitle: 'Mapa error',
            errorSubtitle: 'No se pudo cargar el mapa. Por favor, inténtalo de nuevo.',
        },
        error: {
            selectSuggestedAddress: 'Por favor, selecciona una dirección sugerida o usa la ubicación actual',
        },
    },
    reportCardLostOrDamaged: {
        screenTitle: 'Notificar la pérdida o deterioro de la tarjeta',
        nextButtonLabel: 'Siguiente',
        reasonTitle: '¿Por qué necesitas una tarjeta nueva?',
        cardDamaged: 'Mi tarjeta está dañada',
        cardLostOrStolen: 'He perdido o me han robado la tarjeta',
        confirmAddressTitle: 'Por favor, confirma la dirección postal de tu nueva tarjeta.',
        cardDamagedInfo: 'La nueva tarjeta te llegará en 2-3 días laborables. La tarjeta actual seguirá funcionando hasta que actives la nueva.',
        cardLostOrStolenInfo: 'La tarjeta actual se desactivará permanentemente en cuanto realices el pedido. La mayoría de las tarjetas llegan en pocos días laborables.',
        address: 'Dirección',
        deactivateCardButton: 'Desactivar tarjeta',
        shipNewCardButton: 'Enviar tarjeta nueva',
        addressError: 'La dirección es obligatoria',
        reasonError: 'Se requiere justificación',
        successTitle: '¡Tu nueva tarjeta está en camino!',
        successDescription: 'Tendrás que activarla cuando llegue en unos días hábiles. Mientras tanto, puedes usar una tarjeta virtual.',
    },
    eReceipt: {
        guaranteed: 'eRecibo garantizado',
        transactionDate: 'Fecha de transacción',
    },
    referralProgram: {
        [CONST.REFERRAL_PROGRAM.CONTENT_TYPES.START_CHAT]: {
            buttonText: 'Inicia un chat y <success><strong>recomienda a un amigo</strong></success>',
            header: 'Inicia un chat, recomienda a un amigo',
            body: '¿Quieres que tus amigos también usen Expensify? Simplemente inicia un chat con ellos y nosotros nos encargaremos del resto.',
        },
        [CONST.REFERRAL_PROGRAM.CONTENT_TYPES.SUBMIT_EXPENSE]: {
            buttonText: 'Presenta un gasto y <success><strong>recomienda a tu jefe</strong></success>',
            header: 'Envía un gasto, recomienda a tu jefe',
            body: '¿Quieres que tu jefe también use Expensify? Simplemente envíale un gasto y nosotros nos encargaremos del resto.',
        },
        [CONST.REFERRAL_PROGRAM.CONTENT_TYPES.REFER_FRIEND]: {
            header: 'Recomienda a un amigo',
            body: '¿Quieres que tus amigos también usen Expensify? Simplemente chatea, paga o divide un gasto con ellos y nosotros nos encargaremos del resto. ¡O simplemente comparte tu enlace de invitación!',
        },
        [CONST.REFERRAL_PROGRAM.CONTENT_TYPES.SHARE_CODE]: {
            buttonText: 'Recomienda a un amigo',
            header: 'Recomienda a un amigo',
            body: '¿Quieres que tus amigos también usen Expensify? Simplemente chatea, paga o divide un gasto con ellos y nosotros nos encargaremos del resto. ¡O simplemente comparte tu enlace de invitación!',
        },
        copyReferralLink: 'Copiar enlace de invitación',
    },
    systemChatFooterMessage: {
        [CONST.INTRO_CHOICES.MANAGE_TEAM]: {
            phrase1: 'Chatea con tu especialista asignado en ',
            phrase2: ' para obtener ayuda',
        },
        default: {
            phrase1: 'Envía un correo electrónico a ',
            phrase2: ' para obtener ayuda con la configuración',
        },
    },
    violations: {
        allTagLevelsRequired: 'Todas las etiquetas son obligatorias',
        autoReportedRejectedExpense: ({rejectedBy, rejectReason}: ViolationsAutoReportedRejectedExpenseParams) => `${rejectedBy} rechazó la solicitud y comentó "${rejectReason}"`,
        billableExpense: 'La opción facturable ya no es válida',
        cashExpenseWithNoReceipt: ({formattedLimit}: ViolationsCashExpenseWithNoReceiptParams = {}) => `Recibo obligatorio para cantidades mayores de ${formattedLimit}`,
        categoryOutOfPolicy: 'La categoría ya no es válida',
        conversionSurcharge: ({surcharge}: ViolationsConversionSurchargeParams) => `${surcharge}% de recargo aplicado`,
        customUnitOutOfPolicy: 'Tasa inválida para este espacio de trabajo',
        duplicatedTransaction: 'Posible duplicado',
        fieldRequired: 'Los campos del informe son obligatorios',
        futureDate: 'Fecha futura no permitida',
        invoiceMarkup: ({invoiceMarkup}: ViolationsInvoiceMarkupParams) => `Incrementado un ${invoiceMarkup}%`,
        maxAge: ({maxAge}: ViolationsMaxAgeParams) => `Fecha de más de ${maxAge} días`,
        missingCategory: 'Falta categoría',
        missingComment: 'Descripción obligatoria para la categoría seleccionada',
        missingTag: ({tagName}: ViolationsMissingTagParams = {}) => `Falta ${tagName ?? 'etiqueta'}`,
        modifiedAmount: ({type, displayPercentVariance}: ViolationsModifiedAmountParams) => {
            switch (type) {
                case 'distance':
                    return 'Importe difiere del calculado basado en distancia';
                case 'card':
                    return 'Importe mayor al de la transacción de la tarjeta';
                default:
                    if (displayPercentVariance) {
                        return `Importe ${displayPercentVariance}% mayor al del recibo escaneado`;
                    }
                    return 'Importe mayor al del recibo escaneado';
            }
        },
        modifiedDate: 'Fecha difiere del recibo escaneado',
        nonExpensiworksExpense: 'Gasto no proviene de Expensiworks',
        overAutoApprovalLimit: ({formattedLimit}: ViolationsOverAutoApprovalLimitParams) =>
            `Importe supera el límite de aprobación automática${formattedLimit ? ` de ${formattedLimit}` : ''}`,
        overCategoryLimit: ({formattedLimit}: ViolationsOverCategoryLimitParams) => `Importe supera el límite para la categoría${formattedLimit ? ` de ${formattedLimit}/persona` : ''}`,
        overLimit: ({formattedLimit}: ViolationsOverLimitParams) => `Importe supera el límite${formattedLimit ? ` de ${formattedLimit}/persona` : ''}`,
        overTripLimit: ({formattedLimit}: ViolationsOverLimitParams) => `Importe supera el límite${formattedLimit ? ` de ${formattedLimit}/viaje` : ''}`,
        overLimitAttendee: ({formattedLimit}: ViolationsOverLimitParams) => `Importe supera el límite${formattedLimit ? ` de ${formattedLimit}/persona` : ''}`,
        perDayLimit: ({formattedLimit}: ViolationsPerDayLimitParams) => `Importe supera el límite diario de la categoría${formattedLimit ? ` de ${formattedLimit}/persona` : ''}`,
        receiptNotSmartScanned:
            'Detalles del recibo y del gasto añadidos manualmente. <a href="https://help.expensify.com/articles/expensify-classic/reports/Automatic-Receipt-Audit">Aprende más.</a>',
        receiptRequired: ({formattedLimit, category}: ViolationsReceiptRequiredParams) => {
            let message = 'Recibo obligatorio';
            if (formattedLimit ?? category) {
                message += ' para importes sobre';
                if (formattedLimit) {
                    message += ` ${formattedLimit}`;
                }
                if (category) {
                    message += ' el límite de la categoría';
                }
            }
            return message;
        },
        prohibitedExpense: ({prohibitedExpenseType}: ViolationsProhibitedExpenseParams) => {
            const preMessage = 'Gasto prohibido:';
            switch (prohibitedExpenseType) {
                case 'alcohol':
                    return `${preMessage} alcohol`;
                case 'gambling':
                    return `${preMessage} juegos de apuestas`;
                case 'tobacco':
                    return `${preMessage} tabaco`;
                case 'adultEntertainment':
                    return `${preMessage} entretenimiento para adultos`;
                case 'hotelIncidentals':
                    return `${preMessage} gastos adicionales de hotel`;
                default:
                    return `${preMessage}${prohibitedExpenseType}`;
            }
        },
        customRules: ({message}: ViolationsCustomRulesParams) => message,
        reviewRequired: 'Revisión requerida',
        rter: ({brokenBankConnection, isAdmin, email, isTransactionOlderThan7Days, member, rterType}: ViolationsRterParams) => {
            if (rterType === CONST.RTER_VIOLATION_TYPES.BROKEN_CARD_CONNECTION_530) {
                return 'No se puede emparejar automáticamente el recibo debido a una conexión bancaria interrumpida.';
            }
            if (brokenBankConnection || rterType === CONST.RTER_VIOLATION_TYPES.BROKEN_CARD_CONNECTION) {
                return isAdmin
                    ? `No se puede adjuntar recibo debido a un problema con la conexión a tu banco que ${email} necesita arreglar`
                    : 'No se puede adjuntar recibo debido a un problema con la conexión a tu banco que necesitas arreglar';
            }
            if (!isTransactionOlderThan7Days) {
                return isAdmin
                    ? `Pide a ${member} que marque la transacción como efectivo o espera 7 días e inténtalo de nuevo`
                    : 'Esperando a adjuntar automáticamente la transacción de tarjeta de crédito';
            }
            return '';
        },
        brokenConnection530Error: 'Recibo pendiente debido a una conexión bancaria rota',
        adminBrokenConnectionError: 'Recibo pendiente debido a una conexión bancaria rota. Por favor, resuélvelo en ',
        memberBrokenConnectionError: 'Recibo pendiente debido a una conexión bancaria rota. Por favor, pide a un administrador del espacio de trabajo que lo resuelva.',
        markAsCashToIgnore: 'Márcalo como efectivo para ignorar y solicitar el pago.',
        smartscanFailed: ({canEdit = true}) => `No se pudo escanear el recibo.${canEdit ? ' Introduce los datos manualmente.' : ''}`,
        receiptGeneratedWithAI: 'Posible recibo generado por IA',
        someTagLevelsRequired: ({tagName}: ViolationsTagOutOfPolicyParams = {}) => `Falta ${tagName ?? 'Tag'}`,
        tagOutOfPolicy: ({tagName}: ViolationsTagOutOfPolicyParams = {}) => `La etiqueta ${tagName ? `${tagName} ` : ''}ya no es válida`,
        taxAmountChanged: 'El importe del impuesto fue modificado',
        taxOutOfPolicy: ({taxName}: ViolationsTaxOutOfPolicyParams = {}) => `${taxName ?? 'El impuesto'} ya no es válido`,
        taxRateChanged: 'La tasa de impuesto fue modificada',
        taxRequired: 'Falta la tasa de impuesto',
        none: 'Ninguno',
        taxCodeToKeep: 'Elige qué tasa de impuesto quieres conservar',
        tagToKeep: 'Elige qué etiqueta quieres conservar',
        isTransactionReimbursable: 'Elige si la transacción es reembolsable',
        merchantToKeep: 'Elige qué comerciante quieres conservar',
        descriptionToKeep: 'Elige qué descripción quieres conservar',
        categoryToKeep: 'Elige qué categoría quieres conservar',
        isTransactionBillable: 'Elige si la transacción es facturable',
        keepThisOne: 'Mantener éste',
        confirmDetails: 'Confirma los detalles que conservas',
        confirmDuplicatesInfo: 'Los duplicados que no conserves se guardarán para que el usuario los elimine',
        hold: 'Este gasto está retenido',
        resolvedDuplicates: 'resolvió el duplicado',
    },
    reportViolations: {
        [CONST.REPORT_VIOLATIONS.FIELD_REQUIRED]: ({fieldName}: RequiredFieldParams) => `${fieldName} es obligatorio`,
    },
    violationDismissal: {
        rter: {
            manual: 'marcó el recibo como pagado en efectivo',
        },
        duplicatedTransaction: {
            manual: 'resolvió el duplicado',
        },
    },
    videoPlayer: {
        play: 'Reproducir',
        pause: 'Pausar',
        fullscreen: 'Pantalla completa',
        playbackSpeed: 'Velocidad',
        expand: 'Expandir',
        mute: 'Silenciar',
        unmute: 'Activar sonido',
        normal: 'Normal',
    },
    exitSurvey: {
        header: 'Antes de irte',
        reasonPage: {
            title: 'Dinos por qué te vas',
            subtitle: 'Antes de irte, por favor dinos por qué te gustaría cambiarte a Expensify Classic.',
        },
        reasons: {
            [CONST.EXIT_SURVEY.REASONS.FEATURE_NOT_AVAILABLE]: 'Necesito una función que sólo está disponible en Expensify Classic.',
            [CONST.EXIT_SURVEY.REASONS.DONT_UNDERSTAND]: 'No entiendo cómo usar New Expensify.',
            [CONST.EXIT_SURVEY.REASONS.PREFER_CLASSIC]: 'Entiendo cómo usar New Expensify, pero prefiero Expensify Classic.',
        },
        prompts: {
            [CONST.EXIT_SURVEY.REASONS.FEATURE_NOT_AVAILABLE]: '¿Qué función necesitas que no esté disponible en New Expensify?',
            [CONST.EXIT_SURVEY.REASONS.DONT_UNDERSTAND]: '¿Qué estás tratando de hacer?',
            [CONST.EXIT_SURVEY.REASONS.PREFER_CLASSIC]: '¿Por qué prefieres Expensify Classic?',
        },
        responsePlaceholder: 'Tu respuesta',
        thankYou: '¡Gracias por tus comentarios!',
        thankYouSubtitle: 'Sus respuestas nos ayudarán a crear un mejor producto para hacer las cosas bien. ¡Muchas gracias!',
        goToExpensifyClassic: 'Cambiar a Expensify Classic',
        offlineTitle: 'Parece que estás atrapado aquí...',
        offline:
            'Parece que estás desconectado. Desafortunadamente, Expensify Classic no funciona sin conexión, pero New Expensify sí. Si prefieres utilizar Expensify Classic, inténtalo de nuevo cuando tengas conexión a internet.',
        quickTip: 'Consejo rápido...',
        quickTipSubTitle: 'Puedes ir directamente a Expensify Classic visitando expensify.com. Márcalo como favorito para tener un acceso directo fácil.',
        bookACall: 'Reservar una llamada',
        noThanks: 'No, gracias',
        bookACallTitle: '¿Desea hablar con un responsable de producto?',
        benefits: {
            [CONST.EXIT_SURVEY.BENEFIT.CHATTING_DIRECTLY]: 'Chat directo sobre gastos e informes',
            [CONST.EXIT_SURVEY.BENEFIT.EVERYTHING_MOBILE]: 'Posibilidad de hacerlo todo desde el móvil',
            [CONST.EXIT_SURVEY.BENEFIT.TRAVEL_EXPENSE]: 'Viajes y gastos a la velocidad del chat',
        },
        bookACallTextTop: 'Al cambiar a Expensify Classic, se perderá:',
        bookACallTextBottom: 'Nos encantaría hablar con usted para entender por qué. Puede concertar una llamada con uno de nuestros jefes de producto para hablar de sus necesidades.',
        takeMeToExpensifyClassic: 'Llévame a Expensify Classic',
    },
    listBoundary: {
        errorMessage: 'Se ha producido un error al cargar más mensajes',
        tryAgain: 'Inténtalo de nuevo',
    },
    systemMessage: {
        mergedWithCashTransaction: 'encontró un recibo para esta transacción',
    },
    subscription: {
        authenticatePaymentCard: 'Autenticar tarjeta de pago',
        mobileReducedFunctionalityMessage: 'No puedes hacer cambios en tu suscripción en la aplicación móvil.',
        badge: {
            freeTrial: ({numOfDays}: BadgeFreeTrialParams) => `Prueba gratuita: ${numOfDays === 1 ? `queda 1 día` : `quedan ${numOfDays} días`}`,
        },
        billingBanner: {
            policyOwnerAmountOwed: {
                title: 'Tu información de pago está desactualizada',
                subtitle: ({date}: BillingBannerSubtitleWithDateParams) => `Actualiza tu tarjeta de pago antes del ${date} para continuar utilizando todas tus herramientas favoritas`,
            },
            policyOwnerAmountOwedOverdue: {
                title: 'No se pudo procesar tu pago',
                subtitle: ({date, purchaseAmountOwed}: BillingBannerOwnerAmountOwedOverdueParams) =>
                    date && purchaseAmountOwed
                        ? `No se ha podido procesar tu cargo de ${purchaseAmountOwed} del día ${date}. Por favor, añade una tarjeta de pago para saldar la cantidad adeudada.`
                        : 'Por favor, añade una tarjeta de pago para saldar la cantidad adeudada.',
            },
            policyOwnerUnderInvoicing: {
                title: 'Tu información de pago está desactualizada',
                subtitle: ({date}: BillingBannerSubtitleWithDateParams) => `Tu pago está vencido. Por favor, paga tu factura antes del ${date} para evitar la interrupción del servicio.`,
            },
            policyOwnerUnderInvoicingOverdue: {
                title: 'Tu información de pago está desactualizada',
                subtitle: 'Tu pago está vencido. Por favor, paga tu factura.',
            },
            billingDisputePending: {
                title: 'No se ha podido realizar el cobro a tu tarjeta',
                subtitle: ({amountOwed, cardEnding}: BillingBannerDisputePendingParams) =>
                    `Has impugnado el cargo ${amountOwed} en la tarjeta terminada en ${cardEnding}. Tu cuenta estará bloqueada hasta que se resuelva la disputa con tu banco.`,
            },
            cardAuthenticationRequired: {
                title: 'No se ha podido realizar el cobro a tu tarjeta',
                subtitle: ({cardEnding}: BillingBannerCardAuthenticationRequiredParams) =>
                    `Tu tarjeta de pago no ha sido autenticada completamente. Por favor, completa el proceso de autenticación para activar tu tarjeta de pago que termina en ${cardEnding}.`,
            },
            insufficientFunds: {
                title: 'No se ha podido realizar el cobro a tu tarjeta',
                subtitle: ({amountOwed}: BillingBannerInsufficientFundsParams) =>
                    `Tu tarjeta de pago fue rechazada por falta de fondos. Vuelve a intentarlo o añade una nueva tarjeta de pago para liquidar tu saldo pendiente de ${amountOwed}.`,
            },
            cardExpired: {
                title: 'No se ha podido realizar el cobro a tu tarjeta',
                subtitle: ({amountOwed}: BillingBannerCardExpiredParams) =>
                    `Tu tarjeta de pago ha expirado. Por favor, añade una nueva tarjeta de pago para liquidar tu saldo pendiente de ${amountOwed}.`,
            },
            cardExpireSoon: {
                title: 'Tu tarjeta caducará pronto',
                subtitle:
                    'Tu tarjeta de pago caducará a finales de este mes. Haz clic en el menú de tres puntos que aparece a continuación para actualizarla y continuar utilizando todas tus herramientas favoritas.',
            },
            retryBillingSuccess: {
                title: 'Éxito!',
                subtitle: 'Tu tarjeta fue facturada correctamente.',
            },
            retryBillingError: {
                title: 'No se ha podido realizar el cobro a tu tarjeta',
                subtitle:
                    'Antes de volver a intentarlo, llama directamente a tu banco para que autorice los cargos de Expensify y elimine las retenciones. De lo contrario, añade una tarjeta de pago diferente.',
            },
            cardOnDispute: ({amountOwed, cardEnding}: BillingBannerCardOnDisputeParams) =>
                `Has impugnado el cargo ${amountOwed} en la tarjeta terminada en ${cardEnding}. Tu cuenta estará bloqueada hasta que se resuelva la disputa con tu banco.`,
            preTrial: {
                title: 'Iniciar una prueba gratuita',
                subtitleStart: 'El próximo paso es ',
                subtitleLink: 'completar la configuración ',
                subtitleEnd: 'para que tu equipo pueda empezar a enviar gastos.',
            },
            trialStarted: {
                title: ({numOfDays}: TrialStartedTitleParams) => `Prueba gratuita: ¡${numOfDays === 1 ? `queda 1 día` : `${numOfDays} días`}!`,
                subtitle: 'Añade una tarjeta de pago para seguir utilizando tus funciones favoritas.',
            },
            trialEnded: {
                title: 'Tu prueba gratuita ha terminado',
                subtitle: 'Añade una tarjeta de pago para seguir utilizando tus funciones favoritas.',
            },
            earlyDiscount: {
                claimOffer: 'Solicitar oferta',
                noThanks: 'No, gracias',
                subscriptionPageTitle: ({discountType}: EarlyDiscountTitleParams) =>
                    `<strong>¡${discountType}% de descuento en tu primer año!</strong> ¡Solo añade una tarjeta de pago y comienza una suscripción anual!`,
                onboardingChatTitle: ({discountType}: EarlyDiscountTitleParams) => `Oferta por tiempo limitado: ¡${discountType}% de descuento en tu primer año!`,
                subtitle: ({days, hours, minutes, seconds}: EarlyDiscountSubtitleParams) => `Solicítala en ${days > 0 ? `${days}d : ` : ''}${hours}h : ${minutes}m : ${seconds}s`,
            },
        },
        cardSection: {
            title: 'Pago',
            subtitle: 'Añade una tarjeta para pagar tu suscripción a Expensify.',
            addCardButton: 'Añade tarjeta de pago',
            cardNextPayment: ({nextPaymentDate}: CardNextPaymentParams) => `Tu próxima fecha de pago es ${nextPaymentDate}.`,
            cardEnding: ({cardNumber}: CardEndingParams) => `Tarjeta terminada en ${cardNumber}`,
            cardInfo: ({name, expiration, currency}: CardInfoParams) => `Nombre: ${name}, Expiración: ${expiration}, Moneda: ${currency}`,
            changeCard: 'Cambiar tarjeta de pago',
            changeCurrency: 'Cambiar moneda de pago',
            cardNotFound: 'No se ha añadido ninguna tarjeta de pago',
            retryPaymentButton: 'Reintentar el pago',
            authenticatePayment: 'Autenticar el pago',
            requestRefund: 'Solicitar reembolso',
            requestRefundModal: {
                full: 'Obtener un reembolso es fácil, simplemente baja tu cuenta de categoría antes de la próxima fecha de facturación y recibirás un reembolso. <br /> <br /> Atención: Bajar tu cuenta de categoría significa que tu(s) espacio(s) de trabajo será(n) eliminado(s). Esta acción no se puede deshacer, pero siempre puedes crear un nuevo espacio de trabajo si cambias de opinión.',
                confirm: 'Eliminar y bajar de categoría',
            },
            viewPaymentHistory: 'Ver historial de pagos',
        },
        yourPlan: {
            title: 'Tu plan',
            exploreAllPlans: 'Explorar todos los planes',
            customPricing: 'Precios personalizados',
            asLowAs: ({price}: YourPlanPriceValueParams) => `desde ${price} por miembro activo/mes`,
            pricePerMemberMonth: ({price}: YourPlanPriceValueParams) => `${price} por miembro/mes`,
            pricePerMemberPerMonth: ({price}: YourPlanPriceValueParams) => `${price} por miembro por mes`,
            perMemberMonth: 'por miembro/mes',
            collect: {
                title: 'Recopilar',
                description: 'El plan para pequeñas empresas que te ofrece gestión de gastos, viajes y chat.',
                priceAnnual: ({lower, upper}: YourPlanPriceParams) => `Desde ${lower}/miembro activo con la Tarjeta Expensify, ${upper}/miembro activo sin la Tarjeta Expensify.`,
                pricePayPerUse: ({lower, upper}: YourPlanPriceParams) => `Desde ${lower}/miembro activo con la Tarjeta Expensify, ${upper}/miembro activo sin la Tarjeta Expensify.`,
                benefit1: 'Escaneo de recibos',
                benefit2: 'Reembolsos',
                benefit3: 'Gestión de tarjetas corporativas',
                benefit4: 'Aprobaciones de gastos y viajes',
                benefit5: 'Reservas y reglas de viaje',
                benefit6: 'Integraciones con QuickBooks/Xero',
                benefit7: 'Chat sobre gastos, reportes y salas',
                benefit8: 'Soporte con IA y asistencia humana',
            },
            control: {
                title: 'Controlar',
                description: 'Gastos, viajes y chat para empresas más grandes.',
                priceAnnual: ({lower, upper}: YourPlanPriceParams) => `Desde ${lower}/miembro activo con la Tarjeta Expensify, ${upper}/miembro activo sin la Tarjeta Expensify.`,
                pricePayPerUse: ({lower, upper}: YourPlanPriceParams) => `Desde ${lower}/miembro activo con la Tarjeta Expensify, ${upper}/miembro activo sin la Tarjeta Expensify.`,
                benefit1: 'Todo lo incluido en el plan Collect',
                benefit2: 'Flujos de aprobación multinivel',
                benefit3: 'Reglas de gastos personalizadas',
                benefit4: 'Integraciones con ERP (NetSuite, Sage Intacct, Oracle)',
                benefit5: 'Integraciones con RR. HH. (Workday, Certinia)',
                benefit6: 'SAML/SSO',
                benefit7: 'Informes y análisis personalizados',
                benefit8: 'Presupuestación',
            },
            thisIsYourCurrentPlan: 'Este es tu plan actual',
            downgrade: 'Reducir a Collect',
            upgrade: 'Actualizar a Control',
            addMembers: 'Agregar miembros',
            saveWithExpensifyTitle: 'Ahorra con la Tarjeta Expensify',
            saveWithExpensifyDescription: 'Utiliza nuestra calculadora de ahorro para ver cómo el reembolso en efectivo de la Tarjeta Expensify puede reducir tu factura de Expensify',
            saveWithExpensifyButton: 'Más información',
        },
        compareModal: {
            comparePlans: 'Comparar planes',
            unlockTheFeatures: 'Desbloquea las funciones que necesitas con el plan adecuado para ti. ',
            viewOurPricing: 'Consulta nuestra página de precios',
            forACompleteFeatureBreakdown: ' para ver un desglose completo de las funciones de cada uno de nuestros planes.',
        },
        details: {
            title: 'Datos de suscripción',
            annual: 'Suscripción anual',
            taxExempt: 'Solicitar estado de exención de impuestos',
            taxExemptEnabled: 'Exento de impuestos',
            taxExemptStatus: 'Estado de exención de impuestos',
            payPerUse: 'Pago por uso',
            subscriptionSize: 'Tamaño de suscripción',
            headsUp:
                'Atención: Si no estableces ahora el tamaño de tu suscripción, lo haremos automáticamente con el número de suscriptores activos del primer mes. A partir de ese momento, estarás suscrito para pagar al menos por ese número de afiliados durante los 12 meses siguientes. Puedes aumentar el tamaño de tu suscripción en cualquier momento, pero no puedes reducirlo hasta que finalice tu suscripción.',
            zeroCommitment: 'Compromiso cero con la tarifa de suscripción anual reducida',
        },
        subscriptionSize: {
            title: 'Tamaño de suscripción',
            yourSize: 'El tamaño de tu suscripción es el número de plazas abiertas que puede ocupar cualquier miembro activo en un mes determinado.',
            eachMonth:
                'Cada mes, tu suscripción cubre hasta el número de miembros activos establecido anteriormente. Cada vez que aumentes el tamaño de tu suscripción, iniciarás una nueva suscripción de 12 meses con ese nuevo tamaño.',
            note: 'Nota: Un miembro activo es cualquiera que haya creado, editado, enviado, aprobado, reembolsado, o exportado datos de gastos vinculados al espacio de trabajo de tu empresa.',
            confirmDetails: 'Confirma los datos de tu nueva suscripción anual:',
            subscriptionSize: 'Tamaño de suscripción',
            activeMembers: ({size}: SubscriptionSizeParams) => `${size} miembros activos/mes`,
            subscriptionRenews: 'Renovación de la suscripción',
            youCantDowngrade: 'No puedes bajar de categoría durante tu suscripción anual.',
            youAlreadyCommitted: ({size, date}: SubscriptionCommitmentParams) =>
                `Ya se ha comprometido a un tamaño de suscripción anual de ${size} miembros activos al mes hasta el ${date}. Puede cambiar a una suscripción de pago por uso en ${date} desactivando la auto-renovación.`,
            error: {
                size: 'Por favor ingrese un tamaño de suscripción valido',
                sameSize: 'Por favor, introduce un número diferente al de tu subscripción actual',
            },
        },
        paymentCard: {
            addPaymentCard: 'Añade tarjeta de pago',
            enterPaymentCardDetails: 'Introduce los datos de tu tarjeta de pago',
            security: 'Expensify es PCI-DSS obediente, utiliza cifrado a nivel bancario, y emplea infraestructura redundante para proteger tus datos.',
            learnMoreAboutSecurity: 'Obtén más información sobre nuestra seguridad.',
        },
        subscriptionSettings: {
            title: 'Configuración de suscripción',
            summary: ({subscriptionType, subscriptionSize, autoRenew, autoIncrease}: SubscriptionSettingsSummaryParams) =>
                `Tipo de suscripción: ${subscriptionType}, Tamaño de suscripción: ${subscriptionSize}, Renovación automática: ${autoRenew}, Aumento automático de asientos anuales: ${autoIncrease}`,
            none: 'ninguno',
            on: 'activado',
            off: 'desactivado',
            annual: 'Anual',
            autoRenew: 'Auto-renovación',
            autoIncrease: 'Auto-incremento',
            saveUpTo: ({amountWithCurrency}: SubscriptionSettingsSaveUpToParams) => `Ahorre hasta ${amountWithCurrency} al mes por miembro activo`,
            automaticallyIncrease:
                'Aumenta automáticamente tus plazas anuales para dar lugar a los miembros activos que superen el tamaño de tu suscripción. Nota: Esto ampliará la fecha de finalización de tu suscripción anual.',
            disableAutoRenew: 'Desactivar auto-renovación',
            helpUsImprove: 'Ayúdanos a mejorar Expensify',
            whatsMainReason: '¿Cuál es la razón principal por la que deseas desactivar la auto-renovación?',
            renewsOn: ({date}: SubscriptionSettingsRenewsOnParams) => `Se renovará el ${date}.`,
            pricingConfiguration: 'El precio depende de la configuración. Para obtener el precio más bajo, elige una suscripción anual y obtén la Tarjeta Expensify.',
            learnMore: {
                part1: 'Obtén más información en nuestra ',
                pricingPage: 'página de precios',
                part2: ' o chatea con nuestro equipo en tu ',
                adminsRoom: 'sala #admins.',
            },
            estimatedPrice: 'Precio estimado',
            changesBasedOn: 'Esto varía según el uso de tu Tarjeta Expensify y las opciones de suscripción que elijas a continuación.',
        },
        requestEarlyCancellation: {
            title: 'Solicitar cancelación anticipada',
            subtitle: '¿Cuál es la razón principal por la que solicitas la cancelación anticipada?',
            subscriptionCanceled: {
                title: 'Suscripción cancelada',
                subtitle: 'Tu suscripción anual ha sido cancelada.',
                info: 'Ya puedes seguir utilizando tu(s) espacio(s) de trabajo en la modalidad de pago por uso.',
                preventFutureActivity: ({workspacesListRoute}: WorkspacesListRouteParams) =>
                    `Si quieres evitar actividad y cargos futuros, debes <a href="${workspacesListRoute}">eliminar tu(s) espacio(s) de trabajo.</a> Ten en cuenta que cuando elimines tu(s) espacio(s) de trabajo, se te cobrará cualquier actividad pendienteque se haya incurrido durante el mes en curso.`,
            },
            requestSubmitted: {
                title: 'Solicitud enviada',
                subtitle: {
                    part1: 'Gracias por hacernos saber que deseas cancelar tu suscripción. Estamos revisando tu solicitud y nos comunicaremos contigo en breve a través de tu chat con ',
                    link: 'Concierge',
                    part2: '.',
                },
            },
            acknowledgement: `Al solicitar la cancelación anticipada, reconozco y acepto que Expensify no tiene ninguna obligación de conceder dicha solicitud en virtud de las <a href=${CONST.OLD_DOT_PUBLIC_URLS.TERMS_URL}>Condiciones de Servicio</a> de Expensify u otro acuerdo de servicios aplicable entre Expensify y yo, y que Expensify se reserva el derecho exclusivo a conceder dicha solicitud.`,
        },
    },
    feedbackSurvey: {
        tooLimited: 'Hay que mejorar la funcionalidad',
        tooExpensive: 'Demasiado caro',
        inadequateSupport: 'Atención al cliente inadecuada',
        businessClosing: 'Cierre, reducción, o adquisición de la empresa',
        additionalInfoTitle: '¿A qué software está migrando y por qué?',
        additionalInfoInputLabel: 'Tu respuesta',
    },
    roomChangeLog: {
        updateRoomDescription: 'establece la descripción de la sala a:',
        clearRoomDescription: 'la descripción de la habitación ha sido borrada',
    },
    delegate: {
        switchAccount: 'Cambiar de cuenta:',
        copilotDelegatedAccess: 'Copilot: Acceso delegado',
        copilotDelegatedAccessDescription: 'Permitir que otros miembros accedan a tu cuenta.',
        addCopilot: 'Agregar copiloto',
        membersCanAccessYourAccount: 'Estos miembros pueden acceder a tu cuenta:',
        youCanAccessTheseAccounts: 'Puedes acceder a estas cuentas a través del conmutador de cuentas:',
        role: ({role}: OptionalParam<DelegateRoleParams> = {}) => {
            switch (role) {
                case CONST.DELEGATE_ROLE.ALL:
                    return 'Completo';
                case CONST.DELEGATE_ROLE.SUBMITTER:
                    return 'Limitado';
                default:
                    return '';
            }
        },
        genericError: '¡Ups! Ha ocurrido un error. Por favor, inténtalo de nuevo.',
        onBehalfOfMessage: ({delegator}: DelegatorParams) => `en nombre de ${delegator}`,
        accessLevel: 'Nivel de acceso',
        confirmCopilot: 'Confirma tu copiloto a continuación.',
        accessLevelDescription: 'Elige un nivel de acceso a continuación. Tanto el acceso Completo como el Limitado permiten a los copilotos ver todas las conversaciones y gastos.',
        roleDescription: ({role}: OptionalParam<DelegateRoleParams> = {}) => {
            switch (role) {
                case CONST.DELEGATE_ROLE.ALL:
                    return 'Permite a otro miembro realizar todas las acciones en tu cuenta, en tu nombre. Incluye chat, presentaciones, aprobaciones, pagos, actualizaciones de configuración y más.';
                case CONST.DELEGATE_ROLE.SUBMITTER:
                    return 'Permite a otro miembro realizar la mayoría de las acciones en tu cuenta, en tu nombre. Excluye aprobaciones, pagos, rechazos y retenciones.';
                default:
                    return '';
            }
        },
        removeCopilot: 'Eliminar copiloto',
        removeCopilotConfirmation: '¿Estás seguro de que quieres eliminar este copiloto?',
        changeAccessLevel: 'Cambiar nivel de acceso',
        makeSureItIsYou: 'Vamos a asegurarnos de que eres tú',
        enterMagicCode: ({contactMethod}: EnterMagicCodeParams) =>
            `Por favor, introduce el código mágico enviado a ${contactMethod} para agregar un copiloto. Debería llegar en un par de minutos.`,
        enterMagicCodeUpdate: ({contactMethod}: EnterMagicCodeParams) =>
            `Por favor, introduce el código mágico enviado a ${contactMethod} para actualizar el nivel de acceso de tu copiloto.`,
        notAllowed: 'No tan rápido...',
        noAccessMessage: 'Como copiloto, no tienes acceso a esta página. ¡Lo sentimos!',
        notAllowedMessageStart: `Como`,
        notAllowedMessageHyperLinked: ' copiloto',
        notAllowedMessageEnd: ({accountOwnerEmail}: AccountOwnerParams) => ` de ${accountOwnerEmail}, no tienes permiso para realizar esta acción. ¡Lo siento!`,
        copilotAccess: 'Acceso a Copilot',
    },
    debug: {
        debug: 'Depuración',
        details: 'Detalles',
        JSON: 'JSON',
        reportActions: 'Acciones',
        reportActionPreview: 'Previa',
        nothingToPreview: 'Nada que previsualizar',
        editJson: 'Editar JSON:',
        preview: 'Previa:',
        missingProperty: ({propertyName}: MissingPropertyParams) => `Falta ${propertyName}`,
        invalidProperty: ({propertyName, expectedType}: InvalidPropertyParams) => `Propiedad inválida: ${propertyName} - Esperado: ${expectedType}`,
        invalidValue: ({expectedValues}: InvalidValueParams) => `Valor inválido - Esperado: ${expectedValues}`,
        missingValue: 'Valor en falta',
        createReportAction: 'Crear acción de informe',
        reportAction: 'Acciones del informe',
        report: 'Informe',
        transaction: 'Transacción',
        violations: 'Violaciones',
        transactionViolation: 'Violación de transacción',
        hint: 'Los cambios de datos no se enviarán al backend',
        textFields: 'Campos de texto',
        numberFields: 'Campos numéricos',
        booleanFields: 'Campos booleanos',
        constantFields: 'Campos constantes',
        dateTimeFields: 'Campos de fecha y hora',
        date: 'Fecha',
        time: 'Hora',
        none: 'Ninguno',
        visibleInLHN: 'Visible en LHN',
        GBR: 'GBR',
        RBR: 'RBR',
        true: 'verdadero',
        false: 'falso',
        viewReport: 'Ver Informe',
        viewTransaction: 'Ver transacción',
        createTransactionViolation: 'Crear infracción de transacción',
        reasonVisibleInLHN: {
            hasDraftComment: 'Tiene comentario en borrador',
            hasGBR: 'Tiene GBR',
            hasRBR: 'Tiene RBR',
            pinnedByUser: 'Fijado por el miembro',
            hasIOUViolations: 'Tiene violaciones de IOU',
            hasAddWorkspaceRoomErrors: 'Tiene errores al agregar sala de espacio de trabajo',
            isUnread: 'No leído (modo de enfoque)',
            isArchived: 'Archivado (modo más reciente)',
            isSelfDM: 'Es un mensaje directo propio',
            isFocused: 'Está temporalmente enfocado',
        },
        reasonGBR: {
            hasJoinRequest: 'Tiene solicitud de unión (sala de administrador)',
            isUnreadWithMention: 'No leído con mención',
            isWaitingForAssigneeToCompleteAction: 'Esperando a que el asignado complete la acción',
            hasChildReportAwaitingAction: 'Informe secundario pendiente de acción',
            hasMissingInvoiceBankAccount: 'Falta la cuenta bancaria de la factura',
        },
        reasonRBR: {
            hasErrors: 'Tiene errores en los datos o las acciones del informe',
            hasViolations: 'Tiene violaciones',
            hasTransactionThreadViolations: 'Tiene violaciones de hilo de transacciones',
        },
        indicatorStatus: {
            theresAReportAwaitingAction: 'Hay un informe pendiente de acción',
            theresAReportWithErrors: 'Hay un informe con errores',
            theresAWorkspaceWithCustomUnitsErrors: 'Hay un espacio de trabajo con errores en las unidades personalizadas',
            theresAProblemWithAWorkspaceMember: 'Hay un problema con un miembro del espacio de trabajo',
            theresAProblemWithAWorkspaceQBOExport: 'Hubo un problema con la configuración de exportación de la conexión del espacio de trabajo.',
            theresAProblemWithAContactMethod: 'Hay un problema con un método de contacto',
            aContactMethodRequiresVerification: 'Un método de contacto requiere verificación',
            theresAProblemWithAPaymentMethod: 'Hay un problema con un método de pago',
            theresAProblemWithAWorkspace: 'Hay un problema con un espacio de trabajo',
            theresAProblemWithYourReimbursementAccount: 'Hay un problema con tu cuenta de reembolso',
            theresABillingProblemWithYourSubscription: 'Hay un problema de facturación con tu suscripción',
            yourSubscriptionHasBeenSuccessfullyRenewed: 'Tu suscripción se ha renovado con éxito',
            theresWasAProblemDuringAWorkspaceConnectionSync: 'Hubo un problema durante la sincronización de la conexión del espacio de trabajo',
            theresAProblemWithYourWallet: 'Hay un problema con tu billetera',
            theresAProblemWithYourWalletTerms: 'Hay un problema con los términos de tu billetera',
        },
    },
    emptySearchView: {
        takeATestDrive: 'Haz una prueba',
    },
    migratedUserWelcomeModal: {
        title: 'Viajes y gastos, a la velocidad del chat',
        subtitle: 'New Expensify tiene la misma excelente automatización, pero ahora con una colaboración increíble:',
        confirmText: 'Vamos!',
        features: {
            chat: '<strong>Chatea directamente en cualquier gasto</strong>, informe o espacio de trabajo',
            scanReceipt: '<strong>Escanea recibos</strong> y obtén reembolsos',
            crossPlatform: 'Haz <strong>todo</strong> desde tu teléfono o navegador',
        },
    },
    productTrainingTooltip: {
        // TODO: CONCIERGE_LHN_GBR tooltip will be replaced by a tooltip in the #admins room
        // https://github.com/Expensify/App/issues/57045#issuecomment-2701455668
        conciergeLHNGBR: '<tooltip>¡Comienza <strong>aquí</strong>!</tooltip>',
        saveSearchTooltip: '<tooltip><strong>Renombra tus búsquedas guardadas</strong> aquí</tooltip>',
        globalCreateTooltip: '<tooltip><strong>Crea gastos</strong>, empieza a chatear\ny más. ¡Pruébalo!</tooltip>',
        bottomNavInboxTooltip: '<tooltip>Revisa lo que <strong>necesita tu atención</strong>\ny <strong>chatea sobre los gastos.</strong></tooltip>',
        workspaceChatTooltip: '<tooltip>Chatea con <strong>los aprobadores</strong></tooltip>',
        GBRRBRChat: '<tooltip>Verás 🟢 en <strong>acciones a realizar</strong>,\ny 🔴 en <strong>elementos para revisar.</strong></tooltip>',
        accountSwitcher: '<tooltip>Accede a tus <strong>cuentas copiloto</strong> aquí</tooltip>',
        expenseReportsFilter: '<tooltip>¡Bienvenido! Aquí encontrarás todos los\n<strong>informes de tu empresa</strong>.</tooltip>',
        scanTestTooltip: {
            main: '<tooltip>¡<strong>Escanea nuestro recibo de prueba</strong> para ver cómo funciona!</tooltip>',
            manager: '<tooltip>¡Elige a <strong>nuestro gerente</strong> de prueba para probarlo!</tooltip>',
            confirmation: '<tooltip>Ahora, <strong>envía tu gasto y</strong>\n¡observa cómo ocurre la magia!</tooltip>',
            tryItOut: 'Prueba esto',
            noThanks: 'No, gracias',
        },
        outstandingFilter: '<tooltip>Filtra los gastos\nque <strong>necesitan aprobación</strong></tooltip>',
        scanTestDriveTooltip: '<tooltip>¡Envía este recibo para\n<strong>completar la prueba</strong>!</tooltip>',
    },
    discardChangesConfirmation: {
        title: '¿Descartar cambios?',
        body: '¿Estás seguro de que quieres descartar los cambios que hiciste?',
        confirmText: 'Descartar cambios',
    },
    scheduledCall: {
        book: {
            title: 'Programar llamada',
            description: 'Encuentra un horario que funcione para ti.',
            slots: 'Horarios disponibles para el ',
        },
        confirmation: {
            title: 'Confirmar llamada',
            description: 'Asegúrate de que los detalles a continuación sean correctos. Una vez que confirmes la llamada, enviaremos una invitación con más información.',
            setupSpecialist: 'Tu especialista asignado',
            meetingLength: 'Duración de la reunión',
            dateTime: 'Fecha y hora',
            minutes: '30 minutos',
        },
        callScheduled: 'Llamada programada',
    },
    autoSubmitModal: {
        title: '¡Todo claro y enviado!',
        description: 'Se han solucionado todas las advertencias e infracciones, así que:',
        submittedExpensesTitle: 'Estos gastos han sido enviados',
        submittedExpensesDescription: 'Estos gastos se han enviado a tu aprobador pero aún se pueden editar hasta que sean aprobados.',
        pendingExpensesTitle: 'Los gastos pendientes se han movido',
        pendingExpensesDescription: 'Todo gasto de tarjeta pendiente se ha movido a un informe separado hasta que sea contabilizado.',
    },
    testDrive: {
        quickAction: {
            takeATwoMinuteTestDrive: 'Haz una prueba de 2 minutos',
        },
        modal: {
            title: 'Haz una prueba con nosotros',
            description: 'Haz un recorrido rápido por el producto para ponerte al día rápidamente. ¡No se requieren paradas!',
            confirmText: 'Iniciar prueba',
            helpText: 'Saltar',
            employee: {
                description:
                    '<muted-text>Consigue <strong>3 meses gratis</strong>  de Expensify para tu equipo. Solo introduce el correo electrónico de tu jefe abajo para enviarle un gasto escaneado de prueba.</muted-text>',
                email: 'Introduce el correo electrónico de tu jefe',
                error: 'Ese miembro es propietario de un espacio de trabajo, por favor introduce un nuevo miembro para probar.',
            },
        },
        banner: {
            currentlyTestDrivingExpensify: 'Actualmente estás probando Expensify',
            readyForTheRealThing: '¿Listo para la versión real?',
            getStarted: 'Comenzar',
        },
        employeeInviteMessage: ({name}: EmployeeInviteMessageParams) =>
            `# ${name} te invitó a probar Expensify\n\n¡Hola! Acabo de conseguirnos *3 meses gratis* para probar Expensify, la forma más rápida de gestionar gastos.\n\nAquí tienes un *recibo de prueba* para mostrarte cómo funciona:`,
    },
};

export default translations satisfies TranslationDeepObject<typeof en>;<|MERGE_RESOLUTION|>--- conflicted
+++ resolved
@@ -612,12 +612,9 @@
         getTheApp: 'Descarga la app',
         scanReceiptsOnTheGo: 'Escanea recibos desde tu teléfono',
         headsUp: '¡Atención!',
-<<<<<<< HEAD
         submitTo: 'Enviar a',
         forwardTo: 'Reenviar a',
-=======
         unstableInternetConnection: 'Conexión a internet inestable. Por favor, revisa tu red e inténtalo de nuevo.',
->>>>>>> a8175e01
     },
     supportalNoAccess: {
         title: 'No tan rápido',
