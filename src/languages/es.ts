import {CONST as COMMON_CONST} from 'expensify-common';
import type {OnboardingCompanySize, OnboardingTask} from '@libs/actions/Welcome/OnboardingFlow';
import CONST from '@src/CONST';
import type OriginalMessage from '@src/types/onyx/OriginalMessage';
import type en from './en';
import type {
    AccountOwnerParams,
    ActionsAreCurrentlyRestricted,
    AddedOrDeletedPolicyReportFieldParams,
    AddedPolicyApprovalRuleParams,
    AddEmployeeParams,
    AddOrDeletePolicyCustomUnitRateParams,
    AddressLineParams,
    AdminCanceledRequestParams,
    AirlineParams,
    AlreadySignedInParams,
    ApprovalWorkflowErrorParams,
    ApprovedAmountParams,
    AssignCardParams,
    AssignedCardParams,
    AssigneeParams,
    AuthenticationErrorParams,
    AutoPayApprovedReportsLimitErrorParams,
    BadgeFreeTrialParams,
    BankAccountLastFourParams,
    BeginningOfArchivedRoomParams,
    BeginningOfChatHistoryAdminRoomParams,
    BeginningOfChatHistoryAnnounceRoomParams,
    BeginningOfChatHistoryDomainRoomParams,
    BeginningOfChatHistoryInvoiceRoomParams,
    BeginningOfChatHistoryPolicyExpenseChatParams,
    BeginningOfChatHistoryUserRoomParams,
    BillingBannerCardAuthenticationRequiredParams,
    BillingBannerCardExpiredParams,
    BillingBannerCardOnDisputeParams,
    BillingBannerDisputePendingParams,
    BillingBannerInsufficientFundsParams,
    BillingBannerOwnerAmountOwedOverdueParams,
    BillingBannerSubtitleWithDateParams,
    BusinessBankAccountParams,
    BusinessTaxIDParams,
    CanceledRequestParams,
    CardEndingParams,
    CardInfoParams,
    CardNextPaymentParams,
    CategoryNameParams,
    ChangeFieldParams,
    ChangeOwnerDuplicateSubscriptionParams,
    ChangeOwnerHasFailedSettlementsParams,
    ChangeOwnerSubscriptionParams,
    ChangeReportPolicyParams,
    ChangeTypeParams,
    CharacterLengthLimitParams,
    CharacterLimitParams,
    ChatWithAccountManagerParams,
    CompanyCardBankName,
    CompanyCardFeedNameParams,
    CompanyNameParams,
    ConfirmThatParams,
    ConnectionNameParams,
    ConnectionParams,
    ContactMethodParams,
    ContactMethodsRouteParams,
    CreateExpensesParams,
    CurrencyCodeParams,
    CurrencyInputDisabledTextParams,
    CustomersOrJobsLabelParams,
    CustomUnitRateParams,
    DateParams,
    DateShouldBeAfterParams,
    DateShouldBeBeforeParams,
    DefaultAmountParams,
    DefaultVendorDescriptionParams,
    DelegateRoleParams,
    DelegatorParams,
    DeleteActionParams,
    DeleteConfirmationParams,
    DeleteTransactionParams,
    DemotedFromWorkspaceParams,
    DidSplitAmountMessageParams,
    DuplicateTransactionParams,
    EarlyDiscountSubtitleParams,
    EarlyDiscountTitleParams,
    EditActionParams,
    EditDestinationSubtitleParams,
    ElectronicFundsParams,
    EmployeeInviteMessageParams,
    EmptyCategoriesSubtitleWithAccountingParams,
    EmptyTagsSubtitleWithAccountingParams,
    EnterMagicCodeParams,
    ExportAgainModalDescriptionParams,
    ExportedToIntegrationParams,
    ExportIntegrationSelectedParams,
    FeatureNameParams,
    FileLimitParams,
    FileTypeParams,
    FiltersAmountBetweenParams,
    FlightLayoverParams,
    FlightParams,
    FormattedMaxLengthParams,
    GoBackMessageParams,
    ImportedTagsMessageParams,
    ImportedTypesParams,
    ImportFieldParams,
    ImportMembersSuccessfulDescriptionParams,
    ImportPerDiemRatesSuccessfulDescriptionParams,
    ImportTagsSuccessfulDescriptionParams,
    IncorrectZipFormatParams,
    InstantSummaryParams,
    IntacctMappingTitleParams,
    IntegrationExportParams,
    IntegrationSyncFailedParams,
    InvalidPropertyParams,
    InvalidValueParams,
    IssueVirtualCardParams,
    LastSyncAccountingParams,
    LastSyncDateParams,
    LeftWorkspaceParams,
    LocalTimeParams,
    LoggedInAsParams,
    LogSizeParams,
    ManagerApprovedAmountParams,
    ManagerApprovedParams,
    MarkedReimbursedParams,
    MarkReimbursedFromIntegrationParams,
    MissingPropertyParams,
    MovedFromPersonalSpaceParams,
    MovedFromReportParams,
    MovedTransactionParams,
    NeedCategoryForExportToIntegrationParams,
    NewWorkspaceNameParams,
    NoLongerHaveAccessParams,
    NotAllowedExtensionParams,
    NotYouParams,
    OOOEventSummaryFullDayParams,
    OOOEventSummaryPartialDayParams,
    OptionalParam,
    OurEmailProviderParams,
    OwnerOwesAmountParams,
    PaidElsewhereParams,
    PaidWithExpensifyParams,
    ParentNavigationSummaryParams,
    PayerOwesAmountParams,
    PayerOwesParams,
    PayerPaidAmountParams,
    PayerPaidParams,
    PayerSettledParams,
    PaySomeoneParams,
    PolicyAddedReportFieldOptionParams,
    PolicyDisabledReportFieldAllOptionsParams,
    PolicyDisabledReportFieldOptionParams,
    PolicyExpenseChatNameParams,
    RailTicketParams,
    ReconciliationWorksParams,
    RemovedFromApprovalWorkflowParams,
    RemovedTheRequestParams,
    RemoveMemberPromptParams,
    RemoveMembersWarningPrompt,
    RenamedRoomActionParams,
    RenamedWorkspaceNameActionParams,
    ReportArchiveReasonsClosedParams,
    ReportArchiveReasonsInvoiceReceiverPolicyDeletedParams,
    ReportArchiveReasonsMergedParams,
    ReportArchiveReasonsRemovedFromPolicyParams,
    ReportPolicyNameParams,
    RequestAmountParams,
    RequestCountParams,
    RequestedAmountMessageParams,
    RequiredFieldParams,
    ResolutionConstraintsParams,
    ReviewParams,
    RoleNamesParams,
    RoomNameReservedErrorParams,
    RoomRenamedToParams,
    SecondaryLoginParams,
    SetTheDistanceMerchantParams,
    SetTheRequestParams,
    SettledAfterAddedBankAccountParams,
    SettleExpensifyCardParams,
    SettlementAccountInfoParams,
    SettlementDateParams,
    ShareParams,
    SignUpNewFaceCodeParams,
    SizeExceededParams,
    SplitAmountParams,
    SplitExpenseEditTitleParams,
    SplitExpenseSubtitleParams,
    SpreadCategoriesParams,
    SpreadFieldNameParams,
    SpreadSheetColumnParams,
    StatementTitleParams,
    StepCounterParams,
    StripePaidParams,
    SubmitsToParams,
    SubmittedToVacationDelegateParams,
    SubscriptionCommitmentParams,
    SubscriptionSettingsRenewsOnParams,
    SubscriptionSettingsSaveUpToParams,
    SubscriptionSettingsSummaryParams,
    SubscriptionSizeParams,
    SyncStageNameConnectionsParams,
    TaskCreatedActionParams,
    TaxAmountParams,
    TermsParams,
    ThreadRequestReportNameParams,
    ThreadSentMoneyReportNameParams,
    TotalAmountGreaterOrLessThanOriginalParams,
    ToValidateLoginParams,
    TransferParams,
    TravelTypeParams,
    TrialStartedTitleParams,
    UnapproveWithIntegrationWarningParams,
    UnshareParams,
    UntilTimeParams,
    UpdatedCustomFieldParams,
    UpdatedPolicyApprovalRuleParams,
    UpdatedPolicyAuditRateParams,
    UpdatedPolicyCategoryDescriptionHintTypeParams,
    UpdatedPolicyCategoryExpenseLimitTypeParams,
    UpdatedPolicyCategoryGLCodeParams,
    UpdatedPolicyCategoryMaxAmountNoReceiptParams,
    UpdatedPolicyCategoryMaxExpenseAmountParams,
    UpdatedPolicyCategoryNameParams,
    UpdatedPolicyCategoryParams,
    UpdatedPolicyCurrencyParams,
    UpdatedPolicyCustomUnitRateParams,
    UpdatedPolicyCustomUnitTaxClaimablePercentageParams,
    UpdatedPolicyCustomUnitTaxRateExternalIDParams,
    UpdatedPolicyDescriptionParams,
    UpdatedPolicyFieldWithNewAndOldValueParams,
    UpdatedPolicyFieldWithValueParam,
    UpdatedPolicyFrequencyParams,
    UpdatedPolicyManualApprovalThresholdParams,
    UpdatedPolicyPreventSelfApprovalParams,
    UpdatedPolicyReportFieldDefaultValueParams,
    UpdatedPolicyTagFieldParams,
    UpdatedPolicyTagNameParams,
    UpdatedPolicyTagParams,
    UpdatedTheDistanceMerchantParams,
    UpdatedTheRequestParams,
    UpdatePolicyCustomUnitParams,
    UpdatePolicyCustomUnitTaxEnabledParams,
    UpdateRoleParams,
    UsePlusButtonParams,
    UserIsAlreadyMemberParams,
    UserSplitParams,
    VacationDelegateParams,
    ViolationsAutoReportedRejectedExpenseParams,
    ViolationsCashExpenseWithNoReceiptParams,
    ViolationsConversionSurchargeParams,
    ViolationsCustomRulesParams,
    ViolationsInvoiceMarkupParams,
    ViolationsMaxAgeParams,
    ViolationsMissingTagParams,
    ViolationsModifiedAmountParams,
    ViolationsOverAutoApprovalLimitParams,
    ViolationsOverCategoryLimitParams,
    ViolationsOverLimitParams,
    ViolationsPerDayLimitParams,
    ViolationsProhibitedExpenseParams,
    ViolationsReceiptRequiredParams,
    ViolationsRterParams,
    ViolationsTagOutOfPolicyParams,
    ViolationsTaxOutOfPolicyParams,
    WaitingOnBankAccountParams,
    WalletProgramParams,
    WelcomeEnterMagicCodeParams,
    WelcomeToRoomParams,
    WeSentYouMagicSignInLinkParams,
    WorkEmailMergingBlockedParams,
    WorkEmailResendCodeParams,
    WorkspaceLockedPlanTypeParams,
    WorkspaceMemberList,
    WorkspaceOwnerWillNeedToAddOrUpdatePaymentCardParams,
    WorkspaceRouteParams,
    WorkspacesListRouteParams,
    WorkspaceYouMayJoin,
    YourPlanPriceParams,
    YourPlanPriceValueParams,
    ZipCodeExampleFormatParams,
} from './params';
import type {TranslationDeepObject} from './types';

/* eslint-disable max-len */
const translations = {
    common: {
        count: 'Contar',
        cancel: 'Cancelar',
        dismiss: 'Descartar',
        yes: 'Sí',
        no: 'No',
        ok: 'OK',
        notNow: 'Ahora no',
        learnMore: 'Más información.',
        buttonConfirm: 'Ok, entendido',
        name: 'Nombre',
        attachment: 'Archivo adjunto',
        attachments: 'Archivos adjuntos',
        from: 'De',
        to: 'A',
        in: 'En',
        optional: 'Opcional',
        new: 'Nuevo',
        center: 'Centrar',
        search: 'Buscar',
        reports: 'Informes',
        find: 'Encontrar',
        searchWithThreeDots: 'Buscar...',
        select: 'Seleccionar',
        deselect: 'Deseleccionar',
        selectMultiple: 'Seleccionar varios',
        next: 'Siguiente',
        create: 'Crear',
        previous: 'Anterior',
        goBack: 'Volver',
        add: 'Añadir',
        resend: 'Reenviar',
        save: 'Guardar',
        saveChanges: 'Guardar cambios',
        submit: 'Enviar',
        rotate: 'Rotar',
        zoom: 'Zoom',
        password: 'Contraseña',
        magicCode: 'Código mágico',
        twoFactorCode: 'Autenticación de dos factores',
        workspaces: 'Espacios de trabajo',
        inbox: 'Recibidos',
        group: 'Grupo',
        profile: 'Perfil',
        referral: 'Remisión',
        payments: 'Pagos',
        approvals: 'Aprobaciones',
        wallet: 'Billetera',
        preferences: 'Preferencias',
        view: 'Ver',
        review: (reviewParams?: ReviewParams) => `Revisar${reviewParams?.amount ? ` ${reviewParams?.amount}` : ''}`,
        not: 'No',
        privacyPolicy: 'la Política de Privacidad de Expensify',
        addCardTermsOfService: 'Términos de Servicio',
        perPerson: 'por persona',
        signIn: 'Conectarse',
        signInWithGoogle: 'Iniciar sesión con Google',
        signInWithApple: 'Iniciar sesión con Apple',
        signInWith: 'Iniciar sesión con',
        continue: 'Continuar',
        firstName: 'Nombre',
        lastName: 'Apellidos',
        scanning: 'Escaneando',
        phone: 'Teléfono',
        phoneNumber: 'Número de teléfono',
        phoneNumberPlaceholder: '(xxx) xxx-xxxx',
        email: 'Correo electrónico',
        and: 'y',
        or: 'o',
        details: 'Detalles',
        privacy: 'Privacidad',
        hidden: 'Oculto',
        visible: 'Visible',
        delete: 'Eliminar',
        archived: 'archivado',
        contacts: 'Contactos',
        recents: 'Recientes',
        close: 'Cerrar',
        download: 'Descargar',
        downloading: 'Descargando',
        uploading: 'Subiendo',
        pin: 'Fijar',
        unPin: 'Desfijar',
        back: 'Volver',
        saveAndContinue: 'Guardar y continuar',
        settings: 'Configuración',
        termsOfService: 'Términos de Servicio',
        members: 'Miembros',
        invite: 'Invitar',
        here: 'aquí',
        date: 'Fecha',
        dob: 'Fecha de nacimiento',
        currentYear: 'Año actual',
        currentMonth: 'Mes actual',
        ssnLast4: 'Últimos 4 dígitos de tu SSN',
        ssnFull9: 'Los 9 dígitos del SSN',
        addressLine: ({lineNumber}: AddressLineParams) => `Dirección línea ${lineNumber}`,
        personalAddress: 'Dirección física personal',
        companyAddress: 'Dirección física de la empresa',
        noPO: 'Nada de apartados de correos ni direcciones de envío, por favor.',
        city: 'Ciudad',
        state: 'Estado',
        streetAddress: 'Dirección',
        stateOrProvince: 'Estado / Provincia',
        country: 'País',
        zip: 'Código postal',
        zipPostCode: 'Código postal',
        whatThis: '¿Qué es esto?',
        iAcceptThe: 'Acepto los ',
        remove: 'Eliminar',
        admin: 'Administrador',
        owner: 'Dueño',
        dateFormat: 'AAAA-MM-DD',
        send: 'Enviar',
        na: 'N/A',
        noResultsFound: 'No se han encontrado resultados',
        noResultsFoundMatching: ({searchString}: {searchString: string}) => `No se encontraron resultados que coincidan con "${searchString}"`,
        recentDestinations: 'Destinos recientes',
        timePrefix: 'Son las',
        conjunctionFor: 'para',
        todayAt: 'Hoy a las',
        tomorrowAt: 'Mañana a las',
        yesterdayAt: 'Ayer a las',
        conjunctionAt: 'a',
        conjunctionTo: 'a',
        genericErrorMessage: 'Ups... algo no ha ido bien y la acción no se ha podido completar. Por favor, inténtalo más tarde.',
        percentage: 'Porcentaje',
        error: {
            invalidAmount: 'Importe no válido',
            acceptTerms: 'Debes aceptar los Términos de Servicio para continuar',
            phoneNumber: `Introduce un teléfono válido, incluyendo el código del país (p. ej. ${CONST.EXAMPLE_PHONE_NUMBER})`,
            fieldRequired: 'Este campo es obligatorio',
            requestModified: 'Esta solicitud está siendo modificada por otro miembro',
            characterLimitExceedCounter: ({length, limit}: CharacterLengthLimitParams) => `Se superó el límite de caracteres (${length}/${limit})`,
            dateInvalid: 'Por favor, selecciona una fecha válida',
            invalidDateShouldBeFuture: 'Por favor, elige una fecha igual o posterior a hoy',
            invalidTimeShouldBeFuture: 'Por favor, elige una hora al menos un minuto en el futuro',
            invalidCharacter: 'Carácter invalido',
            enterMerchant: 'Introduce un comerciante',
            enterAmount: 'Introduce un importe',
            enterDate: 'Introduce una fecha',
            missingMerchantName: 'Falta el nombre del comerciante',
            missingAmount: 'Falta el importe',
            missingDate: 'Falta la fecha',
            invalidTimeRange: 'Por favor, introduce una hora entre 1 y 12 (por ejemplo, 2:30 PM)',
            pleaseCompleteForm: 'Por favor complete el formulario de arriba para continuar',
            pleaseSelectOne: 'Seleccione una de las opciones',
            invalidRateError: 'Por favor, introduce una tarifa válida',
            lowRateError: 'La tarifa debe ser mayor que 0',
            email: 'Por favor, introduzca una dirección de correo electrónico válida',
            login: 'Se produjo un error al iniciar sesión. Por favor intente nuevamente.',
        },
        comma: 'la coma',
        semicolon: 'el punto y coma',
        please: 'Por favor',
        rename: 'Renombrar',
        skip: 'Saltarse',
        contactUs: 'contáctenos',
        pleaseEnterEmailOrPhoneNumber: 'Por favor, escribe un correo electrónico o número de teléfono',
        fixTheErrors: 'corrige los errores',
        inTheFormBeforeContinuing: 'en el formulario antes de continuar',
        confirm: 'Confirmar',
        reset: 'Restablecer',
        done: 'Listo',
        more: 'Más',
        debitCard: 'Tarjeta de débito',
        bankAccount: 'Cuenta bancaria',
        personalBankAccount: 'Cuenta bancaria personal',
        businessBankAccount: 'Cuenta bancaria comercial',
        join: 'Unirse',
        leave: 'Salir',
        decline: 'Rechazar',
        transferBalance: 'Transferencia de saldo',
        cantFindAddress: '¿No encuentras tu dirección? ',
        enterManually: 'Introducir manualmente',
        message: 'Chatear con ',
        leaveThread: 'Salir del hilo',
        you: 'Tú',
        youAfterPreposition: 'ti',
        your: 'tu',
        conciergeHelp: 'Por favor, contacta con Concierge para obtener ayuda.',
        youAppearToBeOffline: 'Parece que estás desconectado.',
        thisFeatureRequiresInternet: 'Esta función requiere una conexión a Internet activa.',
        attachmentWillBeAvailableOnceBackOnline: 'El archivo adjunto estará disponible cuando vuelvas a estar en línea.',
        errorOccurredWhileTryingToPlayVideo: 'Se produjo un error al intentar reproducir este video.',
        areYouSure: '¿Estás seguro?',
        verify: 'Verifique',
        yesContinue: 'Sí, continuar',
        websiteExample: 'p. ej. https://www.expensify.com',
        zipCodeExampleFormat: ({zipSampleFormat}: ZipCodeExampleFormatParams) => (zipSampleFormat ? `p. ej. ${zipSampleFormat}` : ''),
        description: 'Descripción',
        title: 'Título',
        assignee: 'Asignado a',
        createdBy: 'Creado por',
        with: 'con',
        shareCode: 'Compartir código',
        share: 'Compartir',
        per: 'por',
        mi: 'milla',
        km: 'kilómetro',
        copied: '¡Copiado!',
        someone: 'Alguien',
        total: 'Total',
        edit: 'Editar',
        letsDoThis: '¡Hagámoslo!',
        letsStart: 'Empecemos',
        showMore: 'Mostrar más',
        merchant: 'Comerciante',
        category: 'Categoría',
        report: 'Informe',
        billable: 'Facturable',
        nonBillable: 'No facturable',
        tag: 'Etiqueta',
        receipt: 'Recibo',
        verified: 'Verificado',
        replace: 'Sustituir',
        distance: 'Distancia',
        mile: 'milla',
        miles: 'millas',
        kilometer: 'kilómetro',
        kilometers: 'kilómetros',
        recent: 'Reciente',
        all: 'Todo',
        am: 'AM',
        pm: 'PM',
        tbd: 'Por determinar',
        selectCurrency: 'Selecciona una moneda',
        card: 'Tarjeta',
        whyDoWeAskForThis: '¿Por qué pedimos esto?',
        required: 'Obligatorio',
        showing: 'Mostrando',
        of: 'de',
        default: 'Predeterminado',
        update: 'Actualizar',
        member: 'Miembro',
        success: 'Éxito',
        auditor: 'Auditor',
        role: 'Role',
        currency: 'Divisa',
        rate: 'Tarifa',
        emptyLHN: {
            title: 'Woohoo! Todo al día.',
            subtitleText1: 'Encuentra un chat usando el botón',
            subtitleText2: 'o crea algo usando el botón',
            subtitleText3: '.',
        },
        businessName: 'Nombre de la empresa',
        clear: 'Borrar',
        type: 'Tipo',
        action: 'Acción',
        expenses: 'Gastos',
        totalSpend: 'Gasto total',
        tax: 'Impuesto',
        shared: 'Compartidos',
        drafts: 'Borradores',
        draft: 'Borrador',
        finished: 'Finalizados',
        upgrade: 'Mejora',
        downgradeWorkspace: 'Desmejora tu espacio de trabajo',
        companyID: 'Empresa ID',
        userID: 'Usuario ID',
        disable: 'Deshabilitar',
        export: 'Exportar',
        basicExport: 'Exportar básico',
        initialValue: 'Valor inicial',
        currentDate: 'Fecha actual',
        value: 'Valor',
        downloadFailedTitle: 'Error en la descarga',
        downloadFailedDescription: 'No se pudo completar la descarga. Por favor, inténtalo más tarde.',
        filterLogs: 'Registros de filtrado',
        network: 'La red',
        reportID: 'ID del informe',
        longID: 'ID largo',
        bankAccounts: 'Cuentas bancarias',
        chooseFile: 'Elegir archivo',
        chooseFiles: 'Elegir archivos',
        dropTitle: 'Suéltalo',
        dropMessage: 'Suelta tu archivo aquí',
        enabled: 'Habilitado',
        disabled: 'Desactivada',
        ignore: 'Ignorar',
        import: 'Importar',
        offlinePrompt: 'No puedes realizar esta acción ahora mismo.',
        outstanding: 'Pendiente',
        chats: 'Chats',
        tasks: 'Tareas',
        unread: 'No leído',
        sent: 'Enviado',
        links: 'Enlaces',
        days: 'días',
        address: 'Dirección',
        hourAbbreviation: 'h',
        minuteAbbreviation: 'm',
        chatWithAccountManager: ({accountManagerDisplayName}: ChatWithAccountManagerParams) => `¿Necesitas algo específico? Habla con tu gerente de cuenta, ${accountManagerDisplayName}.`,
        chatNow: 'Chatear ahora',
        workEmail: 'correo electrónico de trabajo',
        destination: 'Destino',
        subrate: 'Subtasa',
        perDiem: 'Per diem',
        validate: 'Validar',
        downloadAsPDF: 'Descargar como PDF',
        downloadAsCSV: 'Descargar como CSV',
        help: 'Ayuda',
        expenseReports: 'Informes de Gastos',
        rateOutOfPolicy: 'Tasa fuera de póliza',
        reimbursable: 'Reembolsable',
        editYourProfile: 'Edita tu perfil',
        comments: 'Comentarios',
        sharedIn: 'Compartido en',
        unreported: 'No reportado',
        explore: 'Explorar',
        todo: 'Tereas',
        invoice: 'Factura',
        expense: 'Gasto',
        chat: 'Chat',
        task: 'Tarea',
        trip: 'Viaje',
        apply: 'Aplicar',
        status: 'Estado',
        on: 'El',
        before: 'Antes',
        after: 'Después',
        reschedule: 'Reprogramar',
        general: 'General',
        workspacesTabTitle: 'Espacios',
        getTheApp: 'Descarga la app',
        scanReceiptsOnTheGo: 'Escanea recibos desde tu teléfono',
        headsUp: '¡Atención!',
<<<<<<< HEAD
        merge: 'Fusionar',
=======
        unstableInternetConnection: 'Conexión a internet inestable. Por favor, revisa tu red e inténtalo de nuevo.',
>>>>>>> e48373d8
    },
    supportalNoAccess: {
        title: 'No tan rápido',
        description: 'No estás autorizado para realizar esta acción mientras estás conectado como soporte.',
    },
    lockedAccount: {
        title: 'Cuenta Bloqueada',
        description: 'No puedes completar esta acción porque esta cuenta ha sido bloqueada. Para obtener más información, escribe a concierge@expensify.com.',
    },
    connectionComplete: {
        title: 'Conexión completa',
        supportingText: 'Ya puedes cerrar esta página y volver a la App de Expensify.',
    },
    location: {
        useCurrent: 'Usar ubicación actual',
        notFound: 'No pudimos encontrar tu ubicación. Inténtalo de nuevo o introduce una dirección manualmente.',
        permissionDenied: 'Parece que has denegado el permiso a tu ubicación.',
        please: 'Por favor,',
        allowPermission: 'habilita el permiso de ubicación en la configuración',
        tryAgain: 'e inténtalo de nuevo.',
    },
    contact: {
        importContacts: 'Importar contactos',
        importContactsTitle: 'Importa tus contactos',
        importContactsText: 'Importa contactos desde tu teléfono para que tus personas favoritas siempre estén a un toque de distancia.',
        importContactsExplanation: 'para que tus personas favoritas estén siempre a un toque de distancia.',
        importContactsNativeText: '¡Solo un paso más! Danos luz verde para importar tus contactos.',
    },
    anonymousReportFooter: {
        logoTagline: 'Únete a la discusión.',
    },
    attachmentPicker: {
        cameraPermissionRequired: 'Permiso para acceder a la cámara',
        expensifyDoesNotHaveAccessToCamera: 'Expensify no puede tomar fotos sin acceso a la cámara. Haz click en configuración para actualizar los permisos.',
        attachmentError: 'Error al adjuntar archivo',
        errorWhileSelectingAttachment: 'Se ha producido un error al seleccionar un archivo adjunto. Por favor, inténtalo de nuevo.',
        errorWhileSelectingCorruptedAttachment: 'Se ha producido un error al seleccionar un archivo adjunto corrupto. Por favor, inténtalo con otro archivo.',
        takePhoto: 'Hacer una foto',
        chooseFromGallery: 'Elegir de la galería',
        chooseDocument: 'Elegir un archivo',
        attachmentTooLarge: 'Archivo adjunto demasiado grande',
        sizeExceeded: 'El archivo adjunto supera el límite de 24 MB.',
        sizeExceededWithLimit: ({maxUploadSizeInMB}: SizeExceededParams) => `El archivo adjunto supera el límite de ${maxUploadSizeInMB} MB.`,
        attachmentTooSmall: 'Archivo adjunto demasiado pequeño',
        sizeNotMet: 'El archivo adjunto debe ser más grande que 240 bytes.',
        wrongFileType: 'Tipo de archivo inválido',
        notAllowedExtension: 'Este tipo de archivo no es compatible',
        folderNotAllowedMessage: 'Subir una carpeta no está permitido. Prueba con otro archivo.',
        protectedPDFNotSupported: 'Los PDFs con contraseña no son compatibles',
        attachmentImageResized: 'Se ha cambiado el tamaño de esta imagen para obtener una vista previa. Descargar para resolución completa.',
        attachmentImageTooLarge: 'Esta imagen es demasiado grande para obtener una vista previa antes de subirla.',
        tooManyFiles: ({fileLimit}: FileLimitParams) => `Solamente puedes suber ${fileLimit} archivos a la vez.`,
        sizeExceededWithValue: ({maxUploadSizeInMB}: SizeExceededParams) => `El archivo supera los ${maxUploadSizeInMB} MB. Por favor, vuelve a intentarlo.`,
        someFilesCantBeUploaded: 'Algunos archivos no se pueden subir',
        sizeLimitExceeded: ({maxUploadSizeInMB}: SizeExceededParams) => `Los archivos deben ser menores a ${maxUploadSizeInMB} MB. Los archivos más grandes no se subirán.`,
        maxFileLimitExceeded: 'Puedes subir hasta 30 recibos a la vez. Los extras no se subirán.',
        unsupportedFileType: ({fileType}: FileTypeParams) => `${fileType} archivos no son compatibles. Solo se subirán los archivos compatibles.`,
        learnMoreAboutSupportedFiles: 'Obtén más información sobre los formatos compatibles.',
        passwordProtected: 'Los PDFs con contraseña no son compatibles. Solo se subirán los archivos compatibles',
    },
    dropzone: {
        addAttachments: 'Añadir archivos adjuntos',
        addReceipt: 'Añadir recibo',
        scanReceipts: 'Escanear recibos',
        replaceReceipt: 'Reemplazar recibo',
    },
    filePicker: {
        fileError: 'Error de archivo',
        errorWhileSelectingFile: 'An error occurred while selecting an file. Please try again.',
    },
    avatarCropModal: {
        title: 'Editar foto',
        description: 'Arrastra, haz zoom y rota tu imagen para que quede como te gusta.',
    },
    composer: {
        noExtensionFoundForMimeType: 'No se encontró una extension para este tipo de contenido',
        problemGettingImageYouPasted: 'Ha ocurrido un problema al obtener la imagen que has pegado',
        commentExceededMaxLength: ({formattedMaxLength}: FormattedMaxLengthParams) => `El comentario debe tener máximo ${formattedMaxLength} caracteres.`,
        taskTitleExceededMaxLength: ({formattedMaxLength}: FormattedMaxLengthParams) => `La longitud máxima del título de una tarea es de ${formattedMaxLength} caracteres.`,
    },
    baseUpdateAppModal: {
        updateApp: 'Actualizar app',
        updatePrompt: 'Existe una nueva versión de esta aplicación.\nActualiza ahora or reinicia la aplicación más tarde para recibir la última versión.',
    },
    deeplinkWrapper: {
        launching: 'Cargando Expensify',
        expired: 'Tu sesión ha expirado.',
        signIn: 'Por favor, inicia sesión de nuevo.',
        redirectedToDesktopApp: 'Te hemos redirigido a la aplicación de escritorio.',
        youCanAlso: 'También puedes',
        openLinkInBrowser: 'abrir este enlace en tu navegador',
        loggedInAs: ({email}: LoggedInAsParams) =>
            `Has iniciado sesión como ${email}. Haz clic en "Abrir enlace" en el aviso para iniciar sesión en la aplicación de escritorio con esta cuenta.`,
        doNotSeePrompt: '¿No ves el aviso?',
        tryAgain: 'Inténtalo de nuevo',
        or: ', o',
        continueInWeb: 'continuar en la web',
    },
    validateCodeModal: {
        successfulSignInTitle: 'Abracadabra,\n¡sesión iniciada!',
        successfulSignInDescription: 'Vuelve a la pestaña original para continuar.',
        title: 'Aquí está tu código mágico',
        or: ', ¡o',
        doNotShare: '¡No compartas tu código con nadie.\nExpensify nunca te lo pedirá.',
        description: 'Por favor, introduce el código utilizando el dispositivo\nen el que se solicitó originalmente',
        signInHere: 'simplemente inicia sesión aquí',
        expiredCodeTitle: 'Código mágico caducado',
        expiredCodeDescription: 'Vuelve al dispositivo original y solicita un código nuevo',
        successfulNewCodeRequest: 'Código solicitado. Por favor, comprueba tu dispositivo.',
        tfaRequiredTitle: 'Se requiere autenticación\nde dos factores',
        tfaRequiredDescription: 'Por favor, introduce el código de autenticación de dos factores\ndonde estás intentando iniciar sesión.',
        requestOneHere: 'solicite uno aquí.',
    },
    moneyRequestConfirmationList: {
        paidBy: 'Pagado por',
        whatsItFor: '¿Para qué es?',
    },
    selectionList: {
        nameEmailOrPhoneNumber: 'Nombre, correo electrónico o número de teléfono',
        findMember: 'Encuentra un miembro',
        searchForSomeone: 'Busca a alguien',
    },
    emptyList: {
        [CONST.IOU.TYPE.CREATE]: {
            title: 'Presenta un gasto, recomienda a tu jefe',
            subtitleText: '¿Quieres que tu jefe también use Expensify? Simplemente envíale un gasto y nosotros nos encargaremos del resto.',
        },
    },
    videoChatButtonAndMenu: {
        tooltip: 'Programar una llamada',
    },
    hello: 'Hola',
    phoneCountryCode: '34',
    welcomeText: {
        getStarted: 'Comience a continuación.',
        anotherLoginPageIsOpen: 'Otra página de inicio de sesión está abierta.',
        anotherLoginPageIsOpenExplanation: 'Ha abierto la página de inicio de sesión en una pestaña separada. Inicie sesión desde esa pestaña específica.',
        welcome: '¡Bienvenido!',
        welcomeWithoutExclamation: 'Bienvenido',
        phrase2: 'El dinero habla. Y ahora que chat y pagos están en un mismo lugar, es también fácil.',
        phrase3: 'Tus pagos llegan tan rápido como tus mensajes.',
        enterPassword: 'Por favor, introduce tu contraseña',
        welcomeNewFace: ({login}: SignUpNewFaceCodeParams) => `${login}, siempre es genial ver una cara nueva por aquí!`,
        welcomeEnterMagicCode: ({login}: WelcomeEnterMagicCodeParams) => `Por favor, introduce el código mágico enviado a ${login}. Debería llegar en un par de minutos.`,
    },
    login: {
        hero: {
            header: 'Viajes y gastos, a la velocidad del chat',
            body: 'Bienvenido a la próxima generación de Expensify, donde tus viajes y gastos avanzan más rápido con la ayuda de un chat contextual en tiempo real.',
        },
    },
    thirdPartySignIn: {
        alreadySignedIn: ({email}: AlreadySignedInParams) => `Ya has iniciado sesión con ${email}.`,
        goBackMessage: ({provider}: GoBackMessageParams) => `No quieres iniciar sesión con ${provider}?`,
        continueWithMyCurrentSession: 'Continuar con mi sesión actual',
        redirectToDesktopMessage: 'Lo redirigiremos a la aplicación de escritorio una vez que termine de iniciar sesión.',
        signInAgreementMessage: 'Al iniciar sesión, aceptas las',
        termsOfService: 'Términos de servicio',
        privacy: 'Privacidad',
    },
    samlSignIn: {
        welcomeSAMLEnabled: 'Continua iniciando sesión con el inicio de sesión único:',
        orContinueWithMagicCode: 'También puedes iniciar sesión con un código mágico',
        useSingleSignOn: 'Usar el inicio de sesión único',
        useMagicCode: 'Usar código mágico',
        launching: 'Cargando...',
        oneMoment: 'Un momento mientras te redirigimos al portal de inicio de sesión único de tu empresa.',
    },
    reportActionCompose: {
        dropToUpload: 'Suelta el archivo aquí para compartirlo',
        sendAttachment: 'Enviar adjunto',
        addAttachment: 'Añadir archivo adjunto',
        writeSomething: 'Escribe algo...',
        blockedFromConcierge: 'Comunicación no permitida',
        fileUploadFailed: 'Subida fallida. El archivo no es compatible.',
        localTime: ({user, time}: LocalTimeParams) => `Son las ${time} para ${user}`,
        edited: '(editado)',
        emoji: 'Emoji',
        collapse: 'Colapsar',
        expand: 'Expandir',
    },
    reportActionContextMenu: {
        copyToClipboard: 'Copiar al portapapeles',
        copied: '¡Copiado!',
        copyLink: 'Copiar enlace',
        copyURLToClipboard: 'Copiar URL al portapapeles',
        copyEmailToClipboard: 'Copiar correo electrónico al portapapeles',
        markAsUnread: 'Marcar como no leído',
        markAsRead: 'Marcar como leído',
        editAction: ({action}: EditActionParams) => `Editar ${action?.actionName === CONST.REPORT.ACTIONS.TYPE.IOU ? 'gasto' : 'comentario'}`,
        deleteAction: ({action}: DeleteActionParams) => `Eliminar ${action?.actionName === CONST.REPORT.ACTIONS.TYPE.IOU ? 'gasto' : 'comentario'}`,
        deleteConfirmation: ({action}: DeleteConfirmationParams) =>
            `¿Estás seguro de que quieres eliminar este ${action?.actionName === CONST.REPORT.ACTIONS.TYPE.IOU ? 'gasto' : 'comentario'}?`,
        onlyVisible: 'Visible sólo para',
        replyInThread: 'Responder en el hilo',
        joinThread: 'Unirse al hilo',
        leaveThread: 'Dejar hilo',
        copyOnyxData: 'Copiar datos de Onyx',
        flagAsOffensive: 'Marcar como ofensivo',
        menu: 'Menú',
    },
    emojiReactions: {
        addReactionTooltip: 'Añadir una reacción',
        reactedWith: 'reaccionó con',
    },
    reportActionsView: {
        beginningOfArchivedRoom: ({reportName, reportDetailsLink}: BeginningOfArchivedRoomParams) =>
            `Te perdiste la fiesta en <strong><a class="no-style-link" href="${reportDetailsLink}">${reportName}</a></strong>, no hay nada que ver aquí.`,
        beginningOfChatHistoryDomainRoom: ({domainRoom}: BeginningOfChatHistoryDomainRoomParams) =>
            `Este chat es con todos los miembros de Expensify en el dominio <strong>${domainRoom}</strong>. Úsalo para chatear con colegas, compartir consejos y hacer preguntas.`,
        beginningOfChatHistoryAdminRoom: ({workspaceName}: BeginningOfChatHistoryAdminRoomParams) =>
            `Este chat es con los administradores del espacio de trabajo <strong>${workspaceName}</strong>. Úsalo para hablar sobre la configuración del espacio de trabajo y más.`,
        beginningOfChatHistoryAnnounceRoom: ({workspaceName}: BeginningOfChatHistoryAnnounceRoomParams) =>
            `Este chat es con todos en <strong>${workspaceName}</strong>. Úsalo para hablar sobre la configuración del espacio de trabajo y más.`,
        beginningOfChatHistoryUserRoom: ({reportName, reportDetailsLink}: BeginningOfChatHistoryUserRoomParams) =>
            `Esta sala de chat es para cualquier cosa relacionada con <strong><a class="no-style-link" href="${reportDetailsLink}">${reportName}</a></strong>.`,
        beginningOfChatHistoryInvoiceRoom: ({invoicePayer, invoiceReceiver}: BeginningOfChatHistoryInvoiceRoomParams) =>
            `Este chat es para facturas entre <strong>${invoicePayer}</strong> y <strong>${invoiceReceiver}</strong>. Usa el botón + para enviar una factura.`,
        beginningOfChatHistory: 'Este chat es con ',
        beginningOfChatHistoryPolicyExpenseChat: ({workspaceName, submitterDisplayName}: BeginningOfChatHistoryPolicyExpenseChatParams) =>
            `Aquí es donde <strong>${submitterDisplayName}</strong> enviará los gastos al espacio de trabajo <strong>${workspaceName}</strong>. Solo usa el botón +.`,
        beginningOfChatHistorySelfDM: 'Este es tu espacio personal. Úsalo para notas, tareas, borradores y recordatorios.',
        beginningOfChatHistorySystemDM: '¡Bienvenido! Vamos a configurar tu cuenta.',
        chatWithAccountManager: 'Chatea con tu gestor de cuenta aquí',
        sayHello: '¡Saluda!',
        yourSpace: 'Tu espacio',
        welcomeToRoom: ({roomName}: WelcomeToRoomParams) => `¡Bienvenido a ${roomName}!`,
        usePlusButton: ({additionalText}: UsePlusButtonParams) => ` Usa el botón + para ${additionalText} un gasto`,
        askConcierge: ' Haz preguntas y obtén soporte en tiempo real las 24/7.',
        conciergeSupport: 'Soporte 24/7',
        create: 'crear',
        iouTypes: {
            pay: 'pagar',
            split: 'dividir',
            submit: 'presentar',
            track: 'rastrear',
            invoice: 'facturar',
        },
    },
    adminOnlyCanPost: 'Solo los administradores pueden enviar mensajes en esta sala.',
    reportAction: {
        asCopilot: 'como copiloto de',
    },
    mentionSuggestions: {
        hereAlternateText: 'Notificar a todos en esta conversación',
    },
    newMessages: 'Mensajes nuevos',
    youHaveBeenBanned: 'Nota: Se te ha prohibido comunicarte en este canal',
    reportTypingIndicator: {
        isTyping: 'está escribiendo...',
        areTyping: 'están escribiendo...',
        multipleMembers: 'Varios miembros',
    },
    reportArchiveReasons: {
        [CONST.REPORT.ARCHIVE_REASON.DEFAULT]: 'Esta sala de chat ha sido eliminada.',
        [CONST.REPORT.ARCHIVE_REASON.ACCOUNT_CLOSED]: ({displayName}: ReportArchiveReasonsClosedParams) => `Este chat está desactivado porque ${displayName} ha cerrado tu cuenta.`,
        [CONST.REPORT.ARCHIVE_REASON.ACCOUNT_MERGED]: ({displayName, oldDisplayName}: ReportArchiveReasonsMergedParams) =>
            `Este chat está desactivado porque ${oldDisplayName} ha combinado tu cuenta con ${displayName}`,
        [CONST.REPORT.ARCHIVE_REASON.REMOVED_FROM_POLICY]: ({displayName, policyName, shouldUseYou = false}: ReportArchiveReasonsRemovedFromPolicyParams) =>
            shouldUseYou
                ? `Este chat ya no está activo porque <strong>tu</strong> ya no eres miembro del espacio de trabajo ${policyName}.`
                : `Este chat está desactivado porque ${displayName} ha dejado de ser miembro del espacio de trabajo ${policyName}.`,
        [CONST.REPORT.ARCHIVE_REASON.POLICY_DELETED]: ({policyName}: ReportArchiveReasonsInvoiceReceiverPolicyDeletedParams) =>
            `Este chat está desactivado porque el espacio de trabajo ${policyName} se ha eliminado.`,
        [CONST.REPORT.ARCHIVE_REASON.INVOICE_RECEIVER_POLICY_DELETED]: ({policyName}: ReportArchiveReasonsInvoiceReceiverPolicyDeletedParams) =>
            `Este chat está desactivado porque el espacio de trabajo ${policyName} se ha eliminado.`,
        [CONST.REPORT.ARCHIVE_REASON.BOOKING_END_DATE_HAS_PASSED]: 'Esta reserva está archivada.',
    },
    writeCapabilityPage: {
        label: 'Quién puede postear',
        writeCapability: {
            all: 'Todos los miembros',
            admins: 'Solo administradores',
        },
    },
    sidebarScreen: {
        buttonFind: 'Encuentre algo...',
        buttonMySettings: 'Mi configuración',
        fabNewChat: 'Iniciar chat',
        fabNewChatExplained: 'Iniciar chat (Acción flotante)',
        chatPinned: 'Chat fijado',
        draftedMessage: 'Mensaje borrador',
        listOfChatMessages: 'Lista de mensajes del chat',
        listOfChats: 'lista de chats',
        saveTheWorld: 'Salvar el mundo',
        tooltip: '¡Comienza aquí!',
        redirectToExpensifyClassicModal: {
            title: 'Próximamente',
            description: 'Estamos ajustando algunos detalles de New Expensify para adaptarla a tu configuración específica. Mientras tanto, dirígete a Expensify Classic.',
        },
    },
    allSettingsScreen: {
        subscription: 'Suscripcion',
        domains: 'Dominios',
    },
    tabSelector: {
        chat: 'Chat',
        room: 'Sala',
        distance: 'Distancia',
        manual: 'Manual',
        scan: 'Escanear',
    },
    spreadsheet: {
        upload: 'Importar',
        import: 'Importar hoja de cálculo',
        dragAndDrop: '<muted-link>Arrastra y suelta un archivo de hoja de cálculo aquí</muted-link>',
        dragAndDropMultiLevelTag: `<muted-link>Arrastra y suelta un archivo de hoja de cálculo aquí, o elige un archivo a continuación. <a href="${CONST.IMPORT_SPREADSHEET.MULTI_LEVEL_TAGS_ARTICLE_LINK}">Aprende más</a> sobre los formatos de archivo soportados.</muted-link>`,
        chooseSpreadsheet: '<muted-link>Elige un archivo de hoja de cálculo para importar. Los formatos soportados son .csv, .txt, .xls y .xlsx.</muted-link>',
        chooseSpreadsheetMultiLevelTag: `<muted-link>Elige un archivo de hoja de cálculo para importar. <a href="${CONST.IMPORT_SPREADSHEET.MULTI_LEVEL_TAGS_ARTICLE_LINK}">Aprende más</a> sobre los formatos de archivo soportados.</muted-link>`,
        fileContainsHeader: 'El archivo contiene encabezados',
        column: ({name}: SpreadSheetColumnParams) => `Columna ${name}`,
        fieldNotMapped: ({fieldName}: SpreadFieldNameParams) => `¡Vaya! Un campo obligatorio ("${fieldName}") no ha sido mapeado. Por favor, revisa e inténtalo de nuevo.`,
        singleFieldMultipleColumns: ({fieldName}: SpreadFieldNameParams) => `¡Vaya! Has mapeado un solo campo ("${fieldName}") a varias columnas. Por favor, revisa e inténtalo de nuevo.`,
        emptyMappedField: ({fieldName}: SpreadFieldNameParams) => `¡Vaya! El campo ("${fieldName}") contiene uno o más valores vacíos. Por favor, revísalo e inténtalo de nuevo.`,
        importFailedTitle: 'Fallo en la importación',
        importFailedDescription: 'Por favor, asegúrate de que todos los campos estén llenos correctamente e inténtalo de nuevo. Si el problema persiste, por favor contacta a Concierge.',
        importCategoriesSuccessfulDescription: ({categories}: SpreadCategoriesParams) => (categories > 1 ? `Se han agregado ${categories} categorías.` : 'Se ha agregado 1 categoría.'),
        importMembersSuccessfulDescription: ({added, updated}: ImportMembersSuccessfulDescriptionParams) => {
            if (!added && !updated) {
                return 'No se han añadido ni actualizado miembros.';
            }

            if (added && updated) {
                const getPluralSuffix = (count: number) => (count > 1 ? 's' : '');
                return `${added} miembro${getPluralSuffix(added)} añadido${getPluralSuffix(added)}, ${updated} miembro${getPluralSuffix(updated)} actualizado${getPluralSuffix(updated)}.`;
            }

            if (updated) {
                return updated > 1 ? `${updated} miembros han sido actualizados.` : '1 miembro ha sido actualizado.';
            }

            return added > 1 ? `Se han agregado ${added} miembros` : 'Se ha agregado 1 miembro.';
        },
        importTagsSuccessfulDescription: ({tags}: ImportTagsSuccessfulDescriptionParams) => (tags > 1 ? `Se han agregado ${tags} etiquetas.` : 'Se ha agregado 1 etiqueta.'),
        importMultiLevelTagsSuccessfulDescription: 'Etiquetas de nivel múltiple han sido agregadas.',
        importPerDiemRatesSuccessfulDescription: ({rates}: ImportPerDiemRatesSuccessfulDescriptionParams) =>
            rates > 1 ? `Se han añadido ${rates} tasas de per diem.` : 'Se ha añadido 1 tasa de per diem.',
        importSuccessfulTitle: 'Importar categorías',
        importDescription: 'Elige qué campos mapear desde tu hoja de cálculo haciendo clic en el menú desplegable junto a cada columna importada a continuación.',
        sizeNotMet: 'El archivo adjunto debe ser más grande que 0 bytes.',
        invalidFileMessage:
            'El archivo que subiste está vacío o contiene datos no válidos. Asegúrate de que el archivo esté correctamente formateado y contenga la información necesaria antes de volver a subirlo.',
        importSpreadsheet: 'Importar hoja de cálculo',
        downloadCSV: 'Descargar CSV',
    },
    receipt: {
        upload: 'Subir recibo',
        uploadMultiple: 'Subir recibos',
        dragReceiptBeforeEmail: 'Arrastra un recibo a esta página, reenvíalo a ',
        dragReceiptsBeforeEmail: 'Arrastra recibos a esta página, reenvíalos a ',
        dragReceiptAfterEmail: ' o elije un archivo para subir a continuación.',
        dragReceiptsAfterEmail: ' o elije archivos para subir a continuación.',
        chooseReceipt: 'Elige un recibo para subir o reenvía un recibo a ',
        chooseReceipts: 'Elige recibos para subir o reenvía recibos a ',
        takePhoto: 'Haz una foto',
        cameraAccess: 'Se requiere acceso a la cámara para hacer fotos de los recibos.',
        deniedCameraAccess: 'No se ha concedido el acceso a la cámara, siga ',
        deniedCameraAccessInstructions: 'estas instrucciones',
        cameraErrorTitle: 'Error en la cámara',
        locationAccessTitle: 'Permitir acceso a la ubicación',
        locationAccessMessage: 'El acceso a la ubicación nos ayuda a mantener tu zona horaria y moneda precisas dondequiera que vayas.',
        locationErrorTitle: 'Permitir acceso a la ubicación',
        locationErrorMessage: 'El acceso a la ubicación nos ayuda a mantener tu zona horaria y moneda precisas dondequiera que vayas.',
        allowLocationFromSetting: `El acceso a la ubicación nos ayuda a mantener tu zona horaria y moneda precisas dondequiera que estés. Por favor, permite el acceso a la ubicación en la configuración de permisos de tu dispositivo.`,
        cameraErrorMessage: 'Se ha producido un error al hacer una foto. Por favor, inténtalo de nuevo.',
        dropTitle: 'Suéltalo',
        dropMessage: 'Suelta tu archivo aquí',
        flash: 'flash',
        multiScan: 'escaneo múltiple',
        shutter: 'obturador',
        gallery: 'galería',
        deleteReceipt: 'Eliminar recibo',
        deleteConfirmation: '¿Estás seguro de que quieres borrar este recibo?',
        addReceipt: 'Añadir recibo',
        scanFailed: 'El recibo no pudo ser escaneado, ya que falta el comerciante, la fecha o el monto.',
    },
    quickAction: {
        scanReceipt: 'Escanear recibo',
        recordDistance: 'Gasto de distancia',
        requestMoney: 'Crear gasto',
        perDiem: 'Crear dietas',
        splitBill: 'Dividir gasto',
        splitScan: 'Dividir recibo',
        splitDistance: 'Dividir distancia',
        paySomeone: ({name}: PaySomeoneParams = {}) => `Pagar a ${name ?? 'alguien'}`,
        assignTask: 'Assignar tarea',
        header: 'Acción rápida',
        noLongerHaveReportAccess: 'Ya no tienes acceso al destino previo de esta acción rápida. Escoge uno nuevo a continuación.',
        updateDestination: 'Actualiza el destino',
        createReport: 'Crear informe',
    },
    iou: {
        amount: 'Importe',
        taxAmount: 'Importe del impuesto',
        taxRate: 'Tasa de impuesto',
        approve: ({formattedAmount}: {formattedAmount?: string} = {}) => (formattedAmount ? `Aprobar ${formattedAmount}` : 'Aprobar'),
        approved: 'Aprobado',
        cash: 'Efectivo',
        card: 'Tarjeta',
        original: 'Original',
        split: 'Dividir',
        splitExpense: 'Dividir gasto',
        splitExpenseSubtitle: ({amount, merchant}: SplitExpenseSubtitleParams) => `${amount} de ${merchant}`,
        addSplit: 'Añadir división',
        totalAmountGreaterThanOriginal: ({amount}: TotalAmountGreaterOrLessThanOriginalParams) => `El importe total es ${amount} mayor que el gasto original.`,
        totalAmountLessThanOriginal: ({amount}: TotalAmountGreaterOrLessThanOriginalParams) => `El importe total es ${amount} menor que el gasto original.`,
        splitExpenseZeroAmount: 'Por favor, introduce un importe válido antes de continuar.',
        splitExpenseEditTitle: ({amount, merchant}: SplitExpenseEditTitleParams) => `Editar ${amount} para ${merchant}`,
        removeSplit: 'Eliminar división',
        addExpense: 'Agregar gasto',
        expense: 'Gasto',
        categorize: 'Categorizar',
        share: 'Compartir',
        participants: 'Participantes',
        createExpense: 'Crear gasto',
        trackDistance: 'Gasto de distancia',
        createExpenses: ({expensesNumber}: CreateExpensesParams) => `Crear ${expensesNumber} gastos`,
        removeExpense: 'Eliminar gasto',
        removeThisExpense: 'Eliminar este gasto',
        removeExpenseConfirmation: '¿Estás seguro de que quieres eliminar este recibo? Esta acción no se puede deshacer.',
        paySomeone: ({name}: PaySomeoneParams = {}) => `Pagar a ${name ?? 'alguien'}`,
        chooseRecipient: 'Elige destinatario',
        createExpenseWithAmount: ({amount}: {amount: string}) => `Crear un gasto de ${amount}`,
        confirmDetails: 'Confirma los detalles',
        pay: 'Pagar',
        cancelPayment: 'Cancelar el pago',
        cancelPaymentConfirmation: '¿Estás seguro de que quieres cancelar este pago?',
        viewDetails: 'Ver detalles',
        pending: 'Pendiente',
        canceled: 'Canceló',
        posted: 'Contabilizado',
        deleteReceipt: 'Eliminar recibo',
        pendingMatch: 'Pendiente de coincidencia',
        pendingMatchWithCreditCard: 'Recibo pendiente de adjuntar con la transacción de la tarjeta',
        pendingMatchWithCreditCardDescription: 'Recibo pendiente de adjuntar con la transacción de la tarjeta. Márcalo como efectivo para cancelar.',
        markAsCash: 'Marcar como efectivo',
        routePending: 'Ruta pendiente...',
        deletedTransaction: ({amount, merchant}: DeleteTransactionParams) => `eliminó un gasto (${amount} para ${merchant})`,
        movedFromReport: ({reportName}: MovedFromReportParams) => `movió un gasto${reportName ? ` desde ${reportName}` : ''}`,
        movedTransaction: ({reportUrl, reportName}: MovedTransactionParams) => `movió este gasto${reportName ? ` a <a href="${reportUrl}">${reportName}</a>` : ''}`,
        unreportedTransaction: 'movió este gasto a tu espacio personal',
        receiptIssuesFound: () => ({
            one: 'Problema encontrado',
            other: 'Problemas encontrados',
        }),
        fieldPending: 'Pendiente...',
        receiptScanning: () => ({
            one: 'Escaneando recibo...',
            other: 'Escaneando recibos...',
        }),
        scanMultipleReceipts: 'Escanea varios recibos',
        scanMultipleReceiptsDescription: 'Haz fotos de todos tus recibos a la vez y confirma los detalles tú mismo o nosotros lo haremos por ti.',
        receiptScanInProgress: 'Escaneado de recibo en proceso',
        receiptScanInProgressDescription: 'Escaneado de recibo en proceso. Vuelve a comprobarlo más tarde o introduce los detalles ahora.',
        removeFromReport: 'Eliminar del informe',
        moveToPersonalSpace: 'Mover gastos a tu espacio personal',
        duplicateTransaction: ({isSubmitted}: DuplicateTransactionParams) =>
            !isSubmitted
                ? 'Se han identificado posibles gastos duplicados. Revisa los duplicados para habilitar el envío.'
                : 'Se han identificado posibles gastos duplicados. Revisa los duplicados para habilitar la aprobación.',
        defaultRate: 'Tasa predeterminada',
        receiptMissingDetails: 'Recibo con campos vacíos',
        missingAmount: 'Falta importe',
        missingMerchant: 'Falta comerciante',
        receiptStatusTitle: 'Escaneando…',
        receiptStatusText: 'Solo tú puedes ver este recibo cuando se está escaneando. Vuelve más tarde o introduce los detalles ahora.',
        receiptScanningFailed: 'El escaneo de recibo ha fallado. Introduce los detalles manualmente.',
        transactionPendingDescription: 'Transacción pendiente. Puede tardar unos días en contabilizarse.',
        companyInfo: 'Información de la empresa',
        companyInfoDescription: 'Necesitamos algunos detalles más antes de que pueda enviar su primera factura.',
        yourCompanyName: 'Nombre de su empresa',
        yourCompanyWebsite: 'Sitio web de su empresa',
        yourCompanyWebsiteNote: 'Si no tiene un sitio web, puede proporcionar el perfil de LinkedIn o de las redes sociales de su empresa.',
        invalidDomainError: 'Ha introducido un dominio no válido. Para continuar, introduzca un dominio válido.',
        publicDomainError: 'Ha introducido un dominio público. Para continuar, introduzca un dominio privado.',
        // TODO: This key should be deprecated. More details: https://github.com/Expensify/App/pull/59653#discussion_r2028653252
        expenseCountWithStatus: ({scanningReceipts = 0, pendingReceipts = 0}: RequestCountParams) => {
            const statusText: string[] = [];
            if (scanningReceipts > 0) {
                statusText.push(`${scanningReceipts} escaneando`);
            }
            if (pendingReceipts > 0) {
                statusText.push(`${pendingReceipts} pendiente`);
            }
            return {
                one: statusText.length > 0 ? `1 gasto (${statusText.join(', ')})` : `1 gasto`,
                other: (count: number) => (statusText.length > 0 ? `${count} gastos (${statusText.join(', ')})` : `${count} gastos`),
            };
        },
        expenseCount: () => {
            return {
                one: '1 gasto',
                other: (count: number) => `${count} gastos`,
            };
        },
        deleteExpense: () => ({
            one: 'Eliminar gasto',
            other: 'Eliminar gastos',
        }),
        deleteConfirmation: () => ({
            one: '¿Estás seguro de que quieres eliminar esta solicitud?',
            other: '¿Estás seguro de que quieres eliminar estas solicitudes?',
        }),
        deleteReport: 'Eliminar informe',
        deleteReportConfirmation: '¿Estás seguro de que quieres eliminar este informe?',
        settledExpensify: 'Pagado',
        done: 'Listo',
        settledElsewhere: 'Pagado de otra forma',
        individual: 'Individual',
        business: 'Empresa',
        settleExpensify: ({formattedAmount}: SettleExpensifyCardParams) => (formattedAmount ? `Pagar ${formattedAmount} con Expensify` : `Pagar con Expensify`),
        settlePersonal: ({formattedAmount}: SettleExpensifyCardParams) => (formattedAmount ? `Pago ${formattedAmount} como individuo` : `Pago con cuenta personal`),
        settleWallet: ({formattedAmount}: SettleExpensifyCardParams) => (formattedAmount ? `Pagar ${formattedAmount} con billetera` : `con billetera`),
        settlePayment: ({formattedAmount}: SettleExpensifyCardParams) => `Pagar ${formattedAmount}`,
        settleBusiness: ({formattedAmount}: SettleExpensifyCardParams) => (formattedAmount ? `Pagar ${formattedAmount} como negocio` : `Pago con cuenta empresarial`),
        payElsewhere: ({formattedAmount}: SettleExpensifyCardParams) => (formattedAmount ? `Marcar ${formattedAmount} como pagado` : `Marcar como pagado`),
        settleInvoicePersonal: ({amount, last4Digits}: BusinessBankAccountParams) => (amount ? `Pagado ${amount} con cuenta personal ${last4Digits}` : `Pagado con cuenta personal`),
        settleInvoiceBusiness: ({amount, last4Digits}: BusinessBankAccountParams) => (amount ? `Pagado ${amount} con cuenta de empresa ${last4Digits}` : `Pagado con cuenta de empresa`),
        payWithPolicy: ({formattedAmount, policyName}: SettleExpensifyCardParams & {policyName: string}) =>
            formattedAmount ? `Pay ${formattedAmount} via ${policyName}` : `Pay via ${policyName}`,
        businessBankAccount: ({amount, last4Digits}: BusinessBankAccountParams) =>
            amount ? `Pagó ${amount} con la cuenta bancaria ${last4Digits}.` : `Pagó con la cuenta bancaria ${last4Digits}`,
        automaticallyPaidWithBusinessBankAccount: ({amount, last4Digits}: BusinessBankAccountParams) =>
            `pagado ${amount ? `${amount} ` : ''}con la cuenta bancaria terminada en ${last4Digits} vía <a href="${CONST.CONFIGURE_EXPENSE_REPORT_RULES_HELP_URL}">reglas del espacio de trabajo</a>`,
        invoicePersonalBank: ({lastFour}: BankAccountLastFourParams) => `Cuenta personal • ${lastFour}`,
        invoiceBusinessBank: ({lastFour}: BankAccountLastFourParams) => `Cuenta de empresa • ${lastFour}`,
        nextStep: 'Pasos siguientes',
        finished: 'Finalizado',
        sendInvoice: ({amount}: RequestAmountParams) => `Enviar factura de ${amount}`,
        submitAmount: ({amount}: RequestAmountParams) => `Solicitar ${amount}`,
        expenseAmount: ({formattedAmount, comment}: RequestedAmountMessageParams) => `${formattedAmount}${comment ? ` para ${comment}` : ''}`,
        submitted: `enviado`,
        automaticallySubmitted: `envió mediante <a href="${CONST.SELECT_WORKFLOWS_HELP_URL}">retrasar envíos</a>`,
        trackedAmount: ({formattedAmount, comment}: RequestedAmountMessageParams) => `realizó un seguimiento de ${formattedAmount}${comment ? ` para ${comment}` : ''}`,
        splitAmount: ({amount}: SplitAmountParams) => `dividir ${amount}`,
        didSplitAmount: ({formattedAmount, comment}: DidSplitAmountMessageParams) => `dividió ${formattedAmount}${comment ? ` para ${comment}` : ''}`,
        yourSplit: ({amount}: UserSplitParams) => `Tu parte ${amount}`,
        payerOwesAmount: ({payer, amount, comment}: PayerOwesAmountParams) => `${payer} debe ${amount}${comment ? ` para ${comment}` : ''}`,
        payerOwes: ({payer}: PayerOwesParams) => `${payer} debe: `,
        payerPaidAmount: ({payer, amount}: PayerPaidAmountParams) => `${payer ? `${payer} ` : ''}pagó ${amount}`,
        payerPaid: ({payer}: PayerPaidParams) => `${payer} pagó: `,
        payerSpentAmount: ({payer, amount}: PayerPaidAmountParams) => `${payer} gastó ${amount}`,
        payerSpent: ({payer}: PayerPaidParams) => `${payer} gastó: `,
        managerApproved: ({manager}: ManagerApprovedParams) => `${manager} aprobó:`,
        managerApprovedAmount: ({manager, amount}: ManagerApprovedAmountParams) => `${manager} aprobó ${amount}`,
        payerSettled: ({amount}: PayerSettledParams) => `pagó ${amount}`,
        payerSettledWithMissingBankAccount: ({amount}: PayerSettledParams) => `pagó ${amount}. Agrega una cuenta bancaria para recibir tu pago.`,
        automaticallyApproved: `aprobó mediante <a href="${CONST.CONFIGURE_EXPENSE_REPORT_RULES_HELP_URL}">reglas del espacio de trabajo</a>`,
        approvedAmount: ({amount}: ApprovedAmountParams) => `aprobó ${amount}`,
        approvedMessage: `aprobado`,
        unapproved: `no aprobado`,
        automaticallyForwarded: `aprobó mediante <a href="${CONST.CONFIGURE_EXPENSE_REPORT_RULES_HELP_URL}">reglas del espacio de trabajo</a>`,
        forwarded: `aprobó`,
        rejectedThisReport: 'rechazó este informe',
        waitingOnBankAccount: ({submitterDisplayName}: WaitingOnBankAccountParams) => `inició el pago, pero está esperando a que ${submitterDisplayName} añada una cuenta bancaria.`,
        adminCanceledRequest: ({manager}: AdminCanceledRequestParams) => `${manager ? `${manager}: ` : ''}canceló el pago`,
        canceledRequest: ({amount, submitterDisplayName}: CanceledRequestParams) =>
            `canceló el pago  ${amount}, porque ${submitterDisplayName} no habilitó tu Billetera Expensify en un plazo de 30 días.`,
        settledAfterAddedBankAccount: ({submitterDisplayName, amount}: SettledAfterAddedBankAccountParams) =>
            `${submitterDisplayName} añadió una cuenta bancaria. El pago de ${amount} se ha realizado.`,
        paidElsewhere: ({payer}: PaidElsewhereParams = {}) => `${payer ? `${payer} ` : ''}marcó como pagado`,
        paidWithExpensify: ({payer}: PaidWithExpensifyParams = {}) => `${payer ? `${payer} ` : ''}pagó con la billetera`,
        automaticallyPaidWithExpensify: ({payer}: PaidWithExpensifyParams = {}) =>
            `${payer ? `${payer} ` : ''}pagó con Expensify via <a href="${CONST.CONFIGURE_EXPENSE_REPORT_RULES_HELP_URL}">reglas del espacio de trabajo</a>`,
        noReimbursableExpenses: 'El importe de este informe no es válido',
        pendingConversionMessage: 'El total se actualizará cuando estés online',
        changedTheExpense: 'cambió el gasto',
        setTheRequest: ({valueName, newValueToDisplay}: SetTheRequestParams) =>
            `${valueName === 'comerciante' || valueName === 'importe' || valueName === 'gasto' ? 'el' : 'la'} ${valueName} a ${newValueToDisplay}`,
        setTheDistanceMerchant: ({translatedChangedField, newMerchant, newAmountToDisplay}: SetTheDistanceMerchantParams) =>
            `estableció la ${translatedChangedField} a ${newMerchant}, lo que estableció el importe a ${newAmountToDisplay}`,
        removedTheRequest: ({valueName, oldValueToDisplay}: RemovedTheRequestParams) =>
            `${valueName === 'comerciante' || valueName === 'importe' || valueName === 'gasto' ? 'el' : 'la'} ${valueName} (previamente ${oldValueToDisplay})`,
        updatedTheRequest: ({valueName, newValueToDisplay, oldValueToDisplay}: UpdatedTheRequestParams) =>
            `${valueName === 'comerciante' || valueName === 'importe' || valueName === 'gasto' ? 'el' : 'la'} ${valueName} a ${newValueToDisplay} (previamente ${oldValueToDisplay})`,
        updatedTheDistanceMerchant: ({translatedChangedField, newMerchant, oldMerchant, newAmountToDisplay, oldAmountToDisplay}: UpdatedTheDistanceMerchantParams) =>
            `cambió la ${translatedChangedField} a ${newMerchant} (previamente ${oldMerchant}), lo que cambió el importe a ${newAmountToDisplay} (previamente ${oldAmountToDisplay})`,
        threadExpenseReportName: ({formattedAmount, comment}: ThreadRequestReportNameParams) => `${comment ? `${formattedAmount} para ${comment}` : `Gasto de ${formattedAmount}`}`,
        invoiceReportName: ({linkedReportID}: OriginalMessage<typeof CONST.REPORT.ACTIONS.TYPE.REPORT_PREVIEW>) => `Informe de facturación #${linkedReportID}`,
        threadPaySomeoneReportName: ({formattedAmount, comment}: ThreadSentMoneyReportNameParams) => `${formattedAmount} enviado${comment ? ` para ${comment}` : ''}`,
        movedFromPersonalSpace: ({workspaceName, reportName}: MovedFromPersonalSpaceParams) => `movió el gasto desde su espacio personal a ${workspaceName ?? `un chat con ${reportName}`}`,
        movedToPersonalSpace: 'movió el gasto a su espacio personal',
        tagSelection: 'Selecciona una etiqueta para organizar mejor tus gastos.',
        categorySelection: 'Selecciona una categoría para organizar mejor tus gastos.',
        error: {
            invalidCategoryLength: 'La longitud de la categoría escogida excede el máximo permitido (255). Por favor, escoge otra categoría o acorta la categoría primero.',
            invalidTagLength: 'La longitud de la etiqueta escogida excede el máximo permitido (255). Por favor, escoge otra etiqueta o acorta la etiqueta primero.',
            invalidAmount: 'Por favor, ingresa un importe válido antes de continuar',
            invalidIntegerAmount: 'Por favor, introduce una cantidad entera en dólares antes de continuar',
            invalidTaxAmount: ({amount}: RequestAmountParams) => `El importe máximo del impuesto es ${amount}`,
            invalidSplit: 'La suma de las partes debe ser igual al importe total',
            invalidSplitParticipants: 'Introduce un importe superior a cero para al menos dos participantes',
            invalidSplitYourself: 'Por favor, introduce una cantidad diferente de cero para tu parte',
            noParticipantSelected: 'Por favor, selecciona un participante',
            other: 'Error inesperado. Por favor, inténtalo más tarde.',
            genericHoldExpenseFailureMessage: 'Error inesperado al retener el gasto. Por favor, inténtalo de nuevo más tarde.',
            genericUnholdExpenseFailureMessage: 'Error inesperado al desbloquear el gasto. Por favor, inténtalo de nuevo más tarde.',
            genericCreateFailureMessage: 'Error inesperado al enviar este gasto. Por favor, inténtalo más tarde.',
            genericCreateInvoiceFailureMessage: 'Error inesperado al enviar la factura. Por favor, inténtalo de nuevo más tarde.',
            receiptDeleteFailureError: 'Error inesperado al borrar este recibo. Por favor, vuelve a intentarlo más tarde.',
            receiptFailureMessage: 'Hubo un error al cargar tu recibo. Por favor, ',
            receiptFailureMessageShort: 'Hubo un error al cargar tu recibo.',
            tryAgainMessage: 'inténtalo de nuevo ',
            saveFileMessage: ' guarda el recibo',
            uploadLaterMessage: ' para cargarlo más tarde.',
            genericDeleteFailureMessage: 'Error inesperado al eliminar este gasto. Por favor, inténtalo más tarde.',
            genericEditFailureMessage: 'Error inesperado al editar este gasto. Por favor, inténtalo más tarde.',
            genericSmartscanFailureMessage: 'La transacción tiene campos vacíos',
            duplicateWaypointsErrorMessage: 'Por favor, elimina los puntos de ruta duplicados',
            atLeastTwoDifferentWaypoints: 'Por favor, introduce al menos dos direcciones diferentes',
            splitExpenseMultipleParticipantsErrorMessage: 'Solo puedes dividir un gasto entre un único espacio de trabajo o con miembros individuales. Por favor, actualiza tu selección.',
            invalidMerchant: 'Por favor, introduce un comerciante válido',
            atLeastOneAttendee: 'Debe seleccionarse al menos un asistente',
            invalidQuantity: 'Por favor, introduce una cantidad válida',
            quantityGreaterThanZero: 'La cantidad debe ser mayor que cero',
            invalidSubrateLength: 'Debe haber al menos una subtasa',
            invalidRate: 'Tasa no válida para este espacio de trabajo. Por favor, selecciona una tasa disponible en el espacio de trabajo.',
        },
        dismissReceiptError: 'Descartar error',
        dismissReceiptErrorConfirmation: '¡Atención! Descartar este error eliminará completamente tu recibo cargado. ¿Estás seguro?',
        waitingOnEnabledWallet: ({submitterDisplayName}: WaitingOnBankAccountParams) => `inició el pago, pero no se procesará hasta que ${submitterDisplayName} active su billetera`,
        enableWallet: 'Habilitar billetera',
        holdExpense: 'Retener gasto',
        unholdExpense: 'Desbloquear gasto',
        moveUnreportedExpense: 'Mover gasto no reportado',
        addUnreportedExpense: 'Añadir gasto no reportado',
        selectUnreportedExpense: 'Selecciona al menos un gasto para agregar al informe.',
        emptyStateUnreportedExpenseTitle: 'No hay gastos no reportados',
        emptyStateUnreportedExpenseSubtitle: 'Parece que no tienes gastos no reportados. Puedes crear uno a continuación.',
        addUnreportedExpenseConfirm: 'Añadir al informe',
        heldExpense: 'retuvo este gasto',
        unheldExpense: 'desbloqueó este gasto',
        explainHold: 'Explica la razón para retener esta solicitud.',
        undoClose: 'Deshacer cierre',
        reopened: 'reabrir',
        reopenReport: 'Reabrir informe',
        reopenExportedReportConfirmation: ({connectionName}: {connectionName: string}) =>
            `Este informe ya ha sido exportado a ${connectionName}. Cambiarlo puede provocar discrepancias en los datos. ¿Estás seguro de que deseas reabrir este informe?`,
        reason: 'Razón',
        undoSubmit: 'Deshacer envío',
        retracted: 'retirado',
        holdReasonRequired: 'Se requiere una razón para retener.',
        expenseWasPutOnHold: 'Este gasto está retenido',
        expenseOnHold: 'Este gasto está retenido. Revisa los comentarios para saber como proceder.',
        expensesOnHold: 'Todos los gastos están retenidos. Revisa los comentarios para saber como proceder.',
        expenseDuplicate: 'Este gasto tiene detalles similares a otro. Por favor, revisa los duplicados para continuar.',
        someDuplicatesArePaid: 'Algunos de estos duplicados ya han sido aprobados o pagados.',
        reviewDuplicates: 'Revisar duplicados',
        keepAll: 'Mantener todos',
        confirmApprove: 'Confirmar importe a aprobar',
        confirmApprovalAmount: 'Aprueba sólo los gastos conformes, o aprueba todo el informe.',
        confirmApprovalAllHoldAmount: () => ({
            one: 'Este gasto está retenido. ¿Quieres aprobarlo de todos modos?',
            other: 'Estos gastos están retenidos. ¿Quieres aprobarlos de todos modos?',
        }),
        confirmPay: 'Confirmar importe de pago',
        confirmPayAmount: 'Paga lo que no está retenido, o paga el informe completo.',
        confirmPayAllHoldAmount: () => ({
            one: 'Este gasto está retenido. ¿Quieres pagarlo de todos modos?',
            other: 'Estos gastos están retenidos. ¿Quieres pagarlos de todos modos?',
        }),
        payOnly: 'Solo pagar',
        approveOnly: 'Solo aprobar',
        hold: 'Retener',
        unhold: 'Desbloquear',
        holdEducationalTitle: 'Esta solicitud está',
        holdEducationalText: 'retenida',
        whatIsHoldExplain: 'Retener es como "pausar" un gasto para solicitar más detalles antes de aprobarlo o pagarlo.',
        holdIsLeftBehind: 'Los gastos retenidos se trasladan a otro informe tras su aprobación o pago.',
        unholdWhenReady: 'Los aprobadores pueden desbloquear los gastos cuando estén listos para su aprobación o pago.',
        changePolicyEducational: {
            title: '¡Has movido este informe!',
            description: 'Revisa cuidadosamente estos elementos, que tienden a cambiar al trasladar informes a un nuevo espacio de trabajo.',
            reCategorize: '<strong>Vuelve a categorizar los gastos</strong> para cumplir con las reglas del espacio de trabajo.',
            workflows: 'Este informe ahora puede estar sujeto a un <strong>flujo de aprobación</strong> diferente.',
        },
        changeWorkspace: 'Cambiar espacio de trabajo',
        set: 'estableció',
        changed: 'cambió',
        removed: 'eliminó',
        transactionPending: 'Transacción pendiente.',
        chooseARate: 'Selecciona una tasa de reembolso por milla o kilómetro para el espacio de trabajo',
        unapprove: 'Desaprobar',
        unapproveReport: 'Anular la aprobación del informe',
        headsUp: 'Atención!',
        unapproveWithIntegrationWarning: ({accountingIntegration}: UnapproveWithIntegrationWarningParams) =>
            `Este informe ya se ha exportado a ${accountingIntegration}. Modificarlo puede provocar discrepancias en los datos. ¿Estás seguro de que deseas cancelar la aprobación de este informe?`,
        reimbursable: 'reembolsable',
        nonReimbursable: 'no reembolsable',
        bookingPending: 'Esta reserva está pendiente',
        bookingPendingDescription: 'Esta reserva está pendiente porque aún no se ha pagado.',
        bookingArchived: 'Esta reserva está archivada',
        bookingArchivedDescription: 'Esta reserva está archivada porque la fecha del viaje ha pasado. Agregue un gasto por el monto final si es necesario.',
        attendees: 'Asistentes',
        whoIsYourAccountant: '¿Quién es tu contador?',
        paymentComplete: 'Pago completo',
        time: 'Tiempo',
        startDate: 'Fecha de inicio',
        endDate: 'Fecha de finalización',
        startTime: 'Hora de inicio',
        endTime: 'Hora de finalización',
        deleteSubrate: 'Eliminar subtasa',
        deleteSubrateConfirmation: '¿Estás seguro de que deseas eliminar esta subtasa?',
        quantity: 'Cantidad',
        subrateSelection: 'Selecciona una subtasa e introduce una cantidad.',
        qty: 'Cant',
        firstDayText: () => ({
            one: `Primer día: 1 hora`,
            other: (count: number) => `Primer día: ${count} horas`,
        }),
        lastDayText: () => ({
            one: `Último día: 1 hora`,
            other: (count: number) => `Último día: ${count} horas`,
        }),
        tripLengthText: () => ({
            one: `Viaje: 1 día completo`,
            other: (count: number) => `Viaje: ${count} días completos`,
        }),
        dates: 'Fechas',
        rates: 'Tasas',
        submitsTo: ({name}: SubmitsToParams) => `Se envía a ${name}`,
        moveExpenses: () => ({one: 'Mover gasto', other: 'Mover gastos'}),
    },
    transactionMerge: {
        listPage: {
            header: 'Fusionar gastos',
            noEligibleExpenseFound: 'No se encontraron gastos válidos',
            noEligibleExpenseFoundSubtitle: `No tienes ningún gasto que pueda fusionarse con éste. <a href="${CONST.HELP_DOC_LINKS.MERGE_EXPENSES}">Obtén más información</a> sobre gastos válidos.`,
            selectTransactionToMerge: ({reportName}: {reportName: string}) =>
                `Selecciona un <a href="${CONST.HELP_DOC_LINKS.MERGE_EXPENSES}">gasto válido</a> con el que fusionar <strong>${reportName}</strong>.`,
        },
        receiptPage: {
            header: 'Selecciona el comprobante',
            pageTitle: 'Selecciona el comprobante que deseas conservar:',
        },
        detailsPage: {
            header: 'Selecciona los detalles',
            pageTitle: 'Selecciona los detalles que deseas conservar:',
            noDifferences: 'No se encontraron diferencias entre las transacciones',
            pleaseSelectError: ({field}: {field: string}) => `Por favor, selecciona un(a) ${field}`,
            selectAllDetailsError: 'Selecciona todos los detalles antes de continuar.',
        },
        confirmationPage: {
            header: 'Confirma los detalles',
            pageTitle: 'Confirma los detalles que conservarás. Los detalles que no conserves serán eliminados.',
            confirmButton: 'Fusionar gastos',
        },
    },
    share: {
        shareToExpensify: 'Compartir para Expensify',
        messageInputLabel: 'Mensaje',
    },
    notificationPreferencesPage: {
        header: 'Preferencias de avisos',
        label: 'Avisar sobre nuevos mensajes',
        notificationPreferences: {
            always: 'Inmediatamente',
            daily: 'Cada día',
            mute: 'Nunca',
            hidden: 'Oculto',
        },
    },
    loginField: {
        numberHasNotBeenValidated: 'El número no está validado todavía. Haz click en el botón para reenviar el enlace de confirmación via SMS.',
        emailHasNotBeenValidated: 'El correo electrónico no está validado todavía. Haz click en el botón para reenviar el enlace de confirmación via correo electrónico.',
    },
    avatarWithImagePicker: {
        uploadPhoto: 'Subir foto',
        removePhoto: 'Eliminar foto',
        editImage: 'Editar foto',
        viewPhoto: 'Ver foto',
        imageUploadFailed: 'Error al cargar la imagen',
        deleteWorkspaceError: 'Lo sentimos, hubo un problema eliminando el avatar de tu espacio de trabajo',
        sizeExceeded: ({maxUploadSizeInMB}: SizeExceededParams) => `La imagen supera el tamaño máximo de ${maxUploadSizeInMB} MB.`,
        resolutionConstraints: ({minHeightInPx, minWidthInPx, maxHeightInPx, maxWidthInPx}: ResolutionConstraintsParams) =>
            `Por favor, elige una imagen más grande que ${minHeightInPx}x${minWidthInPx} píxeles y más pequeña que ${maxHeightInPx}x${maxWidthInPx} píxeles.`,
        notAllowedExtension: ({allowedExtensions}: NotAllowedExtensionParams) => `La foto de perfil debe ser de uno de los siguientes tipos: ${allowedExtensions.join(', ')}.`,
    },
    modal: {
        backdropLabel: 'Fondo del Modal',
    },
    profilePage: {
        profile: 'Perfil',
        preferredPronouns: 'Pronombres preferidos',
        selectYourPronouns: 'Selecciona tus pronombres',
        selfSelectYourPronoun: 'Auto-selecciona tu pronombre',
        emailAddress: 'Dirección de correo electrónico',
        setMyTimezoneAutomatically: 'Configura mi zona horaria automáticamente',
        timezone: 'Zona horaria',
        invalidFileMessage: 'Archivo inválido. Pruebe con una imagen diferente.',
        avatarUploadFailureMessage: 'No se pudo subir el avatar. Por favor, inténtalo de nuevo.',
        online: 'En línea',
        offline: 'Desconectado',
        syncing: 'Sincronizando',
        profileAvatar: 'Perfil avatar',
        publicSection: {
            title: 'Público',
            subtitle: 'Estos detalles se muestran en tu perfil público, a disposición de los demás.',
        },
        privateSection: {
            title: 'Privado',
            subtitle: 'Estos detalles se utilizan para viajes y pagos. Nunca se mostrarán en tu perfil público.',
        },
    },
    securityPage: {
        title: 'Opciones de seguridad',
        subtitle: 'Activa la autenticación de dos factores para mantener tu cuenta segura.',
        goToSecurity: 'Volver a la página de seguridad',
    },
    shareCodePage: {
        title: 'Tu código',
        subtitle: 'Invita a miembros a Expensify compartiendo tu código QR personal o enlace de invitación.',
    },
    pronounsPage: {
        pronouns: 'Pronombres',
        isShownOnProfile: 'Tus pronombres se muestran en tu perfil.',
        placeholderText: 'Buscar para ver opciones',
    },
    contacts: {
        contactMethod: 'Método de contacto',
        contactMethods: 'Métodos de contacto',
        featureRequiresValidate: 'Esta función requiere que valides tu cuenta.',
        validateAccount: 'Valida tu cuenta',
        helpTextBeforeEmail: 'Añade más formas de que la gente te encuentre y reenvía los recibos a ',
        helpTextAfterEmail: ' desde varias direcciones de correo electrónico.',
        pleaseVerify: 'Por favor, verifica este método de contacto',
        getInTouch: 'Utilizaremos este método de contacto cuando necesitemos contactarte.',
        enterMagicCode: ({contactMethod}: EnterMagicCodeParams) => `Por favor, introduce el código mágico enviado a ${contactMethod}. Debería llegar en un par de minutos.`,
        setAsDefault: 'Establecer como predeterminado',
        yourDefaultContactMethod:
            'Este es tu método de contacto predeterminado. Antes de poder eliminarlo, tendrás que elegir otro método de contacto y haz clic en "Establecer como predeterminado".',
        removeContactMethod: 'Eliminar método de contacto',
        removeAreYouSure: '¿Estás seguro de que quieres eliminar este método de contacto? Esta acción no se puede deshacer.',
        failedNewContact: 'Se ha producido un error al añadir este método de contacto.',
        genericFailureMessages: {
            requestContactMethodValidateCode: 'No se ha podido enviar un nuevo código mágico. Espera un rato y vuelve a intentarlo.',
            validateSecondaryLogin: 'Código mágico incorrecto o no válido. Inténtalo de nuevo o solicita otro código.',
            deleteContactMethod: 'No se ha podido eliminar este método de contacto. Por favor, contacta con Concierge para obtener ayuda.',
            setDefaultContactMethod: 'No se pudo establecer un nuevo método de contacto predeterminado. Por favor contacta con Concierge para obtener ayuda.',
            addContactMethod: 'Se ha producido un error al añadir este método de contacto. Por favor, contacta con Concierge para obtener ayuda.',
            enteredMethodIsAlreadySubmitted: 'El método de contacto ingresado ya existe',
            passwordRequired: 'Se requiere contraseña',
            contactMethodRequired: 'Se requiere método de contacto',
            invalidContactMethod: 'Método de contacto no válido',
        },
        newContactMethod: 'Nuevo método de contacto',
        goBackContactMethods: 'Volver a métodos de contacto',
    },
    pronouns: {
        coCos: 'Co / Cos',
        eEyEmEir: 'E / Ey / Em / Eir',
        faeFaer: 'Fae / Faer',
        heHimHis: 'Él',
        heHimHisTheyThemTheirs: 'Él / Ellos',
        sheHerHers: 'Ella',
        sheHerHersTheyThemTheirs: 'Ella / Ellos',
        merMers: 'Mer / Mers',
        neNirNirs: 'Ne / Nir / Nirs',
        neeNerNers: 'Nee / Ner / Ners',
        perPers: 'Per / Pers',
        theyThemTheirs: 'Ellos',
        thonThons: 'Thon / Thons',
        veVerVis: 'Ve / Ver / Vis',
        viVir: 'Vi / Vir',
        xeXemXyr: 'Xe / Xem / Xyr',
        zeZieZirHir: 'Ze / Zie / Zir / Hir',
        zeHirHirs: 'Ze / Hir',
        callMeByMyName: 'Llámame por mi nombre',
    },
    displayNamePage: {
        headerTitle: 'Nombre',
        isShownOnProfile: 'Este nombre es visible en tu perfil.',
    },
    timezonePage: {
        timezone: 'Zona horaria',
        isShownOnProfile: 'Tu zona horaria se muestra en tu perfil.',
        getLocationAutomatically: 'Detecta tu ubicación automáticamente',
    },
    updateRequiredView: {
        updateRequired: 'Actualización requerida',
        pleaseInstall: 'Por favor, actualiza a la última versión de New Expensify',
        pleaseInstallExpensifyClassic: 'Por favor, instala la última versión de Expensify',
        toGetLatestChanges: 'Para móvil o escritorio, descarga e instala la última versión. Para la web, actualiza tu navegador.',
        newAppNotAvailable: 'La App New Expensify ya no está disponible.',
    },
    initialSettingsPage: {
        about: 'Acerca de',
        aboutPage: {
            description: 'New Expensify está creada por una comunidad de desarrolladores de código abierto de todo el mundo. Ayúdanos a construir el futuro de Expensify.',
            appDownloadLinks: 'Enlaces para descargar la App',
            viewKeyboardShortcuts: 'Ver atajos de teclado',
            viewTheCode: 'Ver código',
            viewOpenJobs: 'Ver trabajos disponibles',
            reportABug: 'Reportar un error',
            troubleshoot: 'Solución de problemas',
        },
        appDownloadLinks: {
            android: {
                label: 'Android',
            },
            ios: {
                label: 'iOS',
            },
            desktop: {
                label: 'macOS',
            },
        },
        troubleshoot: {
            clearCacheAndRestart: 'Borrar caché y reiniciar',
            viewConsole: 'Ver la consola de depuración',
            debugConsole: 'Consola de depuración',
            description: 'Utilice las herramientas que aparecen a continuación para solucionar los problemas de Expensify. Si tiene algún problema, por favor',
            submitBug: 'envíe un informe de error',
            confirmResetDescription: 'Todos los borradores no enviados se perderán, pero el resto de tus datos estarán a salvo.',
            resetAndRefresh: 'Restablecer y actualizar',
            clientSideLogging: 'Registro a nivel cliente',
            noLogsToShare: 'No hay logs que compartir',
            useProfiling: 'Usar el trazado',
            profileTrace: 'Traza de ejecución',
            results: 'Resultados',
            releaseOptions: 'Opciones de publicación',
            testingPreferences: 'Preferencias para Tests',
            useStagingServer: 'Usar servidor "staging"',
            forceOffline: 'Forzar desconexión',
            simulatePoorConnection: 'Simular una conexión a internet deficiente',
            simulateFailingNetworkRequests: 'Simular fallos en solicitudes de red',
            authenticationStatus: 'Estado de autenticación',
            deviceCredentials: 'Credenciales del dispositivo',
            invalidate: 'Invalidar',
            destroy: 'Destruir',
            maskExportOnyxStateData: 'Enmascare los datos frágiles del miembro mientras exporta el estado Onyx',
            exportOnyxState: 'Exportar estado Onyx',
            importOnyxState: 'Importar estado Onyx',
            testCrash: 'Prueba de fallo',
            resetToOriginalState: 'Restablecer al estado original',
            usingImportedState: 'Estás utilizando el estado importado. Pulsa aquí para borrarlo.',
            debugMode: 'Modo depuración',
            invalidFile: 'Archivo inválido',
            invalidFileDescription: 'El archivo que ests intentando importar no es válido. Por favor, inténtalo de nuevo.',
            invalidateWithDelay: 'Invalidar con retraso',
            recordTroubleshootData: 'Registrar datos de resolución de problemas',
            softKillTheApp: 'Desactivar la aplicación',
            kill: 'Matar',
        },
        debugConsole: {
            saveLog: 'Guardar registro',
            shareLog: 'Compartir registro',
            enterCommand: 'Introducir comando',
            execute: 'Ejecutar',
            noLogsAvailable: 'No hay registros disponibles',
            logSizeTooLarge: ({size}: LogSizeParams) => `El tamaño del registro excede el límite de ${size} MB. Utilice "Guardar registro" para descargar el archivo de registro.`,
            logs: 'Logs',
            viewConsole: 'Ver consola',
        },
        security: 'Seguridad',
        restoreStashed: 'Restablecer login guardado',
        signOut: 'Desconectar',
        signOutConfirmationText: 'Si cierras sesión perderás los cambios hechos mientras estabas desconectado',
        versionLetter: 'v',
        readTheTermsAndPrivacy: {
            phrase1: 'Leer los',
            phrase2: 'Términos de Servicio',
            phrase3: 'y',
            phrase4: 'Privacidad',
        },
        help: 'Ayuda',
        whatIsNew: 'Qué hay de nuevo',
        accountSettings: 'Configuración de la cuenta',
        account: 'Cuenta',
        general: 'General',
    },
    closeAccountPage: {
        closeAccount: 'Cerrar cuenta',
        reasonForLeavingPrompt: '¡Lamentamos verte partir! ¿Serías tan amable de decirnos por qué, para que podamos mejorar?',
        enterMessageHere: 'Escribe aquí tu mensaje',
        closeAccountWarning: 'Una vez cerrada tu cuenta no se puede revertir.',
        closeAccountPermanentlyDeleteData: '¿Estás seguro de que quieres eliminar tu cuenta? Esta acción eliminará permanentemente toda la información de cualquier gasto pendiente.',
        enterDefaultContactToConfirm: 'Por favor, escribe tu método de contacto predeterminado para confirmar que deseas eliminar tu cuenta. Tu método de contacto predeterminado es:',
        enterDefaultContact: 'Tu método de contacto predeterminado',
        defaultContact: 'Método de contacto predeterminado:',
        enterYourDefaultContactMethod: 'Por favor, introduce tu método de contacto predeterminado para cerrar tu cuenta.',
    },
    mergeAccountsPage: {
        mergeAccount: 'Fusionar cuentas',
        accountDetails: {
            accountToMergeInto: `Introduce la cuenta en la que deseas fusionar `,
            notReversibleConsent: 'Entiendo que esto no es reversible',
        },
        accountValidate: {
            confirmMerge: '¿Estás seguro de que deseas fusionar cuentas?',
            lossOfUnsubmittedData: `Fusionar tus cuentas es irreversible y resultará en la pérdida de cualquier gasto no enviado de `,
            enterMagicCode: `Para continuar, por favor introduce el código mágico enviado a `,
            errors: {
                incorrectMagicCode: 'Código mágico incorrecto o no válido. Inténtalo de nuevo o solicita otro código.',
                fallback: 'Ha ocurrido un error. Por favor, inténtalo mas tarde.',
            },
        },
        mergeSuccess: {
            accountsMerged: '¡Cuentas fusionadas!',
            successfullyMergedAllData: {
                beforeFirstEmail: 'Has fusionado exitosamente todos los datos de ',
                beforeSecondEmail: ' en ',
                afterSecondEmail: '. De ahora en adelante, puedes usar cualquiera de los inicios de sesión para esta cuenta.',
            },
        },
        mergePendingSAML: {
            weAreWorkingOnIt: 'Estamos trabajando en ello',
            limitedSupport: 'Todavía no es posible fusionar cuentas en New Expensify. Por favor, realiza esta acción en Expensify Classic en su lugar',
            reachOutForHelp: {
                beforeLink: '¡No dudes en ',
                linkText: 'comunicarte con Concierge',
                afterLink: ' si tienes alguna pregunta!',
            },
            goToExpensifyClassic: 'Dirígete a Expensify Classic',
        },
        mergeFailureSAMLDomainControl: {
            beforeFirstEmail: 'No puedes fusionar ',
            beforeDomain: ' porque está controlado por ',
            afterDomain: '. Póngase ',
            linkText: 'en contacto con Concierge',
            afterLink: ' si necesita ayuda.',
        },
        mergeFailureSAMLAccount: {
            beforeEmail: 'No puedes fusionar ',
            afterEmail: ' en otras cuentas porque tu administrador de dominio la ha establecido como tu inicio de sesión principal. Por favor, fusiona otras cuentas en esta en su lugar.',
        },
        mergeFailure2FA: {
            oldAccount2FAEnabled: {
                beforeFirstEmail: 'No puedes fusionar cuentas porque ',
                beforeSecondEmail: ' tiene habilitada la autenticación de dos factores (2FA). Por favor, deshabilita 2FA para ',
                afterSecondEmail: ' e inténtalo nuevamente.',
            },
            learnMore: 'Aprende más sobre cómo fusionar cuentas.',
        },
        mergeFailureAccountLocked: {
            beforeEmail: 'No puedes fusionar ',
            afterEmail: ' porque está bloqueado. Póngase ',
            linkText: 'en contacto con Concierge',
            afterLink: ` si necesita ayuda.`,
        },
        mergeFailureUncreatedAccount: {
            noExpensifyAccount: {
                beforeEmail: 'No puedes fusionar cuentas porque ',
                afterEmail: ' no tiene una cuenta de Expensify.',
            },
            addContactMethod: {
                beforeLink: 'Por favor, ',
                linkText: 'añádela como método de contacto',
                afterLink: ' en su lugar.',
            },
        },
        mergeFailureSmartScannerAccount: {
            beforeEmail: 'No puedes fusionar ',
            afterEmail: ' en otras cuentas. Por favor, fusiona otras cuentas en esta en su lugar.',
        },
        mergeFailureInvoicedAccount: {
            beforeEmail: 'No puedes fusionar cuentas en ',
            afterEmail: ' porque esta cuenta tiene una relación de facturación con factura emitida.',
        },
        mergeFailureTooManyAttempts: {
            heading: 'Inténtalo de nuevo más tarde',
            description: 'Hubo demasiados intentos de fusionar cuentas. Por favor, inténtalo de nuevo más tarde.',
        },
        mergeFailureUnvalidatedAccount: {
            description: 'No puedes fusionarte con otras cuentas porque no está validada. Por favor, valida la cuenta e inténtalo de nuevo.',
        },
        mergeFailureSelfMerge: {
            description: 'No puedes combinar una cuenta consigo misma.',
        },
        mergeFailureGenericHeading: 'No se pueden fusionar cuentas',
    },
    lockAccountPage: {
        reportSuspiciousActivity: 'Informar de actividad sospechosa',
        lockAccount: 'Bloquear cuenta',
        unlockAccount: 'Desbloquear cuenta',
        compromisedDescription:
            '¿Notas algo extraño en tu cuenta? Informarlo bloqueará tu cuenta de inmediato, detendrá nuevas transacciones con la Tarjeta Expensify y evitará cualquier cambio en la cuenta.',
        domainAdminsDescription: 'Para administradores de dominio: Esto también detiene toda la actividad de la Tarjeta Expensify y las acciones administrativas en tus dominios.',
        areYouSure: '¿Estás seguro de que deseas bloquear tu cuenta de Expensify?',
        ourTeamWill: 'Nuestro equipo investigará y eliminará cualquier acceso no autorizado. Para recuperar el acceso, tendrás que trabajar con Concierge.',
    },
    failedToLockAccountPage: {
        failedToLockAccount: 'No se pudo bloquear la cuenta',
        failedToLockAccountDescription: 'No pudimos bloquear tu cuenta. Por favor, chatea con Concierge para resolver este problema.',
        chatWithConcierge: 'Chatear con Concierge',
    },
    unlockAccountPage: {
        accountLocked: 'Cuenta bloqueada',
        yourAccountIsLocked: 'Tu cuenta está bloqueada',
        chatToConciergeToUnlock: 'Chatea con Concierge para resolver los problemas de seguridad y desbloquear tu cuenta.',
        chatWithConcierge: 'Chatear con Concierge',
    },
    passwordPage: {
        changePassword: 'Cambiar contraseña',
        changingYourPasswordPrompt: 'El cambio de contraseña va a afectar tanto a la cuenta de Expensify.com como la de New Expensify.',
        currentPassword: 'Contraseña actual',
        newPassword: 'Nueva contraseña',
        newPasswordPrompt: 'La nueva contraseña debe ser diferente de la antigua y contener al menos 8 caracteres, 1 letra mayúscula, 1 letra minúscula y 1 número.',
    },
    twoFactorAuth: {
        headerTitle: 'Autenticación de dos factores',
        twoFactorAuthEnabled: 'Autenticación de dos factores habilitada',
        whatIsTwoFactorAuth:
            'La autenticación de dos factores (2FA) ayuda a mantener tu cuenta segura. Al iniciar sesión, deberás ingresar un código generado por tu aplicación de autenticación preferida.',
        disableTwoFactorAuth: 'Deshabilitar la autenticación de dos factores',
        explainProcessToRemove: 'Para deshabilitar la autenticación de dos factores (2FA), por favor introduce un código válido de tu aplicación de autenticación.',
        disabled: 'La autenticación de dos factores está ahora deshabilitada',
        noAuthenticatorApp: 'Ya no necesitarás una aplicación de autenticación para iniciar sesión en Expensify.',
        stepCodes: 'Códigos de recuperación',
        keepCodesSafe: '¡Guarda los códigos de recuperación en un lugar seguro!',
        codesLoseAccess:
            'Si pierdes el acceso a tu aplicación de autenticación y no tienes estos códigos, perderás el acceso a tu cuenta. \n\nNota: Configurar la autenticación de dos factores cerrará la sesión de todas las demás sesiones activas.',
        errorStepCodes: 'Copia o descarga los códigos antes de continuar',
        stepVerify: 'Verificar',
        scanCode: 'Escanea el código QR usando tu',
        authenticatorApp: 'aplicación de autenticación',
        addKey: 'O añade esta clave secreta a tu aplicación de autenticación:',
        enterCode: 'Luego introduce el código de seis dígitos generado por tu aplicación de autenticación.',
        stepSuccess: 'Finalizado',
        enabled: 'La autenticación de dos factores habilitada',
        congrats: '¡Felicidades! Ahora tienes esa seguridad adicional.',
        copy: 'Copiar',
        disable: 'Deshabilitar',
        enableTwoFactorAuth: 'Activar la autenticación de dos factores',
        pleaseEnableTwoFactorAuth: 'Activa la autenticación de dos factores.',
        twoFactorAuthIsRequiredDescription: 'Por razones de seguridad, Xero requiere la autenticación de dos factores para conectar la integración.',
        twoFactorAuthIsRequiredForAdminsHeader: 'Autenticación de dos factores requerida',
        twoFactorAuthIsRequiredForAdminsTitle: 'Por favor, habilita la autenticación de dos factores',
        twoFactorAuthIsRequiredForAdminsDescription:
            'Tu conexión de contabilidad con Xero requiere el uso de autenticación de dos factores. Por favor, habilítala para seguir usando Expensify.',
        twoFactorAuthCannotDisable: 'No se puede desactivar la autenticación de dos factores (2FA)',
        twoFactorAuthRequired: 'La autenticación de dos factores (2FA) es obligatoria para tu conexión a Xero y no se puede desactivar.',
    },
    recoveryCodeForm: {
        error: {
            pleaseFillRecoveryCode: 'Por favor, introduce tu código de recuperación',
            incorrectRecoveryCode: 'Código de recuperación incorrecto. Por favor, inténtalo de nuevo.',
        },
        useRecoveryCode: 'Usar código de recuperación',
        recoveryCode: 'Código de recuperación',
        use2fa: 'Usar autenticación de dos factores',
    },
    twoFactorAuthForm: {
        error: {
            pleaseFillTwoFactorAuth: 'Por favor, introduce tu código de autenticación de dos factores',
            incorrect2fa: 'Código de autenticación de dos factores incorrecto. Por favor, inténtalo de nuevo.',
        },
    },
    passwordConfirmationScreen: {
        passwordUpdated: '¡Contraseña actualizada!',
        allSet: 'Todo está listo. Guarda tu contraseña en un lugar seguro.',
    },
    privateNotes: {
        title: 'Notas privadas',
        personalNoteMessage: 'Guarda notas sobre este chat aquí. Usted es la única persona que puede añadir, editar o ver estas notas.',
        sharedNoteMessage: 'Guarda notas sobre este chat aquí. Los empleados de Expensify y otros miembros del dominio team.expensify.com pueden ver estas notas.',
        composerLabel: 'Notas',
        myNote: 'Mi nota',
        error: {
            genericFailureMessage: 'Las notas privadas no han podido ser guardadas',
        },
    },
    billingCurrency: {
        error: {
            securityCode: 'Por favor, introduce un código de seguridad válido',
        },
        securityCode: 'Código de seguridad',
        changePaymentCurrency: 'Cambiar moneda de facturación',
        changeBillingCurrency: 'Cambiar la moneda de pago',
        paymentCurrency: 'Moneda de pago',
        paymentCurrencyDescription: 'Selecciona una moneda estándar a la que se deben convertir todos los gastos personales',
        note: 'Nota: Cambiar tu moneda de pago puede afectar cuánto pagarás por Expensify. Consulta nuestra',
        noteLink: 'página de precios',
        noteDetails: 'para conocer todos los detalles.',
    },
    addDebitCardPage: {
        addADebitCard: 'Añadir una tarjeta de débito',
        nameOnCard: 'Nombre en la tarjeta',
        debitCardNumber: 'Número de la tarjeta de débito',
        expiration: 'Fecha de vencimiento',
        expirationDate: 'MMAA',
        cvv: 'CVV',
        billingAddress: 'Dirección de envio',
        growlMessageOnSave: 'Tu tarteja de débito se añadió correctamente',
        expensifyPassword: 'Contraseña de Expensify',
        error: {
            invalidName: 'El nombre sólo puede incluir letras',
            addressZipCode: 'Por favor, introduce un código postal válido',
            debitCardNumber: 'Por favor, introduce un número de tarjeta de débito válido',
            expirationDate: 'Por favor, selecciona una fecha de vencimiento válida',
            securityCode: 'Por favor, introduce un código de seguridad válido',
            addressStreet: 'Por favor, introduce una dirección de facturación válida que no sea un apartado postal',
            addressState: 'Por favor, selecciona un estado',
            addressCity: 'Por favor, introduce una ciudad',
            genericFailureMessage: 'Se ha producido un error al añadir tu tarjeta. Por favor, vuelva a intentarlo.',
            password: 'Por favor, introduce tu contraseña de Expensify',
        },
    },
    addPaymentCardPage: {
        addAPaymentCard: 'Añade tarjeta de pago',
        nameOnCard: 'Nombre en la tarjeta',
        paymentCardNumber: 'Número de la tarjeta',
        expiration: 'Fecha de vencimiento',
        expirationDate: 'MM/AA',
        cvv: 'CVV',
        billingAddress: 'Dirección de envio',
        growlMessageOnSave: 'Tu tarjeta de pago se añadió correctamente',
        expensifyPassword: 'Contraseña de Expensify',
        error: {
            invalidName: 'El nombre sólo puede incluir letras',
            addressZipCode: 'Por favor, introduce un código postal válido',
            paymentCardNumber: 'Por favor, introduce un número de tarjeta de pago válido',
            expirationDate: 'Por favor, selecciona una fecha de vencimiento válida',
            securityCode: 'Por favor, introduce un código de seguridad válido',
            addressStreet: 'Por favor, introduce una dirección de facturación válida que no sea un apartado postal',
            addressState: 'Por favor, selecciona un estado',
            addressCity: 'Por favor, introduce una ciudad',
            genericFailureMessage: 'Se ha producido un error al añadir tu tarjeta. Por favor, vuelva a intentarlo.',
            password: 'Por favor, introduce tu contraseña de Expensify',
        },
    },
    walletPage: {
        balance: 'Saldo',
        paymentMethodsTitle: 'Métodos de pago',
        setDefaultConfirmation: 'Marcar como método de pago predeterminado',
        setDefaultSuccess: 'Método de pago configurado',
        deleteAccount: 'Eliminar cuenta',
        deleteConfirmation: '¿Estás seguro de que quieres eliminar esta cuenta?',
        error: {
            notOwnerOfBankAccount: 'Se ha producido un error al establecer esta cuenta bancaria como método de pago predeterminado',
            invalidBankAccount: 'Esta cuenta bancaria está temporalmente suspendida',
            notOwnerOfFund: 'Se ha producido un error al establecer esta tarjeta de crédito como método de pago predeterminado',
            setDefaultFailure: 'No se ha podido configurar el método de pago',
        },
        addBankAccountFailure: 'Ocurrió un error inesperado al intentar añadir la cuenta bancaria. Inténtalo de nuevo.',
        getPaidFaster: 'Cobra más rápido',
        addPaymentMethod: 'Añade un método de pago para enviar y recibir pagos directamente en la aplicación.',
        getPaidBackFaster: 'Recibe tus pagos más rápido',
        secureAccessToYourMoney: 'Acceso seguro a tu dinero',
        receiveMoney: 'Recibe dinero en tu moneda local',
        expensifyWallet: 'Billetera Expensify (Beta)',
        sendAndReceiveMoney: 'Envía y recibe dinero desde tu Billetera Expensify. Solo cuentas bancarias de EE. UU.',
        enableWallet: 'Habilitar billetera',
        addBankAccountToSendAndReceive: 'Añade una cuenta bancaria para hacer o recibir pagos.',
        addDebitOrCreditCard: 'Añadir tarjeta de débito o crédito',
        assignedCards: 'Tarjetas asignadas',
        assignedCardsDescription: 'Son tarjetas asignadas por un administrador del espacio de trabajo para gestionar los gastos de la empresa.',
        expensifyCard: 'Tarjeta Expensify',
        walletActivationPending: 'Estamos revisando tu información. Por favor, vuelve en unos minutos.',
        walletActivationFailed: 'Lamentablemente, no podemos activar tu billetera en este momento. Chatea con Concierge para obtener más ayuda.',
        addYourBankAccount: 'Añadir tu cuenta bancaria',
        addBankAccountBody: 'Conectemos tu cuenta bancaria a Expensify para que sea más fácil que nunca enviar y recibir pagos directamente en la aplicación.',
        chooseYourBankAccount: 'Elige tu cuenta bancaria',
        chooseAccountBody: 'Asegúrese de elegir el adecuado.',
        confirmYourBankAccount: 'Confirma tu cuenta bancaria',
        personalBankAccounts: 'Cuentas bancarias personales',
        businessBankAccounts: 'Cuentas bancarias empresariales',
    },
    cardPage: {
        expensifyCard: 'Tarjeta Expensify',
        expensifyTravelCard: 'Tarjeta Expensify de Viaje',
        availableSpend: 'Límite restante',
        smartLimit: {
            name: 'Límite inteligente',
            title: ({formattedLimit}: ViolationsOverLimitParams) => `Puedes gastar hasta ${formattedLimit} en esta tarjeta al mes. El límite se restablecerá el primer día del mes.`,
        },
        fixedLimit: {
            name: 'Límite fijo',
            title: ({formattedLimit}: ViolationsOverLimitParams) => `Puedes gastar hasta ${formattedLimit} en esta tarjeta, luego se desactivará.`,
        },
        monthlyLimit: {
            name: 'Límite mensual',
            title: ({formattedLimit}: ViolationsOverLimitParams) => `Puedes gastar hasta ${formattedLimit} en esta tarjeta y el límite se restablecerá a medida que se aprueben tus gastos.`,
        },
        virtualCardNumber: 'Número de la tarjeta virtual',
        travelCardCvv: 'CVV de la tarjeta de viaje',
        physicalCardNumber: 'Número de la tarjeta física',
        getPhysicalCard: 'Obtener tarjeta física',
        reportFraud: 'Reportar fraude con la tarjeta virtual',
        reportTravelFraud: 'Reportar fraude con la tarjeta de viaje',
        reviewTransaction: 'Revisar transacción',
        suspiciousBannerTitle: 'Transacción sospechosa',
        suspiciousBannerDescription: 'Hemos detectado una transacción sospechosa en la tarjeta. Haz click abajo para revisarla.',
        cardLocked: 'La tarjeta está temporalmente bloqueada mientras nuestro equipo revisa la cuenta de tu empresa.',
        cardDetails: {
            cardNumber: 'Número de tarjeta virtual',
            expiration: 'Expiración',
            cvv: 'CVV',
            address: 'Dirección',
            revealDetails: 'Revelar detalles',
            revealCvv: 'Revelar CVV',
            copyCardNumber: 'Copiar número de la tarjeta',
            updateAddress: 'Actualizar dirección',
        },
        cardAddedToWallet: ({platform}: {platform: 'Google' | 'Apple'}) => `Añadida a ${platform} Wallet`,
        cardDetailsLoadingFailure: 'Se ha producido un error al cargar los datos de la tarjeta. Comprueba tu conexión a Internet e inténtalo de nuevo.',
        validateCardTitle: 'Asegurémonos de que eres tú',
        enterMagicCode: ({contactMethod}: EnterMagicCodeParams) =>
            `Introduzca el código mágico enviado a ${contactMethod} para ver los datos de su tarjeta. Debería llegar en un par de minutos.`,
    },
    workflowsPage: {
        workflowTitle: 'Gasto',
        workflowDescription: 'Configure un flujo de trabajo desde el momento en que se produce el gasto, incluida la aprobación y el pago',
        delaySubmissionTitle: 'Retrasar envíos',
        delaySubmissionDescription: 'Elige una frecuencia para enviar los gastos, o dejalo desactivado para recibir actualizaciones en tiempo real sobre los gastos.',
        submissionFrequency: 'Frecuencia de envíos',
        submissionFrequencyDateOfMonth: 'Fecha del mes',
        addApprovalsTitle: 'Aprobaciones',
        addApprovalButton: 'Añadir flujo de aprobación',
        addApprovalTip: 'Este flujo de trabajo por defecto se aplica a todos los miembros, a menos que exista un flujo de trabajo más específico.',
        approver: 'Aprobador',
        addApprovalsDescription: 'Requiere una aprobación adicional antes de autorizar un pago.',
        makeOrTrackPaymentsTitle: 'Realizar o seguir pagos',
        makeOrTrackPaymentsDescription: 'Añade un pagador autorizado para los pagos realizados en Expensify o realiza un seguimiento de los pagos realizados en otro lugar.',
        editor: {
            submissionFrequency: 'Elige cuánto tiempo Expensify debe esperar antes de compartir los gastos sin errores.',
        },
        frequencyDescription: 'Elige la frecuencia de presentación automática de gastos, o preséntalos manualmente',
        frequencies: {
            instant: 'Instante',
            weekly: 'Semanal',
            monthly: 'Mensual',
            twiceAMonth: 'Dos veces al mes',
            byTrip: 'Por viaje',
            manually: 'Manualmente',
            daily: 'Diaria',
            lastDayOfMonth: 'Último día del mes',
            lastBusinessDayOfMonth: 'Último día hábil del mes',
            ordinals: {
                one: 'º',
                two: 'º',
                few: 'º',
                other: 'º',
                /* eslint-disable @typescript-eslint/naming-convention */
                '1': 'Primero',
                '2': 'Segundo',
                '3': 'Tercero',
                '4': 'Cuarto',
                '5': 'Quinto',
                '6': 'Sexto',
                '7': 'Séptimo',
                '8': 'Octavo',
                '9': 'Noveno',
                '10': 'Décimo',
                /* eslint-enable @typescript-eslint/naming-convention */
            },
        },
        approverInMultipleWorkflows: 'Este miembro ya pertenece a otro flujo de aprobación. Cualquier actualización aquí se reflejará allí también.',
        approverCircularReference: ({name1, name2}: ApprovalWorkflowErrorParams) =>
            `<strong>${name1}</strong> ya aprueba informes a <strong>${name2}</strong>. Por favor, elige un aprobador diferente para evitar un flujo de trabajo circular.`,
        emptyContent: {
            title: 'No hay miembros para mostrar',
            expensesFromSubtitle: 'Todos los miembros del espacio de trabajo ya pertenecen a un flujo de aprobación existente.',
            approverSubtitle: 'Todos los aprobadores pertenecen a un flujo de trabajo existente.',
        },
    },
    workflowsDelayedSubmissionPage: {
        autoReportingErrorMessage: 'El parámetro de envío retrasado no pudo ser cambiado. Por favor, inténtelo de nuevo o contacte al soporte.',
        autoReportingFrequencyErrorMessage: 'La frecuencia de envío no pudo ser cambiada. Por favor, inténtelo de nuevo o contacte al soporte.',
        monthlyOffsetErrorMessage: 'La frecuencia mensual no pudo ser cambiada. Por favor, inténtelo de nuevo o contacte al soporte.',
    },
    workflowsCreateApprovalsPage: {
        title: 'Confirmar',
        header: 'Agrega más aprobadores y confirma.',
        additionalApprover: 'Añadir aprobador',
        submitButton: 'Añadir flujo de trabajo',
    },
    workflowsEditApprovalsPage: {
        title: 'Edicion flujo de aprobación',
        deleteTitle: 'Eliminar flujo de trabajo de aprobación',
        deletePrompt: '¿Estás seguro de que quieres eliminar este flujo de trabajo de aprobación? Todos los miembros pasarán a usar el flujo de trabajo predeterminado.',
    },
    workflowsExpensesFromPage: {
        title: 'Gastos de',
        header: 'Cuando los siguientes miembros presenten gastos:',
    },
    workflowsApproverPage: {
        genericErrorMessage: 'El aprobador no pudo ser cambiado. Por favor, inténtelo de nuevo o contacte al soporte.',
        header: 'Enviar a este miembro para su aprobación:',
    },
    workflowsPayerPage: {
        title: 'Pagador autorizado',
        genericErrorMessage: 'El pagador autorizado no se pudo cambiar. Por favor, inténtalo mas tarde.',
        admins: 'Administradores',
        payer: 'Pagador',
        paymentAccount: 'Cuenta de pago',
    },
    reportFraudPage: {
        title: 'Reportar fraude con la tarjeta virtual',
        description:
            'Si los datos de tu tarjeta virtual han sido robados o se han visto comprometidos, desactivaremos permanentemente la tarjeta actual y le proporcionaremos una tarjeta virtual y un número nuevo.',
        deactivateCard: 'Desactivar tarjeta',
        reportVirtualCardFraud: 'Reportar fraude con la tarjeta virtual',
    },
    reportFraudConfirmationPage: {
        title: 'Fraude con tarjeta reportado',
        description: 'Hemos desactivado permanentemente tu tarjeta existente. Cuando vuelvas a ver los detalles de tu tarjeta, tendrás una nueva tarjeta virtual disponible.',
        buttonText: 'Entendido, ¡gracias!',
    },
    activateCardPage: {
        activateCard: 'Activar tarjeta',
        pleaseEnterLastFour: 'Introduce los cuatro últimos dígitos de la tarjeta.',
        activatePhysicalCard: 'Activar tarjeta física',
        error: {
            thatDidNotMatch: 'Los 4 últimos dígitos de tu tarjeta no coinciden. Por favor, inténtalo de nuevo.',
            throttled:
                'Has introducido incorrectamente los 4 últimos dígitos de tu tarjeta Expensify demasiadas veces. Si estás seguro de que los números son correctos, ponte en contacto con Concierge para solucionarlo. De lo contrario, inténtalo de nuevo más tarde.',
        },
    },
    getPhysicalCard: {
        header: 'Obtener tarjeta física',
        nameMessage: 'Introduce tu nombre y apellido como aparecerá en tu tarjeta.',
        legalName: 'Nombre completo',
        legalFirstName: 'Nombre legal',
        legalLastName: 'Apellidos legales',
        phoneMessage: 'Introduce tu número de teléfono.',
        phoneNumber: 'Número de teléfono',
        address: 'Dirección',
        addressMessage: 'Introduce tu dirección de envío.',
        streetAddress: 'Calle de dirección',
        city: 'Ciudad',
        state: 'Estado',
        zipPostcode: 'Código postal',
        country: 'País',
        confirmMessage: 'Por favor confirma tus datos.',
        estimatedDeliveryMessage: 'Tu tarjeta física llegará en 2-3 días laborales.',
        next: 'Siguiente',
        getPhysicalCard: 'Obtener tarjeta física',
        shipCard: 'Enviar tarjeta',
    },
    transferAmountPage: {
        transfer: ({amount}: TransferParams) => `Transferir${amount ? ` ${amount}` : ''}`,
        instant: 'Instante',
        instantSummary: ({rate, minAmount}: InstantSummaryParams) => `Tarifa del ${rate}% (${minAmount} mínimo)`,
        ach: '1-3 días laborales',
        achSummary: 'Sin cargo',
        whichAccount: '¿Qué cuenta?',
        fee: 'Tarifa',
        transferSuccess: '¡Transferencia exitosa!',
        transferDetailBankAccount: 'Tu dinero debería llegar en 1-3 días laborables.',
        transferDetailDebitCard: 'Tu dinero debería llegar de inmediato.',
        failedTransfer: 'Tu saldo no se ha acreditado completamente. Por favor, transfiere los fondos a una cuenta bancaria.',
        notHereSubTitle: 'Por favor, transfiere el saldo desde la página de billetera',
        goToWallet: 'Ir a billetera',
    },
    chooseTransferAccountPage: {
        chooseAccount: 'Elegir cuenta',
    },
    paymentMethodList: {
        addPaymentMethod: 'Añadir método de pago',
        addNewDebitCard: 'Añadir nueva tarjeta de débito',
        addNewBankAccount: 'Añadir nueva cuenta de banco',
        accountLastFour: 'Terminada en',
        cardLastFour: 'Tarjeta terminada en',
        addFirstPaymentMethod: 'Añade un método de pago para enviar y recibir pagos directamente desde la aplicación.',
        defaultPaymentMethod: 'Predeterminado',
        bankAccountLastFour: ({lastFour}: BankAccountLastFourParams) => `Cuenta bancaria • ${lastFour}`,
    },
    preferencesPage: {
        appSection: {
            title: 'Preferencias de la aplicación',
        },
        testSection: {
            title: 'Preferencias para tests',
            subtitle: 'Ajustes para ayudar a depurar y probar la aplicación en “staging”.',
        },
        receiveRelevantFeatureUpdatesAndExpensifyNews: 'Recibir noticias sobre Expensify y actualizaciones del producto',
        muteAllSounds: 'Silenciar todos los sonidos de Expensify',
    },
    priorityModePage: {
        priorityMode: 'Modo prioridad',
        explainerText:
            'Elige #concentración si deseas enfocarte sólo en los chats no leídos y en los anclados, o mostrarlo todo con los chats más recientes y los anclados en la parte superior.',
        priorityModes: {
            default: {
                label: 'Más recientes',
                description: 'Mostrar todos los chats ordenados desde el más reciente',
            },
            gsd: {
                label: '#concentración',
                description: 'Mostrar sólo los no leídos ordenados alfabéticamente',
            },
        },
    },
    reportDetailsPage: {
        inWorkspace: ({policyName}: ReportPolicyNameParams) => `en ${policyName}`,
        generatingPDF: 'Creando PDF',
        waitForPDF: 'Por favor, espera mientras creamos el PDF',
        errorPDF: 'Ocurrió un error al crear el PDF',
        generatedPDF: 'Tu informe PDF ha sido creado!',
    },
    reportDescriptionPage: {
        roomDescription: 'Descripción de la sala de chat',
        roomDescriptionOptional: 'Descripción de la sala de chat (opcional)',
        explainerText: 'Establece una descripción personalizada para la sala de chat.',
    },
    groupChat: {
        lastMemberTitle: '¡Atención!',
        lastMemberWarning: 'Ya que eres la última persona aquí, si te vas, este chat quedará inaccesible para todos los miembros. ¿Estás seguro de que quieres salir del chat?',
        defaultReportName: ({displayName}: ReportArchiveReasonsClosedParams) => `Chat de grupo de ${displayName}`,
    },
    languagePage: {
        language: 'Idioma',
        aiGenerated: 'Las traducciones para este idioma se generan automáticamente y pueden contener errores.',
    },
    themePage: {
        theme: 'Tema',
        themes: {
            dark: {
                label: 'Oscuro',
            },
            light: {
                label: 'Claro',
            },
            system: {
                label: 'Utiliza los ajustes del dispositivo',
            },
        },
        chooseThemeBelowOrSync: 'Elige un tema a continuación o sincronízalo con los ajustes de tu dispositivo.',
    },
    termsOfUse: {
        phrase1: 'Al iniciar sesión, estás accediendo a los',
        phrase2: 'Términos de Servicio',
        phrase3: 'y',
        phrase4: 'Privacidad',
        phrase5: `El envío de dinero es brindado por ${CONST.WALLET.PROGRAM_ISSUERS.EXPENSIFY_PAYMENTS} (NMLS ID:2017010) de conformidad con sus`,
        phrase6: 'licencias',
    },
    validateCodeForm: {
        magicCodeNotReceived: '¿No recibiste un código mágico?',
        enterAuthenticatorCode: 'Por favor, introduce el código de autenticador',
        enterRecoveryCode: 'Por favor, introduce tu código de recuperación',
        requiredWhen2FAEnabled: 'Obligatorio cuando A2F está habilitado',
        requestNewCode: 'Pedir un código nuevo en ',
        requestNewCodeAfterErrorOccurred: 'Solicitar un nuevo código',
        error: {
            pleaseFillMagicCode: 'Por favor, introduce el código mágico.',
            incorrectMagicCode: 'Código mágico incorrecto o no válido. Inténtalo de nuevo o solicita otro código.',
            pleaseFillTwoFactorAuth: 'Por favor, introduce tu código de autenticación de dos factores.',
        },
    },
    passwordForm: {
        pleaseFillOutAllFields: 'Por favor, completa todos los campos',
        pleaseFillPassword: 'Por favor, introduce tu contraseña',
        pleaseFillTwoFactorAuth: 'Por favor, introduce tu código 2 factores',
        enterYourTwoFactorAuthenticationCodeToContinue: 'Introduce el código de autenticación de dos factores para continuar',
        forgot: '¿Has olvidado la contraseña?',
        requiredWhen2FAEnabled: 'Obligatorio cuando A2F está habilitado',
        error: {
            incorrectPassword: 'Contraseña incorrecta. Por favor, inténtalo de nuevo.',
            incorrectLoginOrPassword: 'Usuario o contraseña incorrectos. Por favor, inténtalo de nuevo.',
            incorrect2fa: 'Código de autenticación de dos factores incorrecto. Por favor, inténtalo de nuevo.',
            twoFactorAuthenticationEnabled: 'Tienes autenticación de 2 factores activada en esta cuenta. Por favor, conéctate usando tu correo electrónico o número de teléfono.',
            invalidLoginOrPassword: 'Usuario o clave incorrectos. Por favor, inténtalo de nuevo o restablece la contraseña.',
            unableToResetPassword:
                'No se pudo cambiar tu clave. Probablemente porque el enlace para restablecer la contrasenña ha expirado. Te hemos enviado un nuevo enlace. Comprueba tu bandeja de entrada y carpeta de Spam.',
            noAccess: 'No tienes acceso a esta aplicación. Por favor, añade tu usuario de GitHub para acceder.',
            accountLocked: 'Tu cuenta ha sido bloqueada tras varios intentos fallidos. Por favor, inténtalo de nuevo dentro de una hora.',
            fallback: 'Ha ocurrido un error. Por favor, inténtalo mas tarde.',
        },
    },
    loginForm: {
        phoneOrEmail: 'Número de teléfono o correo electrónico',
        error: {
            invalidFormatEmailLogin: 'El correo electrónico introducido no es válido. Corrígelo e inténtalo de nuevo.',
        },
        cannotGetAccountDetails: 'No se pudieron cargar los detalles de tu cuenta. Por favor, intenta iniciar sesión de nuevo.',
        loginForm: 'Formulario de inicio de sesión',
        notYou: ({user}: NotYouParams) => `¿No eres ${user}?`,
    },
    onboarding: {
        welcome: '¡Bienvenido!',
        welcomeSignOffTitle: '¡Es un placer conocerte!',
        welcomeSignOffTitleManageTeam: 'Una vez que termines las tareas anteriores, podemos explorar más funcionalidades como flujos de aprobación y reglas.',
        explanationModal: {
            title: 'Bienvenido a Expensify',
            description: 'Una aplicación para gestionar en un chat todos los gastos de tu empresa y personales. Inténtalo y dinos qué te parece. ¡Hay mucho más por venir!',
            secondaryDescription: 'Para volver a Expensify Classic, simplemente haz click en tu foto de perfil > Ir a Expensify Classic.',
        },
        welcomeVideo: {
            title: 'Bienvenido a Expensify',
            description: 'Una aplicación para gestionar todos tus gastos de empresa y personales en un chat. Pensada para tu empresa, tu equipo y tus amigos.',
        },
        getStarted: 'Comenzar',
        whatsYourName: '¿Cómo te llamas?',
        peopleYouMayKnow: 'Las personas que tal vez conozcas ya están aquí. Verifica tu correo electrónico para unirte a ellos.',
        workspaceMemberList: ({employeeCount, policyOwner}: WorkspaceMemberList) => `${employeeCount} miembro${employeeCount > 1 ? 's' : ''} • ${policyOwner}`,
        workspaceYouMayJoin: ({domain, email}: WorkspaceYouMayJoin) => `Alguien de ${domain} ya ha creado un espacio de trabajo. Por favor, introduce el código mágico enviado a ${email}.`,
        joinAWorkspace: 'Unirse a un espacio de trabajo',
        listOfWorkspaces: 'Aquí está la lista de espacios de trabajo a los que puedes unirte. No te preocupes, siempre puedes unirte a ellos más tarde si lo prefieres.',
        whereYouWork: '¿Dónde trabajas?',
        errorSelection: 'Selecciona una opción para continuar',
        purpose: {
            title: '¿Qué quieres hacer hoy?',
            errorContinue: 'Por favor, haz click en continuar para configurar tu cuenta',
            errorBackButton: 'Por favor, finaliza las preguntas de configuración para empezar a utilizar la aplicación',
            [CONST.ONBOARDING_CHOICES.EMPLOYER]: 'Cobrar de mi empresa',
            [CONST.ONBOARDING_CHOICES.MANAGE_TEAM]: 'Gestionar los gastos de mi equipo',
            [CONST.ONBOARDING_CHOICES.PERSONAL_SPEND]: 'Controlar y presupuestar gastos',
            [CONST.ONBOARDING_CHOICES.CHAT_SPLIT]: 'Chatea y divide gastos con tus amigos',
            [CONST.ONBOARDING_CHOICES.LOOKING_AROUND]: 'Algo más',
        },
        employees: {
            title: '¿Cuántos empleados tienes?',
            [CONST.ONBOARDING_COMPANY_SIZE.MICRO]: '1-10 empleados',
            [CONST.ONBOARDING_COMPANY_SIZE.SMALL]: '11-50 empleados',
            [CONST.ONBOARDING_COMPANY_SIZE.MEDIUM_SMALL]: '51-100 empleados',
            [CONST.ONBOARDING_COMPANY_SIZE.MEDIUM]: '101-1,000 empleados',
            [CONST.ONBOARDING_COMPANY_SIZE.LARGE]: 'Más de 1,000 empleados',
        },
        accounting: {
            title: '¿Utilizas algún software de contabilidad?',
            none: 'Ninguno',
        },
        interestedFeatures: {
            title: '¿Qué funciones te interesan?',
            featuresAlreadyEnabled: 'Tu espacio de trabajo ya tiene las siguientes funciones habilitadas:',
            featureYouMayBeInterestedIn: 'Habilita funciones adicionales que podrían interesarte:',
        },
        error: {
            requiredFirstName: 'Introduce tu nombre para continuar',
        },
        workEmail: {
            title: 'Cuál es tu correo electrónico de trabajo',
            subtitle: 'Expensify funciona mejor cuando conectas tu correo electrónico de trabajo.',
            explanationModal: {
                descriptionOne: 'Reenvía a receipts@expensify.com para escanear',
                descriptionTwo: 'Únete a tus compañeros de trabajo que ya están usando Expensify',
                descriptionThree: 'Disfruta de una experiencia más personalizada',
            },
            addWorkEmail: 'Añadir correo electrónico de trabajo',
        },
        workEmailValidation: {
            title: 'Verifica tu correo electrónico de trabajo',
            magicCodeSent: ({workEmail}: WorkEmailResendCodeParams) => `Por favor, introduce el código mágico enviado a ${workEmail}. Debería llegar en uno o dos minutos.`,
        },
        workEmailValidationError: {
            publicEmail: 'Por favor, introduce un correo electrónico laboral válido de un dominio privado, por ejemplo: mitch@company.com',
            offline: 'No pudimos añadir tu correo electrónico laboral porque parece que estás sin conexión.',
        },
        mergeBlockScreen: {
            title: 'No se pudo añadir el correo electrónico de trabajo',
            subtitle: ({workEmail}: WorkEmailMergingBlockedParams) =>
                `No pudimos añadir ${workEmail}. Por favor, inténtalo de nuevo más tarde en Configuración o chatea con Concierge para obtener ayuda.`,
        },
        tasks: {
            testDriveAdminTask: {
                title: ({testDriveURL}) => `Haz una [prueba](${testDriveURL})`,
                description: ({testDriveURL}) => `[Haz un recorrido rápido por el producto](${testDriveURL}) para ver por qué Expensify es la forma más rápida de gestionar tus gastos.`,
            },
            testDriveEmployeeTask: {
                title: ({testDriveURL}) => `Haz una [prueba](${testDriveURL})`,
                description: ({testDriveURL}) => `Haz una [prueba](${testDriveURL}) y consigue *3 meses gratis de Expensify para tu equipo!*`,
            },
            createTestDriveAdminWorkspaceTask: {
                title: ({workspaceConfirmationLink}) => `[Crea](${workspaceConfirmationLink}) un espacio de trabajo`,
                description: 'Crea un espacio de trabajo y configura los ajustes con la ayuda de tu especialista asignado.',
            },
            createWorkspaceTask: {
                title: ({workspaceSettingsLink}) => `Crea un [espacio de trabajo](${workspaceSettingsLink})`,
                description: ({workspaceSettingsLink}) =>
                    '*Crea un espacio de trabajo* para organizar gastos, escanear recibos, chatear y más.\n\n' +
                    '1. Haz clic en *Espacios de trabajo* > *Nuevo espacio de trabajo*.\n\n' +
                    `*¡Tu nuevo espacio de trabajo está listo!* [Échale un vistazo](${workspaceSettingsLink}).`,
            },
            setupCategoriesTask: {
                title: ({workspaceCategoriesLink}) => `Configura [categorías](${workspaceCategoriesLink})`,
                description: ({workspaceCategoriesLink}) =>
                    '*Configura categorías* para que tu equipo pueda clasificar los gastos y facilitar los informes.\n\n' +
                    '1. Haz clic en *Espacios de trabajo*.\n' +
                    '3. Selecciona tu espacio de trabajo.\n' +
                    '4. Haz clic en *Categorías*.\n' +
                    '5. Desactiva cualquier categoría que no necesites.\n' +
                    '6. Añade tus propias categorías en la esquina superior derecha.\n\n' +
                    `[Ir a la configuración de categorías del espacio de trabajo](${workspaceCategoriesLink}).\n\n` +
                    `![Configura categorías](${CONST.CLOUDFRONT_URL}/videos/walkthrough-categories-v2.mp4)`,
            },
            combinedTrackSubmitExpenseTask: {
                title: 'Envía un gasto',
                description:
                    '*Envía un gasto* introduciendo una cantidad o escaneando un recibo.\n\n' +
                    `1. Haz clic en el botón ${CONST.CUSTOM_EMOJIS.GLOBAL_CREATE}.\n` +
                    '2. Elige *Crear gasto*.\n' +
                    '3. Introduce una cantidad o escanea un recibo.\n' +
                    '4. Añade el correo o teléfono de tu jefe.\n' +
                    '5. Haz clic en *Crear*.\n\n' +
                    '¡Y listo!',
            },
            adminSubmitExpenseTask: {
                title: 'Envía un gasto',
                description:
                    '*Envía un gasto* introduciendo una cantidad o escaneando un recibo.\n\n' +
                    `1. Haz clic en el botón ${CONST.CUSTOM_EMOJIS.GLOBAL_CREATE}.\n` +
                    '2. Elige *Crear gasto*.\n' +
                    '3. Introduce una cantidad o escanea un recibo.\n' +
                    '4. Confirma los detalles.\n' +
                    '5. Haz clic en *Crear*.\n\n' +
                    '¡Y listo!',
            },
            trackExpenseTask: {
                title: 'Organiza un gasto',
                description:
                    '*Organiza un gasto* en cualquier moneda, tengas recibo o no.\n\n' +
                    `1. Haz clic en el botón ${CONST.CUSTOM_EMOJIS.GLOBAL_CREATE}.\n` +
                    '2. Elige *Crear gasto*.\n' +
                    '3. Introduce una cantidad o escanea un recibo.\n' +
                    '4. Elige tu espacio *personal*.\n' +
                    '5. Haz clic en *Crear*.\n\n' +
                    '¡Y listo! Sí, así de fácil.',
            },
            addAccountingIntegrationTask: {
                title: ({integrationName, workspaceAccountingLink}) =>
                    `Conéctate${integrationName === CONST.ONBOARDING_ACCOUNTING_MAPPING.other ? '' : ' a'} [${integrationName === CONST.ONBOARDING_ACCOUNTING_MAPPING.other ? 'tu' : ''} ${integrationName}](${workspaceAccountingLink})`,

                description: ({integrationName, workspaceAccountingLink}) =>
                    `Conéctate ${integrationName === CONST.ONBOARDING_ACCOUNTING_MAPPING.other ? 'tu' : 'a'} ${integrationName} para la clasificación y sincronización automática de gastos, lo que facilita el cierre de fin de mes.\n` +
                    '\n' +
                    '1. Haz clic en *Espacios de trabajo*.\n' +
                    '2. Selecciona tu espacio de trabajo.\n' +
                    '3. Haz clic en *Contabilidad*.\n' +
                    `4. Busca ${integrationName}.\n` +
                    '5. Haz clic en *Conectar*.\n' +
                    '\n' +
                    `${
                        integrationName && CONST.connectionsVideoPaths[integrationName]
                            ? `[Ir a contabilidad](${workspaceAccountingLink}).\n\n![Conéctate a ${integrationName}](${CONST.CLOUDFRONT_URL}/${CONST.connectionsVideoPaths[integrationName]})`
                            : `[Ir a contabilidad](${workspaceAccountingLink}).`
                    }`,
            },
            connectCorporateCardTask: {
                title: ({corporateCardLink}) => `Conecta [tu tarjeta corporativa](${corporateCardLink})`,
                description: ({corporateCardLink}) =>
                    'Conecta tu tarjeta corporativa para importar y clasificar gastos automáticamente.\n\n' +
                    '1. Haz clic en *Espacios de trabajo*.\n' +
                    '2. Selecciona tu espacio de trabajo.\n' +
                    '3. Haz clic en *Tarjetas corporativas*.\n' +
                    '4. Sigue las instrucciones para conectar tu tarjeta.\n\n' +
                    `[Ir a conectar mis tarjetas corporativas](${corporateCardLink}).`,
            },
            inviteTeamTask: {
                title: ({workspaceMembersLink}) => `Invita a [tu equipo](${workspaceMembersLink})`,
                description: ({workspaceMembersLink}) =>
                    '*Invita a tu equipo* a Expensify para que empiecen a organizar gastos hoy mismo.\n\n' +
                    '1. Haz clic en *Espacios de trabajo*.\n' +
                    '3. Selecciona tu espacio de trabajo.\n' +
                    '4. Haz clic en *Miembros* > *Invitar miembro*.\n' +
                    '5. Introduce correos o teléfonos.\n' +
                    '6. Añade un mensaje personalizado si lo deseas.\n\n' +
                    `[Ir a miembros del espacio de trabajo](${workspaceMembersLink}).\n\n` +
                    `![Invita a tu equipo](${CONST.CLOUDFRONT_URL}/videos/walkthrough-invite_members-v2.mp4)`,
            },
            setupCategoriesAndTags: {
                title: ({workspaceCategoriesLink, workspaceMoreFeaturesLink}) => `Configura [categorías](${workspaceCategoriesLink}) y [etiquetas](${workspaceMoreFeaturesLink})`,
                description: ({workspaceCategoriesLink, workspaceAccountingLink}) =>
                    '*Configura categorías y etiquetas* para que tu equipo pueda clasificar los gastos fácilmente.\n\n' +
                    `Impórtalas automáticamente al [conectarte con tu software contable](${workspaceAccountingLink}), o configúralas manualmente en tu [configuración del espacio de trabajo](${workspaceCategoriesLink}).`,
            },
            setupTagsTask: {
                title: ({workspaceMoreFeaturesLink}) => `Configura [etiquetas](${workspaceMoreFeaturesLink})`,
                description: ({workspaceMoreFeaturesLink}) =>
                    'Usa etiquetas para añadir detalles como proyectos, clientes, ubicaciones y departamentos. Si necesitas múltiples niveles, puedes mejorar al plan Controlar.\n\n' +
                    '1. Haz clic en *Espacios de trabajo*.\n' +
                    '3. Selecciona tu espacio de trabajo.\n' +
                    '4. Haz clic en *Más funciones*.\n' +
                    '5. Habilita *Etiquetas*.\n' +
                    '6. Navega a *Etiquetas* en el editor del espacio.\n' +
                    '7. Haz clic en *+ Añadir etiqueta* para crear la tuya.\n\n' +
                    `[Ir a más funciones](${workspaceMoreFeaturesLink}).\n\n` +
                    `![Configura etiquetas](${CONST.CLOUDFRONT_URL}/videos/walkthrough-tags-v2.mp4)`,
            },
            inviteAccountantTask: {
                title: ({workspaceMembersLink}) => `Invita a tu [contador](${workspaceMembersLink})`,
                description: ({workspaceMembersLink}) =>
                    '*Invita a tu contador* para que colabore en tu espacio de trabajo y gestione los gastos de tu negocio.\n' +
                    '\n' +
                    '1. Haz clic en *Espacios de trabajo*.\n' +
                    '2. Selecciona tu espacio de trabajo.\n' +
                    '3. Haz clic en *Miembros*.\n' +
                    '4. Haz clic en *Invitar miembro*.\n' +
                    '5. Introduce la dirección de correo electrónico de tu contador.\n' +
                    '\n' +
                    `[Invita a tu contador ahora](${workspaceMembersLink}).`,
            },
            startChatTask: {
                title: 'Inicia un chat',
                description:
                    '*Inicia un chat* con cualquier persona usando su correo o número.\n\n' +
                    `1. Haz clic en el botón ${CONST.CUSTOM_EMOJIS.GLOBAL_CREATE}.\n` +
                    '2. Elige *Iniciar chat*.\n' +
                    '3. Introduce un correo o teléfono.\n\n' +
                    'Si aún no usan Expensify, se les invitará automáticamente.\n\n' +
                    'Cada chat también se convierte en un correo o mensaje de texto al que pueden responder directamente.',
            },
            splitExpenseTask: {
                title: 'Divide un gasto',
                description:
                    '*Divide gastos* con una o más personas.\n\n' +
                    `1. Haz clic en el botón ${CONST.CUSTOM_EMOJIS.GLOBAL_CREATE}.\n` +
                    '2. Elige *Iniciar chat*.\n' +
                    '3. Introduce correos o teléfonos.\n' +
                    '4. Haz clic en el botón gris *+* en el chat > *Dividir gasto*.\n' +
                    '5. Crea el gasto seleccionando *Manual*, *Escanear* o *Distancia*.\n\n' +
                    'Puedes añadir más detalles si quieres, o simplemente enviarlo. ¡Vamos a que te reembolsen!',
            },
            reviewWorkspaceSettingsTask: {
                title: ({workspaceSettingsLink}) => `Revisa tu [configuración del espacio de trabajo](${workspaceSettingsLink})`,
                description: ({workspaceSettingsLink}) =>
                    'Así es como puedes revisar y actualizar la configuración de tu espacio de trabajo:\n' +
                    '1. Haz clic en la pestaña de configuración.\n' +
                    '2. Haz clic en *Espacios de trabajo* > [Tu espacio de trabajo].\n' +
                    `[Ir a tu espacio de trabajo](${workspaceSettingsLink}). Lo rastrearemos en la sala #admins.`,
            },
            createReportTask: {
                title: 'Crea tu primer informe',
                description:
                    'Así es como puedes crear un informe:\n' +
                    '\n' +
                    `1. Haz clic en el botón ${CONST.CUSTOM_EMOJIS.GLOBAL_CREATE}.\n` +
                    '2. Elige *Crear informe*.\n' +
                    '3. Haz clic en *Añadir gasto*.\n' +
                    '4. Añade tu primer gasto.\n' +
                    '\n' +
                    '¡Y listo!',
            },
        } satisfies Record<string, Pick<OnboardingTask, 'title' | 'description'>>,
        testDrive: {
            name: ({testDriveURL}: {testDriveURL?: string}) => (testDriveURL ? `Haz una [prueba](${testDriveURL})` : 'Haz una prueba'),
            embeddedDemoIframeTitle: 'Prueba',
            employeeFakeReceipt: {
                description: '¡Mi recibo de prueba!',
            },
        },
        messages: {
            onboardingEmployerOrSubmitMessage: 'Que te reembolsen es tan fácil como enviar un mensaje. Repasemos lo básico.',
            onboardingPersonalSpendMessage: 'Aquí tienes cómo organizar tus gastos en unos pocos clics.',
            onboardingMangeTeamMessage: ({onboardingCompanySize}: {onboardingCompanySize?: OnboardingCompanySize}) =>
                `Aquí tienes una lista de tareas recomendadas para una empresa de tu tamaño${onboardingCompanySize ? ` con ${onboardingCompanySize} remitentes` : ':'}`,
            onboardingTrackWorkspaceMessage:
                '# Vamos a configurarte\n👋 ¡Estoy aquí para ayudarte! Para comenzar, he personalizado la configuración de tu espacio de trabajo para propietarios únicos y negocios similares. Puedes ajustar tu espacio de trabajo haciendo clic en el enlace de abajo.\n\nAsí es como puedes organizar tus gastos en unos pocos clics:',
            onboardingChatSplitMessage: 'Dividir cuentas con amigos es tan fácil como enviar un mensaje. Así se hace.',
            onboardingAdminMessage: 'Aprende a gestionar el espacio de tu equipo como administrador y enviar tus propios gastos.',
            onboardingLookingAroundMessage:
                'Expensify es conocido por gastos, viajes y gestión de tarjetas corporativas, pero hacemos mucho más. Dime qué te interesa y te ayudaré a empezar.',
            onboardingTestDriveReceiverMessage: '*¡Tienes 3 meses gratis! Empieza abajo.*',
        },
        workspace: {
            title: 'Mantente organizado con un espacio de trabajo',
            subtitle: 'Desbloquea herramientas potentes para simplificar la gestión de tus gastos, todo en un solo lugar. Con un espacio de trabajo, puedes:',
            explanationModal: {
                descriptionOne: 'Organiza recibos',
                descriptionTwo: 'Clasifica y etiqueta gastos',
                descriptionThree: 'Crea y comparte informes',
            },
            price: 'Pruébalo gratis durante 30 días y luego mejora por solo <strong>$5/mes</strong>.',
            createWorkspace: 'Crear espacio de trabajo',
        },
        confirmWorkspace: {
            title: 'Confirmar espacio de trabajo',
            subtitle: 'Crea un espacio de trabajo para organizar recibos, reembolsar gastos, gestionar viajes, crear informes y más, todo a la velocidad del chat.',
        },
        inviteMembers: {
            title: 'Invita a miembros',
            subtitle: 'Añade a tu equipo o invita a tu contador. ¡Cuantos más, mejor!',
        },
    },
    featureTraining: {
        doNotShowAgain: 'No muestres esto otra vez',
    },
    personalDetails: {
        error: {
            containsReservedWord: 'El nombre no puede contener las palabras Expensify o Concierge',
            hasInvalidCharacter: 'El nombre no puede contener una coma o un punto y coma',
            requiredFirstName: 'El nombre no puede estar vacío',
        },
    },
    privatePersonalDetails: {
        enterLegalName: '¿Cuál es tu nombre legal?',
        enterDateOfBirth: '¿Cuál es tu fecha de nacimiento?',
        enterAddress: '¿Cuál es tu dirección?',
        enterPhoneNumber: '¿Cuál es tu número de teléfono?',
        personalDetails: 'Datos personales',
        privateDataMessage: 'Estos detalles se utilizan para viajes y pagos. Nunca se mostrarán en tu perfil público.',
        legalName: 'Nombre completo',
        legalFirstName: 'Nombre legal',
        legalLastName: 'Apellidos legales',
        address: 'Dirección',
        error: {
            dateShouldBeBefore: ({dateString}: DateShouldBeBeforeParams) => `La fecha debe ser anterior a ${dateString}`,
            dateShouldBeAfter: ({dateString}: DateShouldBeAfterParams) => `La fecha debe ser posterior a ${dateString}`,
            incorrectZipFormat: ({zipFormat}: IncorrectZipFormatParams = {}) => `Formato de código postal incorrecto.${zipFormat ? ` Formato aceptable: ${zipFormat}` : ''}`,
            hasInvalidCharacter: 'El nombre sólo puede incluir caracteres latinos',
            invalidPhoneNumber: `Asegúrese de que el número de teléfono sean válidos (p. ej. ${CONST.EXAMPLE_PHONE_NUMBER})`,
        },
    },
    resendValidationForm: {
        linkHasBeenResent: 'El enlace se ha reenviado',
        weSentYouMagicSignInLink: ({login, loginType}: WeSentYouMagicSignInLinkParams) =>
            `Te he enviado un hiperenlace mágico para iniciar sesión a ${login}. Por favor, revisa tu ${loginType}`,
        resendLink: 'Reenviar enlace',
    },
    unlinkLoginForm: {
        toValidateLogin: ({primaryLogin, secondaryLogin}: ToValidateLoginParams) =>
            `Para validar ${secondaryLogin}, reenvía el código mágico desde la Configuración de la cuenta de ${primaryLogin}.`,
        noLongerHaveAccess: ({primaryLogin}: NoLongerHaveAccessParams) => `Si ya no tienes acceso a ${primaryLogin} por favor, desvincula las cuentas.`,
        unlink: 'Desvincular',
        linkSent: '¡Enlace enviado!',
        successfullyUnlinkedLogin: '¡Nombre de usuario secundario desvinculado correctamente!',
    },
    emailDeliveryFailurePage: {
        ourEmailProvider: ({login}: OurEmailProviderParams) =>
            `Nuestro proveedor de correo electrónico ha suspendido temporalmente los correos electrónicos a ${login} debido a problemas de entrega. Para desbloquear el inicio de sesión, sigue estos pasos:`,
        confirmThat: ({login}: ConfirmThatParams) => `Confirma que ${login} está escrito correctamente y que es una dirección de correo electrónico real que puede recibir correos. `,
        emailAliases:
            'Los alias de correo electrónico como "expenses@domain.com" deben tener acceso a tu propia bandeja de entrada de correo electrónico para que sea un inicio de sesión válido de Expensify.',
        ensureYourEmailClient: 'Asegúrese de que tu cliente de correo electrónico permita correos electrónicos de expensify.com. ',
        youCanFindDirections: 'Puedes encontrar instrucciones sobre cómo completar este paso ',
        helpConfigure: ', pero es posible que necesites que el departamento de informática te ayude a configurar los ajustes de correo electrónico.',
        onceTheAbove: 'Una vez completados los pasos anteriores, ponte en contacto con ',
        toUnblock: ' para desbloquear el inicio de sesión.',
    },
    smsDeliveryFailurePage: {
        smsDeliveryFailureMessage: ({login}: OurEmailProviderParams) =>
            `No hemos podido entregar mensajes SMS a ${login}, así que lo hemos suspendido temporalmente. Por favor, intenta validar tu número:`,
        validationSuccess: '¡Tu número ha sido validado! Haz clic abajo para enviar un nuevo código mágico de inicio de sesión.',
        validationFailed: ({timeData}: {timeData?: {days?: number; hours?: number; minutes?: number} | null}) => {
            if (!timeData) {
                return 'Por favor, espera un momento antes de intentarlo de nuevo.';
            }

            const timeParts = [];
            if (timeData.days) {
                timeParts.push(`${timeData.days} ${timeData.days === 1 ? 'día' : 'días'}`);
            }

            if (timeData.hours) {
                timeParts.push(`${timeData.hours} ${timeData.hours === 1 ? 'hora' : 'horas'}`);
            }

            if (timeData.minutes) {
                timeParts.push(`${timeData.minutes} ${timeData.minutes === 1 ? 'minuto' : 'minutos'}`);
            }

            let timeText = '';
            if (timeParts.length === 1) {
                timeText = timeParts.at(0) ?? '';
            } else if (timeParts.length === 2) {
                timeText = `${timeParts.at(0)} y ${timeParts.at(1)}`;
            } else if (timeParts.length === 3) {
                timeText = `${timeParts.at(0)}, ${timeParts.at(1)}, y ${timeParts.at(2)}`;
            }

            return `¡Un momento! Debes esperar ${timeText} antes de intentar validar tu número nuevamente.`;
        },
    },
    welcomeSignUpForm: {
        join: 'Unirse',
    },
    detailsPage: {
        localTime: 'Hora local',
    },
    newChatPage: {
        startGroup: 'Crear grupo',
        addToGroup: 'Añadir al grupo',
    },
    yearPickerPage: {
        year: 'Año',
        selectYear: 'Por favor, selecciona un año',
    },
    focusModeUpdateModal: {
        title: '¡Bienvenido al modo #concentración!',
        prompt: 'Mantente al tanto de todo viendo sólo los chats no leídos o los que necesitan tu atención. No te preocupes, puedes cambiar el ajuste en cualquier momento desde la ',
        settings: 'configuración',
    },
    notFound: {
        chatYouLookingForCannotBeFound: 'El chat que estás buscando no se pudo encontrar.',
        getMeOutOfHere: 'Sácame de aquí',
        iouReportNotFound: 'Los detalles del pago que estás buscando no se pudieron encontrar.',
        notHere: 'Hmm… no está aquí',
        pageNotFound: 'Ups, no deberías estar aquí',
        noAccess: 'Es posible que este chat o gasto haya sido eliminado o que no tengas acceso a él. \n\nPara cualquier consulta, contáctanos a través de concierge@expensify.com',
        goBackHome: 'Volver a la página principal',
    },
    errorPage: {
        title: ({isBreakLine}: {isBreakLine: boolean}) => `Ups... ${isBreakLine ? '\n' : ''}Algo no ha ido bien`,
        subtitle: 'No se ha podido completar la acción. Por favor, inténtalo más tarde.',
    },
    setPasswordPage: {
        enterPassword: 'Escribe una contraseña',
        setPassword: 'Configura tu contraseña',
        newPasswordPrompt: 'La contraseña debe tener al menos 8 caracteres, 1 letra mayúscula, 1 letra minúscula y 1 número.',
        passwordFormTitle: '¡Bienvenido de vuelta a New Expensify! Por favor, elige una contraseña.',
        passwordNotSet: 'No se pudo cambiar tu clave. Te hemos enviado un nuevo enlace para que intentes cambiar la clave nuevamente.',
        setPasswordLinkInvalid: 'El enlace para configurar tu contraseña ha expirado. Te hemos enviado un nuevo enlace a tu correo.',
        validateAccount: 'Verificar cuenta',
    },
    statusPage: {
        status: 'Estado',
        statusExplanation: 'Añade un emoji para que tus colegas y amigos puedan saber fácilmente qué está pasando. ¡También puedes añadir un mensaje opcionalmente!',
        today: 'Hoy',
        clearStatus: 'Borrar estado',
        save: 'Guardar',
        message: 'Mensaje',
        timePeriods: {
            never: 'Nunca',
            thirtyMinutes: '30 minutos',
            oneHour: '1 hora',
            afterToday: 'Hoy',
            afterWeek: 'Una semana',
            custom: 'Personalizado',
        },
        untilTomorrow: 'Hasta mañana',
        untilTime: ({time}: UntilTimeParams) => {
            // Check for HH:MM AM/PM format and starts with '01:'
            if (CONST.REGEX.TIME_STARTS_01.test(time)) {
                return `Hasta la ${time}`;
            }
            // Check for any HH:MM AM/PM format not starting with '01:'
            if (CONST.REGEX.TIME_FORMAT.test(time)) {
                return `Hasta las ${time}`;
            }
            // Check for date-time format like "06-29 11:30 AM"
            if (CONST.REGEX.DATE_TIME_FORMAT.test(time)) {
                return `Hasta el día ${time}`;
            }
            // Default case
            return `Hasta ${time}`;
        },
        date: 'Fecha',
        time: 'Hora',
        clearAfter: 'Borrar después',
        whenClearStatus: '¿Cuándo deberíamos borrar tu estado?',
        vacationDelegate: 'Delegado de vacaciones',
        setVacationDelegate: 'Configura un delegado de vacaciones para aprobar informes en tu nombre mientras estás fuera de la oficina.',
        vacationDelegateError: 'Hubo un error al actualizar tu delegado de vacaciones.',
        asVacationDelegate: ({nameOrEmail: managerName}: VacationDelegateParams) => `como delegado de vacaciones de ${managerName}`,
        toAsVacationDelegate: ({submittedToName, vacationDelegateName}: SubmittedToVacationDelegateParams) => `a ${submittedToName} como delegado de vacaciones de ${vacationDelegateName}`,
        vacationDelegateWarning: ({nameOrEmail}: VacationDelegateParams) =>
            `Está asignando a ${nameOrEmail} como su delegado de vacaciones. Aún no está en todos sus espacios de trabajo. Si decide continuar, se enviará un correo electrónico a todos los administradores de sus espacios de trabajo para agregarlo.`,
    },
    stepCounter: ({step, total, text}: StepCounterParams) => {
        let result = `Paso ${step}`;

        if (total) {
            result = `${result} de ${total}`;
        }

        if (text) {
            result = `${result}: ${text}`;
        }
        return result;
    },
    bankAccount: {
        bankInfo: 'Información bancaria',
        confirmBankInfo: 'Confirmar información bancaria',
        manuallyAdd: '¿Cuáles son los detalles de tu cuenta bancaria comercial?',
        letsDoubleCheck: 'Verifiquemos que todo esté correcto.',
        accountEnding: 'Cuenta terminada en',
        thisBankAccount: 'Esta cuenta bancaria se utilizará para pagos comerciales en tu espacio de trabajo',
        accountNumber: 'Número de cuenta',
        routingNumber: 'Número de ruta',
        chooseAnAccountBelow: 'Elige una cuenta a continuación',
        addBankAccount: 'Añadir cuenta bancaria',
        chooseAnAccount: 'Elige una cuenta',
        connectOnlineWithPlaid: 'Inicia sesión en tu banco',
        connectManually: 'Conectar manualmente',
        desktopConnection: 'Para conectarse con Chase, Wells Fargo, Capital One o Bank of America, haz clic aquí para completar este proceso en un navegador.',
        yourDataIsSecure: 'Tus datos están seguros',
        toGetStarted: 'Conecta una cuenta bancaria para reembolsar gastos, emitir Tarjetas Expensify, y cobrar y pagar facturas todo desde un mismo lugar.',
        plaidBodyCopy: 'Ofrezca a sus empleados una forma más sencilla de pagar - y recuperar - los gastos de la empresa.',
        checkHelpLine: 'Tus números de ruta y de cuenta se pueden encontrar en un cheque de la cuenta bancaria.',
        hasPhoneLoginError: ({contactMethodRoute}: ContactMethodParams) =>
            `Para añadir una cuenta bancaria verificada, <a href="${contactMethodRoute}">asegúrate de que tu nombre de usuario principal sea un correo electrónico válido</a> y vuelve a intentarlo. Puedes añadir tu número de teléfono como nombre de usuario secundario.`,
        hasBeenThrottledError: 'Se ha producido un error al intentar añadir tu cuenta bancaria. Por favor, espera unos minutos e inténtalo de nuevo.',
        hasCurrencyError: ({workspaceRoute}: WorkspaceRouteParams) =>
            `¡Ups! Parece que la moneda de tu espacio de trabajo no está configurada en USD. Para continuar, ve a <a href="${workspaceRoute}">la configuración del área de trabajo</a>, configúrala en USD e inténtalo nuevamente.`,
        error: {
            youNeedToSelectAnOption: 'Debes seleccionar una opción para continuar',
            noBankAccountAvailable: 'Lo sentimos, no hay ninguna cuenta bancaria disponible',
            noBankAccountSelected: 'Por favor, elige una cuenta bancaria',
            taxID: 'Por favor, introduce un número de identificación fiscal válido',
            website: 'Por favor, introduce un sitio web válido',
            zipCode: `Formato de código postal incorrecto. Formato aceptable: ${CONST.COUNTRY_ZIP_REGEX_DATA.US.samples}.`,
            phoneNumber: 'Por favor, introduce un teléfono válido',
            email: 'Por favor, introduce una dirección de correo electrónico válida',
            companyName: 'Por favor, introduce un nombre comercial legal válido',
            addressCity: 'Por favor, introduce una ciudad válida',
            addressStreet: 'Por favor, introduce una dirección válida que no sea un apartado postal',
            addressState: 'Por favor, selecciona un estado',
            incorporationDateFuture: 'La fecha de incorporación no puede ser futura',
            incorporationState: 'Por favor, selecciona una estado válido',
            industryCode: 'Por favor, introduce un código de clasificación de industria válido',
            restrictedBusiness: 'Por favor, confirma que la empresa no está en la lista de negocios restringidos',
            routingNumber: 'Por favor, introduce un número de ruta válido',
            accountNumber: 'Por favor, introduce un número de cuenta válido',
            routingAndAccountNumberCannotBeSame: 'Los números de ruta y de cuenta no pueden ser iguales',
            companyType: 'Por favor, selecciona un tipo de compañía válido',
            tooManyAttempts:
                'Debido a la gran cantidad de intentos de inicio de sesión, esta opción ha sido desactivada temporalmente durante 24 horas. Por favor, inténtalo de nuevo más tarde.',
            address: 'Por favor, introduce una dirección válida',
            dob: 'Por favor, selecciona una fecha de nacimiento válida',
            age: 'Debe ser mayor de 18 años',
            ssnLast4: 'Por favor, introduce los últimos 4 dígitos del número de seguridad social',
            firstName: 'Por favor, introduce el nombre',
            lastName: 'Por favor, introduce los apellidos',
            noDefaultDepositAccountOrDebitCardAvailable: 'Por favor, añade una cuenta bancaria para depósitos o una tarjeta de débito',
            validationAmounts: 'Los importes de validación que introduciste son incorrectos. Por favor, comprueba tu cuenta bancaria e inténtalo de nuevo.',
            fullName: 'Por favor, introduce un nombre completo válido',
            ownershipPercentage: 'Por favor, ingrese un número de porcentaje válido',
            deletePaymentBankAccount:
                'Esta cuenta bancaria no se puede eliminar porque se utiliza para pagos con la tarjeta Expensify. Si aún deseas eliminar esta cuenta, por favor contacta con Concierge.',
        },
    },
    addPersonalBankAccount: {
        countrySelectionStepHeader: '¿Dónde está ubicada tu cuenta bancaria?',
        accountDetailsStepHeader: '¿Cuáles son los detalles de tu cuenta?',
        accountTypeStepHeader: '¿Qué tipo de cuenta es esta?',
        bankInformationStepHeader: '¿Cuáles son los detalles de tu banco?',
        accountHolderInformationStepHeader: '¿Cuáles son los detalles del titular de la cuenta?',
        howDoWeProtectYourData: '¿Cómo protegemos tus datos?',
        currencyHeader: '¿Cuál es la moneda de tu cuenta bancaria?',
        confirmationStepHeader: 'Verifica tu información.',
        confirmationStepSubHeader: 'Verifica dos veces los detalles a continuación y marca la casilla de términos para confirmar.',
    },
    addPersonalBankAccountPage: {
        enterPassword: 'Escribe tu contraseña de Expensify',
        alreadyAdded: 'Esta cuenta ya ha sido añadida.',
        chooseAccountLabel: 'Cuenta',
        successTitle: '¡Cuenta bancaria personal añadida!',
        successMessage: 'Enhorabuena, tu cuenta bancaria está lista para recibir reembolsos.',
    },
    attachmentView: {
        unknownFilename: 'Archivo desconocido',
        passwordRequired: 'Por favor, introduce tu contraseña',
        passwordIncorrect: 'Contraseña incorrecta. Por favor, inténtalo de nuevo.',
        failedToLoadPDF: 'Se ha producido un error al intentar cargar el PDF',
        pdfPasswordForm: {
            title: 'PDF protegido con contraseña',
            infoText: 'Este PDF esta protegido con contraseña.',
            beforeLinkText: 'Por favor',
            linkText: 'introduce la contraseña',
            afterLinkText: 'para verlo.',
            formLabel: 'Ver PDF',
        },
        attachmentNotFound: 'Archivo adjunto no encontrado',
    },
    messages: {
        errorMessageInvalidPhone: `Por favor, introduce un número de teléfono válido sin paréntesis o guiones. Si reside fuera de Estados Unidos, por favor incluye el prefijo internacional (p. ej. ${CONST.EXAMPLE_PHONE_NUMBER}).`,
        errorMessageInvalidEmail: 'Correo electrónico inválido',
        userIsAlreadyMember: ({login, name}: UserIsAlreadyMemberParams) => `${login} ya es miembro de ${name}`,
    },
    onfidoStep: {
        acceptTerms: 'Al continuar con la solicitud para activar tu Billetera Expensify, confirma que ha leído, comprende y acepta ',
        facialScan: 'Política y lanzamiento de la exploración facial de Onfido',
        tryAgain: 'Intentar otra vez',
        verifyIdentity: 'Verificar identidad',
        letsVerifyIdentity: '¡Vamos a verificar tu identidad!',
        butFirst: 'Pero primero, lo aburrido. Lee la jerga legal en el siguiente paso y haz clic en "Aceptar" cuando estés listo.',
        genericError: 'Se ha producido un error al procesar este paso. Inténtalo de nuevo.',
        cameraPermissionsNotGranted: 'Permiso para acceder a la cámara',
        cameraRequestMessage: 'Necesitamos acceso a tu cámara para completar la verificación de tu cuenta de banco. Por favor habilita los permisos en Configuración > New Expensify.',
        microphonePermissionsNotGranted: 'Permiso para acceder al micrófono',
        microphoneRequestMessage: 'Necesitamos acceso a tu micrófono para completar la verificación de tu cuenta de banco. Por favor habilita los permisos en Configuración > New Expensify.',
        originalDocumentNeeded: 'Por favor, sube una imagen original de tu identificación en lugar de una captura de pantalla o imagen escaneada.',
        documentNeedsBetterQuality:
            'Parece que tu identificación esta dañado o le faltan características de seguridad. Por favor, sube una imagen de tu documento sin daños y que se vea completamente.',
        imageNeedsBetterQuality: 'Hay un problema con la calidad de la imagen de tu identificación. Por favor, sube una nueva imagen donde el identificación se vea con claridad.',
        selfieIssue: 'Hay un problema con tu selfie/video. Por favor, sube un nuevo selfie/video grabado en el momento',
        selfieNotMatching: 'Tu selfie/video no concuerda con tu identificación. Por favor, sube un nuevo selfie/video donde se vea tu cara con claridad.',
        selfieNotLive: 'Tu selfie/video no parece ser un selfie/video en vivo. Por favor, sube un selfie/video a tiempo real.',
    },
    additionalDetailsStep: {
        headerTitle: 'Detalles adicionales',
        helpText: 'Necesitamos confirmar la siguiente información antes de que puedas enviar y recibir dinero desde tu billetera.',
        helpTextIdologyQuestions: 'Tenemos que preguntarte unas preguntas más para terminar de verificar tu identidad',
        helpLink: 'Obtén más información sobre por qué necesitamos esto.',
        legalFirstNameLabel: 'Primer nombre legal',
        legalMiddleNameLabel: 'Segundo nombre legal',
        legalLastNameLabel: 'Apellidos legales',
        selectAnswer: 'Selecciona una respuesta',
        ssnFull9Error: 'Por favor, introduce los 9 dígitos de un número de seguridad social válido',
        needSSNFull9: 'Estamos teniendo problemas para verificar tu número de seguridad social. Introduce los 9 dígitos del número de seguridad social.',
        weCouldNotVerify: 'No se pudo verificar',
        pleaseFixIt: 'Corrige esta información antes de continuar.',
        failedKYCTextBefore: 'No se ha podido verificar correctamente tu identidad. Vuelve a intentarlo más tarde o comunicate con ',
        failedKYCTextAfter: ' si tienes alguna pregunta.',
    },
    termsStep: {
        headerTitle: 'Condiciones y tarifas',
        headerTitleRefactor: 'Tarifas y condiciones',
        haveReadAndAgree: 'He leído y acepto recibir ',
        electronicDisclosures: 'divulgaciones electrónicas',
        agreeToThe: 'Estoy de acuerdo con el ',
        walletAgreement: 'Acuerdo de la billetera',
        enablePayments: 'Habilitar pagos',
        monthlyFee: 'Cuota mensual',
        inactivity: 'Inactividad',
        noOverdraftOrCredit: 'Sin función de sobregiro/crédito',
        electronicFundsWithdrawal: 'Retiro electrónico de fondos',
        standard: 'Estándar',
        reviewTheFees: 'Echa un vistazo a algunas de las tarifas.',
        checkTheBoxes: 'Por favor, marca las siguientes casillas.',
        agreeToTerms: 'Debes aceptar los términos y condiciones para continuar.',
        shortTermsForm: {
            expensifyPaymentsAccount: ({walletProgram}: WalletProgramParams) => `La Billetera Expensify es emitida por ${walletProgram}.`,
            perPurchase: 'Por compra',
            atmWithdrawal: 'Retiro en cajeros automáticos',
            cashReload: 'Recarga de efectivo',
            inNetwork: 'en la red',
            outOfNetwork: 'fuera de la red',
            atmBalanceInquiry: 'Consulta de saldo en cajeros automáticos',
            inOrOutOfNetwork: '(dentro o fuera de la red)',
            customerService: 'Servicio al cliente',
            automatedOrLive: '(agente automatizado o en vivo)',
            afterTwelveMonths: '(después de 12 meses sin transacciones)',
            weChargeOneFee: 'Cobramos otro tipo de tarifa. Es:',
            fdicInsurance: 'Tus fondos pueden acogerse al seguro de la FDIC.',
            generalInfo: 'Para obtener información general sobre cuentas de prepago, visite',
            conditionsDetails: 'Encuentra detalles y condiciones para todas las tarifas y servicios visitando',
            conditionsPhone: 'o llamando al +1 833-400-0904.',
            instant: '(instantáneo)',
            electronicFundsInstantFeeMin: ({amount}: TermsParams) => `(mínimo ${amount})`,
        },
        longTermsForm: {
            listOfAllFees: 'Una lista de todas las tarifas de la Billetera Expensify',
            typeOfFeeHeader: 'Todas las tarifas',
            feeAmountHeader: 'Cantidad',
            moreDetailsHeader: 'Descripción',
            openingAccountTitle: 'Abrir una cuenta',
            openingAccountDetails: 'No hay tarifa para abrir una cuenta.',
            monthlyFeeDetails: 'No hay tarifa mensual.',
            customerServiceTitle: 'Servicio al cliente',
            customerServiceDetails: 'No hay tarifas de servicio al cliente.',
            inactivityDetails: 'No hay tarifa de inactividad.',
            sendingFundsTitle: 'Enviar fondos a otro titular de cuenta',
            sendingFundsDetails: 'No se aplica ningún cargo por enviar fondos a otro titular de cuenta utilizando tu saldo cuenta bancaria o tarjeta de débito',
            electronicFundsStandardDetails:
                'No hay cargo por transferir fondos desde tu Billetera Expensify ' +
                'a tu cuenta bancaria utilizando la opción estándar. Esta transferencia generalmente se completa en' +
                '1-3 días laborables.',
            electronicFundsInstantDetails: ({percentage, amount}: ElectronicFundsParams) =>
                'Hay una tarifa para transferir fondos desde tu Billetera Expensify a ' +
                'la tarjeta de débito vinculada utilizando la opción de transferencia instantánea. Esta transferencia ' +
                `generalmente se completa dentro de varios minutos. La tarifa es el ${percentage}% del importe de la ` +
                `transferencia (con una tarifa mínima de ${amount}). `,
            fdicInsuranceBancorp: ({amount}: TermsParams) =>
                'Tus fondos pueden acogerse al seguro de la FDIC. Tus fondos se mantendrán o serán ' +
                `transferidos a ${CONST.WALLET.PROGRAM_ISSUERS.BANCORP_BANK}, una institución asegurada por la FDIC. Una vez allí, tus fondos ` +
                `están asegurados hasta ${amount} por la FDIC en caso de que ${CONST.WALLET.PROGRAM_ISSUERS.BANCORP_BANK} quiebre, si se cumplen ` +
                `los requisitos específicos del seguro de depósitos y tu tarjeta está registrada. Ver`,
            fdicInsuranceBancorp2: 'para más detalles.',
            contactExpensifyPayments: `Comunícate con ${CONST.WALLET.PROGRAM_ISSUERS.EXPENSIFY_PAYMENTS} llamando al + 1833-400-0904, o por correo electrónico a`,
            contactExpensifyPayments2: 'o inicie sesión en',
            generalInformation: 'Para obtener información general sobre cuentas de prepago, visite',
            generalInformation2: 'Si tienes alguna queja sobre una cuenta de prepago, llama al Consumer Financial Oficina de Protección al 1-855-411-2372 o visita',
            printerFriendlyView: 'Ver versión para imprimir',
            automated: 'Automatizado',
            liveAgent: 'Agente en vivo',
            instant: 'Instantáneo',
            electronicFundsInstantFeeMin: ({amount}: TermsParams) => `Mínimo ${amount}`,
        },
    },
    activateStep: {
        headerTitle: 'Habilitar pagos',
        activatedTitle: '¡Billetera  activada!',
        activatedMessage: 'Felicidades, tu billetera está configurada y lista para hacer pagos.',
        checkBackLaterTitle: 'Un momento...',
        checkBackLaterMessage: 'Todavía estamos revisando tu información. Por favor, vuelve más tarde.',
        continueToPayment: 'Continuar al pago',
        continueToTransfer: 'Continuar a la transferencia',
    },
    companyStep: {
        headerTitle: 'Información de la empresa',
        subtitle: '¡Ya casi estamos! Por motivos de seguridad, necesitamos confirmar la siguiente información:',
        legalBusinessName: 'Nombre comercial legal',
        companyWebsite: 'Página web de la empresa',
        taxIDNumber: 'Número de identificación fiscal',
        taxIDNumberPlaceholder: '9 dígitos',
        companyType: 'Tipo de empresa',
        incorporationDate: 'Fecha de incorporación',
        incorporationState: 'Estado de incorporación',
        industryClassificationCode: 'Código de clasificación industrial',
        confirmCompanyIsNot: 'Confirmo que esta empresa no está en el',
        listOfRestrictedBusinesses: 'lista de negocios restringidos',
        incorporationDatePlaceholder: 'Fecha de inicio (aaaa-mm-dd)',
        incorporationTypes: {
            LLC: 'LLC',
            CORPORATION: 'Corp',
            PARTNERSHIP: 'Sociedad',
            COOPERATIVE: 'Cooperativa',
            SOLE_PROPRIETORSHIP: 'Propietario único',
            OTHER: 'Otra',
        },
        industryClassification: '¿A qué categoría pertenece el negocio?',
        industryClassificationCodePlaceholder: 'Buscar código de clasificación industrial',
    },
    requestorStep: {
        headerTitle: 'Información personal',
        learnMore: 'Más información',
        isMyDataSafe: '¿Están seguros mis datos?',
    },
    personalInfoStep: {
        personalInfo: 'Información Personal',
        enterYourLegalFirstAndLast: '¿Cuál es tu nombre legal?',
        legalFirstName: 'Nombre',
        legalLastName: 'Apellidos',
        legalName: 'Nombre legal',
        enterYourDateOfBirth: '¿Cuál es tu fecha de nacimiento?',
        enterTheLast4: '¿Cuáles son los últimos 4 dígitos de tu número de la seguridad social?',
        dontWorry: 'No te preocupes, no hacemos verificaciones de crédito personales.',
        last4SSN: 'Últimos 4 dígitos de tu SSN',
        enterYourAddress: '¿Cuál es tu dirección?',
        address: 'Dirección',
        letsDoubleCheck: 'Revisemos que todo esté bien',
        byAddingThisBankAccount: 'Añadiendo esta cuenta bancaria, confirmas que has leído, entendido y aceptado',
        whatsYourLegalName: '¿Cuál es tu nombre legal?',
        whatsYourDOB: '¿Cuál es tu fecha de nacimiento?',
        whatsYourAddress: '¿Cuál es tu dirección?',
        whatsYourSSN: '¿Cuáles son los últimos 4 dígitos de tu número de la seguridad social?',
        noPersonalChecks: 'No te preocupes, no hacemos verificaciones de crédito personales.',
        whatsYourPhoneNumber: '¿Cuál es tu número de teléfono?',
        weNeedThisToVerify: 'Necesitamos esto para verificar tu billetera.',
    },
    businessInfoStep: {
        businessInfo: 'Información de la empresa',
        enterTheNameOfYourBusiness: '¿Cuál es el nombre de tu empresa?',
        businessName: 'Nombre de la empresa',
        enterYourCompanyTaxIdNumber: '¿Cuál es el número de identificación fiscal?',
        taxIDNumber: 'Número de identificación fiscal',
        taxIDNumberPlaceholder: '9 dígitos',
        enterYourCompanyWebsite: '¿Cuál es la página web de tu empresa?',
        companyWebsite: 'Página web de la empresa',
        enterYourCompanyPhoneNumber: '¿Cuál es el número de teléfono de tu empresa?',
        enterYourCompanyAddress: '¿Cuál es la dirección de tu empresa?',
        selectYourCompanyType: '¿Cuál es el tipo de empresa?',
        companyType: 'Tipo de empresa',
        incorporationType: {
            LLC: 'SRL',
            CORPORATION: 'Corporación',
            PARTNERSHIP: 'Sociedad',
            COOPERATIVE: 'Cooperativa',
            SOLE_PROPRIETORSHIP: 'Empresa individual',
            OTHER: 'Otros',
        },
        selectYourCompanyIncorporationDate: '¿Cuál es la fecha de constitución de la empresa?',
        incorporationDate: 'Fecha de constitución',
        incorporationDatePlaceholder: 'Fecha de inicio (yyyy-mm-dd)',
        incorporationState: 'Estado en el que se constituyó',
        pleaseSelectTheStateYourCompanyWasIncorporatedIn: '¿Cuál es el estado en el que se constituyó la empresa?',
        letsDoubleCheck: 'Verifiquemos que todo esté correcto',
        companyAddress: 'Dirección de la empresa',
        listOfRestrictedBusinesses: 'lista de negocios restringidos',
        confirmCompanyIsNot: 'Confirmo que esta empresa no está en la',
        businessInfoTitle: 'Información del negocio',
        legalBusinessName: 'Nombre legal de la empresa',
        whatsTheBusinessName: '¿Cuál es el nombre de la empresa?',
        whatsTheBusinessAddress: '¿Cuál es la dirección de la empresa?',
        whatsTheBusinessContactInformation: '¿Cuál es la información de contacto de la empresa?',
        whatsTheBusinessRegistrationNumber: '¿Cuál es el número de registro de la empresa?',
        whatsTheBusinessTaxIDEIN: ({country}: BusinessTaxIDParams) => {
            switch (country) {
                case CONST.COUNTRY.US:
                    return '¿Cuál es el Número de Identificación del Empleador (EIN)?';
                case CONST.COUNTRY.CA:
                    return '¿Cuál es el Número de Empresa (BN)?';
                case CONST.COUNTRY.GB:
                    return '¿Cuál es el Número de Registro de IVA (VRN)?';
                case CONST.COUNTRY.AU:
                    return '¿Cuál es el Número de Empresa Australiano (ABN)?';
                default:
                    return '¿Cuál es el número de IVA de la UE?';
            }
        },
        whatsThisNumber: '¿Qué es este número?',
        whereWasTheBusinessIncorporated: '¿Dónde se constituyó la empresa?',
        whatTypeOfBusinessIsIt: '¿Qué tipo de empresa es?',
        whatsTheBusinessAnnualPayment: '¿Cuál es el volumen anual de pagos de la empresa?',
        whatsYourExpectedAverageReimbursements: '¿Cuál es el monto promedio esperado de reembolso?',
        registrationNumber: 'Número de registro',
        taxIDEIN: ({country}: BusinessTaxIDParams) => {
            switch (country) {
                case CONST.COUNTRY.US:
                    return 'EIN';
                case CONST.COUNTRY.CA:
                    return 'BN';
                case CONST.COUNTRY.GB:
                    return 'VRN';
                case CONST.COUNTRY.AU:
                    return 'ABN';
                default:
                    return 'EU VAT';
            }
        },
        businessAddress: 'Dirección de la empresa',
        businessType: 'Tipo de empresa',
        incorporation: 'Constitución',
        incorporationCountry: 'País de constitución',
        incorporationTypeName: 'Tipo de constitución',
        businessCategory: 'Categoría de la empresa',
        annualPaymentVolume: 'Volumen anual de pagos',
        annualPaymentVolumeInCurrency: ({currencyCode}: CurrencyCodeParams) => `Volumen anual de pagos en ${currencyCode}`,
        averageReimbursementAmount: 'Monto promedio de reembolso',
        averageReimbursementAmountInCurrency: ({currencyCode}: CurrencyCodeParams) => `Monto promedio de reembolso en ${currencyCode}`,
        selectIncorporationType: 'Seleccione tipo de constitución',
        selectBusinessCategory: 'Seleccione categoría de la empresa',
        selectAnnualPaymentVolume: 'Seleccione volumen anual de pagos',
        selectIncorporationCountry: 'Seleccione país de constitución',
        selectIncorporationState: 'Seleccione estado de constitución',
        selectAverageReimbursement: 'Selecciona el monto promedio de reembolso',
        findIncorporationType: 'Buscar tipo de constitución',
        findBusinessCategory: 'Buscar categoría de la empresa',
        findAnnualPaymentVolume: 'Buscar volumen anual de pagos',
        findIncorporationState: 'Buscar estado de constitución',
        findAverageReimbursement: 'Encuentra el monto promedio de reembolso',
        error: {
            registrationNumber: 'Por favor, proporciona un número de registro válido',
            taxIDEIN: ({country}: BusinessTaxIDParams) => {
                switch (country) {
                    case CONST.COUNTRY.US:
                        return 'Por favor, proporcione un Número de Identificación del Empleador (EIN) válido';
                    case CONST.COUNTRY.CA:
                        return 'Por favor, proporcione un Número de Empresa (BN) válido';
                    case CONST.COUNTRY.GB:
                        return 'Por favor, proporcione un Número de Registro de IVA (VRN) válido';
                    case CONST.COUNTRY.AU:
                        return 'Por favor, proporcione un Número de Empresa Australiano (ABN) válido';
                    default:
                        return 'Por favor, proporcione un número de IVA de la UE válido';
                }
            },
        },
    },
    beneficialOwnerInfoStep: {
        doYouOwn25percent: '¿Posees el 25% o más de',
        doAnyIndividualOwn25percent: '¿Alguna persona posee el 25% o más de',
        areThereMoreIndividualsWhoOwn25percent: '¿Hay más personas que posean el 25% o más de',
        regulationRequiresUsToVerifyTheIdentity: 'La ley nos exige verificar la identidad de cualquier persona que posea más del 25% de la empresa.',
        companyOwner: 'Dueño de la empresa',
        enterLegalFirstAndLastName: '¿Cuál es el nombre legal del dueño?',
        legalFirstName: 'Nombre legal',
        legalLastName: 'Apellidos legales',
        enterTheDateOfBirthOfTheOwner: '¿Cuál es la fecha de nacimiento del dueño?',
        enterTheLast4: '¿Cuáles son los últimos 4 dígitos del número de la seguridad social del dueño?',
        last4SSN: 'Últimos 4 dígitos del número de la seguridad social',
        dontWorry: 'No te preocupes, ¡no realizamos verificaciones de crédito personales!',
        enterTheOwnersAddress: '¿Cuál es la dirección del dueño?',
        letsDoubleCheck: 'Vamos a verificar que todo esté correcto.',
        legalName: 'Nombre legal',
        address: 'Dirección',
        byAddingThisBankAccount: 'Al añadir esta cuenta bancaria, confirmas que has leído, comprendido y aceptado',
        owners: 'Dueños',
    },
    ownershipInfoStep: {
        ownerInfo: 'Información del propietario',
        businessOwner: 'Propietario del negocio',
        signerInfo: 'Información del firmante',
        doYouOwn: ({companyName}: CompanyNameParams) => `¿Posee el 25% o más de ${companyName}?`,
        doesAnyoneOwn: ({companyName}: CompanyNameParams) => `¿Alguien posee el 25% o más de ${companyName}?`,
        regulationsRequire: 'Las regulaciones requieren que verifiquemos la identidad de cualquier persona que posea más del 25% del negocio.',
        legalFirstName: 'Nombre legal',
        legalLastName: 'Apellido legal',
        whatsTheOwnersName: '¿Cuál es el nombre legal del propietario?',
        whatsYourName: '¿Cuál es su nombre legal?',
        whatPercentage: '¿Qué porcentaje del negocio pertenece al propietario?',
        whatsYoursPercentage: '¿Qué porcentaje del negocio posee?',
        ownership: 'Propiedad',
        whatsTheOwnersDOB: '¿Cuál es la fecha de nacimiento del propietario?',
        whatsYourDOB: '¿Cuál es su fecha de nacimiento?',
        whatsTheOwnersAddress: '¿Cuál es la dirección del propietario?',
        whatsYourAddress: '¿Cuál es su dirección?',
        whatAreTheLast: '¿Cuáles son los últimos 4 dígitos del número de seguro social del propietario?',
        whatsYourLast: '¿Cuáles son los últimos 4 dígitos de su número de seguro social?',
        dontWorry: 'No se preocupe, ¡no realizamos ninguna verificación de crédito personal!',
        last4: 'Últimos 4 del SSN',
        whyDoWeAsk: '¿Por qué solicitamos esto?',
        letsDoubleCheck: 'Verifiquemos que todo esté correcto.',
        legalName: 'Nombre legal',
        ownershipPercentage: 'Porcentaje de propiedad',
        areThereOther: ({companyName}: CompanyNameParams) => `¿Hay otras personas que posean el 25% o más de ${companyName}?`,
        owners: 'Propietarios',
        addCertified: 'Agregue un organigrama certificado que muestre los propietarios beneficiarios',
        regulationRequiresChart: 'La regulación nos exige recopilar una copia certificada del organigrama que muestre a cada persona o entidad que posea el 25% o más del negocio.',
        uploadEntity: 'Subir organigrama de propiedad de la entidad',
        noteEntity: 'Nota: El organigrama de propiedad de la entidad debe estar firmado por su contador, asesor legal o notariado.',
        certified: 'Organigrama certificado de propiedad de la entidad',
        selectCountry: 'Seleccionar país',
        findCountry: 'Buscar país',
        address: 'Dirección',
        chooseFile: 'Elige archivo',
        uploadDocuments: 'Sube documentación adicional',
        pleaseUpload:
            'Por favor, sube la documentación adicional a continuación para ayudarnos a verificar tu identidad como propietario directo o indirecto del 25% o más de la entidad empresarial.',
        acceptedFiles: 'Formatos de archivo aceptados: PDF, PNG, JPEG. El tamaño total del archivo para cada sección no puede superar los 5 MB.',
        proofOfBeneficialOwner: 'Prueba del propietario beneficiario',
        proofOfBeneficialOwnerDescription:
            'Por favor, proporciona una declaración firmada y un organigrama de un contador público, notario o abogado que verifique la propiedad del 25% o más del negocio. Debe estar fechado dentro de los últimos tres meses e incluir el número de licencia del firmante.',
        copyOfID: 'Copia de la identificación del propietario beneficiario',
        copyOfIDDescription: 'Ejemplos: Pasaporte, licencia de conducir, etc.',
        proofOfAddress: 'Prueba de la dirección del propietario beneficiario',
        proofOfAddressDescription: 'Ejemplos: Factura de servicios, contrato de alquiler, etc.',
        codiceFiscale: 'Codice fiscale/ID fiscal',
        codiceFiscaleDescription:
            'Por favor, sube un video de una visita al sitio o una llamada grabada con el oficial firmante. El oficial debe proporcionar: nombre completo, fecha de nacimiento, nombre de la empresa, número de registro, número de código fiscal, dirección registrada, naturaleza del negocio y propósito de la cuenta.',
    },
    validationStep: {
        headerTitle: 'Validar cuenta bancaria',
        buttonText: 'Finalizar configuración',
        maxAttemptsReached: 'Se ha inhabilitado la validación de esta cuenta bancaria debido a demasiados intentos incorrectos.',
        description: 'Enviaremos tres (3) pequeñas transacciones a tu cuenta bancaria a nombre de "Expensify, Inc. Validation" dentro de los próximos 1-2 días laborables.',
        descriptionCTA: 'Introduce el importe de cada transacción en los campos siguientes. Ejemplo: 1.51.',
        reviewingInfo: '¡Gracias! Estamos revisando tu información y nos comunicaremos contigo en breve. Consulta el chat con Concierge ',
        forNextStep: ' para conocer los próximos pasos para terminar de configurar tu cuenta bancaria.',
        letsChatCTA: 'Sí, vamos a chatear',
        letsChatText: '¡Ya casi estamos! Necesitamos tu ayuda para verificar unos últimos datos a través del chat. ¿Estás listo?',
        letsChatTitle: '¡Vamos a chatear!',
        enable2FATitle: 'Evita fraudes, activa la autenticación de dos factores!',
        enable2FAText: 'Tu seguridad es importante para nosotros. Por favor, configura ahora la autenticación de dos factores para añadir una capa adicional de protección a tu cuenta.',
        secureYourAccount: 'Asegura tu cuenta',
    },
    beneficialOwnersStep: {
        additionalInformation: 'Información adicional',
        checkAllThatApply: 'Marca todos los que apliquen, en caso de que ninguno aplique dejar en blanco.',
        iOwnMoreThan25Percent: 'Soy dueño de mas de 25% de ',
        someoneOwnsMoreThan25Percent: 'Otra persona es dueña de mas de 25% de ',
        additionalOwner: 'Beneficiario efectivo adicional',
        removeOwner: 'Eliminar este beneficiario efectivo',
        addAnotherIndividual: 'Añadir otra persona que es dueña de mas de 25% de ',
        agreement: 'Acuerdo:',
        termsAndConditions: 'Términos y condiciones',
        certifyTrueAndAccurate: 'Certifico que la información dada es correcta',
        error: {
            certify: 'Debe certificar que la información es verdadera y precisa',
        },
    },
    completeVerificationStep: {
        completeVerification: 'Completar la verificación',
        confirmAgreements: 'Por favor, confirma los acuerdos siguientes.',
        certifyTrueAndAccurate: 'Certifico que la información dada es verdadera y precisa',
        certifyTrueAndAccurateError: 'Por favor, certifica que la información es verdadera y exacta',
        isAuthorizedToUseBankAccount: 'Estoy autorizado para usar la cuenta bancaria de mi empresa para gastos de empresa',
        isAuthorizedToUseBankAccountError: 'Debes ser el responsable oficial con autorización para operar la cuenta bancaria de la empresa',
        termsAndConditions: 'Términos y Condiciones',
    },
    connectBankAccountStep: {
        finishButtonText: 'Finalizar configuración',
        validateYourBankAccount: 'Valida tu cuenta bancaria',
        validateButtonText: 'Validar',
        validationInputLabel: 'Transacción',
        maxAttemptsReached: 'La validación de esta cuenta bancaria se ha desactivado debido a demasiados intentos incorrectos.',
        description: 'Enviaremos tres (3) pequeñas transacciones a tu cuenta bancaria a nombre de "Expensify, Inc. Validation" dentro de los próximos 1-2 días laborables.',
        descriptionCTA: 'Introduce el importe de cada transacción en los campos siguientes. Ejemplo: 1.51.',
        reviewingInfo: '¡Gracias! Estamos revisando tu información y nos comunicaremos contigo en breve. Consulta el chat con Concierge ',
        forNextSteps: ' para conocer los próximos pasos para terminar de configurar tu cuenta bancaria.',
        letsChatCTA: 'Sí, vamos a chatear',
        letsChatText: '¡Ya casi estamos! Necesitamos tu ayuda para verificar unos últimos datos a través del chat. ¿Estás listo?',
        letsChatTitle: '¡Vamos a chatear!',
        enable2FATitle: '¡Evita fraudes, activa la autenticación de dos factores!',
        enable2FAText: 'Tu seguridad es importante para nosotros. Por favor, configura ahora la autenticación de dos factores para añadir una capa adicional de protección a tu cuenta.',
        secureYourAccount: 'Asegura tu cuenta',
    },
    countryStep: {
        confirmBusinessBank: 'Confirmar moneda y país de la cuenta bancaria comercial',
        confirmCurrency: 'Confirmar moneda y país',
        yourBusiness: 'La moneda de su cuenta bancaria comercial debe coincidir con la moneda de su espacio de trabajo.',
        youCanChange: 'Puede cambiar la moneda de su espacio de trabajo en su',
        findCountry: 'Encontrar país',
        selectCountry: 'Seleccione su país',
    },
    bankInfoStep: {
        whatAreYour: '¿Cuáles son los detalles de tu cuenta bancaria comercial?',
        letsDoubleCheck: 'Verifiquemos que todo esté bien.',
        thisBankAccount: 'Esta cuenta bancaria se utilizará para pagos comerciales en tu espacio de trabajo.',
        accountNumber: 'Número de cuenta',
        accountHolderNameDescription: 'Nombre completo del firmante autorizado',
    },
    signerInfoStep: {
        signerInfo: 'Información del firmante',
        areYouDirector: ({companyName}: CompanyNameParams) => `¿Es usted director o alto funcionario de ${companyName}?`,
        regulationRequiresUs: 'La regulación requiere que verifiquemos si el firmante tiene la autoridad para realizar esta acción en nombre de la empresa.',
        whatsYourName: '¿Cuál es tu nombre legal?',
        fullName: 'Nombre legal completo',
        whatsYourJobTitle: '¿Cuál es tu puesto de trabajo?',
        jobTitle: 'Título profesional',
        whatsYourDOB: '¿Cual es tu fecha de nacimiento?',
        uploadID: 'Subir documento de identidad y prueba de domicilio',
        personalAddress: 'Prueba de domicilio personal (por ejemplo, factura de servicios públicos)',
        letsDoubleCheck: 'Vamos a verificar que todo esté correcto.',
        legalName: 'Nombre legal',
        proofOf: 'Comprobante de domicilio personal',
        enterOneEmail: ({companyName}: CompanyNameParams) => `Introduce el correo electrónico del director o alto funcionario en ${companyName}`,
        regulationRequiresOneMoreDirector: 'El reglamento exige que haya otro director o funcionario superior como firmante.',
        hangTight: 'Espera un momento...',
        enterTwoEmails: ({companyName}: CompanyNameParams) => `Introduce los correos electrónicos de dos directores o altos funcionarios en ${companyName}`,
        sendReminder: 'Enviar un recordatorio',
        chooseFile: 'Seleccionar archivo',
        weAreWaiting: 'Estamos esperando que otros verifiquen sus identidades como directores o altos funcionarios de la empresa.',
        id: 'Copia de identificación',
        proofOfDirectors: 'Prueba de director(es)',
        proofOfDirectorsDescription: 'Ejemplos: Perfil Corporativo de Oncorp o Registro Comercial.',
        codiceFiscale: 'Codice Fiscale',
        codiceFiscaleDescription: 'Codice Fiscale para firmantes, usuarios autorizados y beneficiarios finales.',
        PDSandFSG: 'Documentación de divulgación PDS + FSG',
        PDSandFSGDescription:
            'Nuestra colaboración con Corpay utiliza una conexión API para aprovechar su amplia red de socios bancarios internacionales y facilitar los reembolsos globales en Expensify. Según la normativa australiana, te proporcionamos la Guía de Servicios Financieros (FSG) y el Documento de Divulgación del Producto (PDS) de Corpay.\n\nPor favor, lee detenidamente los documentos FSG y PDS, ya que contienen información completa e importante sobre los productos y servicios que ofrece Corpay. Conserva estos documentos para futuras consultas.',
        pleaseUpload: 'Sube documentación adicional a continuación para ayudarnos a verificar tu identidad como director o alto ejecutivo de la entidad comercial.',
    },
    agreementsStep: {
        agreements: 'Acuerdos',
        pleaseConfirm: 'Por favor confirme los acuerdos a continuación',
        regulationRequiresUs: 'La normativa requiere que verifiquemos la identidad de cualquier individuo que posea más del 25% del negocio.',
        iAmAuthorized: 'Estoy autorizado para usar la cuenta bancaria para gastos del negocio.',
        iCertify: 'Certifico que la información proporcionada es verdadera y correcta.',
        termsAndConditions: 'términos y condiciones',
        accept: 'Agregar y aceptar cuenta bancaria',
        iConsentToThe: 'Doy mi consentimiento para el',
        privacyNotice: 'aviso de privacidad',
        error: {
            authorized: 'Debe ser un funcionario controlador con autorización para operar la cuenta bancaria comercial',
            certify: 'Por favor certifique que la información es verdadera y exacta',
            consent: 'Por favor, acepte el aviso de privacidad',
        },
    },
    docusignStep: {
        subheader: 'Formulario de Docusign',
        pleaseComplete:
            'Por favor, complete el formulario de autorización ACH utilizando el enlace de Docusign a continuación y luego cargue esa copia firmada aquí para que podamos retirar fondos directamente de su cuenta bancaria.',
        pleaseCompleteTheBusinessAccount: 'Por favor, complete la Solicitud de Cuenta Comercial y el Acuerdo de Débito Directo.',
        pleaseCompleteTheDirect:
            'Por favor, complete el Acuerdo de Débito Directo utilizando el enlace de Docusign a continuación y luego cargue esa copia firmada aquí para que podamos retirar fondos directamente de su cuenta bancaria.',
        takeMeTo: 'Llévame a Docusign',
        uploadAdditional: 'Cargar documentación adicional',
        pleaseUpload: 'Por favor, cargue el formulario DEFT y la página de firma de Docusign.',
        pleaseUploadTheDirect: 'Por favor, cargue los Acuerdos de Débito Directo y la página de firma de Docusign.',
    },
    finishStep: {
        letsFinish: '¡Terminemos en el chat!',
        thanksFor:
            'Gracias por esos detalles. Un agente de soporte dedicado revisará ahora tu información. Nos pondremos en contacto si necesitamos algo más de tu parte, pero mientras tanto, no dudes en comunicarte con nosotros si tienes alguna pregunta.',
        iHaveA: 'Tengo una pregunta',
        enable2FA: 'Habilite la autenticación de dos factores (2FA) para prevenir fraudes',
        weTake: 'Nos tomamos su seguridad en serio. Por favor, configure 2FA ahora para agregar una capa adicional de protección a su cuenta.',
        secure: 'Asegure su cuenta',
    },
    reimbursementAccountLoadingAnimation: {
        oneMoment: 'Un momento',
        explanationLine: 'Estamos verificando tu información y podrás continuar con los siguientes pasos en unos momentos.',
    },
    session: {
        offlineMessageRetry: 'Parece que estás desconectado. Por favor, comprueba tu conexión e inténtalo de nuevo.',
    },
    travel: {
        header: 'Reservar viajes',
        title: 'Viaja de forma inteligente',
        subtitle: 'Utiliza Expensify Travel para obtener las mejores ofertas de viaje y gestionar todos los gastos de tu negocio en un solo lugar.',
        features: {
            saveMoney: 'Ahorra dinero en tus reservas',
            alerts: 'Obtén actualizaciones y alertas en tiempo real',
        },
        bookTravel: 'Reservar viajes',
        bookDemo: 'Pedir demostración',
        bookADemo: 'Reserva una demo',
        toLearnMore: ' para obtener más información.',
        termsAndConditions: {
            header: 'Antes de continuar...',
            title: 'Términos y condiciones de Expensify Travel',
            label: 'Acepto los términos y condiciones',
            subtitle: `Por favor, acepta los <a href="${CONST.TRAVEL_TERMS_URL}">términos y condiciones</a> de Expensify Travel.`,
            error: 'Debes aceptar los términos y condiciones de Expensify Travel para continuar',
            defaultWorkspaceError:
                'Debes establecer un espacio de trabajo predeterminado para habilitar Expensify Travel. Ve a Configuración > Espacios de trabajo > haz clic en los tres puntos verticales junto a un espacio de trabajo > Establecer como espacio de trabajo predeterminado y luego inténtalo de nuevo.',
        },
        flight: 'Vuelo',
        flightDetails: {
            passenger: 'Pasajero',
            layover: ({layover}: FlightLayoverParams) => `<muted-text-label>Tienes una <strong>escala de ${layover}</strong> antes de este vuelo</muted-text-label>`,
            takeOff: 'Despegue',
            landing: 'Aterrizaje',
            seat: 'Asiento',
            class: 'Clase de cabina',
            recordLocator: 'Localizador de la reserva',
            cabinClasses: {
                unknown: 'Desconocido',
                economy: 'Económica',
                premiumEconomy: 'Económica Premium',
                business: 'Ejecutiva',
                first: 'Primera',
            },
        },
        hotel: 'Hotel',
        hotelDetails: {
            guest: 'Cliente',
            checkIn: 'Entrada',
            checkOut: 'Salida',
            roomType: 'Tipo de habitación',
            cancellation: 'Política de cancelación',
            cancellationUntil: 'Cancelación gratuita hasta el',
            confirmation: 'Número de confirmación',
            cancellationPolicies: {
                unknown: 'Desconocido',
                nonRefundable: 'No reembolsable',
                freeCancellationUntil: 'Cancelación gratuita hasta',
                partiallyRefundable: 'Parcialmente reembolsable',
            },
        },
        car: 'Auto',
        carDetails: {
            rentalCar: 'Coche de alquiler',
            pickUp: 'Recogida',
            dropOff: 'Devolución',
            driver: 'Conductor',
            carType: 'Tipo de coche',
            cancellation: 'Política de cancelación',
            cancellationUntil: 'Cancelación gratuita hasta el',
            freeCancellation: 'Cancelación gratuita',
            confirmation: 'Número de confirmación',
        },
        train: 'Tren',
        trainDetails: {
            passenger: 'Pasajero',
            departs: 'Sale',
            arrives: 'Llega',
            coachNumber: 'Número de vagón',
            seat: 'Asiento',
            fareDetails: 'Detalles de la tarifa',
            confirmation: 'Número de confirmación',
        },
        viewTrip: 'Ver viaje',
        modifyTrip: 'Modificar viaje',
        tripSupport: 'Soporte de Viaje',
        tripDetails: 'Detalles del viaje',
        viewTripDetails: 'Ver detalles del viaje',
        trip: 'Viaje',
        trips: 'Viajes',
        tripSummary: 'Resumen del viaje',
        departs: 'Sale',
        errorMessage: 'Ha ocurrido un error. Por favor, inténtalo mas tarde.',
        phoneError: {
            phrase1: 'Para reservar viajes,',
            link: 'añade una dirección de correo electrónico de trabajo',
            phrase2: '.',
        },
        domainSelector: {
            title: 'Dominio',
            subtitle: 'Elige un dominio para configurar Expensify Travel.',
            recommended: 'Recomendado',
        },
        domainPermissionInfo: {
            title: 'Dominio',
            restrictionPrefix: `No tienes permiso para habilitar Expensify Travel para el dominio`,
            restrictionSuffix: `Tendrás que pedir a alguien de ese dominio que habilite Travel por ti.`,
            accountantInvitationPrefix: `Si eres contador, considera unirte al`,
            accountantInvitationLink: `programa de contadores ExpensifyApproved!`,
            accountantInvitationSuffix: `para habilitar Travel para este dominio.`,
        },
        publicDomainError: {
            title: 'Comienza con Expensify Travel',
            message: 'Tendrás que usar tu correo electrónico laboral (por ejemplo, nombre@empresa.com) con Expensify Travel, no tu correo personal (por ejemplo, nombre@gmail.com).',
        },
        blockedFeatureModal: {
            title: 'Expensify Travel ha sido deshabilitado',
            message: 'Tu administrador ha desactivado Expensify Travel. Por favor, sigue la política de reservas de tu empresa para organizar tus viajes.',
        },
        verifyCompany: {
            title: 'Estamos revisando tu solicitud...',
            message: `Estamos realizando algunas comprobaciones para verificar que tu cuenta esté lista para Expensify Travel. ¡Nos pondremos en contacto contigo en breve!`,
        },
        updates: {
            bookingTicketed: ({airlineCode, origin, destination, startDate, confirmationID = ''}: FlightParams) =>
                `Tu vuelo ${airlineCode} (${origin} → ${destination}) para el ${startDate} ha sido reservado. Código de confirmación: ${confirmationID}`,
            ticketVoided: ({airlineCode, origin, destination, startDate}: FlightParams) =>
                `Tu billete para el vuelo ${airlineCode} (${origin} → ${destination}) del ${startDate} ha sido anulado.`,
            ticketRefunded: ({airlineCode, origin, destination, startDate}: FlightParams) =>
                `Tu billete para el vuelo ${airlineCode} (${origin} → ${destination}) del ${startDate} ha sido reembolsado o cambiado.`,
            flightCancelled: ({airlineCode, origin, destination, startDate}: FlightParams) =>
                `Tu vuelo ${airlineCode} (${origin} → ${destination}) del ${startDate} ha sido cancelado por la aerolínea.`,
            flightScheduleChangePending: ({airlineCode}: AirlineParams) => `La aerolínea ha propuesto un cambio de horario para el vuelo ${airlineCode}; estamos esperando la confirmación.`,
            flightScheduleChangeClosed: ({airlineCode, startDate}: AirlineParams) => `Cambio de horario confirmado: el vuelo ${airlineCode} ahora sale a las ${startDate}.`,
            flightUpdated: ({airlineCode, origin, destination, startDate}: FlightParams) => `Tu vuelo ${airlineCode} (${origin} → ${destination}) del ${startDate} ha sido actualizado.`,
            flightCabinChanged: ({airlineCode, cabinClass}: AirlineParams) => `Tu clase de cabina ha sido actualizada a ${cabinClass} en el vuelo ${airlineCode}.`,
            flightSeatConfirmed: ({airlineCode}: AirlineParams) => `Tu asignación de asiento en el vuelo ${airlineCode} ha sido confirmada.`,
            flightSeatChanged: ({airlineCode}: AirlineParams) => `Tu asignación de asiento en el vuelo ${airlineCode} ha sido modificada.`,
            flightSeatCancelled: ({airlineCode}: AirlineParams) => `Tu asignación de asiento en el vuelo ${airlineCode} fue eliminada.`,
            paymentDeclined: 'El pago de tu reserva aérea ha fallado. Por favor, inténtalo de nuevo.',
            bookingCancelledByTraveler: ({type, id = ''}: TravelTypeParams) => `Cancelaste tu reserva de ${type} ${id}.`,
            bookingCancelledByVendor: ({type, id = ''}: TravelTypeParams) => `El proveedor canceló tu reserva de ${type} ${id}.`,
            bookingRebooked: ({type, id = ''}: TravelTypeParams) => `Tu reserva de ${type} fue reprogramada. Nuevo número de confirmación: ${id}.`,
            bookingUpdated: ({type}: TravelTypeParams) => `Tu reserva de ${type} fue actualizada. Revisa los nuevos detalles en el itinerario.`,
            railTicketRefund: ({origin, destination, startDate}: RailTicketParams) =>
                `Tu billete de tren de ${origin} a ${destination} para el ${startDate} ha sido reembolsado. Se procesará un crédito.`,
            railTicketExchange: ({origin, destination, startDate}: RailTicketParams) => `Tu billete de tren de ${origin} a ${destination} para el ${startDate} ha sido cambiado.`,
            railTicketUpdate: ({origin, destination, startDate}: RailTicketParams) => `Tu billete de tren de ${origin} a ${destination} para el ${startDate} ha sido actualizado.`,
            defaultUpdate: ({type}: TravelTypeParams) => `Tu reserva de ${type} fue actualizada.`,
        },
    },
    workspace: {
        common: {
            card: 'Tarjetas',
            expensifyCard: 'Tarjeta Expensify',
            companyCards: 'Tarjetas de empresa',
            workflows: 'Flujos de trabajo',
            workspace: 'Espacio de trabajo',
            findWorkspace: 'Encontrar espacio de trabajo',
            edit: 'Editar espacio de trabajo',
            enabled: 'Activada',
            disabled: 'Desactivada',
            everyone: 'Todos',
            delete: 'Eliminar espacio de trabajo',
            settings: 'Configuración',
            reimburse: 'Reembolsos',
            categories: 'Categorías',
            tags: 'Etiquetas',
            customField1: 'Campo personalizado 1',
            customField2: 'Campo personalizado 2',
            customFieldHint: 'Añade una codificación personalizada que se aplique a todos los gastos de este miembro.',
            reportFields: 'Campos de informe',
            reportTitle: 'El título del informe.',
            taxes: 'Impuestos',
            bills: 'Pagar facturas',
            invoices: 'Facturas',
            travel: 'Viajes',
            members: 'Miembros',
            accounting: 'Contabilidad',
            rules: 'Reglas',
            plan: 'Plan',
            profile: 'Resumen',
            bankAccount: 'Cuenta bancaria',
            displayedAs: 'Mostrado como',
            testTransactions: 'Transacciones de prueba',
            issueAndManageCards: 'Emitir y gestionar tarjetas',
            reconcileCards: 'Reconciliar tarjetas',
            selected: () => ({
                one: '1 seleccionado',
                other: (count: number) => `${count} seleccionados`,
            }),
            settlementFrequency: 'Frecuencia de liquidación',
            setAsDefault: 'Establecer como espacio de trabajo predeterminado',
            defaultNote: `Los recibos enviados a ${CONST.EMAIL.RECEIPTS} aparecerán en este espacio de trabajo.`,
            deleteConfirmation: '¿Estás seguro de que quieres eliminar este espacio de trabajo?',
            deleteWithCardsConfirmation: '¿Estás seguro de que quieres eliminar este espacio de trabajo? Se eliminarán todos los datos de las tarjetas y las tarjetas asignadas.',
            unavailable: 'Espacio de trabajo no disponible',
            memberNotFound: 'Miembro no encontrado. Para invitar a un nuevo miembro al espacio de trabajo, por favor, utiliza el botón invitar que está arriba.',
            notAuthorized: `No tienes acceso a esta página. Si estás intentando unirte a este espacio de trabajo, pide al dueño del espacio de trabajo que te añada como miembro. ¿Necesitas algo más? Comunícate con ${CONST.EMAIL.CONCIERGE}`,
            goToWorkspace: 'Ir al espacio de trabajo',
            goToWorkspaces: 'Ir a espacios de trabajo',
            clearFilter: 'Borrar filtro',
            workspaceName: 'Nombre del espacio de trabajo',
            workspaceOwner: 'Dueño',
            workspaceType: 'Tipo de espacio de trabajo',
            workspaceAvatar: 'Espacio de trabajo avatar',
            mustBeOnlineToViewMembers: 'Debes estar en línea para poder ver los miembros de este espacio de trabajo.',
            moreFeatures: 'Más características',
            requested: 'Solicitado',
            distanceRates: 'Tasas de distancia',
            defaultDescription: 'Un solo lugar para todos tus recibos y gastos.',
            descriptionHint: 'Comparte información sobre este espacio de trabajo con todos los miembros.',
            welcomeNote: `Por favor, utiliza Expensify para enviar tus recibos para reembolso, ¡gracias!`,
            subscription: 'Suscripción',
            markAsEntered: 'Marcar como introducido manualmente',
            markAsExported: 'Marcar como exportado',
            exportIntegrationSelected: ({connectionName}: ExportIntegrationSelectedParams) => `Exportar a  ${CONST.POLICY.CONNECTIONS.NAME_USER_FRIENDLY[connectionName]}`,
            letsDoubleCheck: 'Verifiquemos que todo esté correcto',
            reportField: 'Campo del informe',
            lineItemLevel: 'Nivel de partida',
            reportLevel: 'Nivel de informe',
            appliedOnExport: 'No se importa en Expensify, se aplica en la exportación',
            shareNote: {
                header: 'Comparte tu espacio de trabajo con otros miembros',
                content: {
                    firstPart:
                        'Comparte este código QR o copia el enlace de abajo para facilitar que los miembros soliciten acceso a tu espacio de trabajo. Todas las solicitudes para unirse al espacio de trabajo aparecerán en la sala',
                    secondPart: 'para tu revisión.',
                },
            },
            connectTo: ({connectionName}: ConnectionNameParams) => `Conéctate a ${CONST.POLICY.CONNECTIONS.NAME_USER_FRIENDLY[connectionName]}`,
            createNewConnection: 'Crear una nueva conexión',
            reuseExistingConnection: 'Reutilizar la conexión existente',
            existingConnections: 'Conexiones existentes',
            existingConnectionsDescription: ({connectionName}: ConnectionNameParams) =>
                `Como ya te has conectado a ${CONST.POLICY.CONNECTIONS.NAME_USER_FRIENDLY[connectionName]} antes, puedes optar por reutilizar una conexión existente o crear una nueva.`,
            lastSyncDate: ({connectionName, formattedDate}: LastSyncDateParams) => `${connectionName} - Última sincronización ${formattedDate}`,
            topLevel: 'Nivel superior',
            authenticationError: ({connectionName}: AuthenticationErrorParams) => `No se puede conectar a ${connectionName} debido a un error de autenticación`,
            learnMore: 'Más información.',
            memberAlternateText: 'Los miembros pueden presentar y aprobar informes.',
            adminAlternateText: 'Los administradores tienen acceso total para editar todos los informes y la configuración del área de trabajo.',
            auditorAlternateText: 'Los auditores pueden ver y comentar los informes.',
            roleName: ({role}: OptionalParam<RoleNamesParams> = {}) => {
                switch (role) {
                    case CONST.POLICY.ROLE.ADMIN:
                        return 'Administrador';
                    case CONST.POLICY.ROLE.AUDITOR:
                        return 'Auditor';
                    case CONST.POLICY.ROLE.USER:
                        return 'Miembro';
                    default:
                        return 'Miembro';
                }
            },
            frequency: {
                manual: 'Manualmente',
                instant: 'Instantáneo',
                immediate: 'Diaria',
                trip: 'Por viaje',
                weekly: 'Semanal',
                semimonthly: 'Dos veces al mes',
                monthly: 'Mensual',
            },
            planType: 'Tipo de plan',
            submitExpense: 'Envía tus gastos a continuación:',
            defaultCategory: 'Categoría predeterminada',
            viewTransactions: 'Ver transacciones',
            policyExpenseChatName: ({displayName}: PolicyExpenseChatNameParams) => `${displayName}'s gastos`,
        },
        perDiem: {
            subtitle: 'Establece las tasas per diem para controlar los gastos diarios de los empleados. ',
            amount: 'Cantidad',
            deleteRates: () => ({
                one: 'Eliminar tasa',
                other: 'Eliminar tasas',
            }),
            deletePerDiemRate: 'Eliminar tasa per diem',
            findPerDiemRate: 'Encontrar tasa per diem',
            areYouSureDelete: () => ({
                one: '¿Estás seguro de que quieres eliminar esta tasa?',
                other: '¿Estás seguro de que quieres eliminar estas tasas?',
            }),
            emptyList: {
                title: 'Per diem',
                subtitle: 'Establece dietas per diem para controlar el gasto diario de los empleados. Importa las tarifas desde una hoja de cálculo para comenzar.',
            },
            errors: {
                existingRateError: ({rate}: CustomUnitRateParams) => `Ya existe una tasa con el valor ${rate}`,
            },
            importPerDiemRates: 'Importar tasas de per diem',
            editPerDiemRate: 'Editar la tasa de per diem',
            editPerDiemRates: 'Editar las tasas de per diem',
            editDestinationSubtitle: ({destination}: EditDestinationSubtitleParams) => `Actualizar este destino lo modificará para todas las subtasas per diem de ${destination}.`,
            editCurrencySubtitle: ({destination}: EditDestinationSubtitleParams) => `Actualizar esta moneda la modificará para todas las subtasas per diem de ${destination}.`,
        },
        qbd: {
            exportOutOfPocketExpensesDescription: 'Establezca cómo se exportan los gastos de bolsillo a QuickBooks Desktop.',
            exportOutOfPocketExpensesCheckToggle: 'Marcar los cheques como “imprimir más tarde”',
            exportDescription: 'Configura cómo se exportan los datos de Expensify a QuickBooks Desktop.',
            date: 'Fecha de exportación',
            exportInvoices: 'Exportar facturas a',
            exportExpensifyCard: 'Exportar las transacciones de la tarjeta Expensify como',
            account: 'Cuenta',
            accountDescription: 'Elige dónde contabilizar los asientos contables.',
            accountsPayable: 'Cuentas por pagar',
            accountsPayableDescription: 'Elige dónde crear las facturas de proveedores.',
            bankAccount: 'Cuenta bancaria',
            notConfigured: 'No configurado',
            bankAccountDescription: 'Elige desde dónde enviar los cheques.',
            creditCardAccount: 'Cuenta de la tarjeta de crédito',
            exportDate: {
                label: 'Fecha de exportación',
                description: 'Usa esta fecha al exportar informes a QuickBooks Desktop.',
                values: {
                    [CONST.QUICKBOOKS_EXPORT_DATE.LAST_EXPENSE]: {
                        label: 'Fecha del último gasto',
                        description: 'Fecha del gasto más reciente en el informe.',
                    },
                    [CONST.QUICKBOOKS_EXPORT_DATE.REPORT_EXPORTED]: {
                        label: 'Fecha de exportación',
                        description: 'Fecha de exportación del informe a QuickBooks Desktop.',
                    },
                    [CONST.QUICKBOOKS_EXPORT_DATE.REPORT_SUBMITTED]: {
                        label: 'Fecha de envío',
                        description: 'Fecha en la que el informe se envió para aprobación.',
                    },
                },
            },
            exportCheckDescription: 'Crearemos un cheque desglosado para cada informe de Expensify y lo enviaremos desde la cuenta bancaria a continuación.',
            exportJournalEntryDescription: 'Crearemos una entrada contable desglosada para cada informe de Expensify y lo contabilizaremos en la cuenta a continuación.',
            exportVendorBillDescription:
                'Crearemos una factura de proveedor desglosada para cada informe de Expensify y la añadiremos a la cuenta a continuación. Si este periodo está cerrado, lo contabilizaremos el 1º del siguiente periodo abierto.',
            deepDiveExpensifyCard: 'Las transacciones de la Tarjeta Expensify se exportarán automáticamente a una "Cuenta de Responsabilidad de la Tarjeta Expensify" creada con',
            deepDiveExpensifyCardIntegration: 'nuestra integración.',
            outOfPocketTaxEnabledDescription:
                'QuickBooks Desktop no admite impuestos en las exportaciones de asientos contables. Como tienes impuestos habilitados en tu espacio de trabajo, esta opción de exportación no está disponible.',
            outOfPocketTaxEnabledError: 'Los asientos contables no están disponibles cuando los impuestos están habilitados. Por favor, selecciona otra opción de exportación.',
            accounts: {
                [CONST.QUICKBOOKS_DESKTOP_NON_REIMBURSABLE_EXPORT_ACCOUNT_TYPE.CREDIT_CARD]: 'Tarjeta de crédito',
                [CONST.QUICKBOOKS_DESKTOP_REIMBURSABLE_ACCOUNT_TYPE.VENDOR_BILL]: 'Factura del proveedor',
                [CONST.QUICKBOOKS_DESKTOP_REIMBURSABLE_ACCOUNT_TYPE.JOURNAL_ENTRY]: 'Asiento contable',
                [CONST.QUICKBOOKS_DESKTOP_REIMBURSABLE_ACCOUNT_TYPE.CHECK]: 'Cheque',

                [`${CONST.QUICKBOOKS_DESKTOP_NON_REIMBURSABLE_EXPORT_ACCOUNT_TYPE.CHECK}Description`]:
                    'Crearemos un cheque desglosado para cada informe de Expensify y lo enviaremos desde la cuenta bancaria a continuación.',
                [`${CONST.QUICKBOOKS_DESKTOP_NON_REIMBURSABLE_EXPORT_ACCOUNT_TYPE.CREDIT_CARD}Description`]:
                    "Automáticamente relacionaremos el nombre del comerciante de la transacción con tarjeta de crédito con cualquier proveedor correspondiente en QuickBooks. Si no existen proveedores, crearemos un proveedor asociado 'Credit Card Misc.'.",
                [`${CONST.QUICKBOOKS_DESKTOP_REIMBURSABLE_ACCOUNT_TYPE.VENDOR_BILL}Description`]:
                    'Crearemos una factura de proveedor desglosada para cada informe de Expensify con la fecha del último gasto, y la añadiremos a la cuenta a continuación. Si este periodo está cerrado, lo contabilizaremos el 1º del siguiente periodo abierto.',

                [`${CONST.QUICKBOOKS_DESKTOP_NON_REIMBURSABLE_EXPORT_ACCOUNT_TYPE.CREDIT_CARD}AccountDescription`]: 'Elige dónde exportar las transacciones con tarjeta de crédito.',
                [`${CONST.QUICKBOOKS_DESKTOP_REIMBURSABLE_ACCOUNT_TYPE.VENDOR_BILL}AccountDescription`]:
                    'Selecciona el proveedor que se aplicará a todas las transacciones con tarjeta de crédito.',
                [`${CONST.QUICKBOOKS_DESKTOP_REIMBURSABLE_ACCOUNT_TYPE.CHECK}AccountDescription`]: 'Elige desde dónde enviar los cheques.',

                [`${CONST.QUICKBOOKS_DESKTOP_REIMBURSABLE_ACCOUNT_TYPE.VENDOR_BILL}Error`]:
                    'Las facturas de proveedores no están disponibles cuando las ubicaciones están habilitadas. Por favor, selecciona otra opción de exportación.',
                [`${CONST.QUICKBOOKS_DESKTOP_REIMBURSABLE_ACCOUNT_TYPE.CHECK}Error`]:
                    'Los cheques no están disponibles cuando las ubicaciones están habilitadas. Por favor, selecciona otra opción de exportación.',
                [`${CONST.QUICKBOOKS_DESKTOP_REIMBURSABLE_ACCOUNT_TYPE.JOURNAL_ENTRY}Error`]:
                    'Los asientos contables no están disponibles cuando los impuestos están habilitados. Por favor, selecciona otra opción de exportación.',
            },
            noAccountsFound: 'No se encontraron cuentas',
            noAccountsFoundDescription: 'Añade la cuenta en QuickBooks Desktop y sincroniza de nuevo la conexión',
            qbdSetup: 'Configuración de QuickBooks Desktop',
            requiredSetupDevice: {
                title: 'No se puede conectar desde este dispositivo',
                body1: 'Deberás configurar esta conexión desde la computadora que hospeda tu archivo de empresa de QuickBooks Desktop.',
                body2: 'Una vez que estés conectado, podrás sincronizar y exportar desde cualquier lugar.',
            },
            setupPage: {
                title: 'Abre este enlace para conectar',
                body: 'Para completar la configuración, abre el siguiente enlace en la computadora donde se está ejecutando QuickBooks Desktop.',
                setupErrorTitle: '¡Ups! Ha ocurrido un error',
                setupErrorBody1: 'La conexión con QuickBooks Desktop no está funcionando en este momento. Por favor, inténtalo de nuevo más tarde o',
                setupErrorBody2: 'si el problema persiste.',
                setupErrorBodyContactConcierge: 'contacta con Concierge',
            },
            importDescription: 'Elige que configuraciónes de codificación son importadas desde QuickBooks Desktop a Expensify.',
            classes: 'Clases',
            items: 'Artículos',
            customers: 'Clientes/proyectos',
            exportCompanyCardsDescription: 'Establece cómo se exportan las compras con tarjeta de empresa a QuickBooks Desktop.',
            defaultVendorDescription: 'Establece un proveedor predeterminado que se aplicará a todas las transacciones con tarjeta de crédito al momento de exportarlas.',
            accountsDescription: 'Tu plan de cuentas de QuickBooks Desktop se importará a Expensify como categorías.',
            accountsSwitchTitle: 'Elige importar cuentas nuevas como categorías activadas o desactivadas.',
            accountsSwitchDescription: 'Las categorías activas estarán disponibles para ser escogidas cuando se crea un gasto.',
            classesDescription: 'Elige cómo gestionar las clases de QuickBooks Desktop en Expensify.',
            tagsDisplayedAsDescription: 'Nivel de partida',
            reportFieldsDisplayedAsDescription: 'Nivel de informe',
            customersDescription: 'Elige cómo gestionar los clientes/proyectos de QuickBooks Desktop en Expensify.',
            advancedConfig: {
                autoSyncDescription: 'Expensify se sincronizará automáticamente con QuickBooks Desktop todos los días.',
                createEntities: 'Crear entidades automáticamente',
                createEntitiesDescription: 'Expensify creará automáticamente proveedores en QuickBooks Desktop si aún no existen.',
            },
            itemsDescription: 'Elige cómo gestionar los elementos de QuickBooks Desktop en Expensify.',
        },
        qbo: {
            connectedTo: 'Conectado a',
            importDescription: 'Elige que configuraciónes de codificación son importadas desde QuickBooks Online a Expensify.',
            classes: 'Clases',
            locations: 'Lugares',
            customers: 'Clientes/proyectos',
            accountsDescription: 'Tu plan de cuentas de QuickBooks Online se importará a Expensify como categorías.',
            accountsSwitchTitle: 'Elige importar cuentas nuevas como categorías activadas o desactivadas.',
            accountsSwitchDescription: 'Las categorías activas estarán disponibles para ser escogidas cuando se crea un gasto.',
            classesDescription: 'Elige cómo gestionar las clases de QuickBooks Online en Expensify.',
            customersDescription: 'Elige cómo gestionar los clientes/proyectos de QuickBooks Online en Expensify.',
            locationsDescription: 'Elige cómo gestionar los lugares de QuickBooks Online en Expensify.',
            locationsLineItemsRestrictionDescription:
                'QuickBooks Online no admite Ubicaciones a nivel de línea para cheques o facturas de proveedores. Si deseas tener ubicaciones a nivel de línea, asegúrate de estar usando asientos contables y gastos con tarjetas de crédito/débito.',
            taxesDescription: 'Elige cómo gestionar los impuestos de QuickBooks Online en Expensify.',
            taxesJournalEntrySwitchNote: 'QuickBooks Online no permite impuestos en los asientos contables. Por favor, cambia la opción de exportación a factura de proveedor o cheque.',
            exportInvoices: 'Exportar facturas a',
            exportDescription: 'Configura cómo se exportan los datos de Expensify a QuickBooks Online.',
            date: 'Fecha de exportación',
            deepDiveExpensifyCard: 'Las transacciones de la Tarjeta Expensify se exportan automáticamente a una "Cuenta de Responsabilidad de la Tarjeta Expensify" creada con',
            deepDiveExpensifyCardIntegration: 'nuestra integración.',
            exportExpensifyCard: 'Exportar las transacciones de las tarjetas Expensify como',
            exportDate: {
                label: 'Fecha de exportación',
                description: 'Usa esta fecha al exportar informe a QuickBooks Online.',
                values: {
                    [CONST.QUICKBOOKS_EXPORT_DATE.LAST_EXPENSE]: {
                        label: 'Fecha del último gasto',
                        description: 'Fecha del gasto mas reciente en el informe.',
                    },
                    [CONST.QUICKBOOKS_EXPORT_DATE.REPORT_EXPORTED]: {
                        label: 'Fecha de exportación',
                        description: 'Fecha de exportación del informe a QuickBooks Online.',
                    },
                    [CONST.QUICKBOOKS_EXPORT_DATE.REPORT_SUBMITTED]: {
                        label: 'Fecha de envío',
                        description: 'Fecha en la que el informe se envió para tu aprobación.',
                    },
                },
            },
            receivable: 'Cuentas por cobrar', // This is an account name that will come directly from QBO, so I don't know why we need a translation for it. It should take whatever the name of the account is in QBO. Leaving this note for CS.
            archive: 'Archivo de cuentas por cobrar', // This is an account name that will come directly from QBO, so I don't know why we need a translation for it. It should take whatever the name of the account is in QBO. Leaving this note for CS.
            exportInvoicesDescription: 'Usa esta cuenta al exportar facturas a QuickBooks Online.',
            exportCompanyCardsDescription: 'Establece cómo se exportan las compras con tarjeta de empresa a QuickBooks Online.',
            account: 'Cuenta',
            accountDescription: 'Elige dónde contabilizar los asientos contables.',
            vendor: 'Proveedor',
            defaultVendorDescription: 'Establece un proveedor predeterminado que se aplicará a todas las transacciones con tarjeta de crédito al momento de exportarlas.',
            accountsPayable: 'Cuentas por pagar',
            accountsPayableDescription: 'Elige dónde crear las facturas de proveedores.',
            bankAccount: 'Cuenta bancaria',
            notConfigured: 'No configurado',
            bankAccountDescription: 'Elige desde dónde enviar los cheques.',
            creditCardAccount: 'Cuenta de la tarjeta de crédito',
            companyCardsLocationEnabledDescription:
                'QuickBooks Online no permite lugares en las exportaciones de facturas de proveedores. Como tienes activadas los lugares en tu espacio de trabajo, esta opción de exportación no está disponible.',
            exportOutOfPocketExpensesDescription: 'Establezca cómo se exportan los gastos de bolsillo a QuickBooks Online.',
            exportCheckDescription: 'Crearemos un cheque desglosado para cada informe de Expensify y lo enviaremos desde la cuenta bancaria a continuación.',
            exportJournalEntryDescription: 'Crearemos una entrada contable desglosada para cada informe de Expensify y lo contabilizaremos en la cuenta a continuación.',
            exportVendorBillDescription:
                'Crearemos una factura de proveedor desglosada para cada informe de Expensify y la añadiremos a la cuenta a continuación. Si este periodo está cerrado, lo contabilizaremos en el día 1 del siguiente periodo abierto.',
            outOfPocketTaxEnabledDescription:
                'QuickBooks Online no permite impuestos en las exportaciones de entradas a los asientos contables. Como tienes los impuestos activados en tu espacio de trabajo, esta opción de exportación no está disponible.',
            outOfPocketTaxEnabledError: 'La anotacion en el diario no está disponible cuando los impuestos están activados. Por favor, selecciona otra opción de exportación diferente.',

            advancedConfig: {
                autoSyncDescription: 'Expensify se sincronizará automáticamente con QuickBooks Online todos los días.',
                inviteEmployees: 'Invitar empleados',
                inviteEmployeesDescription: 'Importe los registros de los empleados de QuickBooks Online e invítelos a este espacio de trabajo.',
                createEntities: 'Crear entidades automáticamente',
                createEntitiesDescription: 'Expensify creará automáticamente proveedores en QuickBooks Online si aún no existen, y creará automáticamente clientes al exportar facturas.',
                reimbursedReportsDescription:
                    'Cada vez que se pague un informe utilizando Expensify ACH, se creará el correspondiente pago de la factura en la cuenta de QuickBooks Online indicadas a continuación.',
                qboBillPaymentAccount: 'Cuenta de pago de las facturas de QuickBooks',
                qboInvoiceCollectionAccount: 'Cuenta de cobro de las facturas QuickBooks',
                accountSelectDescription: 'Elige desde dónde pagar las facturas y crearemos el pago en QuickBooks Online.',
                invoiceAccountSelectorDescription: 'Elige dónde recibir los pagos de facturas y crearemos el pago en QuickBooks Online.',
            },
            accounts: {
                [CONST.QUICKBOOKS_NON_REIMBURSABLE_EXPORT_ACCOUNT_TYPE.DEBIT_CARD]: 'Tarjeta de débito',
                [CONST.QUICKBOOKS_NON_REIMBURSABLE_EXPORT_ACCOUNT_TYPE.CREDIT_CARD]: 'Tarjeta de crédito',
                [CONST.QUICKBOOKS_REIMBURSABLE_ACCOUNT_TYPE.VENDOR_BILL]: 'Factura del proveedor',
                [CONST.QUICKBOOKS_REIMBURSABLE_ACCOUNT_TYPE.JOURNAL_ENTRY]: 'Asiento contable',
                [CONST.QUICKBOOKS_REIMBURSABLE_ACCOUNT_TYPE.CHECK]: 'Cheque',

                [`${CONST.QUICKBOOKS_NON_REIMBURSABLE_EXPORT_ACCOUNT_TYPE.DEBIT_CARD}Description`]:
                    "Automáticamente relacionaremos el nombre del comerciante de la transacción con tarjeta de débito con cualquier proveedor correspondiente en QuickBooks. Si no existen proveedores, crearemos un proveedor asociado 'Debit Card Misc.'.",
                [`${CONST.QUICKBOOKS_NON_REIMBURSABLE_EXPORT_ACCOUNT_TYPE.CREDIT_CARD}Description`]:
                    "Automáticamente relacionaremos el nombre del comerciante de la transacción con tarjeta de crédito con cualquier proveedor correspondiente en QuickBooks. Si no existen proveedores, crearemos un proveedor asociado 'Credit Card Misc.'.",
                [`${CONST.QUICKBOOKS_REIMBURSABLE_ACCOUNT_TYPE.VENDOR_BILL}Description`]:
                    'Crearemos una factura de proveedor desglosada para cada informe de Expensify con la fecha del último gasto, y la añadiremos a la cuenta a continuación. Si este periodo está cerrado, lo contabilizaremos en el día 1 del siguiente periodo abierto.',

                [`${CONST.QUICKBOOKS_NON_REIMBURSABLE_EXPORT_ACCOUNT_TYPE.DEBIT_CARD}AccountDescription`]: 'Elige dónde exportar las transacciones con tarjeta de débito.',
                [`${CONST.QUICKBOOKS_NON_REIMBURSABLE_EXPORT_ACCOUNT_TYPE.CREDIT_CARD}AccountDescription`]: 'Elige dónde exportar las transacciones con tarjeta de crédito.',
                [`${CONST.QUICKBOOKS_REIMBURSABLE_ACCOUNT_TYPE.VENDOR_BILL}AccountDescription`]: 'Selecciona el proveedor que se aplicará a todas las transacciones con tarjeta de crédito.',

                [`${CONST.QUICKBOOKS_REIMBURSABLE_ACCOUNT_TYPE.VENDOR_BILL}Error`]:
                    'Las facturas de proveedores no están disponibles cuando las ubicaciones están habilitadas. Por favor, selecciona otra opción de exportación diferente.',
                [`${CONST.QUICKBOOKS_REIMBURSABLE_ACCOUNT_TYPE.CHECK}Error`]:
                    'La verificación no está disponible cuando las ubicaciones están habilitadas. Por favor, selecciona otra opción de exportación diferente.',
                [`${CONST.QUICKBOOKS_REIMBURSABLE_ACCOUNT_TYPE.JOURNAL_ENTRY}Error`]:
                    'El asiento de diario no está disponible cuando los impuestos están habilitados. Por favor, selecciona otra opción de exportación diferente.',
            },
            exportDestinationAccountsMisconfigurationError: {
                [CONST.QUICKBOOKS_REIMBURSABLE_ACCOUNT_TYPE.VENDOR_BILL]: 'Elige una cuenta válida para la exportación de facturas de proveedor',
                [CONST.QUICKBOOKS_REIMBURSABLE_ACCOUNT_TYPE.JOURNAL_ENTRY]: 'Elige una cuenta válida para la exportación de asientos contables',
                [CONST.QUICKBOOKS_REIMBURSABLE_ACCOUNT_TYPE.CHECK]: 'Elige una cuenta válida para la exportación de cheques',
            },
            exportDestinationSetupAccountsInfo: {
                [CONST.QUICKBOOKS_REIMBURSABLE_ACCOUNT_TYPE.VENDOR_BILL]: 'Para usar la exportación de facturas de proveedor, configura una cuenta receptora de pagos en QuickBooks Online',
                [CONST.QUICKBOOKS_REIMBURSABLE_ACCOUNT_TYPE.JOURNAL_ENTRY]: 'Para usar la exportación de asientos contables, configura una cuenta contable en QuickBooks Online',
                [CONST.QUICKBOOKS_REIMBURSABLE_ACCOUNT_TYPE.CHECK]: 'Para usar la exportación de cheques, configura una cuenta bancaria en QuickBooks Online',
            },
            noAccountsFound: 'No se ha encontrado ninguna cuenta',
            noAccountsFoundDescription: 'Añade la cuenta en QuickBooks Online y sincroniza de nuevo la conexión.',
            accountingMethods: {
                label: 'Cuándo Exportar',
                description: 'Elige cuándo exportar los gastos:',
                values: {
                    [COMMON_CONST.INTEGRATIONS.ACCOUNTING_METHOD.ACCRUAL]: 'Devengo',
                    [COMMON_CONST.INTEGRATIONS.ACCOUNTING_METHOD.CASH]: 'Efectivo',
                },
                alternateText: {
                    [COMMON_CONST.INTEGRATIONS.ACCOUNTING_METHOD.ACCRUAL]: 'Los gastos por cuenta propia se exportarán cuando estén aprobados definitivamente',
                    [COMMON_CONST.INTEGRATIONS.ACCOUNTING_METHOD.CASH]: 'Los gastos por cuenta propia se exportarán cuando estén pagados',
                },
            },
        },
        workspaceList: {
            joinNow: 'Únete ahora',
            askToJoin: 'Pedir unirse',
        },
        xero: {
            organization: 'Organización Xero',
            organizationDescription: 'Seleccione la organización en Xero desde la que está importando los datos.',
            importDescription: 'Elija qué configuraciones de codificación se importan de Xero a Expensify.',
            accountsDescription: 'Tu plan de cuentas de Xero se importará a Expensify como categorías.',
            accountsSwitchTitle: 'Elige importar cuentas nuevas como categorías activadas o desactivadas.',
            accountsSwitchDescription: 'Las categorías activas estarán disponibles para ser escogidas cuando se crea un gasto.',
            trackingCategories: 'Categorías de seguimiento',
            trackingCategoriesDescription: 'Elige cómo gestionar categorías de seguimiento de Xero en Expensify.',
            mapTrackingCategoryTo: ({categoryName}: CategoryNameParams) => `Asignar ${categoryName} de Xero a`,
            mapTrackingCategoryToDescription: ({categoryName}: CategoryNameParams) => `Elige dónde mapear ${categoryName} al exportar a Xero.`,
            customers: 'Volver a facturar a los clientes',
            customersDescription:
                'Elige si quieres volver a facturar a los clientes en Expensify. Tus contactos de clientes de Xero se pueden etiquetar como gastos, y se exportarán a Xero como una factura de venta.',
            taxesDescription: 'Elige cómo gestionar los impuestos de Xero en Expensify.',
            notImported: 'No importado',
            notConfigured: 'No configurado',
            trackingCategoriesOptions: {
                [CONST.XERO_CONFIG.TRACKING_CATEGORY_OPTIONS.DEFAULT]: 'Contacto de Xero por defecto',
                [CONST.XERO_CONFIG.TRACKING_CATEGORY_OPTIONS.TAG]: 'Etiquetas',
                [CONST.XERO_CONFIG.TRACKING_CATEGORY_OPTIONS.REPORT_FIELD]: 'Campos de informes',
            },
            exportDescription: 'Configura cómo se exportan los datos de Expensify a Xero.',
            purchaseBill: 'Factura de compra',
            exportDeepDiveCompanyCard:
                'Cada gasto exportado se contabiliza como una transacción bancaria en la cuenta bancaria de Xero que selecciones a continuación. Las fechas de las transacciones coincidirán con las fechas de el extracto bancario.',
            bankTransactions: 'Transacciones bancarias',
            xeroBankAccount: 'Cuenta bancaria de Xero',
            xeroBankAccountDescription: 'Elige dónde se contabilizarán los gastos como transacciones bancarias.',
            exportExpensesDescription: 'Los informes se exportarán como una factura de compra utilizando la fecha y el estado que seleccione a continuación',
            purchaseBillDate: 'Fecha de la factura de compra',
            exportInvoices: 'Exportar facturas como',
            salesInvoice: 'Factura de venta',
            exportInvoicesDescription: 'Las facturas de venta siempre muestran la fecha en la que se envió la factura.',
            advancedConfig: {
                autoSyncDescription: 'Expensify se sincronizará automáticamente con Xero todos los días.',
                purchaseBillStatusTitle: 'Estado de la factura de compra',
                reimbursedReportsDescription:
                    'Cada vez que se pague un informe utilizando Expensify ACH, se creará el correspondiente pago de la factura en la cuenta de Xero indicadas a continuación.',
                xeroBillPaymentAccount: 'Cuenta de pago de las facturas de Xero',
                xeroInvoiceCollectionAccount: 'Cuenta de cobro de las facturas Xero',
                xeroBillPaymentAccountDescription: 'Elige desde dónde pagar las facturas y crearemos el pago en Xero.',
                invoiceAccountSelectorDescription: 'Elige dónde recibir los pagos de facturas y crearemos el pago en Xero.',
            },
            exportDate: {
                label: 'Fecha de la factura de compra',
                description: 'Usa esta fecha al exportar el informe a Xero.',
                values: {
                    [CONST.XERO_EXPORT_DATE.LAST_EXPENSE]: {
                        label: 'Fecha del último gasto',
                        description: 'Fecha del gasto mas reciente en el informe.',
                    },
                    [CONST.XERO_EXPORT_DATE.REPORT_EXPORTED]: {
                        label: 'Fecha de exportación',
                        description: 'Fecha de exportación del informe a Xero.',
                    },
                    [CONST.XERO_EXPORT_DATE.REPORT_SUBMITTED]: {
                        label: 'Fecha de envío',
                        description: 'Fecha en la que el informe se envió para su aprobación.',
                    },
                },
            },
            invoiceStatus: {
                label: 'Estado de la factura de compra',
                description: 'Usa este estado al exportar facturas de compra a Xero.',
                values: {
                    [CONST.XERO_CONFIG.INVOICE_STATUS.DRAFT]: 'Borrador',
                    [CONST.XERO_CONFIG.INVOICE_STATUS.AWAITING_APPROVAL]: 'Pendiente de aprobación',
                    [CONST.XERO_CONFIG.INVOICE_STATUS.AWAITING_PAYMENT]: 'Pendiente de pago',
                },
            },
            noAccountsFound: 'No se ha encontrado ninguna cuenta',
            noAccountsFoundDescription: 'Añade la cuenta en Xero y sincroniza de nuevo la conexión',
            accountingMethods: {
                label: 'Cuándo Exportar',
                description: 'Elige cuándo exportar los gastos:',
                values: {
                    [COMMON_CONST.INTEGRATIONS.ACCOUNTING_METHOD.ACCRUAL]: 'Devengo',
                    [COMMON_CONST.INTEGRATIONS.ACCOUNTING_METHOD.CASH]: 'Efectivo',
                },
                alternateText: {
                    [COMMON_CONST.INTEGRATIONS.ACCOUNTING_METHOD.ACCRUAL]: 'Los gastos por cuenta propia se exportarán cuando estén aprobados definitivamente',
                    [COMMON_CONST.INTEGRATIONS.ACCOUNTING_METHOD.CASH]: 'Los gastos por cuenta propia se exportarán cuando estén pagados',
                },
            },
        },

        sageIntacct: {
            preferredExporter: 'Exportador preferido',
            taxSolution: 'Solución fiscal',
            notConfigured: 'No configurado',
            exportDate: {
                label: 'Fecha de exportación',
                description: 'Utilice esta fecha cuando exporte informes a Sage Intacct.',
                values: {
                    [CONST.SAGE_INTACCT_EXPORT_DATE.LAST_EXPENSE]: {
                        label: 'Fecha del último gasto',
                        description: 'Fecha del gasto más reciente del informe.',
                    },
                    [CONST.SAGE_INTACCT_EXPORT_DATE.EXPORTED]: {
                        label: 'Fecha de exportación',
                        description: 'Fecha en la que se exportó el informe a Sage Intacct.',
                    },
                    [CONST.SAGE_INTACCT_EXPORT_DATE.SUBMITTED]: {
                        label: 'Fecha de envío',
                        description: 'Fecha de presentación del informe para su aprobación.',
                    },
                },
            },
            reimbursableExpenses: {
                description: 'Establece cómo se exportan los gastos por cuenta propia a Sage Intacct.',
                values: {
                    [CONST.SAGE_INTACCT_REIMBURSABLE_EXPENSE_TYPE.EXPENSE_REPORT]: 'Informes de gastos',
                    [CONST.SAGE_INTACCT_REIMBURSABLE_EXPENSE_TYPE.VENDOR_BILL]: 'Facturas de proveedores',
                },
            },
            nonReimbursableExpenses: {
                description: 'Establece cómo se exportan las compras con tarjeta de empresa a Sage Intacct.',
                values: {
                    [CONST.SAGE_INTACCT_NON_REIMBURSABLE_EXPENSE_TYPE.CREDIT_CARD_CHARGE]: 'Tarjetas de crédito',
                    [CONST.SAGE_INTACCT_NON_REIMBURSABLE_EXPENSE_TYPE.VENDOR_BILL]: 'Facturas de proveedores',
                },
            },
            creditCardAccount: 'Cuenta de tarjeta de crédito',
            defaultVendor: 'Proveedor por defecto',
            defaultVendorDescription: ({isReimbursable}: DefaultVendorDescriptionParams) =>
                `Establezca un proveedor predeterminado que se aplicará a los gastos ${isReimbursable ? '' : 'no '}reembolsables que no tienen un proveedor coincidente en Sage Intacct.`,
            exportDescription: 'Configure cómo se exportan los datos de Expensify a Sage Intacct.',
            exportPreferredExporterNote:
                'El exportador preferido puede ser cualquier administrador del área de trabajo, pero también debe ser un administrador del dominio si establece diferentes cuentas de exportación para tarjetas de empresa individuales en Configuración del dominio.',
            exportPreferredExporterSubNote: 'Una vez configurado, el exportador preferido verá los informes para exportar en su cuenta.',
            noAccountsFound: 'No se ha encontrado ninguna cuenta',
            noAccountsFoundDescription: 'Añade la cuenta en Sage Intacct y sincroniza de nuevo la conexión',
            autoSync: 'Sincronización automática',
            autoSyncDescription: 'Sincronice Sage Intacct y Expensify automáticamente, todos los días.',
            inviteEmployees: 'Invitar a los empleados',
            inviteEmployeesDescription:
                'Importe los registros de empleados de Sage Intacct e invite a los empleados a este espacio de trabajo. Su flujo de trabajo de aprobación será por defecto la aprobación del gerente y se puede configurar aún más en la página Miembros.',
            syncReimbursedReports: 'Sincronizar informes reembolsados',
            syncReimbursedReportsDescription:
                'Cuando un informe se reembolsa utilizando Expensify ACH, la factura de compra correspondiente se creará en la cuenta de Sage Intacct a continuación.',
            paymentAccount: 'Cuenta de pago Sage Intacct',
        },
        netsuite: {
            subsidiary: 'Subsidiaria',
            subsidiarySelectDescription: 'Elige la subsidiaria de NetSuite de la que deseas importar datos.',
            exportDescription: 'Configura cómo se exportan los datos de Expensify a NetSuite.',
            exportInvoices: 'Exportar facturas a',
            journalEntriesTaxPostingAccount: 'Cuenta de registro de impuestos de asientos contables',
            journalEntriesProvTaxPostingAccount: 'Cuenta de registro de impuestos provinciales de asientos contables',
            foreignCurrencyAmount: 'Exportar importe en moneda extranjera',
            exportToNextOpenPeriod: 'Exportar al siguiente período abierto',
            nonReimbursableJournalPostingAccount: 'Cuenta de registro de diario no reembolsable',
            reimbursableJournalPostingAccount: 'Cuenta de registro de diario reembolsable',
            journalPostingPreference: {
                label: 'Preferencia de registro de asientos contables',
                values: {
                    [CONST.NETSUITE_JOURNAL_POSTING_PREFERENCE.JOURNALS_POSTING_INDIVIDUAL_LINE]: 'Entrada única y detallada para cada informe',
                    [CONST.NETSUITE_JOURNAL_POSTING_PREFERENCE.JOURNALS_POSTING_TOTAL_LINE]: 'Entrada única para cada gasto individual',
                },
            },
            invoiceItem: {
                label: 'Artículo de la factura',
                values: {
                    [CONST.NETSUITE_INVOICE_ITEM_PREFERENCE.CREATE]: {
                        label: 'Crear uno para mí',
                        description: "Crearemos un 'Artículo de línea de factura de Expensify' para ti al exportar (si aún no existe).",
                    },
                    [CONST.NETSUITE_INVOICE_ITEM_PREFERENCE.SELECT]: {
                        label: 'Seleccionar existente',
                        description: 'Asociaremos las facturas de Expensify al artículo seleccionado a continuación.',
                    },
                },
            },
            exportDate: {
                label: 'Fecha de exportación',
                description: 'Usa esta fecha al exportar informe a NetSuite.',
                values: {
                    [CONST.NETSUITE_EXPORT_DATE.LAST_EXPENSE]: {
                        label: 'Fecha del último gasto',
                        description: 'Fecha del gasto mas reciente en el informe.',
                    },
                    [CONST.NETSUITE_EXPORT_DATE.EXPORTED]: {
                        label: 'Fecha de exportación',
                        description: 'Fecha de exportación del informe a NetSuite.',
                    },
                    [CONST.NETSUITE_EXPORT_DATE.SUBMITTED]: {
                        label: 'Fecha de envío',
                        description: 'Fecha en la que el informe se envió para su aprobación.',
                    },
                },
            },
            exportDestination: {
                values: {
                    [CONST.NETSUITE_EXPORT_DESTINATION.EXPENSE_REPORT]: {
                        label: 'Informes de gastos',
                        reimbursableDescription: 'Los gastos reembolsables se exportarán como informes de gastos a NetSuite.',
                        nonReimbursableDescription: 'Los gastos no reembolsables se exportarán como informes de gastos a NetSuite.',
                    },
                    [CONST.NETSUITE_EXPORT_DESTINATION.VENDOR_BILL]: {
                        label: 'Facturas de proveedores',
                        reimbursableDescription:
                            'Los gastos reembolsables se exportarán como facturas pagaderas al proveedor especificado en NetSuite.\n' +
                            '\n' +
                            'Si deseas establecer un proveedor específico para cada tarjeta, ve a *Configuraciones > Dominios > Tarjetas de Empresa*.',
                        nonReimbursableDescription:
                            'Los gastos no reembolsables se exportarán como facturas pagaderas al proveedor especificado en NetSuite.\n' +
                            '\n' +
                            'Si deseas establecer un proveedor específico para cada tarjeta, ve a *Configuraciones > Dominios > Tarjetas de Empresa*.',
                    },
                    [CONST.NETSUITE_EXPORT_DESTINATION.JOURNAL_ENTRY]: {
                        label: 'Asientos contables',
                        reimbursableDescription:
                            'Los gastos reembolsables se exportarán como asientos contables a la cuenta especificada en NetSuite.\n' +
                            '\n' +
                            'Si deseas establecer un proveedor específico para cada tarjeta, ve a *Configuraciones > Dominios > Tarjetas de Empresa*.',
                        nonReimbursableDescription:
                            'Los gastos no reembolsables se exportarán como asientos contables a la cuenta especificada en NetSuite.\n' +
                            '\n' +
                            'Si deseas establecer un proveedor específico para cada tarjeta, ve a *Configuraciones > Dominios > Tarjetas de Empresa*.',
                    },
                },
            },
            advancedConfig: {
                autoSyncDescription: 'Expensify se sincronizará automáticamente con NetSuite todos los días.',
                reimbursedReportsDescription:
                    'Cada vez que se pague un informe utilizando Expensify ACH, se creará el correspondiente pago de la factura en la cuenta de NetSuite indicadas a continuación.',
                reimbursementsAccount: 'Cuenta de reembolsos',
                reimbursementsAccountDescription: 'Elija la cuenta bancaria que utilizará para los reembolsos y crearemos el pago asociado en NetSuite.',
                collectionsAccount: 'Cuenta de cobros',
                collectionsAccountDescription: 'Una vez que una factura se marca como pagada en Expensify y se exporta a NetSuite, aparecerá contra la cuenta de abajo.',
                approvalAccount: 'Cuenta de aprobación de cuentas por pagar',
                approvalAccountDescription:
                    'Elija la cuenta con la que se aprobarán las transacciones en NetSuite. Si está sincronizando informes reembolsados, esta es también la cuenta con la que se crearán los pagos de facturas.',
                defaultApprovalAccount: 'Preferencia predeterminada de NetSuite',
                inviteEmployees: 'Invitar empleados y establecer aprobaciones',
                inviteEmployeesDescription:
                    'Importar registros de empleados de NetSuite e invitar a empleados a este espacio de trabajo. Su flujo de trabajo de aprobación será por defecto la aprobación del gerente y se puede configurar más en la página *Miembros*.',
                autoCreateEntities: 'Crear automáticamente empleados/proveedores',
                enableCategories: 'Activar categorías recién importadas',
                customFormID: 'ID de formulario personalizado',
                customFormIDDescription:
                    'Por defecto, Expensify creará entradas utilizando el formulario de transacción preferido configurado en NetSuite. Alternativamente, tienes la opción de designar un formulario de transacción específico para ser utilizado.',
                customFormIDReimbursable: 'Gasto reembolsable',
                customFormIDNonReimbursable: 'Gasto no reembolsable',
                exportReportsTo: {
                    label: 'Nivel de aprobación del informe de gastos',
                    description:
                        'Una vez aprobado un informe de gastos en Expensify y exportado a NetSuite, puede establecer un nivel adicional de aprobación en NetSuite antes de su contabilización.',
                    values: {
                        [CONST.NETSUITE_REPORTS_APPROVAL_LEVEL.REPORTS_APPROVED_NONE]: 'Preferencia predeterminada de NetSuite',
                        [CONST.NETSUITE_REPORTS_APPROVAL_LEVEL.REPORTS_SUPERVISOR_APPROVED]: 'Solo aprobado por el supervisor',
                        [CONST.NETSUITE_REPORTS_APPROVAL_LEVEL.REPORTS_ACCOUNTING_APPROVED]: 'Solo aprobado por contabilidad',
                        [CONST.NETSUITE_REPORTS_APPROVAL_LEVEL.REPORTS_APPROVED_BOTH]: 'Aprobado por supervisor y contabilidad',
                    },
                },
                accountingMethods: {
                    label: 'Cuándo Exportar',
                    description: 'Elige cuándo exportar los gastos:',
                    values: {
                        [COMMON_CONST.INTEGRATIONS.ACCOUNTING_METHOD.ACCRUAL]: 'Devengo',
                        [COMMON_CONST.INTEGRATIONS.ACCOUNTING_METHOD.CASH]: 'Efectivo',
                    },
                    alternateText: {
                        [COMMON_CONST.INTEGRATIONS.ACCOUNTING_METHOD.ACCRUAL]: 'Los gastos por cuenta propia se exportarán cuando estén aprobados definitivamente',
                        [COMMON_CONST.INTEGRATIONS.ACCOUNTING_METHOD.CASH]: 'Los gastos por cuenta propia se exportarán cuando estén pagados',
                    },
                },
                exportVendorBillsTo: {
                    label: 'Nivel de aprobación de facturas de proveedores',
                    description:
                        'Una vez aprobada una factura de proveedor en Expensify y exportada a NetSuite, puede establecer un nivel adicional de aprobación en NetSuite antes de su contabilización.',
                    values: {
                        [CONST.NETSUITE_VENDOR_BILLS_APPROVAL_LEVEL.VENDOR_BILLS_APPROVED_NONE]: 'Preferencia predeterminada de NetSuite',
                        [CONST.NETSUITE_VENDOR_BILLS_APPROVAL_LEVEL.VENDOR_BILLS_APPROVAL_PENDING]: 'Aprobación pendiente',
                        [CONST.NETSUITE_VENDOR_BILLS_APPROVAL_LEVEL.VENDOR_BILLS_APPROVED]: 'Aprobado para publicación',
                    },
                },
                exportJournalsTo: {
                    label: 'Nivel de aprobación de asientos contables',
                    description: 'Una vez aprobado un asiento en Expensify y exportado a NetSuite, puede establecer un nivel adicional de aprobación en NetSuite antes de contabilizarlo.',
                    values: {
                        [CONST.NETSUITE_JOURNALS_APPROVAL_LEVEL.JOURNALS_APPROVED_NONE]: 'Preferencia predeterminada de NetSuite',
                        [CONST.NETSUITE_JOURNALS_APPROVAL_LEVEL.JOURNALS_APPROVAL_PENDING]: 'Aprobación pendiente',
                        [CONST.NETSUITE_JOURNALS_APPROVAL_LEVEL.JOURNALS_APPROVED]: 'Aprobado para publicación',
                    },
                },
                error: {
                    customFormID: 'Introduzca un ID numérico válido para el formulario personalizado',
                },
            },
            noAccountsFound: 'No se han encontrado cuentas',
            noAccountsFoundDescription: 'Añade la cuenta en NetSuite y sincroniza la conexión de nuevo',
            noVendorsFound: 'No se han encontrado proveedores',
            noVendorsFoundDescription: 'Añade proveedores en NetSuite y sincroniza la conexión de nuevo',
            noItemsFound: 'No se han encontrado artículos de factura',
            noItemsFoundDescription: 'Añade artículos de factura en NetSuite y sincroniza la conexión de nuevo',
            noSubsidiariesFound: 'No se ha encontrado subsidiarias',
            noSubsidiariesFoundDescription: 'Añade la subsidiaria en NetSuite y sincroniza de nuevo la conexión',
            tokenInput: {
                title: 'Netsuite configuración',
                formSteps: {
                    installBundle: {
                        title: 'Instala el paquete de Expensify',
                        description: 'En NetSuite, ir a *Personalización > SuiteBundler > Buscar e Instalar Paquetes* > busca "Expensify" > instala el paquete.',
                    },
                    enableTokenAuthentication: {
                        title: 'Habilitar la autenticación basada en token',
                        description: 'En NetSuite, ir a *Configuración > Empresa > Habilitar Funciones > SuiteCloud* > activar *autenticación basada en token*.',
                    },
                    enableSoapServices: {
                        title: 'Habilitar servicios web SOAP',
                        description: 'En NetSuite, ir a *Configuración > Empresa > Habilitar funciones > SuiteCloud* > habilitar *Servicios Web SOAP*.',
                    },
                    createAccessToken: {
                        title: 'Crear un token de acceso',
                        description:
                            'En NetSuite, ir a *Configuración > Usuarios/Roles > Tokens de Acceso* > crear un token de acceso para la aplicación "Expensify" y tambiém para el rol de "Integración Expensify" o "Administrador".\n\n*Importante:* Asegúrese de guardar el ID y el secreto del Token en este paso. Los necesitará para el siguiente paso.',
                    },
                    enterCredentials: {
                        title: 'Ingresa tus credenciales de NetSuite',
                        formInputs: {
                            netSuiteAccountID: 'ID de Cuenta NetSuite',
                            netSuiteTokenID: 'ID de Token',
                            netSuiteTokenSecret: 'Secreto de Token',
                        },
                        netSuiteAccountIDDescription: 'En NetSuite, ir a *Configuración > Integración > Preferencias de Servicios Web SOAP*.',
                    },
                },
            },
            import: {
                expenseCategories: 'Categorías de gastos',
                expenseCategoriesDescription: 'Las categorías de gastos de NetSuite se importan a Expensify como categorías.',
                crossSubsidiaryCustomers: 'Clientes/proyectos entre subsidiaria',
                importFields: {
                    departments: {
                        title: 'Departamentos',
                        subtitle: 'Elige cómo manejar los *departamentos* de NetSuite en Expensify.',
                    },
                    classes: {
                        title: 'Clases',
                        subtitle: 'Elige cómo manejar las *clases* en Expensify.',
                    },
                    locations: {
                        title: 'Ubicaciones',
                        subtitle: 'Elija cómo manejar *ubicaciones* en Expensify.',
                    },
                },
                customersOrJobs: {
                    title: 'Clientes/proyectos',
                    subtitle: 'Elija cómo manejar los *clientes* y *proyectos* de NetSuite en Expensify.',
                    importCustomers: 'Importar clientes',
                    importJobs: 'Importar proyectos',
                    customers: 'clientes',
                    jobs: 'proyectos',
                    label: ({importFields, importType}: CustomersOrJobsLabelParams) => `${importFields.join(' y ')}, ${importType}`,
                },
                importTaxDescription: 'Importar grupos de impuestos desde NetSuite.',
                importCustomFields: {
                    chooseOptionBelow: 'Elija una de las opciones siguientes:',
                    label: ({importedTypes}: ImportedTypesParams) => `Importados como ${importedTypes.join(' y ')}`,
                    requiredFieldError: ({fieldName}: RequiredFieldParams) => `Por favor, introduzca el ${fieldName}`,
                    customSegments: {
                        title: 'Segmentos/registros personalizados',
                        addText: 'Añadir segmento/registro personalizado',
                        recordTitle: 'Segmento/registro personalizado',
                        helpLink: CONST.NETSUITE_IMPORT.HELP_LINKS.CUSTOM_SEGMENTS,
                        helpLinkText: 'Ver instrucciones detalladas',
                        helpText: ' sobre la configuración de segmentos/registros personalizado.',
                        emptyTitle: 'Añadir un segmento personalizado o un registro personalizado',
                        fields: {
                            segmentName: 'Name',
                            internalID: 'Identificación interna',
                            scriptID: 'ID de guión',
                            mapping: 'Mostrado como',
                            customRecordScriptID: 'ID de columna de transacción',
                        },
                        removeTitle: 'Eliminar segmento/registro personalizado',
                        removePrompt: '¿Está seguro de que desea eliminar este segmento/registro personalizado?',
                        addForm: {
                            customSegmentName: 'nombre de segmento personalizado',
                            customRecordName: 'nombre de registro personalizado',
                            segmentTitle: 'Segmento personalizado',
                            customSegmentAddTitle: 'Añadir segmento personalizado',
                            customRecordAddTitle: 'Añadir registro personalizado',
                            recordTitle: 'Registro personalizado',
                            segmentRecordType: '¿Desea añadir un segmento personalizado o un registro personalizado?',
                            customSegmentNameTitle: '¿Cuál es el nombre del segmento personalizado?',
                            customRecordNameTitle: '¿Cuál es el nombre del registro personalizado?',
                            customSegmentNameFooter: `Puede encontrar los nombres de los segmentos personalizados en NetSuite en la página *Personalizaciones > Vínculos, registros y campos > Segmentos personalizados*.\nn_Para obtener instrucciones más detalladas, [visite nuestro sitio de ayuda](${CONST.NETSUITE_IMPORT.HELP_LINKS.CUSTOM_SEGMENTS})_.`,
                            customRecordNameFooter: `Puede encontrar nombres de registros personalizados en NetSuite introduciendo el "Campo de columna de transacción" en la búsqueda global.\nn_Para obtener instrucciones más detalladas, [visite nuestro sitio de ayuda](${CONST.NETSUITE_IMPORT.HELP_LINKS.CUSTOM_SEGMENTS})_.`,
                            customSegmentInternalIDTitle: '¿Cuál es la identificación interna?',
                            customSegmentInternalIDFooter: `En primer lugar, asegúrese de que ha habilitado los ID internos en NetSuite en *Inicio > Establecer preferencias > Mostrar ID interno*. *Personalización > Listas, registros y campos > Segmentos personalizados*.\n2. Haga clic en un segmento personalizado. Haga clic en un segmento personalizado. Haga clic en el hipervínculo situado junto a *Tipo de registro personalizado*.\n4. Para obtener instrucciones más detalladas, [visite nuestro sitio de ayuda](${CONST.NETSUITE_IMPORT.HELP_LINKS.CUSTOM_LISTS})_.`,
                            customRecordInternalIDFooter: `Puede encontrar IDs internos de registros personalizados en NetSuite siguiendo estos pasos:\n\n1. Introduzca "Campos de línea de transacción" en la búsqueda global. Haga clic en un registro personalizado. Para obtener instrucciones más detalladas, [visite nuestro sitio de ayuda](${CONST.NETSUITE_IMPORT.HELP_LINKS.CUSTOM_SEGMENTS})_.`,
                            customSegmentScriptIDTitle: '¿Cuál es el ID del guión?',
                            customSegmentScriptIDFooter: `Puede encontrar IDs de script de segmentos personalizados en NetSuite en: \n\n1. *Personalización > Listas, Registros y Campos > Segmentos Personalizados*.\n2. Haga clic en un segmento personalizado. a. Si desea mostrar el segmento personalizado como una *etiqueta* (a nivel de partida) en Expensify, haga clic en la subpestaña *Columnas de transacción* y utilice el *ID de campo*. b. Si desea mostrar el segmento personalizado como una *etiqueta* (a nivel de partida) en Expensify, haga clic en la subpestaña *Columnas de transacción* y utilice el *ID de campo*. Si desea mostrar el segmento personalizado como un *campo de informe* (a nivel de informe) en Expensify, haga clic en la subpestaña *Transacciones* y utilice el *ID de campo*. Para obtener instrucciones más detalladas, [visite nuestro sitio de ayuda](${CONST.NETSUITE_IMPORT.HELP_LINKS.CUSTOM_LISTS})_.`,
                            customRecordScriptIDTitle: '¿Cuál es el ID de columna de la transacción?',
                            customRecordScriptIDFooter: `Puede encontrar IDs de script de registro personalizados en NetSuite en:\n\n1. Introduzca "Campos de línea de transacción" en la búsqueda global.\n2. Haga clic en un registro personalizado.\n3. Para obtener instrucciones más detalladas, [visite nuestro sitio de ayuda](${CONST.NETSUITE_IMPORT.HELP_LINKS.CUSTOM_SEGMENTS})_.`,
                            customSegmentMappingTitle: '¿Cómo debería mostrarse este segmento personalizado en Expensify?',
                            customRecordMappingTitle: '¿Cómo debería mostrarse este registro de segmento personalizado en Expensify?',
                        },
                        errors: {
                            uniqueFieldError: ({fieldName}: RequiredFieldParams) => `Ya existe un segmento/registro personalizado con este ${fieldName?.toLowerCase()}`,
                        },
                    },
                    customLists: {
                        title: 'Listas personalizadas',
                        addText: 'Añadir lista personalizada',
                        recordTitle: 'Lista personalizado',
                        helpLink: CONST.NETSUITE_IMPORT.HELP_LINKS.CUSTOM_LISTS,
                        helpLinkText: 'Ver instrucciones detalladas',
                        helpText: ' sobre cómo configurar listas personalizada.',
                        emptyTitle: 'Añadir una lista personalizado',
                        fields: {
                            listName: 'Nombre',
                            internalID: 'Identificación interna',
                            transactionFieldID: 'ID del campo de transacción',
                            mapping: 'Mostrado como',
                        },
                        removeTitle: 'Eliminar lista personalizado',
                        removePrompt: '¿Está seguro de que desea eliminar esta lista personalizado?',
                        addForm: {
                            listNameTitle: 'Elija una lista personalizada',
                            transactionFieldIDTitle: '¿Cuál es el ID del campo de transacción?',
                            transactionFieldIDFooter: `Puede encontrar los ID de campo de transacción en NetSuite siguiendo estos pasos:\n\n1. Introduzca "Campos de línea de transacción" en búsqueda global. Introduzca "Campos de línea de transacción" en la búsqueda global.\n2. Haga clic en una lista personalizada.\n3. Para obtener instrucciones más detalladas, [visite nuestro sitio de ayuda](${CONST.NETSUITE_IMPORT.HELP_LINKS.CUSTOM_LISTS})_.`,
                            mappingTitle: '¿Cómo debería mostrarse esta lista personalizada en Expensify?',
                        },
                        errors: {
                            uniqueTransactionFieldIDError: `Ya existe una lista personalizada con este ID de campo de transacción`,
                        },
                    },
                },
                importTypes: {
                    [CONST.INTEGRATION_ENTITY_MAP_TYPES.NETSUITE_DEFAULT]: {
                        label: 'Predeterminado del empleado NetSuite',
                        description: 'No importado a Expensify, aplicado en exportación',
                        footerContent: ({importField}: ImportFieldParams) =>
                            `Si usa ${importField} en NetSuite, aplicaremos el conjunto predeterminado en el registro del empleado al exportarlo a Informe de gastos o Entrada de diario.`,
                    },
                    [CONST.INTEGRATION_ENTITY_MAP_TYPES.TAG]: {
                        label: 'Etiquetas',
                        description: 'Nivel de línea de pedido',
                        footerContent: ({importField}: ImportFieldParams) => `Se podrán seleccionar ${importField} para cada gasto individual en el informe de un empleado.`,
                    },
                    [CONST.INTEGRATION_ENTITY_MAP_TYPES.REPORT_FIELD]: {
                        label: 'Campos de informe',
                        description: 'Nivel de informe',
                        footerContent: ({importField}: ImportFieldParams) => `La selección de ${importField} se aplicará a todos los gastos en el informe de un empleado.`,
                    },
                },
            },
        },
        intacct: {
            sageIntacctSetup: 'Sage Intacct configuración',
            prerequisitesTitle: 'Antes de conectar...',
            downloadExpensifyPackage: 'Descargar el paquete Expensify para Sage Intacct',
            followSteps: 'Siga los pasos de nuestras instrucciones Cómo: Instrucciones para conectarse a Sage Intacct',
            enterCredentials: 'Introduzca sus credenciales de Sage Intacct',
            entity: 'Entidad',
            employeeDefault: 'Sage Intacct empleado por defecto',
            employeeDefaultDescription: 'El departamento por defecto del empleado se aplicará a sus gastos en Sage Intacct si existe.',
            displayedAsTagDescription: 'Se podrá seleccionar el departamento para cada gasto individual en el informe de un empleado.',
            displayedAsReportFieldDescription: 'La selección de departamento se aplicará a todos los gastos que figuren en el informe de un empleado.',
            toggleImportTitleFirstPart: 'Elija cómo gestionar Sage Intacct ',
            toggleImportTitleSecondPart: ' en Expensify.',
            expenseTypes: 'Tipos de gastos',
            expenseTypesDescription: 'Los tipos de gastos de Sage Intacct se importan a Expensify como categorías.',
            accountTypesDescription: 'Su plan de cuentas de Sage Intacct se importará a Expensify como categorías.',
            importTaxDescription: 'Importar el tipo impositivo de compra desde Sage Intacct.',
            userDefinedDimensions: 'Dimensiones definidas por el usuario',
            addUserDefinedDimension: 'Añadir dimensión definida por el usuario',
            integrationName: 'Nombre de la integración',
            dimensionExists: 'Ya existe una dimensión con ese nombre.',
            removeDimension: 'Eliminar dimensión definida por el usuario',
            removeDimensionPrompt: 'Está seguro de que desea eliminar esta dimensión definida por el usuario?',
            userDefinedDimension: 'Dimensión definida por el usuario',
            addAUserDefinedDimension: 'Añadir una dimensión definida por el usuario',
            detailedInstructionsLink: 'Ver instrucciones detalladas',
            detailedInstructionsRestOfSentence: ' para añadir dimensiones definidas por el usuario.',
            userDimensionsAdded: () => ({
                one: '1 UDD añadido',
                other: (count: number) => `${count} UDDs añadido`,
            }),
            mappingTitle: ({mappingName}: IntacctMappingTitleParams) => {
                switch (mappingName) {
                    case CONST.SAGE_INTACCT_CONFIG.MAPPINGS.DEPARTMENTS:
                        return 'departamentos';
                    case CONST.SAGE_INTACCT_CONFIG.MAPPINGS.CLASSES:
                        return 'clases';
                    case CONST.SAGE_INTACCT_CONFIG.MAPPINGS.LOCATIONS:
                        return 'lugares';
                    case CONST.SAGE_INTACCT_CONFIG.MAPPINGS.CUSTOMERS:
                        return 'clientes';
                    case CONST.SAGE_INTACCT_CONFIG.MAPPINGS.PROJECTS:
                        return 'proyectos (empleos)';
                    default:
                        return 'asignaciones';
                }
            },
        },
        type: {
            free: 'Gratis',
            control: 'Controlar',
            collect: 'Recopilar',
        },
        companyCards: {
            addCards: 'Añadir tarjetas',
            selectCards: 'Seleccionar tarjetas',
            addNewCard: {
                other: 'Otros',
                cardProviders: {
                    gl1025: 'Tarjetas de empresa American Express',
                    cdf: 'Tarjetas comerciales Mastercard',
                    vcf: 'Tarjetas comerciales Visa',
                    stripe: 'Tarjetas comerciales Stripe',
                },
                yourCardProvider: `¿Quién es su proveedor de tarjetas?`,
                whoIsYourBankAccount: '¿Cuál es tu banco?',
                whereIsYourBankLocated: '¿Dónde está ubicado tu banco?',
                howDoYouWantToConnect: '¿Cómo deseas conectarte a tu banco?',
                learnMoreAboutOptions: {
                    text: 'Obtén más información sobre estas ',
                    linkText: 'opciones.',
                },
                commercialFeedDetails: 'Requiere configuración con tu banco. Esto suele ser utilizado por empresas más grandes y a menudo es la mejor opción si calificas.',
                commercialFeedPlaidDetails: 'Requiere configurarlo con tu banco, pero te guiaremos. Esto suele estar limitado a empresas más grandes.',
                directFeedDetails: 'El enfoque más simple. Conéctate de inmediato usando tus credenciales maestras. Este método es el más común.',
                enableFeed: {
                    title: ({provider}: GoBackMessageParams) => `Habilita tu feed ${provider}`,
                    heading:
                        'Tenemos una integración directa con el emisor de su tarjeta y podemos importar los datos de sus transacciones a Expensify de forma rápida y precisa.\n\nPara empezar, simplemente:',
                    visa: 'Contamos con integraciones globales con Visa, aunque la elegibilidad varía según el banco y el programa de la tarjeta.\n\nTPara empezar, simplemente:',
                    mastercard: 'Contamos con integraciones globales con Mastercard, aunque la elegibilidad varía según el banco y el programa de la tarjeta.\n\nPara empezar, simplemente:',
                    vcf: `1. Visite [este artículo de ayuda](${CONST.COMPANY_CARDS_VISA_COMMERCIAL_CARD_HELP}) para obtener instrucciones detalladas sobre cómo configurar sus tarjetas comerciales Visa.\n\n2. [Póngase en contacto con su banco](${CONST.COMPANY_CARDS_VISA_COMMERCIAL_CARD_HELP}) para comprobar que admiten un feed personalizado para su programa, y pídales que lo activen.\n\n3. *Una vez que el feed esté habilitado y tengas sus datos, pasa a la siguiente pantalla.*`,
                    gl1025: `1. Visite [este artículo de ayuda](${CONST.COMPANY_CARDS_AMEX_COMMERCIAL_CARD_HELP}) para saber si American Express puede habilitar un feed personalizado para su programa.\n\n2. Una vez activada la alimentación, Amex le enviará una carta de producción.\n\n3. *Una vez que tenga la información de alimentación, continúe con la siguiente pantalla.*`,
                    cdf: `1. Visite [este artículo de ayuda](${CONST.COMPANY_CARDS_MASTERCARD_COMMERCIAL_CARDS}) para obtener instrucciones detalladas sobre cómo configurar sus tarjetas comerciales Mastercard.\n\n 2. [Póngase en contacto con su banco](${CONST.COMPANY_CARDS_MASTERCARD_COMMERCIAL_CARDS}) para verificar que admiten un feed personalizado para su programa, y pídales que lo habiliten.\n\n3. *Una vez que el feed esté habilitado y tengas sus datos, pasa a la siguiente pantalla.*`,
                    stripe: `1. Visita el Panel de Stripe y ve a [Configuraciones](${CONST.COMPANY_CARDS_STRIPE_HELP}).\n\n2. En Integraciones de Productos, haz clic en Habilitar junto a Expensify.\n\n3. Una vez que la fuente esté habilitada, haz clic en Enviar abajo y comenzaremos a añadirla.`,
                },
                whatBankIssuesCard: '¿Qué banco emite estas tarjetas?',
                enterNameOfBank: 'Introduzca el nombre del banco',
                feedDetails: {
                    vcf: {
                        title: '¿Cuáles son los datos de alimentación de Visa?',
                        processorLabel: 'ID del procesador',
                        bankLabel: 'Identificación de la institución financiera (banco)',
                        companyLabel: 'Empresa ID',
                        helpLabel: '¿Dónde encuentro estos IDs?',
                    },
                    gl1025: {
                        title: `¿Cuál es el nombre del archivo de entrega de Amex?`,
                        fileNameLabel: 'Nombre del archivo de entrega',
                        helpLabel: '¿Dónde encuentro el nombre del archivo de entrega?',
                    },
                    cdf: {
                        title: `¿Cuál es el identificador de distribución de Mastercard?`,
                        distributionLabel: 'ID de distribución',
                        helpLabel: '¿Dónde encuentro el ID de distribución?',
                    },
                },
                amexCorporate: 'Seleccione esto si el frente de sus tarjetas dice “Corporativa”',
                amexBusiness: 'Seleccione esta opción si el frente de sus tarjetas dice “Negocios”',
                amexPersonal: 'Selecciona esta opción si tus tarjetas son personales',
                error: {
                    pleaseSelectProvider: 'Seleccione un proveedor de tarjetas antes de continuar',
                    pleaseSelectBankAccount: 'Seleccione una cuenta bancaria antes de continuar',
                    pleaseSelectBank: 'Seleccione una bancaria antes de continuar',
                    pleaseSelectCountry: 'Seleccione un país antes de continuar',
                    pleaseSelectFeedType: 'Seleccione un tipo de pienso antes de continuar',
                },
            },
            statementCloseDate: {
                [CONST.COMPANY_CARDS.STATEMENT_CLOSE_DATE.LAST_DAY_OF_MONTH]: 'Último día del mes',
                [CONST.COMPANY_CARDS.STATEMENT_CLOSE_DATE.LAST_BUSINESS_DAY_OF_MONTH]: 'Último día hábil del mes',
                [CONST.COMPANY_CARDS.STATEMENT_CLOSE_DATE.CUSTOM_DAY_OF_MONTH]: 'Día personalizado del mes',
            },
            assignCard: 'Asignar tarjeta',
            findCard: 'Encontrar tarjeta',
            cardNumber: 'Número de la tarjeta',
            commercialFeed: 'Fuente comercial',
            feedName: ({feedName}: CompanyCardFeedNameParams) => `Tarjetas ${feedName}`,
            directFeed: 'Fuente directa',
            whoNeedsCardAssigned: '¿Quién necesita una tarjeta?',
            chooseCard: 'Elige una tarjeta',
            chooseCardFor: ({assignee, feed}: AssignCardParams) => `Elige una tarjeta para ${assignee} del feed de tarjetas ${feed}.`,
            noActiveCards: 'No hay tarjetas activas en este feed',
            somethingMightBeBroken: 'O algo podría estar roto. De cualquier manera, si tienes alguna pregunta,',
            contactConcierge: 'contacta a Concierge',
            chooseTransactionStartDate: 'Elige una fecha de inicio de transacciones',
            startDateDescription: 'Importaremos todas las transacciones desde esta fecha en adelante. Si no se especifica una fecha, iremos tan atrás como lo permita tu banco.',
            fromTheBeginning: 'Desde el principio',
            customStartDate: 'Fecha de inicio personalizada',
            customCloseDate: 'Fecha de cierre personalizada',
            letsDoubleCheck: 'Verifiquemos que todo esté bien.',
            confirmationDescription: 'Comenzaremos a importar transacciones inmediatamente.',
            cardholder: 'Titular de la tarjeta',
            card: 'Tarjeta',
            cardName: 'Nombre de la tarjeta',
            brokenConnectionErrorFirstPart: `La conexión de la fuente de tarjetas está rota. Por favor, `,
            brokenConnectionErrorLink: 'inicia sesión en tu banco ',
            brokenConnectionErrorSecondPart: 'para que podamos restablecer la conexión.',
            assignedCard: ({assignee, link}: AssignedCardParams) => `ha asignado a ${assignee} una ${link}! Las transacciones importadas aparecerán en este chat.`,
            companyCard: 'tarjeta de empresa',
            chooseCardFeed: 'Elige feed de tarjetas',
            ukRegulation:
                'Expensify, Inc. es un agente de Plaid Financial Ltd., una institución de pago autorizada y regulada por la Financial Conduct Authority conforme al Reglamento de Servicios de Pago de 2017 (Número de Referencia de la Firma: 804718). Plaid te proporciona servicios regulados de información de cuentas a través de Expensify Limited como su agente.',
        },
        expensifyCard: {
            issueAndManageCards: 'Emitir y gestionar Tarjetas Expensify',
            getStartedIssuing: 'Empieza emitiendo tu primera tarjeta virtual o física.',
            verificationInProgress: 'Verificación en curso...',
            verifyingTheDetails: 'Estamos verificando algunos detalles. Concierge te avisará cuando las tarjetas de Expensify estén listas para emitirse.',
            disclaimer:
                'La tarjeta comercial Expensify Visa® es emitida por The Bancorp Bank, N.A., miembro de la FDIC, en virtud de una licencia de Visa U.S.A. Inc. y no puede utilizarse en todos los comercios que aceptan tarjetas Visa. Apple® y el logotipo de Apple® son marcas comerciales de Apple Inc. registradas en EE.UU. y otros países. App Store es una marca de servicio de Apple Inc. Google Play y el logotipo de Google Play son marcas comerciales de Google LLC.',
            issueCard: 'Emitir tarjeta',
            findCard: 'Encontrar tarjeta',
            newCard: 'Nueva tarjeta',
            name: 'Nombre',
            lastFour: '4 últimos',
            limit: 'Limite',
            currentBalance: 'Saldo actual',
            currentBalanceDescription:
                'El saldo actual es la suma de todas las transacciones contabilizadas con la Tarjeta Expensify que se han producido desde la última fecha de liquidación.',
            balanceWillBeSettledOn: ({settlementDate}: SettlementDateParams) => `El saldo se liquidará el ${settlementDate}.`,
            settleBalance: 'Liquidar saldo',
            cardLimit: 'Límite de la tarjeta',
            remainingLimit: 'Límite restante',
            requestLimitIncrease: 'Solicitar aumento de límite',
            remainingLimitDescription:
                'A la hora de calcular tu límite restante, tenemos en cuenta una serie de factores: su antigüedad como cliente, la información relacionada con tu negocio que nos facilitaste al darte de alta y el efectivo disponible en tu cuenta bancaria comercial. Tu límite restante puede fluctuar a diario.',
            earnedCashback: 'Reembolso',
            earnedCashbackDescription: 'El saldo de devolución se basa en el gasto mensual realizado con la tarjeta Expensify en tu espacio de trabajo.',
            issueNewCard: 'Emitir nueva tarjeta',
            finishSetup: 'Terminar configuración',
            chooseBankAccount: 'Elegir cuenta bancaria',
            chooseExistingBank: 'Elige una cuenta bancaria comercial existente para pagar el saldo de su Tarjeta Expensify o añade una nueva cuenta bancaria.',
            accountEndingIn: 'Cuenta terminada en',
            addNewBankAccount: 'Añadir nueva cuenta bancaria',
            settlementAccount: 'Cuenta de liquidación',
            settlementAccountDescription: 'Elige una cuenta para pagar el saldo de tu Tarjeta Expensify.',
            settlementAccountInfo: ({reconciliationAccountSettingsLink, accountNumber}: SettlementAccountInfoParams) =>
                `Asegúrate de que esta cuenta coincide con tu <a href="${reconciliationAccountSettingsLink}">Cuenta de conciliación</a> (${accountNumber}) para que Reconciliación Continua funcione correctamente.`,
            settlementFrequency: 'Frecuencia de liquidación',
            settlementFrequencyDescription: 'Elige con qué frecuencia pagarás el saldo de tu Tarjeta Expensify',
            settlementFrequencyInfo:
                'Si deseas cambiar a la liquidación mensual, deberás conectar tu cuenta bancaria a través de Plaid y tener un historial de saldo positivo en los últimos 90 días.',
            frequency: {
                daily: 'Cada día',
                monthly: 'Mensual',
            },
            cardDetails: 'Datos de la tarjeta',
            virtual: 'Virtual',
            physical: 'Física',
            deactivate: 'Desactivar tarjeta',
            changeCardLimit: 'Modificar el límite de la tarjeta',
            changeLimit: 'Modificar límite',
            smartLimitWarning: ({limit}: CharacterLimitParams) =>
                `Si cambias el límite de esta tarjeta a ${limit}, las nuevas transacciones serán rechazadas hasta que apruebes antiguos gastos de la tarjeta.`,
            monthlyLimitWarning: ({limit}: CharacterLimitParams) => `Si cambias el límite de esta tarjeta a ${limit}, las nuevas transacciones serán rechazadas hasta el próximo mes.`,
            fixedLimitWarning: ({limit}: CharacterLimitParams) => `Si cambias el límite de esta tarjeta a ${limit}, se rechazarán las nuevas transacciones.`,
            changeCardLimitType: 'Modificar el tipo de límite de la tarjeta',
            changeLimitType: 'Modificar el tipo de límite',
            changeCardSmartLimitTypeWarning: ({limit}: CharacterLimitParams) =>
                `Si cambias el tipo de límite de esta tarjeta a Límite inteligente, las nuevas transacciones serán rechazadas porque ya se ha alcanzado el límite de ${limit} no aprobado.`,
            changeCardMonthlyLimitTypeWarning: ({limit}: CharacterLimitParams) =>
                `Si cambias el tipo de límite de esta tarjeta a Mensual, las nuevas transacciones serán rechazadas porque ya se ha alcanzado el límite de ${limit} mensual.`,
            addShippingDetails: 'Añadir detalles de envío',
            issuedCard: ({assignee}: AssigneeParams) => `emitió a ${assignee} una Tarjeta Expensify. La tarjeta llegará en 2-3 días laborables.`,
            issuedCardNoShippingDetails: ({assignee}: AssigneeParams) => `emitió a ${assignee} una Tarjeta Expensify. La tarjeta se enviará una vez que se agreguen los detalles de envío.`,
            issuedCardVirtual: ({assignee, link}: IssueVirtualCardParams) => `emitió a ${assignee} una ${link} virtual. La tarjeta puede utilizarse inmediatamente.`,
            addedShippingDetails: ({assignee}: AssigneeParams) => `${assignee} agregó los detalles de envío. La Tarjeta Expensify llegará en 2-3 días hábiles.`,
            verifyingHeader: 'Verificando',
            bankAccountVerifiedHeader: 'Cuenta bancaria verificada',
            verifyingBankAccount: 'Verificando cuenta bancaria...',
            verifyingBankAccountDescription: 'Por favor, espere mientras confirmamos que esta cuenta se puede utilizar para emitir tarjetas Expensify.',
            bankAccountVerified: '¡Cuenta bancaria verificada!',
            bankAccountVerifiedDescription: 'Ahora puedes emitir tarjetas de Expensify para los miembros de tu espacio de trabajo.',
            oneMoreStep: 'Un paso más',
            oneMoreStepDescription: 'Parece que tenemos que verificar manualmente tu cuenta bancaria. Dirígete a Concierge, donde te esperan las instrucciones.',
            gotIt: 'Entendido',
            goToConcierge: 'Ir a Concierge',
        },
        categories: {
            deleteCategories: 'Eliminar categorías',
            deleteCategoriesPrompt: '¿Estás seguro de que quieres eliminar estas categorías?',
            deleteCategory: 'Eliminar categoría',
            deleteCategoryPrompt: '¿Estás seguro de que quieres eliminar esta categoría?',
            disableCategories: 'Desactivar categorías',
            disableCategory: 'Desactivar categoría',
            enableCategories: 'Activar categorías',
            enableCategory: 'Activar categoría',
            defaultSpendCategories: 'Categorías de gasto predeterminadas',
            spendCategoriesDescription: 'Personaliza cómo se categorizan los gastos de los comerciantes para las transacciones con tarjeta de crédito y los recibos escaneados.',
            deleteFailureMessage: 'Se ha producido un error al intentar eliminar la categoría. Por favor, inténtalo más tarde.',
            categoryName: 'Nombre de la categoría',
            requiresCategory: 'Los miembros deben clasificar todos los gastos',
            needCategoryForExportToIntegration: ({connectionName}: NeedCategoryForExportToIntegrationParams) =>
                `Todos los gastos deben estar categorizados para poder exportar a ${connectionName}.`,
            subtitle: 'Obtén una visión general de dónde te gastas el dinero. Utiliza las categorías predeterminadas o añade las tuyas propias.',
            emptyCategories: {
                title: 'No has creado ninguna categoría',
                subtitle: 'Añade una categoría para organizar tu gasto.',
                subtitleWithAccounting: ({accountingPageURL}: EmptyCategoriesSubtitleWithAccountingParams) =>
                    `<muted-text><centered-text>Tus categorías se están importando actualmente desde una conexión de contabilidad. Dirígete a <a href="${accountingPageURL}">contabilidad</a> para hacer cualquier cambio.</centered-text></muted-text>`,
            },
            updateFailureMessage: 'Se ha producido un error al intentar eliminar la categoría. Por favor, inténtalo más tarde.',
            createFailureMessage: 'Se ha producido un error al intentar crear la categoría. Por favor, inténtalo más tarde.',
            addCategory: 'Añadir categoría',
            editCategory: 'Editar categoría',
            editCategories: 'Editar categorías',
            findCategory: 'Encontrar categoría',
            categoryRequiredError: 'Lo nombre de la categoría es obligatorio',
            existingCategoryError: 'Ya existe una categoría con este nombre',
            invalidCategoryName: 'Lo nombre de la categoría es invalido',
            importedFromAccountingSoftware: 'Categorías importadas desde',
            payrollCode: 'Código de nómina',
            updatePayrollCodeFailureMessage: 'Se produjo un error al actualizar el código de nómina, por favor intente nuevamente',
            glCode: 'Código de Libro Mayor',
            updateGLCodeFailureMessage: 'Se produjo un error al actualizar el código de Libro Mayor. Inténtelo nuevamente.',
            importCategories: 'Importar categorías',
            cannotDeleteOrDisableAllCategories: {
                title: 'No se pueden eliminar ni deshabilitar todas las categorías',
                description: `Debe quedar al menos una categoría habilitada porque tu espacio de trabajo requiere categorías.`,
            },
        },
        moreFeatures: {
            subtitle: 'Utiliza los botones de abajo para activar más funciones a medida que creces. Cada función aparecerá en el menú de navegación para una mayor personalización.',
            spendSection: {
                title: 'Gasto',
                subtitle: 'Habilita otras funcionalidades que ayudan a aumentar tu equipo.',
            },
            manageSection: {
                title: 'Gestionar',
                subtitle: 'Añade controles que ayudan a mantener los gastos dentro del presupuesto.',
            },
            earnSection: {
                title: 'Gane',
                subtitle: 'Agiliza tus ingresos y recibe pagos más rápido.',
            },
            organizeSection: {
                title: 'Organizar',
                subtitle: 'Agrupa y analiza el gasto, registra cada impuesto pagado.',
            },
            integrateSection: {
                title: 'Integrar',
                subtitle: 'Conecta Expensify a otros productos financieros populares.',
            },
            distanceRates: {
                title: 'Tasas de distancia',
                subtitle: 'Añade, actualiza y haz cumplir las tasas.',
            },
            perDiem: {
                title: 'Per diem',
                subtitle: 'Establece las tasas per diem para controlar los gastos diarios de los empleados.',
            },
            expensifyCard: {
                title: 'Tarjeta Expensify',
                subtitle: 'Obtén información y control sobre tus gastos.',
                disableCardTitle: 'Deshabilitar la Tarjeta Expensify',
                disableCardPrompt: 'No puedes deshabilitar la Tarjeta Expensify porque ya está en uso. Por favor, contacta con Concierge para conocer los pasos a seguir.',
                disableCardButton: 'Chatear con Concierge',
                feed: {
                    title: 'Consigue la Tarjeta Expensify',
                    subTitle: 'Simplifica los gastos de tu empresa y ahorra hasta un 50 % en tu factura de Expensify, además:',
                    features: {
                        cashBack: 'Devolución de dinero en cada compra en Estados Unidos',
                        unlimited: 'Un número ilimitado de tarjetas virtuales',
                        spend: 'Controles de gastos y límites personalizados',
                    },
                    ctaTitle: 'Emitir nueva tarjeta',
                },
            },
            companyCards: {
                title: 'Tarjetas de empresa',
                subtitle: 'Importar gastos de las tarjetas de empresa existentes.',
                feed: {
                    title: 'Importar tarjetas de empresa',
                    features: {
                        support: 'Compatibilidad con los principales proveedores de tarjetas',
                        assignCards: 'Asignar tarjetas a todo el equipo',
                        automaticImport: 'Importación automática de transacciones',
                    },
                },
                disableCardTitle: 'Deshabilitar tarjetas de empresa',
                disableCardPrompt: 'No puedes deshabilitar las tarjetas de empresa porque esta función está en uso. Por favor, contacta a Concierge para los próximos pasos.',
                disableCardButton: 'Chatear con Concierge',
                cardDetails: 'Datos de la tarjeta',
                cardNumber: 'Número de la tarjeta',
                cardholder: 'Titular de la tarjeta',
                cardName: 'Nombre de la tarjeta',
                integrationExport: ({integration, type}: IntegrationExportParams) =>
                    integration && type ? `Exportación a ${integration} ${type.toLowerCase()}` : `Exportación a ${integration}`,
                integrationExportTitleFirstPart: ({integration}: IntegrationExportParams) => `Seleccione la cuenta ${integration} donde se deben exportar las transacciones.`,
                integrationExportTitleLinkPart: 'opción de exportación',
                integrationExportTitlePart: 'Seleccione una cuenta diferente',
                integrationExportTitleSecondPart: 'para cambiar las cuentas disponibles.',
                lastUpdated: 'Última actualización',
                transactionStartDate: 'Fecha de inicio de transacciones',
                updateCard: 'Actualizar tarjeta',
                unassignCard: 'Desasignar tarjeta',
                unassign: 'Desasignar',
                unassignCardDescription: 'Desasignar esta tarjeta eliminará todas las transacciones en informes en borrador de la cuenta del titular.',
                assignCard: 'Asignar tarjeta',
                cardFeedName: 'Nombre del feed de tarjeta',
                cardFeedNameDescription: 'Dale al feed de tarjeta un nombre único para que puedas distinguirlo de los demás.',
                cardFeedTransaction: 'Eliminar transacciones',
                cardFeedTransactionDescription: 'Elige si los titulares de tarjetas pueden eliminar transacciones de tarjetas. Las nuevas transacciones seguirán estas reglas.',
                cardFeedRestrictDeletingTransaction: 'Restringir eliminación de transacciones',
                cardFeedAllowDeletingTransaction: 'Permitir eliminación de transacciones',
                removeCardFeed: 'Quitar la alimentación de tarjetas',
                removeCardFeedTitle: ({feedName}: CompanyCardFeedNameParams) => `Eliminar el feed de ${feedName}`,
                removeCardFeedDescription: '¿Estás seguro de que deseas eliminar esta fuente de tarjetas? Esto anulará la asignación de todas las tarjetas.',
                error: {
                    feedNameRequired: 'Se requiere el nombre de la fuente de la tarjeta',
                    statementCloseDateRequired: 'Por favor, selecciona una fecha de cierre del estado de cuenta.',
                },
                corporate: 'Restringir eliminación de transacciones',
                personal: 'Permitir eliminación de transacciones',
                setFeedNameDescription: 'Dale al feed de tarjeta un nombre único para que puedas distinguirlo de los demás',
                setTransactionLiabilityDescription:
                    'Cuando está habilitada, los titulares de tarjetas pueden eliminar transacciones con tarjeta. Las transacciones nuevas seguirán esta regla.',
                emptyAddedFeedTitle: 'Asignar tarjetas de empresa',
                emptyAddedFeedDescription: 'Comienza asignando tu primera tarjeta a un miembro.',
                pendingFeedTitle: `Estamos revisando tu solicitud...`,
                pendingFeedDescription: `Actualmente estamos revisando los detalles de tu feed. Una vez hecho esto, nos pondremos en contacto contigo a través de`,
                pendingBankTitle: 'Comprueba la ventana de tu navegador',
                pendingBankDescription: ({bankName}: CompanyCardBankName) => `Conéctese a ${bankName} a través de la ventana del navegador que acaba de abrir. Si no se abrió, `,
                pendingBankLink: 'por favor haga clic aquí',
                giveItNameInstruction: 'Nombra la tarjeta para distingirla de las demás.',
                updating: 'Actualizando...',
                noAccountsFound: 'No se han encontrado cuentas',
                defaultCard: 'Tarjeta predeterminada',
                downgradeTitle: 'No se puede degradar el espacio de trabajo',
                downgradeSubTitleFirstPart: `No es posible cambiar a una versión inferior de este espacio de trabajo porque hay varias fuentes de tarjetas conectadas (excluidas las tarjetas Expensify). Por favor`,
                downgradeSubTitleMiddlePart: 'mantenga solo una tarjeta',
                downgradeSubTitleLastPart: 'para continuar.',
                noAccountsFoundDescription: ({connection}: ConnectionParams) => `Añade la cuenta en ${connection} y sincroniza la conexión de nuevo`,
                expensifyCardBannerTitle: 'Obtén la Tarjeta Expensify',
                expensifyCardBannerSubtitle:
                    'Disfruta de una devolución en cada compra en Estados Unidos, hasta un 50% de descuento en tu factura de Expensify, tarjetas virtuales ilimitadas y mucho más.',
                expensifyCardBannerLearnMoreButton: 'Más información',
                statementCloseDateTitle: 'Fecha de cierre del estado de cuenta',
                statementCloseDateDescription: 'Indícanos cuándo cierra el estado de cuenta de tu tarjeta y crearemos uno correspondiente en Expensify.',
            },
            workflows: {
                title: 'Flujos de trabajo',
                subtitle: 'Configura cómo se aprueba y paga los gastos.',
                disableApprovalPrompt:
                    'Las Tarjetas Expensify de este espacio de trabajo dependen actualmente de la aprobación para definir sus Límites Inteligentes. Por favor, modifica los tipos de límite de cualquier Tarjeta Expensify con Límites Inteligentes antes de deshabilitar las aprobaciones.',
            },
            invoices: {
                title: 'Facturas',
                subtitle: 'Enviar y recibir facturas.',
            },
            categories: {
                title: 'Categorías',
                subtitle: 'Monitoriza y organiza los gastos.',
            },
            tags: {
                title: 'Etiquetas',
                subtitle: 'Clasifica costes y rastrea gastos facturables.',
            },
            taxes: {
                title: 'Impuestos',
                subtitle: 'Documenta y reclama los impuestos aplicables.',
            },
            reportFields: {
                title: 'Campos de informes',
                subtitle: 'Configura campos personalizados para los gastos.',
            },
            connections: {
                title: 'Contabilidad',
                subtitle: 'Sincroniza tu plan de cuentas y otras opciones.',
            },
            connectionsWarningModal: {
                featureEnabledTitle: 'No tan rápido...',
                featureEnabledText: 'Para activar o desactivar esta función, cambia la configuración de importación contable.',
                disconnectText: 'Para desactivar la contabilidad, desconecta tu conexión contable del espacio de trabajo.',
                manageSettings: 'Gestionar la configuración',
            },
            workflowWarningModal: {
                featureEnabledTitle: 'No tan rápido...',
                featureEnabledText:
                    'Las Tarjetas Expensify de este espacio de trabajo dependen actualmente de la aprobación para definir sus Límites Inteligentes.\n\nPor favor, modifica los tipos de límite de cualquier Tarjeta Expensify con Límites Inteligentes antes de deshabilitar las flujos de trabajo.',
                confirmText: 'Ir a Tarjeta Expensify',
            },
            rules: {
                title: 'Reglas',
                subtitle: 'Solicita recibos, resalta gastos de alto importe y mucho más.',
            },
        },
        reportFields: {
            addField: 'Añadir campo',
            delete: 'Eliminar campo',
            deleteFields: 'Eliminar campos',
            findReportField: 'Encontrar campo del informe',
            deleteConfirmation: '¿Está seguro de que desea eliminar este campo del informe?',
            deleteFieldsConfirmation: '¿Está seguro de que desea eliminar estos campos del informe?',
            emptyReportFields: {
                title: 'No has creado ningún campo de informe',
                subtitle: 'Añade un campo personalizado (texto, fecha o desplegable) que aparezca en los informes.',
            },
            subtitle: 'Los campos de informe se aplican a todos los gastos y pueden ser útiles cuando quieras solicitar información adicional.',
            disableReportFields: 'Desactivar campos de informe',
            disableReportFieldsConfirmation: 'Estás seguro? Se eliminarán los campos de texto y fecha y se desactivarán las listas.',
            importedFromAccountingSoftware: 'Campos de informes importadas desde',
            textType: 'Texto',
            dateType: 'Fecha',
            dropdownType: 'Lista',
            textAlternateText: 'Añade un campo para introducir texto libre.',
            dateAlternateText: 'Añade un calendario para la selección de fechas.',
            dropdownAlternateText: 'Añade una lista de opciones para elegir.',
            nameInputSubtitle: 'Elige un nombre para el campo del informe.',
            typeInputSubtitle: 'Elige qué tipo de campo de informe utilizar.',
            initialValueInputSubtitle: 'Ingresa un valor inicial para mostrar en el campo del informe.',
            listValuesInputSubtitle: 'Estos valores aparecerán en el desplegable del campo de tu informe. Los miembros pueden seleccionar los valores habilitados.',
            listInputSubtitle: 'Estos valores aparecerán en la lista de campos de tu informe. Los miembros pueden seleccionar los valores habilitados.',
            deleteValue: 'Eliminar valor',
            deleteValues: 'Eliminar valores',
            disableValue: 'Desactivar valor',
            disableValues: 'Desactivar valores',
            enableValue: 'Habilitar valor',
            enableValues: 'Habilitar valores',
            emptyReportFieldsValues: {
                title: 'No has creado ningún valor en la lista',
                subtitle: 'Añade valores personalizados para que aparezcan en los informes.',
            },
            deleteValuePrompt: '¿Estás seguro de que quieres eliminar este valor de la lista?',
            deleteValuesPrompt: '¿Estás seguro de que quieres eliminar estos valores de la lista?',
            listValueRequiredError: 'Ingresa un nombre para el valor de la lista',
            existingListValueError: 'Ya existe un valor en la lista con este nombre',
            editValue: 'Editar valor',
            listValues: 'Valores de la lista',
            addValue: 'Añade valor',
            existingReportFieldNameError: 'Ya existe un campo de informe con este nombre',
            reportFieldNameRequiredError: 'Ingresa un nombre de campo de informe',
            reportFieldTypeRequiredError: 'Elige un tipo de campo de informe',
            reportFieldInitialValueRequiredError: 'Elige un valor inicial de campo de informe',
            genericFailureMessage: 'Se ha producido un error al actualizar el campo de informe. Por favor, inténtalo de nuevo.',
        },
        tags: {
            tagName: 'Nombre de etiqueta',
            requiresTag: 'Los miembros deben etiquetar todos los gastos',
            trackBillable: 'Permitir marcar gastos como facturables',
            customTagName: 'Nombre de etiqueta personalizada',
            enableTag: 'Habilitar etiqueta',
            enableTags: 'Habilitar etiquetas',
            requireTag: 'Requerir etiqueta',
            requireTags: 'Requerir etiquetas',
            notRequireTags: 'No requerir etiquetas',
            disableTag: 'Desactivar etiqueta',
            disableTags: 'Desactivar etiquetas',
            addTag: 'Añadir etiqueta',
            editTag: 'Editar etiqueta',
            editTags: 'Editar etiquetas',
            findTag: 'Encontrar etiquetas',
            subtitle: 'Las etiquetas añaden formas más detalladas de clasificar los costos.',
            dependentMultiLevelTagsSubtitle: {
                phrase1: ' Estás usando ',
                phrase2: 'etiquetas dependientes',
                phrase3: '. Puedes ',
                phrase4: 'reimportar una hoja de cálculo',
                phrase5: ' para actualizar tus etiquetas.',
            },
            emptyTags: {
                title: 'No has creado ninguna etiqueta',
                subtitle: 'Añade una etiqueta para realizar el seguimiento de proyectos, ubicaciones, departamentos y otros.',
                subtitleHTML: `<muted-text><centered-text>Importa una hoja de cálculo para añadir etiquetas y organizar proyectos, ubicaciones, departamentos y más. <a href="${CONST.IMPORT_TAGS_EXPENSIFY_URL}">Obtén más información</a> sobre cómo dar formato a los archivos de etiquetas.</centered-text></muted-text>`,
                subtitleWithAccounting: ({accountingPageURL}: EmptyTagsSubtitleWithAccountingParams) =>
                    `<muted-text><centered-text>Tus etiquetas se están importando actualmente desde una conexión de contabilidad. Dirígete a <a href="${accountingPageURL}">contabilidad</a> para hacer cualquier cambio.</centered-text></muted-text>`,
            },
            deleteTag: 'Eliminar etiqueta',
            deleteTags: 'Eliminar etiquetas',
            deleteTagConfirmation: '¿Estás seguro de que quieres eliminar esta etiqueta?',
            deleteTagsConfirmation: '¿Estás seguro de que quieres eliminar estas etiquetas?',
            deleteFailureMessage: 'Se ha producido un error al intentar eliminar la etiqueta. Por favor, inténtalo más tarde.',
            tagRequiredError: 'Lo nombre de la etiqueta es obligatorio',
            existingTagError: 'Ya existe una etiqueta con este nombre',
            invalidTagNameError: 'El nombre de la etiqueta no puede ser 0. Por favor, elige un valor diferente.',
            genericFailureMessage: 'Se ha producido un error al actualizar la etiqueta. Por favor, inténtelo nuevamente.',
            importedFromAccountingSoftware: 'Etiquetas importadas desde',
            glCode: 'Código de Libro Mayor',
            updateGLCodeFailureMessage: 'Se produjo un error al actualizar el código de Libro Mayor. Por favor, inténtelo nuevamente.',
            tagRules: 'Reglas de etiquetas',
            approverDescription: 'Aprobador',
            importTags: 'Importar categorías',
            importTagsSupportingText: 'Clasifica tus gastos con un tipo de etiqueta o con varios.',
            configureMultiLevelTags: 'Configura etiquetas multinivel',
            importMultiLevelTagsSupportingText: `Aquí tienes una vista previa de tus etiquetas. Si todo se ve bien, haz clic abajo para importarlas.`,
            importMultiLevelTags: {
                firstRowTitle: 'La primera fila es el título de cada lista de etiquetas',
                independentTags: 'Estas son etiquetas independientes',
                glAdjacentColumn: 'Hay un código GL en la columna adyacente',
            },
            tagLevel: {
                singleLevel: 'Nivel único de etiquetas',
                multiLevel: 'Etiquetas multinivel',
            },
            switchSingleToMultiLevelTagWarning: {
                title: 'Cambiar niveles de etiquetas',
                prompt1: 'Cambiar el nivel de etiquetas eliminará todas las etiquetas actuales.',
                prompt2: ' Te recomendamos primero',
                prompt3: ' descargar una copia de seguridad',
                prompt4: ' exportando tus etiquetas.',
                prompt5: ' Aprende más',
                prompt6: ' sobre los niveles de etiquetas.',
            },

            importedTagsMessage: ({columnCounts}: ImportedTagsMessageParams) =>
                `Hemos encontrado *${columnCounts} columnas* en su hoja de cálculo. Seleccione *Nombre* junto a la columna que contiene los nombres de las etiquetas. También puede seleccionar *Habilitado* junto a la columna que establece el estado de la etiqueta.`,
            cannotDeleteOrDisableAllTags: {
                title: 'No se pueden eliminar ni deshabilitar todas las etiquetas',
                description: `Debe quedar al menos una etiqueta habilitada porque tu espacio de trabajo requiere etiquetas.`,
            },
            cannotMakeAllTagsOptional: {
                title: 'No se pueden hacer opcionales todas las etiquetas',
                description: `Debe haber al menos una etiqueta obligatoria porque la configuración de tu espacio de trabajo requiere etiquetas.`,
            },
            tagCount: () => ({
                one: '1 etiqueta',
                other: (count: number) => `${count} etiquetas`,
            }),
        },
        taxes: {
            subtitle: 'Añade nombres, tasas y establezca valores por defecto para los impuestos.',
            addRate: 'Añadir tasa',
            workspaceDefault: 'Moneda por defecto del espacio de trabajo',
            foreignDefault: 'Moneda extranjera por defecto',
            customTaxName: 'Nombre del impuesto',
            value: 'Valor',
            taxRate: 'Tasa de impuesto',
            findTaxRate: 'Encontrar tasa de impuesto',
            taxReclaimableOn: 'Impuesto recuperable en',
            error: {
                taxRateAlreadyExists: 'Ya existe un impuesto con este nombre',
                taxCodeAlreadyExists: 'Ya existe un código de impuesto con este nombre',
                customNameRequired: 'El nombre del impuesto es obligatorio',
                valuePercentageRange: 'Por favor, introduce un porcentaje entre 0 y 100',
                deleteFailureMessage: 'Se ha producido un error al intentar eliminar la tasa de impuesto. Por favor, inténtalo más tarde.',
                updateFailureMessage: 'Se ha producido un error al intentar modificar la tasa de impuesto. Por favor, inténtalo más tarde.',
                createFailureMessage: 'Se ha producido un error al intentar crear la tasa de impuesto. Por favor, inténtalo más tarde.',
                updateTaxClaimableFailureMessage: 'La porción recuperable debe ser menor al monto del importe por distancia',
            },
            deleteTaxConfirmation: '¿Estás seguro de que quieres eliminar este impuesto?',
            deleteMultipleTaxConfirmation: ({taxAmount}: TaxAmountParams) => `¿Estás seguro de que quieres eliminar ${taxAmount} impuestos?`,
            actions: {
                delete: 'Eliminar tasa',
                deleteMultiple: 'Eliminar tasas',
                enable: 'Activar tasa',
                disable: 'Desactivar tasa',
                enableTaxRates: () => ({
                    one: 'Activar tasa',
                    other: 'Activar tasas',
                }),
                disableTaxRates: () => ({
                    one: 'Desactivar tasa',
                    other: 'Desactivar tasas',
                }),
            },
            importedFromAccountingSoftware: 'Impuestos importadas desde',
            taxCode: 'Código de impuesto',
            updateTaxCodeFailureMessage: 'Se produjo un error al actualizar el código tributario, inténtelo nuevamente',
        },
        emptyWorkspace: {
            title: 'Crea un espacio de trabajo',
            subtitle: 'Crea un espacio de trabajo para organizar recibos, reembolsar gastos, gestionar viajes, enviar facturas y mucho más, todo a la velocidad del chat.',
            createAWorkspaceCTA: 'Comenzar',
            features: {
                trackAndCollect: 'Organiza recibos',
                reimbursements: 'Reembolsa a los empleados',
                companyCards: 'Gestiona tarjetas de la empresa',
            },
            notFound: 'No se encontró ningún espacio de trabajo',
            description: 'Las salas son un gran lugar para discutir y trabajar con varias personas. Para comenzar a colaborar, cree o únase a un espacio de trabajo',
        },
        new: {
            newWorkspace: 'Nuevo espacio de trabajo',
            getTheExpensifyCardAndMore: 'Consigue la Tarjeta Expensify y más',
            confirmWorkspace: 'Confirmar espacio de trabajo',
            myGroupWorkspace: ({workspaceNumber}: {workspaceNumber?: number}) => `Mi Espacio de Trabajo en Grupo${workspaceNumber ? ` ${workspaceNumber}` : ''}`,
            workspaceName: ({userName, workspaceNumber}: NewWorkspaceNameParams) => `Espacio de trabajo${workspaceNumber ? ` ${workspaceNumber}` : ''} de ${userName}`,
        },
        people: {
            genericFailureMessage: 'Se ha producido un error al intentar eliminar a un miembro del espacio de trabajo. Por favor, inténtalo más tarde.',
            removeMembersPrompt: ({memberName}: {memberName: string}) => ({
                one: `¿Estás seguro de que deseas eliminar ${memberName}`,
                other: '¿Estás seguro de que deseas eliminar a estos miembros?',
            }),
            removeMembersWarningPrompt: ({memberName, ownerName}: RemoveMembersWarningPrompt) =>
                `${memberName} es un aprobador en este espacio de trabajo. Cuando lo elimine de este espacio de trabajo, los sustituiremos en el flujo de trabajo de aprobación por el propietario del espacio de trabajo, ${ownerName}`,
            removeMembersTitle: () => ({
                one: 'Eliminar miembro',
                other: 'Eliminar miembros',
            }),
            findMember: 'Encontrar miembro',
            removeWorkspaceMemberButtonTitle: 'Eliminar del espacio de trabajo',
            removeGroupMemberButtonTitle: 'Eliminar del grupo',
            removeRoomMemberButtonTitle: 'Eliminar del chat',
            removeMemberPrompt: ({memberName}: RemoveMemberPromptParams) => `¿Estás seguro de que deseas eliminar a ${memberName}?`,
            removeMemberTitle: 'Eliminar miembro',
            transferOwner: 'Transferir la propiedad',
            makeMember: 'Hacer miembro',
            makeAdmin: 'Hacer administrador',
            makeAuditor: 'Hacer auditor',
            selectAll: 'Seleccionar todo',
            error: {
                genericAdd: 'Ha ocurrido un problema al añadir el miembro al espacio de trabajo',
                cannotRemove: 'No puedes eliminarte ni a ti mismo ni al dueño del espacio de trabajo',
                genericRemove: 'Ha ocurrido un problema al eliminar al miembro del espacio de trabajo',
            },
            addedWithPrimary: 'Se agregaron algunos miembros con sus nombres de usuario principales.',
            invitedBySecondaryLogin: ({secondaryLogin}: SecondaryLoginParams) => `Agregado por nombre de usuario secundario ${secondaryLogin}.`,
            membersListTitle: 'Directorio de todos los miembros del espacio de trabajo.',
            importMembers: 'Importar miembros',
        },
        accounting: {
            settings: 'configuración',
            title: 'Conexiones',
            subtitle: 'Conecta a tu sistema de contabilidad para codificar transacciones con tu plan de cuentas, auto-cotejar pagos, y mantener tus finanzas sincronizadas.',
            qbo: 'QuickBooks Online',
            qbd: 'QuickBooks Desktop',
            xero: 'Xero',
            netsuite: 'NetSuite',
            intacct: 'Sage Intacct',
            sap: 'SAP',
            oracle: 'Oracle',
            microsoftDynamics: 'Microsoft Dynamics',
            talkYourOnboardingSpecialist: 'Chatea con tu especialista asignado.',
            talkYourAccountManager: 'Chatea con tu gestor de cuenta.',
            talkToConcierge: 'Chatear con Concierge.',
            needAnotherAccounting: '¿Necesitas otro software de contabilidad? ',
            connectionName: ({connectionName}: ConnectionNameParams) => {
                switch (connectionName) {
                    case CONST.POLICY.CONNECTIONS.NAME.QBO:
                        return 'QuickBooks Online';
                    case CONST.POLICY.CONNECTIONS.NAME.XERO:
                        return 'Xero';
                    case CONST.POLICY.CONNECTIONS.NAME.NETSUITE:
                        return 'NetSuite';
                    case CONST.POLICY.CONNECTIONS.NAME.SAGE_INTACCT:
                        return 'Sage Intacct';
                    default: {
                        return '';
                    }
                }
            },
            errorODIntegration: 'Hay un error con una conexión que se ha configurado en Expensify Classic. ',
            goToODToFix: 'Ve a Expensify Classic para solucionar este problema.',
            goToODToSettings: 'Ve a Expensify Classic para gestionar tus configuraciones.',
            setup: 'Configurar',
            lastSync: ({relativeDate}: LastSyncAccountingParams) => `Recién sincronizado ${relativeDate}`,
            notSync: 'No sincronizado',
            import: 'Importar',
            export: 'Exportar',
            advanced: 'Avanzado',
            other: 'Otro',
            syncNow: 'Sincronizar ahora',
            disconnect: 'Desconectar',
            reinstall: 'Reinstalar el conector',
            disconnectTitle: ({connectionName}: OptionalParam<ConnectionNameParams> = {}) => {
                const integrationName =
                    connectionName && CONST.POLICY.CONNECTIONS.NAME_USER_FRIENDLY[connectionName] ? CONST.POLICY.CONNECTIONS.NAME_USER_FRIENDLY[connectionName] : 'integración';
                return `Desconectar ${integrationName}`;
            },
            connectTitle: ({connectionName}: ConnectionNameParams) => `Conectar ${CONST.POLICY.CONNECTIONS.NAME_USER_FRIENDLY[connectionName] ?? 'accounting integration'}`,
            syncError: ({connectionName}: OptionalParam<ConnectionNameParams> = {}) => {
                switch (connectionName) {
                    case CONST.POLICY.CONNECTIONS.NAME.QBO:
                        return 'No se puede conectar a QuickBooks Online';
                    case CONST.POLICY.CONNECTIONS.NAME.XERO:
                        return 'No se puede conectar a Xero';
                    case CONST.POLICY.CONNECTIONS.NAME.NETSUITE:
                        return 'No se puede conectar a NetSuite';
                    case CONST.POLICY.CONNECTIONS.NAME.QBD:
                        return 'No se puede conectar a QuickBooks Desktop';
                    default: {
                        return 'No se ha podido conectar a la integración';
                    }
                }
            },
            accounts: 'Plan de cuentas',
            taxes: 'Impuestos',
            imported: 'Importado',
            notImported: 'No importado',
            importAsCategory: 'Importado como categorías',
            importTypes: {
                [CONST.INTEGRATION_ENTITY_MAP_TYPES.IMPORTED]: 'Importado',
                [CONST.INTEGRATION_ENTITY_MAP_TYPES.TAG]: 'Importado como etiquetas',
                [CONST.INTEGRATION_ENTITY_MAP_TYPES.DEFAULT]: 'Importado',
                [CONST.INTEGRATION_ENTITY_MAP_TYPES.NOT_IMPORTED]: 'No importado',
                [CONST.INTEGRATION_ENTITY_MAP_TYPES.NONE]: 'No importado',
                [CONST.INTEGRATION_ENTITY_MAP_TYPES.REPORT_FIELD]: 'Importado como campos de informe',
                [CONST.INTEGRATION_ENTITY_MAP_TYPES.NETSUITE_DEFAULT]: 'Predeterminado del empleado NetSuite',
            },
            disconnectPrompt: ({connectionName}: OptionalParam<ConnectionNameParams> = {}) => {
                const integrationName =
                    connectionName && CONST.POLICY.CONNECTIONS.NAME_USER_FRIENDLY[connectionName] ? CONST.POLICY.CONNECTIONS.NAME_USER_FRIENDLY[connectionName] : 'integración';
                return `¿Estás seguro de que quieres desconectar ${integrationName}?`;
            },
            connectPrompt: ({connectionName}: ConnectionNameParams) =>
                `¿Estás seguro de que quieres conectar a ${
                    CONST.POLICY.CONNECTIONS.NAME_USER_FRIENDLY[connectionName] ?? 'esta integración contable'
                }? Esto eliminará cualquier conexión contable existente.`,
            enterCredentials: 'Ingresa tus credenciales',
            connections: {
                syncStageName: ({stage}: SyncStageNameConnectionsParams) => {
                    switch (stage) {
                        case 'quickbooksOnlineImportCustomers':
                        case 'quickbooksDesktopImportCustomers':
                            return 'Importando clientes';
                        case 'quickbooksOnlineImportEmployees':
                        case 'netSuiteSyncImportEmployees':
                        case 'intacctImportEmployees':
                        case 'quickbooksDesktopImportEmployees':
                            return 'Importando empleados';
                        case 'quickbooksOnlineImportAccounts':
                        case 'quickbooksDesktopImportAccounts':
                            return 'Importando cuentas';
                        case 'quickbooksOnlineImportClasses':
                        case 'quickbooksDesktopImportClasses':
                            return 'Importando clases';
                        case 'quickbooksOnlineImportLocations':
                            return 'Importando localidades';
                        case 'quickbooksOnlineImportProcessing':
                            return 'Procesando datos importados';
                        case 'quickbooksOnlineSyncBillPayments':
                        case 'intacctImportSyncBillPayments':
                            return 'Sincronizando reportes reembolsados y facturas pagadas';
                        case 'quickbooksOnlineSyncTaxCodes':
                            return 'Importando tipos de impuestos';
                        case 'quickbooksOnlineCheckConnection':
                            return 'Revisando conexión a QuickBooks Online';
                        case 'quickbooksOnlineImportMain':
                            return 'Importando datos desde QuickBooks Online';
                        case 'startingImportXero':
                            return 'Importando datos desde Xero';
                        case 'startingImportQBO':
                            return 'Importando datos desde QuickBooks Online';
                        case 'startingImportQBD':
                        case 'quickbooksDesktopImportMore':
                            return 'Importando datos desde QuickBooks Desktop';
                        case 'quickbooksDesktopImportTitle':
                            return 'Importando título';
                        case 'quickbooksDesktopImportApproveCertificate':
                            return 'Importando certificado de aprobación';
                        case 'quickbooksDesktopImportDimensions':
                            return 'Importando dimensiones';
                        case 'quickbooksDesktopImportSavePolicy':
                            return 'Importando política de guardado';
                        case 'quickbooksDesktopWebConnectorReminder':
                            return 'Aún sincronizando datos con QuickBooks... Por favor, asegúrate de que el Conector Web esté en funcionamiento';
                        case 'quickbooksOnlineSyncTitle':
                            return 'Sincronizando datos desde QuickBooks Online';
                        case 'quickbooksOnlineSyncLoadData':
                        case 'xeroSyncStep':
                        case 'intacctImportData':
                            return 'Cargando datos';
                        case 'quickbooksOnlineSyncApplyCategories':
                            return 'Actualizando categorías';
                        case 'quickbooksOnlineSyncApplyCustomers':
                            return 'Actualizando clientes/proyectos';
                        case 'quickbooksOnlineSyncApplyEmployees':
                            return 'Actualizando empleados';
                        case 'quickbooksOnlineSyncApplyClassesLocations':
                            return 'Actualizando clases';
                        case 'jobDone':
                            return 'Esperando a que se carguen los datos importados';
                        case 'xeroSyncImportChartOfAccounts':
                            return 'Sincronizando plan de cuentas';
                        case 'xeroSyncImportCategories':
                            return 'Sincronizando categorias';
                        case 'xeroSyncImportCustomers':
                            return 'Sincronizando clientes';
                        case 'xeroSyncXeroReimbursedReports':
                            return 'Marcar los informes de Expensify como reembolsados';
                        case 'xeroSyncExpensifyReimbursedReports':
                            return 'Marcar facturas y recibos de Xero como pagados';
                        case 'xeroSyncImportTrackingCategories':
                            return 'Sincronizando categorías de seguimiento';
                        case 'xeroSyncImportBankAccounts':
                            return 'Sincronizando cuentas bancarias';
                        case 'xeroSyncImportTaxRates':
                            return 'Sincronizando las tasas de impuesto';
                        case 'xeroCheckConnection':
                            return 'Comprobando la conexión a Xero';
                        case 'xeroSyncTitle':
                            return 'Sincronizando los datos de Xero';
                        case 'netSuiteSyncConnection':
                            return 'Iniciando conexión a NetSuite';
                        case 'netSuiteSyncCustomers':
                            return 'Importando clientes';
                        case 'netSuiteSyncInitData':
                            return 'Recuperando datos de NetSuite';
                        case 'netSuiteSyncImportTaxes':
                            return 'Importando impuestos';
                        case 'netSuiteSyncImportItems':
                            return 'Importando artículos';
                        case 'netSuiteSyncData':
                            return 'Importando datos a Expensify';
                        case 'netSuiteSyncAccounts':
                            return 'Sincronizando cuentas';
                        case 'netSuiteSyncCurrencies':
                            return 'Sincronizando divisas';
                        case 'netSuiteSyncCategories':
                            return 'Sincronizando categorías';
                        case 'netSuiteSyncReportFields':
                            return 'Importando datos como campos de informe de Expensify';
                        case 'netSuiteSyncTags':
                            return 'Importando datos como etiquetas de Expensify';
                        case 'netSuiteSyncUpdateConnectionData':
                            return 'Actualizando información de conexión';
                        case 'netSuiteSyncNetSuiteReimbursedReports':
                            return 'Marcando informes de Expensify como reembolsados';
                        case 'netSuiteSyncImportCustomLists':
                            return 'Importando listas personalizadas';
                        case 'netSuiteSyncImportSubsidiaries':
                            return 'Importando subsidiarias';
                        case 'netSuiteSyncImportVendors':
                        case 'quickbooksDesktopImportVendors':
                            return 'Importando proveedores';
                        case 'netSuiteSyncExpensifyReimbursedReports':
                            return 'Marcando facturas y recibos de NetSuite como pagados';
                        case 'netSuiteImportVendorsTitle':
                            return 'Importando proveedores';
                        case 'netSuiteImportCustomListsTitle':
                            return 'Importando listas personalizadas';
                        case 'intacctCheckConnection':
                            return 'Comprobando la conexión a Sage Intacct';
                        case 'intacctImportDimensions':
                            return 'Importando dimensiones';
                        case 'intacctImportTitle':
                            return 'Importando datos desde Sage Intacct';
                        default: {
                            // eslint-disable-next-line @typescript-eslint/restrict-template-expressions
                            return `Translation missing for stage: ${stage}`;
                        }
                    }
                },
            },
            preferredExporter: 'Exportador preferido',
            exportPreferredExporterNote:
                'Puede ser cualquier administrador del espacio de trabajo, pero debe ser un administrador de dominio si configura diferentes cuentas de exportación para tarjetas de empresa individuales en la configuración del dominio.',
            exportPreferredExporterSubNote: 'Una vez configurado, el exportador preferido verá los informes para exportar en tu cuenta.',
            exportAs: 'Exportar cómo',
            exportOutOfPocket: ' Exportar gastos por cuenta propia como',
            exportCompanyCard: 'Exportar gastos de la tarjeta de empresa como',
            exportDate: 'Fecha de exportación',
            defaultVendor: 'Proveedor predeterminado',
            autoSync: 'Autosincronización',
            autoSyncDescription: 'Sincroniza NetSuite y Expensify automáticamente, todos los días. Exporta el informe finalizado en tiempo real',
            reimbursedReports: 'Sincronizar informes reembolsados',
            cardReconciliation: 'Conciliación de tarjetas',
            reconciliationAccount: 'Cuenta de conciliación',
            continuousReconciliation: 'Conciliación continua',
            saveHoursOnReconciliation:
                'Ahorra horas de conciliación en cada período contable haciendo que Expensify concilie continuamente los extractos y liquidaciones de la Tarjeta Expensify en tu nombre.',
            enableContinuousReconciliation: 'Para activar la Conciliación Continua, activa la ',
            chooseReconciliationAccount: {
                chooseBankAccount: 'Elige la cuenta bancaria con la que se conciliarán los pagos de tu Tarjeta Expensify.',
                accountMatches: 'Asegúrate de que esta cuenta coincide con ',
                settlementAccount: 'la cuenta de liquidación de tu Tarjeta Expensify ',
                reconciliationWorks: ({lastFourPAN}: ReconciliationWorksParams) => `(que termina en ${lastFourPAN}) para que la conciliación continua funcione correctamente.`,
            },
        },
        card: {
            issueCard: 'Emitir tarjeta',
            getStartedIssuing: 'Empieza emitiendo tu primera tarjeta virtual o física.',
            issueNewCard: {
                whoNeedsCard: '¿Quién necesita una tarjeta?',
                findMember: 'Buscar miembro',
                chooseCardType: 'Elegir un tipo de tarjeta',
                physicalCard: 'Tarjeta física',
                physicalCardDescription: 'Ideal para los consumidores habituales',
                virtualCard: 'Tarjeta virtual',
                virtualCardDescription: 'Instantáneo y flexible',
                chooseLimitType: 'Elegir un tipo de límite',
                smartLimit: 'Límite inteligente',
                smartLimitDescription: 'Gasta hasta una determinada cantidad antes de requerir aprobación',
                monthly: 'Mensual',
                monthlyDescription: 'Gasta hasta una determinada cantidad al mes',
                fixedAmount: 'Cantidad fija',
                fixedAmountDescription: 'Gasta hasta una determinada cantidad una vez',
                cardLimitError: 'Por favor, introduce un monto menor a $21,474,836',
                setLimit: 'Establecer un límite',
                giveItName: 'Dale un nombre',
                giveItNameInstruction: 'Hazlo lo suficientemente único para distinguirla de otras tarjetas. ¡Los casos de uso específicos son aún mejores!',
                cardName: 'Nombre de la tarjeta',
                letsDoubleCheck: 'Vuelve a comprobar que todo parece correcto. ',
                willBeReady: 'Esta tarjeta estará lista para su uso inmediato.',
                cardholder: 'Titular de la tarjeta',
                cardType: 'Tipo de tarjeta',
                limit: 'Limite',
                limitType: 'Tipo de limite',
                name: 'Nombre',
            },
            deactivateCardModal: {
                deactivate: 'Desactivar',
                deactivateCard: 'Desactivar tarjeta',
                deactivateConfirmation: 'Al desactivar esta tarjeta, se rechazarán todas las transacciones futuras y no se podrá deshacer.',
            },
        },

        export: {
            notReadyHeading: 'No está listo para exportar',
            notReadyDescription:
                'Los borradores o informes de gastos pendientes no se pueden exportar al sistema contabilidad. Por favor, apruebe o pague estos gastos antes de exportarlos.',
        },
        invoices: {
            sendInvoice: 'Enviar factura',
            sendFrom: 'Enviar desde',
            invoicingDetails: 'Detalles de facturación',
            invoicingDetailsDescription: 'Esta información aparecerá en tus facturas.',
            companyName: 'Nombre de la empresa',
            companyWebsite: 'Sitio web de la empresa',
            paymentMethods: {
                personal: 'Personal',
                business: 'Empresas',
                chooseInvoiceMethod: 'Elija un método de pago:',
                payingAsIndividual: 'Pago individual',
                payingAsBusiness: 'Pagar como una empresa',
            },
            invoiceBalance: 'Saldo de la factura',
            invoiceBalanceSubtitle: 'Este es tu saldo actual de la recaudación de pagos de facturas. Se transferirá automáticamente a tu cuenta bancaria si has agregado una.',
            bankAccountsSubtitle: 'Agrega una cuenta bancaria para hacer y recibir pagos de facturas.',
        },
        invite: {
            member: 'Invitar miembros',
            members: 'Invitar miembros',
            invitePeople: 'Invitar nuevos miembros',
            genericFailureMessage: 'Se ha producido un error al invitar al miembro al espacio de trabajo. Vuelva a intentarlo.',
            pleaseEnterValidLogin: `Asegúrese de que el correo electrónico o el número de teléfono sean válidos (p. ej. ${CONST.EXAMPLE_PHONE_NUMBER}).`,
            user: 'miembro',
            users: 'miembros',
            invited: 'invitó',
            removed: 'eliminó',
            to: 'a',
            from: 'de',
        },
        inviteMessage: {
            confirmDetails: 'Confirma los detalles',
            inviteMessagePrompt: '¡Añadir un mensaje para hacer tu invitación destacar!',
            personalMessagePrompt: 'Mensaje',
            inviteNoMembersError: 'Por favor, selecciona al menos un miembro a invitar.',
            genericFailureMessage: 'Se ha producido un error al invitar al miembro al espacio de trabajo. Por favor, vuelva a intentarlo.',
            joinRequest: ({user, workspaceName}: {user: string; workspaceName: string}) => `${user} solicitó unirse al espacio de trabajo ${workspaceName}`,
        },
        distanceRates: {
            oopsNotSoFast: 'Ups! No tan rápido...',
            workspaceNeeds: 'Un espacio de trabajo necesita al menos una tasa de distancia activa.',
            distance: 'Distancia',
            centrallyManage: 'Gestiona centralizadamente las tasas, elige si contabilizar en millas o kilómetros, y define una categoría por defecto',
            rate: 'Tasa',
            addRate: 'Agregar tasa',
            findRate: 'Encontrar tasa',
            trackTax: 'Impuesto de seguimiento',
            deleteRates: () => ({
                one: 'Eliminar tasa',
                other: 'Eliminar tasas',
            }),
            enableRates: () => ({
                one: 'Activar tasa',
                other: 'Activar tasas',
            }),
            disableRates: () => ({
                one: 'Desactivar tasa',
                other: 'Desactivar tasas',
            }),
            enableRate: 'Activar tasa',
            status: 'Estado',
            unit: 'Unidad',
            taxFeatureNotEnabledMessage: 'Los impuestos deben estar activados en el área de trabajo para poder utilizar esta función. Dirígete a ',
            changePromptMessage: ' para hacer ese cambio.',
            deleteDistanceRate: 'Eliminar tasa de distancia',
            areYouSureDelete: () => ({
                one: '¿Estás seguro de que quieres eliminar esta tasa?',
                other: '¿Estás seguro de que quieres eliminar estas tasas?',
            }),
            errors: {
                rateNameRequired: 'El nombre de la tasa es obligatorio',
                existingRateName: 'Ya existe una tasa de distancia con este nombre',
            },
        },
        editor: {
            nameInputLabel: 'Nombre',
            descriptionInputLabel: 'Descripción',
            typeInputLabel: 'Tipo',
            initialValueInputLabel: 'Valor inicial',
            nameInputHelpText: 'Este es el nombre que verás en tu espacio de trabajo.',
            nameIsRequiredError: 'Debes definir un nombre para tu espacio de trabajo',
            currencyInputLabel: 'Moneda por defecto',
            currencyInputHelpText: 'Todas los gastos en este espacio de trabajo serán convertidos a esta moneda.',
            currencyInputDisabledText: ({currency}: CurrencyInputDisabledTextParams) =>
                `La moneda predeterminada no se puede cambiar porque este espacio de trabajo está vinculado a una cuenta bancaria en ${currency}.`,
            save: 'Guardar',
            genericFailureMessage: 'Se ha producido un error al guardar el espacio de trabajo. Por favor, inténtalo de nuevo.',
            avatarUploadFailureMessage: 'No se pudo subir el avatar. Por favor, inténtalo de nuevo.',
            addressContext: 'Se requiere una dirección para habilitar Expensify Travel. Por favor, introduce una dirección asociada con tu negocio.',
        },
        bankAccount: {
            continueWithSetup: 'Continuar con la configuración',
            youAreAlmostDone: 'Casi has acabado de configurar tu cuenta bancaria, que te permitirá emitir tarjetas corporativas, reembolsar gastos y cobrar pagar facturas.',
            streamlinePayments: 'Optimiza pagos',
            connectBankAccountNote: 'Nota: No se pueden usar cuentas bancarias personales para realizar pagos en los espacios de trabajo.',
            oneMoreThing: '¡Una cosa más!',
            allSet: '¡Todo listo!',
            accountDescriptionWithCards: 'Esta cuenta bancaria se utilizará para emitir tarjetas corporativas, reembolsar gastos y cobrar y pagar facturas.',
            letsFinishInChat: '¡Continuemos en el chat!',
            finishInChat: 'Continuemos en el chat',
            almostDone: '¡Casi listo!',
            disconnectBankAccount: 'Desconectar cuenta bancaria',
            startOver: 'Empezar de nuevo',
            updateDetails: 'Actualizar detalles',
            yesDisconnectMyBankAccount: 'Sí, desconecta mi cuenta bancaria',
            yesStartOver: 'Sí, empezar de nuevo',
            disconnectYour: 'Desconecta tu cuenta bancaria de ',
            bankAccountAnyTransactions: '. Los reembolsos pendientes serán completados sin problemas.',
            clearProgress: 'Empezar de nuevo descartará lo completado hasta ahora.',
            areYouSure: '¿Estás seguro?',
            workspaceCurrency: 'Moneda del espacio de trabajo',
            updateCurrencyPrompt:
                'Parece que tu espacio de trabajo está configurado actualmente en una moneda diferente a USD. Por favor, haz clic en el botón de abajo para actualizar tu moneda a USD ahora.',
            updateToUSD: 'Actualizar a USD',
            updateWorkspaceCurrency: 'Actualizar la moneda del espacio de trabajo',
            workspaceCurrencyNotSupported: 'Moneda del espacio de trabajo no soportada',
            yourWorkspace: 'Tu espacio de trabajo está configurado en una moneda no soportada. Consulta la',
            listOfSupportedCurrencies: 'lista de monedas soportadas',
        },
        changeOwner: {
            changeOwnerPageTitle: 'Transferir la propiedad',
            addPaymentCardTitle: 'Ingrese tu tarjeta de pago para transferir la propiedad',
            addPaymentCardButtonText: 'Aceptar términos y agregar tarjeta de pago',
            addPaymentCardReadAndAcceptTextPart1: 'Lea y acepte',
            addPaymentCardReadAndAcceptTextPart2: 'para agregar tu tarjeta',
            addPaymentCardTerms: 'los términos',
            addPaymentCardPrivacy: 'la política de privacidad',
            addPaymentCardAnd: 'y',
            addPaymentCardPciCompliant: 'PCI-DSS obediente',
            addPaymentCardBankLevelEncrypt: 'Cifrado a nivel bancario',
            addPaymentCardRedundant: 'Infraestructura redundante',
            addPaymentCardLearnMore: 'Conozca más sobre nuestra',
            addPaymentCardSecurity: 'seguridad',
            amountOwedTitle: 'Saldo pendiente',
            amountOwedButtonText: 'OK',
            amountOwedText: 'Esta cuenta tiene un saldo pendiente de un mes anterior.\n\n¿Quiere liquidar el saldo y hacerse cargo de la facturación de este espacio de trabajo?',
            ownerOwesAmountTitle: 'Saldo pendiente',
            ownerOwesAmountButtonText: 'Transferir saldo',
            ownerOwesAmountText: ({email, amount}: OwnerOwesAmountParams) =>
                `La cuenta propietaria de este espacio de trabajo (${email}) tiene un saldo pendiente de un mes anterior.\n\n¿Desea transferir este monto (${amount}) para hacerse cargo de la facturación de este espacio de trabajo? tu tarjeta de pago se cargará inmediatamente.`,
            subscriptionTitle: 'Asumir la suscripción anual',
            subscriptionButtonText: 'Transferir suscripción',
            subscriptionText: ({usersCount, finalCount}: ChangeOwnerSubscriptionParams) =>
                `Al hacerse cargo de este espacio de trabajo se fusionará tu suscripción anual asociada con tu suscripción actual. Esto aumentará el tamaño de tu suscripción en ${usersCount} miembros, lo que hará que tu nuevo tamaño de suscripción sea ${finalCount}. ¿Te gustaria continuar?`,
            duplicateSubscriptionTitle: 'Alerta de suscripción duplicada',
            duplicateSubscriptionButtonText: 'Continuar',
            duplicateSubscriptionText: ({email, workspaceName}: ChangeOwnerDuplicateSubscriptionParams) =>
                `Parece que estás intentando hacerte cargo de la facturación de los espacios de trabajo de ${email}, pero para hacerlo, primero debes ser administrador de todos sus espacios de trabajo.\n\nHaz clic en "Continuar" si solo quieres tomar sobrefacturación para el espacio de trabajo ${workspaceName}.\n\nSi desea hacerse cargo de la facturación de toda tu suscripción, pídales que lo agreguen como administrador a todos sus espacios de trabajo antes de hacerse cargo de la facturación.`,
            hasFailedSettlementsTitle: 'No se puede transferir la propiedad',
            hasFailedSettlementsButtonText: 'Entiendo',
            hasFailedSettlementsText: ({email}: ChangeOwnerHasFailedSettlementsParams) =>
                `No puede hacerse cargo de la facturación porque ${email} tiene una liquidación vencida de la tarjeta Expensify. Avíseles que se comuniquen con concierge@expensify.com para resolver el problema. Luego, podrá hacerse cargo de la facturación de este espacio de trabajo.`,
            failedToClearBalanceTitle: 'Fallo al liquidar el saldo',
            failedToClearBalanceButtonText: 'OK',
            failedToClearBalanceText: 'No hemos podido liquidar el saldo, por favor, inténtalo más tarde.',
            successTitle: '¡Guau! Todo listo.',
            successDescription: 'Ahora eres el propietario de este espacio de trabajo.',
            errorTitle: '¡Ups! No tan rapido...',
            errorDescriptionPartOne: 'Hubo un problema al transferir la propiedad de este espacio de trabajo. Inténtalo de nuevo, o',
            errorDescriptionPartTwo: 'contacta con Concierge',
            errorDescriptionPartThree: 'por ayuda.',
        },

        exportAgainModal: {
            title: '¡Cuidado!',
            description: ({reportName, connectionName}: ExportAgainModalDescriptionParams) =>
                `Los siguientes informes ya se han exportado a ${CONST.POLICY.CONNECTIONS.NAME_USER_FRIENDLY[connectionName]}:\n\n${reportName}\n\n¿Estás seguro de que deseas exportarlos de nuevo?`,
            confirmText: 'Sí, exportar de nuevo',
            cancelText: 'Cancelar',
        },
        planTypePage: {
            planTypes: {
                team: {
                    label: 'Recopilar',
                    description: 'Para equipos que buscan automatizar sus procesos.',
                },
                corporate: {
                    label: 'Controlar',
                    description: 'Para organizaciones con requisitos avanzados.',
                },
            },
            description: 'Elige el plan adecuado para ti. Para ver una lista detallada de funciones y precios, consulta nuestra',
            subscriptionLink: 'página de ayuda sobre tipos de planes y precios',
            lockedPlanDescription: ({count, annualSubscriptionEndDate}: WorkspaceLockedPlanTypeParams) => ({
                one: `Tienes un compromiso anual de 1 miembro activo en el plan Controlar hasta el ${annualSubscriptionEndDate}. Puedes cambiar a una suscripción de pago por uso y desmejorar al plan Recopilar a partir del ${annualSubscriptionEndDate} desactivando la renovación automática en`,
                other: `Tienes un compromiso anual de ${count} miembros activos en el plan Controlar hasta el ${annualSubscriptionEndDate}. Puedes cambiar a una suscripción de pago por uso y desmejorar al plan Recopilar a partir del ${annualSubscriptionEndDate} desactivando la renovación automática en`,
            }),
            subscriptions: 'Suscripciones',
        },
        upgrade: {
            reportFields: {
                title: 'Los campos',
                description: `Los campos de informe permiten especificar detalles a nivel de cabecera, distintos de las etiquetas que pertenecen a los gastos en partidas individuales. Estos detalles pueden incluir nombres de proyectos específicos, información sobre viajes de negocios, ubicaciones, etc.`,
                onlyAvailableOnPlan: 'Los campos de informe sólo están disponibles en el plan Controlar, a partir de ',
            },
            [CONST.POLICY.CONNECTIONS.NAME.NETSUITE]: {
                title: 'NetSuite',
                description: `Disfruta de la sincronización automática y reduce las entradas manuales con la integración Expensify + NetSuite. Obtén información financiera en profundidad y en tiempo real con la compatibilidad nativa y personalizada con segmentos, incluida la asignación de proyectos y clientes.`,
                onlyAvailableOnPlan: 'Nuestra integración NetSuite sólo está disponible en el plan Controlar, a partir de ',
            },
            [CONST.POLICY.CONNECTIONS.NAME.SAGE_INTACCT]: {
                title: 'Sage Intacct',
                description: `Disfruta de una sincronización automatizada y reduce las entradas manuales con la integración Expensify + Sage Intacct. Obtén información financiera en profundidad y en tiempo real con dimensiones definidas por el usuario, así como codificación de gastos por departamento, clase, ubicación, cliente y proyecto (trabajo).`,
                onlyAvailableOnPlan: 'Nuestra integración Sage Intacct sólo está disponible en el plan Controlar, a partir de ',
            },
            [CONST.POLICY.CONNECTIONS.NAME.QBD]: {
                title: 'QuickBooks Desktop',
                description: `Disfruta de la sincronización automática y reduce las entradas manuales con la integración de Expensify + QuickBooks Desktop. Obtén la máxima eficiencia con una conexión bidireccional en tiempo real y la codificación de gastos por clase, artículo, cliente y proyecto.`,
                onlyAvailableOnPlan: 'Nuestra integración con QuickBooks Desktop solo está disponible en el plan Controlar, que comienza en ',
            },
            [CONST.UPGRADE_FEATURE_INTRO_MAPPING.approvals.id]: {
                title: 'Aprobaciones anticipadas',
                description: `Si quieres añadir más niveles de aprobación, o simplemente asegurarte de que los gastos más importantes reciben otro vistazo, no hay problema. Las aprobaciones avanzadas ayudan a realizar las comprobaciones adecuadas a cada nivel para mantener los gastos de tu equipo bajo control.`,
                onlyAvailableOnPlan: 'Las aprobaciones avanzadas sólo están disponibles en el plan Controlar, con precios desde ',
            },
            categories: {
                title: 'Categorías',
                description: `Las categorías te ayudan a organizar mejor los gastos y a llevar un seguimiento de en qué estás gastando tu dinero. Utiliza nuestra lista de categorías sugeridas o crea las tuyas propias.`,
                onlyAvailableOnPlan: 'Las categorías están disponibles en el plan Recopilar, a partir de ',
            },
            glCodes: {
                title: 'Códigos de libro mayor',
                description: `Añada códigos de libro mayor a sus categorías para exportar fácilmente los gastos a sus sistemas de contabilidad y nómina.`,
                onlyAvailableOnPlan: 'Los códigos de libro mayor solo están disponibles en el plan Controlar, a partir de ',
            },
            glAndPayrollCodes: {
                title: 'Códigos de libro mayor y nómina',
                description: `Añada códigos de libro mayor y nómina a sus categorías para exportar fácilmente los gastos a sus sistemas de contabilidad y nómina.`,
                onlyAvailableOnPlan: 'Los códigos de libro mayor y nómina solo están disponibles en el plan Controlar, a partir de ',
            },
            taxCodes: {
                title: 'Código de impuesto',
                description: `Añada código de impuesto mayor a sus categorías para exportar fácilmente los gastos a sus sistemas de contabilidad y nómina.`,
                onlyAvailableOnPlan: 'Los código de impuesto mayor solo están disponibles en el plan Controlar, a partir de ',
            },
            companyCards: {
                title: 'Tarjetas de empresa ilimitadas',
                description: `¿Necesita agregar más canales de tarjetas? Desbloquee tarjetas de empresa ilimitadas para sincronizar transacciones de todos los principales emisores de tarjetas.`,
                onlyAvailableOnPlan: 'Esto solo está disponible en el plan Control, a partir de ',
            },
            rules: {
                title: 'Reglas',
                description: `Las reglas se ejecutan en segundo plano y mantienen tus gastos bajo control para que no tengas que preocuparte por los detalles pequeños.\n\nExige detalles de los gastos, como recibos y descripciones, establece límites y valores predeterminados, y automatiza las aprobaciones y los pagos, todo en un mismo lugar.`,
                onlyAvailableOnPlan: 'Las reglas están disponibles solo en el plan Controlar, que comienza en ',
            },
            perDiem: {
                title: 'Per diem',
                description:
                    'Las dietas per diem (ej.: $100 por día para comidas) son una excelente forma de mantener los gastos diarios predecibles y ajustados a las políticas de la empresa, especialmente si tus empleados viajan por negocios. Disfruta de funciones como tasas personalizadas, categorías por defecto y detalles más específicos como destinos y subtasas.',
                onlyAvailableOnPlan: 'Las dietas per diem solo están disponibles en el plan Control, a partir de ',
            },
            travel: {
                title: 'Viajes',
                description:
                    'Expensify Travel es una nueva plataforma corporativa de reserva y gestión de viajes que permite a los miembros reservar alojamientos, vuelos, transporte y mucho más.',
                onlyAvailableOnPlan: 'Los viajes están disponibles en el plan Recopilar, a partir de ',
            },
            multiLevelTags: {
                title: 'Etiquetas multinivel',
                description:
                    'Las etiquetas multinivel te ayudan a llevar un control más preciso de los gastos. Asigna múltiples etiquetas a cada partida, como departamento, cliente o centro de costos, para capturar el contexto completo de cada gasto. Esto permite informes más detallados, flujos de aprobación y exportaciones contables.',
                onlyAvailableOnPlan: 'Las etiquetas multinivel solo están disponibles en el plan Control, a partir de ',
            },
            note: {
                upgradeWorkspace: 'Mejore su espacio de trabajo para acceder a esta función, o',
                learnMore: 'más información',
                aboutOurPlans: 'sobre nuestros planes y precios.',
            },
            pricing: {
                perActiveMember: 'por miembro activo al mes.',
                perMember: 'por miembro al mes.',
            },
            upgradeToUnlock: 'Desbloquear esta función',
            completed: {
                headline: 'Has mejorado tu espacio de trabajo.',
                categorizeMessage: `Has actualizado con éxito a un espacio de trabajo en el plan Recopilar. ¡Ahora puedes categorizar tus gastos!`,
                travelMessage: 'Has mejorado con éxito a un espacio de trabajo en el plan Recopilar. ¡Ahora puedes comenzar a reservar y gestionar viajes!',
                successMessage: ({policyName}: ReportPolicyNameParams) => `Has actualizado con éxito ${policyName} al plan Controlar.`,
                viewSubscription: 'Ver su suscripción',
                moreDetails: 'para obtener más información.',
                gotIt: 'Entendido, gracias.',
            },
            commonFeatures: {
                title: 'Mejorar al plan Controlar',
                note: 'Desbloquea nuestras funciones más potentes, incluyendo:',
                benefits: {
                    startsAt: 'El plan Controlar comienza desde ',
                    perMember: 'por miembro activo al mes.',
                    learnMore: 'Más información',
                    pricing: 'sobre nuestros planes y precios.',
                    benefit1: 'Conexiones avanzadas de contabilidad (NetSuite, Sage Intacct y más)',
                    benefit2: 'Reglas inteligentes de gastos',
                    benefit3: 'Flujos de aprobación de varios niveles',
                    benefit4: 'Controles de seguridad mejorados',
                    toUpgrade: 'Para mejorar, haz clic en',
                    selectWorkspace: 'selecciona un espacio de trabajo y cambia el tipo de plan a',
                },
            },
        },
        downgrade: {
            commonFeatures: {
                title: 'Desmejorar al plan Recopilar',
                note: 'Si desmejoras, perderás acceso a estas funciones y más:',
                benefits: {
                    note: 'Para una comparación completa de nuestros planes, consulta nuestra',
                    pricingPage: 'página de precios',
                    confirm: '¿Estás seguro de que deseas desmejorar y eliminar tus configuraciones?',
                    warning: 'Esto no se puede deshacer.',
                    benefit1: 'Conexiones de contabilidad (excepto QuickBooks Online y Xero)',
                    benefit2: 'Reglas inteligentes de gastos',
                    benefit3: 'Flujos de aprobación de varios niveles',
                    benefit4: 'Controles de seguridad mejorados',
                    headsUp: '¡Atención!',
                    multiWorkspaceNote:
                        'Tendrás que bajar de categoría todos tus espacios de trabajo antes de tu primer pago mensual para comenzar una suscripción con la tasa del plan Recopilar. Haz clic en',
                    selectStep: '> selecciona cada espacio de trabajo > cambia el tipo de plan a',
                },
            },
            completed: {
                headline: 'Tu espacio de trabajo ha sido bajado de categoría',
                description: 'Tienes otros espacios de trabajo en el plan Controlar. Para facturarte con la tasa del plan Recopilar, debes bajar de categoría todos los espacios de trabajo.',
                gotIt: 'Entendido, gracias.',
            },
        },
        payAndDowngrade: {
            title: 'Pagar y bajar de categoría',
            headline: 'Tu pago final',
            description1: 'Tu factura final por esta suscripción será',
            description2: ({date}: DateParams) => `Consulta el desglose a continuación para ${date}:`,
            subscription:
                '¡Atención! Esta acción finalizará tu suscripción a Expensify, eliminará este espacio de trabajo y eliminará a todos los miembros del espacio de trabajo. Si deseas conservar este espacio de trabajo y solo eliminarte a ti mismo, haz que otro administrador tome el control de la facturación primero.',
            genericFailureMessage: 'Ocurrió un error al pagar tu factura. Por favor, inténtalo de nuevo.',
        },
        restrictedAction: {
            restricted: 'Restringido',
            actionsAreCurrentlyRestricted: ({workspaceName}: ActionsAreCurrentlyRestricted) => `Las acciones en el espacio de trabajo ${workspaceName} están actualmente restringidas`,
            workspaceOwnerWillNeedToAddOrUpdatePaymentCard: ({workspaceOwnerName}: WorkspaceOwnerWillNeedToAddOrUpdatePaymentCardParams) =>
                `El propietario del espacio de trabajo, ${workspaceOwnerName} tendrá que añadir o actualizar la tarjeta de pago registrada para desbloquear nueva actividad en el espacio de trabajo.`,
            youWillNeedToAddOrUpdatePaymentCard: 'Debes añadir o actualizar la tarjeta de pago registrada para desbloquear nueva actividad en el espacio de trabajo.',
            addPaymentCardToUnlock: 'Añade una tarjeta para desbloquearlo!',
            addPaymentCardToContinueUsingWorkspace: 'Añade una tarjeta de pago para seguir utilizando este espacio de trabajo',
            pleaseReachOutToYourWorkspaceAdmin: 'Si tienes alguna pregunta, ponte en contacto con el administrador de su espacio de trabajo.',
            chatWithYourAdmin: 'Chatea con tu administrador',
            chatInAdmins: 'Chatea en #admins',
            addPaymentCard: 'Agregar tarjeta de pago',
        },
        rules: {
            individualExpenseRules: {
                title: 'Gastos',
                subtitle: 'Establece controles y valores predeterminados para gastos individuales. También puedes crear reglas para',
                receiptRequiredAmount: 'Cantidad requerida para los recibos',
                receiptRequiredAmountDescription: 'Exige recibos cuando los gastos superen este importe, a menos que lo anule una regla de categoría.',
                maxExpenseAmount: 'Importe máximo del gasto',
                maxExpenseAmountDescription: 'Marca los gastos que superen este importe, a menos que una regla de categoría lo anule.',
                maxAge: 'Antigüedad máxima',
                maxExpenseAge: 'Antigüedad máxima de los gastos',
                maxExpenseAgeDescription: 'Marca los gastos de más de un número determinado de días.',
                maxExpenseAgeDays: () => ({
                    one: '1 día',
                    other: (count: number) => `${count} días`,
                }),
                billableDefault: 'Valor predeterminado facturable',
                billableDefaultDescription: 'Elige si los gastos en efectivo y con tarjeta de crédito deben ser facturables por defecto. Los gastos facturables se activan o desactivan en',
                billable: 'Facturable',
                billableDescription: 'Los gastos se vuelven a facturar a los clientes en la mayoría de los casos',
                nonBillable: 'No facturable',
                nonBillableDescription: 'Los gastos se vuelven a facturar a los clientes en ocasiones',
                eReceipts: 'Recibos electrónicos',
                eReceiptsHint: 'Los recibos electrónicos se crean automáticamente',
                eReceiptsHintLink: 'para la mayoría de las transacciones en USD',
                attendeeTracking: 'Seguimiento de asistentes',
                attendeeTrackingHint: 'Haz un seguimiento del coste por persona para cada gasto.',
                prohibitedDefaultDescription:
                    'Marque cualquier recibo donde aparezcan alcohol, apuestas u otros artículos restringidos. Los gastos con recibos que incluyan estos conceptos requerirán una revisión manual.',
                prohibitedExpenses: 'Gastos prohibidos',
                alcohol: 'Alcohol',
                hotelIncidentals: 'Gastos adicionales de hotel',
                gambling: 'Juegos de apuestas',
                tobacco: 'Tabaco',
                adultEntertainment: 'Entretenimiento para adultos',
            },
            expenseReportRules: {
                examples: 'Ejemplos:',
                title: 'Informes de gastos',
                subtitle: 'Automatiza el cumplimiento, la aprobación y el pago de los informes de gastos.',
                customReportNamesSubtitle: 'Personaliza los títulos de los informes usando nuestras amplias fórmulas.',
                customNameTitle: 'Título de informe predeterminado',
                customNameDescription: 'Elige un nombre personalizado para los informes de gastos usando nuestras ',
                customNameDescriptionLink: 'fórmulas variadas',
                customNameInputLabel: 'Nombre',
                customNameEmailPhoneExample: 'Correo electrónico o teléfono del miembro: {report:submit:from}',
                customNameStartDateExample: 'Fecha de inicio del informe: {report:startdate}',
                customNameWorkspaceNameExample: 'Nombre del espacio de trabajo: {report:workspacename}',
                customNameReportIDExample: 'ID del informe: {report:id}',
                customNameTotalExample: 'Total: {report:total}.',
                preventMembersFromChangingCustomNamesTitle: 'Evitar que los miembros cambien los nombres personalizados de los informes',
                preventSelfApprovalsTitle: 'Evitar autoaprobaciones',
                preventSelfApprovalsSubtitle: 'Evita que los miembros del espacio de trabajo aprueben sus propios informes de gastos.',
                autoApproveCompliantReportsTitle: 'Aprobación automática de informes conformes',
                autoApproveCompliantReportsSubtitle: 'Configura qué informes de gastos pueden aprobarse de forma automática.',
                autoApproveReportsUnderTitle: 'Aprobar automáticamente informes por debajo de',
                autoApproveReportsUnderDescription: 'Los informes de gastos totalmente conformes por debajo de esta cantidad se aprobarán automáticamente.',
                randomReportAuditTitle: 'Auditoría aleatoria de informes',
                randomReportAuditDescription: 'Requiere que algunos informes sean aprobados manualmente, incluso si son elegibles para la aprobación automática.',
                autoPayApprovedReportsTitle: 'Pago automático de informes aprobados',
                autoPayApprovedReportsSubtitle: 'Configura qué informes de gastos pueden pagarse de forma automática.',
                autoPayApprovedReportsLimitError: ({currency}: AutoPayApprovedReportsLimitErrorParams = {}) => `Por favor, introduce un monto menor a ${currency ?? ''}20,000`,
                autoPayApprovedReportsLockedSubtitle: 'Ve a más funciones y habilita flujos de trabajo, luego agrega pagos para desbloquear esta función.',
                autoPayReportsUnderTitle: 'Pagar automáticamente informes por debajo de',
                autoPayReportsUnderDescription: 'Los informes de gastos totalmente conformes por debajo de esta cantidad se pagarán automáticamente.',
                unlockFeatureGoToSubtitle: 'Ir a',
                unlockFeatureEnableWorkflowsSubtitle: ({featureName}: FeatureNameParams) => `y habilita flujos de trabajo, luego agrega ${featureName} para desbloquear esta función.`,
                enableFeatureSubtitle: ({featureName}: FeatureNameParams) => `y habilita ${featureName} para desbloquear esta función.`,
            },
            categoryRules: {
                title: 'Reglas de categoría',
                approver: 'Aprobador',
                requireDescription: 'Requerir descripción',
                descriptionHint: 'Sugerencia de descripción',
                descriptionHintDescription: ({categoryName}: CategoryNameParams) =>
                    `Recuerda a los empleados que deben proporcionar información adicional para los gastos de “${categoryName}”. Esta sugerencia aparece en el campo de descripción en los gastos.`,
                descriptionHintLabel: 'Sugerencia',
                descriptionHintSubtitle: 'Consejo: ¡Cuanto más corta, mejor!',
                maxAmount: 'Importe máximo',
                flagAmountsOver: 'Señala importes superiores a',
                flagAmountsOverDescription: ({categoryName}: CategoryNameParams) => `Aplica a la categoría “${categoryName}”.`,
                flagAmountsOverSubtitle: 'Esto anula el importe máximo para todos los gastos.',
                expenseLimitTypes: {
                    expense: 'Gasto individual',
                    expenseSubtitle: 'Señala importes de gastos por categoría. Esta regla anula la regla general del espacio de trabajo para el importe máximo de gastos.',
                    daily: 'Total por categoría',
                    dailySubtitle: 'Marcar el gasto total por categoría en cada informe de gastos.',
                },
                requireReceiptsOver: 'Requerir recibos para importes superiores a',
                requireReceiptsOverList: {
                    default: ({defaultAmount}: DefaultAmountParams) => `${defaultAmount} ${CONST.DOT_SEPARATOR} Predeterminado`,
                    never: 'Nunca requerir recibos',
                    always: 'Requerir recibos siempre',
                },
                defaultTaxRate: 'Tasa de impuesto predeterminada',
                goTo: 'Ve a',
                andEnableWorkflows: 'y habilita los flujos de trabajo, luego añade aprobaciones para desbloquear esta función.',
            },
            customRules: {
                title: 'Reglas personalizadas',
                subtitle: 'Descripción',
                description: 'Introduzca reglas personalizadas para los informes de gastos',
            },
        },
    },
    getAssistancePage: {
        title: 'Obtener ayuda',
        subtitle: '¡Estamos aquí para ayudarte!',
        description: 'Elige una de las siguientes opciones:',
        chatWithConcierge: 'Chatear con Concierge',
        scheduleSetupCall: 'Concertar una llamada',
        scheduleACall: 'Programar llamada',
        questionMarkButtonTooltip: 'Obtén ayuda de nuestro equipo',
        exploreHelpDocs: 'Explorar la documentación de ayuda',
        registerForWebinar: 'Registrarse para el seminario web',
        onboardingHelp: 'Ayuda de incorporación',
    },
    emojiPicker: {
        skinTonePickerLabel: 'Elige el tono de piel por defecto',
        headers: {
            frequentlyUsed: 'Usado frecuentemente',
            smileysAndEmotion: 'Emoticonos y emociones',
            peopleAndBody: 'Personas y Cuerpo',
            animalsAndNature: 'Animales y naturaleza',
            foodAndDrink: 'Alimentos y bebidas',
            travelAndPlaces: 'Viajes y lugares',
            activities: 'Actividades',
            objects: 'Objetos',
            symbols: 'Símbolos',
            flags: 'Banderas',
        },
    },
    newRoomPage: {
        newRoom: 'Nueva sala de chat',
        groupName: 'Nombre del grupo',
        roomName: 'Nombre de la sala',
        visibility: 'Visibilidad',
        restrictedDescription: 'Sólo las personas en tu espacio de trabajo pueden encontrar esta sala',
        privateDescription: 'Sólo las personas que están invitadas a esta sala pueden encontrarla',
        publicDescription: 'Cualquier persona puede unirse a esta sala',
        // eslint-disable-next-line @typescript-eslint/naming-convention
        public_announceDescription: 'Cualquier persona puede unirse a esta sala',
        createRoom: 'Crea una sala de chat',
        roomAlreadyExistsError: 'Ya existe una sala con este nombre',
        roomNameReservedError: ({reservedName}: RoomNameReservedErrorParams) =>
            `${reservedName} es el nombre una sala por defecto de todos los espacios de trabajo. Por favor, elige otro nombre.`,
        roomNameInvalidError: 'Los nombres de las salas solo pueden contener minúsculas, números y guiones',
        pleaseEnterRoomName: 'Por favor, escribe el nombre de una sala',
        pleaseSelectWorkspace: 'Por favor, selecciona un espacio de trabajo',
        renamedRoomAction: ({oldName, newName, actorName, isExpenseReport}: RenamedRoomActionParams) => {
            const actor = actorName ? `${actorName} ` : '';
            return isExpenseReport ? `${actor}cambió el nombre a "${newName}" (previamente "${oldName}")` : `${actor}cambió el nombre de la sala a "${newName}" (previamente "${oldName}")`;
        },
        roomRenamedTo: ({newName}: RoomRenamedToParams) => `Sala renombrada a ${newName}`,
        social: 'social',
        selectAWorkspace: 'Seleccionar un espacio de trabajo',
        growlMessageOnRenameError: 'No se ha podido cambiar el nombre del espacio de trabajo. Por favor, comprueba tu conexión e inténtalo de nuevo.',
        visibilityOptions: {
            restricted: 'Espacio de trabajo', // the translation for "restricted" visibility is actually workspace. This is so we can display restricted visibility rooms as "workspace" without having to change what's stored.
            private: 'Privada',
            public: 'Público',
            // eslint-disable-next-line @typescript-eslint/naming-convention
            public_announce: 'Anuncio Público',
        },
    },
    workspaceApprovalModes: {
        submitAndClose: 'Enviar y Cerrar',
        submitAndApprove: 'Enviar y Aprobar',
        advanced: 'AVANZADO',
        dynamicExternal: 'DINÁMICO_EXTERNO',
        smartReport: 'INFORME_INTELIGENTE',
        billcom: 'BILLCOM',
    },
    workspaceActions: {
        addApprovalRule: ({approverEmail, approverName, field, name}: AddedPolicyApprovalRuleParams) =>
            `añadió a ${approverName} (${approverEmail}) como aprobador para la ${field} "${name}"`,
        deleteApprovalRule: ({approverEmail, approverName, field, name}: AddedPolicyApprovalRuleParams) =>
            `eliminó a ${approverName} (${approverEmail}) como aprobador para la ${field} "${name}"`,
        updateApprovalRule: ({field, name, newApproverEmail, newApproverName, oldApproverEmail, oldApproverName}: UpdatedPolicyApprovalRuleParams) => {
            const formatApprover = (displayName?: string, email?: string) => (displayName ? `${displayName} (${email})` : email);

            return `cambió el aprobador para la ${field} "${name}" a ${formatApprover(newApproverName, newApproverEmail)} (previamente ${formatApprover(oldApproverName, oldApproverEmail)})`;
        },
        addCategory: ({categoryName}: UpdatedPolicyCategoryParams) => `añadió la categoría "${categoryName}""`,
        deleteCategory: ({categoryName}: UpdatedPolicyCategoryParams) => `eliminó la categoría "${categoryName}"`,
        updateCategory: ({oldValue, categoryName}: UpdatedPolicyCategoryParams) => `${oldValue ? 'deshabilitó' : 'habilitó'} la categoría "${categoryName}"`,
        updatedDescriptionHint: ({categoryName, oldValue, newValue}: UpdatedPolicyCategoryDescriptionHintTypeParams) => {
            if (!newValue) {
                return `eliminó la sugerencia de descripción "${oldValue}" de la categoría "${categoryName}"`;
            }

            return !oldValue
                ? `añadió la sugerencia de descripción "${newValue}" a la categoría "${categoryName}"`
                : `cambió la sugerencia de descripción de la categoría "${categoryName}" a “${newValue}” (anteriormente “${oldValue}”)`;
        },
        updateCategoryPayrollCode: ({oldValue, categoryName, newValue}: UpdatedPolicyCategoryGLCodeParams) => {
            if (!oldValue) {
                return `añadió el código de nómina "${newValue}" a la categoría "${categoryName}"`;
            }
            if (!newValue && oldValue) {
                return `eliminó el código de nómina "${oldValue}" de la categoría "${categoryName}"`;
            }
            return `cambió el código de nómina de la categoría "${categoryName}" a “${newValue}” (previamente “${oldValue}”)`;
        },
        updateCategoryGLCode: ({oldValue, categoryName, newValue}: UpdatedPolicyCategoryGLCodeParams) => {
            if (!oldValue) {
                return `añadió el código GL "${newValue}" a la categoría "${categoryName}"`;
            }
            if (!newValue && oldValue) {
                return `eliminó el código GL "${oldValue}" de la categoría "${categoryName}"`;
            }
            return `cambió el código GL de la categoría “${categoryName}” a “${newValue}” (previamente “${oldValue}”)`;
        },
        updateAreCommentsRequired: ({oldValue, categoryName}: UpdatedPolicyCategoryParams) => {
            return `cambió la descripción de la categoría "${categoryName}" a ${!oldValue ? 'requerida' : 'no requerida'} (previamente ${!oldValue ? 'no requerida' : 'requerida'})`;
        },
        updateCategoryMaxExpenseAmount: ({categoryName, oldAmount, newAmount}: UpdatedPolicyCategoryMaxExpenseAmountParams) => {
            if (newAmount && !oldAmount) {
                return `añadió un importe máximo de ${newAmount} a la categoría "${categoryName}"`;
            }
            if (oldAmount && !newAmount) {
                return `eliminó el importe máximo de ${oldAmount} de la categoría "${categoryName}"`;
            }
            return `cambió el importe máximo de la categoría "${categoryName}" a ${newAmount} (previamente ${oldAmount})`;
        },
        updateCategoryExpenseLimitType: ({categoryName, oldValue, newValue}: UpdatedPolicyCategoryExpenseLimitTypeParams) => {
            if (!oldValue) {
                return `añadió un tipo de límite de ${newValue} a la categoría "${categoryName}"`;
            }
            return `actualizó la categoría "${categoryName}" cambiando el Tipo de Límite a ${newValue} (previamente "${oldValue}")`;
        },
        updateCategoryMaxAmountNoReceipt: ({categoryName, oldValue, newValue}: UpdatedPolicyCategoryMaxAmountNoReceiptParams) => {
            if (!oldValue) {
                return `actualizó la categoría "${categoryName}" cambiando Recibos a ${newValue}`;
            }
            return `cambió la categoría "${categoryName}" a ${newValue} (previamente ${oldValue})`;
        },
        setCategoryName: ({oldName, newName}: UpdatedPolicyCategoryNameParams) => `renombró la categoría "${oldName}" a "${newName}"`,
        updateTagListName: ({oldName, newName}: UpdatedPolicyCategoryNameParams) => `cambió el nombre de la lista de etiquetas a "${newName}" (previamente "${oldName}")`,
        addTag: ({tagListName, tagName}: UpdatedPolicyTagParams) => `añadió la etiqueta "${tagName}" a la lista "${tagListName}"`,
        updateTagName: ({tagListName, newName, oldName}: UpdatedPolicyTagNameParams) => `actualizó la lista de etiquetas "${tagListName}" cambiando la etiqueta "${oldName}" a "${newName}"`,
        updateTagEnabled: ({tagListName, tagName, enabled}: UpdatedPolicyTagParams) => `${enabled ? 'habilitó' : 'deshabilitó'} la etiqueta "${tagName}" en la lista "${tagListName}"`,
        deleteTag: ({tagListName, tagName}: UpdatedPolicyTagParams) => `eliminó la etiqueta "${tagName}" de la lista "${tagListName}"`,
        deleteMultipleTags: ({count, tagListName}: UpdatedPolicyTagParams) => `eliminó "${count}" etiquetas de la lista "${tagListName}"`,
        updateTag: ({tagListName, newValue, tagName, updatedField, oldValue}: UpdatedPolicyTagFieldParams) => {
            if (oldValue) {
                return `actualizó la etiqueta "${tagName}" en la lista "${tagListName}" cambiando el ${updatedField} a "${newValue}" (previamente "${oldValue}")`;
            }
            return `actualizó la etiqueta "${tagName}" en la lista "${tagListName}" añadiendo un ${updatedField} de "${newValue}"`;
        },
        updateCustomUnit: ({customUnitName, newValue, oldValue, updatedField}: UpdatePolicyCustomUnitParams) =>
            `cambió el ${customUnitName} ${updatedField} a "${newValue}" (previamente "${oldValue}")`,
        updateCustomUnitTaxEnabled: ({newValue}: UpdatePolicyCustomUnitTaxEnabledParams) => `${newValue ? 'habilitó' : 'deshabilitó'} el seguimiento de impuestos en tasas de distancia`,
        addCustomUnitRate: ({customUnitName, rateName}: AddOrDeletePolicyCustomUnitRateParams) => `añadió una nueva tasa de "${rateName}" para "${customUnitName}"`,
        updatedCustomUnitRate: ({customUnitName, customUnitRateName, newValue, oldValue, updatedField}: UpdatedPolicyCustomUnitRateParams) =>
            `cambió la tasa de ${customUnitName} ${updatedField} "${customUnitRateName}" a "${newValue}" (previamente "${oldValue}")`,
        updatedCustomUnitTaxRateExternalID: ({customUnitRateName, newValue, newTaxPercentage, oldTaxPercentage, oldValue}: UpdatedPolicyCustomUnitTaxRateExternalIDParams) => {
            if (oldTaxPercentage && oldValue) {
                return `cambió la tasa de impuesto en la tasa por distancia "${customUnitRateName}" a "${newValue} (${newTaxPercentage})" (previamente "${oldValue} (${oldTaxPercentage})")`;
            }
            return `añadió la tasa de impuesto "${newValue} (${newTaxPercentage})" a la tasa de distancia "${customUnitRateName}"`;
        },
        updatedCustomUnitTaxClaimablePercentage: ({customUnitRateName, newValue, oldValue}: UpdatedPolicyCustomUnitTaxClaimablePercentageParams) => {
            if (oldValue) {
                return `cambió la parte recuperable de impuestos en la tasa por distancia "${customUnitRateName}" a "${newValue}" (previamente "${oldValue}")`;
            }
            return `añadió una parte recuperable de impuestos de "${newValue}" a la tasa por distancia "${customUnitRateName}`;
        },
        deleteCustomUnitRate: ({customUnitName, rateName}: AddOrDeletePolicyCustomUnitRateParams) => `eliminó la tasa "${rateName}" de "${customUnitName}"`,
        addedReportField: ({fieldType, fieldName}: AddedOrDeletedPolicyReportFieldParams) => `añadió el campo de informe ${fieldType} "${fieldName}"`,
        updateReportFieldDefaultValue: ({defaultValue, fieldName}: UpdatedPolicyReportFieldDefaultValueParams) =>
            `estableció el valor predeterminado del campo de informe "${fieldName}" en "${defaultValue}"`,
        addedReportFieldOption: ({fieldName, optionName}: PolicyAddedReportFieldOptionParams) => `añadió la opción "${optionName}" al campo de informe "${fieldName}"`,
        removedReportFieldOption: ({fieldName, optionName}: PolicyAddedReportFieldOptionParams) => `eliminó la opción "${optionName}" del campo de informe "${fieldName}"`,
        updateReportFieldOptionDisabled: ({fieldName, optionName, optionEnabled}: PolicyDisabledReportFieldOptionParams) =>
            `${optionEnabled ? 'habilitó' : 'deshabilitó'} la opción "${optionName}" para el campo de informe "${fieldName}"`,
        updateReportFieldAllOptionsDisabled: ({fieldName, optionName, allEnabled, toggledOptionsCount}: PolicyDisabledReportFieldAllOptionsParams) => {
            if (toggledOptionsCount && toggledOptionsCount > 1) {
                return `${allEnabled ? 'habilitó' : 'deshabilitó'} todas las opciones para el campo de informe "${fieldName}"`;
            }
            return `${allEnabled ? 'habilitó' : 'deshabilitó'} la opción "${optionName}" para el campo de informe "${fieldName}", haciendo que todas las opciones queden ${
                allEnabled ? 'habilitadas' : 'deshabilitadas'
            }`;
        },
        deleteReportField: ({fieldType, fieldName}: AddedOrDeletedPolicyReportFieldParams) => `eliminó el campo de informe ${fieldType} "${fieldName}"`,
        preventSelfApproval: ({oldValue, newValue}: UpdatedPolicyPreventSelfApprovalParams) =>
            `actualizó "Evitar la autoaprobación" a "${newValue === 'true' ? 'Habilitada' : 'Deshabilitada'}" (previamente "${oldValue === 'true' ? 'Habilitada' : 'Deshabilitada'}")`,
        updateMaxExpenseAmountNoReceipt: ({oldValue, newValue}: UpdatedPolicyFieldWithNewAndOldValueParams) =>
            `cambió el monto máximo de gasto requerido sin recibo a ${newValue} (previamente ${oldValue})`,
        updateMaxExpenseAmount: ({oldValue, newValue}: UpdatedPolicyFieldWithNewAndOldValueParams) =>
            `cambió el monto máximo de gasto para violaciones a ${newValue} (previamente ${oldValue})`,
        updateMaxExpenseAge: ({oldValue, newValue}: UpdatedPolicyFieldWithNewAndOldValueParams) =>
            `actualizó "Antigüedad máxima de gastos (días)" a "${newValue}" (previamente "${oldValue === 'false' ? CONST.POLICY.DEFAULT_MAX_EXPENSE_AGE : oldValue}")`,
        updateDefaultBillable: ({oldValue, newValue}: UpdatedPolicyFieldWithNewAndOldValueParams) =>
            `actualizó "Volver a facturar gastos a clientes" a "${newValue}" (previamente "${oldValue}")`,
        updateMonthlyOffset: ({oldValue, newValue}: UpdatedPolicyFieldWithNewAndOldValueParams) => {
            if (!oldValue) {
                return `establecer la fecha de envío del informe mensual a "${newValue}"`;
            }
            return `actualizar la fecha de envío del informe mensual a "${newValue}" (previamente "${oldValue}")`;
        },
        updateDefaultTitleEnforced: ({value}: UpdatedPolicyFieldWithValueParam) => `cambió "Requerir título predeterminado de informe" a ${value ? 'activado' : 'desactivado'}`,
        updateWorkspaceDescription: ({newDescription, oldDescription}: UpdatedPolicyDescriptionParams) =>
            !oldDescription
                ? `estableció la descripción de este espacio de trabajo como "${newDescription}"`
                : `actualizó la descripción de este espacio de trabajo a "${newDescription}" (previamente "${oldDescription}")`,
        renamedWorkspaceNameAction: ({oldName, newName}: RenamedWorkspaceNameActionParams) => `actualizó el nombre de este espacio de trabajo a "${newName}" (previamente "${oldName}")`,
        removedFromApprovalWorkflow: ({submittersNames}: RemovedFromApprovalWorkflowParams) => {
            let joinedNames = '';
            if (submittersNames.length === 1) {
                joinedNames = submittersNames.at(0) ?? '';
            } else if (submittersNames.length === 2) {
                joinedNames = submittersNames.join(' y ');
            } else if (submittersNames.length > 2) {
                joinedNames = `${submittersNames.slice(0, submittersNames.length - 1).join(', ')} y ${submittersNames.at(-1)}`;
            }
            return {
                one: `te eliminó del flujo de trabajo de aprobaciones y del chat de gastos de ${joinedNames}. Los informes enviados anteriormente seguirán estando disponibles para su aprobación en tu bandeja de entrada.`,
                other: `te eliminó de los flujos de trabajo de aprobaciones y de los chats de gastos de ${joinedNames}. Los informes enviados anteriormente seguirán estando disponibles para su aprobación en tu bandeja de entrada.`,
            };
        },
        demotedFromWorkspace: ({policyName, oldRole}: DemotedFromWorkspaceParams) =>
            `cambió tu rol en ${policyName} de ${oldRole} a miembro. Te eliminamos de todos los chats de gastos, excepto el suyo.`,
        updatedWorkspaceCurrencyAction: ({oldCurrency, newCurrency}: UpdatedPolicyCurrencyParams) => `actualizó la moneda predeterminada a ${newCurrency} (previamente ${oldCurrency})`,
        updatedWorkspaceFrequencyAction: ({oldFrequency, newFrequency}: UpdatedPolicyFrequencyParams) =>
            `actualizó la frecuencia de generación automática de informes a "${newFrequency}" (previamente "${oldFrequency}")`,
        updateApprovalMode: ({newValue, oldValue}: ChangeFieldParams) => `actualizó el modo de aprobación a "${newValue}" (previamente "${oldValue}")`,
        upgradedWorkspace: 'mejoró este espacio de trabajo al plan Controlar',
        downgradedWorkspace: 'bajó de categoría este espacio de trabajo al plan Recopilar',
        updatedAuditRate: ({oldAuditRate, newAuditRate}: UpdatedPolicyAuditRateParams) =>
            `cambió la tasa de informes enviados aleatoriamente para aprobación manual a ${Math.round(newAuditRate * 100)}% (previamente ${Math.round(oldAuditRate * 100)}%)`,
        updatedManualApprovalThreshold: ({oldLimit, newLimit}: UpdatedPolicyManualApprovalThresholdParams) =>
            `cambió el límite de aprobación manual para todos los gastos a ${newLimit} (previamente ${oldLimit})`,
    },
    roomMembersPage: {
        memberNotFound: 'Miembro no encontrado.',
        useInviteButton: 'Para invitar a un nuevo miembro al chat, por favor, utiliza el botón invitar que está más arriba.',
        notAuthorized: `No tienes acceso a esta página. Si estás intentando unirte a esta sala, pide a un miembro de la sala que te añada. ¿Necesitas algo más? Comunícate con ${CONST.EMAIL.CONCIERGE}`,
        removeMembersPrompt: ({memberName}: {memberName: string}) => ({
            one: `¿Estás seguro de que quieres eliminar ${memberName} de la sala de chat?`,
            other: '¿Estás seguro de que quieres eliminar a los miembros seleccionados de la sala de chat?',
        }),
        error: {
            genericAdd: 'Hubo un problema al añadir este miembro a la sala de chat',
        },
    },
    newTaskPage: {
        assignTask: 'Asignar tarea',
        assignMe: 'Asignar a mí mismo',
        confirmTask: 'Confirmar tarea',
        confirmError: 'Por favor, introduce un título y selecciona un destino de tarea',
        descriptionOptional: 'Descripción (opcional)',
        pleaseEnterTaskName: 'Por favor, introduce un título',
        pleaseEnterTaskDestination: 'Por favor, selecciona dónde deseas compartir esta tarea',
    },
    task: {
        task: 'Tarea',
        title: 'Título',
        description: 'Descripción',
        assignee: 'Miembro asignado',
        completed: 'Completada',
        action: 'Completar',
        messages: {
            created: ({title}: TaskCreatedActionParams) => `tarea para ${title}`,
            completed: 'marcada como completa',
            canceled: 'tarea eliminada',
            reopened: 'marcada como incompleta',
            error: 'No tiene permiso para realizar la acción solicitada',
        },
        markAsComplete: 'Marcar como completada',
        markAsIncomplete: 'Marcar como incompleta',
        assigneeError: 'Se ha producido un error al asignar esta tarea. Por favor, inténtalo con otro miembro.',
        genericCreateTaskFailureMessage: 'Error inesperado al crear la tarea. Por favor, inténtalo más tarde.',
        deleteTask: 'Eliminar tarea',
        deleteConfirmation: '¿Estás seguro de que quieres eliminar esta tarea?',
    },
    statementPage: {
        title: ({year, monthName}: StatementTitleParams) => `Estado de cuenta de ${monthName} ${year}`,
    },
    keyboardShortcutsPage: {
        title: 'Atajos de teclado',
        subtitle: 'Ahorra tiempo con estos atajos de teclado:',
        shortcuts: {
            openShortcutDialog: 'Abre el cuadro de diálogo de métodos abreviados de teclado',
            markAllMessagesAsRead: 'Marcar todos los mensajes como leídos',
            escape: 'Diálogos de escape',
            search: 'Abrir diálogo de búsqueda',
            newChat: 'Nueva pantalla de chat',
            copy: 'Copiar comentario',
            openDebug: 'Abrir el diálogo de preferencias de pruebas',
        },
    },
    guides: {
        screenShare: 'Compartir pantalla',
        screenShareRequest: 'Expensify te está invitando a compartir la pantalla',
    },
    search: {
        resultsAreLimited: 'Los resultados de búsqueda están limitados.',
        viewResults: 'Ver resultados',
        resetFilters: 'Restablecer filtros',
        searchResults: {
            emptyResults: {
                title: 'No hay nada que ver aquí',
                subtitle: 'Intenta ajustar tus criterios de búsqueda o crear algo con el botón verde +.',
            },
            emptyExpenseResults: {
                title: 'Aún no has creado ningún gasto',
                subtitle: 'Crea un gasto o haz una prueba por Expensify para aprender más.',
                subtitleWithOnlyCreateButton: 'Usa el botón verde de abajo para crear un gasto.',
            },
            emptyReportResults: {
                title: 'Aún no has creado ningún informe',
                subtitle: 'Crea un informe o haz una prueba de Expensify para aprender más.',
                subtitleWithOnlyCreateButton: 'Usa el botón verde de abajo para crear un informe.',
            },
            emptyInvoiceResults: {
                title: 'Aún no has creado \nninguna factura',
                subtitle: 'Envía una factura o haz una prueba por Expensify para aprender más.',
                subtitleWithOnlyCreateButton: 'Usa el botón verde de abajo para enviar una factura.',
            },
            emptyTripResults: {
                title: 'No tienes viajes',
                subtitle: 'Reserva tu primer viaje a continuación.',
                buttonText: 'Reserva un viaje',
            },
            emptySubmitResults: {
                title: 'No hay gastos para enviar',
                subtitle: 'Todo despejado. ¡Date una vuelta de victoria!',
                buttonText: 'Crear informe',
            },
            emptyApproveResults: {
                title: 'No hay gastos para aprobar',
                subtitle: 'Cero gastos. Máxima relajación. ¡Bien hecho!',
            },
            emptyPayResults: {
                title: 'No hay gastos para pagar',
                subtitle: '¡Felicidades! Has cruzado la línea de meta.',
            },
            emptyExportResults: {
                title: 'No hay gastos para exportar',
                subtitle: 'Es hora de relajarse, buen trabajo.',
            },
            emptyStatementsResults: {
                title: 'No hay gastos para mostrar',
                subtitle: 'Sin resultados. Intenta ajustar tus filtros.',
            },
            emptyUnapprovedResults: {
                title: 'No hay gastos para aprobar',
                subtitle: 'Cero gastos. Máxima relajación. ¡Bien hecho!',
            },
        },
        statements: 'Extractos',
        unapprovedCash: 'Efectivo no aprobado',
        unapprovedCard: 'Tarjeta no aprobada',
        saveSearch: 'Guardar búsqueda',
        savedSearchesMenuItemTitle: 'Guardadas',
        searchName: 'Nombre de la búsqueda',
        deleteSavedSearch: 'Eliminar búsqueda guardada',
        deleteSavedSearchConfirm: '¿Estás seguro de que quieres eliminar esta búsqueda?',
        groupedExpenses: 'gastos agrupados',
        bulkActions: {
            approve: 'Aprobar',
            pay: 'Pagar',
            delete: 'Eliminar',
            hold: 'Retener',
            unhold: 'Desbloquear',
            noOptionsAvailable: 'No hay opciones disponibles para el grupo de gastos seleccionado.',
        },
        filtersHeader: 'Filtros',
        filters: {
            date: {
                before: ({date}: OptionalParam<DateParams> = {}) => `Antes de ${date ?? ''}`,
                after: ({date}: OptionalParam<DateParams> = {}) => `Después de ${date ?? ''}`,
                on: ({date}: OptionalParam<DateParams> = {}) => `En ${date ?? ''}`,
                presets: {
                    [CONST.SEARCH.DATE_PRESETS.NEVER]: 'Nunca',
                    [CONST.SEARCH.DATE_PRESETS.LAST_MONTH]: 'El mes pasado',
                    [CONST.SEARCH.DATE_PRESETS.LAST_STATEMENT]: 'Último extracto',
                },
            },
            status: 'Estado',
            keyword: 'Palabra clave',
            hasKeywords: 'Tiene palabras clave',
            currency: 'Divisa',
            link: 'Enlace',
            pinned: 'Fijado',
            unread: 'No leído',
            completed: 'Completadas',
            card: {
                expensify: 'Expensify',
                individualCards: 'Tarjetas individuales',
                closedCards: 'Tarjetas cerradas',
                cardFeeds: 'Flujos de tarjetas',
                cardFeedName: ({cardFeedBankName, cardFeedLabel}: {cardFeedBankName: string; cardFeedLabel?: string}) =>
                    `Todo ${cardFeedBankName}${cardFeedLabel ? ` - ${cardFeedLabel}` : ''}`,
                cardFeedNameCSV: ({cardFeedLabel}: {cardFeedLabel?: string}) => `Todas las Tarjetas Importadas desde CSV${cardFeedLabel ? ` - ${cardFeedLabel}` : ''}`,
            },
            amount: {
                lessThan: ({amount}: OptionalParam<RequestAmountParams> = {}) => `Menos de ${amount ?? ''}`,
                greaterThan: ({amount}: OptionalParam<RequestAmountParams> = {}) => `Más que ${amount ?? ''}`,
                between: ({greaterThan, lessThan}: FiltersAmountBetweenParams) => `Entre ${greaterThan} y ${lessThan}`,
            },
            current: 'Actual',
            past: 'Anterior',
            submitted: 'Fecha de envío',
            approved: 'Fecha de aprobación',
            paid: 'Fecha de pago',
            exported: 'Fecha de exportación',
            posted: 'Fecha de contabilización',
            billable: 'Facturable',
            reimbursable: 'Reembolsable',
            groupBy: {
                reports: 'Informe',
                members: 'Miembro',
                cards: 'Tarjeta',
            },
            feed: 'Feed',
        },
        groupBy: 'Agrupar por',
        moneyRequestReport: {
            emptyStateTitle: 'Este informe no tiene gastos.',
            emptyStateSubtitle: 'Puedes añadir gastos a este informe usando el botón de arriba.',
        },
        noCategory: 'Sin categoría',
        noTag: 'Sin etiqueta',
        expenseType: 'Tipo de gasto',
        recentSearches: 'Búsquedas recientes',
        recentChats: 'Chats recientes',
        searchIn: 'Buscar en',
        searchPlaceholder: 'Busca algo',
        suggestions: 'Sugerencias',
        exportSearchResults: {
            title: 'Crear exportación',
            description: '¡Wow, esos son muchos elementos! Los agruparemos y Concierge te enviará un archivo en breve.',
        },
        exportAll: {
            selectAllMatchingItems: 'Seleccionar todos los elementos coincidentes',
            allMatchingItemsSelected: 'Todos los elementos coincidentes seleccionados',
        },
    },
    genericErrorPage: {
        title: '¡Oh-oh, algo salió mal!',
        body: {
            helpTextMobile: 'Intenta cerrar y volver a abrir la aplicación o cambiar a la',
            helpTextWeb: 'web.',
            helpTextConcierge: 'Si el problema persiste, comunícate con',
        },
        refresh: 'Actualizar',
    },
    fileDownload: {
        success: {
            title: '¡Descargado!',
            message: 'Archivo descargado correctamente',
            qrMessage:
                'Busca la copia de tu código QR en la carpeta de fotos o descargas. Consejo: Añádelo a una presentación para que el público pueda escanearlo y conectar contigo directamente.',
        },
        generalError: {
            title: 'Error en la descarga',
            message: 'No se puede descargar el archivo adjunto',
        },
        permissionError: {
            title: 'Permiso para acceder al almacenamiento',
            message: 'Expensify no puede guardar los archivos adjuntos sin permiso para acceder al almacenamiento. Haz click en configuración para actualizar los permisos.',
        },
    },
    desktopApplicationMenu: {
        mainMenu: 'New Expensify',
        about: 'Sobre New Expensify',
        update: 'Actualizar New Expensify',
        checkForUpdates: 'Buscar actualizaciones',
        toggleDevTools: 'Ver herramientas de desarrollo',
        viewShortcuts: 'Ver atajos de teclado',
        services: 'Servicios',
        hide: 'Ocultar New Expensify',
        hideOthers: 'Ocultar otros',
        showAll: 'Mostrar todos',
        quit: 'Salir de New Expensify',
        fileMenu: 'Archivo',
        closeWindow: 'Cerrar ventana',
        editMenu: 'Editar',
        undo: 'Deshacer',
        redo: 'Rehacer',
        cut: 'Cortar',
        copy: 'Copiar',
        paste: 'Pegar',
        pasteAndMatchStyle: 'Pegar adaptando el estilo',
        pasteAsPlainText: 'Pegar como texto sin formato',
        delete: 'Eliminar',
        selectAll: 'Seleccionar todo',
        speechSubmenu: 'Voz',
        startSpeaking: 'Empezar a hablar',
        stopSpeaking: 'Dejar de Hablar',
        viewMenu: 'Ver',
        reload: 'Cargar de nuevo',
        forceReload: 'Forzar recarga',
        resetZoom: 'Tamaño real',
        zoomIn: 'Acercar',
        zoomOut: 'Alejar',
        togglefullscreen: 'Alternar pantalla completa',
        historyMenu: 'Historial',
        back: 'Atrás',
        forward: 'Adelante',
        windowMenu: 'Ventana',
        minimize: 'Minimizar',
        zoom: 'Zoom',
        front: 'Traer todo al frente',
        helpMenu: 'Ayuda',
        learnMore: 'Más información',
        documentation: 'Documentación',
        communityDiscussions: 'Debates de la comunidad',
        searchIssues: 'Buscar problemas',
    },
    historyMenu: {
        forward: 'Adelante',
        back: 'Atrás',
    },
    checkForUpdatesModal: {
        available: {
            title: 'Actualización disponible',
            message: ({isSilentUpdating}: {isSilentUpdating: boolean}) =>
                `La nueva versión estará disponible dentro de poco.${isSilentUpdating ? ' Te notificaremos cuando esté lista.' : ''}`,
            soundsGood: 'Suena bien',
        },
        notAvailable: {
            title: 'Actualización no disponible',
            message: '¡No existe ninguna actualización disponible! Inténtalo de nuevo más tarde.',
            okay: 'Vale',
        },
        error: {
            title: 'Comprobación fallida',
            message: 'No hemos podido comprobar si existe una actualización. ¡Inténtalo de nuevo más tarde!.',
        },
    },
    report: {
        newReport: {
            createReport: 'Crear informe',
            chooseWorkspace: 'Elige un espacio de trabajo para este informe.',
        },
        genericCreateReportFailureMessage: 'Error inesperado al crear el chat. Por favor, inténtalo más tarde.',
        genericAddCommentFailureMessage: 'Error inesperado al añadir el comentario. Por favor, inténtalo más tarde.',
        genericUpdateReportFieldFailureMessage: 'Error inesperado al actualizar el campo. Por favor, inténtalo más tarde.',
        genericUpdateReportNameEditFailureMessage: 'Error inesperado al cambiar el nombre del informe. Por favor, intentarlo más tarde.',
        noActivityYet: 'Sin actividad todavía',
        actions: {
            type: {
                changeField: ({oldValue, newValue, fieldName}: ChangeFieldParams) => `cambió ${fieldName} de ${oldValue} a ${newValue}`,
                changeFieldEmpty: ({newValue, fieldName}: ChangeFieldParams) => `cambió ${fieldName} a ${newValue}`,
                changeReportPolicy: ({fromPolicyName, toPolicyName}: ChangeReportPolicyParams) => {
                    if (!toPolicyName) {
                        return `cambió el espacio de trabajo${fromPolicyName ? ` (previamente ${fromPolicyName})` : ''}`;
                    }
                    return `cambió el espacio de trabajo a ${toPolicyName}${fromPolicyName ? ` (previamente ${fromPolicyName})` : ''}`;
                },
                changeType: ({oldType, newType}: ChangeTypeParams) => `cambió type de ${oldType} a ${newType}`,
                exportedToCSV: `exportado a CSV`,
                exportedToIntegration: {
                    automatic: ({label}: ExportedToIntegrationParams) => `exportado a ${label}`,
                    automaticActionOne: ({label}: ExportedToIntegrationParams) => `exportado a ${label} mediante`,
                    automaticActionTwo: 'configuración contable',
                    manual: ({label}: ExportedToIntegrationParams) => `marcó este informe como exportado manualmente a ${label}.`,
                    automaticActionThree: 'y creó un registro con éxito para',
                    reimburseableLink: 'Exportar gastos por cuenta propia como',
                    nonReimbursableLink: 'gastos de la tarjeta de empresa',
                    pending: ({label}: ExportedToIntegrationParams) => `comenzó a exportar este informe a ${label}...`,
                },
                integrationsMessage: ({label, errorMessage, linkText, linkURL}: IntegrationSyncFailedParams) =>
                    `no se pudo exportar este informe a ${label} ("${errorMessage} ${linkText ? `<a href="${linkURL}">${linkText}</a>` : ''}")`,
                managerAttachReceipt: `agregó un recibo`,
                managerDetachReceipt: `quitó un recibo`,
                markedReimbursed: ({amount, currency}: MarkedReimbursedParams) => `pagó ${currency}${amount} en otro lugar`,
                markedReimbursedFromIntegration: ({amount, currency}: MarkReimbursedFromIntegrationParams) => `pagó ${currency}${amount} mediante integración`,
                outdatedBankAccount: `no se pudo procesar el pago debido a un problema con la cuenta bancaria del pagador`,
                reimbursementACHBounce: `no se pudo procesar el pago porque el pagador no tiene fondos suficientes`,
                reimbursementACHCancelled: `canceled the payment`,
                reimbursementAccountChanged: `no se pudo procesar el pago porque el pagador cambió de cuenta bancaria`,
                reimbursementDelayed: `procesó el pago pero se retrasó entre 1 y 2 días hábiles más`,
                selectedForRandomAudit: `seleccionado al azar para revisión`,
                selectedForRandomAuditMarkdown: `[seleccionado al azar](https://help.expensify.com/articles/expensify-classic/reports/Set-a-random-report-audit-schedule) para revisión`,
                share: ({to}: ShareParams) => `miembro invitado ${to}`,
                unshare: ({to}: UnshareParams) => `miembro eliminado ${to}`,
                stripePaid: ({amount, currency}: StripePaidParams) => `pagado ${currency}${amount}`,
                takeControl: `tomó el control`,
                integrationSyncFailed: ({label, errorMessage, workspaceAccountingLink}: IntegrationSyncFailedParams) =>
                    `hubo un problema al sincronizar con ${label}${errorMessage ? ` ("${errorMessage}")` : ''}. Por favor, soluciona el problema en la <a href="${workspaceAccountingLink}">configuración del espacio de trabajo</a>.`,
                addEmployee: ({email, role}: AddEmployeeParams) => `agregó a ${email} como ${role}`,
                updateRole: ({email, currentRole, newRole}: UpdateRoleParams) => `actualizó el rol ${email} a ${newRole} (previamente ${currentRole})`,
                updatedCustomField1: ({email, previousValue, newValue}: UpdatedCustomFieldParams) => {
                    if (!newValue) {
                        return `eliminó el campo personalizado 1 de ${email} (previamente "${previousValue}")`;
                    }

                    return !previousValue
                        ? `añadió "${newValue}" al campo personalizado 1 de ${email}`
                        : `cambió el campo personalizado 1 de ${email} a "${newValue}" (previamente "${previousValue}")`;
                },
                updatedCustomField2: ({email, previousValue, newValue}: UpdatedCustomFieldParams) => {
                    if (!newValue) {
                        return `eliminó el campo personalizado 2 de ${email} (previamente "${previousValue}")`;
                    }

                    return !previousValue
                        ? `añadió "${newValue}" al campo personalizado 2 de ${email}`
                        : `cambió el campo personalizado 2 de ${email} a "${newValue}" (previamente "${previousValue}")`;
                },
                leftWorkspace: ({nameOrEmail}: LeftWorkspaceParams) => `${nameOrEmail} salió del espacio de trabajo`,
                removeMember: ({email, role}: AddEmployeeParams) => `eliminado ${role} ${email}`,
                removedConnection: ({connectionName}: ConnectionNameParams) => `eliminó la conexión a ${CONST.POLICY.CONNECTIONS.NAME_USER_FRIENDLY[connectionName]}`,
                addedConnection: ({connectionName}: ConnectionNameParams) => `se conectó a ${CONST.POLICY.CONNECTIONS.NAME_USER_FRIENDLY[connectionName]}`,
                leftTheChat: 'salió del chat',
            },
        },
    },
    chronos: {
        oooEventSummaryFullDay: ({summary, dayCount, date}: OOOEventSummaryFullDayParams) => `${summary} por ${dayCount} ${dayCount === 1 ? 'día' : 'días'} hasta el ${date}`,
        oooEventSummaryPartialDay: ({summary, timePeriod, date}: OOOEventSummaryPartialDayParams) => `${summary} de ${timePeriod} del ${date}`,
    },
    footer: {
        features: 'Características',
        expenseManagement: 'Gestión de Gastos',
        spendManagement: 'Control de Gastos',
        expenseReports: 'Informes de Gastos',
        companyCreditCard: 'Tarjeta de Crédito Corporativa',
        receiptScanningApp: 'Aplicación de Escaneado de Recibos',
        billPay: 'Pago de Facturas',
        invoicing: 'Facturación',
        CPACard: 'Tarjeta Para Contables',
        payroll: 'Nómina',
        travel: 'Viajes',
        resources: 'Recursos',
        expensifyApproved: 'ExpensifyApproved!',
        pressKit: 'Kit de Prensa',
        support: 'Soporte',
        expensifyHelp: 'ExpensifyHelp',
        terms: 'Términos de Servicio',
        privacy: 'Privacidad',
        learnMore: 'Más Información',
        aboutExpensify: 'Acerca de Expensify',
        blog: 'Blog',
        jobs: 'Empleo',
        expensifyOrg: 'Expensify.org',
        investorRelations: 'Relaciones Con Los Inversores',
        getStarted: 'Comenzar',
        createAccount: 'Crear Una Cuenta Nueva',
        logIn: 'Conectarse',
    },
    allStates: {
        AK: {
            stateISO: 'AK',
            stateName: 'Alaska',
        },
        AL: {
            stateISO: 'AL',
            stateName: 'Alabama',
        },
        AR: {
            stateISO: 'AR',
            stateName: 'Arkansas',
        },
        AZ: {
            stateISO: 'AZ',
            stateName: 'Arizona',
        },
        CA: {
            stateISO: 'CA',
            stateName: 'California',
        },
        CO: {
            stateISO: 'CO',
            stateName: 'Colorado',
        },
        CT: {
            stateISO: 'CT',
            stateName: 'Connecticut',
        },
        DE: {
            stateISO: 'DE',
            stateName: 'Delaware',
        },
        FL: {
            stateISO: 'FL',
            stateName: 'Florida',
        },
        GA: {
            stateISO: 'GA',
            stateName: 'Georgia',
        },
        HI: {
            stateISO: 'HI',
            stateName: 'Hawái',
        },
        IA: {
            stateISO: 'IA',
            stateName: 'Iowa',
        },
        ID: {
            stateISO: 'ID',
            stateName: 'Idaho',
        },
        IL: {
            stateISO: 'IL',
            stateName: 'Illinois',
        },
        IN: {
            stateISO: 'IN',
            stateName: 'Indiana',
        },
        KS: {
            stateISO: 'KS',
            stateName: 'Kansas',
        },
        KY: {
            stateISO: 'KY',
            stateName: 'Kentucky',
        },
        LA: {
            stateISO: 'LA',
            stateName: 'Luisiana',
        },
        MA: {
            stateISO: 'MA',
            stateName: 'Massachusetts',
        },
        MD: {
            stateISO: 'MD',
            stateName: 'Maryland',
        },
        ME: {
            stateISO: 'ME',
            stateName: 'Maine',
        },
        MI: {
            stateISO: 'MI',
            stateName: 'Míchigan',
        },
        MN: {
            stateISO: 'MN',
            stateName: 'Minnesota',
        },
        MO: {
            stateISO: 'MO',
            stateName: 'Misuri',
        },
        MS: {
            stateISO: 'MS',
            stateName: 'Misisipi',
        },
        MT: {
            stateISO: 'MT',
            stateName: 'Montana',
        },
        NC: {
            stateISO: 'NC',
            stateName: 'Carolina del Norte',
        },
        ND: {
            stateISO: 'ND',
            stateName: 'Dakota del Norte',
        },
        NE: {
            stateISO: 'NE',
            stateName: 'Nebraska',
        },
        NH: {
            stateISO: 'NH',
            stateName: 'Nuevo Hampshire',
        },
        NJ: {
            stateISO: 'NJ',
            stateName: 'Nueva Jersey',
        },
        NM: {
            stateISO: 'NM',
            stateName: 'Nuevo México',
        },
        NV: {
            stateISO: 'NV',
            stateName: 'Nevada',
        },
        NY: {
            stateISO: 'NY',
            stateName: 'Nueva York',
        },
        OH: {
            stateISO: 'OH',
            stateName: 'Ohio',
        },
        OK: {
            stateISO: 'OK',
            stateName: 'Oklahoma',
        },
        OR: {
            stateISO: 'OR',
            stateName: 'Oregón',
        },
        PA: {
            stateISO: 'PA',
            stateName: 'Pensilvania',
        },
        PR: {
            stateISO: 'PR',
            stateName: 'Puerto Rico',
        },
        RI: {
            stateISO: 'RI',
            stateName: 'Rhode Island',
        },
        SC: {
            stateISO: 'SC',
            stateName: 'Carolina del Sur',
        },
        SD: {
            stateISO: 'SD',
            stateName: 'Dakota del Sur',
        },
        TN: {
            stateISO: 'TN',
            stateName: 'Tennessee',
        },
        TX: {
            stateISO: 'TX',
            stateName: 'Texas',
        },
        UT: {
            stateISO: 'UT',
            stateName: 'Utah',
        },
        VA: {
            stateISO: 'VA',
            stateName: 'Virginia',
        },
        VT: {
            stateISO: 'VT',
            stateName: 'Vermont',
        },
        WA: {
            stateISO: 'WA',
            stateName: 'Washington',
        },
        WI: {
            stateISO: 'WI',
            stateName: 'Wisconsin',
        },
        WV: {
            stateISO: 'WV',
            stateName: 'Virginia Occidental',
        },
        WY: {
            stateISO: 'WY',
            stateName: 'Wyoming',
        },
        DC: {
            stateISO: 'DC',
            stateName: 'Distrito de Columbia',
        },
    },
    allCountries: {
        AF: 'Afganistán',
        AL: 'Albania',
        DE: 'Alemania',
        AD: 'Andorra',
        AO: 'Angola',
        AI: 'Anguila',
        AQ: 'Antártida',
        AG: 'Antigua y Barbuda',
        SA: 'Arabia Saudita',
        DZ: 'Argelia',
        AR: 'Argentina',
        AM: 'Armenia',
        AW: 'Aruba',
        AU: 'Australia',
        AT: 'Austria',
        AZ: 'Azerbaiyán',
        BS: 'Bahamas',
        BH: 'Bahrein',
        BD: 'Bangladesh',
        BB: 'Barbados',
        BE: 'Bélgica',
        BZ: 'Belice',
        BJ: 'Benin',
        BT: 'Bhután',
        BY: 'Bielorrusia',
        MM: 'Birmania',
        BO: 'Bolivia',
        BQ: 'Bonaire, San Eustaquio y Saba',
        BA: 'Bosnia y Herzegovina',
        BW: 'Botsuana',
        BR: 'Brazil',
        BN: 'Brunéi',
        BG: 'Bulgaria',
        BF: 'Burkina Faso',
        BI: 'Burundi',
        CV: 'Cabo Verde',
        KH: 'Camboya',
        CM: 'Camerún',
        CA: 'Canadá',
        TD: 'Chad',
        CL: 'Chile',
        CN: 'China',
        CY: 'Chipre',
        VA: 'Ciudad del Vaticano',
        CO: 'Colombia',
        KM: 'Comoras',
        KP: 'Corea del Norte',
        KR: 'Corea del Sur',
        CI: 'Costa de Marfil',
        CR: 'Costa Rica',
        HR: 'Croacia',
        CU: 'Cuba',
        CW: 'Curazao',
        DK: 'Dinamarca',
        DM: 'Dominica',
        EC: 'Ecuador',
        EG: 'Egipto',
        SV: 'El Salvador',
        AE: 'Emiratos Árabes Unidos',
        ER: 'Eritrea',
        SK: 'Eslovaquia',
        SI: 'Eslovenia',
        ES: 'España',
        US: 'Estados Unidos de América',
        EE: 'Estonia',
        ET: 'Etiopía',
        PH: 'Filipinas',
        FI: 'Finlandia',
        FJ: 'Fiyi',
        FR: 'Francia',
        GA: 'Gabón',
        GM: 'Gambia',
        GE: 'Georgia',
        GH: 'Ghana',
        GI: 'Gibraltar',
        GD: 'Granada',
        GR: 'Greece',
        GL: 'Groenlandia',
        GP: 'Guadeloupe',
        GU: 'Guam',
        GT: 'Guatemala',
        GF: 'Guayana Francesa',
        GG: 'Guernsey',
        GN: 'Guinea',
        GQ: 'Guinea Ecuatorial',
        GW: 'Guinea-Bissau',
        GY: 'Guyana',
        HT: 'Haiti',
        HN: 'Honduras',
        HK: 'Hong Kong',
        HU: 'Hungría',
        IN: 'India',
        ID: 'Indonesia',
        IQ: 'Irak',
        IR: 'Irán',
        IE: 'Irlanda',
        AC: 'Isla Ascensión',
        IM: 'Isla de Man',
        CX: 'Isla de Navidad',
        NF: 'Isla Norfolk',
        IS: 'Islandia',
        BM: 'Islas Bermudas',
        KY: 'Islas Caimán',
        CC: 'Islas Cocos (Keeling)',
        CK: 'Islas Cook',
        AX: 'Islas de Åland',
        FO: 'Islas Feroe',
        GS: 'Islas Georgias del Sur y Sandwich del Sur',
        MV: 'Islas Maldivas',
        FK: 'Islas Malvinas',
        MP: 'Islas Marianas del Norte',
        MH: 'Islas Marshall',
        PN: 'Islas Pitcairn',
        SB: 'Islas Salomón',
        TC: 'Islas Turcas y Caicos',
        UM: 'Islas Ultramarinas Menores de Estados Unidos',
        VG: 'Islas Vírgenes Británicas',
        VI: 'Islas Vírgenes de los Estados Unidos',
        IL: 'Israel',
        IT: 'Italia',
        JM: 'Jamaica',
        JP: 'Japón',
        JE: 'Jersey',
        JO: 'Jordania',
        KZ: 'Kazajistán',
        KE: 'Kenia',
        KG: 'Kirguistán',
        KI: 'Kiribati',
        XK: 'Kosovo',
        KW: 'Kuwait',
        LA: 'Laos',
        LS: 'Lesoto',
        LV: 'Letonia',
        LB: 'Líbano',
        LR: 'Liberia',
        LY: 'Libia',
        LI: 'Liechtenstein',
        LT: 'Lituania',
        LU: 'Luxemburgo',
        MO: 'Macao',
        MK: 'Macedônia',
        MG: 'Madagascar',
        MY: 'Malasia',
        MW: 'Malawi',
        ML: 'Mali',
        MT: 'Malta',
        MA: 'Marruecos',
        MQ: 'Martinica',
        MR: 'Mauritania',
        MU: 'Mauritius',
        YT: 'Mayotte',
        MX: 'México',
        FM: 'Micronesia',
        MD: 'Moldavia',
        MC: 'Mónaco',
        MN: 'Mongolia',
        ME: 'Montenegro',
        MS: 'Montserrat',
        MZ: 'Mozambique',
        NA: 'Namibia',
        NR: 'Nauru',
        NP: 'Nepal',
        NI: 'Nicaragua',
        NE: 'Niger',
        NG: 'Nigeria',
        NU: 'Niue',
        NO: 'Noruega',
        NC: 'Nueva Caledonia',
        NZ: 'Nueva Zealand',
        OM: 'Omán',
        NL: 'Países Bajos',
        PK: 'Pakistán',
        PW: 'Palau',
        PS: 'Palestina',
        PA: 'Panamá',
        PG: 'Papúa Nueva Guinea',
        PY: 'Paraguay',
        PE: 'Perú',
        PF: 'Polinesia Francesa',
        PL: 'Polonia',
        PT: 'Portugal',
        PR: 'Puerto Rico',
        QA: 'Qatar',
        GB: 'Reino Unido',
        CF: 'República Centroafricana',
        CZ: 'República Checa',
        SS: 'República de Sudán del Sur',
        CG: 'República del Congo',
        CD: 'República Democrática del Congo',
        DO: 'República Dominicana',
        RE: 'Reunión',
        RW: 'Ruanda',
        RO: 'Rumanía',
        RU: 'Rusia',
        EH: 'Sahara Occidental',
        WS: 'Samoa',
        AS: 'Samoa Americana',
        BL: 'San Bartolomé',
        KN: 'San Cristóbal y Nieves',
        SM: 'San Marino',
        MF: 'San Martín (Francia)',
        PM: 'San Pedro y Miquelón',
        VC: 'San Vicente y las Granadinas',
        SH: 'Santa Elena',
        LC: 'Santa Lucía',
        ST: 'Santo Tomé y Príncipe',
        SN: 'Senegal',
        RS: 'Serbia',
        SC: 'Seychelles',
        SL: 'Sierra Leona',
        SG: 'Singapur',
        SX: 'Sint Maarten',
        SY: 'Siria',
        SO: 'Somalia',
        LK: 'Sri Lanka',
        ZA: 'Sudáfrica',
        SD: 'Sudán',
        SE: 'Suecia',
        CH: 'Suiza',
        SR: 'Surinám',
        SJ: 'Svalbard y Jan Mayen',
        SZ: 'Swazilandia',
        TH: 'Tailandia',
        TW: 'Taiwán',
        TZ: 'Tanzania',
        TJ: 'Tayikistán',
        IO: 'Territorio Británico del Océano Índico',
        TF: 'Territorios Australes y Antárticas Franceses',
        TL: 'Timor Oriental',
        TG: 'Togo',
        TK: 'Tokelau',
        TO: 'Tonga',
        TT: 'Trinidad y Tobago',
        TA: 'Tristán de Acuña',
        TN: 'Tunez',
        TM: 'Turkmenistán',
        TR: 'Turquía',
        TV: 'Tuvalu',
        UA: 'Ucrania',
        UG: 'Uganda',
        UY: 'Uruguay',
        UZ: 'Uzbekistan',
        VU: 'Vanuatu',
        VE: 'Venezuela',
        VN: 'Vietnam',
        WF: 'Wallis y Futuna',
        YE: 'Yemen',
        DJ: 'Yibuti',
        ZM: 'Zambia',
        ZW: 'Zimbabue',
    },
    accessibilityHints: {
        navigateToChatsList: 'Vuelve a la lista de chats',
        chatWelcomeMessage: 'Mensaje de bienvenida al chat',
        navigatesToChat: 'Navega a un chat',
        newMessageLineIndicator: 'Indicador de nueva línea de mensaje',
        chatMessage: 'mensaje de chat',
        lastChatMessagePreview: 'Vista previa del último mensaje del chat',
        workspaceName: 'Nombre del espacio de trabajo',
        chatUserDisplayNames: 'Nombres de los miembros del chat',
        scrollToNewestMessages: 'Desplázate a los mensajes más recientes',
        preStyledText: 'texto preestilizado',
        viewAttachment: 'Ver archivo adjunto',
    },
    parentReportAction: {
        deletedReport: 'Informe eliminado',
        deletedMessage: 'Mensaje eliminado',
        deletedExpense: 'Gasto eliminado',
        reversedTransaction: 'Transacción anulada',
        deletedTask: 'Tarea eliminada',
        hiddenMessage: 'Mensaje oculto',
    },
    threads: {
        thread: 'Hilo',
        replies: 'Respuestas',
        reply: 'Respuesta',
        from: 'De',
        in: 'en',
        parentNavigationSummary: ({reportName, workspaceName}: ParentNavigationSummaryParams) => `De ${reportName}${workspaceName ? ` en ${workspaceName}` : ''}`,
    },
    qrCodes: {
        copy: 'Copiar URL',
        copied: '¡Copiado!',
    },
    actionableMentionWhisperOptions: {
        invite: 'Invitar',
        nothing: 'No hacer nada',
    },
    actionableMentionJoinWorkspaceOptions: {
        accept: 'Aceptar',
        decline: 'Rechazar',
    },
    actionableMentionTrackExpense: {
        submit: 'Pedirle a alguien que lo pague',
        categorize: 'Categorizarlo',
        share: 'Compartirlo con mi contador',
        nothing: 'Por ahora, nada',
    },
    moderation: {
        flagDescription: 'Todos los mensajes marcados se enviarán a un moderador para tu revisión.',
        chooseAReason: 'Elige abajo un motivo para reportarlo:',
        spam: 'Spam',
        spamDescription: 'Publicidad no solicitada',
        inconsiderate: 'Desconsiderado',
        inconsiderateDescription: 'Frase insultante o irrespetuosa, con intenciones cuestionables',
        intimidation: 'Intimidación',
        intimidationDescription: 'Persigue agresivamente una agenda sobre objeciones válidas',
        bullying: 'Bullying',
        bullyingDescription: 'Se dirige a un individuo para obtener obediencia',
        harassment: 'Acoso',
        harassmentDescription: 'Comportamiento racista, misógino u otro comportamiento discriminatorio',
        assault: 'Agresion',
        assaultDescription: 'Ataque emocional específicamente dirigido con la intención de hacer daño',
        flaggedContent: 'Este mensaje ha sido marcado por violar las reglas de nuestra comunidad y el contenido se ha ocultado.',
        hideMessage: 'Ocultar mensaje',
        revealMessage: 'Revelar mensaje',
        levelOneResult: 'Envía una advertencia anónima y el mensaje es reportado para revisión.',
        levelTwoResult: 'Mensaje ocultado en el canal, más advertencia anónima y mensaje reportado para revisión.',
        levelThreeResult: 'Mensaje eliminado del canal, más advertencia anónima y mensaje reportado para revisión.',
    },
    teachersUnitePage: {
        teachersUnite: 'Profesores Unidos',
        joinExpensifyOrg: 'Únete a Expensify.org para eliminar la injusticia en todo el mundo y ayuda a los profesores a dividir sus gastos para las aulas más necesitadas.',
        iKnowATeacher: 'Yo conozco a un profesor',
        iAmATeacher: 'Soy profesor',
        getInTouch: '¡Excelente! Por favor, comparte tu información para que podamos ponernos en contacto con ellos.',
        introSchoolPrincipal: 'Introducción al director del colegio',
        schoolPrincipalVerifyExpense:
            'Expensify.org divide el coste del material escolar esencial para que los estudiantes de familias con bajos ingresos puedan tener una mejor experiencia de aprendizaje. Se pedirá a tu director que verifique tus gastos.',
        principalFirstName: 'Nombre del director',
        principalLastName: 'Apellido del director',
        principalWorkEmail: 'Correo electrónico de trabajo del director',
        updateYourEmail: 'Actualiza tu dirección de correo electrónico',
        updateEmail: 'Actualización de la dirección de correo electrónico',
        schoolMailAsDefault: ({contactMethodsRoute}: ContactMethodsRouteParams) =>
            `Antes de seguir adelante, asegúrate de establecer el correo electrónico de tu colegio como método de contacto predeterminado. Puede hacerlo en Configuración > Perfil > <a href="${contactMethodsRoute}">Métodos de contacto</a>.`,
        error: {
            enterPhoneEmail: 'Ingrese un correo electrónico o número de teléfono válido',
            enterEmail: 'Introduce un correo electrónico',
            enterValidEmail: 'Introduzca un correo electrónico válido',
            tryDifferentEmail: 'Por favor intenta con un correo electrónico diferente',
        },
    },
    cardTransactions: {
        notActivated: 'No activado',
        outOfPocket: 'Gastos por cuenta propia',
        companySpend: 'Gastos de empresa',
    },
    distance: {
        addStop: 'Añadir parada',
        deleteWaypoint: 'Eliminar punto de ruta',
        deleteWaypointConfirmation: '¿Estás seguro de que quieres eliminar este punto de ruta?',
        address: 'Dirección',
        waypointDescription: {
            start: 'Comienzo',
            stop: 'Parada',
        },
        mapPending: {
            title: 'Mapa pendiente',
            subtitle: 'El mapa se generará cuando vuelvas a estar en línea',
            onlineSubtitle: 'Un momento mientras configuramos el mapa',
            errorTitle: 'Mapa error',
            errorSubtitle: 'No se pudo cargar el mapa. Por favor, inténtalo de nuevo.',
        },
        error: {
            selectSuggestedAddress: 'Por favor, selecciona una dirección sugerida o usa la ubicación actual',
        },
    },
    reportCardLostOrDamaged: {
        screenTitle: 'Notificar la pérdida o deterioro de la tarjeta',
        nextButtonLabel: 'Siguiente',
        reasonTitle: '¿Por qué necesitas una tarjeta nueva?',
        cardDamaged: 'Mi tarjeta está dañada',
        cardLostOrStolen: 'He perdido o me han robado la tarjeta',
        confirmAddressTitle: 'Por favor, confirma la dirección postal de tu nueva tarjeta.',
        cardDamagedInfo: 'La nueva tarjeta te llegará en 2-3 días laborables. La tarjeta actual seguirá funcionando hasta que actives la nueva.',
        cardLostOrStolenInfo: 'La tarjeta actual se desactivará permanentemente en cuanto realices el pedido. La mayoría de las tarjetas llegan en pocos días laborables.',
        address: 'Dirección',
        deactivateCardButton: 'Desactivar tarjeta',
        shipNewCardButton: 'Enviar tarjeta nueva',
        addressError: 'La dirección es obligatoria',
        reasonError: 'Se requiere justificación',
        successTitle: '¡Tu nueva tarjeta está en camino!',
        successDescription: 'Tendrás que activarla cuando llegue en unos días hábiles. Mientras tanto, puedes usar una tarjeta virtual.',
    },
    eReceipt: {
        guaranteed: 'eRecibo garantizado',
        transactionDate: 'Fecha de transacción',
    },
    referralProgram: {
        [CONST.REFERRAL_PROGRAM.CONTENT_TYPES.START_CHAT]: {
            buttonText: 'Inicia un chat y <success><strong>recomienda a un amigo</strong></success>',
            header: 'Inicia un chat, recomienda a un amigo',
            body: '¿Quieres que tus amigos también usen Expensify? Simplemente inicia un chat con ellos y nosotros nos encargaremos del resto.',
        },
        [CONST.REFERRAL_PROGRAM.CONTENT_TYPES.SUBMIT_EXPENSE]: {
            buttonText: 'Presenta un gasto y <success><strong>recomienda a tu jefe</strong></success>',
            header: 'Envía un gasto, recomienda a tu jefe',
            body: '¿Quieres que tu jefe también use Expensify? Simplemente envíale un gasto y nosotros nos encargaremos del resto.',
        },
        [CONST.REFERRAL_PROGRAM.CONTENT_TYPES.REFER_FRIEND]: {
            header: 'Recomienda a un amigo',
            body: '¿Quieres que tus amigos también usen Expensify? Simplemente chatea, paga o divide un gasto con ellos y nosotros nos encargaremos del resto. ¡O simplemente comparte tu enlace de invitación!',
        },
        [CONST.REFERRAL_PROGRAM.CONTENT_TYPES.SHARE_CODE]: {
            buttonText: 'Recomienda a un amigo',
            header: 'Recomienda a un amigo',
            body: '¿Quieres que tus amigos también usen Expensify? Simplemente chatea, paga o divide un gasto con ellos y nosotros nos encargaremos del resto. ¡O simplemente comparte tu enlace de invitación!',
        },
        copyReferralLink: 'Copiar enlace de invitación',
    },
    systemChatFooterMessage: {
        [CONST.INTRO_CHOICES.MANAGE_TEAM]: {
            phrase1: 'Chatea con tu especialista asignado en ',
            phrase2: ' para obtener ayuda',
        },
        default: {
            phrase1: 'Envía un correo electrónico a ',
            phrase2: ' para obtener ayuda con la configuración',
        },
    },
    violations: {
        allTagLevelsRequired: 'Todas las etiquetas son obligatorias',
        autoReportedRejectedExpense: ({rejectedBy, rejectReason}: ViolationsAutoReportedRejectedExpenseParams) => `${rejectedBy} rechazó la solicitud y comentó "${rejectReason}"`,
        billableExpense: 'La opción facturable ya no es válida',
        cashExpenseWithNoReceipt: ({formattedLimit}: ViolationsCashExpenseWithNoReceiptParams = {}) => `Recibo obligatorio para cantidades mayores de ${formattedLimit}`,
        categoryOutOfPolicy: 'La categoría ya no es válida',
        conversionSurcharge: ({surcharge}: ViolationsConversionSurchargeParams) => `${surcharge}% de recargo aplicado`,
        customUnitOutOfPolicy: 'Tasa inválida para este espacio de trabajo',
        duplicatedTransaction: 'Posible duplicado',
        fieldRequired: 'Los campos del informe son obligatorios',
        futureDate: 'Fecha futura no permitida',
        invoiceMarkup: ({invoiceMarkup}: ViolationsInvoiceMarkupParams) => `Incrementado un ${invoiceMarkup}%`,
        maxAge: ({maxAge}: ViolationsMaxAgeParams) => `Fecha de más de ${maxAge} días`,
        missingCategory: 'Falta categoría',
        missingComment: 'Descripción obligatoria para la categoría seleccionada',
        missingTag: ({tagName}: ViolationsMissingTagParams = {}) => `Falta ${tagName ?? 'etiqueta'}`,
        modifiedAmount: ({type, displayPercentVariance}: ViolationsModifiedAmountParams) => {
            switch (type) {
                case 'distance':
                    return 'Importe difiere del calculado basado en distancia';
                case 'card':
                    return 'Importe mayor al de la transacción de la tarjeta';
                default:
                    if (displayPercentVariance) {
                        return `Importe ${displayPercentVariance}% mayor al del recibo escaneado`;
                    }
                    return 'Importe mayor al del recibo escaneado';
            }
        },
        modifiedDate: 'Fecha difiere del recibo escaneado',
        nonExpensiworksExpense: 'Gasto no proviene de Expensiworks',
        overAutoApprovalLimit: ({formattedLimit}: ViolationsOverAutoApprovalLimitParams) =>
            `Importe supera el límite de aprobación automática${formattedLimit ? ` de ${formattedLimit}` : ''}`,
        overCategoryLimit: ({formattedLimit}: ViolationsOverCategoryLimitParams) => `Importe supera el límite para la categoría${formattedLimit ? ` de ${formattedLimit}/persona` : ''}`,
        overLimit: ({formattedLimit}: ViolationsOverLimitParams) => `Importe supera el límite${formattedLimit ? ` de ${formattedLimit}/persona` : ''}`,
        overTripLimit: ({formattedLimit}: ViolationsOverLimitParams) => `Importe supera el límite${formattedLimit ? ` de ${formattedLimit}/viaje` : ''}`,
        overLimitAttendee: ({formattedLimit}: ViolationsOverLimitParams) => `Importe supera el límite${formattedLimit ? ` de ${formattedLimit}/persona` : ''}`,
        perDayLimit: ({formattedLimit}: ViolationsPerDayLimitParams) => `Importe supera el límite diario de la categoría${formattedLimit ? ` de ${formattedLimit}/persona` : ''}`,
        receiptNotSmartScanned:
            'Detalles del recibo y del gasto añadidos manualmente. <a href="https://help.expensify.com/articles/expensify-classic/reports/Automatic-Receipt-Audit">Aprende más.</a>',
        receiptRequired: ({formattedLimit, category}: ViolationsReceiptRequiredParams) => {
            let message = 'Recibo obligatorio';
            if (formattedLimit ?? category) {
                message += ' para importes sobre';
                if (formattedLimit) {
                    message += ` ${formattedLimit}`;
                }
                if (category) {
                    message += ' el límite de la categoría';
                }
            }
            return message;
        },
        prohibitedExpense: ({prohibitedExpenseType}: ViolationsProhibitedExpenseParams) => {
            const preMessage = 'Gasto prohibido:';
            switch (prohibitedExpenseType) {
                case 'alcohol':
                    return `${preMessage} alcohol`;
                case 'gambling':
                    return `${preMessage} juegos de apuestas`;
                case 'tobacco':
                    return `${preMessage} tabaco`;
                case 'adultEntertainment':
                    return `${preMessage} entretenimiento para adultos`;
                case 'hotelIncidentals':
                    return `${preMessage} gastos adicionales de hotel`;
                default:
                    return `${preMessage}${prohibitedExpenseType}`;
            }
        },
        customRules: ({message}: ViolationsCustomRulesParams) => message,
        reviewRequired: 'Revisión requerida',
        rter: ({brokenBankConnection, isAdmin, email, isTransactionOlderThan7Days, member, rterType}: ViolationsRterParams) => {
            if (rterType === CONST.RTER_VIOLATION_TYPES.BROKEN_CARD_CONNECTION_530) {
                return 'No se puede emparejar automáticamente el recibo debido a una conexión bancaria interrumpida.';
            }
            if (brokenBankConnection || rterType === CONST.RTER_VIOLATION_TYPES.BROKEN_CARD_CONNECTION) {
                return isAdmin
                    ? `No se puede adjuntar recibo debido a un problema con la conexión a tu banco que ${email} necesita arreglar`
                    : 'No se puede adjuntar recibo debido a un problema con la conexión a tu banco que necesitas arreglar';
            }
            if (!isTransactionOlderThan7Days) {
                return isAdmin
                    ? `Pide a ${member} que marque la transacción como efectivo o espera 7 días e inténtalo de nuevo`
                    : 'Esperando a adjuntar automáticamente la transacción de tarjeta de crédito';
            }
            return '';
        },
        brokenConnection530Error: 'Recibo pendiente debido a una conexión bancaria rota',
        adminBrokenConnectionError: 'Recibo pendiente debido a una conexión bancaria rota. Por favor, resuélvelo en ',
        memberBrokenConnectionError: 'Recibo pendiente debido a una conexión bancaria rota. Por favor, pide a un administrador del espacio de trabajo que lo resuelva.',
        markAsCashToIgnore: 'Márcalo como efectivo para ignorar y solicitar el pago.',
        smartscanFailed: ({canEdit = true}) => `No se pudo escanear el recibo.${canEdit ? ' Introduce los datos manualmente.' : ''}`,
        receiptGeneratedWithAI: 'Posible recibo generado por IA',
        someTagLevelsRequired: ({tagName}: ViolationsTagOutOfPolicyParams = {}) => `Falta ${tagName ?? 'Tag'}`,
        tagOutOfPolicy: ({tagName}: ViolationsTagOutOfPolicyParams = {}) => `La etiqueta ${tagName ? `${tagName} ` : ''}ya no es válida`,
        taxAmountChanged: 'El importe del impuesto fue modificado',
        taxOutOfPolicy: ({taxName}: ViolationsTaxOutOfPolicyParams = {}) => `${taxName ?? 'El impuesto'} ya no es válido`,
        taxRateChanged: 'La tasa de impuesto fue modificada',
        taxRequired: 'Falta la tasa de impuesto',
        none: 'Ninguno',
        taxCodeToKeep: 'Elige qué tasa de impuesto quieres conservar',
        tagToKeep: 'Elige qué etiqueta quieres conservar',
        isTransactionReimbursable: 'Elige si la transacción es reembolsable',
        merchantToKeep: 'Elige qué comerciante quieres conservar',
        descriptionToKeep: 'Elige qué descripción quieres conservar',
        categoryToKeep: 'Elige qué categoría quieres conservar',
        isTransactionBillable: 'Elige si la transacción es facturable',
        keepThisOne: 'Mantener éste',
        confirmDetails: 'Confirma los detalles que conservas',
        confirmDuplicatesInfo: 'Los duplicados que no conserves se guardarán para que el usuario los elimine',
        hold: 'Este gasto está retenido',
        resolvedDuplicates: 'resolvió el duplicado',
    },
    reportViolations: {
        [CONST.REPORT_VIOLATIONS.FIELD_REQUIRED]: ({fieldName}: RequiredFieldParams) => `${fieldName} es obligatorio`,
    },
    violationDismissal: {
        rter: {
            manual: 'marcó el recibo como pagado en efectivo',
        },
        duplicatedTransaction: {
            manual: 'resolvió el duplicado',
        },
    },
    videoPlayer: {
        play: 'Reproducir',
        pause: 'Pausar',
        fullscreen: 'Pantalla completa',
        playbackSpeed: 'Velocidad',
        expand: 'Expandir',
        mute: 'Silenciar',
        unmute: 'Activar sonido',
        normal: 'Normal',
    },
    exitSurvey: {
        header: 'Antes de irte',
        reasonPage: {
            title: 'Dinos por qué te vas',
            subtitle: 'Antes de irte, por favor dinos por qué te gustaría cambiarte a Expensify Classic.',
        },
        reasons: {
            [CONST.EXIT_SURVEY.REASONS.FEATURE_NOT_AVAILABLE]: 'Necesito una función que sólo está disponible en Expensify Classic.',
            [CONST.EXIT_SURVEY.REASONS.DONT_UNDERSTAND]: 'No entiendo cómo usar New Expensify.',
            [CONST.EXIT_SURVEY.REASONS.PREFER_CLASSIC]: 'Entiendo cómo usar New Expensify, pero prefiero Expensify Classic.',
        },
        prompts: {
            [CONST.EXIT_SURVEY.REASONS.FEATURE_NOT_AVAILABLE]: '¿Qué función necesitas que no esté disponible en New Expensify?',
            [CONST.EXIT_SURVEY.REASONS.DONT_UNDERSTAND]: '¿Qué estás tratando de hacer?',
            [CONST.EXIT_SURVEY.REASONS.PREFER_CLASSIC]: '¿Por qué prefieres Expensify Classic?',
        },
        responsePlaceholder: 'Tu respuesta',
        thankYou: '¡Gracias por tus comentarios!',
        thankYouSubtitle: 'Sus respuestas nos ayudarán a crear un mejor producto para hacer las cosas bien. ¡Muchas gracias!',
        goToExpensifyClassic: 'Cambiar a Expensify Classic',
        offlineTitle: 'Parece que estás atrapado aquí...',
        offline:
            'Parece que estás desconectado. Desafortunadamente, Expensify Classic no funciona sin conexión, pero New Expensify sí. Si prefieres utilizar Expensify Classic, inténtalo de nuevo cuando tengas conexión a internet.',
        quickTip: 'Consejo rápido...',
        quickTipSubTitle: 'Puedes ir directamente a Expensify Classic visitando expensify.com. Márcalo como favorito para tener un acceso directo fácil.',
        bookACall: 'Reservar una llamada',
        noThanks: 'No, gracias',
        bookACallTitle: '¿Desea hablar con un responsable de producto?',
        benefits: {
            [CONST.EXIT_SURVEY.BENEFIT.CHATTING_DIRECTLY]: 'Chat directo sobre gastos e informes',
            [CONST.EXIT_SURVEY.BENEFIT.EVERYTHING_MOBILE]: 'Posibilidad de hacerlo todo desde el móvil',
            [CONST.EXIT_SURVEY.BENEFIT.TRAVEL_EXPENSE]: 'Viajes y gastos a la velocidad del chat',
        },
        bookACallTextTop: 'Al cambiar a Expensify Classic, se perderá:',
        bookACallTextBottom: 'Nos encantaría hablar con usted para entender por qué. Puede concertar una llamada con uno de nuestros jefes de producto para hablar de sus necesidades.',
        takeMeToExpensifyClassic: 'Llévame a Expensify Classic',
    },
    listBoundary: {
        errorMessage: 'Se ha producido un error al cargar más mensajes',
        tryAgain: 'Inténtalo de nuevo',
    },
    systemMessage: {
        mergedWithCashTransaction: 'encontró un recibo para esta transacción',
    },
    subscription: {
        authenticatePaymentCard: 'Autenticar tarjeta de pago',
        mobileReducedFunctionalityMessage: 'No puedes hacer cambios en tu suscripción en la aplicación móvil.',
        badge: {
            freeTrial: ({numOfDays}: BadgeFreeTrialParams) => `Prueba gratuita: ${numOfDays === 1 ? `queda 1 día` : `quedan ${numOfDays} días`}`,
        },
        billingBanner: {
            policyOwnerAmountOwed: {
                title: 'Tu información de pago está desactualizada',
                subtitle: ({date}: BillingBannerSubtitleWithDateParams) => `Actualiza tu tarjeta de pago antes del ${date} para continuar utilizando todas tus herramientas favoritas`,
            },
            policyOwnerAmountOwedOverdue: {
                title: 'No se pudo procesar tu pago',
                subtitle: ({date, purchaseAmountOwed}: BillingBannerOwnerAmountOwedOverdueParams) =>
                    date && purchaseAmountOwed
                        ? `No se ha podido procesar tu cargo de ${purchaseAmountOwed} del día ${date}. Por favor, añade una tarjeta de pago para saldar la cantidad adeudada.`
                        : 'Por favor, añade una tarjeta de pago para saldar la cantidad adeudada.',
            },
            policyOwnerUnderInvoicing: {
                title: 'Tu información de pago está desactualizada',
                subtitle: ({date}: BillingBannerSubtitleWithDateParams) => `Tu pago está vencido. Por favor, paga tu factura antes del ${date} para evitar la interrupción del servicio.`,
            },
            policyOwnerUnderInvoicingOverdue: {
                title: 'Tu información de pago está desactualizada',
                subtitle: 'Tu pago está vencido. Por favor, paga tu factura.',
            },
            billingDisputePending: {
                title: 'No se ha podido realizar el cobro a tu tarjeta',
                subtitle: ({amountOwed, cardEnding}: BillingBannerDisputePendingParams) =>
                    `Has impugnado el cargo ${amountOwed} en la tarjeta terminada en ${cardEnding}. Tu cuenta estará bloqueada hasta que se resuelva la disputa con tu banco.`,
            },
            cardAuthenticationRequired: {
                title: 'No se ha podido realizar el cobro a tu tarjeta',
                subtitle: ({cardEnding}: BillingBannerCardAuthenticationRequiredParams) =>
                    `Tu tarjeta de pago no ha sido autenticada completamente. Por favor, completa el proceso de autenticación para activar tu tarjeta de pago que termina en ${cardEnding}.`,
            },
            insufficientFunds: {
                title: 'No se ha podido realizar el cobro a tu tarjeta',
                subtitle: ({amountOwed}: BillingBannerInsufficientFundsParams) =>
                    `Tu tarjeta de pago fue rechazada por falta de fondos. Vuelve a intentarlo o añade una nueva tarjeta de pago para liquidar tu saldo pendiente de ${amountOwed}.`,
            },
            cardExpired: {
                title: 'No se ha podido realizar el cobro a tu tarjeta',
                subtitle: ({amountOwed}: BillingBannerCardExpiredParams) =>
                    `Tu tarjeta de pago ha expirado. Por favor, añade una nueva tarjeta de pago para liquidar tu saldo pendiente de ${amountOwed}.`,
            },
            cardExpireSoon: {
                title: 'Tu tarjeta caducará pronto',
                subtitle:
                    'Tu tarjeta de pago caducará a finales de este mes. Haz clic en el menú de tres puntos que aparece a continuación para actualizarla y continuar utilizando todas tus herramientas favoritas.',
            },
            retryBillingSuccess: {
                title: 'Éxito!',
                subtitle: 'Tu tarjeta fue facturada correctamente.',
            },
            retryBillingError: {
                title: 'No se ha podido realizar el cobro a tu tarjeta',
                subtitle:
                    'Antes de volver a intentarlo, llama directamente a tu banco para que autorice los cargos de Expensify y elimine las retenciones. De lo contrario, añade una tarjeta de pago diferente.',
            },
            cardOnDispute: ({amountOwed, cardEnding}: BillingBannerCardOnDisputeParams) =>
                `Has impugnado el cargo ${amountOwed} en la tarjeta terminada en ${cardEnding}. Tu cuenta estará bloqueada hasta que se resuelva la disputa con tu banco.`,
            preTrial: {
                title: 'Iniciar una prueba gratuita',
                subtitleStart: 'El próximo paso es ',
                subtitleLink: 'completar la configuración ',
                subtitleEnd: 'para que tu equipo pueda empezar a enviar gastos.',
            },
            trialStarted: {
                title: ({numOfDays}: TrialStartedTitleParams) => `Prueba gratuita: ¡${numOfDays === 1 ? `queda 1 día` : `${numOfDays} días`}!`,
                subtitle: 'Añade una tarjeta de pago para seguir utilizando tus funciones favoritas.',
            },
            trialEnded: {
                title: 'Tu prueba gratuita ha terminado',
                subtitle: 'Añade una tarjeta de pago para seguir utilizando tus funciones favoritas.',
            },
            earlyDiscount: {
                claimOffer: 'Solicitar oferta',
                noThanks: 'No, gracias',
                subscriptionPageTitle: ({discountType}: EarlyDiscountTitleParams) =>
                    `<strong>¡${discountType}% de descuento en tu primer año!</strong> ¡Solo añade una tarjeta de pago y comienza una suscripción anual!`,
                onboardingChatTitle: ({discountType}: EarlyDiscountTitleParams) => `Oferta por tiempo limitado: ¡${discountType}% de descuento en tu primer año!`,
                subtitle: ({days, hours, minutes, seconds}: EarlyDiscountSubtitleParams) => `Solicítala en ${days > 0 ? `${days}d : ` : ''}${hours}h : ${minutes}m : ${seconds}s`,
            },
        },
        cardSection: {
            title: 'Pago',
            subtitle: 'Añade una tarjeta para pagar tu suscripción a Expensify.',
            addCardButton: 'Añade tarjeta de pago',
            cardNextPayment: ({nextPaymentDate}: CardNextPaymentParams) => `Tu próxima fecha de pago es ${nextPaymentDate}.`,
            cardEnding: ({cardNumber}: CardEndingParams) => `Tarjeta terminada en ${cardNumber}`,
            cardInfo: ({name, expiration, currency}: CardInfoParams) => `Nombre: ${name}, Expiración: ${expiration}, Moneda: ${currency}`,
            changeCard: 'Cambiar tarjeta de pago',
            changeCurrency: 'Cambiar moneda de pago',
            cardNotFound: 'No se ha añadido ninguna tarjeta de pago',
            retryPaymentButton: 'Reintentar el pago',
            authenticatePayment: 'Autenticar el pago',
            requestRefund: 'Solicitar reembolso',
            requestRefundModal: {
                full: 'Obtener un reembolso es fácil, simplemente baja tu cuenta de categoría antes de la próxima fecha de facturación y recibirás un reembolso. <br /> <br /> Atención: Bajar tu cuenta de categoría significa que tu(s) espacio(s) de trabajo será(n) eliminado(s). Esta acción no se puede deshacer, pero siempre puedes crear un nuevo espacio de trabajo si cambias de opinión.',
                confirm: 'Eliminar y bajar de categoría',
            },
            viewPaymentHistory: 'Ver historial de pagos',
        },
        yourPlan: {
            title: 'Tu plan',
            exploreAllPlans: 'Explorar todos los planes',
            customPricing: 'Precios personalizados',
            asLowAs: ({price}: YourPlanPriceValueParams) => `desde ${price} por miembro activo/mes`,
            pricePerMemberMonth: ({price}: YourPlanPriceValueParams) => `${price} por miembro/mes`,
            pricePerMemberPerMonth: ({price}: YourPlanPriceValueParams) => `${price} por miembro por mes`,
            perMemberMonth: 'por miembro/mes',
            collect: {
                title: 'Recopilar',
                description: 'El plan para pequeñas empresas que te ofrece gestión de gastos, viajes y chat.',
                priceAnnual: ({lower, upper}: YourPlanPriceParams) => `Desde ${lower}/miembro activo con la Tarjeta Expensify, ${upper}/miembro activo sin la Tarjeta Expensify.`,
                pricePayPerUse: ({lower, upper}: YourPlanPriceParams) => `Desde ${lower}/miembro activo con la Tarjeta Expensify, ${upper}/miembro activo sin la Tarjeta Expensify.`,
                benefit1: 'Escaneo de recibos',
                benefit2: 'Reembolsos',
                benefit3: 'Gestión de tarjetas corporativas',
                benefit4: 'Aprobaciones de gastos y viajes',
                benefit5: 'Reservas y reglas de viaje',
                benefit6: 'Integraciones con QuickBooks/Xero',
                benefit7: 'Chat sobre gastos, reportes y salas',
                benefit8: 'Soporte con IA y asistencia humana',
            },
            control: {
                title: 'Controlar',
                description: 'Gastos, viajes y chat para empresas más grandes.',
                priceAnnual: ({lower, upper}: YourPlanPriceParams) => `Desde ${lower}/miembro activo con la Tarjeta Expensify, ${upper}/miembro activo sin la Tarjeta Expensify.`,
                pricePayPerUse: ({lower, upper}: YourPlanPriceParams) => `Desde ${lower}/miembro activo con la Tarjeta Expensify, ${upper}/miembro activo sin la Tarjeta Expensify.`,
                benefit1: 'Todo lo incluido en el plan Collect',
                benefit2: 'Flujos de aprobación multinivel',
                benefit3: 'Reglas de gastos personalizadas',
                benefit4: 'Integraciones con ERP (NetSuite, Sage Intacct, Oracle)',
                benefit5: 'Integraciones con RR. HH. (Workday, Certinia)',
                benefit6: 'SAML/SSO',
                benefit7: 'Informes y análisis personalizados',
                benefit8: 'Presupuestación',
            },
            thisIsYourCurrentPlan: 'Este es tu plan actual',
            downgrade: 'Reducir a Collect',
            upgrade: 'Actualizar a Control',
            addMembers: 'Agregar miembros',
            saveWithExpensifyTitle: 'Ahorra con la Tarjeta Expensify',
            saveWithExpensifyDescription: 'Utiliza nuestra calculadora de ahorro para ver cómo el reembolso en efectivo de la Tarjeta Expensify puede reducir tu factura de Expensify',
            saveWithExpensifyButton: 'Más información',
        },
        compareModal: {
            comparePlans: 'Comparar planes',
            unlockTheFeatures: 'Desbloquea las funciones que necesitas con el plan adecuado para ti. ',
            viewOurPricing: 'Consulta nuestra página de precios',
            forACompleteFeatureBreakdown: ' para ver un desglose completo de las funciones de cada uno de nuestros planes.',
        },
        details: {
            title: 'Datos de suscripción',
            annual: 'Suscripción anual',
            taxExempt: 'Solicitar estado de exención de impuestos',
            taxExemptEnabled: 'Exento de impuestos',
            taxExemptStatus: 'Estado de exención de impuestos',
            payPerUse: 'Pago por uso',
            subscriptionSize: 'Tamaño de suscripción',
            headsUp:
                'Atención: Si no estableces ahora el tamaño de tu suscripción, lo haremos automáticamente con el número de suscriptores activos del primer mes. A partir de ese momento, estarás suscrito para pagar al menos por ese número de afiliados durante los 12 meses siguientes. Puedes aumentar el tamaño de tu suscripción en cualquier momento, pero no puedes reducirlo hasta que finalice tu suscripción.',
            zeroCommitment: 'Compromiso cero con la tarifa de suscripción anual reducida',
        },
        subscriptionSize: {
            title: 'Tamaño de suscripción',
            yourSize: 'El tamaño de tu suscripción es el número de plazas abiertas que puede ocupar cualquier miembro activo en un mes determinado.',
            eachMonth:
                'Cada mes, tu suscripción cubre hasta el número de miembros activos establecido anteriormente. Cada vez que aumentes el tamaño de tu suscripción, iniciarás una nueva suscripción de 12 meses con ese nuevo tamaño.',
            note: 'Nota: Un miembro activo es cualquiera que haya creado, editado, enviado, aprobado, reembolsado, o exportado datos de gastos vinculados al espacio de trabajo de tu empresa.',
            confirmDetails: 'Confirma los datos de tu nueva suscripción anual:',
            subscriptionSize: 'Tamaño de suscripción',
            activeMembers: ({size}: SubscriptionSizeParams) => `${size} miembros activos/mes`,
            subscriptionRenews: 'Renovación de la suscripción',
            youCantDowngrade: 'No puedes bajar de categoría durante tu suscripción anual.',
            youAlreadyCommitted: ({size, date}: SubscriptionCommitmentParams) =>
                `Ya se ha comprometido a un tamaño de suscripción anual de ${size} miembros activos al mes hasta el ${date}. Puede cambiar a una suscripción de pago por uso en ${date} desactivando la auto-renovación.`,
            error: {
                size: 'Por favor ingrese un tamaño de suscripción valido',
                sameSize: 'Por favor, introduce un número diferente al de tu subscripción actual',
            },
        },
        paymentCard: {
            addPaymentCard: 'Añade tarjeta de pago',
            enterPaymentCardDetails: 'Introduce los datos de tu tarjeta de pago',
            security: 'Expensify es PCI-DSS obediente, utiliza cifrado a nivel bancario, y emplea infraestructura redundante para proteger tus datos.',
            learnMoreAboutSecurity: 'Obtén más información sobre nuestra seguridad.',
        },
        subscriptionSettings: {
            title: 'Configuración de suscripción',
            summary: ({subscriptionType, subscriptionSize, autoRenew, autoIncrease}: SubscriptionSettingsSummaryParams) =>
                `Tipo de suscripción: ${subscriptionType}, Tamaño de suscripción: ${subscriptionSize}, Renovación automática: ${autoRenew}, Aumento automático de asientos anuales: ${autoIncrease}`,
            none: 'ninguno',
            on: 'activado',
            off: 'desactivado',
            annual: 'Anual',
            autoRenew: 'Auto-renovación',
            autoIncrease: 'Auto-incremento',
            saveUpTo: ({amountWithCurrency}: SubscriptionSettingsSaveUpToParams) => `Ahorre hasta ${amountWithCurrency} al mes por miembro activo`,
            automaticallyIncrease:
                'Aumenta automáticamente tus plazas anuales para dar lugar a los miembros activos que superen el tamaño de tu suscripción. Nota: Esto ampliará la fecha de finalización de tu suscripción anual.',
            disableAutoRenew: 'Desactivar auto-renovación',
            helpUsImprove: 'Ayúdanos a mejorar Expensify',
            whatsMainReason: '¿Cuál es la razón principal por la que deseas desactivar la auto-renovación?',
            renewsOn: ({date}: SubscriptionSettingsRenewsOnParams) => `Se renovará el ${date}.`,
            pricingConfiguration: 'El precio depende de la configuración. Para obtener el precio más bajo, elige una suscripción anual y obtén la Tarjeta Expensify.',
            learnMore: {
                part1: 'Obtén más información en nuestra ',
                pricingPage: 'página de precios',
                part2: ' o chatea con nuestro equipo en tu ',
                adminsRoom: 'sala #admins.',
            },
            estimatedPrice: 'Precio estimado',
            changesBasedOn: 'Esto varía según el uso de tu Tarjeta Expensify y las opciones de suscripción que elijas a continuación.',
        },
        requestEarlyCancellation: {
            title: 'Solicitar cancelación anticipada',
            subtitle: '¿Cuál es la razón principal por la que solicitas la cancelación anticipada?',
            subscriptionCanceled: {
                title: 'Suscripción cancelada',
                subtitle: 'Tu suscripción anual ha sido cancelada.',
                info: 'Ya puedes seguir utilizando tu(s) espacio(s) de trabajo en la modalidad de pago por uso.',
                preventFutureActivity: ({workspacesListRoute}: WorkspacesListRouteParams) =>
                    `Si quieres evitar actividad y cargos futuros, debes <a href="${workspacesListRoute}">eliminar tu(s) espacio(s) de trabajo.</a> Ten en cuenta que cuando elimines tu(s) espacio(s) de trabajo, se te cobrará cualquier actividad pendienteque se haya incurrido durante el mes en curso.`,
            },
            requestSubmitted: {
                title: 'Solicitud enviada',
                subtitle: {
                    part1: 'Gracias por hacernos saber que deseas cancelar tu suscripción. Estamos revisando tu solicitud y nos comunicaremos contigo en breve a través de tu chat con ',
                    link: 'Concierge',
                    part2: '.',
                },
            },
            acknowledgement: `Al solicitar la cancelación anticipada, reconozco y acepto que Expensify no tiene ninguna obligación de conceder dicha solicitud en virtud de las <a href=${CONST.OLD_DOT_PUBLIC_URLS.TERMS_URL}>Condiciones de Servicio</a> de Expensify u otro acuerdo de servicios aplicable entre Expensify y yo, y que Expensify se reserva el derecho exclusivo a conceder dicha solicitud.`,
        },
    },
    feedbackSurvey: {
        tooLimited: 'Hay que mejorar la funcionalidad',
        tooExpensive: 'Demasiado caro',
        inadequateSupport: 'Atención al cliente inadecuada',
        businessClosing: 'Cierre, reducción, o adquisición de la empresa',
        additionalInfoTitle: '¿A qué software está migrando y por qué?',
        additionalInfoInputLabel: 'Tu respuesta',
    },
    roomChangeLog: {
        updateRoomDescription: 'establece la descripción de la sala a:',
        clearRoomDescription: 'la descripción de la habitación ha sido borrada',
    },
    delegate: {
        switchAccount: 'Cambiar de cuenta:',
        copilotDelegatedAccess: 'Copilot: Acceso delegado',
        copilotDelegatedAccessDescription: 'Permitir que otros miembros accedan a tu cuenta.',
        addCopilot: 'Agregar copiloto',
        membersCanAccessYourAccount: 'Estos miembros pueden acceder a tu cuenta:',
        youCanAccessTheseAccounts: 'Puedes acceder a estas cuentas a través del conmutador de cuentas:',
        role: ({role}: OptionalParam<DelegateRoleParams> = {}) => {
            switch (role) {
                case CONST.DELEGATE_ROLE.ALL:
                    return 'Completo';
                case CONST.DELEGATE_ROLE.SUBMITTER:
                    return 'Limitado';
                default:
                    return '';
            }
        },
        genericError: '¡Ups! Ha ocurrido un error. Por favor, inténtalo de nuevo.',
        onBehalfOfMessage: ({delegator}: DelegatorParams) => `en nombre de ${delegator}`,
        accessLevel: 'Nivel de acceso',
        confirmCopilot: 'Confirma tu copiloto a continuación.',
        accessLevelDescription: 'Elige un nivel de acceso a continuación. Tanto el acceso Completo como el Limitado permiten a los copilotos ver todas las conversaciones y gastos.',
        roleDescription: ({role}: OptionalParam<DelegateRoleParams> = {}) => {
            switch (role) {
                case CONST.DELEGATE_ROLE.ALL:
                    return 'Permite a otro miembro realizar todas las acciones en tu cuenta, en tu nombre. Incluye chat, presentaciones, aprobaciones, pagos, actualizaciones de configuración y más.';
                case CONST.DELEGATE_ROLE.SUBMITTER:
                    return 'Permite a otro miembro realizar la mayoría de las acciones en tu cuenta, en tu nombre. Excluye aprobaciones, pagos, rechazos y retenciones.';
                default:
                    return '';
            }
        },
        removeCopilot: 'Eliminar copiloto',
        removeCopilotConfirmation: '¿Estás seguro de que quieres eliminar este copiloto?',
        changeAccessLevel: 'Cambiar nivel de acceso',
        makeSureItIsYou: 'Vamos a asegurarnos de que eres tú',
        enterMagicCode: ({contactMethod}: EnterMagicCodeParams) =>
            `Por favor, introduce el código mágico enviado a ${contactMethod} para agregar un copiloto. Debería llegar en un par de minutos.`,
        enterMagicCodeUpdate: ({contactMethod}: EnterMagicCodeParams) =>
            `Por favor, introduce el código mágico enviado a ${contactMethod} para actualizar el nivel de acceso de tu copiloto.`,
        notAllowed: 'No tan rápido...',
        noAccessMessage: 'Como copiloto, no tienes acceso a esta página. ¡Lo sentimos!',
        notAllowedMessageStart: `Como`,
        notAllowedMessageHyperLinked: ' copiloto',
        notAllowedMessageEnd: ({accountOwnerEmail}: AccountOwnerParams) => ` de ${accountOwnerEmail}, no tienes permiso para realizar esta acción. ¡Lo siento!`,
        copilotAccess: 'Acceso a Copilot',
    },
    debug: {
        debug: 'Depuración',
        details: 'Detalles',
        JSON: 'JSON',
        reportActions: 'Acciones',
        reportActionPreview: 'Previa',
        nothingToPreview: 'Nada que previsualizar',
        editJson: 'Editar JSON:',
        preview: 'Previa:',
        missingProperty: ({propertyName}: MissingPropertyParams) => `Falta ${propertyName}`,
        invalidProperty: ({propertyName, expectedType}: InvalidPropertyParams) => `Propiedad inválida: ${propertyName} - Esperado: ${expectedType}`,
        invalidValue: ({expectedValues}: InvalidValueParams) => `Valor inválido - Esperado: ${expectedValues}`,
        missingValue: 'Valor en falta',
        createReportAction: 'Crear acción de informe',
        reportAction: 'Acciones del informe',
        report: 'Informe',
        transaction: 'Transacción',
        violations: 'Violaciones',
        transactionViolation: 'Violación de transacción',
        hint: 'Los cambios de datos no se enviarán al backend',
        textFields: 'Campos de texto',
        numberFields: 'Campos numéricos',
        booleanFields: 'Campos booleanos',
        constantFields: 'Campos constantes',
        dateTimeFields: 'Campos de fecha y hora',
        date: 'Fecha',
        time: 'Hora',
        none: 'Ninguno',
        visibleInLHN: 'Visible en LHN',
        GBR: 'GBR',
        RBR: 'RBR',
        true: 'verdadero',
        false: 'falso',
        viewReport: 'Ver Informe',
        viewTransaction: 'Ver transacción',
        createTransactionViolation: 'Crear infracción de transacción',
        reasonVisibleInLHN: {
            hasDraftComment: 'Tiene comentario en borrador',
            hasGBR: 'Tiene GBR',
            hasRBR: 'Tiene RBR',
            pinnedByUser: 'Fijado por el miembro',
            hasIOUViolations: 'Tiene violaciones de IOU',
            hasAddWorkspaceRoomErrors: 'Tiene errores al agregar sala de espacio de trabajo',
            isUnread: 'No leído (modo de enfoque)',
            isArchived: 'Archivado (modo más reciente)',
            isSelfDM: 'Es un mensaje directo propio',
            isFocused: 'Está temporalmente enfocado',
        },
        reasonGBR: {
            hasJoinRequest: 'Tiene solicitud de unión (sala de administrador)',
            isUnreadWithMention: 'No leído con mención',
            isWaitingForAssigneeToCompleteAction: 'Esperando a que el asignado complete la acción',
            hasChildReportAwaitingAction: 'Informe secundario pendiente de acción',
            hasMissingInvoiceBankAccount: 'Falta la cuenta bancaria de la factura',
        },
        reasonRBR: {
            hasErrors: 'Tiene errores en los datos o las acciones del informe',
            hasViolations: 'Tiene violaciones',
            hasTransactionThreadViolations: 'Tiene violaciones de hilo de transacciones',
        },
        indicatorStatus: {
            theresAReportAwaitingAction: 'Hay un informe pendiente de acción',
            theresAReportWithErrors: 'Hay un informe con errores',
            theresAWorkspaceWithCustomUnitsErrors: 'Hay un espacio de trabajo con errores en las unidades personalizadas',
            theresAProblemWithAWorkspaceMember: 'Hay un problema con un miembro del espacio de trabajo',
            theresAProblemWithAWorkspaceQBOExport: 'Hubo un problema con la configuración de exportación de la conexión del espacio de trabajo.',
            theresAProblemWithAContactMethod: 'Hay un problema con un método de contacto',
            aContactMethodRequiresVerification: 'Un método de contacto requiere verificación',
            theresAProblemWithAPaymentMethod: 'Hay un problema con un método de pago',
            theresAProblemWithAWorkspace: 'Hay un problema con un espacio de trabajo',
            theresAProblemWithYourReimbursementAccount: 'Hay un problema con tu cuenta de reembolso',
            theresABillingProblemWithYourSubscription: 'Hay un problema de facturación con tu suscripción',
            yourSubscriptionHasBeenSuccessfullyRenewed: 'Tu suscripción se ha renovado con éxito',
            theresWasAProblemDuringAWorkspaceConnectionSync: 'Hubo un problema durante la sincronización de la conexión del espacio de trabajo',
            theresAProblemWithYourWallet: 'Hay un problema con tu billetera',
            theresAProblemWithYourWalletTerms: 'Hay un problema con los términos de tu billetera',
        },
    },
    emptySearchView: {
        takeATestDrive: 'Haz una prueba',
    },
    migratedUserWelcomeModal: {
        title: 'Viajes y gastos, a la velocidad del chat',
        subtitle: 'New Expensify tiene la misma excelente automatización, pero ahora con una colaboración increíble:',
        confirmText: 'Vamos!',
        features: {
            chat: '<strong>Chatea directamente en cualquier gasto</strong>, informe o espacio de trabajo',
            scanReceipt: '<strong>Escanea recibos</strong> y obtén reembolsos',
            crossPlatform: 'Haz <strong>todo</strong> desde tu teléfono o navegador',
        },
    },
    productTrainingTooltip: {
        // TODO: CONCIERGE_LHN_GBR tooltip will be replaced by a tooltip in the #admins room
        // https://github.com/Expensify/App/issues/57045#issuecomment-2701455668
        conciergeLHNGBR: '<tooltip>¡Comienza <strong>aquí</strong>!</tooltip>',
        saveSearchTooltip: '<tooltip><strong>Renombra tus búsquedas guardadas</strong> aquí</tooltip>',
        globalCreateTooltip: '<tooltip><strong>Crea gastos</strong>, empieza a chatear\ny más. ¡Pruébalo!</tooltip>',
        bottomNavInboxTooltip: '<tooltip>Revisa lo que <strong>necesita tu atención</strong>\ny <strong>chatea sobre los gastos.</strong></tooltip>',
        workspaceChatTooltip: '<tooltip>Chatea con <strong>los aprobadores</strong></tooltip>',
        GBRRBRChat: '<tooltip>Verás 🟢 en <strong>acciones a realizar</strong>,\ny 🔴 en <strong>elementos para revisar.</strong></tooltip>',
        accountSwitcher: '<tooltip>Accede a tus <strong>cuentas copiloto</strong> aquí</tooltip>',
        expenseReportsFilter: '<tooltip>¡Bienvenido! Aquí encontrarás todos los\n<strong>informes de tu empresa</strong>.</tooltip>',
        scanTestTooltip: {
            main: '<tooltip>¡<strong>Escanea nuestro recibo de prueba</strong> para ver cómo funciona!</tooltip>',
            manager: '<tooltip>¡Elige a <strong>nuestro gerente</strong> de prueba para probarlo!</tooltip>',
            confirmation: '<tooltip>Ahora, <strong>envía tu gasto y</strong>\n¡observa cómo ocurre la magia!</tooltip>',
            tryItOut: 'Prueba esto',
            noThanks: 'No, gracias',
        },
        outstandingFilter: '<tooltip>Filtra los gastos\nque <strong>necesitan aprobación</strong></tooltip>',
        scanTestDriveTooltip: '<tooltip>¡Envía este recibo para\n<strong>completar la prueba</strong>!</tooltip>',
    },
    discardChangesConfirmation: {
        title: '¿Descartar cambios?',
        body: '¿Estás seguro de que quieres descartar los cambios que hiciste?',
        confirmText: 'Descartar cambios',
    },
    scheduledCall: {
        book: {
            title: 'Programar llamada',
            description: 'Encuentra un horario que funcione para ti.',
            slots: 'Horarios disponibles para el ',
        },
        confirmation: {
            title: 'Confirmar llamada',
            description: 'Asegúrate de que los detalles a continuación sean correctos. Una vez que confirmes la llamada, enviaremos una invitación con más información.',
            setupSpecialist: 'Tu especialista asignado',
            meetingLength: 'Duración de la reunión',
            dateTime: 'Fecha y hora',
            minutes: '30 minutos',
        },
        callScheduled: 'Llamada programada',
    },
    autoSubmitModal: {
        title: '¡Todo claro y enviado!',
        description: 'Se han solucionado todas las advertencias e infracciones, así que:',
        submittedExpensesTitle: 'Estos gastos han sido enviados',
        submittedExpensesDescription: 'Estos gastos se han enviado a tu aprobador pero aún se pueden editar hasta que sean aprobados.',
        pendingExpensesTitle: 'Los gastos pendientes se han movido',
        pendingExpensesDescription: 'Todo gasto de tarjeta pendiente se ha movido a un informe separado hasta que sea contabilizado.',
    },
    testDrive: {
        quickAction: {
            takeATwoMinuteTestDrive: 'Haz una prueba de 2 minutos',
        },
        modal: {
            title: 'Haz una prueba con nosotros',
            description: 'Haz un recorrido rápido por el producto para ponerte al día rápidamente. ¡No se requieren paradas!',
            confirmText: 'Iniciar prueba',
            helpText: 'Saltar',
            employee: {
                description:
                    '<muted-text>Consigue <strong>3 meses gratis</strong>  de Expensify para tu equipo. Solo introduce el correo electrónico de tu jefe abajo para enviarle un gasto escaneado de prueba.</muted-text>',
                email: 'Introduce el correo electrónico de tu jefe',
                error: 'Ese miembro es propietario de un espacio de trabajo, por favor introduce un nuevo miembro para probar.',
            },
        },
        banner: {
            currentlyTestDrivingExpensify: 'Actualmente estás probando Expensify',
            readyForTheRealThing: '¿Listo para la versión real?',
            getStarted: 'Comenzar',
        },
        employeeInviteMessage: ({name}: EmployeeInviteMessageParams) =>
            `# ${name} te invitó a probar Expensify\n\n¡Hola! Acabo de conseguirnos *3 meses gratis* para probar Expensify, la forma más rápida de gestionar gastos.\n\nAquí tienes un *recibo de prueba* para mostrarte cómo funciona:`,
    },
};

export default translations satisfies TranslationDeepObject<typeof en>;<|MERGE_RESOLUTION|>--- conflicted
+++ resolved
@@ -611,11 +611,8 @@
         getTheApp: 'Descarga la app',
         scanReceiptsOnTheGo: 'Escanea recibos desde tu teléfono',
         headsUp: '¡Atención!',
-<<<<<<< HEAD
         merge: 'Fusionar',
-=======
         unstableInternetConnection: 'Conexión a internet inestable. Por favor, revisa tu red e inténtalo de nuevo.',
->>>>>>> e48373d8
     },
     supportalNoAccess: {
         title: 'No tan rápido',
