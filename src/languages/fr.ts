/**
 *   _____                      __         __
 *  / ___/__ ___  ___ _______ _/ /____ ___/ /
 * / (_ / -_) _ \/ -_) __/ _ \`/ __/ -_) _  /
 * \___/\__/_//_/\__/_/  \_,_/\__/\__/\_,_/
 *
 * This file was automatically generated. Please consider these alternatives before manually editing it:
 *
 * - Improve the prompts in prompts/translation, or
 * - Improve context annotations in src/languages/en.ts
 */
import {CONST as COMMON_CONST} from 'expensify-common';
import startCase from 'lodash/startCase';
import type {OnboardingTask} from '@libs/actions/Welcome/OnboardingFlow';
import CONST from '@src/CONST';
import type {Country} from '@src/CONST';
import type OriginalMessage from '@src/types/onyx/OriginalMessage';
import type en from './en';
import type {
    AccountOwnerParams,
    ActionsAreCurrentlyRestricted,
    AddedOrDeletedPolicyReportFieldParams,
    AddedPolicyApprovalRuleParams,
    AddEmployeeParams,
    AddOrDeletePolicyCustomUnitRateParams,
    AddressLineParams,
    AdminCanceledRequestParams,
    AirlineParams,
    AlreadySignedInParams,
    ApprovalWorkflowErrorParams,
    ApprovedAmountParams,
    AssignCardParams,
    AssignedCardParams,
    AssigneeParams,
    AuthenticationErrorParams,
    AutoPayApprovedReportsLimitErrorParams,
    BadgeFreeTrialParams,
    BankAccountLastFourParams,
    BeginningOfArchivedRoomParams,
    BeginningOfChatHistoryAdminRoomParams,
    BeginningOfChatHistoryAnnounceRoomParams,
    BeginningOfChatHistoryDomainRoomParams,
    BeginningOfChatHistoryInvoiceRoomParams,
    BeginningOfChatHistoryPolicyExpenseChatParams,
    BeginningOfChatHistoryUserRoomParams,
    BillableDefaultDescriptionParams,
    BillingBannerCardAuthenticationRequiredParams,
    BillingBannerCardExpiredParams,
    BillingBannerCardOnDisputeParams,
    BillingBannerDisputePendingParams,
    BillingBannerInsufficientFundsParams,
    BillingBannerOwnerAmountOwedOverdueParams,
    BillingBannerSubtitleWithDateParams,
    BusinessBankAccountParams,
    BusinessRegistrationNumberParams,
    BusinessTaxIDParams,
    CanceledRequestParams,
    CardEndingParams,
    CardInfoParams,
    CardNextPaymentParams,
    CategoryNameParams,
    ChangedApproverMessageParams,
    ChangeFieldParams,
    ChangeOwnerDuplicateSubscriptionParams,
    ChangeOwnerHasFailedSettlementsParams,
    ChangeOwnerSubscriptionParams,
    ChangeReportPolicyParams,
    ChangeTypeParams,
    CharacterLengthLimitParams,
    CharacterLimitParams,
    ChatWithAccountManagerParams,
    CompanyCardBankName,
    CompanyCardFeedNameParams,
    CompanyNameParams,
    ConfirmThatParams,
    ConnectionNameParams,
    ConnectionParams,
    ContactMethodParams,
    ContactMethodsRouteParams,
    CreateExpensesParams,
    CurrencyCodeParams,
    CurrencyInputDisabledTextParams,
    CustomersOrJobsLabelParams,
    DateParams,
    DateShouldBeAfterParams,
    DateShouldBeBeforeParams,
    DefaultAmountParams,
    DefaultVendorDescriptionParams,
    DelegateRoleParams,
    DelegatorParams,
    DeleteActionParams,
    DeleteConfirmationParams,
    DeleteTransactionParams,
    DemotedFromWorkspaceParams,
    DependentMultiLevelTagsSubtitleParams,
    DidSplitAmountMessageParams,
    DisconnectYourBankAccountParams,
    DomainPermissionInfoRestrictionParams,
    DuplicateTransactionParams,
    EarlyDiscountSubtitleParams,
    EarlyDiscountTitleParams,
    EditActionParams,
    EditDestinationSubtitleParams,
    ElectronicFundsParams,
    EmployeeInviteMessageParams,
    EmptyCategoriesSubtitleWithAccountingParams,
    EmptyTagsSubtitleWithAccountingParams,
    EnableContinuousReconciliationParams,
    EnterMagicCodeParams,
    ErrorODIntegrationParams,
    ExportAgainModalDescriptionParams,
    ExportedToIntegrationParams,
    ExportIntegrationSelectedParams,
    FeatureNameParams,
    FileLimitParams,
    FileTypeParams,
    FiltersAmountBetweenParams,
    FlightLayoverParams,
    FlightParams,
    FormattedMaxLengthParams,
    GoBackMessageParams,
    ImportedTagsMessageParams,
    ImportedTypesParams,
    ImportFieldParams,
    ImportMembersSuccessfulDescriptionParams,
    ImportPerDiemRatesSuccessfulDescriptionParams,
    ImportTagsSuccessfulDescriptionParams,
    IncorrectZipFormatParams,
    IndividualExpenseRulesSubtitleParams,
    InstantSummaryParams,
    IntacctMappingTitleParams,
    IntegrationExportParams,
    IntegrationSyncFailedParams,
    InvalidPropertyParams,
    InvalidValueParams,
    IssueVirtualCardParams,
    LastSyncAccountingParams,
    LastSyncDateParams,
    LeftWorkspaceParams,
    LocalTimeParams,
    LoggedInAsParams,
    LogSizeParams,
    ManagerApprovedAmountParams,
    ManagerApprovedParams,
    MarkedReimbursedParams,
    MarkReimbursedFromIntegrationParams,
    MergeAccountIntoParams,
    MergeFailureDescriptionGenericParams,
    MergeFailureUncreatedAccountDescriptionParams,
    MergeSuccessDescriptionParams,
    MissingPropertyParams,
    MovedActionParams,
    MovedFromPersonalSpaceParams,
    MovedFromReportParams,
    MovedTransactionParams,
    NeedCategoryForExportToIntegrationParams,
    NewWorkspaceNameParams,
    NoLongerHaveAccessParams,
    NotAllowedExtensionParams,
    NotYouParams,
    OOOEventSummaryFullDayParams,
    OOOEventSummaryPartialDayParams,
    OptionalParam,
    OurEmailProviderParams,
    OwnerOwesAmountParams,
    PaidElsewhereParams,
    PaidWithExpensifyParams,
    ParentNavigationSummaryParams,
    PayAndDowngradeDescriptionParams,
    PayerOwesAmountParams,
    PayerOwesParams,
    PayerPaidAmountParams,
    PayerPaidParams,
    PayerSettledParams,
    PaySomeoneParams,
    PhoneErrorRouteParams,
    PolicyAddedReportFieldOptionParams,
    PolicyDisabledReportFieldAllOptionsParams,
    PolicyDisabledReportFieldOptionParams,
    PolicyExpenseChatNameParams,
    QBDSetupErrorBodyParams,
    RailTicketParams,
    ReceiptPartnersUberSubtitleParams,
    ReconciliationWorksParams,
    RemovedFromApprovalWorkflowParams,
    RemovedTheRequestParams,
    RemoveMemberPromptParams,
    RemoveMembersWarningPrompt,
    RenamedRoomActionParams,
    RenamedWorkspaceNameActionParams,
    ReportArchiveReasonsClosedParams,
    ReportArchiveReasonsInvoiceReceiverPolicyDeletedParams,
    ReportArchiveReasonsMergedParams,
    ReportArchiveReasonsRemovedFromPolicyParams,
    ReportPolicyNameParams,
    RequestAmountParams,
    RequestCountParams,
    RequestedAmountMessageParams,
    RequiredFieldParams,
    ResolutionConstraintsParams,
    ReviewParams,
    RoleNamesParams,
    RoomNameReservedErrorParams,
    RoomRenamedToParams,
    RulesEnableWorkflowsParams,
    SecondaryLoginParams,
    SetTheDistanceMerchantParams,
    SetTheRequestParams,
    SettledAfterAddedBankAccountParams,
    SettleExpensifyCardParams,
    SettlementAccountInfoParams,
    SettlementDateParams,
    ShareParams,
    SignerInfoMessageParams,
    SignUpNewFaceCodeParams,
    SizeExceededParams,
    SplitAmountParams,
    SplitExpenseEditTitleParams,
    SplitExpenseSubtitleParams,
    SpreadCategoriesParams,
    SpreadFieldNameParams,
    SpreadSheetColumnParams,
    StatementTitleParams,
    StepCounterParams,
    StripePaidParams,
    SubmitsToParams,
    SubmittedToVacationDelegateParams,
    SubmittedWithMemoParams,
    SubscriptionCommitmentParams,
    SubscriptionSettingsRenewsOnParams,
    SubscriptionSettingsSaveUpToParams,
    SubscriptionSettingsSummaryParams,
    SubscriptionSizeParams,
    SyncStageNameConnectionsParams,
    TaskCreatedActionParams,
    TaxAmountParams,
    TermsParams,
    ThreadRequestReportNameParams,
    ThreadSentMoneyReportNameParams,
    TotalAmountGreaterOrLessThanOriginalParams,
    ToValidateLoginParams,
    TransferParams,
    TravelTypeParams,
    TrialStartedTitleParams,
    UnapproveWithIntegrationWarningParams,
    UnshareParams,
    UntilTimeParams,
    UpdatedCustomFieldParams,
    UpdatedPolicyApprovalRuleParams,
    UpdatedPolicyAuditRateParams,
    UpdatedPolicyCategoryDescriptionHintTypeParams,
    UpdatedPolicyCategoryExpenseLimitTypeParams,
    UpdatedPolicyCategoryGLCodeParams,
    UpdatedPolicyCategoryMaxAmountNoReceiptParams,
    UpdatedPolicyCategoryMaxExpenseAmountParams,
    UpdatedPolicyCategoryNameParams,
    UpdatedPolicyCategoryParams,
    UpdatedPolicyCurrencyParams,
    UpdatedPolicyCustomUnitRateParams,
    UpdatedPolicyCustomUnitTaxClaimablePercentageParams,
    UpdatedPolicyCustomUnitTaxRateExternalIDParams,
    UpdatedPolicyDescriptionParams,
    UpdatedPolicyFieldWithNewAndOldValueParams,
    UpdatedPolicyFieldWithValueParam,
    UpdatedPolicyFrequencyParams,
    UpdatedPolicyManualApprovalThresholdParams,
    UpdatedPolicyPreventSelfApprovalParams,
    UpdatedPolicyReportFieldDefaultValueParams,
    UpdatedPolicyTagFieldParams,
    UpdatedPolicyTagNameParams,
    UpdatedPolicyTagParams,
    UpdatedTheDistanceMerchantParams,
    UpdatedTheRequestParams,
    UpdatePolicyCustomUnitParams,
    UpdatePolicyCustomUnitTaxEnabledParams,
    UpdateRoleParams,
    UpgradeSuccessMessageParams,
    UsePlusButtonParams,
    UserIsAlreadyMemberParams,
    UserSplitParams,
    VacationDelegateParams,
    ViolationsCashExpenseWithNoReceiptParams,
    ViolationsConversionSurchargeParams,
    ViolationsCustomRulesParams,
    ViolationsInvoiceMarkupParams,
    ViolationsMaxAgeParams,
    ViolationsMissingTagParams,
    ViolationsModifiedAmountParams,
    ViolationsOverCategoryLimitParams,
    ViolationsOverLimitParams,
    ViolationsPerDayLimitParams,
    ViolationsProhibitedExpenseParams,
    ViolationsReceiptRequiredParams,
    ViolationsRterParams,
    ViolationsTagOutOfPolicyParams,
    ViolationsTaxOutOfPolicyParams,
    WaitingOnBankAccountParams,
    WalletAgreementParams,
    WalletProgramParams,
    WelcomeEnterMagicCodeParams,
    WelcomeToRoomParams,
    WeSentYouMagicSignInLinkParams,
    WorkEmailMergingBlockedParams,
    WorkEmailResendCodeParams,
    WorkflowSettingsParam,
    WorkspaceLockedPlanTypeParams,
    WorkspaceMemberList,
    WorkspaceMembersCountParams,
    WorkspaceOwnerWillNeedToAddOrUpdatePaymentCardParams,
    WorkspaceRouteParams,
    WorkspaceShareNoteParams,
    WorkspacesListRouteParams,
    WorkspaceUpgradeNoteParams,
    WorkspaceYouMayJoin,
    YourPlanPriceParams,
    YourPlanPriceValueParams,
    ZipCodeExampleFormatParams,
} from './params';
import type {TranslationDeepObject} from './types';

type StateValue = {
    stateISO: string;
    stateName: string;
};
type States = Record<keyof typeof COMMON_CONST.STATES, StateValue>;
type AllCountries = Record<Country, string>;
/* eslint-disable max-len */
const translations = {
    common: {
        count: 'Compter',
        cancel: 'Annuler',
        dismiss: 'Ignorer',
        proceed: 'Procéder',
        yes: 'Oui',
        no: 'Non',
        ok: "D'accord",
        notNow: 'Pas maintenant',
        learnMore: 'En savoir plus',
        buttonConfirm: 'Compris',
        name: 'Nom',
        attachment: 'Pièce jointe',
        attachments: 'Pièces jointes',
        center: 'Centre',
        from: 'De',
        to: 'À',
        in: 'Dans',
        optional: 'Optionnel',
        new: 'Nouveau',
        search: 'Rechercher',
        reports: 'Rapports',
        find: 'Trouver',
        searchWithThreeDots: 'Rechercher...',
        next: 'Suivant',
        previous: 'Précédent',
        goBack: 'Retourner',
        create: 'Créer',
        add: 'Ajouter',
        resend: 'Renvoyer',
        save: 'Enregistrer',
        select: 'Sélectionner',
        deselect: 'Désélectionner',
        selectMultiple: 'Sélectionner plusieurs',
        saveChanges: 'Enregistrer les modifications',
        submit: 'Soumettre',
        submitted: 'Soumis',
        rotate: 'Pivoter',
        zoom: 'Zoom',
        password: 'Mot de passe',
        magicCode: 'Code de vérification',
        twoFactorCode: 'Code à deux facteurs',
        workspaces: 'Espaces de travail',
        success: 'Succès',
        inbox: 'Boîte de réception',
        group: 'Groupe',
        profile: 'Profil',
        referral: 'Parrainage',
        payments: 'Paiements',
        approvals: 'Approbations',
        wallet: 'Portefeuille',
        preferences: 'Préférences',
        view: 'Voir',
        review: (reviewParams?: ReviewParams) => `Réviser${reviewParams?.amount ? ` ${reviewParams?.amount}` : ''}`,
        not: 'Pas',
        signIn: 'Se connecter',
        signInWithGoogle: 'Se connecter avec Google',
        signInWithApple: 'Se connecter avec Apple',
        signInWith: 'Se connecter avec',
        continue: 'Continuer',
        firstName: 'Prénom',
        lastName: 'Nom de famille',
        scanning: 'Analyse en cours',
        addCardTermsOfService: "Conditions d'utilisation d'Expensify",
        perPerson: 'par personne',
        phone: 'Téléphone',
        phoneNumber: 'Numéro de téléphone',
        phoneNumberPlaceholder: '(xxx) xxx-xxxx',
        email: 'Email',
        and: 'et',
        or: 'ou',
        details: 'Détails',
        privacy: 'Confidentialité',
        privacyPolicy: 'Politique de confidentialité',
        hidden: 'Hidden',
        visible: 'Visible',
        delete: 'Supprimer',
        archived: 'archivé',
        contacts: 'Contacts',
        recents: 'Récents',
        close: 'Fermer',
        comment: 'Commentaire',
        download: 'Télécharger',
        downloading: 'Téléchargement en cours',
        uploading: 'Téléchargement en cours',
        pin: 'Épingler',
        unPin: 'Détacher',
        back: 'Retour',
        saveAndContinue: 'Enregistrer et continuer',
        settings: 'Paramètres',
        termsOfService: "Conditions d'utilisation",
        members: 'Membres',
        invite: 'Inviter',
        here: 'ici',
        date: 'Date',
        dob: 'Date de naissance',
        currentYear: 'Année en cours',
        currentMonth: 'Mois en cours',
        ssnLast4: 'Les 4 derniers chiffres du SSN',
        ssnFull9: 'Les 9 chiffres complets du SSN',
        addressLine: ({lineNumber}: AddressLineParams) => `Adresse ligne ${lineNumber}`,
        personalAddress: 'Adresse personnelle',
        companyAddress: "Adresse de l'entreprise",
        noPO: "Pas de boîtes postales ou d'adresses de dépôt de courrier, s'il vous plaît.",
        city: 'Ville',
        state: 'État',
        streetAddress: 'Adresse postale',
        stateOrProvince: 'État / Province',
        country: 'Pays',
        zip: 'Code postal',
        zipPostCode: 'Code postal',
        whatThis: "Qu'est-ce que c'est ?",
        iAcceptThe: "J'accepte le",
        remove: 'Supprimer',
        admin: 'Admin',
        owner: 'Propriétaire',
        dateFormat: 'YYYY-MM-DD',
        send: 'Envoyer',
        na: 'N/A',
        noResultsFound: 'Aucun résultat trouvé',
        noResultsFoundMatching: ({searchString}: {searchString: string}) => `Aucun résultat trouvé correspondant à "${searchString}"`,
        recentDestinations: 'Destinations récentes',
        timePrefix: "C'est",
        conjunctionFor: 'pour',
        todayAt: "Aujourd'hui à",
        tomorrowAt: 'Demain à',
        yesterdayAt: 'Hier à',
        conjunctionAt: 'à',
        conjunctionTo: 'à',
        genericErrorMessage: "Oups... quelque chose s'est mal passé et votre demande n'a pas pu être complétée. Veuillez réessayer plus tard.",
        percentage: 'Pourcentage',
        error: {
            invalidAmount: 'Montant invalide',
            acceptTerms: "Vous devez accepter les Conditions d'utilisation pour continuer.",
            phoneNumber: `Veuillez entrer un numéro de téléphone valide, avec l'indicatif du pays (par exemple, ${CONST.EXAMPLE_PHONE_NUMBER})`,
            fieldRequired: 'Ce champ est requis',
            requestModified: 'Cette demande est en cours de modification par un autre membre',
            characterLimitExceedCounter: ({length, limit}: CharacterLengthLimitParams) => `Limite de caractères dépassé (${length}/${limit})`,
            dateInvalid: 'Veuillez sélectionner une date valide',
            invalidDateShouldBeFuture: "Veuillez choisir aujourd'hui ou une date future",
            invalidTimeShouldBeFuture: 'Veuillez choisir une heure au moins une minute plus tard.',
            invalidCharacter: 'Caractère invalide',
            enterMerchant: 'Entrez un nom de commerçant',
            enterAmount: 'Entrez un montant',
            missingMerchantName: 'Nom du commerçant manquant',
            missingAmount: 'Montant manquant',
            missingDate: 'Date manquante',
            enterDate: 'Entrez une date',
            invalidTimeRange: 'Veuillez entrer une heure au format 12 heures (par exemple, 14h30)',
            pleaseCompleteForm: 'Veuillez remplir le formulaire ci-dessus pour continuer',
            pleaseSelectOne: 'Veuillez sélectionner une option ci-dessus',
            invalidRateError: 'Veuillez entrer un taux valide',
            lowRateError: 'Le taux doit être supérieur à 0',
            email: 'Veuillez entrer une adresse e-mail valide',
            login: "Une erreur s'est produite lors de la connexion. Veuillez réessayer.",
        },
        comma: 'virgule',
        semicolon: 'point-virgule',
        please: "S'il vous plaît",
        contactUs: 'contactez-nous',
        pleaseEnterEmailOrPhoneNumber: 'Veuillez entrer un e-mail ou un numéro de téléphone',
        fixTheErrors: 'corriger les erreurs',
        inTheFormBeforeContinuing: 'dans le formulaire avant de continuer',
        confirm: 'Confirmer',
        reset: 'Réinitialiser',
        done: 'Fait',
        more: 'Plus',
        debitCard: 'Carte de débit',
        bankAccount: 'Compte bancaire',
        personalBankAccount: 'Compte bancaire personnel',
        businessBankAccount: 'Compte bancaire professionnel',
        join: 'Rejoindre',
        leave: 'Quitter',
        decline: 'Refuser',
        reject: 'Rejeter',
        transferBalance: 'Transférer le solde',
        enterManually: 'Entrez-le manuellement',
        message: 'Message',
        leaveThread: 'Quitter le fil de discussion',
        you: 'Vous',
        me: 'moi',
        youAfterPreposition: 'vous',
        your: 'votre',
        conciergeHelp: "Veuillez contacter Concierge pour obtenir de l'aide.",
        youAppearToBeOffline: 'Vous semblez être hors ligne.',
        thisFeatureRequiresInternet: 'Cette fonctionnalité nécessite une connexion Internet active.',
        attachmentWillBeAvailableOnceBackOnline: 'La pièce jointe sera disponible une fois de retour en ligne.',
        errorOccurredWhileTryingToPlayVideo: "Une erreur s'est produite lors de la tentative de lecture de cette vidéo.",
        areYouSure: 'Êtes-vous sûr ?',
        verify: 'Vérifier',
        yesContinue: 'Oui, continuez',
        websiteExample: 'e.g. https://www.expensify.com',
        zipCodeExampleFormat: ({zipSampleFormat}: ZipCodeExampleFormatParams) => (zipSampleFormat ? `e.g. ${zipSampleFormat}` : ''),
        description: 'Description',
        title: 'Titre',
        assignee: 'Cessionnaire',
        createdBy: 'Créé par',
        with: 'avec',
        shareCode: 'Partager le code',
        share: 'Partager',
        per: 'par',
        mi: 'mile',
        km: 'kilomètre',
        copied: 'Copié !',
        someone: "Quelqu'un",
        total: 'Total',
        edit: 'Modifier',
        letsDoThis: `Allons-y !`,
        letsStart: `Commençons`,
        showMore: 'Afficher plus',
        merchant: 'Marchand',
        category: 'Catégorie',
        report: 'Rapport',
        billable: 'Facturable',
        nonBillable: 'Non-facturable',
        tag: 'Tag',
        receipt: 'Reçu',
        verified: 'Vérifié',
        replace: 'Remplacer',
        distance: 'Distance',
        mile: 'mile',
        miles: 'miles',
        kilometer: 'kilomètre',
        kilometers: 'kilomètres',
        recent: 'Récent',
        all: 'Tous',
        am: 'AM',
        pm: 'PM',
        tbd: 'TBD',
        selectCurrency: 'Sélectionnez une devise',
        selectSymbolOrCurrency: 'Sélectionnez un symbole ou une devise',
        card: 'Carte',
        whyDoWeAskForThis: 'Pourquoi demandons-nous cela ?',
        required: 'Requis',
        showing: 'Affichage',
        of: 'de',
        default: 'Par défaut',
        update: 'Mettre à jour',
        member: 'Membre',
        auditor: 'Auditeur',
        role: 'Rôle',
        currency: 'Devise',
        groupCurrency: 'Devise du groupe',
        rate: 'Taux',
        emptyLHN: {
            title: 'Youpi ! Tout est à jour.',
            subtitleText1: 'Trouver un chat en utilisant le',
            subtitleText2: 'bouton ci-dessus, ou créez quelque chose en utilisant le',
            subtitleText3: 'bouton ci-dessous.',
        },
        businessName: "Nom de l'entreprise",
        clear: 'Effacer',
        type: 'Type',
        action: 'Action',
        expenses: 'Dépenses',
        totalSpend: 'Dépense totale',
        tax: 'Taxe',
        shared: 'Partagé',
        drafts: 'Brouillons',
        draft: 'Brouillon',
        finished: 'Terminé',
        upgrade: 'Mise à niveau',
        downgradeWorkspace: "Rétrograder l'espace de travail",
        companyID: "ID de l'entreprise",
        userID: 'ID utilisateur',
        disable: 'Désactiver',
        export: 'Exportation',
        initialValue: 'Valeur initiale',
        currentDate: 'Current date',
        value: 'Valeur',
        downloadFailedTitle: 'Échec du téléchargement',
        downloadFailedDescription: "Votre téléchargement n'a pas pu être terminé. Veuillez réessayer plus tard.",
        filterLogs: 'Filtrer les journaux',
        network: 'Réseau',
        reportID: 'ID du rapport',
        longID: 'ID long',
        withdrawalID: 'ID de retrait',
        bankAccounts: 'Comptes bancaires',
        chooseFile: 'Choisir un fichier',
        chooseFiles: 'Choisir des fichiers',
        dropTitle: 'Laisse tomber',
        dropMessage: 'Déposez votre fichier ici',
        ignore: 'Ignorer',
        enabled: 'Activé',
        disabled: 'Désactivé',
        import: 'Importation',
        offlinePrompt: 'Vous ne pouvez pas effectuer cette action pour le moment.',
        outstanding: 'En attente',
        chats: 'Chats',
        tasks: 'Tâches',
        unread: 'Non lu',
        sent: 'Envoyé',
        links: 'Liens',
        day: 'journée',
        days: 'jours',
        rename: 'Renommer',
        address: 'Adresse',
        hourAbbreviation: 'h',
        minuteAbbreviation: 'm',
        skip: 'Passer',
        chatWithAccountManager: ({accountManagerDisplayName}: ChatWithAccountManagerParams) =>
            `Besoin de quelque chose de spécifique ? Discutez avec votre gestionnaire de compte, ${accountManagerDisplayName}.`,
        chatNow: 'Discuter maintenant',
        workEmail: 'Email professionnel',
        destination: 'Destination',
        subrate: 'Subrate',
        perDiem: 'Per diem',
        validate: 'Valider',
        downloadAsPDF: 'Télécharger en PDF',
        downloadAsCSV: 'Télécharger en CSV',
        help: 'Aide',
        expenseReports: 'Rapports de dépenses',
        rateOutOfPolicy: 'Taux hors politique',
        reimbursable: 'Remboursable',
        editYourProfile: 'Modifier votre profil',
        comments: 'Commentaires',
        sharedIn: 'Partagé dans',
        unreported: 'Non déclaré',
        explore: 'Explorer',
        todo: 'À faire',
        invoice: 'Facture',
        expense: 'Dépense',
        chat: 'Discussion',
        task: 'Tâche',
        trip: 'Voyage',
        apply: 'Appliquer',
        status: 'Statut',
        on: 'On',
        before: 'Avant',
        after: 'Après',
        reschedule: 'Reprogrammer',
        general: 'Général',
        workspacesTabTitle: 'Espaces de travail',
        headsUp: 'Attention !',
        submitTo: 'Envoyer à',
        forwardTo: 'Transférer à',
        merge: 'Fusionner',
        none: 'Aucun',
        unstableInternetConnection: 'Connexion Internet instable. Veuillez vérifier votre réseau et réessayer.',
        enableGlobalReimbursements: 'Activer les remboursements globaux',
        purchaseAmount: "Montant de l'achat",
        frequency: 'Fréquence',
        link: 'Lien',
        pinned: 'Épinglé',
        read: 'Lu',
        copyToClipboard: 'Copier dans le presse-papiers',
    },
    supportalNoAccess: {
        title: 'Pas si vite',
        descriptionWithCommand: ({
            command,
        }: {
            command?: string;
        } = {}) =>
            `Vous n'êtes pas autorisé à effectuer cette action lorsque le support est connecté (commande : ${command ?? ''}). Si vous pensez que Success devrait pouvoir effectuer cette action, veuillez entamer une conversation sur Slack.`,
    },
    lockedAccount: {
        title: 'Compte verrouillé',
        description: "Vous n'êtes pas autorisé à effectuer cette action car ce compte a été verrouillé. Veuillez contacter concierge@expensify.com pour les prochaines étapes.",
    },
    location: {
        useCurrent: 'Utiliser la position actuelle',
        notFound: "Nous n'avons pas pu trouver votre emplacement. Veuillez réessayer ou entrer une adresse manuellement.",
        permissionDenied: "Il semble que vous ayez refusé l'accès à votre localisation.",
        please: "S'il vous plaît",
        allowPermission: "autoriser l'accès à la localisation dans les paramètres",
        tryAgain: 'et réessayez.',
    },
    contact: {
        importContacts: 'Importer des contacts',
        importContactsTitle: 'Importer vos contacts',
        importContactsText: 'Importez les contacts de votre téléphone pour que vos personnes préférées soient toujours à portée de main.',
        importContactsExplanation: 'pour que vos personnes préférées soient toujours à portée de main.',
        importContactsNativeText: 'Encore une étape ! Donnez-nous le feu vert pour importer vos contacts.',
    },
    anonymousReportFooter: {
        logoTagline: 'Rejoignez la discussion.',
    },
    attachmentPicker: {
        cameraPermissionRequired: 'Accès à la caméra',
        expensifyDoesNotHaveAccessToCamera: 'Expensify ne peut pas prendre de photos sans accès à votre appareil photo. Appuyez sur paramètres pour mettre à jour les autorisations.',
        attachmentError: 'Erreur de pièce jointe',
        errorWhileSelectingAttachment: "Une erreur s'est produite lors de la sélection d'une pièce jointe. Veuillez réessayer.",
        errorWhileSelectingCorruptedAttachment: "Une erreur s'est produite lors de la sélection d'une pièce jointe corrompue. Veuillez essayer un autre fichier.",
        takePhoto: 'Prendre une photo',
        chooseFromGallery: 'Choisir depuis la galerie',
        chooseDocument: 'Choisir un fichier',
        attachmentTooLarge: 'La pièce jointe est trop volumineuse',
        sizeExceeded: 'La taille de la pièce jointe dépasse la limite de 24 Mo',
        sizeExceededWithLimit: ({maxUploadSizeInMB}: SizeExceededParams) => `La taille de la pièce jointe dépasse la limite de ${maxUploadSizeInMB} Mo`,
        attachmentTooSmall: 'La pièce jointe est trop petite',
        sizeNotMet: 'La taille de la pièce jointe doit être supérieure à 240 octets',
        wrongFileType: 'Type de fichier invalide',
        notAllowedExtension: "Ce type de fichier n'est pas autorisé. Veuillez essayer un autre type de fichier.",
        folderNotAllowedMessage: "Le téléchargement d'un dossier n'est pas autorisé. Veuillez essayer un autre fichier.",
        protectedPDFNotSupported: 'Les PDF protégés par mot de passe ne sont pas pris en charge',
        attachmentImageResized: "Cette image a été redimensionnée pour l'aperçu. Téléchargez pour la pleine résolution.",
        attachmentImageTooLarge: 'Cette image est trop grande pour être prévisualisée avant le téléchargement.',
        tooManyFiles: ({fileLimit}: FileLimitParams) => `Vous pouvez télécharger jusqu'à ${fileLimit} fichiers à la fois.`,
        sizeExceededWithValue: ({maxUploadSizeInMB}: SizeExceededParams) => `Les fichiers dépassent ${maxUploadSizeInMB} MB. Veuillez réessayer.`,
        someFilesCantBeUploaded: 'Certains fichiers ne peuvent pas être téléchargés',
        sizeLimitExceeded: ({maxUploadSizeInMB}: SizeExceededParams) =>
            `Les fichiers doivent faire moins de ${maxUploadSizeInMB} MB. Les fichiers plus volumineux ne seront pas téléchargés.`,
        maxFileLimitExceeded: "Vous pouvez télécharger jusqu'à 30 reçus à la fois. Les fichiers supplémentaires ne seront pas téléchargés.",
        unsupportedFileType: ({fileType}: FileTypeParams) => `Les fichiers ${fileType} ne sont pas pris en charge. Seuls les types de fichiers pris en charge seront téléchargés.`,
        learnMoreAboutSupportedFiles: 'En savoir plus sur les formats pris en charge.',
        passwordProtected: 'Les PDF protégés par mot de passe ne sont pas pris en charge. Seuls les fichiers pris en charge seront téléchargés.',
    },
    dropzone: {
        addAttachments: 'Ajouter des pièces jointes',
        addReceipt: 'Ajouter un reçu',
        scanReceipts: 'Scanner les reçus',
        replaceReceipt: 'Remplacer le reçu',
    },
    filePicker: {
        fileError: 'Erreur de fichier',
        errorWhileSelectingFile: "Une erreur s'est produite lors de la sélection d'un fichier. Veuillez réessayer.",
    },
    connectionComplete: {
        title: 'Connexion terminée',
        supportingText: "Vous pouvez fermer cette fenêtre et retourner à l'application Expensify.",
    },
    avatarCropModal: {
        title: 'Modifier la photo',
        description: 'Faites glisser, zoomez et faites pivoter votre image comme vous le souhaitez.',
    },
    composer: {
        noExtensionFoundForMimeType: 'Aucune extension trouvée pour le type MIME',
        problemGettingImageYouPasted: "Un problème est survenu lors de l'obtention de l'image que vous avez collée.",
        commentExceededMaxLength: ({formattedMaxLength}: FormattedMaxLengthParams) => `La longueur maximale du commentaire est de ${formattedMaxLength} caractères.`,
        taskTitleExceededMaxLength: ({formattedMaxLength}: FormattedMaxLengthParams) => `La longueur maximale du titre de la tâche est de ${formattedMaxLength} caractères.`,
    },
    baseUpdateAppModal: {
        updateApp: "Mettre à jour l'application",
        updatePrompt:
            "Une nouvelle version de cette application est disponible.  \nMettez à jour maintenant ou redémarrez l'application plus tard pour télécharger les dernières modifications.",
    },
    deeplinkWrapper: {
        launching: "Lancement d'Expensify",
        expired: 'Votre session a expiré.',
        signIn: 'Veuillez vous reconnecter.',
        redirectedToDesktopApp: "Nous vous avons redirigé vers l'application de bureau.",
        youCanAlso: 'Vous pouvez également',
        openLinkInBrowser: 'ouvrez ce lien dans votre navigateur',
        loggedInAs: ({email}: LoggedInAsParams) =>
            `Vous êtes connecté en tant que ${email}. Cliquez sur "Ouvrir le lien" dans l'invite pour vous connecter à l'application de bureau avec ce compte.`,
        doNotSeePrompt: "Impossible de voir l'invite ?",
        tryAgain: 'Réessayez',
        or: ', ou',
        continueInWeb: "continuer vers l'application web",
    },
    validateCodeModal: {
        successfulSignInTitle: 'Abracadabra, vous êtes connecté !',
        successfulSignInDescription: "Retournez à votre onglet d'origine pour continuer.",
        title: 'Voici votre code magique',
        description: "Veuillez entrer le code depuis l'appareil où il a été initialement demandé.",
        doNotShare: 'Ne partagez votre code avec personne. Expensify ne vous le demandera jamais !',
        or: ', ou',
        signInHere: 'connectez-vous ici',
        expiredCodeTitle: 'Code magique expiré',
        expiredCodeDescription: "Revenez à l'appareil d'origine et demandez un nouveau code",
        successfulNewCodeRequest: 'Code demandé. Veuillez vérifier votre appareil.',
        tfaRequiredTitle: 'Authentification à deux facteurs\nrequise',
        tfaRequiredDescription: "Veuillez entrer le code d'authentification à deux facteurs\nlà où vous essayez de vous connecter.",
        requestOneHere: 'demandez-en un ici.',
    },
    moneyRequestConfirmationList: {
        paidBy: 'Payé par',
        whatsItFor: 'À quoi ça sert ?',
    },
    selectionList: {
        nameEmailOrPhoneNumber: 'Nom, e-mail ou numéro de téléphone',
        findMember: 'Trouver un membre',
        searchForSomeone: "Rechercher quelqu'un",
    },
    emptyList: {
        [CONST.IOU.TYPE.CREATE]: {
            title: 'Soumettre une dépense, référer votre patron',
            subtitleText: 'Vous voulez que votre patron utilise Expensify aussi ? Soumettez-lui simplement une dépense et nous nous occuperons du reste.',
        },
    },
    videoChatButtonAndMenu: {
        tooltip: 'Réserver un appel',
    },
    hello: 'Bonjour',
    phoneCountryCode: '1',
    welcomeText: {
        getStarted: 'Commencez ci-dessous.',
        anotherLoginPageIsOpen: 'Une autre page de connexion est ouverte.',
        anotherLoginPageIsOpenExplanation: 'Vous avez ouvert la page de connexion dans un onglet séparé. Veuillez vous connecter depuis cet onglet.',
        welcome: 'Bienvenue !',
        welcomeWithoutExclamation: 'Bienvenue',
        phrase2: "L'argent parle. Et maintenant que la messagerie et les paiements sont au même endroit, c'est aussi facile.",
        phrase3: 'Vos paiements vous parviennent aussi rapidement que vous pouvez faire passer votre message.',
        enterPassword: 'Veuillez entrer votre mot de passe',
        welcomeNewFace: ({login}: SignUpNewFaceCodeParams) => `${login}, c'est toujours un plaisir de voir un nouveau visage ici !`,
        welcomeEnterMagicCode: ({login}: WelcomeEnterMagicCodeParams) => `Veuillez entrer le code magique envoyé à ${login}. Il devrait arriver dans une minute ou deux.`,
    },
    login: {
        hero: {
            header: 'Voyage et dépenses, à la vitesse du chat',
            body: "Bienvenue dans la nouvelle génération d'Expensify, où vos voyages et dépenses se déplacent plus rapidement grâce à un chat contextuel et en temps réel.",
        },
    },
    thirdPartySignIn: {
        alreadySignedIn: ({email}: AlreadySignedInParams) => `Vous êtes déjà connecté en tant que ${email}.`,
        goBackMessage: ({provider}: GoBackMessageParams) => `Vous ne voulez pas vous connecter avec ${provider} ?`,
        continueWithMyCurrentSession: 'Continuer avec ma session actuelle',
        redirectToDesktopMessage: "Nous vous redirigerons vers l'application de bureau une fois que vous aurez terminé de vous connecter.",
    },
    samlSignIn: {
        welcomeSAMLEnabled: "Continuez à vous connecter avec l'authentification unique :",
        orContinueWithMagicCode: 'Vous pouvez également vous connecter avec un code magique.',
        useSingleSignOn: 'Utiliser la connexion unique',
        useMagicCode: 'Utilisez le code magique',
        launching: 'Lancement...',
        oneMoment: 'Un instant pendant que nous vous redirigeons vers le portail de connexion unique de votre entreprise.',
    },
    reportActionCompose: {
        dropToUpload: 'Déposer pour télécharger',
        sendAttachment: 'Envoyer la pièce jointe',
        addAttachment: 'Ajouter une pièce jointe',
        writeSomething: 'Écrivez quelque chose...',
        blockedFromConcierge: 'La communication est interdite',
        fileUploadFailed: "Échec du téléchargement. Le fichier n'est pas pris en charge.",
        localTime: ({user, time}: LocalTimeParams) => `Il est ${time} pour ${user}`,
        edited: '(édité)',
        emoji: 'Emoji',
        collapse: 'Réduire',
        expand: 'Développer',
    },
    reportActionContextMenu: {
        copyMessage: 'Copier le message',
        copied: 'Copié !',
        copyLink: 'Copier le lien',
        copyURLToClipboard: "Copier l'URL dans le presse-papiers",
        copyEmailToClipboard: "Copier l'email dans le presse-papiers",
        markAsUnread: 'Marquer comme non lu',
        markAsRead: 'Marquer comme lu',
        editAction: ({action}: EditActionParams) => `Editer ${action?.actionName === CONST.REPORT.ACTIONS.TYPE.IOU ? 'dépense' : 'commentaire'}`,
        deleteAction: ({action}: DeleteActionParams) => {
            let type = 'commentaire';
            if (action?.actionName === CONST.REPORT.ACTIONS.TYPE.IOU) {
                type = 'dépense';
            } else if (action?.actionName === CONST.REPORT.ACTIONS.TYPE.REPORT_PREVIEW) {
                type = 'rapport';
            }
            return `Supprimer ${type}`;
        },
        deleteConfirmation: ({action}: DeleteConfirmationParams) => {
            let type = 'commentaire';
            if (action?.actionName === CONST.REPORT.ACTIONS.TYPE.IOU) {
                type = 'dépense';
            } else if (action?.actionName === CONST.REPORT.ACTIONS.TYPE.REPORT_PREVIEW) {
                type = 'rapport';
            }
            return `Êtes-vous sûr de vouloir supprimer ce ${type} ?`;
        },
        onlyVisible: 'Visible uniquement pour',
        replyInThread: 'Répondre dans le fil de discussion',
        joinThread: 'Rejoindre le fil de discussion',
        leaveThread: 'Quitter le fil de discussion',
        copyOnyxData: 'Copier les données Onyx',
        flagAsOffensive: 'Signaler comme offensant',
        menu: 'Menu',
    },
    emojiReactions: {
        addReactionTooltip: 'Ajouter une réaction',
        reactedWith: 'a réagi avec',
    },
    reportActionsView: {
        beginningOfArchivedRoom: ({reportName, reportDetailsLink}: BeginningOfArchivedRoomParams) =>
            `Vous avez raté la fête à <strong><a class="no-style-link" href="${reportDetailsLink}">${reportName}</a></strong>, il n'y a rien à voir ici.`,
        beginningOfChatHistoryDomainRoom: ({domainRoom}: BeginningOfChatHistoryDomainRoomParams) =>
            `Ce chat est destiné à tous les membres d'Expensify sur le domaine <strong>${domainRoom}</strong>. Utilisez-le pour discuter avec vos collègues, partager des astuces et poser des questions.`,
        beginningOfChatHistoryAdminRoom: ({workspaceName}: BeginningOfChatHistoryAdminRoomParams) =>
            `Ce chat est avec l'administrateur <strong>${workspaceName}</strong>. Utilisez-le pour discuter de la configuration de l'espace de travail et d'autres sujets.`,
        beginningOfChatHistoryAnnounceRoom: ({workspaceName}: BeginningOfChatHistoryAnnounceRoomParams) =>
            `Cette discussion est ouverte à tous les membres de <strong>${workspaceName}</strong>. Utilisez-le pour les annonces les plus importantes.`,
        beginningOfChatHistoryUserRoom: ({reportName, reportDetailsLink}: BeginningOfChatHistoryUserRoomParams) =>
            `Ce salon de discussion est destiné à tout ce qui concerne <strong><a class="no-style-link" href="${reportDetailsLink}">${reportName}</a></strong>.`,
        beginningOfChatHistoryInvoiceRoom: ({invoicePayer, invoiceReceiver}: BeginningOfChatHistoryInvoiceRoomParams) =>
            `Ce chat concerne les factures entre <strong>${invoicePayer}</strong> et <strong>${invoiceReceiver}</strong>. Utilisez le bouton <emoji>${CONST.CUSTOM_EMOJIS.GLOBAL_CREATE}</emoji> pour envoyer une facture.`,
        beginningOfChatHistory: 'Ce chat est avec',
        beginningOfChatHistoryPolicyExpenseChat: ({workspaceName, submitterDisplayName}: BeginningOfChatHistoryPolicyExpenseChatParams) =>
            `C'est ici que <strong>${submitterDisplayName}</strong> soumettra ses dépenses à <strong>${workspaceName}</strong>. Il suffit d'utiliser le bouton <emoji>${CONST.CUSTOM_EMOJIS.GLOBAL_CREATE}</emoji>.`,
        beginningOfChatHistorySelfDM: "C'est votre espace personnel. Utilisez-le pour des notes, des tâches, des brouillons et des rappels.",
        beginningOfChatHistorySystemDM: 'Bienvenue ! Commençons votre configuration.',
        chatWithAccountManager: 'Discutez avec votre gestionnaire de compte ici',
        sayHello: 'Dites bonjour !',
        yourSpace: 'Votre espace',
        welcomeToRoom: ({roomName}: WelcomeToRoomParams) => `Bienvenue dans ${roomName} !`,
        usePlusButton: ({additionalText}: UsePlusButtonParams) => ` Utilisez le bouton ${CONST.CUSTOM_EMOJIS.GLOBAL_CREATE} pour ${additionalText} une dépense.`,
        askConcierge: 'Posez des questions et obtenez une assistance en temps réel 24h/24 et 7j/7.',
        conciergeSupport: 'Support 24h/24 et 7j/7',
        create: 'créer',
        iouTypes: {
            pay: 'payer',
            split: 'split',
            submit: 'soumettre',
            track: 'suivre',
            invoice: 'facture',
        },
    },
    adminOnlyCanPost: 'Seuls les administrateurs peuvent envoyer des messages dans cette salle.',
    reportAction: {
        asCopilot: 'en tant que copilote pour',
    },
    mentionSuggestions: {
        hereAlternateText: 'Notifier tout le monde dans cette conversation',
    },
    newMessages: 'Nouveaux messages',
    latestMessages: 'Derniers messages',
    youHaveBeenBanned: 'Remarque : Vous avez été banni de la discussion dans ce canal.',
    reportTypingIndicator: {
        isTyping: 'est en train de taper...',
        areTyping: "sont en train d'écrire...",
        multipleMembers: 'Plusieurs membres',
    },
    reportArchiveReasons: {
        [CONST.REPORT.ARCHIVE_REASON.DEFAULT]: 'Cette salle de chat a été archivée.',
        [CONST.REPORT.ARCHIVE_REASON.ACCOUNT_CLOSED]: ({displayName}: ReportArchiveReasonsClosedParams) => `Ce chat n'est plus actif car ${displayName} a fermé son compte.`,
        [CONST.REPORT.ARCHIVE_REASON.ACCOUNT_MERGED]: ({displayName, oldDisplayName}: ReportArchiveReasonsMergedParams) =>
            `Ce chat n'est plus actif car ${oldDisplayName} a fusionné son compte avec ${displayName}.`,
        [CONST.REPORT.ARCHIVE_REASON.REMOVED_FROM_POLICY]: ({displayName, policyName, shouldUseYou = false}: ReportArchiveReasonsRemovedFromPolicyParams) =>
            shouldUseYou
                ? `Ce chat n'est plus actif car <strong>vous</strong> n'êtes plus membre de l'espace de travail ${policyName}.`
                : `Ce chat n'est plus actif car ${displayName} n'est plus membre de l'espace de travail ${policyName}.`,
        [CONST.REPORT.ARCHIVE_REASON.POLICY_DELETED]: ({policyName}: ReportArchiveReasonsInvoiceReceiverPolicyDeletedParams) =>
            `Ce chat n'est plus actif car ${policyName} n'est plus un espace de travail actif.`,
        [CONST.REPORT.ARCHIVE_REASON.INVOICE_RECEIVER_POLICY_DELETED]: ({policyName}: ReportArchiveReasonsInvoiceReceiverPolicyDeletedParams) =>
            `Ce chat n'est plus actif car ${policyName} n'est plus un espace de travail actif.`,
        [CONST.REPORT.ARCHIVE_REASON.BOOKING_END_DATE_HAS_PASSED]: 'Cette réservation est archivée.',
    },
    writeCapabilityPage: {
        label: 'Qui peut publier',
        writeCapability: {
            all: 'Tous les membres',
            admins: 'Administrateurs uniquement',
        },
    },
    sidebarScreen: {
        buttonFind: 'Trouver quelque chose...',
        buttonMySettings: 'Mes paramètres',
        fabNewChat: 'Démarrer le chat',
        fabNewChatExplained: 'Démarrer la discussion (Action flottante)',
        chatPinned: 'Discussion épinglée',
        draftedMessage: 'Message rédigé',
        listOfChatMessages: 'Liste des messages de chat',
        listOfChats: 'Liste des discussions',
        saveTheWorld: 'Sauver le monde',
        tooltip: 'Commencez ici !',
        redirectToExpensifyClassicModal: {
            title: 'À venir bientôt',
            description: "Nous peaufinons encore quelques éléments de New Expensify pour s'adapter à votre configuration spécifique. En attendant, rendez-vous sur Expensify Classic.",
        },
    },
    allSettingsScreen: {
        subscription: 'Abonnement',
        domains: 'Domaines',
    },
    tabSelector: {
        chat: 'Discussion',
        room: 'Salle',
        distance: 'Distance',
        manual: 'Manuel',
        scan: 'Scanner',
        map: 'Carte',
    },
    spreadsheet: {
        upload: 'Télécharger une feuille de calcul',
        import: 'Importer une feuille de calcul',
        dragAndDrop:
            '<muted-link>Faites glisser et déposez votre feuille de calcul ici, ou choisissez un fichier ci-dessous. Formats pris en charge : .csv, .txt, .xls et .xlsx.</muted-link>',
        dragAndDropMultiLevelTag: `<muted-link>Faites glisser et déposez votre feuille de calcul ici, ou choisissez un fichier ci-dessous. <a href="${CONST.IMPORT_SPREADSHEET.MULTI_LEVEL_TAGS_ARTICLE_LINK}">En savoir plus</a> sur les formats de fichier pris en charge.</muted-link>`,
        chooseSpreadsheet: '<muted-link>Sélectionnez un fichier de feuille de calcul à importer. Formats pris en charge : .csv, .txt, .xls et .xlsx.</muted-link>',
        chooseSpreadsheetMultiLevelTag: `<muted-link>Sélectionnez un fichier de feuille de calcul à importer. <a href="${CONST.IMPORT_SPREADSHEET.MULTI_LEVEL_TAGS_ARTICLE_LINK}">En savoir plus</a> sur les formats de fichier pris en charge.</muted-link>`,
        fileContainsHeader: 'Le fichier contient des en-têtes de colonnes',
        column: ({name}: SpreadSheetColumnParams) => `Colonne ${name}`,
        fieldNotMapped: ({fieldName}: SpreadFieldNameParams) => `Oups ! Un champ requis (« ${fieldName} ») n'a pas été mappé. Veuillez vérifier et réessayer.`,
        singleFieldMultipleColumns: ({fieldName}: SpreadFieldNameParams) => `Oups ! Vous avez associé un seul champ ("${fieldName}") à plusieurs colonnes. Veuillez vérifier et réessayer.`,
        emptyMappedField: ({fieldName}: SpreadFieldNameParams) => `Oups ! Le champ (« ${fieldName} ») contient une ou plusieurs valeurs vides. Veuillez vérifier et réessayer.`,
        importSuccessfulTitle: 'Importation réussie',
        importCategoriesSuccessfulDescription: ({categories}: SpreadCategoriesParams) => (categories > 1 ? `${categories} catégories ont été ajoutées.` : '1 catégorie a été ajoutée.'),
        importMembersSuccessfulDescription: ({added, updated}: ImportMembersSuccessfulDescriptionParams) => {
            if (!added && !updated) {
                return "Aucun membre n'a été ajouté ou mis à jour.";
            }
            if (added && updated) {
                return `${added} membre${added > 1 ? 's' : ''} ajouté, ${updated} membre${updated > 1 ? 's' : ''} mis à jour.`;
            }
            if (updated) {
                return updated > 1 ? `${updated} membres ont été mis à jour.` : '1 membre a été mis à jour.';
            }
            return added > 1 ? `${added} membres ont été ajoutés.` : '1 membre a été ajouté.';
        },
        importTagsSuccessfulDescription: ({tags}: ImportTagsSuccessfulDescriptionParams) => (tags > 1 ? `${tags} tags ont été ajoutés.` : '1 tag a été ajouté.'),
        importMultiLevelTagsSuccessfulDescription: 'Des balises multi-niveaux ont été ajoutées.',
        importPerDiemRatesSuccessfulDescription: ({rates}: ImportPerDiemRatesSuccessfulDescriptionParams) =>
            rates > 1 ? `${rates} taux journaliers ont été ajoutés.` : '1 taux de per diem a été ajouté.',
        importFailedTitle: "Échec de l'importation",
        importFailedDescription: 'Veuillez vous assurer que tous les champs sont correctement remplis et réessayez. Si le problème persiste, veuillez contacter Concierge.',
        importDescription: 'Choisissez les champs à mapper depuis votre feuille de calcul en cliquant sur le menu déroulant à côté de chaque colonne importée ci-dessous.',
        sizeNotMet: 'La taille du fichier doit être supérieure à 0 octet',
        invalidFileMessage:
            'Le fichier que vous avez téléchargé est soit vide, soit contient des données invalides. Veuillez vous assurer que le fichier est correctement formaté et contient les informations nécessaires avant de le télécharger à nouveau.',
        importSpreadsheetLibraryError: 'Échec du chargement du module de feuille de calcul. Veuillez vérifier votre connexion Internet et réessayer.',
        importSpreadsheet: 'Importer une feuille de calcul',
        downloadCSV: 'Télécharger CSV',
        importMemberConfirmation: () => ({
            one: `Veuillez confirmer les informations ci-dessous pour un nouveau membre de l’espace de travail qui sera ajouté dans le cadre de cet import. Les membres existants ne recevront aucune mise à jour de rôle ni de message d’invitation.`,
            other: (count: number) =>
                `Veuillez confirmer les informations ci-dessous pour les ${count} nouveaux membres de l’espace de travail qui seront ajoutés dans le cadre de cet import. Les membres existants ne recevront aucune mise à jour de rôle ni de message d’invitation.`,
        }),
    },
    receipt: {
        upload: 'Télécharger le reçu',
        uploadMultiple: 'Télécharger des reçus',
        desktopSubtitleSingle: `ou faites-le glisser ici`,
        desktopSubtitleMultiple: `ou faites-les glisser ici`,
        chooseReceipt: 'Choisissez un reçu à télécharger ou transférez un reçu à',
        chooseReceipts: 'Choisissez des reçus à télécharger ou transférez des reçus à',
        alternativeMethodsTitle: 'Autres façons d’ajouter des reçus :',
        alternativeMethodsDownloadApp: ({downloadUrl}: {downloadUrl: string}) =>
            `<label-text><a href="${downloadUrl}">Télécharger l’application</a> pour scanner depuis votre téléphone</label-text>`,
        alternativeMethodsForwardReceipts: ({email}: {email: string}) => `<label-text>Transférez les reçus à <a href="mailto:${email}">${email}</a></label-text>`,
        alternativeMethodsAddPhoneNumber: ({phoneNumber, contactMethodsUrl}: {phoneNumber: string; contactMethodsUrl: string}) =>
            `<label-text><a href="${contactMethodsUrl}">Ajoutez votre numéro</a> pour envoyer des reçus par SMS au ${phoneNumber}</label-text>`,
        alternativeMethodsTextReceipts: ({phoneNumber}: {phoneNumber: string}) => `<label-text>Envoyez des reçus par SMS au ${phoneNumber} (numéros US uniquement)</label-text>`,
        takePhoto: 'Prendre une photo',
        cameraAccess: "L'accès à la caméra est requis pour prendre des photos des reçus.",
        deniedCameraAccess: "L'accès à la caméra n'a toujours pas été accordé, veuillez suivre",
        deniedCameraAccessInstructions: 'ces instructions',
        cameraErrorTitle: 'Erreur de caméra',
        cameraErrorMessage: "Une erreur s'est produite lors de la prise de la photo. Veuillez réessayer.",
        locationAccessTitle: "Autoriser l'accès à la localisation",
        locationAccessMessage: "L'accès à la localisation nous aide à garder votre fuseau horaire et votre devise précis où que vous alliez.",
        locationErrorTitle: "Autoriser l'accès à la localisation",
        locationErrorMessage: "L'accès à la localisation nous aide à garder votre fuseau horaire et votre devise précis où que vous alliez.",
        allowLocationFromSetting: `L'accès à la localisation nous aide à garder votre fuseau horaire et votre devise précis où que vous alliez. Veuillez autoriser l'accès à la localisation dans les paramètres de permission de votre appareil.`,
        dropTitle: 'Laisse tomber',
        dropMessage: 'Déposez votre fichier ici',
        flash: 'flash',
        multiScan: 'multi-scan',
        shutter: 'obturateur',
        gallery: 'galerie',
        deleteReceipt: 'Supprimer le reçu',
        deleteConfirmation: 'Êtes-vous sûr de vouloir supprimer ce reçu ?',
        addReceipt: 'Ajouter un reçu',
        scanFailed: 'Le reçu n’a pas pu être scanné, car il manque le commerçant, la date ou le montant.',
    },
    quickAction: {
        scanReceipt: 'Scanner le reçu',
        recordDistance: 'Suivre la distance',
        requestMoney: 'Créer une dépense',
        perDiem: 'Créer un per diem',
        splitBill: 'Fractionner la dépense',
        splitScan: 'Diviser le reçu',
        splitDistance: 'Diviser la distance',
        paySomeone: ({name}: PaySomeoneParams = {}) => `Payer ${name ?? "quelqu'un"}`,
        assignTask: 'Attribuer une tâche',
        header: 'Action rapide',
        noLongerHaveReportAccess: "Vous n'avez plus accès à votre destination d'action rapide précédente. Choisissez-en une nouvelle ci-dessous.",
        updateDestination: 'Mettre à jour la destination',
        createReport: 'Créer un rapport',
    },
    iou: {
        amount: 'Montant',
        taxAmount: 'Montant de la taxe',
        taxRate: "Taux d'imposition",
        approve: ({
            formattedAmount,
        }: {
            formattedAmount?: string;
        } = {}) => (formattedAmount ? `Approuver ${formattedAmount}` : 'Approuver'),
        approved: 'Approuvé',
        cash: 'Espèces',
        card: 'Carte',
        original: 'Original',
        split: 'Diviser',
        splitExpense: 'Fractionner la dépense',
        splitExpenseSubtitle: ({amount, merchant}: SplitExpenseSubtitleParams) => `${amount} de ${merchant}`,
        addSplit: 'Ajouter une répartition',
        editSplits: 'Modifier les répartitions',
        totalAmountGreaterThanOriginal: ({amount}: TotalAmountGreaterOrLessThanOriginalParams) => `Le montant total est de ${amount} supérieur à la dépense initiale.`,
        totalAmountLessThanOriginal: ({amount}: TotalAmountGreaterOrLessThanOriginalParams) => `Le montant total est de ${amount} inférieur à la dépense originale.`,
        splitExpenseZeroAmount: 'Veuillez entrer un montant valide avant de continuer.',
        splitExpenseOneMoreSplit: 'Aucun partage ajouté. Ajoutez au moins un pour enregistrer.',
        splitExpenseEditTitle: ({amount, merchant}: SplitExpenseEditTitleParams) => `Modifier ${amount} pour ${merchant}`,
        splitExpenseCannotBeEditedModalTitle: 'Cette dépense ne peut pas être modifiée',
        splitExpenseCannotBeEditedModalDescription: 'Les dépenses approuvées ou payées ne peuvent pas être modifiées',
        removeSplit: 'Supprimer la division',
        paySomeone: ({name}: PaySomeoneParams = {}) => `Payer ${name ?? "quelqu'un"}`,
        expense: 'Dépense',
        categorize: 'Catégoriser',
        share: 'Partager',
        participants: 'Participants',
        createExpense: 'Créer une dépense',
        trackDistance: 'Suivre la distance',
        createExpenses: ({expensesNumber}: CreateExpensesParams) => `Créer ${expensesNumber} dépenses`,
        removeExpense: 'Supprimer une dépense',
        removeThisExpense: 'Supprimer cette dépense',
        removeExpenseConfirmation: 'Êtes-vous sûr de vouloir supprimer ce reçu ? Cette action est irréversible.',
        addExpense: 'Ajouter une dépense',
        chooseRecipient: 'Choisir le destinataire',
        createExpenseWithAmount: ({amount}: {amount: string}) => `Créer une dépense de ${amount}`,
        confirmDetails: 'Confirmer les détails',
        pay: 'Payer',
        cancelPayment: 'Annuler le paiement',
        cancelPaymentConfirmation: 'Êtes-vous sûr de vouloir annuler ce paiement ?',
        viewDetails: 'Voir les détails',
        pending: 'En attente',
        canceled: 'Annulé',
        posted: 'Publié',
        deleteReceipt: 'Supprimer le reçu',
        findExpense: 'Trouver une dépense',
        deletedTransaction: ({amount, merchant}: DeleteTransactionParams) => `supprimé une dépense (${amount} pour ${merchant})`,
        movedFromReport: ({reportName}: MovedFromReportParams) => `a déplacé une dépense${reportName ? `de ${reportName}` : ''}`,
        movedTransaction: ({reportUrl, reportName}: MovedTransactionParams) => `déplacé cette dépense${reportName ? `à <a href="${reportUrl}">${reportName}</a>` : ''}`,
        unreportedTransaction: ({reportUrl}: MovedTransactionParams) => `déplacé cette dépense vers votre <a href="${reportUrl}">espace personnel</a>`,
        movedAction: ({shouldHideMovedReportUrl, movedReportUrl, newParentReportUrl, toPolicyName}: MovedActionParams) => {
            if (shouldHideMovedReportUrl) {
                return `a déplacé ce rapport vers l’espace de travail <a href="${newParentReportUrl}">${toPolicyName}</a>`;
            }
            return `a déplacé ce <a href="${movedReportUrl}">rapport</a> vers l’espace de travail <a href="${newParentReportUrl}">${toPolicyName}</a>`;
        },
        pendingMatchWithCreditCard: 'Reçu en attente de correspondance avec la transaction par carte',
        pendingMatch: 'Correspondance en attente',
        pendingMatchWithCreditCardDescription: 'Reçu en attente de correspondance avec une transaction par carte. Marquer comme espèce pour annuler.',
        markAsCash: 'Marquer comme espèces',
        routePending: 'Itinéraire en attente...',
        receiptScanning: () => ({
            one: 'Numérisation du reçu...',
            other: 'Numérisation des reçus...',
        }),
        scanMultipleReceipts: 'Scanner plusieurs reçus',
        scanMultipleReceiptsDescription: "Prenez des photos de tous vos reçus en une seule fois, puis confirmez les détails vous-même ou laissez SmartScan s'en charger.",
        receiptScanInProgress: 'Numérisation du reçu en cours',
        receiptScanInProgressDescription: 'Numérisation du reçu en cours. Revenez plus tard ou saisissez les détails maintenant.',
        removeFromReport: 'Supprimer du rapport',
        moveToPersonalSpace: 'Déplacer les dépenses vers votre espace personnel',
        duplicateTransaction: ({isSubmitted}: DuplicateTransactionParams) =>
            !isSubmitted
                ? 'Dépenses potentiellement en double identifiées. Vérifiez les doublons pour permettre la soumission.'
                : "Dépenses potentiellement dupliquées identifiées. Vérifiez les doublons pour permettre l'approbation.",
        receiptIssuesFound: () => ({
            one: 'Problème trouvé',
            other: 'Problèmes trouvés',
        }),
        fieldPending: 'En attente...',
        defaultRate: 'Taux par défaut',
        receiptMissingDetails: 'Reçu manquant de détails',
        missingAmount: 'Montant manquant',
        missingMerchant: 'Marchand manquant',
        receiptStatusTitle: 'Analyse en cours…',
        receiptStatusText: "Vous seul pouvez voir ce reçu lorsqu'il est en cours de numérisation. Revenez plus tard ou saisissez les détails maintenant.",
        receiptScanningFailed: "L'analyse du reçu a échoué. Veuillez entrer les détails manuellement.",
        transactionPendingDescription: 'Transaction en attente. Cela peut prendre quelques jours pour être affiché.',
        companyInfo: "Informations sur l'entreprise",
        companyInfoDescription: 'Nous avons besoin de quelques détails supplémentaires avant que vous puissiez envoyer votre première facture.',
        yourCompanyName: 'Nom de votre entreprise',
        yourCompanyWebsite: 'Le site web de votre entreprise',
        yourCompanyWebsiteNote: "Si vous n'avez pas de site web, vous pouvez fournir à la place le profil LinkedIn ou le profil de réseaux sociaux de votre entreprise.",
        invalidDomainError: 'Vous avez saisi un domaine invalide. Pour continuer, veuillez entrer un domaine valide.',
        publicDomainError: 'Vous êtes entré dans un domaine public. Pour continuer, veuillez entrer un domaine privé.',
        // TODO: This key should be deprecated. More details: https://github.com/Expensify/App/pull/59653#discussion_r2028653252
        expenseCountWithStatus: ({scanningReceipts = 0, pendingReceipts = 0}: RequestCountParams) => {
            const statusText: string[] = [];
            if (scanningReceipts > 0) {
                statusText.push(`${scanningReceipts} numérisation`);
            }
            if (pendingReceipts > 0) {
                statusText.push(`${pendingReceipts} en attente`);
            }
            return {
                one: statusText.length > 0 ? `1 dépense (${statusText.join(', ')})` : `1 dépense`,
                other: (count: number) => (statusText.length > 0 ? `${count} dépenses (${statusText.join(', ')})` : `${count} dépenses`),
            };
        },
        expenseCount: () => {
            return {
                one: '1 dépense',
                other: (count: number) => `${count} dépenses`,
            };
        },
        deleteExpense: () => ({
            one: 'Supprimer la dépense',
            other: 'Supprimer les dépenses',
        }),
        deleteConfirmation: () => ({
            one: 'Êtes-vous sûr de vouloir supprimer cette dépense ?',
            other: 'Êtes-vous sûr de vouloir supprimer ces dépenses ?',
        }),
        deleteReport: 'Supprimer le rapport',
        deleteReportConfirmation: 'Êtes-vous sûr de vouloir supprimer ce rapport ?',
        settledExpensify: 'Payé',
        done: 'Fait',
        settledElsewhere: 'Payé ailleurs',
        individual: 'Individuel',
        business: 'Entreprise',
        settleExpensify: ({formattedAmount}: SettleExpensifyCardParams) => (formattedAmount ? `Payer ${formattedAmount} avec Expensify` : `Payer avec Expensify`),
        settlePersonal: ({formattedAmount}: SettleExpensifyCardParams) => (formattedAmount ? `Payer ${formattedAmount} en tant qu'individu` : `Payer avec un compte personnel`),
        settleWallet: ({formattedAmount}: SettleExpensifyCardParams) => (formattedAmount ? `Payer ${formattedAmount} avec le portefeuille` : `Payer avec le portefeuille`),
        settlePayment: ({formattedAmount}: SettleExpensifyCardParams) => `Payer ${formattedAmount}`,
        settleBusiness: ({formattedAmount}: SettleExpensifyCardParams) => (formattedAmount ? `Payer ${formattedAmount} en tant qu'entreprise` : `Payer avec un compte professionnel`),
        payElsewhere: ({formattedAmount}: SettleExpensifyCardParams) => (formattedAmount ? `Marquer ${formattedAmount} comme payé` : `Marquer comme payé`),
        settleInvoicePersonal: ({amount, last4Digits}: BusinessBankAccountParams) => (amount ? `Payé ${amount} avec le compte personnel ${last4Digits}` : `Payé avec le compte personnel`),
        settleInvoiceBusiness: ({amount, last4Digits}: BusinessBankAccountParams) =>
            amount ? `Payé ${amount} avec le compte professionnel ${last4Digits}` : `Payé avec le compte professionnel`,
        payWithPolicy: ({
            formattedAmount,
            policyName,
        }: SettleExpensifyCardParams & {
            policyName: string;
        }) => (formattedAmount ? `Payer ${formattedAmount} via ${policyName}` : `Payer via ${policyName}`),
        businessBankAccount: ({amount, last4Digits}: BusinessBankAccountParams) =>
            amount ? `Payé ${amount} avec le compte bancaire ${last4Digits}.` : `Payé avec le compte bancaire ${last4Digits}`,
        automaticallyPaidWithBusinessBankAccount: ({amount, last4Digits}: BusinessBankAccountParams) =>
            `payé ${amount ? `${amount} ` : ''}avec le compte bancaire se terminant par ${last4Digits} via les <a href="${CONST.CONFIGURE_EXPENSE_REPORT_RULES_HELP_URL}">règles de l’espace de travail</a>`,
        invoicePersonalBank: ({lastFour}: BankAccountLastFourParams) => `Compte personnel • ${lastFour}`,
        invoiceBusinessBank: ({lastFour}: BankAccountLastFourParams) => `Compte professionnel • ${lastFour}`,
        nextStep: 'Étapes suivantes',
        finished: 'Terminé',
        flip: 'Inverser',
        sendInvoice: ({amount}: RequestAmountParams) => `Envoyer une facture de ${amount}`,
        expenseAmount: ({formattedAmount, comment}: RequestedAmountMessageParams) => `${formattedAmount}${comment ? `pour ${comment}` : ''}`,
        submitted: ({memo}: SubmittedWithMemoParams) => `soumis${memo ? `, en disant ${memo}` : ''}`,
        automaticallySubmitted: `soumis via <a href="${CONST.SELECT_WORKFLOWS_HELP_URL}">soumissions différées</a>`,
        trackedAmount: ({formattedAmount, comment}: RequestedAmountMessageParams) => `suivi ${formattedAmount}${comment ? `pour ${comment}` : ''}`,
        splitAmount: ({amount}: SplitAmountParams) => `diviser ${amount}`,
        didSplitAmount: ({formattedAmount, comment}: DidSplitAmountMessageParams) => `split ${formattedAmount}${comment ? `pour ${comment}` : ''}`,
        yourSplit: ({amount}: UserSplitParams) => `Votre part ${amount}`,
        payerOwesAmount: ({payer, amount, comment}: PayerOwesAmountParams) => `${payer} doit ${amount}${comment ? `pour ${comment}` : ''}`,
        payerOwes: ({payer}: PayerOwesParams) => `${payer} doit :`,
        payerPaidAmount: ({payer, amount}: PayerPaidAmountParams) => `${payer ? `${payer} ` : ''} a payé ${amount}`,
        payerPaid: ({payer}: PayerPaidParams) => `${payer} a payé :`,
        payerSpentAmount: ({payer, amount}: PayerPaidAmountParams) => `${payer} a dépensé ${amount}`,
        payerSpent: ({payer}: PayerPaidParams) => `${payer} a dépensé :`,
        managerApproved: ({manager}: ManagerApprovedParams) => `${manager} approuvé :`,
        managerApprovedAmount: ({manager, amount}: ManagerApprovedAmountParams) => `${manager} a approuvé ${amount}`,
        payerSettled: ({amount}: PayerSettledParams) => `payé ${amount}`,
        payerSettledWithMissingBankAccount: ({amount}: PayerSettledParams) => `payé ${amount}. Ajoutez un compte bancaire pour recevoir votre paiement.`,
        automaticallyApproved: `approuvé via les <a href="${CONST.CONFIGURE_EXPENSE_REPORT_RULES_HELP_URL}">règles de l'espace de travail</a>`,
        approvedAmount: ({amount}: ApprovedAmountParams) => `approuvé ${amount}`,
        approvedMessage: `approuvé`,
        unapproved: `non approuvé`,
        automaticallyForwarded: `approuvé via les <a href="${CONST.CONFIGURE_EXPENSE_REPORT_RULES_HELP_URL}">règles de l'espace de travail</a>`,
        forwarded: `approuvé`,
        rejectedThisReport: 'a rejeté ce rapport',
        waitingOnBankAccount: ({submitterDisplayName}: WaitingOnBankAccountParams) => `a commencé le paiement, mais attend que ${submitterDisplayName} ajoute un compte bancaire.`,
        adminCanceledRequest: ({manager}: AdminCanceledRequestParams) => `${manager ? `${manager}: ` : ''} a annulé le paiement`,
        canceledRequest: ({amount, submitterDisplayName}: CanceledRequestParams) =>
            `a annulé le paiement de ${amount}, car ${submitterDisplayName} n'a pas activé leur Expensify Wallet dans les 30 jours`,
        settledAfterAddedBankAccount: ({submitterDisplayName, amount}: SettledAfterAddedBankAccountParams) =>
            `${submitterDisplayName} a ajouté un compte bancaire. Le paiement de ${amount} a été effectué.`,
        paidElsewhere: ({payer}: PaidElsewhereParams = {}) => `${payer ? `${payer} ` : ''}marqué comme payé`,
        paidWithExpensify: ({payer}: PaidWithExpensifyParams = {}) => `${payer ? `${payer} ` : ''}payé avec le portefeuille`,
        automaticallyPaidWithExpensify: ({payer}: PaidWithExpensifyParams = {}) =>
            `${payer ? `${payer} ` : ''} payé avec Expensify via les <a href="${CONST.CONFIGURE_EXPENSE_REPORT_RULES_HELP_URL}">règles de l'espace de travail</a>`,
        noReimbursableExpenses: 'Ce rapport contient un montant invalide',
        pendingConversionMessage: 'Le total sera mis à jour lorsque vous serez de nouveau en ligne.',
        changedTheExpense: 'modifié la dépense',
        setTheRequest: ({valueName, newValueToDisplay}: SetTheRequestParams) => `le ${valueName} à ${newValueToDisplay}`,
        setTheDistanceMerchant: ({translatedChangedField, newMerchant, newAmountToDisplay}: SetTheDistanceMerchantParams) =>
            `définir le ${translatedChangedField} sur ${newMerchant}, ce qui a défini le montant à ${newAmountToDisplay}`,
        removedTheRequest: ({valueName, oldValueToDisplay}: RemovedTheRequestParams) => `le ${valueName} (précédemment ${oldValueToDisplay})`,
        updatedTheRequest: ({valueName, newValueToDisplay, oldValueToDisplay}: UpdatedTheRequestParams) => `le ${valueName} à ${newValueToDisplay} (précédemment ${oldValueToDisplay})`,
        updatedTheDistanceMerchant: ({translatedChangedField, newMerchant, oldMerchant, newAmountToDisplay, oldAmountToDisplay}: UpdatedTheDistanceMerchantParams) =>
            `a changé le ${translatedChangedField} en ${newMerchant} (précédemment ${oldMerchant}), ce qui a mis à jour le montant à ${newAmountToDisplay} (précédemment ${oldAmountToDisplay})`,
        threadExpenseReportName: ({formattedAmount, comment}: ThreadRequestReportNameParams) => `${formattedAmount} ${comment ? `pour ${comment}` : 'dépense'}`,
        invoiceReportName: ({linkedReportID}: OriginalMessage<typeof CONST.REPORT.ACTIONS.TYPE.REPORT_PREVIEW>) => `Rapport de Facture n°${linkedReportID}`,
        threadPaySomeoneReportName: ({formattedAmount, comment}: ThreadSentMoneyReportNameParams) => `${formattedAmount} envoyé${comment ? `pour ${comment}` : ''}`,
        movedFromPersonalSpace: ({workspaceName, reportName}: MovedFromPersonalSpaceParams) =>
            `déplacé la dépense de l'espace personnel vers ${workspaceName ?? `discuter avec ${reportName}`}`,
        movedToPersonalSpace: "a déplacé la dépense vers l'espace personnel",
        tagSelection: 'Sélectionnez une étiquette pour mieux organiser vos dépenses.',
        categorySelection: 'Sélectionnez une catégorie pour mieux organiser vos dépenses.',
        error: {
            invalidCategoryLength: 'Le nom de la catégorie dépasse 255 caractères. Veuillez le raccourcir ou choisir une autre catégorie.',
            invalidTagLength: "Le nom de l'étiquette dépasse 255 caractères. Veuillez le raccourcir ou choisir une autre étiquette.",
            invalidAmount: 'Veuillez entrer un montant valide avant de continuer',
            invalidDistance: 'Veuillez entrer une distance valide avant de continuer',
            invalidIntegerAmount: 'Veuillez entrer un montant en dollars entiers avant de continuer.',
            invalidTaxAmount: ({amount}: RequestAmountParams) => `Le montant maximal de la taxe est ${amount}`,
            invalidSplit: 'La somme des répartitions doit être égale au montant total',
            invalidSplitParticipants: 'Veuillez entrer un montant supérieur à zéro pour au moins deux participants',
            invalidSplitYourself: 'Veuillez entrer un montant non nul pour votre répartition',
            noParticipantSelected: 'Veuillez sélectionner un participant',
            other: 'Erreur inattendue. Veuillez réessayer plus tard.',
            genericCreateFailureMessage: 'Erreur inattendue lors de la soumission de cette dépense. Veuillez réessayer plus tard.',
            genericCreateInvoiceFailureMessage: "Erreur inattendue lors de l'envoi de cette facture. Veuillez réessayer plus tard.",
            genericHoldExpenseFailureMessage: 'Erreur inattendue lors de la mise en attente de cette dépense. Veuillez réessayer plus tard.',
            genericUnholdExpenseFailureMessage: 'Erreur inattendue lors de la suppression de la mise en attente de cette dépense. Veuillez réessayer plus tard.',
            receiptDeleteFailureError: 'Erreur inattendue lors de la suppression de ce reçu. Veuillez réessayer plus tard.',
            receiptFailureMessage: "Une erreur s'est produite lors du téléchargement de votre reçu. Veuillez",
            receiptFailureMessageShort: "Une erreur s'est produite lors du téléchargement de votre reçu.",
            tryAgainMessage: 'réessayer',
            saveFileMessage: 'enregistrer le reçu',
            uploadLaterMessage: 'à télécharger plus tard.',
            genericDeleteFailureMessage: 'Erreur inattendue lors de la suppression de cette dépense. Veuillez réessayer plus tard.',
            genericEditFailureMessage: 'Erreur inattendue lors de la modification de cette dépense. Veuillez réessayer plus tard.',
            genericSmartscanFailureMessage: 'La transaction comporte des champs manquants',
            duplicateWaypointsErrorMessage: 'Veuillez supprimer les points de passage en double',
            atLeastTwoDifferentWaypoints: 'Veuillez entrer au moins deux adresses différentes.',
            splitExpenseMultipleParticipantsErrorMessage: "Une dépense ne peut pas être partagée entre un espace de travail et d'autres membres. Veuillez mettre à jour votre sélection.",
            invalidMerchant: 'Veuillez entrer un commerçant valide',
            atLeastOneAttendee: 'Au moins un participant doit être sélectionné',
            invalidQuantity: 'Veuillez entrer une quantité valide',
            quantityGreaterThanZero: 'La quantité doit être supérieure à zéro',
            invalidSubrateLength: 'Il doit y avoir au moins un sous-taux',
            invalidRate: "Tarif non valide pour cet espace de travail. Veuillez sélectionner un tarif disponible dans l'espace de travail.",
        },
        dismissReceiptError: "Ignorer l'erreur",
        dismissReceiptErrorConfirmation: 'Attention ! Ignorer cette erreur supprimera entièrement votre reçu téléchargé. Êtes-vous sûr ?',
        waitingOnEnabledWallet: ({submitterDisplayName}: WaitingOnBankAccountParams) =>
            `a commencé à régler. Le paiement est en attente jusqu'à ce que ${submitterDisplayName} active son portefeuille.`,
        enableWallet: 'Activer le portefeuille',
        hold: 'Attente',
        unhold: 'Supprimer la suspension',
        holdExpense: 'Mettre la dépense en attente',
        unholdExpense: 'Débloquer la dépense',
        heldExpense: 'retenu cette dépense',
        unheldExpense: 'débloqué cette dépense',
        moveUnreportedExpense: 'Déplacer la dépense non déclarée',
        addUnreportedExpense: 'Ajouter une dépense non déclarée',
        selectUnreportedExpense: 'Sélectionnez au moins une dépense à ajouter au rapport.',
        emptyStateUnreportedExpenseTitle: 'Aucune dépense non déclarée',
        emptyStateUnreportedExpenseSubtitle: "Il semble que vous n'ayez aucune dépense non déclarée. Essayez d'en créer une ci-dessous.",
        addUnreportedExpenseConfirm: 'Ajouter au rapport',
        newReport: 'Nouveau rapport',
        explainHold: 'Expliquez pourquoi vous retenez cette dépense.',
        retracted: 'retraité',
        retract: 'Retirer',
        reopened: 'rouvert',
        reopenReport: 'Rouvrir le rapport',
        reopenExportedReportConfirmation: ({connectionName}: {connectionName: string}) =>
            `Ce rapport a déjà été exporté vers ${connectionName}. Le modifier pourrait entraîner des incohérences de données. Êtes-vous sûr de vouloir rouvrir ce rapport ?`,
        reason: 'Raison',
        holdReasonRequired: 'Un motif est requis lors de la mise en attente.',
        expenseWasPutOnHold: 'La dépense a été mise en attente',
        expenseOnHold: 'Cette dépense a été mise en attente. Veuillez consulter les commentaires pour les prochaines étapes.',
        expensesOnHold: 'Toutes les dépenses ont été mises en attente. Veuillez consulter les commentaires pour connaître les prochaines étapes.',
        expenseDuplicate: 'Cette dépense a des détails similaires à une autre. Veuillez vérifier les doublons pour continuer.',
        someDuplicatesArePaid: 'Certains de ces doublons ont déjà été approuvés ou payés.',
        reviewDuplicates: 'Examiner les doublons',
        keepAll: 'Garder tout',
        confirmApprove: 'Confirmer le montant approuvé',
        confirmApprovalAmount: "Approuvez uniquement les dépenses conformes, ou approuvez l'ensemble du rapport.",
        confirmApprovalAllHoldAmount: () => ({
            one: 'Cette dépense est en attente. Voulez-vous approuver quand même ?',
            other: 'Ces dépenses sont en attente. Voulez-vous approuver quand même ?',
        }),
        confirmPay: 'Confirmer le montant du paiement',
        confirmPayAmount: "Payez ce qui n'est pas en attente, ou payez l'intégralité du rapport.",
        confirmPayAllHoldAmount: () => ({
            one: 'Cette dépense est en attente. Voulez-vous payer quand même ?',
            other: 'Ces dépenses sont en attente. Voulez-vous payer quand même ?',
        }),
        payOnly: 'Payer seulement',
        approveOnly: 'Approuver seulement',
        holdEducationalTitle: 'Cette demande est activée',
        holdEducationalText: 'tenir',
        whatIsHoldExplain: 'La mise en attente, c\'est comme appuyer sur "pause" pour une dépense afin de demander plus de détails avant l\'approbation ou le paiement.',
        holdIsLeftBehind: 'Les dépenses en attente sont déplacées vers un autre rapport après approbation ou paiement.',
        unholdWhenReady: "Les approbateurs peuvent débloquer les dépenses lorsqu'elles sont prêtes pour approbation ou paiement.",
        changePolicyEducational: {
            title: 'Vous avez déplacé ce rapport !',
            description: 'Vérifiez ces éléments, qui ont tendance à changer lors du déplacement des rapports vers un nouvel espace de travail.',
            reCategorize: "<strong>Re-catégorisez toutes les dépenses</strong> pour se conformer aux règles de l'espace de travail.",
            workflows: "Ce rapport peut désormais être soumis à un <strong>flux de travail d'approbation</strong> différent.",
        },
        changeWorkspace: "Changer d'espace de travail",
        set: 'set',
        changed: 'changé',
        removed: 'removed',
        transactionPending: 'Transaction en attente.',
        chooseARate: "Sélectionnez un taux de remboursement par mile ou kilomètre pour l'espace de travail",
        unapprove: 'Désapprouver',
        unapproveReport: 'Désapprouver le rapport',
        headsUp: 'Attention !',
        unapproveWithIntegrationWarning: ({accountingIntegration}: UnapproveWithIntegrationWarningParams) =>
            `Ce rapport a déjà été exporté vers ${accountingIntegration}. Le modifier pourrait entraîner des incohérences de données. Êtes-vous sûr de vouloir désapprouver ce rapport ?`,
        reimbursable: 'remboursable',
        nonReimbursable: 'non-remboursable',
        bookingPending: 'Cette réservation est en attente',
        bookingPendingDescription: "Cette réservation est en attente car elle n'a pas encore été payée.",
        bookingArchived: 'Cette réservation est archivée',
        bookingArchivedDescription: 'Cette réservation est archivée car la date du voyage est passée. Ajoutez une dépense pour le montant final si nécessaire.',
        attendees: 'Participants',
        whoIsYourAccountant: 'Qui est votre comptable ?',
        paymentComplete: 'Paiement effectué',
        time: 'Temps',
        startDate: 'Date de début',
        endDate: 'Date de fin',
        startTime: 'Heure de début',
        endTime: 'Heure de fin',
        deleteSubrate: 'Supprimer le sous-taux',
        deleteSubrateConfirmation: 'Êtes-vous sûr de vouloir supprimer ce sous-taux ?',
        quantity: 'Quantité',
        subrateSelection: 'Sélectionnez un sous-taux et entrez une quantité.',
        qty: 'Qté',
        firstDayText: () => ({
            one: `Premier jour : 1 heure`,
            other: (count: number) => `Premier jour : ${count.toFixed(2)} heures`,
        }),
        lastDayText: () => ({
            one: `Dernier jour : 1 heure`,
            other: (count: number) => `Dernier jour : ${count.toFixed(2)} heures`,
        }),
        tripLengthText: () => ({
            one: `Voyage : 1 journée complète`,
            other: (count: number) => `Voyage : ${count} jours complets`,
        }),
        dates: 'Dates',
        rates: 'Tarifs',
        submitsTo: ({name}: SubmitsToParams) => `Soumet à ${name}`,
        moveExpenses: () => ({one: 'Déplacer la dépense', other: 'Déplacer les dépenses'}),
        reject: {
            educationalTitle: 'Faut-il mettre en attente ou rejeter ?',
            educationalText: "Si vous n'êtes pas prêt à approuver ou à payer une dépense, vous pouvez la mettre en attente ou la rejeter.",
            holdExpenseTitle: 'Mettez une dépense en attente pour demander plus de détails avant de l’approuver ou de la payer.',
            heldExpenseLeftBehindTitle: 'Les dépenses mises en attente sont laissées de côté lorsque vous approuvez un rapport complet.',
            rejectExpenseTitle: 'Rejetez une dépense que vous n’avez pas l’intention d’approuver ou de payer.',
            reasonPageTitle: 'Rejeter la dépense',
            reasonPageDescription: 'Expliquez pourquoi vous rejetez cette dépense.',
            rejectReason: 'Raison du rejet',
            markAsResolved: 'Marquer comme résolu',
            rejectedStatus: 'Cette dépense a été rejetée. En attente de votre part pour corriger les problèmes et marquer comme résolu pour permettre la soumission.',
            reportActions: {
                rejectedExpense: 'a rejeté cette dépense',
                markedAsResolved: 'a marqué la raison du rejet comme résolue',
            },
        },
        changeApprover: {
            title: "Modifier l'approbateur",
            subtitle: "Choisissez une option pour modifier l'approbateur de ce rapport.",
            description: ({workflowSettingLink}: WorkflowSettingsParam) =>
                `Vous pouvez également modifier l'approbateur de manière permanente pour tous les rapports dans vos <a href="${workflowSettingLink}">paramètres de flux de travail</a>.`,
            changedApproverMessage: ({managerID}: ChangedApproverMessageParams) => `a changé l'approbateur en <mention-user accountID="${managerID}"/>`,
            actions: {
                addApprover: 'Ajouter un approbateur',
                addApproverSubtitle: 'Ajouter un approbateur supplémentaire au flux de travail existant.',
                bypassApprovers: 'Contourner les approbateurs',
                bypassApproversSubtitle: 'Vous désigner comme approbateur final et ignorer les autres approbateurs.',
            },
            addApprover: {
                subtitle: "Choisissez un approbateur supplémentaire pour ce rapport avant de le faire passer par le reste du flux de travail d'approbation.",
            },
        },
    },
    transactionMerge: {
        listPage: {
            header: 'Fusionner les dépenses',
            noEligibleExpenseFound: 'Aucune dépense éligible trouvée',
            noEligibleExpenseFoundSubtitle: `<muted-text><centered-text>Vous n’avez aucune dépense pouvant être fusionnée avec celle-ci. <a href="${CONST.HELP_DOC_LINKS.MERGE_EXPENSES}">En savoir plus</a> sur les dépenses éligibles.</centered-text></muted-text>`,
            selectTransactionToMerge: ({reportName}: {reportName: string}) =>
                `Sélectionnez une <a href="${CONST.HELP_DOC_LINKS.MERGE_EXPENSES}">dépense éligible</a> à fusionner <strong>${reportName}</strong>.`,
        },
        receiptPage: {
            header: 'Sélectionner le reçu',
            pageTitle: 'Sélectionnez le reçu à conserver :',
        },
        detailsPage: {
            header: 'Sélectionner les détails',
            pageTitle: 'Sélectionnez les détails à conserver :',
            noDifferences: 'Aucune différence trouvée entre les transactions',
            pleaseSelectError: ({field}: {field: string}) => `Veuillez sélectionner un/une ${field}`,
            selectAllDetailsError: 'Sélectionnez tous les détails avant de continuer.',
        },
        confirmationPage: {
            header: 'Confirmer les détails',
            pageTitle: 'Confirmez les détails que vous gardez. Les autres seront supprimés.',
            confirmButton: 'Fusionner les dépenses',
        },
    },
    share: {
        shareToExpensify: 'Partager sur Expensify',
        messageInputLabel: 'Message',
    },
    notificationPreferencesPage: {
        header: 'Préférences de notification',
        label: 'Me notifier des nouveaux messages',
        notificationPreferences: {
            always: 'Immédiatement',
            daily: 'Quotidiennement',
            mute: 'Muet',
            hidden: 'Hidden',
        },
    },
    loginField: {
        numberHasNotBeenValidated: "Le numéro n'a pas été validé. Cliquez sur le bouton pour renvoyer le lien de validation par SMS.",
        emailHasNotBeenValidated: "L'e-mail n'a pas été validé. Cliquez sur le bouton pour renvoyer le lien de validation par SMS.",
    },
    avatarWithImagePicker: {
        uploadPhoto: 'Télécharger une photo',
        removePhoto: 'Supprimer la photo',
        editImage: 'Modifier la photo',
        viewPhoto: 'Voir la photo',
        imageUploadFailed: "Échec du téléchargement de l'image",
        deleteWorkspaceError: "Désolé, un problème inattendu est survenu lors de la suppression de l'avatar de votre espace de travail.",
        sizeExceeded: ({maxUploadSizeInMB}: SizeExceededParams) => `L'image sélectionnée dépasse la taille maximale de téléchargement de ${maxUploadSizeInMB} Mo.`,
        resolutionConstraints: ({minHeightInPx, minWidthInPx, maxHeightInPx, maxWidthInPx}: ResolutionConstraintsParams) =>
            `Veuillez télécharger une image de taille supérieure à ${minHeightInPx}x${minWidthInPx} pixels et inférieure à ${maxHeightInPx}x${maxWidthInPx} pixels.`,
        notAllowedExtension: ({allowedExtensions}: NotAllowedExtensionParams) => `La photo de profil doit être l'un des types suivants : ${allowedExtensions.join(', ')}.`,
    },
    modal: {
        backdropLabel: 'Toile de fond du modal',
    },
    profilePage: {
        profile: 'Profil',
        preferredPronouns: 'Pronoms préférés',
        selectYourPronouns: 'Sélectionnez vos pronoms',
        selfSelectYourPronoun: 'Sélectionnez votre pronom vous-même',
        emailAddress: 'Adresse e-mail',
        setMyTimezoneAutomatically: 'Définir mon fuseau horaire automatiquement',
        timezone: 'Fuseau horaire',
        invalidFileMessage: 'Fichier invalide. Veuillez essayer une autre image.',
        avatarUploadFailureMessage: "Une erreur s'est produite lors du téléchargement de l'avatar. Veuillez réessayer.",
        online: 'En ligne',
        offline: 'Hors ligne',
        syncing: 'Synchronisation',
        profileAvatar: 'Avatar de profil',
        publicSection: {
            title: 'Public',
            subtitle: 'Ces détails sont affichés sur votre profil public. Tout le monde peut les voir.',
        },
        privateSection: {
            title: 'Privé',
            subtitle: 'Ces détails sont utilisés pour les voyages et les paiements. Ils ne sont jamais affichés sur votre profil public.',
        },
    },
    securityPage: {
        title: 'Options de sécurité',
        subtitle: "Activez l'authentification à deux facteurs pour sécuriser votre compte.",
        goToSecurity: 'Retourner à la page de sécurité',
    },
    shareCodePage: {
        title: 'Votre code',
        subtitle: 'Invitez des membres à Expensify en partageant votre code QR personnel ou votre lien de parrainage.',
    },
    pronounsPage: {
        pronouns: 'Pronoms',
        isShownOnProfile: 'Vos pronoms sont affichés sur votre profil.',
        placeholderText: 'Recherchez pour voir les options',
    },
    contacts: {
        contactMethod: 'Méthode de contact',
        contactMethods: 'Méthodes de contact',
        featureRequiresValidate: 'Cette fonctionnalité nécessite que vous validiez votre compte.',
        validateAccount: 'Validez votre compte',
        helpTextBeforeEmail: 'Ajoutez plus de moyens pour que les gens vous trouvent, et transférez les reçus à',
        helpTextAfterEmail: 'depuis plusieurs adresses e-mail.',
        pleaseVerify: 'Veuillez vérifier cette méthode de contact',
        getInTouch: 'Chaque fois que nous devons vous contacter, nous utiliserons cette méthode de contact.',
        enterMagicCode: ({contactMethod}: EnterMagicCodeParams) => `Veuillez entrer le code magique envoyé à ${contactMethod}. Il devrait arriver dans une minute ou deux.`,
        setAsDefault: 'Définir par défaut',
        yourDefaultContactMethod:
            "C'est votre méthode de contact par défaut actuelle. Avant de pouvoir la supprimer, vous devez choisir une autre méthode de contact et cliquer sur « Définir par défaut ».",
        removeContactMethod: 'Supprimer la méthode de contact',
        removeAreYouSure: 'Êtes-vous sûr de vouloir supprimer ce moyen de contact ? Cette action est irréversible.',
        failedNewContact: "Échec de l'ajout de ce moyen de contact.",
        genericFailureMessages: {
            requestContactMethodValidateCode: "Échec de l'envoi d'un nouveau code magique. Veuillez patienter un peu et réessayer.",
            validateSecondaryLogin: 'Code magique incorrect ou invalide. Veuillez réessayer ou demander un nouveau code.',
            deleteContactMethod: "Échec de la suppression de la méthode de contact. Veuillez contacter Concierge pour obtenir de l'aide.",
            setDefaultContactMethod: "Échec de la définition d'une nouvelle méthode de contact par défaut. Veuillez contacter Concierge pour obtenir de l'aide.",
            addContactMethod: "Échec de l'ajout de ce moyen de contact. Veuillez contacter Concierge pour obtenir de l'aide.",
            enteredMethodIsAlreadySubmitted: 'Cette méthode de contact existe déjà',
            passwordRequired: 'mot de passe requis.',
            contactMethodRequired: 'La méthode de contact est requise',
            invalidContactMethod: 'Méthode de contact invalide',
        },
        newContactMethod: 'Nouvelle méthode de contact',
        goBackContactMethods: 'Revenir aux méthodes de contact',
    },
    // cspell:disable
    pronouns: {
        coCos: 'Co / Cos',
        eEyEmEir: 'E / Ey / Em / Eir',
        faeFaer: 'Fae / Faer',
        heHimHis: 'Il / Lui / Son',
        heHimHisTheyThemTheirs: 'Il / Lui / Son / Ils / Eux / Leurs',
        sheHerHers: 'Elle / Elle / Sa',
        sheHerHersTheyThemTheirs: 'Elle / Elle / Sienne / Iel / Iel / Leur',
        merMers: 'Mer / Mers',
        neNirNirs: 'Ne / Nir / Nirs',
        neeNerNers: 'Nee / Ner / Ners',
        perPers: 'Par / Pers',
        theyThemTheirs: 'Ils / Elles / Leurs',
        thonThons: 'Thon / Thons',
        veVerVis: 'Aller / Voir / Vue',
        viVir: 'Vi / Vir',
        xeXemXyr: 'Xe / Xem / Xyr',
        zeZieZirHir: 'Ze / Zie / Zir / Hir',
        zeHirHirs: 'Ze / Hir',
        callMeByMyName: 'Appelle-moi par mon nom',
    },
    // cspell:enable
    displayNamePage: {
        headerTitle: "Nom d'affichage",
        isShownOnProfile: "Votre nom d'affichage est affiché sur votre profil.",
    },
    timezonePage: {
        timezone: 'Fuseau horaire',
        isShownOnProfile: 'Votre fuseau horaire est affiché sur votre profil.',
        getLocationAutomatically: 'Déterminer automatiquement votre emplacement',
    },
    updateRequiredView: {
        updateRequired: 'Mise à jour requise',
        pleaseInstall: 'Veuillez mettre à jour vers la dernière version de New Expensify.',
        pleaseInstallExpensifyClassic: "Veuillez installer la dernière version d'Expensify.",
        toGetLatestChanges: 'Pour mobile ou ordinateur de bureau, téléchargez et installez la dernière version. Pour le web, actualisez votre navigateur.',
        newAppNotAvailable: "L'application New Expensify n'est plus disponible.",
    },
    initialSettingsPage: {
        about: 'À propos',
        aboutPage: {
            description: "La nouvelle application Expensify est construite par une communauté de développeurs open-source du monde entier. Aidez-nous à construire l'avenir d'Expensify.",
            appDownloadLinks: 'App download links',
            viewKeyboardShortcuts: 'Voir les raccourcis clavier',
            viewTheCode: 'Voir le code',
            viewOpenJobs: "Voir les offres d'emploi ouvertes",
            reportABug: 'Signaler un bug',
            troubleshoot: 'Dépanner',
        },
        appDownloadLinks: {
            android: {
                label: 'Android',
            },
            ios: {
                label: 'iOS',
            },
            desktop: {
                label: 'macOS',
            },
        },
        troubleshoot: {
            clearCacheAndRestart: 'Effacer le cache et redémarrer',
            viewConsole: 'Afficher la console de débogage',
            debugConsole: 'Console de débogage',
            description:
                "<muted-text>Utilisez les outils ci-dessous pour vous aider à résoudre les problèmes liés à l'utilisation d'Expensify. Si vous rencontrez des problèmes, veuillez <concierge-link>soumettre un bug</concierge-link>.</muted-text>",
            confirmResetDescription: 'Tous les brouillons de messages non envoyés seront perdus, mais le reste de vos données est en sécurité.',
            resetAndRefresh: 'Réinitialiser et actualiser',
            clientSideLogging: 'Journalisation côté client',
            noLogsToShare: 'Aucun journal à partager',
            useProfiling: 'Utiliser le profilage',
            profileTrace: 'Profil de trace',
            results: 'Résultats',
            releaseOptions: 'Options de publication',
            testingPreferences: 'Préférences de test',
            useStagingServer: 'Utiliser le serveur de staging',
            forceOffline: 'Forcer hors ligne',
            simulatePoorConnection: 'Simuler une mauvaise connexion Internet',
            simulateFailingNetworkRequests: 'Simuler des échecs de requêtes réseau',
            authenticationStatus: "Statut d'authentification",
            deviceCredentials: "Identifiants de l'appareil",
            invalidate: 'Invalider',
            destroy: 'Détruire',
            maskExportOnyxStateData: "Masquer les données sensibles des membres lors de l'exportation de l'état Onyx",
            exportOnyxState: "Exporter l'état Onyx",
            importOnyxState: "Importer l'état Onyx",
            testCrash: 'Test crash',
            resetToOriginalState: "Réinitialiser à l'état d'origine",
            usingImportedState: 'Vous utilisez un état importé. Appuyez ici pour le réinitialiser.',
            shouldBlockTransactionThreadReportCreation: 'Bloquer la création de rapports de fil de transaction',
            debugMode: 'Mode débogage',
            invalidFile: 'Fichier invalide',
            invalidFileDescription: "Le fichier que vous essayez d'importer n'est pas valide. Veuillez réessayer.",
            invalidateWithDelay: 'Invalider avec délai',
            recordTroubleshootData: 'Enregistrement des données de dépannage',
            softKillTheApp: "Supprimer l'application",
            kill: 'Tuer',
        },
        debugConsole: {
            saveLog: 'Enregistrer le journal',
            shareLog: 'Partager le journal',
            enterCommand: 'Entrer la commande',
            execute: 'Exécuter',
            noLogsAvailable: 'Aucun journal disponible',
            logSizeTooLarge: ({size}: LogSizeParams) =>
                `La taille du journal dépasse la limite de ${size} Mo. Veuillez utiliser "Enregistrer le journal" pour télécharger le fichier journal à la place.`,
            logs: 'Journaux',
            viewConsole: 'Afficher la console',
        },
        security: 'Sécurité',
        signOut: 'Déconnexion',
        restoreStashed: 'Restaurer la connexion mise en attente',
        signOutConfirmationText: 'Vous perdrez toutes les modifications hors ligne si vous vous déconnectez.',
        versionLetter: 'v',
        readTheTermsAndPrivacy: `<muted-text-micro>Lisez les <a href="${CONST.OLD_DOT_PUBLIC_URLS.TERMS_URL}">Conditions d'utilisation</a> et de <a href="${CONST.OLD_DOT_PUBLIC_URLS.PRIVACY_URL}">Confidentialité</a>.</muted-text-micro>`,
        help: 'Aide',
        whatIsNew: 'Quoi de neuf',
        accountSettings: 'Paramètres du compte',
        account: 'Compte',
        general: 'Général',
    },
    closeAccountPage: {
        closeAccount: 'Fermer le compte',
        reasonForLeavingPrompt: 'Nous serions désolés de vous voir partir ! Pourriez-vous nous dire pourquoi, afin que nous puissions nous améliorer ?',
        enterMessageHere: 'Entrez le message ici',
        closeAccountWarning: 'La fermeture de votre compte est irréversible.',
        closeAccountPermanentlyDeleteData: 'Êtes-vous sûr de vouloir supprimer votre compte ? Cela supprimera définitivement toutes les dépenses en cours.',
        enterDefaultContactToConfirm: 'Veuillez entrer votre méthode de contact par défaut pour confirmer que vous souhaitez fermer votre compte. Votre méthode de contact par défaut est :',
        enterDefaultContact: 'Entrez votre méthode de contact par défaut',
        defaultContact: 'Méthode de contact par défaut :',
        enterYourDefaultContactMethod: 'Veuillez entrer votre méthode de contact par défaut pour clôturer votre compte.',
    },
    mergeAccountsPage: {
        mergeAccount: 'Fusionner les comptes',
        accountDetails: {
            accountToMergeInto: ({login}: MergeAccountIntoParams) => `Saisissez le compte que vous souhaitez fusionner dans <strong>${login}</strong>.`,
            notReversibleConsent: "Je comprends que cela n'est pas réversible",
        },
        accountValidate: {
            confirmMerge: 'Êtes-vous sûr de vouloir fusionner les comptes ?',
            lossOfUnsubmittedData: ({login}: MergeAccountIntoParams) =>
                `La fusion de vos comptes est irréversible et entraînera la perte de toutes les dépenses non soumises pour <strong>${login}</strong>.`,
            enterMagicCode: ({login}: MergeAccountIntoParams) => `Pour continuer, veuillez saisir le code magique envoyé à <strong>${login}</strong>.`,
            errors: {
                incorrectMagicCode: 'Code magique incorrect ou invalide. Veuillez réessayer ou demander un nouveau code.',
                fallback: 'Un problème est survenu. Veuillez réessayer plus tard.',
            },
        },
        mergeSuccess: {
            accountsMerged: 'Comptes fusionnés !',
            description: ({from, to}: MergeSuccessDescriptionParams) =>
                `<muted-text><centered-text>Vous avez fusionné avec succès toutes les données de <strong>${from}</strong> dans <strong>${to}</strong>. Pour la suite, vous pouvez utiliser n'importe quel login pour ce compte.</centered-text></muted-text>`,
        },
        mergePendingSAML: {
            weAreWorkingOnIt: 'Nous y travaillons',
            limitedSupport: 'Nous ne prenons pas encore en charge la fusion des comptes sur New Expensify. Veuillez effectuer cette action sur Expensify Classic à la place.',
            reachOutForHelp: "<muted-text><centered-text>N'hésitez pas à <concierge-link>contacter le Concierge</concierge-link> si vous avez des questions !</centered-text></muted-text>",
            goToExpensifyClassic: 'Aller à Expensify Classic',
        },
        mergeFailureSAMLDomainControlDescription: ({email}: MergeFailureDescriptionGenericParams) =>
            `<muted-text><centered-text>Vous ne pouvez pas fusionner <strong>${email}</strong> car il est contrôlé par <strong>${email.split('@').at(1) ?? ''}</strong>. Veuillez <concierge-link>contacter le Concierge</concierge-link> pour obtenir de l'aide.</centered-text></muted-text>`,
        mergeFailureSAMLAccountDescription: ({email}: MergeFailureDescriptionGenericParams) =>
            `<muted-text><centered-text>Vous ne pouvez pas fusionner <strong>${email}</strong> iavec d'autres comptes car votre administrateur de domaine l'a défini comme votre login principal. Veuillez fusionner d'autres comptes à la place.</centered-text></muted-text>`,
        mergeFailure2FA: {
            description: ({email}: MergeFailureDescriptionGenericParams) =>
                `<muted-text><centered-text>Vous ne pouvez pas fusionner les comptes car l'authentification à deux facteurs (2FA) est activée sur <strong>${email}</strong>. Veuillez désactiver l'authentification à deux facteurs pour <strong>${email}</strong> et réessayer.</centered-text></muted-text>`,
            learnMore: 'En savoir plus sur la fusion des comptes.',
        },
        mergeFailureAccountLockedDescription: ({email}: MergeFailureDescriptionGenericParams) =>
            `<muted-text><centered-text>Vous ne pouvez pas fusionner <strong>${email}</strong> parce qu'il est verrouillé. Veuillez <concierge-link>contacter le Concierge</concierge-link> pour obtenir de l'aide.</centered-text></muted-text>`,
        mergeFailureUncreatedAccountDescription: ({email, contactMethodLink}: MergeFailureUncreatedAccountDescriptionParams) =>
            `<muted-text><centered-text>Vous ne pouvez pas fusionner les comptes car <strong>${email}</strong> n'a pas de compte Expensify. Veuillez <a href="${contactMethodLink}">l'ajouter comme méthode de contact</a> à la place.</centered-text></muted-text>`,
        mergeFailureSmartScannerAccountDescription: ({email}: MergeFailureDescriptionGenericParams) =>
            `<muted-text><centered-text>Vous ne pouvez pas fusionner <strong>${email}</strong> avec d'autres comptes. Veuillez fusionner d'autres comptes à la place.</centered-text></muted-text>`,
        mergeFailureInvoicedAccountDescription: ({email}: MergeFailureDescriptionGenericParams) =>
            `<muted-text><centered-text>Vous ne pouvez pas fusionner des comptes dans <strong>${email}</strong> parce que ce compte possède une relation de facturation.</centered-text></muted-text>`,
        mergeFailureTooManyAttempts: {
            heading: 'Réessayez plus tard',
            description: 'Il y a eu trop de tentatives de fusion de comptes. Veuillez réessayer plus tard.',
        },
        mergeFailureUnvalidatedAccount: {
            description: "Vous ne pouvez pas fusionner avec d'autres comptes car il n'est pas validé. Veuillez valider le compte et réessayer.",
        },
        mergeFailureSelfMerge: {
            description: 'Vous ne pouvez pas fusionner un compte avec lui-même.',
        },
        mergeFailureGenericHeading: 'Impossible de fusionner les comptes',
    },
    lockAccountPage: {
        reportSuspiciousActivity: 'Signaler une activité suspecte',
        lockAccount: 'Verrouiller le compte',
        unlockAccount: 'Déverrouiller le compte',
        compromisedDescription:
            "Vous remarquez quelque chose d'inhabituel ? Signalez-le pour verrouiller immédiatement votre compte, bloquer les transactions Expensify Card et empêcher toute modification.",
        domainAdminsDescription: "Pour les administrateurs de domaine : cela suspend aussi l'activité de la carte Expensify et les actions d'administration sur vos domaines.",
        areYouSure: 'Êtes-vous sûr de vouloir verrouiller votre compte Expensify ?',
        onceLocked: 'Une fois verrouillé, votre compte sera restreint en attendant une demande de déverrouillage et un examen de sécurité.',
    },
    failedToLockAccountPage: {
        failedToLockAccount: 'Échec du verrouillage du compte',
        failedToLockAccountDescription: `Nous n'avons pas pu verrouiller votre compte. Veuillez discuter avec Concierge pour résoudre ce problème.`,
        chatWithConcierge: 'Discuter avec Concierge',
    },
    unlockAccountPage: {
        accountLocked: 'Compte verrouillé',
        yourAccountIsLocked: 'Votre compte est verrouillé',
        chatToConciergeToUnlock: 'Discutez avec Concierge pour résoudre les problèmes de sécurité et débloquer votre compte.',
        chatWithConcierge: 'Discuter avec Concierge',
    },
    passwordPage: {
        changePassword: 'Changer le mot de passe',
        changingYourPasswordPrompt: 'Changer votre mot de passe mettra à jour votre mot de passe pour vos comptes Expensify.com et New Expensify.',
        currentPassword: 'Mot de passe actuel',
        newPassword: 'Nouveau mot de passe',
        newPasswordPrompt:
            'Votre nouveau mot de passe doit être différent de votre ancien mot de passe et contenir au moins 8 caractères, 1 lettre majuscule, 1 lettre minuscule et 1 chiffre.',
    },
    twoFactorAuth: {
        headerTitle: 'Authentification à deux facteurs',
        twoFactorAuthEnabled: 'Authentification à deux facteurs activée',
        whatIsTwoFactorAuth:
            "L'authentification à deux facteurs (2FA) aide à sécuriser votre compte. Lors de la connexion, vous devrez entrer un code généré par votre application d'authentification préférée.",
        disableTwoFactorAuth: "Désactiver l'authentification à deux facteurs",
        explainProcessToRemove: "Pour désactiver l'authentification à deux facteurs (2FA), veuillez entrer un code valide depuis votre application d'authentification.",
        disabled: "L'authentification à deux facteurs est maintenant désactivée",
        noAuthenticatorApp: "Vous n'aurez plus besoin d'une application d'authentification pour vous connecter à Expensify.",
        stepCodes: 'Codes de récupération',
        keepCodesSafe: 'Gardez ces codes de récupération en sécurité !',
        codesLoseAccess:
            "Si vous perdez l'accès à votre application d'authentification et n'avez pas ces codes, vous perdrez l'accès à votre compte.\n\nRemarque : La configuration de l'authentification à deux facteurs vous déconnectera de toutes les autres sessions actives.",
        errorStepCodes: 'Veuillez copier ou télécharger les codes avant de continuer.',
        stepVerify: 'Vérifier',
        scanCode: 'Scannez le code QR en utilisant votre',
        authenticatorApp: "application d'authentification",
        addKey: "Ou ajoutez cette clé secrète à votre application d'authentification :",
        enterCode: "Ensuite, entrez le code à six chiffres généré par votre application d'authentification.",
        stepSuccess: 'Terminé',
        enabled: 'Authentification à deux facteurs activée',
        congrats: 'Félicitations ! Vous avez maintenant cette sécurité supplémentaire.',
        copy: 'Copier',
        disable: 'Désactiver',
        enableTwoFactorAuth: "Activer l'authentification à deux facteurs",
        pleaseEnableTwoFactorAuth: "Veuillez activer l'authentification à deux facteurs.",
        twoFactorAuthIsRequiredDescription: "Pour des raisons de sécurité, Xero nécessite une authentification à deux facteurs pour connecter l'intégration.",
        twoFactorAuthIsRequiredForAdminsHeader: 'Authentification à deux facteurs requise',
        twoFactorAuthIsRequiredForAdminsTitle: "Veuillez activer l'authentification à deux facteurs.",
        twoFactorAuthIsRequiredForAdminsDescription:
            "Votre connexion comptable Xero nécessite l'utilisation de l'authentification à deux facteurs. Pour continuer à utiliser Expensify, veuillez l'activer.",
        twoFactorAuthCannotDisable: 'Impossible de désactiver la 2FA',
        twoFactorAuthRequired: "L'authentification à deux facteurs (2FA) est requise pour votre connexion Xero et ne peut pas être désactivée.",
        explainProcessToRemoveWithRecovery: "Pour désactiver l'authentification à deux facteurs (2FA), veuillez entrer un code de récupération valide.",
    },
    recoveryCodeForm: {
        error: {
            pleaseFillRecoveryCode: 'Veuillez entrer votre code de récupération',
            incorrectRecoveryCode: 'Code de récupération incorrect. Veuillez réessayer.',
        },
        useRecoveryCode: 'Utiliser le code de récupération',
        recoveryCode: 'Code de récupération',
        use2fa: "Utilisez le code d'authentification à deux facteurs",
    },
    twoFactorAuthForm: {
        error: {
            pleaseFillTwoFactorAuth: "Veuillez entrer votre code d'authentification à deux facteurs",
            incorrect2fa: "Code d'authentification à deux facteurs incorrect. Veuillez réessayer.",
        },
    },
    passwordConfirmationScreen: {
        passwordUpdated: 'Mot de passe mis à jour !',
        allSet: 'Tout est prêt. Gardez votre nouveau mot de passe en sécurité.',
    },
    privateNotes: {
        title: 'Notes privées',
        personalNoteMessage: 'Conservez des notes sur cette discussion ici. Vous êtes la seule personne qui peut ajouter, modifier ou consulter ces notes.',
        sharedNoteMessage: "Conservez des notes sur cette discussion ici. Les employés d'Expensify et les autres membres du domaine team.expensify.com peuvent consulter ces notes.",
        composerLabel: 'Notes',
        myNote: 'Ma note',
        error: {
            genericFailureMessage: "Les notes privées n'ont pas pu être enregistrées.",
        },
    },
    billingCurrency: {
        error: {
            securityCode: 'Veuillez entrer un code de sécurité valide',
        },
        securityCode: 'Code de sécurité',
        changeBillingCurrency: 'Changer la devise de facturation',
        changePaymentCurrency: 'Changer la devise de paiement',
        paymentCurrency: 'Devise de paiement',
        paymentCurrencyDescription: 'Sélectionnez une devise standardisée à laquelle toutes les dépenses personnelles doivent être converties',
        note: `Note : Changer la devise de paiement peut avoir un impact sur le montant que vous paierez pour Expensify. Consultez notre <a href="${CONST.PRICING}">page de tarification</a> pour plus de détails.`,
    },
    addDebitCardPage: {
        addADebitCard: 'Ajouter une carte de débit',
        nameOnCard: 'Nom sur la carte',
        debitCardNumber: 'Numéro de carte de débit',
        expiration: "Date d'expiration",
        expirationDate: 'MMYY',
        cvv: 'CVV',
        billingAddress: 'Adresse de facturation',
        growlMessageOnSave: 'Votre carte de débit a été ajoutée avec succès',
        expensifyPassword: 'Mot de passe Expensify',
        error: {
            invalidName: 'Le nom ne peut contenir que des lettres',
            addressZipCode: 'Veuillez entrer un code postal valide',
            debitCardNumber: 'Veuillez saisir un numéro de carte de débit valide',
            expirationDate: "Veuillez sélectionner une date d'expiration valide",
            securityCode: 'Veuillez entrer un code de sécurité valide',
            addressStreet: "Veuillez entrer une adresse de facturation valide qui n'est pas une boîte postale.",
            addressState: 'Veuillez sélectionner un état',
            addressCity: 'Veuillez entrer une ville',
            genericFailureMessage: "Une erreur s'est produite lors de l'ajout de votre carte. Veuillez réessayer.",
            password: 'Veuillez entrer votre mot de passe Expensify',
        },
    },
    addPaymentCardPage: {
        addAPaymentCard: 'Ajouter une carte de paiement',
        nameOnCard: 'Nom sur la carte',
        paymentCardNumber: 'Numéro de carte',
        expiration: "Date d'expiration",
        expirationDate: 'MM/YY',
        cvv: 'CVV',
        billingAddress: 'Adresse de facturation',
        growlMessageOnSave: 'Votre carte de paiement a été ajoutée avec succès',
        expensifyPassword: 'Mot de passe Expensify',
        error: {
            invalidName: 'Le nom ne peut contenir que des lettres',
            addressZipCode: 'Veuillez entrer un code postal valide',
            paymentCardNumber: 'Veuillez entrer un numéro de carte valide',
            expirationDate: "Veuillez sélectionner une date d'expiration valide",
            securityCode: 'Veuillez entrer un code de sécurité valide',
            addressStreet: "Veuillez entrer une adresse de facturation valide qui n'est pas une boîte postale.",
            addressState: 'Veuillez sélectionner un état',
            addressCity: 'Veuillez entrer une ville',
            genericFailureMessage: "Une erreur s'est produite lors de l'ajout de votre carte. Veuillez réessayer.",
            password: 'Veuillez entrer votre mot de passe Expensify',
        },
    },
    walletPage: {
        balance: 'Solde',
        paymentMethodsTitle: 'Méthodes de paiement',
        setDefaultConfirmation: 'Définir comme méthode de paiement par défaut',
        setDefaultSuccess: 'Méthode de paiement par défaut définie !',
        deleteAccount: 'Supprimer le compte',
        deleteConfirmation: 'Êtes-vous sûr de vouloir supprimer ce compte ?',
        error: {
            notOwnerOfBankAccount: "Une erreur s'est produite lors de la définition de ce compte bancaire comme méthode de paiement par défaut.",
            invalidBankAccount: 'Ce compte bancaire est temporairement suspendu',
            notOwnerOfFund: "Une erreur s'est produite lors de la définition de cette carte comme votre méthode de paiement par défaut.",
            setDefaultFailure: "Un problème est survenu. Veuillez discuter avec Concierge pour obtenir de l'aide supplémentaire.",
        },
        addBankAccountFailure: "Une erreur inattendue s'est produite lors de l'ajout de votre compte bancaire. Veuillez réessayer.",
        getPaidFaster: 'Soyez payé plus rapidement',
        addPaymentMethod: "Ajoutez un mode de paiement pour envoyer et recevoir des paiements directement dans l'application.",
        getPaidBackFaster: 'Soyez remboursé plus rapidement',
        secureAccessToYourMoney: 'Accédez à votre argent en toute sécurité',
        receiveMoney: "Recevez de l'argent dans votre devise locale",
        expensifyWallet: 'Expensify Wallet (Bêta)',
        sendAndReceiveMoney: "Envoyez et recevez de l'argent avec des amis. Comptes bancaires américains uniquement.",
        enableWallet: 'Activer le portefeuille',
        addBankAccountToSendAndReceive: 'Ajoutez un compte bancaire pour effectuer ou recevoir des paiements.',
        addDebitOrCreditCard: 'Ajouter une carte de débit ou de crédit',
        assignedCards: 'Cartes assignées',
        assignedCardsDescription: "Ce sont des cartes attribuées par un administrateur d'espace de travail pour gérer les dépenses de l'entreprise.",
        expensifyCard: 'Expensify Card',
        walletActivationPending: 'Nous examinons vos informations. Veuillez revenir dans quelques minutes !',
        walletActivationFailed: "Malheureusement, votre portefeuille ne peut pas être activé pour le moment. Veuillez discuter avec Concierge pour obtenir de l'aide supplémentaire.",
        addYourBankAccount: 'Ajoutez votre compte bancaire',
        addBankAccountBody: "Connectons votre compte bancaire à Expensify pour qu'il soit plus facile que jamais d'envoyer et de recevoir des paiements directement dans l'application.",
        chooseYourBankAccount: 'Choisissez votre compte bancaire',
        chooseAccountBody: 'Assurez-vous de sélectionner le bon.',
        confirmYourBankAccount: 'Confirmez votre compte bancaire',
        personalBankAccounts: 'Comptes bancaires personnels',
        businessBankAccounts: 'Comptes bancaires professionnels',
    },
    cardPage: {
        expensifyCard: 'Expensify Card',
        expensifyTravelCard: 'Carte de Voyage Expensify',
        availableSpend: 'Limite restante',
        smartLimit: {
            name: 'Limite intelligent',
            title: ({formattedLimit}: ViolationsOverLimitParams) =>
                `Vous pouvez dépenser jusqu'à ${formattedLimit} avec cette carte, et la limite sera réinitialisée au fur et à mesure que vos dépenses soumises sont approuvées.`,
        },
        fixedLimit: {
            name: 'Limite fixe',
            title: ({formattedLimit}: ViolationsOverLimitParams) => `Vous pouvez dépenser jusqu'à ${formattedLimit} avec cette carte, puis elle sera désactivée.`,
        },
        monthlyLimit: {
            name: 'Limite mensuel',
            title: ({formattedLimit}: ViolationsOverLimitParams) =>
                `Vous pouvez dépenser jusqu'à ${formattedLimit} sur cette carte par mois. La limite sera réinitialisée le 1er jour de chaque mois calendaire.`,
        },
        virtualCardNumber: 'Numéro de carte virtuelle',
        travelCardCvv: 'CVV de la carte de voyage',
        physicalCardNumber: 'Numéro de carte physique',
        physicalCardPin: 'PIN',
        getPhysicalCard: 'Obtenir une carte physique',
        reportFraud: 'Signaler une fraude à la carte virtuelle',
        reportTravelFraud: 'Signaler une fraude à la carte de voyage',
        reviewTransaction: 'Examiner la transaction',
        suspiciousBannerTitle: 'Transaction suspecte',
        suspiciousBannerDescription: 'Nous avons remarqué des transactions suspectes sur votre carte. Appuyez ci-dessous pour les examiner.',
        cardLocked: 'Votre carte est temporairement bloquée pendant que notre équipe examine le compte de votre entreprise.',
        cardDetails: {
            cardNumber: 'Numéro de carte virtuelle',
            expiration: 'Expiration',
            cvv: 'CVV',
            address: 'Adresse',
            revealDetails: 'Révéler les détails',
            revealCvv: 'Révéler le CVV',
            copyCardNumber: 'Copier le numéro de carte',
            updateAddress: "Mettre à jour l'adresse",
        },
        cardAddedToWallet: ({platform}: {platform: 'Google' | 'Apple'}) => `Ajouté au portefeuille ${platform}`,
        cardDetailsLoadingFailure: "Une erreur s'est produite lors du chargement des détails de la carte. Veuillez vérifier votre connexion Internet et réessayer.",
        validateCardTitle: "Assurons-nous que c'est bien vous",
        enterMagicCode: ({contactMethod}: EnterMagicCodeParams) =>
            `Veuillez entrer le code magique envoyé à ${contactMethod} pour voir les détails de votre carte. Il devrait arriver dans une minute ou deux.`,
    },
    workflowsPage: {
        workflowTitle: 'Dépenser',
        workflowDescription: "Configurez un flux de travail dès que la dépense survient, y compris l'approbation et le paiement.",
        submissionFrequency: 'Fréquence de soumission',
<<<<<<< HEAD
        submissionFrequencyDescription:
            'Choisissez un calendrier personnalisé pour soumettre les dépenses, ou laissez cette option désactivée pour des mises à jour en temps réel des dépenses.',
=======
        submissionFrequencyDescription: 'Choisissez une fréquence pour soumettre les dépenses.',
>>>>>>> 92086c04
        submissionFrequencyDateOfMonth: 'Date du mois',
        addApprovalsTitle: 'Ajouter des approbations',
        addApprovalButton: "Ajouter un flux de travail d'approbation",
        addApprovalTip: "Ce flux de travail par défaut s'applique à tous les membres, sauf si un flux de travail plus spécifique existe.",
        approver: 'Approbateur',
        addApprovalsDescription: "Exiger une approbation supplémentaire avant d'autoriser un paiement.",
        makeOrTrackPaymentsTitle: 'Effectuer ou suivre des paiements',
        makeOrTrackPaymentsDescription: 'Ajoutez un payeur autorisé pour les paiements effectués dans Expensify ou suivez les paiements effectués ailleurs.',
        editor: {
            submissionFrequency: 'Choisissez combien de temps Expensify doit attendre avant de partager les dépenses sans erreur.',
        },
        frequencyDescription: 'Choisissez la fréquence à laquelle vous souhaitez que les dépenses soient soumises automatiquement, ou faites-le manuellement.',
        frequencies: {
            instant: 'Immédiatement',
            weekly: 'Hebdomadaire',
            monthly: 'Mensuel',
            twiceAMonth: 'Deux fois par mois',
            byTrip: 'Par voyage',
            manually: 'Manuellement',
            daily: 'Quotidiennement',
            lastDayOfMonth: 'Dernier jour du mois',
            lastBusinessDayOfMonth: 'Dernier jour ouvrable du mois',
            ordinals: {
                one: 'st',
                two: 'nd',
                few: 'rd',
                other: 'th',
                /* eslint-disable @typescript-eslint/naming-convention */
                '1': 'Premier',
                '2': 'Deuxième',
                '3': 'Troisième',
                '4': 'Quatrième',
                '5': 'Cinquième',
                '6': 'Sixième',
                '7': 'Septième',
                '8': 'Huitième',
                '9': 'Neuvième',
                '10': 'Dixième',
                /* eslint-enable @typescript-eslint/naming-convention */
            },
        },
        approverInMultipleWorkflows: "Ce membre appartient déjà à un autre flux de travail d'approbation. Toute mise à jour ici sera également reflétée là-bas.",
        approverCircularReference: ({name1, name2}: ApprovalWorkflowErrorParams) =>
            `<strong>${name1}</strong> approuve déjà les rapports à <strong>${name2}</strong>. Veuillez choisir un autre approbateur pour éviter un flux de travail circulaire.`,
        emptyContent: {
            title: 'Aucun membre à afficher',
            expensesFromSubtitle: "Tous les membres de l'espace de travail appartiennent déjà à un flux de travail d'approbation existant.",
            approverSubtitle: 'Tous les approbateurs appartiennent à un flux de travail existant.',
        },
    },
    workflowsDelayedSubmissionPage: {
        autoReportingFrequencyErrorMessage: "La fréquence de soumission n'a pas pu être modifiée. Veuillez réessayer ou contacter le support.",
        monthlyOffsetErrorMessage: "La fréquence mensuelle n'a pas pu être modifiée. Veuillez réessayer ou contacter le support.",
    },
    workflowsCreateApprovalsPage: {
        title: 'Confirmer',
        header: "Ajoutez plus d'approbateurs et confirmez.",
        additionalApprover: 'Approbateur supplémentaire',
        submitButton: 'Ajouter un flux de travail',
    },
    workflowsEditApprovalsPage: {
        title: "Modifier le flux de travail d'approbation",
        deleteTitle: "Supprimer le flux de travail d'approbation",
        deletePrompt: "Êtes-vous sûr de vouloir supprimer ce flux de travail d'approbation ? Tous les membres suivront ensuite le flux de travail par défaut.",
    },
    workflowsExpensesFromPage: {
        title: 'Dépenses de',
        header: 'Lorsque les membres suivants soumettent des dépenses :',
    },
    workflowsApproverPage: {
        genericErrorMessage: "L'approbateur n'a pas pu être modifié. Veuillez réessayer ou contacter le support.",
        header: 'Envoyer à ce membre pour approbation :',
    },
    workflowsPayerPage: {
        title: 'Payeur autorisé',
        genericErrorMessage: "Le payeur autorisé n'a pas pu être modifié. Veuillez réessayer.",
        admins: 'Admins',
        payer: 'Payer',
        paymentAccount: 'Compte de paiement',
    },
    reportFraudPage: {
        title: 'Signaler une fraude à la carte virtuelle',
        description:
            'Si les détails de votre carte virtuelle ont été volés ou compromis, nous désactiverons définitivement votre carte existante et vous fournirons une nouvelle carte virtuelle et un nouveau numéro.',
        deactivateCard: 'Désactiver la carte',
        reportVirtualCardFraud: 'Signaler une fraude à la carte virtuelle',
    },
    reportFraudConfirmationPage: {
        title: 'Fraude à la carte signalée',
        description:
            'Nous avons désactivé votre carte existante de façon permanente. Lorsque vous reviendrez pour consulter les détails de votre carte, une nouvelle carte virtuelle sera disponible.',
        buttonText: 'Compris, merci !',
    },
    activateCardPage: {
        activateCard: 'Activer la carte',
        pleaseEnterLastFour: 'Veuillez entrer les quatre derniers chiffres de votre carte.',
        activatePhysicalCard: 'Activer la carte physique',
        error: {
            thatDidNotMatch: 'Cela ne correspondait pas aux 4 derniers chiffres de votre carte. Veuillez réessayer.',
            throttled:
                'Vous avez saisi incorrectement les 4 derniers chiffres de votre carte Expensify trop de fois. Si vous êtes sûr que les chiffres sont corrects, veuillez contacter Concierge pour résoudre le problème. Sinon, réessayez plus tard.',
        },
    },
    getPhysicalCard: {
        header: 'Obtenir une carte physique',
        nameMessage: 'Entrez votre prénom et votre nom, car ils seront affichés sur votre carte.',
        legalName: 'Nom légal',
        legalFirstName: 'Prénom légal',
        legalLastName: 'Nom de famille légal',
        phoneMessage: 'Entrez votre numéro de téléphone.',
        phoneNumber: 'Numéro de téléphone',
        address: 'Adresse',
        addressMessage: 'Entrez votre adresse de livraison.',
        streetAddress: 'Adresse postale',
        city: 'Ville',
        state: 'État',
        zipPostcode: 'Code postal',
        country: 'Pays',
        confirmMessage: 'Veuillez confirmer vos informations ci-dessous.',
        estimatedDeliveryMessage: 'Votre carte physique arrivera dans 2 à 3 jours ouvrables.',
        next: 'Suivant',
        getPhysicalCard: 'Obtenir une carte physique',
        shipCard: "Carte d'expédition",
    },
    transferAmountPage: {
        transfer: ({amount}: TransferParams) => `Transfer${amount ? ` ${amount}` : ''}`,
        instant: 'Instantané (carte de débit)',
        instantSummary: ({rate, minAmount}: InstantSummaryParams) => `${rate}% de frais (${minAmount} minimum)`,
        ach: '1 à 3 jours ouvrables (Compte bancaire)',
        achSummary: 'Pas de frais',
        whichAccount: 'Quel compte ?',
        fee: 'Frais',
        transferSuccess: 'Transfert réussi !',
        transferDetailBankAccount: 'Votre argent devrait arriver dans les 1 à 3 jours ouvrables.',
        transferDetailDebitCard: 'Votre argent devrait arriver immédiatement.',
        failedTransfer: "Votre solde n'est pas entièrement réglé. Veuillez transférer vers un compte bancaire.",
        notHereSubTitle: 'Veuillez transférer votre solde depuis la page du portefeuille.',
        goToWallet: 'Aller au Portefeuille',
    },
    chooseTransferAccountPage: {
        chooseAccount: 'Choisir un compte',
    },
    paymentMethodList: {
        addPaymentMethod: 'Ajouter un mode de paiement',
        addNewDebitCard: 'Ajouter une nouvelle carte de débit',
        addNewBankAccount: 'Ajouter un nouveau compte bancaire',
        accountLastFour: 'Se terminant par',
        cardLastFour: 'Carte se terminant par',
        addFirstPaymentMethod: "Ajoutez un mode de paiement pour envoyer et recevoir des paiements directement dans l'application.",
        defaultPaymentMethod: 'Par défaut',
        bankAccountLastFour: ({lastFour}: BankAccountLastFourParams) => `Bank Account • ${lastFour}`,
    },
    preferencesPage: {
        appSection: {
            title: "Préférences de l'application",
        },
        testSection: {
            title: 'Tester les préférences',
            subtitle: "Paramètres pour aider à déboguer et tester l'application en staging.",
        },
        receiveRelevantFeatureUpdatesAndExpensifyNews: "Recevez des mises à jour de fonctionnalités pertinentes et des nouvelles d'Expensify",
        muteAllSounds: "Couper tous les sons d'Expensify",
    },
    priorityModePage: {
        priorityMode: 'Mode priorité',
        explainerText: 'Choisissez de #focus sur les discussions non lues et épinglées uniquement, ou affichez tout avec les discussions les plus récentes et épinglées en haut.',
        priorityModes: {
            default: {
                label: 'Plus récent',
                description: 'Afficher toutes les discussions triées par les plus récentes',
            },
            gsd: {
                label: '#focus',
                description: 'Afficher uniquement les non lus triés par ordre alphabétique',
            },
        },
    },
    reportDetailsPage: {
        inWorkspace: ({policyName}: ReportPolicyNameParams) => `dans ${policyName}`,
        generatingPDF: 'Génération du PDF',
        waitForPDF: 'Veuillez patienter pendant que nous générons le PDF',
        errorPDF: "Une erreur s'est produite lors de la tentative de génération de votre PDF.",
        generatedPDF: 'Votre rapport PDF a été généré !',
    },
    reportDescriptionPage: {
        roomDescription: 'Description de la chambre',
        roomDescriptionOptional: 'Description de la salle (facultatif)',
        explainerText: 'Définir une description personnalisée pour la salle.',
    },
    groupChat: {
        lastMemberTitle: 'Attention !',
        lastMemberWarning: 'Puisque vous êtes la dernière personne ici, partir rendra cette discussion inaccessible à tous les membres. Êtes-vous sûr de vouloir partir ?',
        defaultReportName: ({displayName}: ReportArchiveReasonsClosedParams) => `Discussion de groupe de ${displayName}`,
    },
    languagePage: {
        language: 'Langue',
        aiGenerated: 'Les traductions pour cette langue sont générées automatiquement et peuvent contenir des erreurs.',
    },
    themePage: {
        theme: 'Thème',
        themes: {
            dark: {
                label: 'Sombre',
            },
            light: {
                label: 'Lumière',
            },
            system: {
                label: "Utiliser les paramètres de l'appareil",
            },
        },
        chooseThemeBelowOrSync: 'Choisissez un thème ci-dessous ou synchronisez avec les paramètres de votre appareil.',
    },
    termsOfUse: {
        terms: `<muted-text-xs>En vous connectant, vous acceptez les <a href="${CONST.OLD_DOT_PUBLIC_URLS.TERMS_URL}">Conditions de service</a> et de <a href="${CONST.OLD_DOT_PUBLIC_URLS.PRIVACY_URL}">Confidentialité</a>.</muted-text-xs>`,
        license: `<muted-text-xs>Le transfert de fonds est assuré par ${CONST.WALLET.PROGRAM_ISSUERS.EXPENSIFY_PAYMENTS} (NMLS ID:2017010) conformément à ses <a href="${CONST.OLD_DOT_PUBLIC_URLS.LICENSES_URL}">licences</a>.</muted-text-xs>`,
    },
    validateCodeForm: {
        magicCodeNotReceived: "Vous n'avez pas reçu de code magique ?",
        enterAuthenticatorCode: "Veuillez entrer votre code d'authentification",
        enterRecoveryCode: 'Veuillez entrer votre code de récupération',
        requiredWhen2FAEnabled: "Requis lorsque l'authentification à deux facteurs est activée",
        requestNewCode: ({timeRemaining}: {timeRemaining: string}) => `Demander un nouveau code dans <a>${timeRemaining}</a>`,
        requestNewCodeAfterErrorOccurred: 'Demander un nouveau code',
        error: {
            pleaseFillMagicCode: 'Veuillez entrer votre code magique',
            incorrectMagicCode: 'Code magique incorrect ou invalide. Veuillez réessayer ou demander un nouveau code.',
            pleaseFillTwoFactorAuth: "Veuillez entrer votre code d'authentification à deux facteurs",
        },
    },
    passwordForm: {
        pleaseFillOutAllFields: 'Veuillez remplir tous les champs',
        pleaseFillPassword: 'Veuillez entrer votre mot de passe',
        pleaseFillTwoFactorAuth: 'Veuillez entrer votre code de double authentification',
        enterYourTwoFactorAuthenticationCodeToContinue: "Entrez votre code d'authentification à deux facteurs pour continuer",
        forgot: 'Oublié ?',
        requiredWhen2FAEnabled: "Requis lorsque l'authentification à deux facteurs est activée",
        error: {
            incorrectPassword: 'Mot de passe incorrect. Veuillez réessayer.',
            incorrectLoginOrPassword: 'Identifiant ou mot de passe incorrect. Veuillez réessayer.',
            incorrect2fa: "Code d'authentification à deux facteurs incorrect. Veuillez réessayer.",
            twoFactorAuthenticationEnabled:
                "Vous avez activé l'authentification à deux facteurs sur ce compte. Veuillez vous connecter en utilisant votre e-mail ou votre numéro de téléphone.",
            invalidLoginOrPassword: 'Identifiant ou mot de passe invalide. Veuillez réessayer ou réinitialiser votre mot de passe.',
            unableToResetPassword:
                "Nous n'avons pas pu changer votre mot de passe. Cela est probablement dû à un lien de réinitialisation de mot de passe expiré dans un ancien e-mail de réinitialisation de mot de passe. Nous vous avons envoyé un nouveau lien par e-mail afin que vous puissiez réessayer. Vérifiez votre boîte de réception et votre dossier de spam ; il devrait arriver dans quelques minutes.",
            noAccess: "Vous n'avez pas accès à cette application. Veuillez ajouter votre nom d'utilisateur GitHub pour obtenir l'accès.",
            accountLocked: 'Votre compte a été verrouillé après trop de tentatives infructueuses. Veuillez réessayer dans 1 heure.',
            fallback: 'Un problème est survenu. Veuillez réessayer plus tard.',
        },
    },
    loginForm: {
        phoneOrEmail: 'Téléphone ou e-mail',
        error: {
            invalidFormatEmailLogin: "L'email saisie est invalide. Veuillez corriger le format et réessayer.",
        },
        cannotGetAccountDetails: 'Impossible de récupérer les détails du compte. Veuillez essayer de vous reconnecter.',
        loginForm: 'Formulaire de connexion',
        notYou: ({user}: NotYouParams) => `Pas ${user} ?`,
    },
    onboarding: {
        welcome: 'Bienvenue !',
        welcomeSignOffTitleManageTeam:
            "Une fois que vous aurez terminé les tâches ci-dessus, nous pourrons explorer davantage de fonctionnalités comme les flux de travail d'approbation et les règles !",
        welcomeSignOffTitle: 'Ravi de vous rencontrer !',
        explanationModal: {
            title: 'Bienvenue sur Expensify',
            description:
                'Une application pour gérer vos dépenses professionnelles et personnelles à la vitesse de la conversation. Essayez-la et faites-nous savoir ce que vous en pensez. Beaucoup plus à venir !',
            secondaryDescription: "Pour revenir à Expensify Classic, il suffit d'appuyer sur votre photo de profil > Aller à Expensify Classic.",
        },
        getStarted: 'Commencer',
        whatsYourName: 'Quel est votre nom ?',
        peopleYouMayKnow: 'Des personnes que vous connaissez sont déjà ici ! Vérifiez votre e-mail pour les rejoindre.',
        workspaceYouMayJoin: ({domain, email}: WorkspaceYouMayJoin) => `Quelqu'un de ${domain} a déjà créé un espace de travail. Veuillez entrer le code magique envoyé à ${email}.`,
        joinAWorkspace: 'Rejoindre un espace de travail',
        listOfWorkspaces: 'Voici la liste des espaces de travail que vous pouvez rejoindre. Ne vous inquiétez pas, vous pouvez toujours les rejoindre plus tard si vous le préférez.',
        workspaceMemberList: ({employeeCount, policyOwner}: WorkspaceMemberList) => `${employeeCount} membre${employeeCount > 1 ? 's' : ''} • ${policyOwner}`,
        whereYouWork: 'Où travaillez-vous ?',
        errorSelection: 'Sélectionnez une option pour continuer',
        purpose: {
            title: "Que voulez-vous faire aujourd'hui ?",
            errorContinue: 'Veuillez appuyer sur continuer pour commencer la configuration.',
            errorBackButton: "Veuillez terminer les questions de configuration pour commencer à utiliser l'application.",
            [CONST.ONBOARDING_CHOICES.EMPLOYER]: 'Être remboursé par mon employeur',
            [CONST.ONBOARDING_CHOICES.MANAGE_TEAM]: 'Gérer les dépenses de mon équipe',
            [CONST.ONBOARDING_CHOICES.PERSONAL_SPEND]: 'Suivre et budgétiser les dépenses',
            [CONST.ONBOARDING_CHOICES.CHAT_SPLIT]: 'Discutez et partagez les dépenses avec des amis',
            [CONST.ONBOARDING_CHOICES.LOOKING_AROUND]: "Quelque chose d'autre",
        },
        employees: {
            title: "Combien d'employés avez-vous ?",
            [CONST.ONBOARDING_COMPANY_SIZE.MICRO]: '1-10 employés',
            [CONST.ONBOARDING_COMPANY_SIZE.SMALL]: '11-50 employés',
            [CONST.ONBOARDING_COMPANY_SIZE.MEDIUM_SMALL]: '51-100 employés',
            [CONST.ONBOARDING_COMPANY_SIZE.MEDIUM]: '101-1 000 employés',
            [CONST.ONBOARDING_COMPANY_SIZE.LARGE]: 'Plus de 1 000 employés',
        },
        accounting: {
            title: 'Utilisez-vous un logiciel de comptabilité ?',
            none: 'Aucun',
        },
        interestedFeatures: {
            title: 'Quelles fonctionnalités vous intéressent ?',
            featuresAlreadyEnabled: 'Votre espace de travail a déjà activé les éléments suivants :',
            featureYouMayBeInterestedIn: 'Activez des fonctionnalités supplémentaires qui pourraient vous intéresser :',
        },
        error: {
            requiredFirstName: 'Veuillez entrer votre prénom pour continuer',
        },
        workEmail: {
            title: 'Quelle est votre adresse e-mail professionnelle ?',
            subtitle: 'Expensify fonctionne mieux lorsque vous connectez votre e-mail professionnel.',
            explanationModal: {
                descriptionOne: 'Transférez à receipts@expensify.com pour numérisation',
                descriptionTwo: 'Rejoignez vos collègues qui utilisent déjà Expensify',
                descriptionThree: "Profitez d'une expérience plus personnalisée",
            },
            addWorkEmail: 'Ajouter un e-mail professionnel',
        },
        workEmailValidation: {
            title: 'Vérifiez votre adresse e-mail professionnelle',
            magicCodeSent: ({workEmail}: WorkEmailResendCodeParams) => `Veuillez entrer le code magique envoyé à ${workEmail}. Il devrait arriver dans une minute ou deux.`,
        },
        workEmailValidationError: {
            publicEmail: "Veuillez entrer une adresse e-mail professionnelle valide provenant d'un domaine privé, par exemple mitch@company.com.",
            offline: "Nous n'avons pas pu ajouter votre e-mail professionnel car vous semblez être hors ligne.",
        },
        mergeBlockScreen: {
            title: "Impossible d'ajouter l'email professionnel",
            subtitle: ({workEmail}: WorkEmailMergingBlockedParams) =>
                `Nous n'avons pas pu ajouter ${workEmail}. Veuillez réessayer plus tard dans les Paramètres ou discuter avec Concierge pour obtenir de l'aide.`,
        },
        tasks: {
            testDriveAdminTask: {
                title: ({testDriveURL}) => `Faites un [essai gratuit](${testDriveURL})`,
                description: ({testDriveURL}) =>
                    `[Faites une visite rapide du produit](${testDriveURL}) pour découvrir pourquoi Expensify est le moyen le plus rapide de gérer vos notes de frais.`,
            },
            testDriveEmployeeTask: {
                title: ({testDriveURL}) => `Faites un [essai gratuit](${testDriveURL})`,
                description: ({testDriveURL}) => `Essayez-nous avec un [essai gratuit](${testDriveURL}) et offrez à votre équipe *3 mois gratuits sur Expensify !*`,
            },
            addExpenseApprovalsTask: {
                title: 'Ajouter des validations de dépenses',
                description: ({workspaceMoreFeaturesLink}) =>
                    `*Ajoutez des validations de dépenses* pour examiner les dépenses de votre équipe et les garder sous contrôle.\n` +
                    '\n' +
                    `Voici comment faire :\n` +
                    '\n' +
                    '1. Allez dans *Espaces de travail*.\n' +
                    '2. Sélectionnez votre espace de travail.\n' +
                    '3. Cliquez sur *Plus de fonctionnalités*.\n' +
                    '4. Activez *Flux de travail*.\n' +
                    '5. Accédez à *Flux de travail* dans l’éditeur de l’espace de travail.\n' +
                    '6. Activez *Ajouter des validations*.\n' +
                    `7. Vous serez défini comme validateur des dépenses. Vous pourrez changer cela pour un autre administrateur après avoir invité votre équipe.\n` +
                    '\n' +
                    `[Aller à plus de fonctionnalités](${workspaceMoreFeaturesLink}).`,
            },
            createTestDriveAdminWorkspaceTask: {
                title: ({workspaceConfirmationLink}) => `[Créez](${workspaceConfirmationLink}) un espace de travail`,
                description: 'Créez un espace de travail et configurez les paramètres avec l’aide de votre spécialiste de configuration !',
            },
            createWorkspaceTask: {
                title: ({workspaceSettingsLink}) => `Créez un [espace de travail](${workspaceSettingsLink})`,
                description: ({workspaceSettingsLink}) =>
                    '*Créez un espace de travail* pour suivre les dépenses, scanner les reçus, discuter, et plus encore.\n\n' +
                    '1. Cliquez sur *Espaces de travail* > *Nouvel espace de travail*.\n\n' +
                    `*Votre nouvel espace est prêt !* [Voir maintenant](${workspaceSettingsLink}).`,
            },
            setupCategoriesTask: {
                title: ({workspaceCategoriesLink}) => `Configurez les [catégories](${workspaceCategoriesLink})`,
                description: ({workspaceCategoriesLink}) =>
                    '*Configurez les catégories* pour que votre équipe puisse coder les dépenses facilement.\n\n' +
                    '1. Cliquez sur *Espaces de travail*.\n' +
                    '3. Sélectionnez votre espace.\n' +
                    '4. Cliquez sur *Catégories*.\n' +
                    '5. Désactivez les catégories inutiles.\n' +
                    '6. Ajoutez vos propres catégories en haut à droite.\n\n' +
                    `[Accéder aux paramètres de catégories](${workspaceCategoriesLink}).\n\n` +
                    `![Configurer les catégories](${CONST.CLOUDFRONT_URL}/videos/walkthrough-categories-v2.mp4)`,
            },
            combinedTrackSubmitExpenseTask: {
                title: 'Soumettre une dépense',
                description:
                    '*Soumettez une dépense* en saisissant un montant ou en scannant un reçu.\n\n' +
                    `1. Cliquez sur le bouton ${CONST.CUSTOM_EMOJIS.GLOBAL_CREATE}.\n` +
                    '2. Choisissez *Créer une dépense*.\n' +
                    '3. Saisissez un montant ou scannez un reçu.\n' +
                    `4. Ajoutez l’email ou numéro de téléphone de votre responsable.\n` +
                    '5. Cliquez sur *Créer*.\n\n' +
                    'Et voilà, c’est fait !',
            },
            adminSubmitExpenseTask: {
                title: 'Soumettre une dépense',
                description:
                    '*Soumettez une dépense* en saisissant un montant ou en scannant un reçu.\n\n' +
                    `1. Cliquez sur le bouton ${CONST.CUSTOM_EMOJIS.GLOBAL_CREATE}.\n` +
                    '2. Choisissez *Créer une dépense*.\n' +
                    '3. Saisissez un montant ou scannez un reçu.\n' +
                    '4. Confirmez les détails.\n' +
                    '5. Cliquez sur *Créer*.\n\n' +
                    'Et voilà, c’est fait !',
            },
            trackExpenseTask: {
                title: 'Suivre une dépense',
                description:
                    '*Suivez une dépense* dans n’importe quelle devise, avec ou sans reçu.\n\n' +
                    `1. Cliquez sur le bouton ${CONST.CUSTOM_EMOJIS.GLOBAL_CREATE}.\n` +
                    '2. Choisissez *Créer une dépense*.\n' +
                    '3. Saisissez un montant ou scannez un reçu.\n' +
                    '4. Choisissez votre espace *personnel*.\n' +
                    '5. Cliquez sur *Créer*.\n\n' +
                    'Et voilà, aussi simple que ça.',
            },
            addAccountingIntegrationTask: {
                title: ({integrationName, workspaceAccountingLink}) =>
                    `Connecter${integrationName === CONST.ONBOARDING_ACCOUNTING_MAPPING.other ? '' : ' à'} [${integrationName === CONST.ONBOARDING_ACCOUNTING_MAPPING.other ? 'votre' : ''} ${integrationName}](${workspaceAccountingLink})`,
                description: ({integrationName, workspaceAccountingLink}) =>
                    `Connectez${integrationName === CONST.ONBOARDING_ACCOUNTING_MAPPING.other ? '-vous à votre' : '-vous à'} ${integrationName} pour automatiser le codage et la synchronisation des dépenses. La clôture mensuelle devient un jeu d’enfant.\n` +
                    '\n' +
                    '1. Cliquez sur *Paramètres*.\n' +
                    '2. Accédez à *Espaces de travail*.\n' +
                    '3. Sélectionnez votre espace.\n' +
                    '4. Cliquez sur *Comptabilité*.\n' +
                    `5. Trouvez ${integrationName}.\n` +
                    '6. Cliquez sur *Connecter*.\n\n' +
                    `${
                        integrationName && CONST.connectionsVideoPaths[integrationName]
                            ? `[Accéder à la comptabilité](${workspaceAccountingLink}).\n\n![Connecter ${integrationName}](${CONST.CLOUDFRONT_URL}/${CONST.connectionsVideoPaths[integrationName]})`
                            : `[Accéder à la comptabilité](${workspaceAccountingLink}).`
                    }`,
            },
            connectCorporateCardTask: {
                title: ({corporateCardLink}) => `Connecter [votre carte pro](${corporateCardLink})`,
                description: ({corporateCardLink}) =>
                    `Connectez votre carte pro pour importer et coder automatiquement les dépenses.\n\n` +
                    '1. Cliquez sur *Espaces de travail*.\n' +
                    '2. Sélectionnez votre espace.\n' +
                    '3. Cliquez sur *Cartes professionnelles*.\n' +
                    '4. Suivez les instructions pour connecter votre carte.\n\n' +
                    `[Accéder à la connexion carte pro](${corporateCardLink}).`,
            },
            inviteTeamTask: {
                title: ({workspaceMembersLink}) => `Invitez [votre équipe](${workspaceMembersLink})`,
                description: ({workspaceMembersLink}) =>
                    '*Invitez votre équipe* sur Expensify pour qu’ils commencent à suivre leurs dépenses dès aujourd’hui.\n\n' +
                    '1. Cliquez sur *Espaces de travail*.\n' +
                    '3. Sélectionnez votre espace.\n' +
                    '4. Cliquez sur *Membres* > *Inviter un membre*.\n' +
                    '5. Entrez des emails ou numéros de téléphone.\n' +
                    '6. Ajoutez un message personnalisé si vous le souhaitez !\n\n' +
                    `[Accéder aux membres](${workspaceMembersLink}).\n\n` +
                    `![Inviter votre équipe](${CONST.CLOUDFRONT_URL}/videos/walkthrough-invite_members-v2.mp4)`,
            },
            setupCategoriesAndTags: {
                title: ({workspaceCategoriesLink, workspaceTagsLink}) => `Configurer les [catégories](${workspaceCategoriesLink}) et [tags](${workspaceTagsLink})`,
                description: ({workspaceCategoriesLink, workspaceAccountingLink}) =>
                    '*Configurez les catégories et tags* pour aider votre équipe à coder les dépenses plus facilement.\n\n' +
                    `Importez-les automatiquement en [connectant votre logiciel comptable](${workspaceAccountingLink}), ou configurez-les manuellement dans les [paramètres de l’espace](${workspaceCategoriesLink}).`,
            },
            setupTagsTask: {
                title: ({workspaceTagsLink}) => `Configurer les [tags](${workspaceTagsLink})`,
                description: ({workspaceMoreFeaturesLink}) =>
                    'Utilisez les tags pour ajouter des détails comme projets, clients, emplacements et départements. Pour plusieurs niveaux de tags, passez au plan Control.\n\n' +
                    '1. Cliquez sur *Espaces de travail*.\n' +
                    '3. Sélectionnez votre espace.\n' +
                    '4. Cliquez sur *Fonctionnalités supplémentaires*.\n' +
                    '5. Activez *Tags*.\n' +
                    '6. Allez dans *Tags* dans l’éditeur.\n' +
                    '7. Cliquez sur *+ Ajouter un tag* pour en créer un.\n\n' +
                    `[Accéder aux fonctionnalités supplémentaires](${workspaceMoreFeaturesLink}).\n\n` +
                    `![Configurer les tags](${CONST.CLOUDFRONT_URL}/videos/walkthrough-tags-v2.mp4)`,
            },
            inviteAccountantTask: {
                title: ({workspaceMembersLink}) => `Invitez votre [comptable](${workspaceMembersLink})`,
                description: ({workspaceMembersLink}) =>
                    '*Invitez votre comptable* à collaborer dans votre espace de travail et à gérer les dépenses de votre entreprise.\n' +
                    '\n' +
                    '1. Cliquez sur *Espaces de travail*.\n' +
                    '2. Sélectionnez votre espace.\n' +
                    '3. Cliquez sur *Membres*.\n' +
                    '4. Cliquez sur *Inviter un membre*.\n' +
                    '5. Saisissez l’adresse e-mail de votre comptable.\n' +
                    '\n' +
                    `[Invitez votre comptable maintenant](${workspaceMembersLink}).`,
            },
            startChatTask: {
                title: 'Démarrer un chat',
                description:
                    '*Démarrez un chat* avec quelqu’un grâce à son email ou numéro.\n\n' +
                    `1. Cliquez sur le bouton ${CONST.CUSTOM_EMOJIS.GLOBAL_CREATE}.\n` +
                    '2. Choisissez *Démarrer un chat*.\n' +
                    '3. Entrez un email ou numéro de téléphone.\n\n' +
                    'S’ils ne sont pas encore sur Expensify, une invitation sera envoyée automatiquement.\n\n' +
                    'Chaque chat devient aussi un email ou SMS auquel ils peuvent répondre.',
            },
            splitExpenseTask: {
                title: 'Partager une dépense',
                description:
                    '*Partagez une dépense* avec une ou plusieurs personnes.\n\n' +
                    `1. Cliquez sur le bouton ${CONST.CUSTOM_EMOJIS.GLOBAL_CREATE}.\n` +
                    '2. Choisissez *Démarrer un chat*.\n' +
                    '3. Entrez des emails ou numéros de téléphone.\n' +
                    '4. Cliquez sur le bouton gris *+* > *Partager une dépense*.\n' +
                    '5. Créez la dépense : *Manuelle*, *Scan*, ou *Distance*.\n\n' +
                    'Ajoutez plus de détails si vous le souhaitez, ou envoyez simplement. On vous rembourse vite !',
            },
            reviewWorkspaceSettingsTask: {
                title: ({workspaceSettingsLink}) => `Vérifiez les [paramètres de l’espace](${workspaceSettingsLink})`,
                description: ({workspaceSettingsLink}) =>
                    'Voici comment vérifier et mettre à jour vos paramètres :\n' +
                    '1. Cliquez sur Espaces de travail.\n' +
                    '2. Sélectionnez votre espace de travail.\n' +
                    '3. Vérifiez et mettez à jour vos paramètres.\n' +
                    `[Accéder à votre espace de travail.](${workspaceSettingsLink})`,
            },
            createReportTask: {
                title: 'Créer votre premier rapport',
                description:
                    'Voici comment créer un rapport :\n\n' +
                    `1. Cliquez sur le bouton ${CONST.CUSTOM_EMOJIS.GLOBAL_CREATE}.\n` +
                    '2. Choisissez *Créer un rapport*.\n' +
                    '3. Cliquez sur *Ajouter une dépense*.\n' +
                    '4. Ajoutez votre première dépense.\n\n' +
                    'Et voilà !',
            },
        } satisfies Record<string, Pick<OnboardingTask, 'title' | 'description'>>,
        testDrive: {
            name: ({testDriveURL}: {testDriveURL?: string}) => (testDriveURL ? `Faites un [essai gratuit](${testDriveURL})` : 'Faites un essai gratuit'),
            embeddedDemoIframeTitle: 'Essai Gratuit',
            employeeFakeReceipt: {
                description: 'Mon reçu de test !',
            },
        },
        messages: {
            onboardingEmployerOrSubmitMessage: 'Se faire rembourser est aussi simple que d’envoyer un message. Voici les bases.',
            onboardingPersonalSpendMessage: 'Voici comment suivre vos dépenses en quelques clics.',
            onboardingManageTeamMessage: ({hasIntroSelected}: {hasIntroSelected: boolean}) =>
                hasIntroSelected
                    ? '# Votre essai gratuit a commencé ! Configurons tout cela.\n👋 Bonjour, je suis votre spécialiste de configuration Expensify. Maintenant que vous avez créé un espace de travail, profitez pleinement de votre essai gratuit de 30 jours en suivant les étapes ci-dessous.'
                    : '# Votre essai gratuit a commencé ! Configurons tout cela.\n👋 Bonjour, je suis votre spécialiste de configuration Expensify. J’ai déjà créé un espace de travail pour vous aider à gérer les reçus et dépenses de votre équipe. Pour profiter pleinement de votre essai gratuit de 30 jours, suivez simplement les étapes de configuration ci-dessous.',
            onboardingTrackWorkspaceMessage:
                '# Configurons votre espace\n👋 Je suis là pour vous aider ! J’ai personnalisé votre espace pour les entrepreneurs individuels et entreprises similaires. Vous pouvez le modifier via le lien ci-dessous.\n\nVoici comment suivre vos dépenses rapidement :',
            onboardingChatSplitMessage: 'Partager des dépenses entre amis est aussi simple qu’un message. Voici comment faire.',
            onboardingAdminMessage: 'Apprenez à gérer l’espace de votre équipe en tant qu’admin et soumettez vos propres dépenses.',
            onboardingLookingAroundMessage:
                'Expensify est surtout connu pour les dépenses, les voyages et les cartes pro, mais ce n’est pas tout. Dites-moi ce qui vous intéresse et je vous guiderai.',
            onboardingTestDriveReceiverMessage: '*Vous avez droit à 3 mois gratuits ! Lancez-vous ci-dessous.*',
        },
        workspace: {
            title: 'Restez organisé avec un espace de travail',
            subtitle: 'Débloquez des outils puissants pour simplifier la gestion de vos dépenses, le tout en un seul endroit. Avec un espace de travail, vous pouvez :',
            explanationModal: {
                descriptionOne: 'Suivre et organiser les reçus',
                descriptionTwo: 'Catégoriser et étiqueter les dépenses',
                descriptionThree: 'Créer et partager des rapports',
            },
            price: "Essayez-le gratuitement pendant 30 jours, puis passez à l'abonnement pour seulement <strong>5 $/mois</strong>.",
            createWorkspace: 'Créer un espace de travail',
        },
        confirmWorkspace: {
            title: "Confirmer l'espace de travail",
            subtitle:
                'Créez un espace de travail pour suivre les reçus, rembourser les dépenses, gérer les voyages, créer des rapports, et plus encore — tout à la vitesse de la discussion.',
        },
        inviteMembers: {
            title: 'Inviter des membres',
            subtitle: 'Gérez et partagez vos dépenses avec un comptable ou créez un groupe de voyage avec des amis.',
        },
    },
    featureTraining: {
        doNotShowAgain: 'Ne plus me montrer ceci',
    },
    personalDetails: {
        error: {
            containsReservedWord: 'Le nom ne peut pas contenir les mots Expensify ou Concierge',
            hasInvalidCharacter: 'Le nom ne peut pas contenir de virgule ou de point-virgule',
            requiredFirstName: 'Le prénom ne peut pas être vide',
        },
    },
    privatePersonalDetails: {
        enterLegalName: 'Quel est votre nom légal ?',
        enterDateOfBirth: 'Quelle est votre date de naissance ?',
        enterAddress: 'Quelle est votre adresse ?',
        enterPhoneNumber: 'Quel est votre numéro de téléphone ?',
        personalDetails: 'Détails personnels',
        privateDataMessage: 'Ces détails sont utilisés pour les voyages et les paiements. Ils ne sont jamais affichés sur votre profil public.',
        legalName: 'Nom légal',
        legalFirstName: 'Prénom légal',
        legalLastName: 'Nom de famille légal',
        address: 'Adresse',
        error: {
            dateShouldBeBefore: ({dateString}: DateShouldBeBeforeParams) => `La date doit être avant ${dateString}`,
            dateShouldBeAfter: ({dateString}: DateShouldBeAfterParams) => `La date doit être après ${dateString}`,
            hasInvalidCharacter: 'Le nom ne peut inclure que des caractères latins.',
            incorrectZipFormat: ({zipFormat}: IncorrectZipFormatParams = {}) => `Format de code postal incorrect${zipFormat ? `Format acceptable : ${zipFormat}` : ''}`,
            invalidPhoneNumber: `Veuillez vous assurer que le numéro de téléphone est valide (par exemple, ${CONST.EXAMPLE_PHONE_NUMBER})`,
        },
    },
    resendValidationForm: {
        linkHasBeenResent: 'Le lien a été renvoyé',
        weSentYouMagicSignInLink: ({login, loginType}: WeSentYouMagicSignInLinkParams) =>
            `J'ai envoyé un lien magique de connexion à ${login}. Veuillez vérifier votre ${loginType} pour vous connecter.`,
        resendLink: 'Renvoyer le lien',
    },
    unlinkLoginForm: {
        toValidateLogin: ({primaryLogin, secondaryLogin}: ToValidateLoginParams) =>
            `Pour valider ${secondaryLogin}, veuillez renvoyer le code magique depuis les Paramètres du compte de ${primaryLogin}.`,
        noLongerHaveAccess: ({primaryLogin}: NoLongerHaveAccessParams) => `Si vous n'avez plus accès à ${primaryLogin}, veuillez dissocier vos comptes.`,
        unlink: 'Dissocier',
        linkSent: 'Lien envoyé !',
        successfullyUnlinkedLogin: 'Connexion secondaire dissociée avec succès !',
    },
    emailDeliveryFailurePage: {
        ourEmailProvider: ({login}: OurEmailProviderParams) =>
            `Notre fournisseur de messagerie a temporairement suspendu les emails vers ${login} en raison de problèmes de livraison. Pour débloquer votre connexion, veuillez suivre ces étapes :`,
        confirmThat: ({login}: ConfirmThatParams) =>
            `<strong>Confirmez que ${login} est orthographié correctement et qu'il s'agit d'une adresse e-mail réelle et valide.</strong> Les alias d'e-mail tels que "expenses@domain.com" doivent avoir accès à leur propre boîte de réception pour être un identifiant Expensify valide.`,
        ensureYourEmailClient: `<strong>Assurez-vous que votre client de messagerie autorise les emails de expensify.com.</strong> Vous trouverez des instructions sur la manière de réaliser cette étape <a href="${CONST.SET_NOTIFICATION_LINK}">ici</a> mais vous aurez peut-être besoin de l'aide de votre service informatique pour configurer vos paramètres de messagerie.`,
        onceTheAbove: `Une fois les étapes ci-dessus terminées, veuillez contacter <a href="mailto:${CONST.EMAIL.CONCIERGE}">${CONST.EMAIL.CONCIERGE}</a> pour débloquer votre connexion.`,
    },
    smsDeliveryFailurePage: {
        smsDeliveryFailureMessage: ({login}: OurEmailProviderParams) =>
            `Nous n'avons pas pu livrer les messages SMS à ${login}, nous l'avons donc suspendu temporairement. Veuillez essayer de valider votre numéro :`,
        validationSuccess: 'Votre numéro a été validé ! Cliquez ci-dessous pour envoyer un nouveau code de connexion magique.',
        validationFailed: ({
            timeData,
        }: {
            timeData?: {
                days?: number;
                hours?: number;
                minutes?: number;
            } | null;
        }) => {
            if (!timeData) {
                return 'Veuillez patienter un moment avant de réessayer.';
            }
            const timeParts = [];
            if (timeData.days) {
                timeParts.push(`${timeData.days} ${timeData.days === 1 ? 'jour' : 'jours'}`);
            }
            if (timeData.hours) {
                timeParts.push(`${timeData.hours} ${timeData.hours === 1 ? 'heure' : 'heures'}`);
            }
            if (timeData.minutes) {
                timeParts.push(`${timeData.minutes} ${timeData.minutes === 1 ? 'minute' : 'minutes'}`);
            }
            let timeText = '';
            if (timeParts.length === 1) {
                timeText = timeParts.at(0) ?? '';
            } else if (timeParts.length === 2) {
                timeText = `${timeParts.at(0)} and ${timeParts.at(1)}`;
            } else if (timeParts.length === 3) {
                timeText = `${timeParts.at(0)}, ${timeParts.at(1)}, and ${timeParts.at(2)}`;
            }
            return `Patientez un peu ! Vous devez attendre ${timeText} avant de réessayer de valider votre numéro.`;
        },
    },
    welcomeSignUpForm: {
        join: 'Rejoindre',
    },
    detailsPage: {
        localTime: 'Heure locale',
    },
    newChatPage: {
        startGroup: 'Démarrer un groupe',
        addToGroup: 'Ajouter au groupe',
    },
    yearPickerPage: {
        year: 'Année',
        selectYear: 'Veuillez sélectionner une année',
    },
    focusModeUpdateModal: {
        title: 'Bienvenue en mode #focus !',
        prompt: 'Restez au courant des choses en ne voyant que les discussions non lues ou celles qui nécessitent votre attention. Ne vous inquiétez pas, vous pouvez changer cela à tout moment dans',
        settings: 'paramètres',
    },
    notFound: {
        chatYouLookingForCannotBeFound: 'Le chat que vous recherchez est introuvable.',
        getMeOutOfHere: "Sortez-moi d'ici",
        iouReportNotFound: 'Les détails de paiement que vous recherchez ne peuvent pas être trouvés.',
        notHere: "Hmm... ce n'est pas là.",
        pageNotFound: 'Oups, cette page est introuvable',
        noAccess: "Ce chat ou cette dépense a peut-être été supprimé ou vous n'y avez pas accès.\n\nPour toute question, veuillez contacter concierge@expensify.com",
        goBackHome: "Retourner à la page d'accueil",
        commentYouLookingForCannotBeFound: 'Le commentaire que vous recherchez est introuvable. Retournez à la discussion',
        contactConcierge: 'Pour toute question, veuillez contacter concierge@expensify.com',
        goToChatInstead: 'Allez plutôt dans la discussion.',
    },
    errorPage: {
        title: ({isBreakLine}: {isBreakLine: boolean}) => `Oups... ${isBreakLine ? '\n' : ''}Quelque chose a mal tourné`,
        subtitle: "Votre demande n'a pas pu être complétée. Veuillez réessayer plus tard.",
    },
    setPasswordPage: {
        enterPassword: 'Entrez un mot de passe',
        setPassword: 'Définir le mot de passe',
        newPasswordPrompt: 'Votre mot de passe doit comporter au moins 8 caractères, 1 lettre majuscule, 1 lettre minuscule et 1 chiffre.',
        passwordFormTitle: 'Bienvenue dans le nouveau Expensify ! Veuillez définir votre mot de passe.',
        passwordNotSet: "Nous n'avons pas pu définir votre nouveau mot de passe. Nous vous avons envoyé un nouveau lien pour réessayer.",
        setPasswordLinkInvalid: 'Ce lien de réinitialisation de mot de passe est invalide ou a expiré. Un nouveau vous attend dans votre boîte de réception !',
        validateAccount: 'Vérifier le compte',
    },
    statusPage: {
        status: 'Statut',
        statusExplanation: 'Ajoutez un emoji pour donner à vos collègues et amis un moyen facile de savoir ce qui se passe. Vous pouvez également ajouter un message si vous le souhaitez !',
        today: "Aujourd'hui",
        clearStatus: 'Effacer le statut',
        save: 'Enregistrer',
        message: 'Message',
        timePeriods: {
            never: 'Never',
            thirtyMinutes: '30 minutes',
            oneHour: '1 heure',
            afterToday: "Aujourd'hui",
            afterWeek: 'Une semaine',
            custom: 'Custom',
        },
        untilTomorrow: 'À demain',
        untilTime: ({time}: UntilTimeParams) => `Jusqu'à ${time}`,
        date: 'Date',
        time: 'Temps',
        clearAfter: 'Effacer après',
        whenClearStatus: 'Quand devrions-nous effacer votre statut ?',
        vacationDelegate: 'Délégué de vacances',
        setVacationDelegate: `Définissez un délégué de vacances pour approuver les rapports en votre absence.`,
        vacationDelegateError: 'Une erreur est survenue lors de la mise à jour de votre délégué de vacances.',
        asVacationDelegate: ({nameOrEmail: managerName}: VacationDelegateParams) => `en tant que délégué de vacances de ${managerName}`,
        toAsVacationDelegate: ({submittedToName, vacationDelegateName}: SubmittedToVacationDelegateParams) =>
            `à ${submittedToName} en tant que délégué de vacances de ${vacationDelegateName}`,
        vacationDelegateWarning: ({nameOrEmail}: VacationDelegateParams) =>
            `Vous assignez ${nameOrEmail} en tant que délégué de vacances. Il/elle n'est pas encore présent(e) dans tous vos espaces de travail. Si vous choisissez de continuer, un e-mail sera envoyé à tous les administrateurs de vos espaces pour l’ajouter.`,
    },
    stepCounter: ({step, total, text}: StepCounterParams) => {
        let result = `Étape ${step}`;
        if (total) {
            result = `${result} of ${total}`;
        }
        if (text) {
            result = `${result}: ${text}`;
        }
        return result;
    },
    bankAccount: {
        bankInfo: 'Infos bancaires',
        confirmBankInfo: 'Confirmer les informations bancaires',
        manuallyAdd: 'Ajoutez manuellement votre compte bancaire',
        letsDoubleCheck: 'Vérifions que tout est correct.',
        accountEnding: 'Compte se terminant par',
        thisBankAccount: 'Ce compte bancaire sera utilisé pour les paiements professionnels sur votre espace de travail.',
        accountNumber: 'Numéro de compte',
        routingNumber: "Numéro d'acheminement",
        chooseAnAccountBelow: 'Choisissez un compte ci-dessous',
        addBankAccount: 'Ajouter un compte bancaire',
        chooseAnAccount: 'Choisissez un compte',
        connectOnlineWithPlaid: 'Connectez-vous à votre banque',
        connectManually: 'Connecter manuellement',
        desktopConnection: 'Remarque : Pour vous connecter à Chase, Wells Fargo, Capital One ou Bank of America, veuillez cliquer ici pour terminer ce processus dans un navigateur.',
        yourDataIsSecure: 'Vos données sont sécurisées',
        toGetStarted:
            'Ajoutez un compte bancaire pour rembourser les dépenses, émettre des cartes Expensify, collecter les paiements de factures et payer les factures, le tout depuis un seul endroit.',
        plaidBodyCopy: "Offrez à vos employés un moyen plus simple de payer - et d'être remboursés - pour les dépenses de l'entreprise.",
        checkHelpLine: 'Votre numéro de routage et votre numéro de compte se trouvent sur un chèque pour le compte.',
        hasPhoneLoginError: ({contactMethodRoute}: ContactMethodParams) =>
            `Pour connecter un compte bancaire, veuillez <a href="${contactMethodRoute}">ajoutez un e-mail comme identifiant principal</a> et réessayez. Vous pouvez ajouter votre numéro de téléphone comme connexion secondaire.`,
        hasBeenThrottledError: "Une erreur s'est produite lors de l'ajout de votre compte bancaire. Veuillez attendre quelques minutes et réessayer.",
        hasCurrencyError: ({workspaceRoute}: WorkspaceRouteParams) =>
            `Oups ! Il semble que la devise de votre espace de travail soit différente de l'USD. Pour continuer, veuillez aller sur <a href="${workspaceRoute}">vos paramètres d'espace de travail</a> pour le régler sur USD et réessayer.`,
        error: {
            youNeedToSelectAnOption: 'Veuillez sélectionner une option pour continuer',
            noBankAccountAvailable: "Désolé, aucun compte bancaire n'est disponible.",
            noBankAccountSelected: 'Veuillez choisir un compte',
            taxID: "Veuillez entrer un numéro d'identification fiscale valide",
            website: 'Veuillez entrer un site web valide',
            zipCode: `Veuillez entrer un code postal valide en utilisant le format : ${CONST.COUNTRY_ZIP_REGEX_DATA.US.samples}`,
            phoneNumber: 'Veuillez entrer un numéro de téléphone valide',
            email: 'Veuillez entrer une adresse e-mail valide',
            companyName: "Veuillez entrer un nom d'entreprise valide",
            addressCity: 'Veuillez entrer une ville valide',
            addressStreet: 'Veuillez entrer une adresse de rue valide',
            addressState: 'Veuillez sélectionner un état valide',
            incorporationDateFuture: "La date d'incorporation ne peut pas être dans le futur.",
            incorporationState: 'Veuillez sélectionner un état valide',
            industryCode: 'Veuillez entrer un code de classification industrielle valide à six chiffres',
            restrictedBusiness: "Veuillez confirmer que l'entreprise ne figure pas sur la liste des entreprises restreintes.",
            routingNumber: "Veuillez entrer un numéro d'acheminement valide",
            accountNumber: 'Veuillez entrer un numéro de compte valide',
            routingAndAccountNumberCannotBeSame: 'Les numéros de routage et de compte ne peuvent pas correspondre.',
            companyType: "Veuillez sélectionner un type d'entreprise valide",
            tooManyAttempts:
                "En raison d'un nombre élevé de tentatives de connexion, cette option a été désactivée pendant 24 heures. Veuillez réessayer plus tard ou entrer les détails manuellement à la place.",
            address: 'Veuillez entrer une adresse valide',
            dob: 'Veuillez sélectionner une date de naissance valide',
            age: 'Doit avoir plus de 18 ans',
            ssnLast4: 'Veuillez entrer les 4 derniers chiffres valides du SSN',
            firstName: 'Veuillez entrer un prénom valide',
            lastName: 'Veuillez entrer un nom de famille valide',
            noDefaultDepositAccountOrDebitCardAvailable: 'Veuillez ajouter un compte de dépôt par défaut ou une carte de débit',
            validationAmounts: 'Les montants de validation que vous avez saisis sont incorrects. Veuillez vérifier votre relevé bancaire et réessayer.',
            fullName: 'Veuillez entrer un nom complet valide',
            ownershipPercentage: 'Veuillez entrer un nombre en pourcentage valide',
            deletePaymentBankAccount:
                'Ce compte bancaire ne peut pas être supprimé car il est utilisé pour les paiements par carte Expensify. Si vous souhaitez toujours supprimer ce compte, veuillez contacter le Concierge.',
        },
    },
    addPersonalBankAccount: {
        countrySelectionStepHeader: 'Où se trouve votre compte bancaire ?',
        accountDetailsStepHeader: 'Quels sont les détails de votre compte ?',
        accountTypeStepHeader: 'Quel type de compte est-ce ?',
        bankInformationStepHeader: 'Quelles sont vos coordonnées bancaires ?',
        accountHolderInformationStepHeader: 'Quelles sont les informations du titulaire du compte ?',
        howDoWeProtectYourData: 'Comment protégeons-nous vos données ?',
        currencyHeader: 'Quelle est la devise de votre compte bancaire ?',
        confirmationStepHeader: 'Vérifiez vos informations.',
        confirmationStepSubHeader: 'Vérifiez les détails ci-dessous et cochez la case des conditions pour confirmer.',
    },
    addPersonalBankAccountPage: {
        enterPassword: 'Entrez le mot de passe Expensify',
        alreadyAdded: 'Ce compte a déjà été ajouté.',
        chooseAccountLabel: 'Compte',
        successTitle: 'Compte bancaire personnel ajouté !',
        successMessage: 'Félicitations, votre compte bancaire est configuré et prêt à recevoir des remboursements.',
    },
    attachmentView: {
        unknownFilename: 'Nom de fichier inconnu',
        passwordRequired: 'Veuillez entrer un mot de passe',
        passwordIncorrect: 'Mot de passe incorrect. Veuillez réessayer.',
        failedToLoadPDF: 'Échec du chargement du fichier PDF',
        pdfPasswordForm: {
            title: 'PDF protégé par mot de passe',
            infoText: 'Ce PDF est protégé par un mot de passe.',
            beforeLinkText: "S'il vous plaît",
            linkText: 'entrez le mot de passe',
            afterLinkText: 'pour le voir.',
            formLabel: 'Voir le PDF',
        },
        attachmentNotFound: 'Pièce jointe introuvable',
        retry: 'Réessayer',
    },
    messages: {
        errorMessageInvalidPhone: `Veuillez entrer un numéro de téléphone valide sans parenthèses ni tirets. Si vous êtes en dehors des États-Unis, veuillez inclure votre indicatif de pays (par exemple, ${CONST.EXAMPLE_PHONE_NUMBER}).`,
        errorMessageInvalidEmail: 'E-mail invalide',
        userIsAlreadyMember: ({login, name}: UserIsAlreadyMemberParams) => `${login} est déjà membre de ${name}`,
    },
    onfidoStep: {
        acceptTerms: "En continuant avec la demande d'activation de votre Expensify Wallet, vous confirmez que vous avez lu, compris et accepté",
        facialScan: "Politique et autorisation de scan facial d'Onfido",
        tryAgain: 'Réessayez',
        verifyIdentity: "Vérifier l'identité",
        letsVerifyIdentity: 'Vérifions votre identité',
        butFirst: `Mais d'abord, les choses ennuyeuses. Lisez les termes juridiques à l'étape suivante et cliquez sur "Accepter" lorsque vous êtes prêt.`,
        genericError: "Une erreur s'est produite lors du traitement de cette étape. Veuillez réessayer.",
        cameraPermissionsNotGranted: "Activer l'accès à la caméra",
        cameraRequestMessage: "Nous avons besoin d'accéder à votre appareil photo pour compléter la vérification de votre compte bancaire. Veuillez l'activer via Réglages > New Expensify.",
        microphonePermissionsNotGranted: "Activer l'accès au microphone",
        microphoneRequestMessage: "Nous avons besoin d'accéder à votre microphone pour terminer la vérification de votre compte bancaire. Veuillez l'activer via Paramètres > New Expensify.",
        originalDocumentNeeded: "Veuillez télécharger une image originale de votre pièce d'identité plutôt qu'une capture d'écran ou une image numérisée.",
        documentNeedsBetterQuality:
            "Votre pièce d'identité semble être endommagée ou avoir des caractéristiques de sécurité manquantes. Veuillez télécharger une image originale d'une pièce d'identité non endommagée et entièrement visible.",
        imageNeedsBetterQuality:
            "Il y a un problème avec la qualité de l'image de votre pièce d'identité. Veuillez télécharger une nouvelle image où l'ensemble de votre pièce d'identité est clairement visible.",
        selfieIssue: 'Il y a un problème avec votre selfie/vidéo. Veuillez télécharger un selfie/vidéo en direct.',
        selfieNotMatching: "Votre selfie/vidéo ne correspond pas à votre pièce d'identité. Veuillez télécharger un nouveau selfie/vidéo où votre visage est clairement visible.",
        selfieNotLive: 'Votre selfie/vidéo ne semble pas être une photo/vidéo en direct. Veuillez télécharger un selfie/vidéo en direct.',
    },
    additionalDetailsStep: {
        headerTitle: 'Détails supplémentaires',
        helpText: "Nous devons confirmer les informations suivantes avant que vous puissiez envoyer et recevoir de l'argent depuis votre portefeuille.",
        helpTextIdologyQuestions: 'Nous devons vous poser encore quelques questions pour terminer la validation de votre identité.',
        helpLink: 'En savoir plus sur pourquoi nous en avons besoin.',
        legalFirstNameLabel: 'Prénom légal',
        legalMiddleNameLabel: 'Deuxième prénom légal',
        legalLastNameLabel: 'Nom de famille légal',
        selectAnswer: 'Veuillez sélectionner une réponse pour continuer',
        ssnFull9Error: 'Veuillez entrer un numéro de sécurité sociale valide à neuf chiffres',
        needSSNFull9: 'Nous rencontrons des difficultés pour vérifier votre SSN. Veuillez entrer les neuf chiffres complets de votre SSN.',
        weCouldNotVerify: "Nous n'avons pas pu vérifier",
        pleaseFixIt: 'Veuillez corriger ces informations avant de continuer.',
        failedKYCTextBefore: "Nous n'avons pas pu vérifier votre identité. Veuillez réessayer plus tard ou contacter",
        failedKYCTextAfter: 'si vous avez des questions.',
    },
    termsStep: {
        headerTitle: 'Conditions et frais',
        headerTitleRefactor: 'Frais et conditions',
        haveReadAndAgreePlain: "J'ai lu et j'accepte de recevoir des divulgations électroniques.",
        haveReadAndAgree: `J'ai lu et j'accepte de recevoir des <a href="${CONST.ELECTRONIC_DISCLOSURES_URL}">divulgations électroniques</a>.`,
        agreeToThePlain: "J'accepte l'accord sur le respect de la vie privée et le Wallet.",
        agreeToThe: ({walletAgreementUrl}: WalletAgreementParams) =>
            `J'accepte l'accord sur le respect de la <a href="${CONST.OLD_DOT_PUBLIC_URLS.PRIVACY_URL}">vie privée</a> et le <a href="${walletAgreementUrl}">Wallet</a>.`,
        enablePayments: 'Activer les paiements',
        monthlyFee: 'Frais mensuel',
        inactivity: 'Inactivité',
        noOverdraftOrCredit: 'Pas de fonctionnalité de découvert/crédit.',
        electronicFundsWithdrawal: 'Retrait de fonds électronique',
        standard: 'Standard',
        reviewTheFees: "Jetez un coup d'œil à certains frais.",
        checkTheBoxes: 'Veuillez cocher les cases ci-dessous.',
        agreeToTerms: 'Acceptez les conditions et vous serez prêt à partir !',
        shortTermsForm: {
            expensifyPaymentsAccount: ({walletProgram}: WalletProgramParams) => `Le portefeuille Expensify est émis par ${walletProgram}.`,
            perPurchase: 'Par achat',
            atmWithdrawal: 'Retrait au distributeur automatique',
            cashReload: 'Recharge en espèces',
            inNetwork: 'dans le réseau',
            outOfNetwork: 'hors réseau',
            atmBalanceInquiry: 'Demande de solde au distributeur automatique (dans le réseau ou hors réseau)',
            customerService: 'Service client (agent automatisé ou en direct)',
            inactivityAfterTwelveMonths: 'Inactivité (après 12 mois sans transactions)',
            weChargeOneFee: "Nous facturons 1 autre type de frais. Il s'agit de :",
            fdicInsurance: "Vos fonds sont éligibles à l'assurance FDIC.",
            generalInfo: `Pour des informations générales sur les comptes prépayés, visitez <a href="${CONST.CFPB_PREPAID_URL}">${CONST.TERMS.CFPB_PREPAID}</a>.`,
            conditionsDetails: `Pour connaître les détails et les conditions de tous les frais et services, consultez le site <a href="${CONST.FEES_URL}">${CONST.FEES_URL}</a> ou appelez le +1 833-400-0904.`,
            electronicFundsWithdrawalInstant: 'Retrait de fonds électronique (instantané)',
            electronicFundsInstantFeeMin: ({amount}: TermsParams) => `(min ${amount})`,
        },
        longTermsForm: {
            listOfAllFees: 'Une liste de tous les frais du portefeuille Expensify',
            typeOfFeeHeader: 'Tous les frais',
            feeAmountHeader: 'Montant',
            moreDetailsHeader: 'Détails',
            openingAccountTitle: "Ouverture d'un compte",
            openingAccountDetails: "Il n'y a pas de frais pour ouvrir un compte.",
            monthlyFeeDetails: "Il n'y a pas de frais mensuels.",
            customerServiceTitle: 'Service client',
            customerServiceDetails: "Il n'y a pas de frais de service client.",
            inactivityDetails: "Il n'y a pas de frais d'inactivité.",
            sendingFundsTitle: 'Envoi de fonds à un autre titulaire de compte',
            sendingFundsDetails: "Il n'y a pas de frais pour envoyer des fonds à un autre titulaire de compte en utilisant votre solde, votre compte bancaire ou votre carte de débit.",
            electronicFundsStandardDetails:
                "Il n'y a pas de frais pour transférer des fonds de votre Portefeuille Expensify vers votre compte bancaire en utilisant l'option standard. Ce transfert est généralement effectué dans un délai de 1 à 3 jours ouvrables.",
            electronicFundsInstantDetails: ({percentage, amount}: ElectronicFundsParams) =>
                "Il y a des frais pour transférer des fonds de votre Portefeuille Expensify à votre carte de débit liée en utilisant l'option de transfert instantané." +
                ` Ce transfert s'effectue généralement en quelques minutes. Les frais s'élèvent à ${percentage}% du montant du transfert (avec un minimum de ${amount}).`,
            fdicInsuranceBancorp: ({amount}: TermsParams) =>
                `Vos fonds sont éligibles à l'assurance FDIC. Vos fonds seront conservés ou transférés à ${CONST.WALLET.PROGRAM_ISSUERS.BANCORP_BANK}, une institution assurée par le FDIC.` +
                ` Une fois sur place, vos fonds sont assurés à hauteur de ${amount} par la FDIC en cas de faillite de ${CONST.WALLET.PROGRAM_ISSUERS.BANCORP_BANK}, si les conditions spécifiques d'assurance-dépôt sont remplies et si votre carte est enregistrée.` +
                ` Voir ${CONST.TERMS.FDIC_PREPAID} pour plus de détails.`,
            contactExpensifyPayments: `Contactez ${CONST.WALLET.PROGRAM_ISSUERS.EXPENSIFY_PAYMENTS} en appelant le +1 833-400-0904, par courriel à ${CONST.EMAIL.CONCIERGE} ou en vous connectant à ${CONST.NEW_EXPENSIFY_URL}.`,
            generalInformation: `Pour des informations générales sur les comptes prépayés, visitez ${CONST.TERMS.CFPB_PREPAID}. Si vous avez une plainte à formuler au sujet d'un compte prépayé, appelez le Consumer Financial Protection Bureau au 1-855-411-2372 ou visitez ${CONST.TERMS.CFPB_COMPLAINT}.`,
            printerFriendlyView: 'Voir la version imprimable',
            automated: 'Automatisé',
            liveAgent: 'Agent en direct',
            instant: 'Instantané',
            electronicFundsInstantFeeMin: ({amount}: TermsParams) => `Min ${amount}`,
        },
    },
    activateStep: {
        headerTitle: 'Activer les paiements',
        activatedTitle: 'Portefeuille activé !',
        activatedMessage: 'Félicitations, votre portefeuille est configuré et prêt à effectuer des paiements.',
        checkBackLaterTitle: 'Juste une minute...',
        checkBackLaterMessage: 'Nous examinons toujours vos informations. Veuillez revenir plus tard.',
        continueToPayment: 'Continuer vers le paiement',
        continueToTransfer: 'Continuer à transférer',
    },
    companyStep: {
        headerTitle: "Informations sur l'entreprise",
        subtitle: 'Presque terminé ! Pour des raisons de sécurité, nous devons confirmer certaines informations :',
        legalBusinessName: 'Nom commercial légal',
        companyWebsite: "Site web de l'entreprise",
        taxIDNumber: "Numéro d'identification fiscale",
        taxIDNumberPlaceholder: '9 chiffres',
        companyType: "Type d'entreprise",
        incorporationDate: "Date d'incorporation",
        incorporationState: "État d'incorporation",
        industryClassificationCode: "Code de classification de l'industrie",
        confirmCompanyIsNot: "Je confirme que cette entreprise n'est pas sur la liste des",
        listOfRestrictedBusinesses: 'liste des entreprises restreintes',
        incorporationDatePlaceholder: 'Date de début (aaaa-mm-jj)',
        incorporationTypes: {
            LLC: 'LLC',
            CORPORATION: 'Corp',
            PARTNERSHIP: 'Partenariat',
            COOPERATIVE: 'Coopérative',
            SOLE_PROPRIETORSHIP: 'Entreprise individuelle',
            OTHER: 'Autre',
        },
        industryClassification: "Dans quel secteur d'activité l'entreprise est-elle classée ?",
        industryClassificationCodePlaceholder: "Rechercher le code de classification de l'industrie",
    },
    requestorStep: {
        headerTitle: 'Informations personnelles',
        learnMore: 'En savoir plus',
        isMyDataSafe: 'Mes données sont-elles en sécurité ?',
    },
    personalInfoStep: {
        personalInfo: 'Informations personnelles',
        enterYourLegalFirstAndLast: 'Quel est votre nom légal ?',
        legalFirstName: 'Prénom légal',
        legalLastName: 'Nom de famille légal',
        legalName: 'Nom légal',
        enterYourDateOfBirth: 'Quelle est votre date de naissance ?',
        enterTheLast4: 'Quels sont les quatre derniers chiffres de votre numéro de sécurité sociale ?',
        dontWorry: 'Ne vous inquiétez pas, nous ne faisons aucune vérification de crédit personnel !',
        last4SSN: 'Derniers 4 du SSN',
        enterYourAddress: 'Quelle est votre adresse ?',
        address: 'Adresse',
        letsDoubleCheck: 'Vérifions que tout est correct.',
        byAddingThisBankAccount: 'En ajoutant ce compte bancaire, vous confirmez que vous avez lu, compris et accepté',
        whatsYourLegalName: 'Quel est votre nom légal ?',
        whatsYourDOB: 'Quelle est votre date de naissance ?',
        whatsYourAddress: 'Quelle est votre adresse ?',
        whatsYourSSN: 'Quels sont les quatre derniers chiffres de votre numéro de sécurité sociale ?',
        noPersonalChecks: 'Ne vous inquiétez pas, aucun contrôle de crédit personnel ici !',
        whatsYourPhoneNumber: 'Quel est votre numéro de téléphone ?',
        weNeedThisToVerify: 'Nous avons besoin de cela pour vérifier votre portefeuille.',
    },
    businessInfoStep: {
        businessInfo: "Informations sur l'entreprise",
        enterTheNameOfYourBusiness: 'Quel est le nom de votre entreprise ?',
        businessName: "Nom légal de l'entreprise",
        enterYourCompanyTaxIdNumber: "Quel est le numéro d'identification fiscale de votre entreprise ?",
        taxIDNumber: "Numéro d'identification fiscale",
        taxIDNumberPlaceholder: '9 chiffres',
        enterYourCompanyWebsite: 'Quel est le site web de votre entreprise ?',
        companyWebsite: "Site web de l'entreprise",
        enterYourCompanyPhoneNumber: 'Quel est le numéro de téléphone de votre entreprise ?',
        enterYourCompanyAddress: "Quelle est l'adresse de votre entreprise ?",
        selectYourCompanyType: "Quel type d'entreprise est-ce ?",
        companyType: "Type d'entreprise",
        incorporationType: {
            LLC: 'LLC',
            CORPORATION: 'Corp',
            PARTNERSHIP: 'Partenariat',
            COOPERATIVE: 'Coopérative',
            SOLE_PROPRIETORSHIP: 'Entreprise individuelle',
            OTHER: 'Autre',
        },
        selectYourCompanyIncorporationDate: 'Quelle est la date de constitution de votre entreprise ?',
        incorporationDate: "Date d'incorporation",
        incorporationDatePlaceholder: 'Date de début (aaaa-mm-jj)',
        incorporationState: "État d'incorporation",
        pleaseSelectTheStateYourCompanyWasIncorporatedIn: 'Dans quel état votre entreprise a-t-elle été constituée ?',
        letsDoubleCheck: 'Vérifions que tout est correct.',
        companyAddress: "Adresse de l'entreprise",
        listOfRestrictedBusinesses: 'liste des entreprises restreintes',
        confirmCompanyIsNot: "Je confirme que cette entreprise n'est pas sur la liste des",
        businessInfoTitle: "Informations sur l'entreprise",
        legalBusinessName: 'Nom commercial légal',
        whatsTheBusinessName: "Quel est le nom de l'entreprise ?",
        whatsTheBusinessAddress: "Quelle est l'adresse de l'entreprise ?",
        whatsTheBusinessContactInformation: 'Quelles sont les coordonnées professionnelles ?',
        whatsTheBusinessRegistrationNumber: ({country}: BusinessRegistrationNumberParams) => {
            switch (country) {
                case CONST.COUNTRY.GB:
                    return 'Quel est le numéro d’enregistrement de l’entreprise (CRN) ?';
                default:
                    return 'Quel est le numéro d’enregistrement de l’entreprise ?';
            }
        },
        whatsTheBusinessTaxIDEIN: ({country}: BusinessTaxIDParams) => {
            switch (country) {
                case CONST.COUNTRY.US:
                    return 'Quel est le numéro d’identification d’employeur (EIN) ?';
                case CONST.COUNTRY.CA:
                    return 'Quel est le numéro d’entreprise (BN) ?';
                case CONST.COUNTRY.GB:
                    return 'Quel est le numéro d’immatriculation à la TVA (VRN) ?';
                case CONST.COUNTRY.AU:
                    return 'Quel est le numéro d’entreprise australien (ABN) ?';
                default:
                    return 'Quel est le numéro de TVA intracommunautaire (UE) ?';
            }
        },
        whatsThisNumber: 'Quel est ce numéro ?',
        whereWasTheBusinessIncorporated: "Où l'entreprise a-t-elle été constituée ?",
        whatTypeOfBusinessIsIt: "Quel type d'entreprise est-ce ?",
        whatsTheBusinessAnnualPayment: "Quel est le volume annuel de paiements de l'entreprise ?",
        whatsYourExpectedAverageReimbursements: 'Quel est le montant moyen de remboursement que vous attendez ?',
        registrationNumber: "Numéro d'enregistrement",
        taxIDEIN: ({country}: BusinessTaxIDParams) => {
            switch (country) {
                case CONST.COUNTRY.US:
                    return 'EIN';
                case CONST.COUNTRY.CA:
                    return 'BN';
                case CONST.COUNTRY.GB:
                    return 'VRN';
                case CONST.COUNTRY.AU:
                    return 'ABN';
                default:
                    return 'TVA UE';
            }
        },
        businessAddress: 'Adresse professionnelle',
        businessType: "Type d'entreprise",
        incorporation: 'Incorporation',
        incorporationCountry: "Pays d'incorporation",
        incorporationTypeName: "Type d'incorporation",
        businessCategory: "Catégorie d'entreprise",
        annualPaymentVolume: 'Volume de paiement annuel',
        annualPaymentVolumeInCurrency: ({currencyCode}: CurrencyCodeParams) => `Volume de paiement annuel en ${currencyCode}`,
        averageReimbursementAmount: 'Montant moyen de remboursement',
        averageReimbursementAmountInCurrency: ({currencyCode}: CurrencyCodeParams) => `Montant moyen de remboursement en ${currencyCode}`,
        selectIncorporationType: "Sélectionnez le type d'incorporation",
        selectBusinessCategory: "Sélectionner la catégorie d'entreprise",
        selectAnnualPaymentVolume: 'Sélectionner le volume de paiement annuel',
        selectIncorporationCountry: "Sélectionnez le pays d'incorporation",
        selectIncorporationState: "Sélectionnez l'état d'incorporation",
        selectAverageReimbursement: 'Sélectionner le montant moyen de remboursement',
        selectBusinessType: "Sélectionner le type d'entreprise",
        findIncorporationType: "Trouver le type d'incorporation",
        findBusinessCategory: "Trouver la catégorie d'entreprise",
        findAnnualPaymentVolume: 'Trouver le volume de paiement annuel',
        findIncorporationState: "Trouver l'état d'incorporation",
        findAverageReimbursement: 'Trouver le montant moyen de remboursement',
        findBusinessType: "Trouver le type d'entreprise",
        error: {
            registrationNumber: "Veuillez fournir un numéro d'enregistrement valide",
            taxIDEIN: ({country}: BusinessTaxIDParams) => {
                switch (country) {
                    case CONST.COUNTRY.US:
                        return 'Veuillez fournir un numéro d’identification d’employeur (EIN) valide';
                    case CONST.COUNTRY.CA:
                        return 'Veuillez fournir un numéro d’entreprise (BN) valide';
                    case CONST.COUNTRY.GB:
                        return 'Veuillez fournir un numéro de TVA (VRN) valide';
                    case CONST.COUNTRY.AU:
                        return 'Veuillez fournir un numéro d’entreprise australien (ABN) valide';
                    default:
                        return 'Veuillez fournir un numéro de TVA intracommunautaire valide';
                }
            },
        },
    },
    beneficialOwnerInfoStep: {
        doYouOwn25percent: ({companyName}: CompanyNameParams) => `Possédez-vous 25 % ou plus de ${companyName} ?`,
        doAnyIndividualOwn25percent: ({companyName}: CompanyNameParams) => `Est-ce qu'une personne possède 25 % ou plus de ${companyName} ?`,
        areThereMoreIndividualsWhoOwn25percent: ({companyName}: CompanyNameParams) => `Y a-t-il d'autres personnes qui détiennent 25 % ou plus de ${companyName} ?`,
        regulationRequiresUsToVerifyTheIdentity: "La réglementation nous oblige à vérifier l'identité de toute personne qui possède plus de 25 % de l'entreprise.",
        companyOwner: "Propriétaire d'entreprise",
        enterLegalFirstAndLastName: 'Quel est le nom légal du propriétaire ?',
        legalFirstName: 'Prénom légal',
        legalLastName: 'Nom de famille légal',
        enterTheDateOfBirthOfTheOwner: 'Quelle est la date de naissance du propriétaire ?',
        enterTheLast4: 'Quels sont les 4 derniers chiffres du numéro de sécurité sociale du propriétaire ?',
        last4SSN: 'Derniers 4 du SSN',
        dontWorry: 'Ne vous inquiétez pas, nous ne faisons aucune vérification de crédit personnel !',
        enterTheOwnersAddress: "Quelle est l'adresse du propriétaire ?",
        letsDoubleCheck: 'Vérifions que tout est correct.',
        legalName: 'Nom légal',
        address: 'Adresse',
        byAddingThisBankAccount: 'En ajoutant ce compte bancaire, vous confirmez que vous avez lu, compris et accepté',
        owners: 'Propriétaires',
    },
    ownershipInfoStep: {
        ownerInfo: 'Informations sur le propriétaire',
        businessOwner: "Propriétaire d'entreprise",
        signerInfo: 'Informations du signataire',
        doYouOwn: ({companyName}: CompanyNameParams) => `Possédez-vous 25 % ou plus de ${companyName} ?`,
        doesAnyoneOwn: ({companyName}: CompanyNameParams) => `Est-ce qu'une personne possède 25 % ou plus de ${companyName} ?`,
        regulationsRequire: "Les réglementations nous obligent à vérifier l'identité de toute personne possédant plus de 25 % de l'entreprise.",
        legalFirstName: 'Prénom légal',
        legalLastName: 'Nom de famille légal',
        whatsTheOwnersName: 'Quel est le nom légal du propriétaire ?',
        whatsYourName: 'Quel est votre nom légal ?',
        whatPercentage: "Quel pourcentage de l'entreprise appartient au propriétaire ?",
        whatsYoursPercentage: "Quel pourcentage de l'entreprise possédez-vous ?",
        ownership: 'Propriété',
        whatsTheOwnersDOB: 'Quelle est la date de naissance du propriétaire ?',
        whatsYourDOB: 'Quelle est votre date de naissance ?',
        whatsTheOwnersAddress: "Quelle est l'adresse du propriétaire ?",
        whatsYourAddress: 'Quelle est votre adresse ?',
        whatAreTheLast: 'Quels sont les 4 derniers chiffres du numéro de sécurité sociale du propriétaire ?',
        whatsYourLast: 'Quels sont les 4 derniers chiffres de votre numéro de sécurité sociale ?',
        dontWorry: 'Ne vous inquiétez pas, nous ne faisons aucune vérification de crédit personnel !',
        last4: 'Derniers 4 du SSN',
        whyDoWeAsk: 'Pourquoi demandons-nous cela ?',
        letsDoubleCheck: 'Vérifions que tout est correct.',
        legalName: 'Nom légal',
        ownershipPercentage: 'Pourcentage de propriété',
        areThereOther: ({companyName}: CompanyNameParams) => `Y a-t-il d'autres personnes qui possèdent 25 % ou plus de ${companyName} ?`,
        owners: 'Propriétaires',
        addCertified: 'Ajoutez un organigramme certifié qui montre les propriétaires bénéficiaires',
        regulationRequiresChart:
            "La réglementation nous oblige à collecter une copie certifiée du tableau de propriété qui montre chaque individu ou entité possédant 25 % ou plus de l'entreprise.",
        uploadEntity: 'Télécharger le tableau de propriété des entités',
        noteEntity: "Remarque : Le schéma de propriété de l'entité doit être signé par votre comptable, votre conseiller juridique ou être notarié.",
        certified: "Tableau de propriété de l'entité certifiée",
        selectCountry: 'Sélectionner le pays',
        findCountry: 'Trouver le pays',
        address: 'Adresse',
        chooseFile: 'Choisir un fichier',
        uploadDocuments: 'Télécharger des documents supplémentaires',
        pleaseUpload:
            "Veuillez télécharger des documents supplémentaires ci-dessous pour nous aider à vérifier votre identité en tant que propriétaire direct ou indirect de 25 % ou plus de l'entité commerciale.",
        acceptedFiles: 'Formats de fichiers acceptés : PDF, PNG, JPEG. La taille totale des fichiers pour chaque section ne peut pas dépasser 5 Mo.',
        proofOfBeneficialOwner: 'Preuve du bénéficiaire effectif',
        proofOfBeneficialOwnerDescription:
            "Veuillez fournir une attestation signée et un organigramme d'un comptable public, notaire ou avocat vérifiant la propriété de 25 % ou plus de l'entreprise. Elle doit être datée des trois derniers mois et inclure le numéro de licence du signataire.",
        copyOfID: "Copie de la pièce d'identité pour le bénéficiaire effectif",
        copyOfIDDescription: 'Exemples : Passeport, permis de conduire, etc.',
        proofOfAddress: 'Justificatif de domicile pour le bénéficiaire effectif',
        proofOfAddressDescription: 'Exemples : Facture de services publics, contrat de location, etc.',
        codiceFiscale: 'Codice fiscale/Tax ID',
        codiceFiscaleDescription:
            "Veuillez télécharger une vidéo d'une visite de site ou un appel enregistré avec le signataire. Le signataire doit fournir : nom complet, date de naissance, nom de l'entreprise, numéro d'enregistrement, numéro de code fiscal, adresse enregistrée, nature de l'activité et objet du compte.",
    },
    completeVerificationStep: {
        completeVerification: 'Terminer la vérification',
        confirmAgreements: 'Veuillez confirmer les accords ci-dessous.',
        certifyTrueAndAccurate: 'Je certifie que les informations fournies sont vraies et exactes.',
        certifyTrueAndAccurateError: "Veuillez certifier que l'information est vraie et exacte.",
        isAuthorizedToUseBankAccount: 'Je suis autorisé à utiliser ce compte bancaire professionnel pour les dépenses professionnelles.',
        isAuthorizedToUseBankAccountError: "Vous devez être un agent de contrôle avec l'autorisation d'opérer le compte bancaire de l'entreprise.",
        termsAndConditions: 'termes et conditions',
    },
    connectBankAccountStep: {
        validateYourBankAccount: 'Validez votre compte bancaire',
        validateButtonText: 'Valider',
        validationInputLabel: 'Transaction',
        maxAttemptsReached: 'La validation de ce compte bancaire a été désactivée en raison de trop nombreuses tentatives incorrectes.',
        description: `Dans un délai de 1 à 2 jours ouvrables, nous enverrons trois (3) petites transactions sur votre compte bancaire sous un nom tel que "Expensify, Inc. Validation".`,
        descriptionCTA: 'Veuillez entrer le montant de chaque transaction dans les champs ci-dessous. Exemple : 1,51.',
        letsChatText: 'Presque terminé ! Nous avons besoin de votre aide pour vérifier quelques dernières informations par chat. Prêt ?',
        enable2FATitle: "Prévenez la fraude, activez l'authentification à deux facteurs (2FA)",
        enable2FAText:
            "Nous prenons votre sécurité au sérieux. Veuillez configurer l'authentification à deux facteurs (2FA) maintenant pour ajouter une couche de protection supplémentaire à votre compte.",
        secureYourAccount: 'Sécurisez votre compte',
    },
    countryStep: {
        confirmBusinessBank: 'Confirmer la devise et le pays du compte bancaire professionnel',
        confirmCurrency: 'Confirmer la devise et le pays',
        yourBusiness: 'La devise de votre compte bancaire professionnel doit correspondre à la devise de votre espace de travail.',
        youCanChange: 'Vous pouvez changer la devise de votre espace de travail dans votre',
        findCountry: 'Trouver le pays',
        selectCountry: 'Sélectionner le pays',
    },
    bankInfoStep: {
        whatAreYour: 'Quelles sont les coordonnées de votre compte bancaire professionnel ?',
        letsDoubleCheck: 'Vérifions que tout est en ordre.',
        thisBankAccount: 'Ce compte bancaire sera utilisé pour les paiements professionnels sur votre espace de travail.',
        accountNumber: 'Numéro de compte',
        accountHolderNameDescription: 'Nom complet du signataire autorisé',
    },
    signerInfoStep: {
        signerInfo: 'Informations du signataire',
        areYouDirector: ({companyName}: CompanyNameParams) => `Êtes-vous un directeur ou un cadre supérieur chez ${companyName} ?`,
        regulationRequiresUs: "La réglementation nous oblige à vérifier si le signataire a l'autorité pour prendre cette action au nom de l'entreprise.",
        whatsYourName: 'Quel est votre nom légal ?',
        fullName: 'Nom légal complet',
        whatsYourJobTitle: 'Quel est votre titre de poste ?',
        jobTitle: 'Intitulé du poste',
        whatsYourDOB: 'Quelle est votre date de naissance ?',
        uploadID: "Téléchargez une pièce d'identité et un justificatif de domicile",
        personalAddress: "Preuve d'adresse personnelle (par exemple, facture de services publics)",
        letsDoubleCheck: 'Vérifions que tout est correct.',
        legalName: 'Nom légal',
        proofOf: 'Justificatif de domicile personnel',
        enterOneEmail: ({companyName}: CompanyNameParams) => `Entrez l'email du directeur ou d'un cadre supérieur chez ${companyName}`,
        regulationRequiresOneMoreDirector: 'La réglementation exige au moins un autre directeur ou cadre supérieur en tant que signataire.',
        hangTight: 'Patientez...',
        enterTwoEmails: ({companyName}: CompanyNameParams) => `Entrez les e-mails de deux directeurs ou cadres supérieurs chez ${companyName}`,
        sendReminder: 'Envoyer un rappel',
        chooseFile: 'Choisir un fichier',
        weAreWaiting: "Nous attendons que d'autres vérifient leur identité en tant que directeurs ou cadres supérieurs de l'entreprise.",
        id: "Copie de la pièce d'identité",
        proofOfDirectors: 'Preuve du ou des directeur(s)',
        proofOfDirectorsDescription: "Exemples : Profil d'entreprise Oncorp ou Enregistrement d'entreprise.",
        codiceFiscale: 'Codice Fiscale',
        codiceFiscaleDescription: 'Codice Fiscale pour les signataires, utilisateurs autorisés et bénéficiaires effectifs.',
        PDSandFSG: 'Documents de divulgation PDS + FSG',
        PDSandFSGDescription:
            "Notre partenariat avec Corpay utilise une connexion API pour tirer parti de leur vaste réseau de partenaires bancaires internationaux afin d'alimenter les Remboursements Globaux dans Expensify. Conformément à la réglementation australienne, nous vous fournissons le Guide des Services Financiers (FSG) et le Document de Révélation de Produit (PDS) de Corpay.\n\nVeuillez lire attentivement les documents FSG et PDS car ils contiennent des détails complets et des informations importantes sur les produits et services offerts par Corpay. Conservez ces documents pour référence future.",
        pleaseUpload:
            "Veuillez télécharger ci-dessous des documents supplémentaires pour nous aider à vérifier votre identité en tant que directeur ou cadre supérieur de l'entité commerciale.",
        enterSignerInfo: 'Entrez les informations du signataire',
        thisStep: 'Cette étape a été complétée',
        isConnecting: ({bankAccountLastFour, currency}: SignerInfoMessageParams) =>
            `connecte un compte bancaire professionnel en ${currency} se terminant par ${bankAccountLastFour} à Expensify pour payer les employés en ${currency}. L'étape suivante nécessite les informations d’un signataire, tel qu’un directeur ou un cadre supérieur.`,
        error: {
            emailsMustBeDifferent: 'Les e-mails doivent être différents',
        },
    },
    agreementsStep: {
        agreements: 'Accords',
        pleaseConfirm: 'Veuillez confirmer les accords ci-dessous',
        regulationRequiresUs: "La réglementation nous oblige à vérifier l'identité de toute personne qui possède plus de 25 % de l'entreprise.",
        iAmAuthorized: 'Je suis autorisé à utiliser le compte bancaire professionnel pour les dépenses professionnelles.',
        iCertify: 'Je certifie que les informations fournies sont vraies et exactes.',
        iAcceptTheTermsAndConditions: `J'accepte les <a href="https://cross-border.corpay.com/tc/">termes et conditions</a>.`,
        iAcceptTheTermsAndConditionsAccessibility: "J'accepte les termes et conditions.",
        accept: 'Accepter et ajouter un compte bancaire',
        iConsentToThePrivacyNotice: `J'accepte la <a href="https://payments.corpay.com/compliance">politique de confidentialité</a>.`,
        iConsentToThePrivacyNoticeAccessibility: "J'accepte la politique de confidentialité.",
        error: {
            authorized: "Vous devez être un agent de contrôle avec l'autorisation d'opérer le compte bancaire de l'entreprise.",
            certify: "Veuillez certifier que l'information est vraie et exacte.",
            consent: "Veuillez consentir à l'avis de confidentialité",
        },
    },
    docusignStep: {
        subheader: 'Formulaire Docusign',
        pleaseComplete:
            'Veuillez remplir le formulaire d’autorisation ACH via le lien Docusign ci-dessous, puis téléversez une copie signée ici afin que nous puissions prélever les fonds directement de votre compte bancaire.',
        pleaseCompleteTheBusinessAccount: 'Veuillez remplir la demande de compte professionnel et l’accord de prélèvement automatique.',
        pleaseCompleteTheDirect:
            'Veuillez remplir l’accord de prélèvement automatique via le lien Docusign ci-dessous, puis téléversez une copie signée ici afin que nous puissions prélever les fonds directement de votre compte bancaire.',
        takeMeTo: 'Aller à Docusign',
        uploadAdditional: 'Téléverser des documents supplémentaires',
        pleaseUpload: 'Veuillez téléverser le formulaire DEFT et la page de signature Docusign.',
        pleaseUploadTheDirect: 'Veuillez téléverser les accords de prélèvement automatique et la page de signature Docusign.',
    },
    finishStep: {
        letsFinish: 'Terminons dans le chat !',
        thanksFor:
            "Merci pour ces détails. Un agent de support dédié va maintenant examiner vos informations. Nous reviendrons vers vous si nous avons besoin de quelque chose d'autre, mais en attendant, n'hésitez pas à nous contacter si vous avez des questions.",
        iHaveA: "J'ai une question",
        enable2FA: "Activez l'authentification à deux facteurs (2FA) pour prévenir la fraude",
        weTake: "Nous prenons votre sécurité au sérieux. Veuillez configurer l'authentification à deux facteurs (2FA) maintenant pour ajouter une couche de protection supplémentaire à votre compte.",
        secure: 'Sécurisez votre compte',
    },
    reimbursementAccountLoadingAnimation: {
        oneMoment: 'Un instant',
        explanationLine: 'Nous examinons vos informations. Vous pourrez bientôt passer aux étapes suivantes.',
    },
    session: {
        offlineMessageRetry: 'Il semble que vous soyez hors ligne. Veuillez vérifier votre connexion et réessayer.',
    },
    travel: {
        header: 'Réserver un voyage',
        title: 'Voyagez intelligemment',
        subtitle: 'Utilisez Expensify Travel pour obtenir les meilleures offres de voyage et gérer toutes vos dépenses professionnelles en un seul endroit.',
        features: {
            saveMoney: 'Économisez sur vos réservations',
            alerts: 'Recevez des mises à jour et des alertes en temps réel',
        },
        bookTravel: 'Réserver un voyage',
        bookDemo: 'Réserver une démo',
        bookADemo: 'Réserver une démo',
        toLearnMore: 'pour en savoir plus.',
        termsAndConditions: {
            header: 'Avant de continuer...',
            title: 'Termes et conditions',
            label: "J'accepte les termes et conditions",
            subtitle: `Veuillez accepter les <a href="${CONST.TRAVEL_TERMS_URL}">conditions générales</a> d'Expensify Travel.`,
            error: 'Vous devez accepter les conditions générales de Expensify Travel pour continuer.',
            defaultWorkspaceError:
                "Vous devez définir un espace de travail par défaut pour activer Expensify Travel. Allez dans Paramètres > Espaces de travail > cliquez sur les trois points verticaux à côté d'un espace de travail > Définir comme espace de travail par défaut, puis réessayez !",
        },
        flight: 'Vol',
        flightDetails: {
            passenger: 'Passager',
            layover: ({layover}: FlightLayoverParams) => `<muted-text-label>Vous avez une <strong>escale de ${layover}</strong> avant ce vol</muted-text-label>`,
            takeOff: 'Décollage',
            landing: 'Atterrissage',
            seat: 'Siège',
            class: 'Classe Cabine',
            recordLocator: "Localisateur d'enregistrement",
            cabinClasses: {
                unknown: 'Inconnu',
                economy: 'Économie',
                premiumEconomy: 'Premium Economy',
                business: 'Entreprise',
                first: 'Premier',
            },
        },
        hotel: 'Hôtel',
        hotelDetails: {
            guest: 'Invité',
            checkIn: 'Enregistrement',
            checkOut: 'Check-out',
            roomType: 'Type de chambre',
            cancellation: "Politique d'annulation",
            cancellationUntil: "Annulation gratuite jusqu'à",
            confirmation: 'Numéro de confirmation',
            cancellationPolicies: {
                unknown: 'Inconnu',
                nonRefundable: 'Non remboursable',
                freeCancellationUntil: "Annulation gratuite jusqu'à",
                partiallyRefundable: 'Partiellement remboursable',
            },
        },
        car: 'Voiture',
        carDetails: {
            rentalCar: 'Location de voiture',
            pickUp: 'Ramassage',
            dropOff: 'Dépose',
            driver: 'Conducteur',
            carType: 'Type de voiture',
            cancellation: "Politique d'annulation",
            cancellationUntil: "Annulation gratuite jusqu'à",
            freeCancellation: 'Annulation gratuite',
            confirmation: 'Numéro de confirmation',
        },
        train: 'Rail',
        trainDetails: {
            passenger: 'Passager',
            departs: 'Départs',
            arrives: 'Arrive',
            coachNumber: 'Numéro de coach',
            seat: 'Siège',
            fareDetails: 'Détails du tarif',
            confirmation: 'Numéro de confirmation',
        },
        viewTrip: 'Voir le voyage',
        modifyTrip: 'Modifier le voyage',
        tripSupport: 'Assistance de voyage',
        tripDetails: 'Détails du voyage',
        viewTripDetails: 'Voir les détails du voyage',
        trip: 'Voyage',
        trips: 'Voyages',
        tripSummary: 'Résumé du voyage',
        departs: 'Départs',
        errorMessage: 'Un problème est survenu. Veuillez réessayer plus tard.',
        phoneError: ({phoneErrorMethodsRoute}: PhoneErrorRouteParams) =>
            `<rbr>Veuillez <a href="${phoneErrorMethodsRoute}">ajouter un courriel professionnel comme identifiant principal</a> pour réserver un voyage.</rbr>`,
        domainSelector: {
            title: 'Domaine',
            subtitle: "Choisissez un domaine pour la configuration d'Expensify Travel.",
            recommended: 'Recommandé',
        },
        domainPermissionInfo: {
            title: 'Domaine',
            restriction: ({domain}: DomainPermissionInfoRestrictionParams) =>
                `Vous n'avez pas l'autorisation d'activer Expensify Travel pour le domaine <strong>${domain}</strong>. Vous devrez demander à quelqu'un de ce domaine d'activer Travel à votre place.`,
            accountantInvitation: `Si vous êtes comptable, pensez à rejoindre le <a href="${CONST.OLD_DOT_PUBLIC_URLS.EXPENSIFY_APPROVED_PROGRAM_URL}">programme ExpensifyApproved! pour les comptables</a> afin d'activer les déplacements pour ce domaine.`,
        },
        publicDomainError: {
            title: 'Commencez avec Expensify Travel',
            message: `Vous devrez utiliser votre e-mail professionnel (par exemple, nom@entreprise.com) avec Expensify Travel, et non votre e-mail personnel (par exemple, nom@gmail.com).`,
        },
        blockedFeatureModal: {
            title: 'Expensify Travel a été désactivé',
            message: `Votre administrateur a désactivé Expensify Travel. Veuillez suivre la politique de réservation de votre entreprise pour les arrangements de voyage.`,
        },
        verifyCompany: {
            title: "Commencez votre voyage dès aujourd'hui !",
            message: `Veuillez contacter votre gestionnaire de compte ou salesteam@expensify.com pour obtenir une démonstration de voyage et l'activer pour votre entreprise.`,
        },
        updates: {
            bookingTicketed: ({airlineCode, origin, destination, startDate, confirmationID = ''}: FlightParams) =>
                `Votre vol ${airlineCode} (${origin} → ${destination}) le ${startDate} a été réservé. Code de confirmation : ${confirmationID}`,
            ticketVoided: ({airlineCode, origin, destination, startDate}: FlightParams) =>
                `Votre billet pour le vol ${airlineCode} (${origin} → ${destination}) du ${startDate} a été annulé.`,
            ticketRefunded: ({airlineCode, origin, destination, startDate}: FlightParams) =>
                `Votre billet pour le vol ${airlineCode} (${origin} → ${destination}) le ${startDate} a été remboursé ou échangé.`,
            flightCancelled: ({airlineCode, origin, destination, startDate}: FlightParams) =>
                `Votre vol ${airlineCode} (${origin} → ${destination}) du ${startDate} a été annulé par la compagnie aérienne.`,
            flightScheduleChangePending: ({airlineCode}: AirlineParams) =>
                `La compagnie aérienne a proposé un changement d'horaire pour le vol ${airlineCode} ; nous attendons la confirmation.`,
            flightScheduleChangeClosed: ({airlineCode, startDate}: AirlineParams) => `Changement d'horaire confirmé : le vol ${airlineCode} part maintenant à ${startDate}.`,
            flightUpdated: ({airlineCode, origin, destination, startDate}: FlightParams) => `Votre vol ${airlineCode} (${origin} → ${destination}) le ${startDate} a été mis à jour.`,
            flightCabinChanged: ({airlineCode, cabinClass}: AirlineParams) => `Votre classe de cabine a été mise à jour en ${cabinClass} sur le vol ${airlineCode}.`,
            flightSeatConfirmed: ({airlineCode}: AirlineParams) => `Votre attribution de siège sur le vol ${airlineCode} a été confirmée.`,
            flightSeatChanged: ({airlineCode}: AirlineParams) => `Votre attribution de siège sur le vol ${airlineCode} a été modifiée.`,
            flightSeatCancelled: ({airlineCode}: AirlineParams) => `Votre attribution de siège sur le vol ${airlineCode} a été supprimée.`,
            paymentDeclined: 'Le paiement de votre réservation de vol a échoué. Veuillez réessayer.',
            bookingCancelledByTraveler: ({type, id = ''}: TravelTypeParams) => `Vous avez annulé votre réservation de ${type} ${id}.`,
            bookingCancelledByVendor: ({type, id = ''}: TravelTypeParams) => `Le fournisseur a annulé votre réservation de ${type} ${id}.`,
            bookingRebooked: ({type, id = ''}: TravelTypeParams) => `Votre réservation de ${type} a été rebookée. Nouveau numéro de confirmation : ${id}.`,
            bookingUpdated: ({type}: TravelTypeParams) => `Votre réservation de ${type} a été mise à jour. Consultez les nouveaux détails dans l'itinéraire.`,
            railTicketRefund: ({origin, destination, startDate}: RailTicketParams) =>
                `Votre billet de train pour ${origin} → ${destination} le ${startDate} a été remboursé. Un crédit sera traité.`,
            railTicketExchange: ({origin, destination, startDate}: RailTicketParams) => `Votre billet de train pour ${origin} → ${destination} le ${startDate} a été échangé.`,
            railTicketUpdate: ({origin, destination, startDate}: RailTicketParams) => `Votre billet de train pour ${origin} → ${destination} le ${startDate} a été mis à jour.`,
            defaultUpdate: ({type}: TravelTypeParams) => `Votre réservation de ${type} a été mise à jour.`,
        },
        flightTo: 'Vol pour',
        trainTo: 'Train pour',
        carRental: ' de location de voiture',
        nightIn: 'nuit à',
        nightsIn: 'nuits à',
    },
    workspace: {
        common: {
            card: 'Cartes',
            expensifyCard: 'Expensify Card',
            companyCards: "Cartes d'entreprise",
            workflows: 'Flux de travail',
            workspace: 'Espace de travail',
            findWorkspace: "Trouver l'espace de travail",
            edit: "Modifier l'espace de travail",
            enabled: 'Activé',
            disabled: 'Désactivé',
            everyone: 'Tout le monde',
            delete: "Supprimer l'espace de travail",
            settings: 'Paramètres',
            reimburse: 'Remboursements',
            categories: 'Catégories',
            tags: 'Étiquettes',
            customField1: 'Champ personnalisé 1',
            customField2: 'Champ personnalisé 2',
            customFieldHint: "Ajoutez un codage personnalisé qui s'applique à toutes les dépenses de ce membre.",
            reports: 'Rapports',
            reportFields: 'Champs de rapport',
            reportTitle: 'Titre du rapport',
            reportField: 'Champ de rapport',
            taxes: 'Impôts',
            bills: 'Bills',
            invoices: 'Factures',
            perDiem: 'Per diem',
            travel: 'Voyage',
            members: 'Membres',
            accounting: 'Comptabilité',
            receiptPartners: 'Partenaires de reçus',
            rules: 'Règles',
            displayedAs: 'Affiché comme',
            plan: 'Planification',
            profile: 'Aperçu',
            bankAccount: 'Compte bancaire',
            testTransactions: 'Tester les transactions',
            issueAndManageCards: 'Émettre et gérer des cartes',
            reconcileCards: 'Rapprocher les cartes',
            selectAll: 'Sélectionner tout',
            selected: () => ({
                one: '1 sélectionné',
                other: (count: number) => `${count} sélectionné(s)`,
            }),
            settlementFrequency: 'Fréquence de règlement',
            setAsDefault: 'Définir comme espace de travail par défaut',
            defaultNote: `Les reçus envoyés à ${CONST.EMAIL.RECEIPTS} apparaîtront dans cet espace de travail.`,
            deleteConfirmation: 'Êtes-vous sûr de vouloir supprimer cet espace de travail ?',
            deleteWithCardsConfirmation: 'Êtes-vous sûr de vouloir supprimer cet espace de travail ? Cela supprimera tous les flux de cartes et les cartes attribuées.',
            unavailable: 'Espace de travail indisponible',
            memberNotFound: "Membre introuvable. Pour inviter un nouveau membre à l'espace de travail, veuillez utiliser le bouton d'invitation ci-dessus.",
            notAuthorized: `Vous n'avez pas accès à cette page. Si vous essayez de rejoindre cet espace de travail, demandez simplement au propriétaire de l'espace de travail de vous ajouter en tant que membre. Autre chose ? Contactez ${CONST.EMAIL.CONCIERGE}.`,
            goToWorkspace: "Aller à l'espace de travail",
            duplicateWorkspace: 'Dupliquer l’espace de travail',
            duplicateWorkspacePrefix: 'Dupliquer',
            goToWorkspaces: 'Aller aux espaces de travail',
            clearFilter: 'Effacer le filtre',
            workspaceName: "Nom de l'espace de travail",
            workspaceOwner: 'Propriétaire',
            workspaceType: "Type d'espace de travail",
            workspaceAvatar: "Avatar de l'espace de travail",
            mustBeOnlineToViewMembers: 'Vous devez être en ligne pour voir les membres de cet espace de travail.',
            moreFeatures: 'Plus de fonctionnalités',
            requested: 'Demandé',
            distanceRates: 'Tarifs de distance',
            defaultDescription: 'Un seul endroit pour tous vos reçus et dépenses.',
            descriptionHint: 'Partager des informations sur cet espace de travail avec tous les membres.',
            welcomeNote: 'Veuillez utiliser Expensify pour soumettre vos reçus pour remboursement, merci !',
            subscription: 'Abonnement',
            markAsEntered: 'Marquer comme saisi manuellement',
            markAsExported: 'Marquer comme exporté',
            exportIntegrationSelected: ({connectionName}: ExportIntegrationSelectedParams) => `Exporter vers ${CONST.POLICY.CONNECTIONS.NAME_USER_FRIENDLY[connectionName]}`,
            letsDoubleCheck: 'Vérifions que tout est correct.',
            lineItemLevel: 'Niveau des postes de dépense',
            reportLevel: 'Niveau de rapport',
            topLevel: 'Niveau supérieur',
            appliedOnExport: "Non importé dans Expensify, appliqué à l'exportation",
            shareNote: {
                header: "Partagez votre espace de travail avec d'autres membres",
                content: ({adminsRoomLink}: WorkspaceShareNoteParams) =>
                    `Partagez ce code QR ou copiez le lien ci-dessous pour permettre aux membres de demander facilement l'accès à votre espace de travail. Toutes les demandes d'adhésion à l'espace de travail s'afficheront dans la salle <a href="${adminsRoomLink}">${CONST.REPORT.WORKSPACE_CHAT_ROOMS.ADMINS}</a> pour que vous puissiez les examiner.`,
            },
            connectTo: ({connectionName}: ConnectionNameParams) => `Se connecter à ${CONST.POLICY.CONNECTIONS.NAME_USER_FRIENDLY[connectionName]}`,
            createNewConnection: 'Créer une nouvelle connexion',
            reuseExistingConnection: 'Réutiliser la connexion existante',
            existingConnections: 'Connexions existantes',
            existingConnectionsDescription: ({connectionName}: ConnectionNameParams) =>
                `Puisque vous vous êtes déjà connecté à ${CONST.POLICY.CONNECTIONS.NAME_USER_FRIENDLY[connectionName]}, vous pouvez choisir de réutiliser une connexion existante ou d'en créer une nouvelle.`,
            lastSyncDate: ({connectionName, formattedDate}: LastSyncDateParams) => `${connectionName} - Dernière synchronisation le ${formattedDate}`,
            authenticationError: ({connectionName}: AuthenticationErrorParams) => `Impossible de se connecter à ${connectionName} en raison d'une erreur d'authentification.`,
            learnMore: 'En savoir plus',
            memberAlternateText: 'Les membres peuvent soumettre et approuver des rapports.',
            adminAlternateText: "Les administrateurs ont un accès complet pour modifier tous les rapports et les paramètres de l'espace de travail.",
            auditorAlternateText: 'Les auditeurs peuvent voir et commenter les rapports.',
            roleName: ({role}: OptionalParam<RoleNamesParams> = {}) => {
                switch (role) {
                    case CONST.POLICY.ROLE.ADMIN:
                        return 'Admin';
                    case CONST.POLICY.ROLE.AUDITOR:
                        return 'Auditeur';
                    case CONST.POLICY.ROLE.USER:
                        return 'Membre';
                    default:
                        return 'Membre';
                }
            },
            frequency: {
                manual: 'Manuellement',
                instant: 'Instantané',
                immediate: 'Quotidiennement',
                trip: 'Par voyage',
                weekly: 'Hebdomadaire',
                semimonthly: 'Deux fois par mois',
                monthly: 'Mensuel',
            },
            planType: 'Type de plan',
            submitExpense: 'Soumettez vos dépenses ci-dessous :',
            defaultCategory: 'Catégorie par défaut',
            viewTransactions: 'Voir les transactions',
            policyExpenseChatName: ({displayName}: PolicyExpenseChatNameParams) => `Les dépenses de ${displayName}`,
            deepDiveExpensifyCard: `<muted-text-label>Les transactions Expensify Card seront automatiquement exportées vers un « Expensify Card Liability Account » créé avec <a href="${CONST.DEEP_DIVE_EXPENSIFY_CARD}">notre intégration</a>.</muted-text-label>`,
        },
        receiptPartners: {
            connect: 'Connectez-vous maintenant',
            uber: {
                subtitle: ({organizationName}: ReceiptPartnersUberSubtitleParams) =>
                    organizationName ? `Connecté à ${organizationName}` : 'Automatisez les frais de voyage et de livraison de repas dans toute votre organisation.',
                sendInvites: 'Inviter des membres',
                sendInvitesDescription:
                    "Ces membres de l'espace de travail n'ont pas encore de compte Uber for Business. Désélectionnez les membres que vous ne souhaitez pas inviter pour le moment.",
                confirmInvite: "Confirmer l'invitation",
                manageInvites: 'Gérer les invitations',
                confirm: 'Confirmer',
                allSet: 'Tout est prêt',
                readyToRoll: 'Vous êtes prêt à commencer',
                takeBusinessRideMessage: "Prenez un trajet professionnel et vos reçus Uber seront importés dans Expensify. C'est parti !",
                all: 'Tous',
                linked: 'Lié',
                outstanding: 'En attente',
                status: {
                    resend: 'Renvoyer',
                    invite: 'Inviter',
                    [CONST.POLICY.RECEIPT_PARTNERS.UBER_EMPLOYEE_STATUS.LINKED]: 'Lié',
                    [CONST.POLICY.RECEIPT_PARTNERS.UBER_EMPLOYEE_STATUS.LINKED_PENDING_APPROVAL]: 'En attente',
                    [CONST.POLICY.RECEIPT_PARTNERS.UBER_EMPLOYEE_STATUS.SUSPENDED]: 'Suspendu',
                },
                invitationFailure: "Impossible d'inviter un membre sur Uber for Business.",
                autoInvite: "Inviter de nouveaux membres de l'espace de travail sur Uber",
                autoRemove: "Désactiver les membres supprimés de l'espace de travail sur Uber",
                bannerTitle: 'Expensify + Uber pour les entreprises',
                bannerDescription: 'Connectez Uber for Business pour automatiser les frais de déplacement et de livraison de repas dans toute votre organisation.',
                emptyContent: {
                    title: 'Aucune invitation en attente',
                    subtitle: "Hourra ! Nous avons cherché partout et n'avons trouvé aucune invitation en attente.",
                },
            },
        },
        perDiem: {
            subtitle: `<muted-text>Définissez des taux de per diem pour contrôler les dépenses quotidiennes des employés. <a href="${CONST.DEEP_DIVE_PER_DIEM}">En savoir plus</a>.</muted-text>`,
            amount: 'Montant',
            deleteRates: () => ({
                one: 'Supprimer le taux',
                other: 'Supprimer les tarifs',
            }),
            deletePerDiemRate: 'Supprimer le taux de per diem',
            findPerDiemRate: 'Trouver le taux journalier',
            areYouSureDelete: () => ({
                one: 'Êtes-vous sûr de vouloir supprimer ce tarif ?',
                other: 'Êtes-vous sûr de vouloir supprimer ces tarifs ?',
            }),
            emptyList: {
                title: 'Per diem',
                subtitle: 'Définissez des taux de per diem pour contrôler les dépenses quotidiennes des employés. Importez les taux depuis une feuille de calcul pour commencer.',
            },
            importPerDiemRates: 'Importer les taux de per diem',
            editPerDiemRate: 'Modifier le taux de per diem',
            editPerDiemRates: 'Modifier les taux de per diem',
            editDestinationSubtitle: ({destination}: EditDestinationSubtitleParams) => `La mise à jour de cette destination la modifiera pour tous les sous-taux de ${destination} par diem.`,
            editCurrencySubtitle: ({destination}: EditDestinationSubtitleParams) => `La mise à jour de cette devise la modifiera pour tous les sous-taux de per diem ${destination}.`,
        },
        qbd: {
            exportOutOfPocketExpensesDescription: 'Définissez comment les dépenses hors de la poche sont exportées vers QuickBooks Desktop.',
            exportOutOfPocketExpensesCheckToggle: 'Marquer les chèques comme « imprimer plus tard »',
            exportDescription: 'Configurez comment les données Expensify sont exportées vers QuickBooks Desktop.',
            date: "Date d'exportation",
            exportInvoices: 'Exporter les factures vers',
            exportExpensifyCard: 'Exporter les transactions de la carte Expensify en tant que',
            account: 'Compte',
            accountDescription: 'Choisissez où publier les écritures de journal.',
            accountsPayable: 'Comptes fournisseurs',
            accountsPayableDescription: 'Choisissez où créer des factures fournisseurs.',
            bankAccount: 'Compte bancaire',
            notConfigured: 'Non configuré',
            bankAccountDescription: "Choisissez d'où envoyer les chèques.",
            creditCardAccount: 'Compte de carte de crédit',
            exportDate: {
                label: "Date d'exportation",
                description: "Utilisez cette date lors de l'exportation des rapports vers QuickBooks Desktop.",
                values: {
                    [CONST.QUICKBOOKS_EXPORT_DATE.LAST_EXPENSE]: {
                        label: 'Date de la dernière dépense',
                        description: 'Date de la dépense la plus récente sur le rapport.',
                    },
                    [CONST.QUICKBOOKS_EXPORT_DATE.REPORT_EXPORTED]: {
                        label: "Date d'exportation",
                        description: 'Date à laquelle le rapport a été exporté vers QuickBooks Desktop.',
                    },
                    [CONST.QUICKBOOKS_EXPORT_DATE.REPORT_SUBMITTED]: {
                        label: 'Date de soumission',
                        description: 'Date à laquelle le rapport a été soumis pour approbation.',
                    },
                },
            },
            exportCheckDescription: "Nous créerons un chèque détaillé pour chaque rapport Expensify et l'enverrons depuis le compte bancaire ci-dessous.",
            exportJournalEntryDescription: 'Nous créerons une écriture de journal détaillée pour chaque rapport Expensify et la publierons sur le compte ci-dessous.',
            exportVendorBillDescription:
                "Nous créerons une facture détaillée pour chaque rapport Expensify et l'ajouterons au compte ci-dessous. Si cette période est clôturée, nous la publierons au 1er de la prochaine période ouverte.",
            outOfPocketTaxEnabledDescription:
                "QuickBooks Desktop ne prend pas en charge les taxes sur les exportations d'écritures de journal. Comme vous avez activé les taxes dans votre espace de travail, cette option d'exportation n'est pas disponible.",
            outOfPocketTaxEnabledError: "Les écritures de journal ne sont pas disponibles lorsque les taxes sont activées. Veuillez choisir une autre option d'exportation.",
            accounts: {
                [CONST.QUICKBOOKS_DESKTOP_NON_REIMBURSABLE_EXPORT_ACCOUNT_TYPE.CREDIT_CARD]: 'Carte de crédit',
                [CONST.QUICKBOOKS_DESKTOP_REIMBURSABLE_ACCOUNT_TYPE.VENDOR_BILL]: 'Facture fournisseur',
                [CONST.QUICKBOOKS_DESKTOP_REIMBURSABLE_ACCOUNT_TYPE.JOURNAL_ENTRY]: 'Écriture comptable',
                [CONST.QUICKBOOKS_DESKTOP_REIMBURSABLE_ACCOUNT_TYPE.CHECK]: 'Vérifier',
                [`${CONST.QUICKBOOKS_DESKTOP_NON_REIMBURSABLE_EXPORT_ACCOUNT_TYPE.CHECK}Description`]:
                    "Nous créerons un chèque détaillé pour chaque rapport Expensify et l'enverrons depuis le compte bancaire ci-dessous.",
                [`${CONST.QUICKBOOKS_DESKTOP_NON_REIMBURSABLE_EXPORT_ACCOUNT_TYPE.CREDIT_CARD}Description`]:
                    "Nous associerons automatiquement le nom du commerçant sur la transaction par carte de crédit à tout fournisseur correspondant dans QuickBooks. Si aucun fournisseur n'existe, nous créerons un fournisseur « Crédit Carte Divers » pour l'association.",
                [`${CONST.QUICKBOOKS_DESKTOP_REIMBURSABLE_ACCOUNT_TYPE.VENDOR_BILL}Description`]:
                    "Nous créerons une facture fournisseur détaillée pour chaque rapport Expensify avec la date de la dernière dépense, et l'ajouterons au compte ci-dessous. Si cette période est clôturée, nous la publierons au 1er de la prochaine période ouverte.",
                [`${CONST.QUICKBOOKS_DESKTOP_NON_REIMBURSABLE_EXPORT_ACCOUNT_TYPE.CREDIT_CARD}AccountDescription`]: 'Choisissez où exporter les transactions par carte de crédit.',
                [`${CONST.QUICKBOOKS_DESKTOP_REIMBURSABLE_ACCOUNT_TYPE.VENDOR_BILL}AccountDescription`]:
                    'Choisissez un fournisseur à appliquer à toutes les transactions par carte de crédit.',
                [`${CONST.QUICKBOOKS_DESKTOP_REIMBURSABLE_ACCOUNT_TYPE.CHECK}AccountDescription`]: "Choisissez d'où envoyer les chèques.",
                [`${CONST.QUICKBOOKS_DESKTOP_REIMBURSABLE_ACCOUNT_TYPE.VENDOR_BILL}Error`]:
                    "Les factures des fournisseurs ne sont pas disponibles lorsque les emplacements sont activés. Veuillez choisir une autre option d'exportation.",
                [`${CONST.QUICKBOOKS_DESKTOP_REIMBURSABLE_ACCOUNT_TYPE.CHECK}Error`]:
                    "Les chèques sont indisponibles lorsque les emplacements sont activés. Veuillez choisir une autre option d'exportation.",
                [`${CONST.QUICKBOOKS_DESKTOP_REIMBURSABLE_ACCOUNT_TYPE.JOURNAL_ENTRY}Error`]:
                    "Les écritures de journal ne sont pas disponibles lorsque les taxes sont activées. Veuillez choisir une autre option d'exportation.",
            },
            noAccountsFound: 'Aucun compte trouvé',
            noAccountsFoundDescription: 'Ajoutez le compte dans QuickBooks Desktop et synchronisez à nouveau la connexion.',
            qbdSetup: 'Configuration de QuickBooks Desktop',
            requiredSetupDevice: {
                title: 'Impossible de se connecter depuis cet appareil',
                body1: "Vous devrez configurer cette connexion à partir de l'ordinateur qui héberge votre fichier d'entreprise QuickBooks Desktop.",
                body2: "Une fois connecté, vous pourrez synchroniser et exporter de n'importe où.",
            },
            setupPage: {
                title: 'Ouvrez ce lien pour vous connecter.',
                body: "Pour terminer la configuration, ouvrez le lien suivant sur l'ordinateur où QuickBooks Desktop est en cours d'exécution.",
                setupErrorTitle: "Quelque chose s'est mal passé",
                setupErrorBody: ({conciergeLink}: QBDSetupErrorBodyParams) =>
                    `<muted-text><centered-text>La connexion à QuickBooks Desktop ne fonctionne pas pour le moment. Veuillez réessayer plus tard ou <a href="${conciergeLink}">contacter le Concierge</a> si le problème persiste.</centered-text></muted-text>`,
            },
            importDescription: 'Choisissez quelles configurations de codage importer de QuickBooks Desktop vers Expensify.',
            classes: 'Cours',
            items: 'Articles',
            customers: 'Clients/projets',
            exportCompanyCardsDescription: "Définir comment les achats par carte d'entreprise sont exportés vers QuickBooks Desktop.",
            defaultVendorDescription: "Définir un fournisseur par défaut qui s'appliquera à toutes les transactions par carte de crédit lors de l'exportation.",
            accountsDescription: 'Votre plan comptable QuickBooks Desktop sera importé dans Expensify en tant que catégories.',
            accountsSwitchTitle: "Choisissez d'importer de nouveaux comptes en tant que catégories activées ou désactivées.",
            accountsSwitchDescription: 'Les catégories activées seront disponibles pour les membres lors de la création de leurs dépenses.',
            classesDescription: 'Choisissez comment gérer les classes QuickBooks Desktop dans Expensify.',
            tagsDisplayedAsDescription: "Niveau de ligne d'article",
            reportFieldsDisplayedAsDescription: 'Niveau de rapport',
            customersDescription: 'Choisissez comment gérer les clients/projets QuickBooks Desktop dans Expensify.',
            advancedConfig: {
                autoSyncDescription: 'Expensify se synchronisera automatiquement avec QuickBooks Desktop tous les jours.',
                createEntities: 'Créer automatiquement des entités',
                createEntitiesDescription: "Expensify créera automatiquement des fournisseurs dans QuickBooks Desktop s'ils n'existent pas déjà.",
            },
            itemsDescription: 'Choisissez comment gérer les éléments QuickBooks Desktop dans Expensify.',
            accountingMethods: {
                label: 'Quand exporter',
                description: 'Choisissez quand exporter les dépenses :',
                values: {
                    [COMMON_CONST.INTEGRATIONS.ACCOUNTING_METHOD.ACCRUAL]: 'Accrual',
                    [COMMON_CONST.INTEGRATIONS.ACCOUNTING_METHOD.CASH]: 'Espèces',
                },
                alternateText: {
                    [COMMON_CONST.INTEGRATIONS.ACCOUNTING_METHOD.ACCRUAL]: 'Les dépenses hors de la poche seront exportées une fois approuvées définitivement.',
                    [COMMON_CONST.INTEGRATIONS.ACCOUNTING_METHOD.CASH]: "Les dépenses personnelles seront exportées lorsqu'elles seront payées.",
                },
            },
        },
        qbo: {
            connectedTo: 'Connecté à',
            importDescription: 'Choisissez quelles configurations de codage importer de QuickBooks Online vers Expensify.',
            classes: 'Cours',
            locations: 'Lieux',
            customers: 'Clients/projets',
            accountsDescription: 'Votre plan comptable QuickBooks Online sera importé dans Expensify en tant que catégories.',
            accountsSwitchTitle: "Choisissez d'importer de nouveaux comptes en tant que catégories activées ou désactivées.",
            accountsSwitchDescription: 'Les catégories activées seront disponibles pour les membres lors de la création de leurs dépenses.',
            classesDescription: 'Choisissez comment gérer les classes QuickBooks Online dans Expensify.',
            customersDescription: 'Choisissez comment gérer les clients/projets QuickBooks Online dans Expensify.',
            locationsDescription: 'Choisissez comment gérer les emplacements QuickBooks Online dans Expensify.',
            taxesDescription: 'Choisissez comment gérer les taxes QuickBooks Online dans Expensify.',
            locationsLineItemsRestrictionDescription:
                "QuickBooks Online ne prend pas en charge les emplacements au niveau des lignes pour les chèques ou les factures fournisseurs. Si vous souhaitez avoir des emplacements au niveau des lignes, assurez-vous d'utiliser les écritures de journal et les dépenses par carte de crédit/débit.",
            taxesJournalEntrySwitchNote:
                "QuickBooks Online ne prend pas en charge les taxes sur les écritures de journal. Veuillez changer votre option d'exportation en facture fournisseur ou chèque.",
            exportDescription: 'Configurez comment les données Expensify sont exportées vers QuickBooks Online.',
            date: "Date d'exportation",
            exportInvoices: 'Exporter les factures vers',
            exportExpensifyCard: 'Exporter les transactions de la carte Expensify en tant que',
            exportDate: {
                label: "Date d'exportation",
                description: "Utilisez cette date lors de l'exportation des rapports vers QuickBooks Online.",
                values: {
                    [CONST.QUICKBOOKS_EXPORT_DATE.LAST_EXPENSE]: {
                        label: 'Date de la dernière dépense',
                        description: 'Date de la dépense la plus récente sur le rapport.',
                    },
                    [CONST.QUICKBOOKS_EXPORT_DATE.REPORT_EXPORTED]: {
                        label: "Date d'exportation",
                        description: 'Date à laquelle le rapport a été exporté vers QuickBooks Online.',
                    },
                    [CONST.QUICKBOOKS_EXPORT_DATE.REPORT_SUBMITTED]: {
                        label: 'Date de soumission',
                        description: 'Date à laquelle le rapport a été soumis pour approbation.',
                    },
                },
            },
            receivable: 'Comptes clients', // This is an account name that will come directly from QBO, so I don't know why we need a translation for it. It should take whatever the name of the account is in QBO. Leaving this note for CS.
            archive: 'Archive des comptes clients', // This is an account name that will come directly from QBO, so I don't know why we need a translation for it. It should take whatever the name of the account is in QBO. Leaving this note for CS.
            exportInvoicesDescription: "Utilisez ce compte lors de l'exportation des factures vers QuickBooks Online.",
            exportCompanyCardsDescription: "Définir comment les achats par carte d'entreprise sont exportés vers QuickBooks Online.",
            vendor: 'Fournisseur',
            defaultVendorDescription: "Définir un fournisseur par défaut qui s'appliquera à toutes les transactions par carte de crédit lors de l'exportation.",
            exportOutOfPocketExpensesDescription: 'Définissez comment les dépenses hors de la poche sont exportées vers QuickBooks Online.',
            exportCheckDescription: "Nous créerons un chèque détaillé pour chaque rapport Expensify et l'enverrons depuis le compte bancaire ci-dessous.",
            exportJournalEntryDescription: 'Nous créerons une écriture de journal détaillée pour chaque rapport Expensify et la publierons sur le compte ci-dessous.',
            exportVendorBillDescription:
                "Nous créerons une facture détaillée pour chaque rapport Expensify et l'ajouterons au compte ci-dessous. Si cette période est clôturée, nous la publierons au 1er de la prochaine période ouverte.",
            account: 'Compte',
            accountDescription: 'Choisissez où publier les écritures de journal.',
            accountsPayable: 'Comptes fournisseurs',
            accountsPayableDescription: 'Choisissez où créer des factures fournisseurs.',
            bankAccount: 'Compte bancaire',
            notConfigured: 'Non configuré',
            bankAccountDescription: "Choisissez d'où envoyer les chèques.",
            creditCardAccount: 'Compte de carte de crédit',
            companyCardsLocationEnabledDescription:
                "QuickBooks Online ne prend pas en charge les emplacements pour les exportations de factures fournisseurs. Comme vous avez activé les emplacements dans votre espace de travail, cette option d'exportation n'est pas disponible.",
            outOfPocketTaxEnabledDescription:
                "QuickBooks Online ne prend pas en charge les taxes sur les exportations d'écritures de journal. Comme vous avez activé les taxes sur votre espace de travail, cette option d'exportation n'est pas disponible.",
            outOfPocketTaxEnabledError: "Les écritures de journal ne sont pas disponibles lorsque les taxes sont activées. Veuillez choisir une autre option d'exportation.",
            advancedConfig: {
                autoSyncDescription: 'Expensify se synchronisera automatiquement avec QuickBooks Online chaque jour.',
                inviteEmployees: 'Inviter des employés',
                inviteEmployeesDescription: 'Importer les dossiers des employés de QuickBooks Online et inviter les employés à cet espace de travail.',
                createEntities: 'Créer automatiquement des entités',
                createEntitiesDescription:
                    "Expensify créera automatiquement des fournisseurs dans QuickBooks Online s'ils n'existent pas déjà, et créera automatiquement des clients lors de l'exportation des factures.",
                reimbursedReportsDescription:
                    "Chaque fois qu'un rapport est payé en utilisant Expensify ACH, le paiement de facture correspondant sera créé dans le compte QuickBooks Online ci-dessous.",
                qboBillPaymentAccount: 'Compte de paiement de factures QuickBooks',
                qboInvoiceCollectionAccount: 'Compte de recouvrement des factures QuickBooks',
                accountSelectDescription: "Choisissez d'où payer les factures et nous créerons le paiement dans QuickBooks Online.",
                invoiceAccountSelectorDescription: 'Choisissez où recevoir les paiements de factures et nous créerons le paiement dans QuickBooks Online.',
            },
            accounts: {
                [CONST.QUICKBOOKS_NON_REIMBURSABLE_EXPORT_ACCOUNT_TYPE.DEBIT_CARD]: 'Carte de débit',
                [CONST.QUICKBOOKS_NON_REIMBURSABLE_EXPORT_ACCOUNT_TYPE.CREDIT_CARD]: 'Carte de crédit',
                [CONST.QUICKBOOKS_REIMBURSABLE_ACCOUNT_TYPE.VENDOR_BILL]: 'Facture fournisseur',
                [CONST.QUICKBOOKS_REIMBURSABLE_ACCOUNT_TYPE.JOURNAL_ENTRY]: 'Écriture comptable',
                [CONST.QUICKBOOKS_REIMBURSABLE_ACCOUNT_TYPE.CHECK]: 'Vérifier',
                [`${CONST.QUICKBOOKS_NON_REIMBURSABLE_EXPORT_ACCOUNT_TYPE.DEBIT_CARD}Description`]:
                    "Nous associerons automatiquement le nom du marchand sur la transaction par carte de débit à tout fournisseur correspondant dans QuickBooks. Si aucun fournisseur n'existe, nous créerons un fournisseur 'Carte de Débit Divers' pour l'association.",
                [`${CONST.QUICKBOOKS_NON_REIMBURSABLE_EXPORT_ACCOUNT_TYPE.CREDIT_CARD}Description`]:
                    "Nous associerons automatiquement le nom du commerçant sur la transaction par carte de crédit à tout fournisseur correspondant dans QuickBooks. Si aucun fournisseur n'existe, nous créerons un fournisseur « Crédit Carte Divers » pour l'association.",
                [`${CONST.QUICKBOOKS_REIMBURSABLE_ACCOUNT_TYPE.VENDOR_BILL}Description`]:
                    "Nous créerons une facture fournisseur détaillée pour chaque rapport Expensify avec la date de la dernière dépense, et l'ajouterons au compte ci-dessous. Si cette période est clôturée, nous la publierons au 1er de la prochaine période ouverte.",
                [`${CONST.QUICKBOOKS_NON_REIMBURSABLE_EXPORT_ACCOUNT_TYPE.DEBIT_CARD}AccountDescription`]: 'Choisissez où exporter les transactions par carte de débit.',
                [`${CONST.QUICKBOOKS_NON_REIMBURSABLE_EXPORT_ACCOUNT_TYPE.CREDIT_CARD}AccountDescription`]: 'Choisissez où exporter les transactions par carte de crédit.',
                [`${CONST.QUICKBOOKS_REIMBURSABLE_ACCOUNT_TYPE.VENDOR_BILL}AccountDescription`]: 'Choisissez un fournisseur à appliquer à toutes les transactions par carte de crédit.',
                [`${CONST.QUICKBOOKS_REIMBURSABLE_ACCOUNT_TYPE.VENDOR_BILL}Error`]:
                    "Les factures des fournisseurs ne sont pas disponibles lorsque les emplacements sont activés. Veuillez choisir une autre option d'exportation.",
                [`${CONST.QUICKBOOKS_REIMBURSABLE_ACCOUNT_TYPE.CHECK}Error`]:
                    "Les chèques sont indisponibles lorsque les emplacements sont activés. Veuillez choisir une autre option d'exportation.",
                [`${CONST.QUICKBOOKS_REIMBURSABLE_ACCOUNT_TYPE.JOURNAL_ENTRY}Error`]:
                    "Les écritures de journal ne sont pas disponibles lorsque les taxes sont activées. Veuillez choisir une autre option d'exportation.",
            },
            exportDestinationAccountsMisconfigurationError: {
                [CONST.QUICKBOOKS_REIMBURSABLE_ACCOUNT_TYPE.VENDOR_BILL]: "Choisissez un compte valide pour l'exportation de la facture fournisseur",
                [CONST.QUICKBOOKS_REIMBURSABLE_ACCOUNT_TYPE.JOURNAL_ENTRY]: "Choisissez un compte valide pour l'exportation de l'écriture de journal",
                [CONST.QUICKBOOKS_REIMBURSABLE_ACCOUNT_TYPE.CHECK]: "Choisissez un compte valide pour l'exportation de chèques",
            },
            exportDestinationSetupAccountsInfo: {
                [CONST.QUICKBOOKS_REIMBURSABLE_ACCOUNT_TYPE.VENDOR_BILL]:
                    "Pour utiliser l'exportation de factures fournisseurs, configurez un compte de comptes fournisseurs dans QuickBooks Online.",
                [CONST.QUICKBOOKS_REIMBURSABLE_ACCOUNT_TYPE.JOURNAL_ENTRY]: "Pour utiliser l'exportation d'écritures de journal, configurez un compte de journal dans QuickBooks Online.",
                [CONST.QUICKBOOKS_REIMBURSABLE_ACCOUNT_TYPE.CHECK]: "Pour utiliser l'exportation de chèques, configurez un compte bancaire dans QuickBooks Online.",
            },
            noAccountsFound: 'Aucun compte trouvé',
            noAccountsFoundDescription: 'Ajoutez le compte dans QuickBooks Online et synchronisez à nouveau la connexion.',
            accountingMethods: {
                label: 'Quand exporter',
                description: 'Choisissez quand exporter les dépenses :',
                values: {
                    [COMMON_CONST.INTEGRATIONS.ACCOUNTING_METHOD.ACCRUAL]: 'Accrual',
                    [COMMON_CONST.INTEGRATIONS.ACCOUNTING_METHOD.CASH]: 'Espèces',
                },
                alternateText: {
                    [COMMON_CONST.INTEGRATIONS.ACCOUNTING_METHOD.ACCRUAL]: 'Les dépenses hors de la poche seront exportées une fois approuvées définitivement.',
                    [COMMON_CONST.INTEGRATIONS.ACCOUNTING_METHOD.CASH]: "Les dépenses personnelles seront exportées lorsqu'elles seront payées.",
                },
            },
        },
        workspaceList: {
            joinNow: 'Rejoignez maintenant',
            askToJoin: 'Demander à rejoindre',
        },
        xero: {
            organization: 'organisation Xero',
            organizationDescription: "Choisissez l'organisation Xero à partir de laquelle vous souhaitez importer des données.",
            importDescription: 'Choisissez quelles configurations de codage importer de Xero vers Expensify.',
            accountsDescription: 'Votre plan comptable Xero sera importé dans Expensify en tant que catégories.',
            accountsSwitchTitle: "Choisissez d'importer de nouveaux comptes en tant que catégories activées ou désactivées.",
            accountsSwitchDescription: 'Les catégories activées seront disponibles pour les membres lors de la création de leurs dépenses.',
            trackingCategories: 'Catégories de suivi',
            trackingCategoriesDescription: 'Choisissez comment gérer les catégories de suivi Xero dans Expensify.',
            mapTrackingCategoryTo: ({categoryName}: CategoryNameParams) => `Mapper ${categoryName} de Xero à`,
            mapTrackingCategoryToDescription: ({categoryName}: CategoryNameParams) => `Choisissez où mapper ${categoryName} lors de l'exportation vers Xero.`,
            customers: 'Refacturer les clients',
            customersDescription:
                'Choisissez si vous souhaitez refacturer les clients dans Expensify. Vos contacts clients Xero peuvent être associés à des dépenses et seront exportés vers Xero en tant que facture de vente.',
            taxesDescription: 'Choisissez comment gérer les taxes Xero dans Expensify.',
            notImported: 'Non importé',
            notConfigured: 'Non configuré',
            trackingCategoriesOptions: {
                [CONST.XERO_CONFIG.TRACKING_CATEGORY_OPTIONS.DEFAULT]: 'Xero contact par défaut',
                [CONST.XERO_CONFIG.TRACKING_CATEGORY_OPTIONS.TAG]: 'Tags',
                [CONST.XERO_CONFIG.TRACKING_CATEGORY_OPTIONS.REPORT_FIELD]: 'Champs de rapport',
            },
            exportDescription: 'Configurez comment les données Expensify sont exportées vers Xero.',
            purchaseBill: "Facture d'achat",
            exportDeepDiveCompanyCard:
                'Les dépenses exportées seront enregistrées comme transactions bancaires sur le compte bancaire Xero ci-dessous, et les dates des transactions correspondront aux dates de votre relevé bancaire.',
            bankTransactions: 'Transactions bancaires',
            xeroBankAccount: 'Compte bancaire Xero',
            xeroBankAccountDescription: 'Choisissez où les dépenses seront enregistrées en tant que transactions bancaires.',
            exportExpensesDescription: "Les rapports seront exportés en tant que facture d'achat avec la date et le statut sélectionnés ci-dessous.",
            purchaseBillDate: "Date de la facture d'achat",
            exportInvoices: 'Exporter les factures en tant que',
            salesInvoice: 'Facture de vente',
            exportInvoicesDescription: 'Les factures de vente affichent toujours la date à laquelle la facture a été envoyée.',
            advancedConfig: {
                autoSyncDescription: 'Expensify se synchronisera automatiquement avec Xero tous les jours.',
                purchaseBillStatusTitle: "Statut de la facture d'achat",
                reimbursedReportsDescription: "Chaque fois qu'un rapport est payé en utilisant Expensify ACH, le paiement de facture correspondant sera créé dans le compte Xero ci-dessous.",
                xeroBillPaymentAccount: 'Compte de paiement de factures Xero',
                xeroInvoiceCollectionAccount: 'Compte de recouvrement des factures Xero',
                xeroBillPaymentAccountDescription: "Choisissez d'où payer les factures et nous créerons le paiement dans Xero.",
                invoiceAccountSelectorDescription: 'Choisissez où recevoir les paiements de factures et nous créerons le paiement dans Xero.',
            },
            exportDate: {
                label: "Date de la facture d'achat",
                description: "Utilisez cette date lors de l'exportation des rapports vers Xero.",
                values: {
                    [CONST.XERO_EXPORT_DATE.LAST_EXPENSE]: {
                        label: 'Date de la dernière dépense',
                        description: 'Date de la dépense la plus récente sur le rapport.',
                    },
                    [CONST.XERO_EXPORT_DATE.REPORT_EXPORTED]: {
                        label: "Date d'exportation",
                        description: 'Date à laquelle le rapport a été exporté vers Xero.',
                    },
                    [CONST.XERO_EXPORT_DATE.REPORT_SUBMITTED]: {
                        label: 'Date de soumission',
                        description: 'Date à laquelle le rapport a été soumis pour approbation.',
                    },
                },
            },
            invoiceStatus: {
                label: "Statut de la facture d'achat",
                description: "Utilisez ce statut lors de l'exportation des factures d'achat vers Xero.",
                values: {
                    [CONST.XERO_CONFIG.INVOICE_STATUS.DRAFT]: 'Brouillon',
                    [CONST.XERO_CONFIG.INVOICE_STATUS.AWAITING_APPROVAL]: "En attente d'approbation",
                    [CONST.XERO_CONFIG.INVOICE_STATUS.AWAITING_PAYMENT]: 'En attente de paiement',
                },
            },
            noAccountsFound: 'Aucun compte trouvé',
            noAccountsFoundDescription: 'Veuillez ajouter le compte dans Xero et synchroniser à nouveau la connexion.',
            accountingMethods: {
                label: 'Quand exporter',
                description: 'Choisissez quand exporter les dépenses :',
                values: {
                    [COMMON_CONST.INTEGRATIONS.ACCOUNTING_METHOD.ACCRUAL]: 'Accrual',
                    [COMMON_CONST.INTEGRATIONS.ACCOUNTING_METHOD.CASH]: 'Espèces',
                },
                alternateText: {
                    [COMMON_CONST.INTEGRATIONS.ACCOUNTING_METHOD.ACCRUAL]: 'Les dépenses hors de la poche seront exportées une fois approuvées définitivement.',
                    [COMMON_CONST.INTEGRATIONS.ACCOUNTING_METHOD.CASH]: "Les dépenses personnelles seront exportées lorsqu'elles seront payées.",
                },
            },
        },
        sageIntacct: {
            preferredExporter: 'Exportateur préféré',
            taxSolution: 'Solution fiscale',
            notConfigured: 'Non configuré',
            exportDate: {
                label: "Date d'exportation",
                description: "Utilisez cette date lors de l'exportation des rapports vers Sage Intacct.",
                values: {
                    [CONST.SAGE_INTACCT_EXPORT_DATE.LAST_EXPENSE]: {
                        label: 'Date de la dernière dépense',
                        description: 'Date de la dépense la plus récente sur le rapport.',
                    },
                    [CONST.SAGE_INTACCT_EXPORT_DATE.EXPORTED]: {
                        label: "Date d'exportation",
                        description: 'Date à laquelle le rapport a été exporté vers Sage Intacct.',
                    },
                    [CONST.SAGE_INTACCT_EXPORT_DATE.SUBMITTED]: {
                        label: 'Date de soumission',
                        description: 'Date à laquelle le rapport a été soumis pour approbation.',
                    },
                },
            },
            reimbursableExpenses: {
                description: 'Définissez comment les dépenses personnelles sont exportées vers Sage Intacct.',
                values: {
                    [CONST.SAGE_INTACCT_REIMBURSABLE_EXPENSE_TYPE.EXPENSE_REPORT]: 'Rapports de dépenses',
                    [CONST.SAGE_INTACCT_REIMBURSABLE_EXPENSE_TYPE.VENDOR_BILL]: 'Factures fournisseurs',
                },
            },
            nonReimbursableExpenses: {
                description: "Définissez comment les achats par carte d'entreprise sont exportés vers Sage Intacct.",
                values: {
                    [CONST.SAGE_INTACCT_NON_REIMBURSABLE_EXPENSE_TYPE.CREDIT_CARD_CHARGE]: 'Cartes de crédit',
                    [CONST.SAGE_INTACCT_NON_REIMBURSABLE_EXPENSE_TYPE.VENDOR_BILL]: 'Factures fournisseurs',
                },
            },
            creditCardAccount: 'Compte de carte de crédit',
            defaultVendor: 'Fournisseur par défaut',
            defaultVendorDescription: ({isReimbursable}: DefaultVendorDescriptionParams) =>
                `Définissez un fournisseur par défaut qui s'appliquera aux dépenses remboursables de ${isReimbursable ? '' : 'non-'} qui n'ont pas de fournisseur correspondant dans Sage Intacct.`,
            exportDescription: 'Configurez comment les données Expensify sont exportées vers Sage Intacct.',
            exportPreferredExporterNote:
                "L'exportateur préféré peut être n'importe quel administrateur de l'espace de travail, mais doit également être un administrateur de domaine si vous définissez différents comptes d'exportation pour des cartes d'entreprise individuelles dans les paramètres de domaine.",
            exportPreferredExporterSubNote: "Une fois défini, l'exportateur préféré verra les rapports à exporter dans son compte.",
            noAccountsFound: 'Aucun compte trouvé',
            noAccountsFoundDescription: `Veuillez ajouter le compte dans Sage Intacct et synchroniser à nouveau la connexion.`,
            autoSync: 'Synchronisation automatique',
            autoSyncDescription: 'Expensify se synchronisera automatiquement avec Sage Intacct tous les jours.',
            inviteEmployees: 'Inviter des employés',
            inviteEmployeesDescription:
                "Importer les dossiers des employés Sage Intacct et inviter les employés à cet espace de travail. Votre flux de travail d'approbation sera par défaut une approbation par le manager et peut être configuré davantage sur la page Membres.",
            syncReimbursedReports: 'Synchroniser les rapports remboursés',
            syncReimbursedReportsDescription:
                "Chaque fois qu'un rapport est payé en utilisant Expensify ACH, le paiement de facture correspondant sera créé dans le compte Sage Intacct ci-dessous.",
            paymentAccount: 'Compte de paiement Sage Intacct',
            accountingMethods: {
                label: 'Quand exporter',
                description: 'Choisissez quand exporter les dépenses :',
                values: {
                    [COMMON_CONST.INTEGRATIONS.ACCOUNTING_METHOD.ACCRUAL]: 'Accrual',
                    [COMMON_CONST.INTEGRATIONS.ACCOUNTING_METHOD.CASH]: 'Espèces',
                },
                alternateText: {
                    [COMMON_CONST.INTEGRATIONS.ACCOUNTING_METHOD.ACCRUAL]: 'Les dépenses hors de la poche seront exportées une fois approuvées définitivement.',
                    [COMMON_CONST.INTEGRATIONS.ACCOUNTING_METHOD.CASH]: "Les dépenses personnelles seront exportées lorsqu'elles seront payées.",
                },
            },
        },
        netsuite: {
            subsidiary: 'Filiale',
            subsidiarySelectDescription: 'Choisissez la filiale dans NetSuite à partir de laquelle vous souhaitez importer des données.',
            exportDescription: 'Configurez comment les données Expensify sont exportées vers NetSuite.',
            exportInvoices: 'Exporter les factures vers',
            journalEntriesTaxPostingAccount: 'Comptes de publication fiscale des écritures de journal',
            journalEntriesProvTaxPostingAccount: 'Entrées de journal compte de publication de la taxe provinciale',
            foreignCurrencyAmount: 'Exporter le montant en devise étrangère',
            exportToNextOpenPeriod: 'Exporter vers la prochaine période ouverte',
            nonReimbursableJournalPostingAccount: 'Compte de publication de journal non remboursable',
            reimbursableJournalPostingAccount: 'Compte de publication de journal remboursable',
            journalPostingPreference: {
                label: 'Préférence de publication des écritures de journal',
                values: {
                    [CONST.NETSUITE_JOURNAL_POSTING_PREFERENCE.JOURNALS_POSTING_INDIVIDUAL_LINE]: 'Entrée unique et détaillée pour chaque rapport',
                    [CONST.NETSUITE_JOURNAL_POSTING_PREFERENCE.JOURNALS_POSTING_TOTAL_LINE]: 'Une seule entrée pour chaque dépense',
                },
            },
            invoiceItem: {
                label: 'Article de facture',
                values: {
                    [CONST.NETSUITE_INVOICE_ITEM_PREFERENCE.CREATE]: {
                        label: 'Créez-en un pour moi',
                        description: 'Nous créerons un "élément de ligne de facture Expensify" pour vous lors de l\'exportation (si un n\'existe pas déjà).',
                    },
                    [CONST.NETSUITE_INVOICE_ITEM_PREFERENCE.SELECT]: {
                        label: 'Sélectionner existant',
                        description: "Nous lierons les factures d'Expensify à l'élément sélectionné ci-dessous.",
                    },
                },
            },
            exportDate: {
                label: "Date d'exportation",
                description: "Utilisez cette date lors de l'exportation des rapports vers NetSuite.",
                values: {
                    [CONST.NETSUITE_EXPORT_DATE.LAST_EXPENSE]: {
                        label: 'Date de la dernière dépense',
                        description: 'Date de la dépense la plus récente sur le rapport.',
                    },
                    [CONST.NETSUITE_EXPORT_DATE.EXPORTED]: {
                        label: "Date d'exportation",
                        description: 'Date à laquelle le rapport a été exporté vers NetSuite.',
                    },
                    [CONST.NETSUITE_EXPORT_DATE.SUBMITTED]: {
                        label: 'Date de soumission',
                        description: 'Date à laquelle le rapport a été soumis pour approbation.',
                    },
                },
            },
            exportDestination: {
                values: {
                    [CONST.NETSUITE_EXPORT_DESTINATION.EXPENSE_REPORT]: {
                        label: 'Rapports de dépenses',
                        reimbursableDescription: 'Les dépenses personnelles seront exportées sous forme de rapports de dépenses vers NetSuite.',
                        nonReimbursableDescription: "Les dépenses des cartes d'entreprise seront exportées sous forme de rapports de dépenses vers NetSuite.",
                    },
                    [CONST.NETSUITE_EXPORT_DESTINATION.VENDOR_BILL]: {
                        label: 'Factures fournisseurs',
                        reimbursableDescription:
                            'Out-of-pocket expenses will export as bills payable to the NetSuite vendor specified below.\n' +
                            '\n' +
                            'If you’d like to set a specific vendor for each card, go to *Settings > Domains > Company Cards*.',
                        nonReimbursableDescription:
                            'Company card expenses will export as bills payable to the NetSuite vendor specified below.\n' +
                            '\n' +
                            'If you’d like to set a specific vendor for each card, go to *Settings > Domains > Company Cards*.',
                    },
                    [CONST.NETSUITE_EXPORT_DESTINATION.JOURNAL_ENTRY]: {
                        label: 'Écritures de journal',
                        reimbursableDescription:
                            'Out-of-pocket expenses will export as journal entries to the NetSuite account specified below.\n' +
                            '\n' +
                            'If you’d like to set a specific vendor for each card, go to *Settings > Domains > Company Cards*.',
                        nonReimbursableDescription:
                            'Company card expenses will export as journal entries to the NetSuite account specified below.\n' +
                            '\n' +
                            'If you’d like to set a specific vendor for each card, go to *Settings > Domains > Company Cards*.',
                    },
                },
            },
            advancedConfig: {
                autoSyncDescription: 'Expensify se synchronisera automatiquement avec NetSuite tous les jours.',
                reimbursedReportsDescription:
                    "Chaque fois qu'un rapport est payé en utilisant Expensify ACH, le paiement de facture correspondant sera créé dans le compte NetSuite ci-dessous.",
                reimbursementsAccount: 'Compte de remboursements',
                reimbursementsAccountDescription: 'Choisissez le compte bancaire que vous utiliserez pour les remboursements, et nous créerons le paiement associé dans NetSuite.',
                collectionsAccount: 'Compte de recouvrement',
                collectionsAccountDescription: "Une fois qu'une facture est marquée comme payée dans Expensify et exportée vers NetSuite, elle apparaîtra sur le compte ci-dessous.",
                approvalAccount: "Compte d'approbation A/P",
                approvalAccountDescription:
                    "Choisissez le compte contre lequel les transactions seront approuvées dans NetSuite. Si vous synchronisez des rapports remboursés, c'est également le compte contre lequel les paiements de factures seront créés.",
                defaultApprovalAccount: 'NetSuite par défaut',
                inviteEmployees: 'Invitez des employés et définissez les approbations',
                inviteEmployeesDescription:
                    "Importer les dossiers des employés de NetSuite et inviter les employés à cet espace de travail. Votre flux de travail d'approbation sera par défaut l'approbation du gestionnaire et peut être configuré davantage sur la page *Membres*.",
                autoCreateEntities: 'Créer automatiquement des employés/fournisseurs',
                enableCategories: 'Activer les catégories nouvellement importées',
                customFormID: 'ID de formulaire personnalisé',
                customFormIDDescription:
                    'Par défaut, Expensify créera des entrées en utilisant le formulaire de transaction préféré défini dans NetSuite. Vous pouvez également désigner un formulaire de transaction spécifique à utiliser.',
                customFormIDReimbursable: 'Dépense personnelle',
                customFormIDNonReimbursable: "Dépense de carte d'entreprise",
                exportReportsTo: {
                    label: "Niveau d'approbation du rapport de dépenses",
                    description:
                        "Une fois qu'un rapport de dépenses est approuvé dans Expensify et exporté vers NetSuite, vous pouvez définir un niveau d'approbation supplémentaire dans NetSuite avant la publication.",
                    values: {
                        [CONST.NETSUITE_REPORTS_APPROVAL_LEVEL.REPORTS_APPROVED_NONE]: 'Préférence par défaut de NetSuite',
                        [CONST.NETSUITE_REPORTS_APPROVAL_LEVEL.REPORTS_SUPERVISOR_APPROVED]: 'Approuvé uniquement par le superviseur',
                        [CONST.NETSUITE_REPORTS_APPROVAL_LEVEL.REPORTS_ACCOUNTING_APPROVED]: 'Seulement la comptabilité approuvée',
                        [CONST.NETSUITE_REPORTS_APPROVAL_LEVEL.REPORTS_APPROVED_BOTH]: 'Superviseur et comptabilité approuvés',
                    },
                },
                accountingMethods: {
                    label: 'Quand exporter',
                    description: 'Choisissez quand exporter les dépenses :',
                    values: {
                        [COMMON_CONST.INTEGRATIONS.ACCOUNTING_METHOD.ACCRUAL]: 'Accrual',
                        [COMMON_CONST.INTEGRATIONS.ACCOUNTING_METHOD.CASH]: 'Espèces',
                    },
                    alternateText: {
                        [COMMON_CONST.INTEGRATIONS.ACCOUNTING_METHOD.ACCRUAL]: 'Les dépenses hors de la poche seront exportées une fois approuvées définitivement.',
                        [COMMON_CONST.INTEGRATIONS.ACCOUNTING_METHOD.CASH]: "Les dépenses personnelles seront exportées lorsqu'elles seront payées.",
                    },
                },
                exportVendorBillsTo: {
                    label: "Niveau d'approbation des factures fournisseurs",
                    description:
                        "Une fois qu'une facture fournisseur est approuvée dans Expensify et exportée vers NetSuite, vous pouvez définir un niveau d'approbation supplémentaire dans NetSuite avant la publication.",
                    values: {
                        [CONST.NETSUITE_VENDOR_BILLS_APPROVAL_LEVEL.VENDOR_BILLS_APPROVED_NONE]: 'Préférence par défaut de NetSuite',
                        [CONST.NETSUITE_VENDOR_BILLS_APPROVAL_LEVEL.VENDOR_BILLS_APPROVAL_PENDING]: "En attente d'approbation",
                        [CONST.NETSUITE_VENDOR_BILLS_APPROVAL_LEVEL.VENDOR_BILLS_APPROVED]: 'Approuvé pour publication',
                    },
                },
                exportJournalsTo: {
                    label: "Niveau d'approbation de l'écriture de journal",
                    description:
                        "Une fois qu'une écriture de journal est approuvée dans Expensify et exportée vers NetSuite, vous pouvez définir un niveau d'approbation supplémentaire dans NetSuite avant de la comptabiliser.",
                    values: {
                        [CONST.NETSUITE_JOURNALS_APPROVAL_LEVEL.JOURNALS_APPROVED_NONE]: 'Préférence par défaut de NetSuite',
                        [CONST.NETSUITE_JOURNALS_APPROVAL_LEVEL.JOURNALS_APPROVAL_PENDING]: "En attente d'approbation",
                        [CONST.NETSUITE_JOURNALS_APPROVAL_LEVEL.JOURNALS_APPROVED]: 'Approuvé pour publication',
                    },
                },
                error: {
                    customFormID: 'Veuillez entrer un ID de formulaire personnalisé numérique valide',
                },
            },
            noAccountsFound: 'Aucun compte trouvé',
            noAccountsFoundDescription: 'Veuillez ajouter le compte dans NetSuite et synchroniser à nouveau la connexion.',
            noVendorsFound: 'Aucun fournisseur trouvé',
            noVendorsFoundDescription: 'Veuillez ajouter des fournisseurs dans NetSuite et synchroniser à nouveau la connexion.',
            noItemsFound: 'Aucun élément de facture trouvé',
            noItemsFoundDescription: 'Veuillez ajouter des éléments de facture dans NetSuite et synchroniser à nouveau la connexion.',
            noSubsidiariesFound: 'Aucune filiale trouvée',
            noSubsidiariesFoundDescription: 'Veuillez ajouter une filiale dans NetSuite et synchroniser à nouveau la connexion.',
            tokenInput: {
                title: 'Configuration de NetSuite',
                formSteps: {
                    installBundle: {
                        title: 'Installer le bundle Expensify',
                        description: 'Dans NetSuite, allez à *Customization > SuiteBundler > Search & Install Bundles* > recherchez "Expensify" > installez le bundle.',
                    },
                    enableTokenAuthentication: {
                        title: "Activer l'authentification par jeton",
                        description: "Dans NetSuite, allez à *Setup > Company > Enable Features > SuiteCloud* > activez *l'authentification basée sur les jetons*.",
                    },
                    enableSoapServices: {
                        title: 'Activer les services web SOAP',
                        description: 'Dans NetSuite, allez dans *Setup > Company > Enable Features > SuiteCloud* > activez *SOAP Web Services*.',
                    },
                    createAccessToken: {
                        title: "Créer un jeton d'accès",
                        description:
                            'Dans NetSuite, allez à *Setup > Users/Roles > Access Tokens* > créez un jeton d\'accès pour l\'application "Expensify" et soit le rôle "Expensify Integration" soit le rôle "Administrator".\n\n*Important :* Assurez-vous de sauvegarder le *Token ID* et le *Token Secret* de cette étape. Vous en aurez besoin pour l\'étape suivante.',
                    },
                    enterCredentials: {
                        title: 'Entrez vos identifiants NetSuite',
                        formInputs: {
                            netSuiteAccountID: 'NetSuite Account ID',
                            netSuiteTokenID: 'Token ID',
                            netSuiteTokenSecret: 'Token Secret',
                        },
                        netSuiteAccountIDDescription: 'Dans NetSuite, allez à *Setup > Integration > SOAP Web Services Preferences*.',
                    },
                },
            },
            import: {
                expenseCategories: 'Catégories de dépenses',
                expenseCategoriesDescription: 'Vos catégories de dépenses NetSuite seront importées dans Expensify en tant que catégories.',
                crossSubsidiaryCustomers: 'Clients/projets inter-filiales',
                importFields: {
                    departments: {
                        title: 'Départements',
                        subtitle: 'Choisissez comment gérer les *départements* NetSuite dans Expensify.',
                    },
                    classes: {
                        title: 'Cours',
                        subtitle: 'Choisissez comment gérer les *classes* dans Expensify.',
                    },
                    locations: {
                        title: 'Lieux',
                        subtitle: 'Choisissez comment gérer les *emplacements* dans Expensify.',
                    },
                },
                customersOrJobs: {
                    title: 'Clients/projets',
                    subtitle: 'Choisissez comment gérer les *clients* et les *projets* NetSuite dans Expensify.',
                    importCustomers: 'Importer des clients',
                    importJobs: 'Importer des projets',
                    customers: 'clients',
                    jobs: 'projets',
                    label: ({importFields, importType}: CustomersOrJobsLabelParams) => `${importFields.join('et')}, ${importType}`,
                },
                importTaxDescription: 'Importer des groupes de taxes depuis NetSuite.',
                importCustomFields: {
                    chooseOptionBelow: 'Choisissez une option ci-dessous :',
                    label: ({importedTypes}: ImportedTypesParams) => `Importé en tant que ${importedTypes.join('et')}`,
                    requiredFieldError: ({fieldName}: RequiredFieldParams) => `Veuillez entrer le ${fieldName}`,
                    customSegments: {
                        title: 'Segments/enregistrements personnalisés',
                        addText: 'Ajouter un segment/enregistrement personnalisé',
                        recordTitle: 'Segment/record personnalisé',
                        helpLink: CONST.NETSUITE_IMPORT.HELP_LINKS.CUSTOM_SEGMENTS,
                        helpLinkText: 'Voir les instructions détaillées',
                        helpText: 'sur la configuration de segments/enregistrements personnalisés.',
                        emptyTitle: 'Ajouter un segment personnalisé ou un enregistrement personnalisé',
                        fields: {
                            segmentName: 'Nom',
                            internalID: 'ID interne',
                            scriptID: 'Script ID',
                            customRecordScriptID: 'ID de colonne de transaction',
                            mapping: 'Affiché comme',
                        },
                        removeTitle: 'Supprimer le segment/enregistrement personnalisé',
                        removePrompt: 'Êtes-vous sûr de vouloir supprimer ce segment/enregistrement personnalisé ?',
                        addForm: {
                            customSegmentName: 'nom de segment personnalisé',
                            customRecordName: "nom d'enregistrement personnalisé",
                            segmentTitle: 'Segment personnalisé',
                            customSegmentAddTitle: 'Ajouter un segment personnalisé',
                            customRecordAddTitle: 'Ajouter un enregistrement personnalisé',
                            recordTitle: 'Enregistrement personnalisé',
                            segmentRecordType: 'Voulez-vous ajouter un segment personnalisé ou un enregistrement personnalisé ?',
                            customSegmentNameTitle: 'Quel est le nom du segment personnalisé ?',
                            customRecordNameTitle: "Quel est le nom de l'enregistrement personnalisé ?",
                            customSegmentNameFooter: `Vous pouvez trouver les noms de segments personnalisés dans NetSuite sous *Customizations > Links, Records & Fields > Custom Segments*.\n\n_Pour des instructions plus détaillées, [visitez notre site d'aide](${CONST.NETSUITE_IMPORT.HELP_LINKS.CUSTOM_SEGMENTS})_.`,
                            customRecordNameFooter: `Vous pouvez trouver des noms d'enregistrements personnalisés dans NetSuite en entrant "Transaction Column Field" dans la recherche globale.\n\n_Pour des instructions plus détaillées, [visitez notre site d'aide](${CONST.NETSUITE_IMPORT.HELP_LINKS.CUSTOM_SEGMENTS})_.`,
                            customSegmentInternalIDTitle: "Quel est l'ID interne ?",
                            customSegmentInternalIDFooter: `Tout d'abord, assurez-vous d'avoir activé les ID internes dans NetSuite sous *Accueil > Définir les préférences > Afficher l'ID interne.*\n\nVous pouvez trouver les ID internes des segments personnalisés dans NetSuite sous :\n\n1. *Personnalisation > Listes, enregistrements et champs > Segments personnalisés*.\n2. Cliquez sur un segment personnalisé.\n3. Cliquez sur le lien hypertexte à côté de *Type d'enregistrement personnalisé*.\n4. Trouvez l'ID interne dans le tableau en bas.\n\n_Pour des instructions plus détaillées, [visitez notre site d'aide](${CONST.NETSUITE_IMPORT.HELP_LINKS.CUSTOM_LISTS})_.`,
                            customRecordInternalIDFooter: `Vous pouvez trouver les ID internes des enregistrements personnalisés dans NetSuite en suivant ces étapes :\n\n1. Entrez "Transaction Line Fields" dans la recherche globale.\n2. Cliquez sur un enregistrement personnalisé.\n3. Trouvez l'ID interne sur le côté gauche.\n\n_Pour des instructions plus détaillées, [visitez notre site d'aide](${CONST.NETSUITE_IMPORT.HELP_LINKS.CUSTOM_SEGMENTS})_.`,
                            customSegmentScriptIDTitle: "Quel est l'ID du script ?",
                            customSegmentScriptIDFooter: `Vous pouvez trouver les IDs de script de segment personnalisé dans NetSuite sous :\n\n1. *Personnalisation > Listes, Enregistrements et Champs > Segments Personnalisés*.\n2. Cliquez sur un segment personnalisé.\n3. Cliquez sur l'onglet *Application et Sourcing* en bas, puis :\n    a. Si vous souhaitez afficher le segment personnalisé comme un *tag* (au niveau de l'article) dans Expensify, cliquez sur le sous-onglet *Colonnes de Transaction* et utilisez l'*ID de Champ*.\n    b. Si vous souhaitez afficher le segment personnalisé comme un *champ de rapport* (au niveau du rapport) dans Expensify, cliquez sur le sous-onglet *Transactions* et utilisez l'*ID de Champ*.\n\n_Pour des instructions plus détaillées, [visitez notre site d'aide](${CONST.NETSUITE_IMPORT.HELP_LINKS.CUSTOM_LISTS})_.`,
                            customRecordScriptIDTitle: "Quel est l'ID de la colonne de transaction ?",
                            customRecordScriptIDFooter: `Vous pouvez trouver les ID de script d'enregistrement personnalisé dans NetSuite sous :\n\n1. Entrez "Transaction Line Fields" dans la recherche globale.\n2. Cliquez sur un enregistrement personnalisé.\n3. Trouvez l'ID de script sur le côté gauche.\n\n_Pour des instructions plus détaillées, [visitez notre site d'aide](${CONST.NETSUITE_IMPORT.HELP_LINKS.CUSTOM_SEGMENTS})_.`,
                            customSegmentMappingTitle: 'Comment ce segment personnalisé doit-il être affiché dans Expensify ?',
                            customRecordMappingTitle: 'Comment cet enregistrement personnalisé doit-il être affiché dans Expensify ?',
                        },
                        errors: {
                            uniqueFieldError: ({fieldName}: RequiredFieldParams) => `Un segment/enregistrement personnalisé avec ce ${fieldName?.toLowerCase()} existe déjà.`,
                        },
                    },
                    customLists: {
                        title: 'Listes personnalisées',
                        addText: 'Ajouter une liste personnalisée',
                        recordTitle: 'Liste personnalisée',
                        helpLink: CONST.NETSUITE_IMPORT.HELP_LINKS.CUSTOM_LISTS,
                        helpLinkText: 'Voir les instructions détaillées',
                        helpText: 'sur la configuration des listes personnalisées.',
                        emptyTitle: 'Ajouter une liste personnalisée',
                        fields: {
                            listName: 'Nom',
                            internalID: 'ID interne',
                            transactionFieldID: 'ID du champ de transaction',
                            mapping: 'Affiché comme',
                        },
                        removeTitle: 'Supprimer la liste personnalisée',
                        removePrompt: 'Êtes-vous sûr de vouloir supprimer cette liste personnalisée ?',
                        addForm: {
                            listNameTitle: 'Choisir une liste personnalisée',
                            transactionFieldIDTitle: "Quel est l'ID du champ de transaction ?",
                            transactionFieldIDFooter: `Vous pouvez trouver les identifiants des champs de transaction dans NetSuite en suivant ces étapes :\n\n1. Entrez "Champs de ligne de transaction" dans la recherche globale.\n2. Cliquez sur une liste personnalisée.\n3. Trouvez l'identifiant du champ de transaction sur le côté gauche.\n\n_Pour des instructions plus détaillées, [visitez notre site d'aide](${CONST.NETSUITE_IMPORT.HELP_LINKS.CUSTOM_LISTS})_.`,
                            mappingTitle: 'Comment cette liste personnalisée doit-elle être affichée dans Expensify ?',
                        },
                        errors: {
                            uniqueTransactionFieldIDError: `Une liste personnalisée avec cet ID de champ de transaction existe déjà.`,
                        },
                    },
                },
                importTypes: {
                    [CONST.INTEGRATION_ENTITY_MAP_TYPES.NETSUITE_DEFAULT]: {
                        label: 'Employé par défaut de NetSuite',
                        description: "Non importé dans Expensify, appliqué à l'exportation",
                        footerContent: ({importField}: ImportFieldParams) =>
                            `Si vous utilisez ${importField} dans NetSuite, nous appliquerons la valeur par défaut définie sur le dossier de l'employé lors de l'exportation vers le rapport de dépenses ou l'écriture de journal.`,
                    },
                    [CONST.INTEGRATION_ENTITY_MAP_TYPES.TAG]: {
                        label: 'Tags',
                        description: 'Niveau des postes de dépense',
                        footerContent: ({importField}: ImportFieldParams) => `${startCase(importField)} sera sélectionnable pour chaque dépense individuelle sur le rapport d'un employé.`,
                    },
                    [CONST.INTEGRATION_ENTITY_MAP_TYPES.REPORT_FIELD]: {
                        label: 'Champs de rapport',
                        description: 'Niveau de rapport',
                        footerContent: ({importField}: ImportFieldParams) => `La sélection ${startCase(importField)} s'appliquera à toutes les dépenses sur le rapport d'un employé.`,
                    },
                },
            },
        },
        intacct: {
            sageIntacctSetup: 'Configuration de Sage Intacct',
            prerequisitesTitle: 'Avant de vous connecter...',
            downloadExpensifyPackage: 'Téléchargez le package Expensify pour Sage Intacct',
            followSteps: 'Suivez les étapes de notre guide Comment faire : Connecter à Sage Intacct.',
            enterCredentials: 'Entrez vos identifiants Sage Intacct',
            entity: 'Entity',
            employeeDefault: 'Sage Intacct employé par défaut',
            employeeDefaultDescription: "Le département par défaut de l'employé sera appliqué à ses dépenses dans Sage Intacct si un existe.",
            displayedAsTagDescription: "Le département sera sélectionnable pour chaque dépense individuelle sur le rapport d'un employé.",
            displayedAsReportFieldDescription: "La sélection du département s'appliquera à toutes les dépenses sur le rapport d'un employé.",
            toggleImportTitleFirstPart: 'Choisissez comment gérer Sage Intacct',
            toggleImportTitleSecondPart: 'dans Expensify.',
            expenseTypes: 'Types de dépenses',
            expenseTypesDescription: 'Vos types de dépenses Sage Intacct seront importés dans Expensify en tant que catégories.',
            accountTypesDescription: 'Votre plan comptable Sage Intacct sera importé dans Expensify en tant que catégories.',
            importTaxDescription: "Importer le taux de taxe d'achat depuis Sage Intacct.",
            userDefinedDimensions: "Dimensions définies par l'utilisateur",
            addUserDefinedDimension: "Ajouter une dimension définie par l'utilisateur",
            integrationName: "Nom de l'intégration",
            dimensionExists: 'Une dimension portant ce nom existe déjà.',
            removeDimension: "Supprimer la dimension définie par l'utilisateur",
            removeDimensionPrompt: "Êtes-vous sûr de vouloir supprimer cette dimension définie par l'utilisateur ?",
            userDefinedDimension: "Dimension définie par l'utilisateur",
            addAUserDefinedDimension: "Ajouter une dimension définie par l'utilisateur",
            detailedInstructionsLink: 'Voir les instructions détaillées',
            detailedInstructionsRestOfSentence: "sur l'ajout de dimensions définies par l'utilisateur.",
            userDimensionsAdded: () => ({
                one: '1 UDD ajouté',
                other: (count: number) => `${count} UDD ajoutés`,
            }),
            mappingTitle: ({mappingName}: IntacctMappingTitleParams) => {
                switch (mappingName) {
                    case CONST.SAGE_INTACCT_CONFIG.MAPPINGS.DEPARTMENTS:
                        return 'départements';
                    case CONST.SAGE_INTACCT_CONFIG.MAPPINGS.CLASSES:
                        return 'classes';
                    case CONST.SAGE_INTACCT_CONFIG.MAPPINGS.LOCATIONS:
                        return 'locations';
                    case CONST.SAGE_INTACCT_CONFIG.MAPPINGS.CUSTOMERS:
                        return 'clients';
                    case CONST.SAGE_INTACCT_CONFIG.MAPPINGS.PROJECTS:
                        return 'projets (emplois)';
                    default:
                        return 'mappages';
                }
            },
        },
        type: {
            free: 'Gratuit',
            control: 'Contrôle',
            collect: 'Collecter',
        },
        companyCards: {
            addCards: 'Ajouter des cartes',
            selectCards: 'Sélectionner des cartes',
            addNewCard: {
                other: 'Autre',
                cardProviders: {
                    gl1025: 'American Express Corporate Cards',
                    cdf: 'Mastercard Cartes Commerciales',
                    vcf: 'Visa Commercial Cards',
                    stripe: 'Cartes Stripe',
                },
                yourCardProvider: `Qui est votre fournisseur de carte ?`,
                whoIsYourBankAccount: 'Quelle est votre banque ?',
                whereIsYourBankLocated: 'Où se trouve votre banque ?',
                howDoYouWantToConnect: 'Comment souhaitez-vous vous connecter à votre banque ?',
                learnMoreAboutOptions: `<muted-text>En savoir plus sur ces <a href="${CONST.COMPANY_CARDS_CONNECT_CREDIT_CARDS_HELP_URL}">options</a>.</muted-text>`,
                commercialFeedDetails:
                    'Nécessite une configuration avec votre banque. Cela est généralement utilisé par les grandes entreprises et est souvent la meilleure option si vous êtes éligible.',
                commercialFeedPlaidDetails: `Nécessite une configuration avec votre banque, mais nous vous guiderons. Cela est généralement limité aux grandes entreprises.`,
                directFeedDetails: "L'approche la plus simple. Connectez-vous immédiatement en utilisant vos identifiants principaux. Cette méthode est la plus courante.",
                enableFeed: {
                    title: ({provider}: GoBackMessageParams) => `Activez votre flux ${provider}`,
                    heading:
                        "Nous avons une intégration directe avec l'émetteur de votre carte et pouvons importer vos données de transaction dans Expensify rapidement et avec précision.\n\nPour commencer, il vous suffit de :",
                    visa: "Nous avons des intégrations globales avec Visa, bien que l'éligibilité varie selon la banque et le programme de carte.\n\nPour commencer, il suffit de :",
                    mastercard:
                        "Nous avons des intégrations globales avec Mastercard, bien que l'éligibilité varie selon la banque et le programme de carte.\n\nPour commencer, il vous suffit de :",
                    vcf: `1. Consultez [cet article d'aide](${CONST.COMPANY_CARDS_VISA_COMMERCIAL_CARD_HELP}) pour des instructions détaillées sur la configuration de vos cartes commerciales Visa.\n\n2. [Contactez votre banque](${CONST.COMPANY_CARDS_VISA_COMMERCIAL_CARD_HELP}) pour vérifier qu'elle prend en charge un flux commercial pour votre programme, et demandez-lui de l'activer.\n\n3. *Une fois le flux activé et ses détails obtenus, passez à l'écran suivant.*`,
                    gl1025: `1. Visitez [cet article d'aide](${CONST.COMPANY_CARDS_AMEX_COMMERCIAL_CARD_HELP}) pour savoir si American Express peut activer un flux commercial pour votre programme.\n\n2. Une fois le flux activé, Amex vous enverra une lettre de production.\n\n3. *Une fois que vous avez les informations du flux, continuez à l'écran suivant.*`,
                    cdf: `1. Consultez [cet article d'aide](${CONST.COMPANY_CARDS_MASTERCARD_COMMERCIAL_CARDS}) pour obtenir des instructions détaillées sur la configuration de vos cartes commerciales Mastercard.\n\n2. [Contactez votre banque](${CONST.COMPANY_CARDS_MASTERCARD_COMMERCIAL_CARDS}) pour vérifier qu'elle prend en charge un flux commercial pour votre programme et demandez-lui de l'activer.\n\n3. *Une fois le flux activé et ses détails obtenus, passez à l'écran suivant.*`,
                    stripe: `1. Visitez le tableau de bord de Stripe, et allez dans [Paramètres](${CONST.COMPANY_CARDS_STRIPE_HELP}).\n\n2. Sous Intégrations de produits, cliquez sur Activer à côté de Expensify.\n\n3. Une fois le flux activé, cliquez sur Soumettre ci-dessous et nous travaillerons à l'ajouter.`,
                },
                whatBankIssuesCard: 'Quelle banque émet ces cartes ?',
                enterNameOfBank: 'Entrez le nom de la banque',
                feedDetails: {
                    vcf: {
                        title: 'Quels sont les détails du flux Visa ?',
                        processorLabel: 'ID du processeur',
                        bankLabel: "ID de l'institution financière (banque)",
                        companyLabel: "ID de l'entreprise",
                        helpLabel: 'Où puis-je trouver ces identifiants ?',
                    },
                    gl1025: {
                        title: `Quel est le nom du fichier de livraison Amex ?`,
                        fileNameLabel: 'Nom du fichier de livraison',
                        helpLabel: 'Où puis-je trouver le nom du fichier de livraison ?',
                    },
                    cdf: {
                        title: `Quel est l'identifiant de distribution Mastercard ?`,
                        distributionLabel: 'ID de distribution',
                        helpLabel: "Où puis-je trouver l'ID de distribution ?",
                    },
                },
                amexCorporate: 'Sélectionnez ceci si le devant de vos cartes indique « Corporate »',
                amexBusiness: 'Sélectionnez ceci si le recto de vos cartes indique « Business »',
                amexPersonal: 'Sélectionnez ceci si vos cartes sont personnelles',
                error: {
                    pleaseSelectProvider: 'Veuillez sélectionner un fournisseur de carte avant de continuer',
                    pleaseSelectBankAccount: 'Veuillez sélectionner un compte bancaire avant de continuer',
                    pleaseSelectBank: 'Veuillez sélectionner une banque avant de continuer.',
                    pleaseSelectCountry: 'Veuillez sélectionner un pays avant de continuer',
                    pleaseSelectFeedType: 'Veuillez sélectionner un type de flux avant de continuer',
                },
            },
            statementCloseDate: {
                [CONST.COMPANY_CARDS.STATEMENT_CLOSE_DATE.LAST_DAY_OF_MONTH]: 'Dernier jour du mois',
                [CONST.COMPANY_CARDS.STATEMENT_CLOSE_DATE.LAST_BUSINESS_DAY_OF_MONTH]: 'Dernier jour ouvrable du mois',
                [CONST.COMPANY_CARDS.STATEMENT_CLOSE_DATE.CUSTOM_DAY_OF_MONTH]: 'Jour personnalisé du mois',
            },
            assignCard: 'Attribuer la carte',
            findCard: 'Trouver la carte',
            cardNumber: 'Numéro de carte',
            commercialFeed: 'Flux commercial',
            feedName: ({feedName}: CompanyCardFeedNameParams) => `Cartes ${feedName}`,
            directFeed: 'Flux direct',
            whoNeedsCardAssigned: "Qui a besoin d'une carte assignée ?",
            chooseCard: 'Choisissez une carte',
            chooseCardFor: ({assignee, feed}: AssignCardParams) => `Choisissez une carte pour ${assignee} à partir du flux de cartes ${feed}.`,
            noActiveCards: 'Aucune carte active dans ce flux',
            somethingMightBeBroken:
                "<muted-text><centered-text>Ou quelque chose pourrait être cassé. Dans tous les cas, si vous avez des questions, n'hésitez pas à <concierge-link>contacter le Concierge</concierge-link>.</centered-text></muted-text>",
            chooseTransactionStartDate: 'Choisissez une date de début de transaction',
            startDateDescription: "Nous importerons toutes les transactions à partir de cette date. Si aucune date n'est spécifiée, nous remonterons aussi loin que votre banque le permet.",
            fromTheBeginning: 'Depuis le début',
            customStartDate: 'Date de début personnalisé',
            customCloseDate: 'Date de clôture personnalisée',
            letsDoubleCheck: 'Vérifions que tout est correct.',
            confirmationDescription: 'Nous commencerons à importer les transactions immédiatement.',
            cardholder: 'Titulaire de carte',
            card: 'Carte',
            cardName: 'Nom de la carte',
            brokenConnectionErrorFirstPart: `La connexion du flux de carte est interrompue. S'il vous plaît`,
            brokenConnectionErrorLink: 'connectez-vous à votre banque',
            brokenConnectionErrorSecondPart: 'afin que nous puissions rétablir la connexion.',
            assignedCard: ({assignee, link}: AssignedCardParams) => `a attribué ${link} à ${assignee} ! Les transactions importées apparaîtront dans cette discussion.`,
            companyCard: "carte d'entreprise",
            chooseCardFeed: 'Choisir le flux de cartes',
            ukRegulation:
                "Expensify, Inc. est un agent de Plaid Financial Ltd., une institution de paiement autorisée régulée par la Financial Conduct Authority sous les Payment Services Regulations 2017 (Numéro de Référence de l'Entreprise : 804718). Plaid vous fournit des services d'information de compte régulés via Expensify Limited en tant qu'agent.",
        },
        expensifyCard: {
            issueAndManageCards: 'Émettre et gérer vos cartes Expensify',
            getStartedIssuing: 'Commencez en émettant votre première carte virtuelle ou physique.',
            verificationInProgress: 'Vérification en cours...',
            verifyingTheDetails: 'Nous vérifions quelques détails. Concierge vous informera lorsque les cartes Expensify seront prêtes à être émises.',
            disclaimer:
                "La carte commerciale Expensify Visa® est émise par The Bancorp Bank, N.A., membre FDIC, conformément à une licence de Visa U.S.A. Inc. et ne peut pas être utilisée chez tous les commerçants qui acceptent les cartes Visa. Apple® et le logo Apple® sont des marques déposées d'Apple Inc., enregistrées aux États-Unis et dans d'autres pays. App Store est une marque de service d'Apple Inc. Google Play et le logo Google Play sont des marques de commerce de Google LLC.",
            issueCard: 'Émettre une carte',
            euUkDisclaimer:
                "Les cartes fournies aux résidents de l'EEE sont émises par Transact Payments Malta Limited et celles fournies aux résidents du Royaume-Uni sont émises par Transact Payments Limited, conformément à la licence de Visa Europe Limited. Transact Payments Malta Limited est dûment agréée et réglementée par l'Autorité des services financiers de Malte en tant qu'institution financière en vertu de la loi de 1994 sur les institutions financières. Numéro d'enregistrement : C 91879. Transact Payments Limited est agréée et réglementée par la Commission des services financiers de Gibraltar.",
            findCard: 'Trouver la carte',
            newCard: 'Nouvelle carte',
            name: 'Nom',
            lastFour: 'Derniers 4',
            limit: 'Limite',
            currentBalance: 'Solde actuel',
            currentBalanceDescription: 'Le solde actuel est la somme de toutes les transactions effectuées avec la carte Expensify depuis la dernière date de règlement.',
            balanceWillBeSettledOn: ({settlementDate}: SettlementDateParams) => `Le solde sera réglé le ${settlementDate}`,
            settleBalance: 'Régler le solde',
            cardLimit: 'Limite de carte',
            remainingLimit: 'Limite restante',
            requestLimitIncrease: "Demande d'augmentation de la limite",
            remainingLimitDescription:
                "Nous prenons en compte plusieurs facteurs pour calculer votre limite restante : votre ancienneté en tant que client, les informations professionnelles que vous avez fournies lors de l'inscription, et la trésorerie disponible sur votre compte bancaire professionnel. Votre limite restante peut fluctuer quotidiennement.",
            earnedCashback: 'Cashback',
            earnedCashbackDescription: 'Le solde de cashback est basé sur les dépenses mensuelles réglées avec la carte Expensify dans votre espace de travail.',
            issueNewCard: 'Émettre une nouvelle carte',
            finishSetup: 'Terminer la configuration',
            chooseBankAccount: 'Choisir un compte bancaire',
            chooseExistingBank: 'Choisissez un compte bancaire professionnel existant pour payer le solde de votre carte Expensify, ou ajoutez un nouveau compte bancaire.',
            accountEndingIn: 'Compte se terminant par',
            addNewBankAccount: 'Ajouter un nouveau compte bancaire',
            settlementAccount: 'Compte de règlement',
            settlementAccountDescription: 'Choisissez un compte pour payer le solde de votre carte Expensify.',
            settlementAccountInfo: ({reconciliationAccountSettingsLink, accountNumber}: SettlementAccountInfoParams) =>
                `Assurez-vous que ce compte correspond à votre <a href="${reconciliationAccountSettingsLink}">compte de réconciliation</a> (${accountNumber}) afin que le réconciliation continu fonctionne correctement.`,
            settlementFrequency: 'Fréquence de règlement',
            settlementFrequencyDescription: 'Choisissez la fréquence à laquelle vous paierez le solde de votre Expensify Card.',
            settlementFrequencyInfo:
                'Si vous souhaitez passer à un règlement mensuel, vous devrez connecter votre compte bancaire via Plaid et avoir un historique de solde positif sur 90 jours.',
            frequency: {
                daily: 'Quotidiennement',
                monthly: 'Mensuel',
            },
            cardDetails: 'Détails de la carte',
            virtual: 'Virtuel',
            physical: 'Physique',
            deactivate: 'Désactiver la carte',
            changeCardLimit: 'Modifier la limite de la carte',
            changeLimit: 'Modifier la limite',
            smartLimitWarning: ({limit}: CharacterLimitParams) =>
                `Si vous modifiez la limite de cette carte à ${limit}, les nouvelles transactions seront refusées jusqu'à ce que vous approuviez plus de dépenses sur la carte.`,
            monthlyLimitWarning: ({limit}: CharacterLimitParams) => `Si vous changez la limite de cette carte à ${limit}, les nouvelles transactions seront refusées jusqu'au mois prochain.`,
            fixedLimitWarning: ({limit}: CharacterLimitParams) => `Si vous changez la limite de cette carte à ${limit}, les nouvelles transactions seront refusées.`,
            changeCardLimitType: 'Modifier le type de limite de carte',
            changeLimitType: 'Modifier le type de limite',
            changeCardSmartLimitTypeWarning: ({limit}: CharacterLimitParams) =>
                `Si vous changez le type de limite de cette carte en Limite Intelligente, les nouvelles transactions seront refusées car la limite non approuvée de ${limit} a déjà été atteinte.`,
            changeCardMonthlyLimitTypeWarning: ({limit}: CharacterLimitParams) =>
                `Si vous changez le type de limite de cette carte en Mensuel, les nouvelles transactions seront refusées car la limite mensuelle de ${limit} a déjà été atteinte.`,
            addShippingDetails: "Ajouter les détails d'expédition",
            issuedCard: ({assignee}: AssigneeParams) => `a émis une carte Expensify à ${assignee} ! La carte arrivera dans 2-3 jours ouvrables.`,
            issuedCardNoShippingDetails: ({assignee}: AssigneeParams) =>
                `a émis une carte Expensify à ${assignee} ! La carte sera expédiée une fois que les détails d'expédition seront ajoutés.`,
            issuedCardVirtual: ({assignee, link}: IssueVirtualCardParams) => `a émis une ${link} virtuelle à ${assignee} ! La carte peut être utilisée immédiatement.`,
            addedShippingDetails: ({assignee}: AssigneeParams) => `${assignee} a ajouté les détails d'expédition. La carte Expensify arrivera dans 2-3 jours ouvrables.`,
            verifyingHeader: 'Vérification en cours',
            bankAccountVerifiedHeader: 'Compte bancaire vérifié',
            verifyingBankAccount: 'Vérification du compte bancaire...',
            verifyingBankAccountDescription: 'Veuillez patienter pendant que nous confirmons que ce compte peut être utilisé pour émettre des cartes Expensify.',
            bankAccountVerified: 'Compte bancaire vérifié !',
            bankAccountVerifiedDescription: "Vous pouvez maintenant émettre des cartes Expensify à vos membres de l'espace de travail.",
            oneMoreStep: 'Encore une étape...',
            oneMoreStepDescription: 'Il semble que nous devions vérifier manuellement votre compte bancaire. Veuillez vous rendre sur Concierge où vos instructions vous attendent.',
            gotIt: 'Compris',
            goToConcierge: 'Aller à Concierge',
        },
        categories: {
            deleteCategories: 'Supprimer les catégories',
            deleteCategoriesPrompt: 'Êtes-vous sûr de vouloir supprimer ces catégories ?',
            deleteCategory: 'Supprimer la catégorie',
            deleteCategoryPrompt: 'Êtes-vous sûr de vouloir supprimer cette catégorie ?',
            disableCategories: 'Désactiver les catégories',
            disableCategory: 'Désactiver la catégorie',
            enableCategories: 'Activer les catégories',
            enableCategory: 'Activer la catégorie',
            defaultSpendCategories: 'Catégories de dépenses par défaut',
            spendCategoriesDescription: 'Personnalisez la façon dont les dépenses des commerçants sont catégorisées pour les transactions par carte de crédit et les reçus scannés.',
            deleteFailureMessage: "Une erreur s'est produite lors de la suppression de la catégorie, veuillez réessayer.",
            categoryName: 'Nom de catégorie',
            requiresCategory: 'Les membres doivent catégoriser toutes les dépenses',
            needCategoryForExportToIntegration: ({connectionName}: NeedCategoryForExportToIntegrationParams) =>
                `Toutes les dépenses doivent être catégorisées pour pouvoir être exportées vers ${connectionName}.`,
            subtitle: "Obtenez une meilleure vue d'ensemble de l'endroit où l'argent est dépensé. Utilisez nos catégories par défaut ou ajoutez les vôtres.",
            emptyCategories: {
                title: "Vous n'avez créé aucune catégorie",
                subtitle: 'Ajoutez une catégorie pour organiser vos dépenses.',
                subtitleWithAccounting: ({accountingPageURL}: EmptyCategoriesSubtitleWithAccountingParams) =>
                    `<muted-text><centered-text>Vos catégories sont actuellement importées à partir d'une connexion comptable. Allez dans la <a href="${accountingPageURL}">comptabilité</a> pour faire des changements.</centered-text></muted-text>`,
            },
            updateFailureMessage: "Une erreur s'est produite lors de la mise à jour de la catégorie, veuillez réessayer.",
            createFailureMessage: "Une erreur s'est produite lors de la création de la catégorie, veuillez réessayer.",
            addCategory: 'Ajouter une catégorie',
            editCategory: 'Modifier la catégorie',
            editCategories: 'Modifier les catégories',
            findCategory: 'Trouver la catégorie',
            categoryRequiredError: 'Le nom de la catégorie est requis',
            existingCategoryError: 'Une catégorie avec ce nom existe déjà',
            invalidCategoryName: 'Nom de catégorie invalide',
            importedFromAccountingSoftware: 'Les catégories ci-dessous sont importées de votre',
            payrollCode: 'Code de paie',
            updatePayrollCodeFailureMessage: "Une erreur s'est produite lors de la mise à jour du code de paie, veuillez réessayer.",
            glCode: 'Code GL',
            updateGLCodeFailureMessage: "Une erreur s'est produite lors de la mise à jour du code GL, veuillez réessayer.",
            importCategories: 'Importer des catégories',
            cannotDeleteOrDisableAllCategories: {
                title: 'Impossible de supprimer ou désactiver toutes les catégories',
                description: `Au moins une catégorie doit rester activée car votre espace de travail nécessite des catégories.`,
            },
        },
        moreFeatures: {
            subtitle:
                'Utilisez les commutateurs ci-dessous pour activer plus de fonctionnalités à mesure que vous vous développez. Chaque fonctionnalité apparaîtra dans le menu de navigation pour une personnalisation supplémentaire.',
            spendSection: {
                title: 'Dépenser',
                subtitle: 'Activez la fonctionnalité qui vous aide à faire évoluer votre équipe.',
            },
            manageSection: {
                title: 'Gérer',
                subtitle: 'Ajoutez des contrôles qui aident à maintenir les dépenses dans le budget.',
            },
            earnSection: {
                title: 'Gagner',
                subtitle: 'Rationalisez vos revenus et soyez payé plus rapidement.',
            },
            organizeSection: {
                title: 'Organiser',
                subtitle: 'Regroupez et analysez les dépenses, enregistrez chaque taxe payée.',
            },
            integrateSection: {
                title: 'Intégrer',
                subtitle: 'Connectez Expensify à des produits financiers populaires.',
            },
            distanceRates: {
                title: 'Tarifs de distance',
                subtitle: 'Ajouter, mettre à jour et appliquer les tarifs.',
            },
            perDiem: {
                title: 'Per diem',
                subtitle: 'Définissez des taux de per diem pour contrôler les dépenses quotidiennes des employés.',
            },
            expensifyCard: {
                title: 'Expensify Card',
                subtitle: 'Obtenez des informations et contrôlez les dépenses.',
                disableCardTitle: 'Désactiver la carte Expensify',
                disableCardPrompt: 'Vous ne pouvez pas désactiver la carte Expensify car elle est déjà utilisée. Contactez Concierge pour connaître les prochaines étapes.',
                disableCardButton: 'Discuter avec Concierge',
                feed: {
                    title: 'Obtenez la carte Expensify',
                    subTitle: "Rationalisez vos dépenses professionnelles et économisez jusqu'à 50 % sur votre facture Expensify, plus :",
                    features: {
                        cashBack: 'Cashback sur chaque achat aux États-Unis',
                        unlimited: 'Cartes virtuelles illimitées',
                        spend: 'Contrôles de dépenses et limites personnalisées',
                    },
                    ctaTitle: 'Émettre une nouvelle carte',
                },
            },
            companyCards: {
                title: "Cartes d'entreprise",
                subtitle: "Importer les dépenses à partir des cartes d'entreprise existantes.",
                feed: {
                    title: "Importer des cartes d'entreprise",
                    features: {
                        support: 'Prise en charge de tous les principaux fournisseurs de cartes',
                        assignCards: "Attribuer des cartes à toute l'équipe",
                        automaticImport: 'Importation automatique des transactions',
                    },
                },
                bankConnectionError: 'Problème de connexion bancaire',
                connectWithPlaid: 'Connexion via Plaid',
                connectWithExpensifyCard: 'Essayez la carte Expensify.',
                bankConnectionDescription: "Veuillez réessayer d'ajouter vos cartes. Sinon, vous ne pourrez pas",
                disableCardTitle: "Désactiver les cartes d'entreprise",
                disableCardPrompt:
                    "Vous ne pouvez pas désactiver les cartes d'entreprise car cette fonctionnalité est en cours d'utilisation. Contactez le Concierge pour connaître les prochaines étapes.",
                disableCardButton: 'Discuter avec Concierge',
                cardDetails: 'Détails de la carte',
                cardNumber: 'Numéro de carte',
                cardholder: 'Titulaire de carte',
                cardName: 'Nom de la carte',
                integrationExport: ({integration, type}: IntegrationExportParams) =>
                    integration && type ? `${integration} ${type.toLowerCase()} exportation` : `exportation ${integration}`,
                integrationExportTitleXero: ({integration}: IntegrationExportParams) => `Choisissez le compte ${integration} vers lequel les transactions doivent être exportées.`,
                integrationExportTitle: ({integration, exportPageLink}: IntegrationExportParams) =>
                    `Choisissez le compte ${integration} vers lequel les transactions doivent être exportées. Sélectionnez une autre <a href="${exportPageLink}">option d'exportation</a> pour modifier les comptes disponibles.`,
                lastUpdated: 'Dernière mise à jour',
                transactionStartDate: 'Date de début de la transaction',
                updateCard: 'Mettre à jour la carte',
                unassignCard: 'Désattribuer la carte',
                unassign: 'Désassigner',
                unassignCardDescription: 'Désassigner cette carte supprimera toutes les transactions sur les rapports en brouillon du compte du titulaire de la carte.',
                assignCard: 'Attribuer la carte',
                cardFeedName: 'Nom du flux de carte',
                cardFeedNameDescription: 'Donnez un nom unique au flux de cartes afin de le distinguer des autres.',
                cardFeedTransaction: 'Supprimer les transactions',
                cardFeedTransactionDescription: 'Choisissez si les titulaires de carte peuvent supprimer les transactions par carte. Les nouvelles transactions suivront ces règles.',
                cardFeedRestrictDeletingTransaction: 'Restreindre la suppression des transactions',
                cardFeedAllowDeletingTransaction: 'Autoriser la suppression des transactions',
                removeCardFeed: 'Supprimer le flux de cartes',
                removeCardFeedTitle: ({feedName}: CompanyCardFeedNameParams) => `Supprimer le flux ${feedName}`,
                removeCardFeedDescription: 'Êtes-vous sûr de vouloir supprimer ce flux de cartes ? Cela désassignera toutes les cartes.',
                error: {
                    feedNameRequired: 'Le nom du flux de carte est requis',
                    statementCloseDateRequired: 'Veuillez sélectionner une date de clôture du relevé.',
                },
                corporate: 'Restreindre la suppression des transactions',
                personal: 'Autoriser la suppression des transactions',
                setFeedNameDescription: 'Donnez un nom unique au flux de cartes afin de le distinguer des autres.',
                setTransactionLiabilityDescription:
                    "Lorsqu'elle est activée, les titulaires de carte peuvent supprimer des transactions par carte. Les nouvelles transactions suivront cette règle.",
                emptyAddedFeedTitle: "Attribuer des cartes d'entreprise",
                emptyAddedFeedDescription: 'Commencez en attribuant votre première carte à un membre.',
                pendingFeedTitle: `Nous examinons votre demande...`,
                pendingFeedDescription: `Nous examinons actuellement les détails de votre flux. Une fois cela terminé, nous vous contacterons via`,
                pendingBankTitle: 'Vérifiez la fenêtre de votre navigateur',
                pendingBankDescription: ({bankName}: CompanyCardBankName) =>
                    `Veuillez vous connecter à ${bankName} via la fenêtre de votre navigateur qui vient de s'ouvrir. Si aucune ne s'est ouverte,`,
                pendingBankLink: 'veuillez cliquer ici',
                giveItNameInstruction: 'Donnez un nom à la carte qui la distingue des autres.',
                updating: 'Mise à jour...',
                noAccountsFound: 'Aucun compte trouvé',
                defaultCard: 'Carte par défaut',
                downgradeTitle: `Impossible de rétrograder l'espace de travail`,
                downgradeSubTitleFirstPart: `Cet espace de travail ne peut pas être rétrogradé car plusieurs flux de cartes sont connectés (à l'exclusion des cartes Expensify). Veuillez`,
                downgradeSubTitleMiddlePart: `garder uniquement un flux de cartes`,
                downgradeSubTitleLastPart: 'pour continuer.',
                noAccountsFoundDescription: ({connection}: ConnectionParams) => `Veuillez ajouter le compte dans ${connection} et synchroniser à nouveau la connexion.`,
                expensifyCardBannerTitle: 'Obtenez la carte Expensify',
                expensifyCardBannerSubtitle:
                    "Profitez de remises en argent sur chaque achat aux États-Unis, jusqu'à 50 % de réduction sur votre facture Expensify, des cartes virtuelles illimitées, et bien plus encore.",
                expensifyCardBannerLearnMoreButton: 'En savoir plus',
                statementCloseDateTitle: 'Date de clôture du relevé',
                statementCloseDateDescription: 'Indiquez-nous la date de clôture de votre relevé de carte et nous créerons un relevé correspondant dans Expensify.',
            },
            workflows: {
                title: 'Flux de travail',
                subtitle: 'Configurez comment les dépenses sont approuvées et payées.',
                disableApprovalPrompt:
                    "Les cartes Expensify de cet espace de travail dépendent actuellement de l'approbation pour définir leurs limites intelligentes. Veuillez modifier les types de limites de toute carte Expensify avec des limites intelligentes avant de désactiver les approbations.",
            },
            invoices: {
                title: 'Factures',
                subtitle: 'Envoyez et recevez des factures.',
            },
            categories: {
                title: 'Catégories',
                subtitle: 'Suivre et organiser les dépenses.',
            },
            tags: {
                title: 'Étiquettes',
                subtitle: 'Classifiez les coûts et suivez les dépenses facturables.',
            },
            taxes: {
                title: 'Impôts',
                subtitle: 'Documentez et récupérez les taxes éligibles.',
            },
            reportFields: {
                title: 'Champs de rapport',
                subtitle: 'Configurer des champs personnalisés pour les dépenses.',
            },
            connections: {
                title: 'Comptabilité',
                subtitle: 'Synchronisez votre plan comptable et plus encore.',
            },
            receiptPartners: {
                title: 'Partenaires de reçus',
                subtitle: 'Importer automatiquement les reçus.',
            },
            connectionsWarningModal: {
                featureEnabledTitle: 'Pas si vite...',
                featureEnabledText: "Pour activer ou désactiver cette fonctionnalité, vous devrez modifier vos paramètres d'importation comptable.",
                disconnectText: 'Pour désactiver la comptabilité, vous devrez déconnecter votre connexion comptable de votre espace de travail.',
                manageSettings: 'Gérer les paramètres',
            },
            receiptPartnersWarningModal: {
                featureEnabledTitle: 'Déconnecter Uber',
                disconnectText: "Pour désactiver cette fonctionnalité, veuillez d'abord déconnecter l'intégration Uber for Business.",
                description: 'Êtes-vous sûr de vouloir déconnecter cette intégration?',
                confirmText: 'Compris',
            },
            workflowWarningModal: {
                featureEnabledTitle: 'Pas si vite...',
                featureEnabledText:
                    "Les cartes Expensify dans cet espace de travail dépendent des flux de travail d'approbation pour définir leurs limites intelligentes.\n\nVeuillez modifier les types de limites de toutes les cartes avec des limites intelligentes avant de désactiver les flux de travail.",
                confirmText: 'Aller aux cartes Expensify',
            },
            rules: {
                title: 'Règles',
                subtitle: 'Exiger des reçus, signaler les dépenses élevées, et plus encore.',
            },
        },
        reports: {
            reportsCustomTitleExamples: 'Exemples :',
            customReportNamesSubtitle: `<muted-text>Personnalisez les titres des rapports à l'aide de nos <a href="${CONST.CUSTOM_REPORT_NAME_HELP_URL}">formules complètes</a>.</muted-text>`,
            customNameTitle: 'Titre de rapport par défaut',
            customNameDescription: `Choisissez un nom personnalisé pour vos notes de frais à l'aide de nos <a href="${CONST.CUSTOM_REPORT_NAME_HELP_URL}">formules complètes</a>.`,
            customNameInputLabel: 'Nom',
            customNameEmailPhoneExample: 'E-mail ou téléphone du membre : {report:submit:from}',
            customNameStartDateExample: 'Date de début du rapport : {report:startdate}',
            customNameWorkspaceNameExample: "Nom de l'espace de travail : {report:workspacename}",
            customNameReportIDExample: 'Report ID : {report:id}',
            customNameTotalExample: 'Total : {report:total}.',
            preventMembersFromChangingCustomNamesTitle: 'Empêcher les membres de modifier les noms des rapports personnalisés',
        },
        reportFields: {
            addField: 'Ajouter un champ',
            delete: 'Supprimer le champ',
            deleteFields: 'Supprimer les champs',
            findReportField: 'Trouver le champ du rapport',
            deleteConfirmation: 'Êtes-vous sûr de vouloir supprimer ce champ de rapport ?',
            deleteFieldsConfirmation: 'Êtes-vous sûr de vouloir supprimer ces champs de rapport ?',
            emptyReportFields: {
                title: "Vous n'avez créé aucun champ de rapport",
                subtitle: 'Ajoutez un champ personnalisé (texte, date ou liste déroulante) qui apparaît sur les rapports.',
            },
            subtitle: "Les champs de rapport s'appliquent à toutes les dépenses et peuvent être utiles lorsque vous souhaitez demander des informations supplémentaires.",
            disableReportFields: 'Désactiver les champs de rapport',
            disableReportFieldsConfirmation: 'Êtes-vous sûr ? Les champs de texte et de date seront supprimés, et les listes seront désactivées.',
            importedFromAccountingSoftware: 'Les champs de rapport ci-dessous sont importés de votre',
            textType: 'Texte',
            dateType: 'Date',
            dropdownType: 'Liste',
            textAlternateText: 'Ajoutez un champ pour la saisie de texte libre.',
            dateAlternateText: 'Ajouter un calendrier pour la sélection de la date.',
            dropdownAlternateText: "Ajouter une liste d'options à choisir.",
            nameInputSubtitle: 'Choisissez un nom pour le champ du rapport.',
            typeInputSubtitle: 'Choisissez le type de champ de rapport à utiliser.',
            initialValueInputSubtitle: 'Entrez une valeur de départ à afficher dans le champ du rapport.',
            listValuesInputSubtitle: 'Ces valeurs apparaîtront dans le menu déroulant des champs de votre rapport. Les valeurs activées peuvent être sélectionnées par les membres.',
            listInputSubtitle: 'Ces valeurs apparaîtront dans la liste des champs de votre rapport. Les valeurs activées peuvent être sélectionnées par les membres.',
            deleteValue: 'Supprimer la valeur',
            deleteValues: 'Supprimer les valeurs',
            disableValue: 'Désactiver la valeur',
            disableValues: 'Désactiver les valeurs',
            enableValue: 'Activer la valeur',
            enableValues: 'Activer les valeurs',
            emptyReportFieldsValues: {
                title: "Vous n'avez créé aucune valeur de liste",
                subtitle: 'Ajoutez des valeurs personnalisées pour apparaître sur les rapports.',
            },
            deleteValuePrompt: 'Êtes-vous sûr de vouloir supprimer cette valeur de la liste ?',
            deleteValuesPrompt: 'Êtes-vous sûr de vouloir supprimer ces valeurs de la liste ?',
            listValueRequiredError: 'Veuillez entrer un nom de valeur de liste',
            existingListValueError: 'Une valeur de liste avec ce nom existe déjà',
            editValue: 'Modifier la valeur',
            listValues: 'Lister les valeurs',
            addValue: 'Ajouter de la valeur',
            existingReportFieldNameError: 'Un champ de rapport avec ce nom existe déjà',
            reportFieldNameRequiredError: 'Veuillez entrer un nom de champ de rapport',
            reportFieldTypeRequiredError: 'Veuillez choisir un type de champ de rapport',
            reportFieldInitialValueRequiredError: 'Veuillez choisir une valeur initiale pour le champ du rapport',
            genericFailureMessage: "Une erreur s'est produite lors de la mise à jour du champ du rapport. Veuillez réessayer.",
        },
        tags: {
            tagName: 'Nom de balise',
            requiresTag: 'Les membres doivent étiqueter toutes les dépenses',
            trackBillable: 'Suivre les dépenses facturables',
            customTagName: 'Nom de balise personnalisé',
            enableTag: 'Activer le tag',
            enableTags: 'Activer les étiquettes',
            requireTag: 'Étiquette requise',
            requireTags: 'Exiger des balises',
            notRequireTags: 'Ne pas exiger',
            disableTag: 'Désactiver le tag',
            disableTags: 'Désactiver les tags',
            addTag: 'Ajouter une étiquette',
            editTag: 'Modifier le tag',
            editTags: 'Modifier les balises',
            findTag: 'Trouver une balise',
            subtitle: 'Les étiquettes ajoutent des moyens plus détaillés pour classer les coûts.',
            dependentMultiLevelTagsSubtitle: ({importSpreadsheetLink}: DependentMultiLevelTagsSubtitleParams) =>
                `<muted-text>Vous utilisez des <a href="${CONST.IMPORT_TAGS_EXPENSIFY_URL_DEPENDENT_TAGS}">balises dépendantes</a>. Vous pouvez <a href="${importSpreadsheetLink}">réimporter une feuille de calcul</a> pour mettre à jour vos balises.</muted-text>`,
            emptyTags: {
                title: "Vous n'avez créé aucun tag",
                //  We need to remove the subtitle and use the below one when we remove the canUseMultiLevelTags beta
                subtitle: 'Ajoutez une étiquette pour suivre les projets, les emplacements, les départements, et plus encore.',
                subtitleHTML: `<muted-text><centered-text>Importez une feuille de calcul pour ajouter des balises permettant de suivre les projets, les lieux, les services, etc. <a href="${CONST.IMPORT_TAGS_EXPENSIFY_URL}">En savoir plus</a> sur le formatage des fichiers de balises.</centered-text></muted-text>`,
                subtitleWithAccounting: ({accountingPageURL}: EmptyTagsSubtitleWithAccountingParams) =>
                    `<muted-text><centered-text>Vos étiquettes sont actuellement importées à partir d'une connexion comptable. Allez dans la <a href="${accountingPageURL}">comptabilité</a> pour faire des changements.</centered-text></muted-text>`,
            },
            deleteTag: 'Supprimer le tag',
            deleteTags: 'Supprimer les balises',
            deleteTagConfirmation: 'Êtes-vous sûr de vouloir supprimer ce tag ?',
            deleteTagsConfirmation: 'Êtes-vous sûr de vouloir supprimer ces étiquettes ?',
            deleteFailureMessage: "Une erreur s'est produite lors de la suppression du tag, veuillez réessayer.",
            tagRequiredError: 'Le nom de la balise est requis',
            existingTagError: 'Un tag avec ce nom existe déjà',
            invalidTagNameError: 'Le nom de la balise ne peut pas être 0. Veuillez choisir une autre valeur.',
            genericFailureMessage: "Une erreur s'est produite lors de la mise à jour du tag, veuillez réessayer.",
            importedFromAccountingSoftware: 'Les balises ci-dessous sont importées de votre',
            glCode: 'Code GL',
            updateGLCodeFailureMessage: "Une erreur s'est produite lors de la mise à jour du code GL, veuillez réessayer.",
            tagRules: 'Règles de balise',
            approverDescription: 'Approbateur',
            importTags: 'Importer des tags',
            importTagsSupportingText: 'Codez vos dépenses avec un type de balise ou plusieurs.',
            configureMultiLevelTags: 'Configurez votre liste de tags pour un étiquetage multi-niveaux.',
            importMultiLevelTagsSupportingText: `Voici un aperçu de vos étiquettes. Si tout semble correct, cliquez ci-dessous pour les importer.`,
            importMultiLevelTags: {
                firstRowTitle: 'La première ligne est le titre de chaque liste de tags',
                independentTags: 'Ce sont des balises indépendantes',
                glAdjacentColumn: 'Il y a un code GL dans la colonne adjacente',
            },
            tagLevel: {
                singleLevel: 'Niveau unique de balises',
                multiLevel: 'Tags multi-niveaux',
            },
            switchSingleToMultiLevelTagWarning: {
                title: 'Changer les niveaux de balise',
                prompt1: 'Changer les niveaux de balises effacera toutes les balises actuelles.',
                prompt2: "Nous vous suggérons d'abord",
                prompt3: 'télécharger une sauvegarde',
                prompt4: 'en exportant vos étiquettes.',
                prompt5: 'En savoir plus',
                prompt6: 'à propos des niveaux de balises.',
            },
            overrideMultiTagWarning: {
                title: 'Importer des étiquettes',
                prompt1: 'Êtes-vous sûr ?',
                prompt2: ' Les balises existantes seront remplacées, mais vous pouvez',
                prompt3: ' télécharger une sauvegarde',
                prompt4: ' premier.',
            },
            importedTagsMessage: ({columnCounts}: ImportedTagsMessageParams) =>
                `Nous avons trouvé *${columnCounts} colonnes* dans votre feuille de calcul. Sélectionnez *Nom* à côté de la colonne contenant les noms des balises. Vous pouvez également sélectionner *Activé* à côté de la colonne qui définit le statut des balises.`,
            cannotDeleteOrDisableAllTags: {
                title: 'Impossible de supprimer ou de désactiver tous les tags',
                description: `Au moins une étiquette doit rester activée car votre espace de travail nécessite des étiquettes.`,
            },
            cannotMakeAllTagsOptional: {
                title: 'Impossible de rendre toutes les balises facultatives',
                description: `Au moins une étiquette doit rester obligatoire car les paramètres de votre espace de travail exigent des étiquettes.`,
            },
            tagCount: () => ({
                one: '1 jour',
                other: (count: number) => `${count} Tags`,
            }),
        },
        taxes: {
            subtitle: 'Ajoutez les noms de taxes, les taux et définissez les valeurs par défaut.',
            addRate: 'Ajouter un tarif',
            workspaceDefault: "Devise par défaut de l'espace de travail",
            foreignDefault: 'Devise étrangère par défaut',
            customTaxName: 'Nom de taxe personnalisé',
            value: 'Valeur',
            taxReclaimableOn: 'Taxe récupérable sur',
            taxRate: "Taux d'imposition",
            findTaxRate: "Trouver le taux d'imposition",
            error: {
                taxRateAlreadyExists: 'Ce nom de taxe est déjà utilisé',
                taxCodeAlreadyExists: 'Ce code fiscal est déjà utilisé.',
                valuePercentageRange: 'Veuillez entrer un pourcentage valide entre 0 et 100',
                customNameRequired: 'Le nom de la taxe personnalisée est requis',
                deleteFailureMessage: "Une erreur s'est produite lors de la suppression du taux de taxe. Veuillez réessayer ou demander de l'aide à Concierge.",
                updateFailureMessage: "Une erreur s'est produite lors de la mise à jour du taux de taxe. Veuillez réessayer ou demander de l'aide à Concierge.",
                createFailureMessage: "Une erreur s'est produite lors de la création du taux de taxe. Veuillez réessayer ou demander de l'aide à Concierge.",
                updateTaxClaimableFailureMessage: 'La portion récupérable doit être inférieure au montant du taux de distance.',
            },
            deleteTaxConfirmation: 'Êtes-vous sûr de vouloir supprimer cette taxe ?',
            deleteMultipleTaxConfirmation: ({taxAmount}: TaxAmountParams) => `Êtes-vous sûr de vouloir supprimer les taxes de ${taxAmount} ?`,
            actions: {
                delete: 'Supprimer le taux',
                deleteMultiple: 'Supprimer les tarifs',
                enable: 'Activer le tarif',
                disable: 'Désactiver le taux',
                enableTaxRates: () => ({
                    one: 'Activer le tarif',
                    other: 'Activer les tarifs',
                }),
                disableTaxRates: () => ({
                    one: 'Désactiver le taux',
                    other: 'Désactiver les taux',
                }),
            },
            importedFromAccountingSoftware: 'Les taxes ci-dessous sont importées de votre',
            taxCode: 'Code fiscal',
            updateTaxCodeFailureMessage: "Une erreur s'est produite lors de la mise à jour du code fiscal, veuillez réessayer.",
        },
        duplicateWorkspace: {
            title: 'Nombra tu nuevo espacio de trabajo',
            selectFeatures: 'Selecciona las funciones que quieres copiar',
            whichFeatures: '¿Qué funciones quieres copiar a tu nuevo espacio de trabajo?',
            confirmDuplicate: '\n\nVoulez-vous continuer?',
            categories: 'Categorías y tus reglas de categorización automática',
            reimbursementAccount: 'Cuenta de reembolso',
            delayedSubmission: 'Envío retrasado',
            welcomeNote: 'Empieza a usar mi nuevo espacio de trabajo',
            confirmTitle: ({newWorkspaceName, totalMembers}: {newWorkspaceName?: string; totalMembers?: number}) =>
                `Vous êtes sur le point de créer et de partager ${newWorkspaceName ?? ''} avec ${totalMembers ?? 0} membres de l'espace de travail d'origine.`,
            error: "Une erreur s'est produite lors de la duplication de votre nouvel espace de travail. Veuillez réessayer.",
        },
        emptyWorkspace: {
            title: "Vous n'avez aucun espace de travail",
            subtitle: 'Suivez les reçus, remboursez les dépenses, gérez les déplacements, envoyez des factures, et plus encore.',
            createAWorkspaceCTA: 'Commencer',
            features: {
                trackAndCollect: 'Suivre et collecter les reçus',
                reimbursements: 'Rembourser les employés',
                companyCards: "Gérer les cartes de l'entreprise",
            },
            notFound: 'Aucun espace de travail trouvé',
            description: 'Les salles sont un excellent endroit pour discuter et travailler avec plusieurs personnes. Pour commencer à collaborer, créez ou rejoignez un espace de travail.',
        },
        new: {
            newWorkspace: 'Nouvel espace de travail',
            getTheExpensifyCardAndMore: 'Obtenez la carte Expensify et plus encore',
            confirmWorkspace: "Confirmer l'espace de travail",
            myGroupWorkspace: ({workspaceNumber}: {workspaceNumber?: number}) => `Mon espace de travail de groupe${workspaceNumber ? ` ${workspaceNumber}` : ''}`,
            workspaceName: ({userName, workspaceNumber}: NewWorkspaceNameParams) => `Espace de travail de ${userName}${workspaceNumber ? ` ${workspaceNumber}` : ''}`,
        },
        people: {
            genericFailureMessage: "Une erreur s'est produite lors de la suppression d'un membre de l'espace de travail, veuillez réessayer.",
            removeMembersPrompt: ({memberName}: {memberName: string}) => ({
                one: `Êtes-vous sûr de vouloir supprimer ${memberName} ?`,
                other: 'Êtes-vous sûr de vouloir supprimer ces membres ?',
            }),
            removeMembersWarningPrompt: ({memberName, ownerName}: RemoveMembersWarningPrompt) =>
                `${memberName} est un approbateur dans cet espace de travail. Lorsque vous ne partagez plus cet espace de travail avec eux, nous les remplacerons dans le flux d'approbation par le propriétaire de l'espace de travail, ${ownerName}.`,
            removeMembersTitle: () => ({
                one: 'Supprimer le membre',
                other: 'Supprimer des membres',
            }),
            findMember: 'Trouver un membre',
            removeWorkspaceMemberButtonTitle: "Supprimer de l'espace de travail",
            removeGroupMemberButtonTitle: 'Retirer du groupe',
            removeRoomMemberButtonTitle: 'Supprimer du chat',
            removeMemberPrompt: ({memberName}: RemoveMemberPromptParams) => `Êtes-vous sûr de vouloir supprimer ${memberName} ?`,
            removeMemberTitle: 'Supprimer le membre',
            transferOwner: 'Transférer le propriétaire',
            makeMember: 'Rendre membre',
            makeAdmin: 'Nommer administrateur',
            makeAuditor: 'Créer un auditeur',
            selectAll: 'Tout sélectionner',
            error: {
                genericAdd: "Un problème est survenu lors de l'ajout de ce membre de l'espace de travail.",
                cannotRemove: "Vous ne pouvez pas vous supprimer ou supprimer le propriétaire de l'espace de travail.",
                genericRemove: "Un problème est survenu lors de la suppression de ce membre de l'espace de travail.",
            },
            addedWithPrimary: 'Certains membres ont été ajoutés avec leurs identifiants principaux.',
            invitedBySecondaryLogin: ({secondaryLogin}: SecondaryLoginParams) => `Ajouté par la connexion secondaire ${secondaryLogin}.`,
            workspaceMembersCount: ({count}: WorkspaceMembersCountParams) => `Nombre total de membres de l’espace de travail : ${count}`,
            importMembers: 'Importer des membres',
        },
        card: {
            getStartedIssuing: 'Commencez en émettant votre première carte virtuelle ou physique.',
            issueCard: 'Émettre une carte',
            issueNewCard: {
                whoNeedsCard: "Qui a besoin d'une carte ?",
                findMember: 'Trouver un membre',
                chooseCardType: 'Choisissez un type de carte',
                physicalCard: 'Carte physique',
                physicalCardDescription: 'Idéal pour le dépensier fréquent',
                virtualCard: 'Carte virtuelle',
                virtualCardDescription: 'Instantané et flexible',
                chooseLimitType: 'Choisissez un type de limite',
                smartLimit: 'Limite Intelligent',
                smartLimitDescription: "Dépenser jusqu'à un certain montant avant de nécessiter une approbation",
                monthly: 'Mensuel',
                monthlyDescription: "Dépenser jusqu'à un certain montant par mois",
                fixedAmount: 'Montant fixe',
                fixedAmountDescription: "Dépenser jusqu'à un certain montant une fois",
                setLimit: 'Définir une limite',
                cardLimitError: 'Veuillez entrer un montant inférieur à 21 474 836 $',
                giveItName: 'Donnez-lui un nom',
                giveItNameInstruction: "Rendez-le suffisamment unique pour le distinguer des autres cartes. Des cas d'utilisation spécifiques sont encore mieux !",
                cardName: 'Nom de la carte',
                letsDoubleCheck: 'Vérifions que tout est correct.',
                willBeReady: 'Cette carte sera prête à être utilisée immédiatement.',
                cardholder: 'Titulaire de carte',
                cardType: 'Type de carte',
                limit: 'Limite',
                limitType: 'Limiter le type',
                name: 'Nom',
                disabledApprovalForSmartLimitError:
                    'Veuillez activer les approbations dans <strong>Workflows > Ajouter des approbations</strong> avant de configurer les limites intelligentes',
            },
            deactivateCardModal: {
                deactivate: 'Désactiver',
                deactivateCard: 'Désactiver la carte',
                deactivateConfirmation: 'La désactivation de cette carte entraînera le refus de toutes les transactions futures et ne pourra pas être annulée.',
            },
        },
        accounting: {
            settings: 'paramètres',
            title: 'Connexions',
            subtitle:
                'Connectez-vous à votre système comptable pour coder les transactions avec votre plan comptable, faire correspondre automatiquement les paiements et garder vos finances synchronisées.',
            qbo: 'QuickBooks Online',
            qbd: 'QuickBooks Desktop',
            xero: 'Xero',
            netsuite: 'NetSuite',
            intacct: 'Sage Intacct',
            sap: 'SAP',
            oracle: 'Oracle',
            microsoftDynamics: 'Microsoft Dynamics',
            talkYourOnboardingSpecialist: 'Discutez avec votre spécialiste de configuration.',
            talkYourAccountManager: 'Discutez avec votre gestionnaire de compte.',
            talkToConcierge: 'Discuter avec Concierge.',
            needAnotherAccounting: "Besoin d'un autre logiciel de comptabilité ?",
            connectionName: ({connectionName}: ConnectionNameParams) => {
                switch (connectionName) {
                    case CONST.POLICY.CONNECTIONS.NAME.QBO:
                        return 'QuickBooks Online';
                    case CONST.POLICY.CONNECTIONS.NAME.XERO:
                        return 'Xero';
                    case CONST.POLICY.CONNECTIONS.NAME.NETSUITE:
                        return 'NetSuite';
                    case CONST.POLICY.CONNECTIONS.NAME.SAGE_INTACCT:
                        return 'Sage Intacct';
                    default: {
                        return '';
                    }
                }
            },
            errorODIntegration: ({oldDotPolicyConnectionsURL}: ErrorODIntegrationParams) =>
                `Il y a une erreur avec une connexion qui a été configurée dans Expensify Classic. [Allez sur Expensify Classic pour résoudre ce problème.](${oldDotPolicyConnectionsURL})`,
            goToODToSettings: 'Accédez à Expensify Classic pour gérer vos paramètres.',
            setup: 'Connecter',
            lastSync: ({relativeDate}: LastSyncAccountingParams) => `Dernière synchronisation ${relativeDate}`,
            notSync: 'Non synchronisé',
            import: 'Importation',
            export: 'Exportation',
            advanced: 'Avancé',
            other: 'Autre',
            syncNow: 'Synchroniser maintenant',
            disconnect: 'Déconnecter',
            reinstall: 'Réinstaller le connecteur',
            disconnectTitle: ({connectionName}: OptionalParam<ConnectionNameParams> = {}) => {
                const integrationName =
                    connectionName && CONST.POLICY.CONNECTIONS.NAME_USER_FRIENDLY[connectionName] ? CONST.POLICY.CONNECTIONS.NAME_USER_FRIENDLY[connectionName] : 'intégration';
                return `Déconnecter ${integrationName}`;
            },
            connectTitle: ({connectionName}: ConnectionNameParams) => `Connecter ${CONST.POLICY.CONNECTIONS.NAME_USER_FRIENDLY[connectionName] ?? 'intégration comptable'}`,
            syncError: ({connectionName}: ConnectionNameParams) => {
                switch (connectionName) {
                    case CONST.POLICY.CONNECTIONS.NAME.QBO:
                        return 'Impossible de se connecter à QuickBooks Online';
                    case CONST.POLICY.CONNECTIONS.NAME.XERO:
                        return 'Impossible de se connecter à Xero';
                    case CONST.POLICY.CONNECTIONS.NAME.NETSUITE:
                        return 'Impossible de se connecter à NetSuite';
                    case CONST.POLICY.CONNECTIONS.NAME.QBD:
                        return 'Impossible de se connecter à QuickBooks Desktop';
                    default: {
                        return "Impossible de se connecter à l'intégration";
                    }
                }
            },
            accounts: 'Plan comptable',
            taxes: 'Impôts',
            imported: 'Importé',
            notImported: 'Non importé',
            importAsCategory: 'Importé en tant que catégories',
            importTypes: {
                [CONST.INTEGRATION_ENTITY_MAP_TYPES.IMPORTED]: 'Importé',
                [CONST.INTEGRATION_ENTITY_MAP_TYPES.TAG]: 'Importé en tant que tags',
                [CONST.INTEGRATION_ENTITY_MAP_TYPES.DEFAULT]: 'Importé',
                [CONST.INTEGRATION_ENTITY_MAP_TYPES.NOT_IMPORTED]: 'Non importé',
                [CONST.INTEGRATION_ENTITY_MAP_TYPES.NONE]: 'Non importé',
                [CONST.INTEGRATION_ENTITY_MAP_TYPES.REPORT_FIELD]: 'Importé en tant que champs de rapport',
                [CONST.INTEGRATION_ENTITY_MAP_TYPES.NETSUITE_DEFAULT]: 'Employé par défaut de NetSuite',
            },
            disconnectPrompt: ({connectionName}: OptionalParam<ConnectionNameParams> = {}) => {
                const integrationName =
                    connectionName && CONST.POLICY.CONNECTIONS.NAME_USER_FRIENDLY[connectionName] ? CONST.POLICY.CONNECTIONS.NAME_USER_FRIENDLY[connectionName] : 'cette intégration';
                return `Êtes-vous sûr de vouloir déconnecter ${integrationName} ?`;
            },
            connectPrompt: ({connectionName}: ConnectionNameParams) =>
                `Êtes-vous sûr de vouloir connecter ${CONST.POLICY.CONNECTIONS.NAME_USER_FRIENDLY[connectionName] ?? 'cette intégration comptable'} ? Cela supprimera toutes les connexions comptables existantes.`,
            enterCredentials: 'Entrez vos identifiants',
            connections: {
                syncStageName: ({stage}: SyncStageNameConnectionsParams) => {
                    switch (stage) {
                        case 'quickbooksOnlineImportCustomers':
                        case 'quickbooksDesktopImportCustomers':
                            return 'Importation des clients';
                        case 'quickbooksOnlineImportEmployees':
                        case 'netSuiteSyncImportEmployees':
                        case 'intacctImportEmployees':
                        case 'quickbooksDesktopImportEmployees':
                            return 'Importation des employés';
                        case 'quickbooksOnlineImportAccounts':
                        case 'quickbooksDesktopImportAccounts':
                            return 'Importation de comptes';
                        case 'quickbooksOnlineImportClasses':
                        case 'quickbooksDesktopImportClasses':
                            return 'Importation de classes';
                        case 'quickbooksOnlineImportLocations':
                            return 'Importation des emplacements';
                        case 'quickbooksOnlineImportProcessing':
                            return 'Traitement des données importées';
                        case 'quickbooksOnlineSyncBillPayments':
                        case 'intacctImportSyncBillPayments':
                            return 'Synchronisation des rapports remboursés et des paiements de factures';
                        case 'quickbooksOnlineSyncTaxCodes':
                            return 'Importation des codes fiscaux';
                        case 'quickbooksOnlineCheckConnection':
                            return 'Vérification de la connexion QuickBooks Online';
                        case 'quickbooksOnlineImportMain':
                            return 'Importation des données QuickBooks Online';
                        case 'startingImportXero':
                            return 'Importation des données Xero';
                        case 'startingImportQBO':
                            return 'Importation des données QuickBooks Online';
                        case 'startingImportQBD':
                        case 'quickbooksDesktopImportMore':
                            return 'Importation des données QuickBooks Desktop';
                        case 'quickbooksDesktopImportTitle':
                            return "Titre d'importation";
                        case 'quickbooksDesktopImportApproveCertificate':
                            return "Importer le certificat d'approbation";
                        case 'quickbooksDesktopImportDimensions':
                            return 'Importation des dimensions';
                        case 'quickbooksDesktopImportSavePolicy':
                            return "Importer la politique d'enregistrement";
                        case 'quickbooksDesktopWebConnectorReminder':
                            return "Synchronisation des données avec QuickBooks en cours... Veuillez vous assurer que le Web Connector est en cours d'exécution.";
                        case 'quickbooksOnlineSyncTitle':
                            return 'Synchronisation des données QuickBooks Online';
                        case 'quickbooksOnlineSyncLoadData':
                        case 'xeroSyncStep':
                        case 'intacctImportData':
                            return 'Chargement des données';
                        case 'quickbooksOnlineSyncApplyCategories':
                            return 'Mise à jour des catégories';
                        case 'quickbooksOnlineSyncApplyCustomers':
                            return 'Mise à jour des clients/projets';
                        case 'quickbooksOnlineSyncApplyEmployees':
                            return 'Mise à jour de la liste des personnes';
                        case 'quickbooksOnlineSyncApplyClassesLocations':
                            return 'Mise à jour des champs du rapport';
                        case 'jobDone':
                            return 'En attente du chargement des données importées';
                        case 'xeroSyncImportChartOfAccounts':
                            return 'Synchronisation du plan comptable';
                        case 'xeroSyncImportCategories':
                            return 'Synchronisation des catégories';
                        case 'xeroSyncImportCustomers':
                            return 'Synchronisation des clients';
                        case 'xeroSyncXeroReimbursedReports':
                            return 'Marquer les rapports Expensify comme remboursés';
                        case 'xeroSyncExpensifyReimbursedReports':
                            return 'Marquer les factures et les factures Xero comme payées';
                        case 'xeroSyncImportTrackingCategories':
                            return 'Synchronisation des catégories de suivi';
                        case 'xeroSyncImportBankAccounts':
                            return 'Synchronisation des comptes bancaires';
                        case 'xeroSyncImportTaxRates':
                            return 'Synchronisation des taux de taxe';
                        case 'xeroCheckConnection':
                            return 'Vérification de la connexion Xero';
                        case 'xeroSyncTitle':
                            return 'Synchronisation des données Xero';
                        case 'netSuiteSyncConnection':
                            return 'Initialisation de la connexion à NetSuite';
                        case 'netSuiteSyncCustomers':
                            return 'Importation des clients';
                        case 'netSuiteSyncInitData':
                            return 'Récupération des données depuis NetSuite';
                        case 'netSuiteSyncImportTaxes':
                            return 'Importation des taxes';
                        case 'netSuiteSyncImportItems':
                            return "Importation d'articles";
                        case 'netSuiteSyncData':
                            return 'Importation de données dans Expensify';
                        case 'netSuiteSyncAccounts':
                            return 'Synchronisation des comptes';
                        case 'netSuiteSyncCurrencies':
                            return 'Synchronisation des devises';
                        case 'netSuiteSyncCategories':
                            return 'Synchronisation des catégories';
                        case 'netSuiteSyncReportFields':
                            return 'Importer des données en tant que champs de rapport Expensify';
                        case 'netSuiteSyncTags':
                            return 'Importer des données en tant que tags Expensify';
                        case 'netSuiteSyncUpdateConnectionData':
                            return 'Mise à jour des informations de connexion';
                        case 'netSuiteSyncNetSuiteReimbursedReports':
                            return 'Marquer les rapports Expensify comme remboursés';
                        case 'netSuiteSyncExpensifyReimbursedReports':
                            return 'Marquer les factures et les factures NetSuite comme payées';
                        case 'netSuiteImportVendorsTitle':
                            return 'Importation des fournisseurs';
                        case 'netSuiteImportCustomListsTitle':
                            return 'Importation de listes personnalisées';
                        case 'netSuiteSyncImportCustomLists':
                            return 'Importation de listes personnalisées';
                        case 'netSuiteSyncImportSubsidiaries':
                            return 'Importation de filiales';
                        case 'netSuiteSyncImportVendors':
                        case 'quickbooksDesktopImportVendors':
                            return 'Importation des fournisseurs';
                        case 'intacctCheckConnection':
                            return 'Vérification de la connexion Sage Intacct';
                        case 'intacctImportDimensions':
                            return 'Importation des dimensions Sage Intacct';
                        case 'intacctImportTitle':
                            return 'Importation des données Sage Intacct';
                        default: {
                            // eslint-disable-next-line @typescript-eslint/restrict-template-expressions
                            return `Traduction manquante pour l'étape : ${stage}`;
                        }
                    }
                },
            },
            preferredExporter: 'Exportateur préféré',
            exportPreferredExporterNote:
                "L'exportateur préféré peut être n'importe quel administrateur de l'espace de travail, mais doit également être un administrateur de domaine si vous définissez différents comptes d'exportation pour des cartes d'entreprise individuelles dans les paramètres de domaine.",
            exportPreferredExporterSubNote: "Une fois défini, l'exportateur préféré verra les rapports à exporter dans son compte.",
            exportAs: 'Exporter en tant que',
            exportOutOfPocket: 'Exporter les dépenses personnelles en tant que',
            exportCompanyCard: "Exporter les dépenses de la carte de l'entreprise en tant que",
            exportDate: "Date d'exportation",
            defaultVendor: 'Fournisseur par défaut',
            autoSync: 'Synchronisation automatique',
            autoSyncDescription: 'Synchronisez NetSuite et Expensify automatiquement, chaque jour. Exportez le rapport finalisé en temps réel.',
            reimbursedReports: 'Synchroniser les rapports remboursés',
            cardReconciliation: 'Rapprochement',
            reconciliationAccount: 'Compte de réconciliation',
            continuousReconciliation: 'Réconciliation Continue',
            saveHoursOnReconciliation:
                'Gagnez des heures sur la réconciliation à chaque période comptable en laissant Expensify réconcilier en continu les relevés et les règlements de la carte Expensify pour vous.',
            enableContinuousReconciliation: ({accountingAdvancedSettingsLink, connectionName}: EnableContinuousReconciliationParams) =>
                `<muted-text-label>Pour activer la réconciliation continue, veuillez activer la <a href="${accountingAdvancedSettingsLink}">synchronisation automatique</a> pour ${connectionName}.</muted-text-label>`,
            chooseReconciliationAccount: {
                chooseBankAccount: 'Choisissez le compte bancaire sur lequel les paiements de votre carte Expensify seront rapprochés.',
                accountMatches: 'Assurez-vous que ce compte correspond à votre',
                settlementAccount: 'Compte de règlement de la carte Expensify',
                reconciliationWorks: ({lastFourPAN}: ReconciliationWorksParams) => `(terminant par ${lastFourPAN}) afin que la Réconciliation Continue fonctionne correctement.`,
            },
        },
        export: {
            notReadyHeading: 'Pas prêt à exporter',
            notReadyDescription:
                'Les rapports de dépenses brouillons ou en attente ne peuvent pas être exportés vers le système comptable. Veuillez approuver ou payer ces dépenses avant de les exporter.',
        },
        invoices: {
            sendInvoice: 'Envoyer la facture',
            sendFrom: 'Envoyer depuis',
            invoicingDetails: 'Détails de facturation',
            invoicingDetailsDescription: 'Ces informations apparaîtront sur vos factures.',
            companyName: "Nom de l'entreprise",
            companyWebsite: "Site web de l'entreprise",
            paymentMethods: {
                personal: 'Personnel',
                business: 'Entreprise',
                chooseInvoiceMethod: 'Choisissez un mode de paiement ci-dessous :',
                payingAsIndividual: "Payer en tant qu'individu",
                payingAsBusiness: "Payer en tant qu'entreprise",
            },
            invoiceBalance: 'Solde de la facture',
            invoiceBalanceSubtitle:
                "Ceci est votre solde actuel provenant de l'encaissement des paiements de factures. Il sera transféré automatiquement sur votre compte bancaire si vous en avez ajouté un.",
            bankAccountsSubtitle: 'Ajoutez un compte bancaire pour effectuer et recevoir des paiements de factures.',
        },
        invite: {
            member: 'Inviter un membre',
            members: 'Inviter des membres',
            invitePeople: 'Inviter de nouveaux membres',
            genericFailureMessage: "Une erreur s'est produite lors de l'invitation du membre à l'espace de travail. Veuillez réessayer.",
            pleaseEnterValidLogin: `Veuillez vous assurer que l'email ou le numéro de téléphone est valide (par exemple, ${CONST.EXAMPLE_PHONE_NUMBER}).`,
            user: 'utilisateur',
            users: 'utilisateurs',
            invited: 'invité',
            removed: 'removed',
            to: 'à',
            from: 'de',
        },
        inviteMessage: {
            confirmDetails: 'Confirmer les détails',
            inviteMessagePrompt: 'Rendez votre invitation encore plus spéciale en ajoutant un message ci-dessous !',
            personalMessagePrompt: 'Message',
            genericFailureMessage: "Une erreur s'est produite lors de l'invitation du membre à l'espace de travail. Veuillez réessayer.",
            inviteNoMembersError: 'Veuillez sélectionner au moins un membre à inviter',
            joinRequest: ({user, workspaceName}: {user: string; workspaceName: string}) => `${user} a demandé à rejoindre ${workspaceName}`,
        },
        distanceRates: {
            oopsNotSoFast: 'Oups ! Pas si vite...',
            workspaceNeeds: 'Un espace de travail nécessite au moins un tarif de distance activé.',
            distance: 'Distance',
            centrallyManage: 'Gérez les tarifs de manière centralisée, suivez en miles ou en kilomètres, et définissez une catégorie par défaut.',
            rate: 'Taux',
            addRate: 'Ajouter un tarif',
            findRate: 'Trouver le tarif',
            trackTax: 'Suivre la taxe',
            deleteRates: () => ({
                one: 'Supprimer le taux',
                other: 'Supprimer les tarifs',
            }),
            enableRates: () => ({
                one: 'Activer le tarif',
                other: 'Activer les tarifs',
            }),
            disableRates: () => ({
                one: 'Désactiver le taux',
                other: 'Désactiver les taux',
            }),
            enableRate: 'Activer le tarif',
            status: 'Statut',
            unit: 'Unité',
            taxFeatureNotEnabledMessage: "Les taxes doivent être activées sur l'espace de travail pour utiliser cette fonctionnalité. Rendez-vous sur",
            changePromptMessage: 'pour effectuer ce changement.',
            deleteDistanceRate: 'Supprimer le tarif de distance',
            areYouSureDelete: () => ({
                one: 'Êtes-vous sûr de vouloir supprimer ce tarif ?',
                other: 'Êtes-vous sûr de vouloir supprimer ces tarifs ?',
            }),
            errors: {
                rateNameRequired: 'Le nom du tarif est requis',
                existingRateName: 'Un tarif de distance avec ce nom existe déjà.',
            },
        },
        editor: {
            descriptionInputLabel: 'Description',
            nameInputLabel: 'Nom',
            typeInputLabel: 'Type',
            initialValueInputLabel: 'Valeur initiale',
            nameInputHelpText: "C'est le nom que vous verrez sur votre espace de travail.",
            nameIsRequiredError: 'Vous devrez donner un nom à votre espace de travail',
            currencyInputLabel: 'Devise par défaut',
            currencyInputHelpText: 'Toutes les dépenses de cet espace de travail seront converties dans cette devise.',
            currencyInputDisabledText: ({currency}: CurrencyInputDisabledTextParams) =>
                `La devise par défaut ne peut pas être modifiée car cet espace de travail est lié à un compte bancaire en ${currency}.`,
            save: 'Enregistrer',
            genericFailureMessage: "Une erreur s'est produite lors de la mise à jour de l'espace de travail. Veuillez réessayer.",
            avatarUploadFailureMessage: "Une erreur s'est produite lors du téléchargement de l'avatar. Veuillez réessayer.",
            addressContext: "Une adresse de l'espace de travail est requise pour activer Expensify Travel. Veuillez entrer une adresse associée à votre entreprise.",
            policy: 'Politique de dépenses',
        },
        bankAccount: {
            continueWithSetup: 'Continuer la configuration',
            youAreAlmostDone:
                "Vous avez presque terminé de configurer votre compte bancaire, ce qui vous permettra d'émettre des cartes d'entreprise, de rembourser des dépenses, de collecter des factures et de payer des factures.",
            streamlinePayments: 'Rationaliser les paiements',
            connectBankAccountNote: 'Remarque : Les comptes bancaires personnels ne peuvent pas être utilisés pour les paiements sur les espaces de travail.',
            oneMoreThing: 'Encore une chose !',
            allSet: 'Vous êtes prêt !',
            accountDescriptionWithCards: "Ce compte bancaire sera utilisé pour émettre des cartes d'entreprise, rembourser des dépenses, encaisser des factures et payer des factures.",
            letsFinishInChat: 'Terminons dans le chat !',
            finishInChat: 'Terminer dans le chat',
            almostDone: 'Presque terminé !',
            disconnectBankAccount: 'Déconnecter le compte bancaire',
            startOver: 'Recommencer',
            updateDetails: 'Mettre à jour les détails',
            yesDisconnectMyBankAccount: 'Oui, déconnectez mon compte bancaire.',
            yesStartOver: 'Oui, recommencez',
            disconnectYourBankAccount: ({bankName}: DisconnectYourBankAccountParams) =>
                `Déconnectez votre <strong>${bankName}</strong> compte bancaire. Toutes les transactions en cours pour ce compte seront toujours effectuées.`,
            clearProgress: "Recommencer effacera les progrès que vous avez réalisés jusqu'à présent.",
            areYouSure: 'Êtes-vous sûr ?',
            workspaceCurrency: "Devise de l'espace de travail",
            updateCurrencyPrompt:
                "Il semble que votre espace de travail soit actuellement configuré pour une devise différente de l'USD. Veuillez cliquer sur le bouton ci-dessous pour mettre à jour votre devise en USD maintenant.",
            updateToUSD: 'Mettre à jour en USD',
            updateWorkspaceCurrency: "Mettre à jour la devise de l'espace de travail",
            workspaceCurrencyNotSupported: "Devise de l'espace de travail non prise en charge",
            yourWorkspace: `Votre espace de travail est configuré avec une devise non prise en charge. Consultez la <a href="${CONST.CONNECT_A_BUSINESS_BANK_ACCOUNT_HELP_URL}">liste des devises prises en charge</a>.`,
            chooseAnExisting: 'Choisissez un compte bancaire existant pour payer les dépenses ou ajoutez-en un nouveau.',
        },
        changeOwner: {
            changeOwnerPageTitle: 'Transférer le propriétaire',
            addPaymentCardTitle: 'Entrez votre carte de paiement pour transférer la propriété',
            addPaymentCardButtonText: 'Accepter les conditions et ajouter une carte de paiement',
            addPaymentCardReadAndAcceptText: `<muted-text-micro>Lisez et acceptez les <a href="${CONST.OLD_DOT_PUBLIC_URLS.TERMS_URL}">termes</a> et la <a href="${CONST.OLD_DOT_PUBLIC_URLS.PRIVACY_URL}">politique de confidentialité</a> pour ajouter votre carte.</muted-text-micro>`,
            addPaymentCardPciCompliant: 'Conforme à la norme PCI-DSS',
            addPaymentCardBankLevelEncrypt: 'Chiffrement de niveau bancaire',
            addPaymentCardRedundant: 'Infrastructure redondante',
            addPaymentCardLearnMore: `<muted-text>LEn savoir plus sur notre <a href="${CONST.PERSONAL_DATA_PROTECTION_INFO_URL}">sécurité</a>.</muted-text>`,
            amountOwedTitle: 'Solde impayé',
            amountOwedButtonText: "D'accord",
            amountOwedText: "Ce compte a un solde impayé d'un mois précédent.\n\nVoulez-vous régler le solde et prendre en charge la facturation de cet espace de travail ?",
            ownerOwesAmountTitle: 'Solde impayé',
            ownerOwesAmountButtonText: 'Transférer le solde',
            ownerOwesAmountText: ({email, amount}: OwnerOwesAmountParams) =>
                `Le compte propriétaire de cet espace de travail (${email}) a un solde impayé d'un mois précédent.\n\nSouhaitez-vous transférer ce montant (${amount}) afin de prendre en charge la facturation de cet espace de travail ? Votre carte de paiement sera débitée immédiatement.`,
            subscriptionTitle: "Prendre en charge l'abonnement annuel",
            subscriptionButtonText: "Transférer l'abonnement",
            subscriptionText: ({usersCount, finalCount}: ChangeOwnerSubscriptionParams) =>
                `Prendre en charge cet espace de travail fusionnera son abonnement annuel avec votre abonnement actuel. Cela augmentera la taille de votre abonnement de ${usersCount} membres, portant la nouvelle taille de votre abonnement à ${finalCount}. Souhaitez-vous continuer ?`,
            duplicateSubscriptionTitle: "Alerte d'abonnement en double",
            duplicateSubscriptionButtonText: 'Continuer',
            duplicateSubscriptionText: ({email, workspaceName}: ChangeOwnerDuplicateSubscriptionParams) =>
                `Il semble que vous essayiez de prendre en charge la facturation des espaces de travail de ${email}, mais pour cela, vous devez d'abord être administrateur sur tous leurs espaces de travail.\n\nCliquez sur "Continuer" si vous souhaitez uniquement prendre en charge la facturation pour l'espace de travail ${workspaceName}.\n\nSi vous souhaitez prendre en charge la facturation de l'ensemble de leur abonnement, veuillez leur demander de vous ajouter en tant qu'administrateur à tous leurs espaces de travail avant de prendre en charge la facturation.`,
            hasFailedSettlementsTitle: 'Impossible de transférer la propriété',
            hasFailedSettlementsButtonText: 'Compris',
            hasFailedSettlementsText: ({email}: ChangeOwnerHasFailedSettlementsParams) =>
                `Vous ne pouvez pas prendre en charge la facturation car ${email} a un règlement de carte Expensify en retard. Veuillez leur demander de contacter concierge@expensify.com pour résoudre le problème. Ensuite, vous pourrez prendre en charge la facturation de cet espace de travail.`,
            failedToClearBalanceTitle: "Échec de l'effacement du solde",
            failedToClearBalanceButtonText: "D'accord",
            failedToClearBalanceText: "Nous n'avons pas pu régler le solde. Veuillez réessayer plus tard.",
            successTitle: 'Youpi ! Tout est prêt.',
            successDescription: 'Vous êtes maintenant le propriétaire de cet espace de travail.',
            errorTitle: 'Oups ! Pas si vite...',
            errorDescription: `<muted-text><centered-text>Un problème est survenu lors du transfert de propriété de cet espace de travail. Veuillez réessayer ou <concierge-link>contacter le Concierge</concierge-link> pour obtenir de l'aide.</centered-text></muted-text>`,
        },
        exportAgainModal: {
            title: 'Attention !',
            description: ({reportName, connectionName}: ExportAgainModalDescriptionParams) =>
                `Les rapports suivants ont déjà été exportés vers ${CONST.POLICY.CONNECTIONS.NAME_USER_FRIENDLY[connectionName]} :\n\n${reportName}\n\nÊtes-vous sûr de vouloir les exporter à nouveau ?`,
            confirmText: 'Oui, exporter à nouveau',
            cancelText: 'Annuler',
        },
        upgrade: {
            reportFields: {
                title: 'Champs de rapport',
                description: `Les champs de rapport vous permettent de spécifier des détails au niveau de l'en-tête, distincts des tags qui se rapportent aux dépenses sur des éléments de ligne individuels. Ces détails peuvent inclure des noms de projet spécifiques, des informations sur les voyages d'affaires, des emplacements, et plus encore.`,
                onlyAvailableOnPlan: 'Les champs de rapport ne sont disponibles que sur le plan Control, à partir de',
            },
            [CONST.POLICY.CONNECTIONS.NAME.NETSUITE]: {
                title: 'NetSuite',
                description: `Profitez de la synchronisation automatisée et réduisez les saisies manuelles grâce à l'intégration Expensify + NetSuite. Obtenez des informations financières approfondies et en temps réel avec la prise en charge des segments natifs et personnalisés, y compris la cartographie des projets et des clients.`,
                onlyAvailableOnPlan: 'Notre intégration NetSuite est uniquement disponible avec le plan Control, à partir de',
            },
            [CONST.POLICY.CONNECTIONS.NAME.SAGE_INTACCT]: {
                title: 'Sage Intacct',
                description: `Profitez de la synchronisation automatisée et réduisez les saisies manuelles avec l'intégration Expensify + Sage Intacct. Obtenez des informations financières approfondies et en temps réel grâce à des dimensions définies par l'utilisateur, ainsi qu'un codage des dépenses par département, classe, emplacement, client et projet (travail).`,
                onlyAvailableOnPlan: 'Notre intégration Sage Intacct est uniquement disponible avec le plan Control, à partir de',
            },
            [CONST.POLICY.CONNECTIONS.NAME.QBD]: {
                title: 'QuickBooks Desktop',
                description: `Profitez de la synchronisation automatisée et réduisez les saisies manuelles avec l'intégration Expensify + QuickBooks Desktop. Obtenez une efficacité ultime grâce à une connexion bidirectionnelle en temps réel et au codage des dépenses par classe, article, client et projet.`,
                onlyAvailableOnPlan: 'Notre intégration QuickBooks Desktop est uniquement disponible avec le plan Control, à partir de',
            },
            [CONST.UPGRADE_FEATURE_INTRO_MAPPING.approvals.id]: {
                title: 'Approvals avancés',
                description: `Si vous souhaitez ajouter plus de niveaux d'approbation au processus – ou simplement vous assurer que les dépenses les plus importantes bénéficient d'un autre regard – nous avons ce qu'il vous faut. Les approbations avancées vous aident à mettre en place les contrôles appropriés à chaque niveau afin de garder les dépenses de votre équipe sous contrôle.`,
                onlyAvailableOnPlan: 'Les approbations avancées ne sont disponibles que sur le plan Control, qui commence à',
            },
            categories: {
                title: 'Catégories',
                description: "Les catégories vous permettent de suivre et d'organiser les dépenses. Utilisez nos catégories par défaut ou ajoutez les vôtres.",
                onlyAvailableOnPlan: 'Les catégories sont disponibles sur le plan Collect, à partir de',
            },
            glCodes: {
                title: 'Codes GL',
                description: `Ajoutez des codes GL à vos catégories et étiquettes pour faciliter l'exportation des dépenses vers vos systèmes de comptabilité et de paie.`,
                onlyAvailableOnPlan: 'Les codes GL sont uniquement disponibles sur le plan Control, à partir de',
            },
            glAndPayrollCodes: {
                title: 'Codes GL et de paie',
                description: `Ajoutez des codes GL et de paie à vos catégories pour faciliter l'exportation des dépenses vers vos systèmes de comptabilité et de paie.`,
                onlyAvailableOnPlan: 'Les codes GL et de paie sont uniquement disponibles sur le plan Control, à partir de',
            },
            taxCodes: {
                title: 'Codes fiscaux',
                description: `Ajoutez des codes fiscaux à vos taxes pour faciliter l'exportation des dépenses vers vos systèmes de comptabilité et de paie.`,
                onlyAvailableOnPlan: 'Les codes fiscaux sont uniquement disponibles avec le plan Control, à partir de',
            },
            companyCards: {
                title: "Cartes d'entreprise illimitées",
                description: `Besoin d'ajouter plus de flux de cartes ? Débloquez des cartes d'entreprise illimitées pour synchroniser les transactions de tous les principaux émetteurs de cartes.`,
                onlyAvailableOnPlan: 'Ceci est uniquement disponible sur le plan Control, à partir de',
            },
            rules: {
                title: 'Règles',
                description: `Les règles fonctionnent en arrière-plan et gardent vos dépenses sous contrôle pour que vous n'ayez pas à vous soucier des petites choses.\n\nExigez des détails de dépense comme des reçus et des descriptions, définissez des limites et des valeurs par défaut, et automatisez les approbations et les paiements – tout en un seul endroit.`,
                onlyAvailableOnPlan: 'Les règles sont uniquement disponibles sur le plan Control, à partir de',
            },
            perDiem: {
                title: 'Per diem',
                description:
                    'Le per diem est un excellent moyen de maintenir vos coûts quotidiens conformes et prévisibles lorsque vos employés voyagent. Profitez de fonctionnalités telles que des tarifs personnalisés, des catégories par défaut et des détails plus précis comme les destinations et les sous-tarifs.',
                onlyAvailableOnPlan: 'Les indemnités journalières ne sont disponibles que sur le plan Control, à partir de',
            },
            travel: {
                title: 'Voyage',
                description:
                    "Expensify Travel est une nouvelle plateforme de réservation et de gestion de voyages d'affaires qui permet aux membres de réserver des hébergements, des vols, des transports, et plus encore.",
                onlyAvailableOnPlan: 'Le voyage est disponible sur le plan Collect, à partir de',
            },
            reports: {
                title: 'Rapports',
                description: 'Les rapports vous permettent de regrouper les dépenses pour un suivi et une organisation plus faciles.',
                onlyAvailableOnPlan: 'Les rapports sont disponibles sur le plan Collect, à partir de ',
            },
            multiLevelTags: {
                title: 'Tags multi-niveaux',
                description:
                    "Les balises multi-niveaux vous aident à suivre les dépenses avec plus de précision. Assignez plusieurs balises à chaque poste—comme le département, le client ou le centre de coût—pour capturer le contexte complet de chaque dépense. Cela permet des rapports plus détaillés, des flux de travail d'approbation et des exportations comptables.",
                onlyAvailableOnPlan: 'Les balises multi-niveaux sont uniquement disponibles sur le plan Control, à partir de',
            },
            distanceRates: {
                title: 'Tarifs de distance',
                description: 'Créez et gérez vos propres tarifs, suivez en miles ou en kilomètres, et définissez des catégories par défaut pour les frais de distance.',
                onlyAvailableOnPlan: 'Les tarifs de distance sont disponibles sur le plan Collect, à partir de',
            },
            [CONST.UPGRADE_FEATURE_INTRO_MAPPING.multiApprovalLevels.id]: {
                title: "Niveaux d'approbation multiples",
                description:
                    "Les niveaux d'approbation multiples sont un outil de flux de travail pour les entreprises qui exigent que plus d'une personne approuve un rapport avant qu'il ne puisse être remboursé.",
                onlyAvailableOnPlan: "Les niveaux d'approbation multiples sont uniquement disponibles sur le plan Control, à partir de ",
            },
            pricing: {
                perActiveMember: 'par membre actif par mois.',
                perMember: 'par membre par mois.',
            },
            note: ({subscriptionLink}: WorkspaceUpgradeNoteParams) =>
                `<muted-text>Mettez à niveau pour accéder à cette fonctionnalité, ou <a href="${subscriptionLink}">en savoir plus sur</a> nos offres et tarifs.</muted-text>`,
            upgradeToUnlock: 'Débloquez cette fonctionnalité',
            completed: {
                headline: `Vous avez amélioré votre espace de travail !`,
                successMessage: ({policyName, subscriptionLink}: UpgradeSuccessMessageParams) =>
                    `<centered-text>Vous avez réussi à passer de ${policyName} au forfait Control ! <a href="${subscriptionLink}">Consultez votre abonnement</a> pour plus de détails.</centered-text>`,
                categorizeMessage: `Vous avez réussi à passer au plan Collect. Vous pouvez maintenant catégoriser vos dépenses !`,
                travelMessage: `Vous avez réussi à passer au plan Collect. Vous pouvez maintenant commencer à réserver et à gérer vos voyages !`,
                distanceRateMessage: `Vous avez réussi à passer au plan Collect. Vous pouvez maintenant modifier le taux de distance !`,
                gotIt: 'Compris, merci',
                createdWorkspace: 'Vous avez créé un espace de travail !',
            },
            commonFeatures: {
                title: 'Passez au plan Control',
                note: 'Débloquez nos fonctionnalités les plus puissantes, y compris :',
                benefits: {
                    startsAt: 'Le plan Control commence à',
                    perMember: 'par membre actif par mois.',
                    learnMore: 'En savoir plus',
                    pricing: 'à propos de nos plans et tarifs.',
                    benefit1: 'Connexions comptables avancées (NetSuite, Sage Intacct, et plus)',
                    benefit2: 'Règles de dépenses intelligentes',
                    benefit3: "Flux de travail d'approbation à plusieurs niveaux",
                    benefit4: 'Contrôles de sécurité renforcés',
                    toUpgrade: 'Pour mettre à niveau, cliquez',
                    selectWorkspace: 'sélectionnez un espace de travail et changez le type de plan en',
                },
            },
        },
        downgrade: {
            commonFeatures: {
                title: 'Passer au plan Collect',
                note: "Si vous rétrogradez, vous perdrez l'accès à ces fonctionnalités et plus encore :",
                benefits: {
                    note: 'Pour une comparaison complète de nos plans, consultez notre',
                    pricingPage: 'page de tarification',
                    confirm: 'Êtes-vous sûr de vouloir rétrograder et supprimer vos configurations ?',
                    warning: 'Ceci ne peut pas être annulé.',
                    benefit1: 'Connexions comptables (sauf QuickBooks Online et Xero)',
                    benefit2: 'Règles de dépenses intelligentes',
                    benefit3: "Flux de travail d'approbation à plusieurs niveaux",
                    benefit4: 'Contrôles de sécurité renforcés',
                    headsUp: 'Attention !',
                    multiWorkspaceNote: 'Vous devrez rétrograder tous vos espaces de travail avant votre premier paiement mensuel pour commencer un abonnement au tarif Collect. Cliquez',
                    selectStep: '> sélectionnez chaque espace de travail > changez le type de plan en',
                },
            },
            completed: {
                headline: 'Votre espace de travail a été rétrogradé',
                description: "Vous avez d'autres espaces de travail sur le plan Control. Pour être facturé au tarif Collect, vous devez rétrograder tous les espaces de travail.",
                gotIt: 'Compris, merci',
            },
        },
        payAndDowngrade: {
            title: 'Payer et rétrograder',
            headline: 'Votre paiement final',
            description1: ({formattedAmount}: PayAndDowngradeDescriptionParams) => `Votre facture finale pour cet abonnement sera de <strong>${formattedAmount}</strong>`,
            description2: ({date}: DateParams) => `Voir votre répartition ci-dessous pour le ${date} :`,
            subscription:
                "Attention ! Cette action mettra fin à votre abonnement Expensify, supprimera cet espace de travail et retirera tous les membres de l'espace de travail. Si vous souhaitez conserver cet espace de travail et seulement vous retirer, demandez à un autre administrateur de prendre en charge la facturation d'abord.",
            genericFailureMessage: "Une erreur s'est produite lors du paiement de votre facture. Veuillez réessayer.",
        },
        restrictedAction: {
            restricted: 'Restreint',
            actionsAreCurrentlyRestricted: ({workspaceName}: ActionsAreCurrentlyRestricted) => `Les actions sur l'espace de travail ${workspaceName} sont actuellement restreintes.`,
            workspaceOwnerWillNeedToAddOrUpdatePaymentCard: ({workspaceOwnerName}: WorkspaceOwnerWillNeedToAddOrUpdatePaymentCardParams) =>
                `Le propriétaire de l'espace de travail, ${workspaceOwnerName}, devra ajouter ou mettre à jour la carte de paiement enregistrée pour débloquer la nouvelle activité de l'espace de travail.`,
            youWillNeedToAddOrUpdatePaymentCard: "Vous devrez ajouter ou mettre à jour la carte de paiement enregistrée pour débloquer la nouvelle activité de l'espace de travail.",
            addPaymentCardToUnlock: 'Ajoutez une carte de paiement pour débloquer !',
            addPaymentCardToContinueUsingWorkspace: 'Ajoutez une carte de paiement pour continuer à utiliser cet espace de travail.',
            pleaseReachOutToYourWorkspaceAdmin: "Veuillez contacter l'administrateur de votre espace de travail pour toute question.",
            chatWithYourAdmin: 'Discutez avec votre administrateur',
            chatInAdmins: 'Discuter dans #admins',
            addPaymentCard: 'Ajouter une carte de paiement',
        },
        rules: {
            individualExpenseRules: {
                title: 'Dépenses',
                subtitle: ({categoriesPageLink, tagsPageLink}: IndividualExpenseRulesSubtitleParams) =>
                    `<muted-text>Définissez des contrôles de dépenses et des valeurs par défaut pour chaque dépense. Vous pouvez également créer des règles pour les <a href="${categoriesPageLink}">catégories</a> et <a href="${tagsPageLink}">tags</a>.</muted-text>`,
                receiptRequiredAmount: 'Montant requis pour le reçu',
                receiptRequiredAmountDescription: 'Exiger des reçus lorsque les dépenses dépassent ce montant, sauf si une règle de catégorie le remplace.',
                maxExpenseAmount: 'Montant maximum de la dépense',
                maxExpenseAmountDescription: 'Signaler les dépenses qui dépassent ce montant, sauf si une règle de catégorie les remplace.',
                maxAge: 'Âge maximum',
                maxExpenseAge: 'Âge maximal des dépenses',
                maxExpenseAgeDescription: "Signaler les dépenses plus anciennes qu'un nombre spécifique de jours.",
                maxExpenseAgeDays: () => ({
                    one: '1 jour',
                    other: (count: number) => `${count} jours`,
                }),
                cashExpenseDefault: 'Dépense en espèces par défaut',
                cashExpenseDefaultDescription:
                    'Choisissez comment les dépenses en espèces doivent être créées. Une dépense est considérée comme en espèces si elle n’est pas une transaction par carte d’entreprise importée. Cela inclut les dépenses créées manuellement, les reçus, les indemnités journalières, les frais kilométriques et les frais de temps.',
                reimbursableDefault: 'Remboursable',
                reimbursableDefaultDescription: 'Les dépenses sont généralement remboursées aux employés',
                nonReimbursableDefault: 'Non remboursable',
                nonReimbursableDefaultDescription: 'Les dépenses sont parfois remboursées aux employés',
                alwaysReimbursable: 'Toujours remboursable',
                alwaysReimbursableDescription: 'Les dépenses sont toujours remboursées aux employés',
                alwaysNonReimbursable: 'Jamais remboursable',
                alwaysNonReimbursableDescription: 'Les dépenses ne sont jamais remboursées aux employés',
                billableDefault: 'Par défaut facturable',
                billableDefaultDescription: ({tagsPageLink}: BillableDefaultDescriptionParams) =>
                    `<muted-text>Choisissez si les dépenses en espèces et par carte de crédit doivent être facturables par défaut. Les dépenses facturables sont activées ou désactivées dans les <a href="${tagsPageLink}">tags</a>.</muted-text>`,
                billable: 'Facturable',
                billableDescription: 'Les dépenses sont le plus souvent refacturées aux clients.',
                nonBillable: 'Non-facturable',
                nonBillableDescription: 'Les dépenses sont occasionnellement refacturées aux clients.',
                eReceipts: 'eReceipts',
                eReceiptsHint: `Les reçus électroniques sont créés automatiquement [pour la plupart des transactions de crédit en USD](${CONST.DEEP_DIVE_ERECEIPTS}).`,
                attendeeTracking: 'Suivi des participants',
                attendeeTrackingHint: 'Suivez le coût par personne pour chaque dépense.',
                prohibitedDefaultDescription:
                    "Signalez tous les reçus où apparaissent de l'alcool, des jeux d'argent ou d'autres articles restreints. Les dépenses avec des reçus contenant ces articles devront faire l'objet d'une vérification manuelle.",
                prohibitedExpenses: 'Dépenses interdites',
                alcohol: 'Alcool',
                hotelIncidentals: "Frais accessoires d'hôtel",
                gambling: "Jeux d'argent",
                tobacco: 'Tabac',
                adultEntertainment: 'Divertissement pour adultes',
            },
            expenseReportRules: {
                title: 'Rapports de dépenses',
                subtitle: 'Automatisez la conformité des rapports de dépenses, les approbations et le paiement.',
                preventSelfApprovalsTitle: 'Empêcher les auto-approbations',
                preventSelfApprovalsSubtitle: "Empêcher les membres de l'espace de travail d'approuver leurs propres rapports de dépenses.",
                autoApproveCompliantReportsTitle: 'Approuver automatiquement les rapports conformes',
                autoApproveCompliantReportsSubtitle: "Configurez quels rapports de dépenses sont éligibles pour l'approbation automatique.",
                autoApproveReportsUnderTitle: 'Approuver automatiquement les rapports sous',
                autoApproveReportsUnderDescription: 'Les rapports de dépenses entièrement conformes en dessous de ce montant seront automatiquement approuvés.',
                randomReportAuditTitle: 'Audit de rapport aléatoire',
                randomReportAuditDescription: "Exiger que certains rapports soient approuvés manuellement, même s'ils sont éligibles pour une approbation automatique.",
                autoPayApprovedReportsTitle: 'Rapports approuvés de paiement automatique',
                autoPayApprovedReportsSubtitle: 'Configurez quels rapports de dépenses sont éligibles pour le paiement automatique.',
                autoPayApprovedReportsLimitError: ({currency}: AutoPayApprovedReportsLimitErrorParams = {}) => `Veuillez entrer un montant inférieur à ${currency ?? ''}20 000`,
                autoPayApprovedReportsLockedSubtitle: 'Allez dans plus de fonctionnalités et activez les flux de travail, puis ajoutez des paiements pour débloquer cette fonctionnalité.',
                autoPayReportsUnderTitle: 'Rapports de paiement automatique sous',
                autoPayReportsUnderDescription: 'Les rapports de dépenses entièrement conformes en dessous de ce montant seront automatiquement payés.',
                unlockFeatureEnableWorkflowsSubtitle: ({featureName, moreFeaturesLink}: FeatureNameParams) =>
                    `Accédez à [plus de fonctionnalités](${moreFeaturesLink}) et activez les workflows, puis ajoutez ${featureName} pour débloquer cette fonctionnalité.`,
                enableFeatureSubtitle: ({featureName, moreFeaturesLink}: FeatureNameParams) =>
                    `Accédez à [plus de fonctionnalités](${moreFeaturesLink}) et activez ${featureName} pour débloquer cette fonctionnalité.`,
            },
            categoryRules: {
                title: 'Règles de catégorie',
                approver: 'Approbateur',
                requireDescription: 'Description requise',
                descriptionHint: 'Indice de description',
                descriptionHintDescription: ({categoryName}: CategoryNameParams) =>
                    `Rappelez aux employés de fournir des informations supplémentaires pour les dépenses de « ${categoryName} ». Cet indice apparaît dans le champ de description des dépenses.`,
                descriptionHintLabel: 'Indice',
                descriptionHintSubtitle: "Astuce : Plus c'est court, mieux c'est !",
                maxAmount: 'Montant maximum',
                flagAmountsOver: 'Signaler les montants supérieurs à',
                flagAmountsOverDescription: ({categoryName}: CategoryNameParams) => `S'applique à la catégorie « ${categoryName} ».`,
                flagAmountsOverSubtitle: 'Cela remplace le montant maximum pour toutes les dépenses.',
                expenseLimitTypes: {
                    expense: 'Dépense individuelle',
                    expenseSubtitle: "Marquer les montants des dépenses par catégorie. Cette règle remplace la règle générale de l'espace de travail pour le montant maximal des dépenses.",
                    daily: 'Total de la catégorie',
                    dailySubtitle: 'Indiquer le total des dépenses par catégorie pour chaque rapport de dépenses.',
                },
                requireReceiptsOver: 'Exiger des reçus au-dessus de',
                requireReceiptsOverList: {
                    default: ({defaultAmount}: DefaultAmountParams) => `${defaultAmount} ${CONST.DOT_SEPARATOR} Par défaut`,
                    never: 'Ne jamais exiger de reçus',
                    always: 'Toujours exiger des reçus',
                },
                defaultTaxRate: 'Taux de taxe par défaut',
                enableWorkflows: ({moreFeaturesLink}: RulesEnableWorkflowsParams) =>
                    `Accédez à [Plus de fonctionnalités](${moreFeaturesLink}) et activez les workflows, puis ajoutez des approbations pour débloquer cette fonctionnalité.`,
            },
            customRules: {
                title: 'Règles personnalisées',
                cardSubtitle: 'Voici où se trouve la politique de dépenses de votre équipe, afin que tout le monde sache ce qui est couvert.',
            },
        },
        planTypePage: {
            planTypes: {
                team: {
                    label: 'Collecter',
                    description: 'Pour les équipes cherchant à automatiser leurs processus.',
                },
                corporate: {
                    label: 'Contrôle',
                    description: 'Pour les organisations ayant des exigences avancées.',
                },
            },
            description: 'Choisissez un plan qui vous convient. Pour une liste détaillée des fonctionnalités et des tarifs, consultez notre',
            subscriptionLink: "types de plan et page d'aide sur les tarifs",
            lockedPlanDescription: ({count, annualSubscriptionEndDate}: WorkspaceLockedPlanTypeParams) => ({
                one: `Vous vous êtes engagé à avoir 1 membre actif sur le plan Control jusqu'à la fin de votre abonnement annuel le ${annualSubscriptionEndDate}. Vous pouvez passer à un abonnement à l'utilisation et rétrograder vers le plan Collect à partir du ${annualSubscriptionEndDate} en désactivant le renouvellement automatique dans`,
                other: `Vous vous êtes engagé à avoir ${count} membres actifs sur le plan Control jusqu'à la fin de votre abonnement annuel le ${annualSubscriptionEndDate}. Vous pouvez passer à l'abonnement à l'utilisation et rétrograder au plan Collect à partir du ${annualSubscriptionEndDate} en désactivant le renouvellement automatique dans`,
            }),
            subscriptions: 'Abonnements',
        },
    },
    getAssistancePage: {
        title: "Obtenir de l'aide",
        subtitle: 'Nous sommes ici pour vous ouvrir la voie vers la grandeur !',
        description: 'Choisissez parmi les options de support ci-dessous :',
        chatWithConcierge: 'Discuter avec Concierge',
        scheduleSetupCall: 'Planifier un appel de configuration',
        scheduleACall: 'Planifier un appel',
        questionMarkButtonTooltip: "Obtenez de l'aide de notre équipe",
        exploreHelpDocs: "Explorer les documents d'aide",
        registerForWebinar: "S'inscrire au webinaire",
        onboardingHelp: "Aide à l'intégration",
    },
    emojiPicker: {
        skinTonePickerLabel: 'Changer la couleur de peau par défaut',
        headers: {
            frequentlyUsed: 'Fréquemment utilisé',
            smileysAndEmotion: 'Smileys et émotions',
            peopleAndBody: 'Personnes et Corps',
            animalsAndNature: 'Animaux et Nature',
            foodAndDrink: 'Nourriture et Boissons',
            travelAndPlaces: 'Voyages et lieux',
            activities: 'Activités',
            objects: 'Objets',
            symbols: 'Symboles',
            flags: 'Drapeaux',
        },
    },
    newRoomPage: {
        newRoom: 'Nouvelle salle',
        groupName: 'Nom du groupe',
        roomName: 'Nom de la salle',
        visibility: 'Visibilité',
        restrictedDescription: 'Les personnes de votre espace de travail peuvent trouver cette salle',
        privateDescription: 'Les personnes invitées à cette salle peuvent la trouver.',
        publicDescription: 'Tout le monde peut trouver cette salle',
        // eslint-disable-next-line @typescript-eslint/naming-convention
        public_announceDescription: 'Tout le monde peut trouver cette salle',
        createRoom: 'Créer une salle',
        roomAlreadyExistsError: 'Une salle portant ce nom existe déjà',
        roomNameReservedError: ({reservedName}: RoomNameReservedErrorParams) => `${reservedName} est une salle par défaut sur tous les espaces de travail. Veuillez choisir un autre nom.`,
        roomNameInvalidError: 'Les noms de salle peuvent uniquement inclure des lettres minuscules, des chiffres et des tirets',
        pleaseEnterRoomName: 'Veuillez entrer un nom de salle',
        pleaseSelectWorkspace: 'Veuillez sélectionner un espace de travail',
        renamedRoomAction: ({oldName, newName, actorName, isExpenseReport}: RenamedRoomActionParams) => {
            const actor = actorName ? `${actorName} ` : '';
            return isExpenseReport ? `${actor} renommé en "${newName}" (précédemment "${oldName}")` : `${actor} a renommé cette salle en "${newName}" (précédemment "${oldName}")`;
        },
        roomRenamedTo: ({newName}: RoomRenamedToParams) => `Salle renommée en ${newName}`,
        social: 'social',
        selectAWorkspace: 'Sélectionner un espace de travail',
        growlMessageOnRenameError: "Impossible de renommer la salle de l'espace de travail. Veuillez vérifier votre connexion et réessayer.",
        visibilityOptions: {
            restricted: 'Espace de travail', // the translation for "restricted" visibility is actually workspace. This is so we can display restricted visibility rooms as "workspace" without having to change what's stored.
            private: 'Privé',
            public: 'Public',
            // eslint-disable-next-line @typescript-eslint/naming-convention
            public_announce: 'Annonce publique',
        },
    },
    workspaceApprovalModes: {
        submitAndClose: 'Soumettre et fermer',
        submitAndApprove: 'Soumettre et Approuver',
        advanced: 'AVANCÉ',
        dynamicExternal: 'DYNAMIC_EXTERNAL',
        smartReport: 'SMARTREPORT',
        billcom: 'BILLCOM',
    },
    workspaceActions: {
        addApprovalRule: ({approverEmail, approverName, field, name}: AddedPolicyApprovalRuleParams) =>
            `ajouté ${approverName} (${approverEmail}) comme approbateur pour le ${field} "${name}"`,
        deleteApprovalRule: ({approverEmail, approverName, field, name}: AddedPolicyApprovalRuleParams) =>
            `supprimé ${approverName} (${approverEmail}) en tant qu'approbateur pour le ${field} "${name}"`,
        updateApprovalRule: ({field, name, newApproverEmail, newApproverName, oldApproverEmail, oldApproverName}: UpdatedPolicyApprovalRuleParams) => {
            const formatApprover = (displayName?: string, email?: string) => (displayName ? `${displayName} (${email})` : email);
            return `a changé l'approbateur pour le ${field} "${name}" à ${formatApprover(newApproverName, newApproverEmail)} (précédemment ${formatApprover(oldApproverName, oldApproverEmail)})`;
        },
        addCategory: ({categoryName}: UpdatedPolicyCategoryParams) => `a ajouté la catégorie "${categoryName}"`,
        deleteCategory: ({categoryName}: UpdatedPolicyCategoryParams) => `a supprimé la catégorie "${categoryName}"`,
        updateCategory: ({oldValue, categoryName}: UpdatedPolicyCategoryParams) => `${oldValue ? 'désactivé' : 'activé'} la catégorie "${categoryName}"`,
        updateCategoryPayrollCode: ({oldValue, categoryName, newValue}: UpdatedPolicyCategoryGLCodeParams) => {
            if (!oldValue) {
                return `ajouté le code de paie "${newValue}" à la catégorie "${categoryName}"`;
            }
            if (!newValue && oldValue) {
                return `a supprimé le code de paie "${oldValue}" de la catégorie "${categoryName}"`;
            }
            return `a changé le code de paie de la catégorie "${categoryName}" en “${newValue}” (auparavant “${oldValue}”)`;
        },
        updateCategoryGLCode: ({oldValue, categoryName, newValue}: UpdatedPolicyCategoryGLCodeParams) => {
            if (!oldValue) {
                return `a ajouté le code GL "${newValue}" à la catégorie "${categoryName}"`;
            }
            if (!newValue && oldValue) {
                return `a supprimé le code GL "${oldValue}" de la catégorie "${categoryName}"`;
            }
            return `a changé le code GL de la catégorie “${categoryName}” en “${newValue}” (précédemment “${oldValue}“)`;
        },
        updateAreCommentsRequired: ({oldValue, categoryName}: UpdatedPolicyCategoryParams) => {
            return `a changé la description de la catégorie "${categoryName}" en ${!oldValue ? 'requis' : 'pas requis'} (précédemment ${!oldValue ? 'pas requis' : 'requis'})`;
        },
        updateCategoryMaxExpenseAmount: ({categoryName, oldAmount, newAmount}: UpdatedPolicyCategoryMaxExpenseAmountParams) => {
            if (newAmount && !oldAmount) {
                return `a ajouté un montant maximum de ${newAmount} à la catégorie "${categoryName}"`;
            }
            if (oldAmount && !newAmount) {
                return `a supprimé le montant maximum de ${oldAmount} de la catégorie "${categoryName}"`;
            }
            return `a modifié le montant maximum de la catégorie "${categoryName}" à ${newAmount} (précédemment ${oldAmount})`;
        },
        updateCategoryExpenseLimitType: ({categoryName, oldValue, newValue}: UpdatedPolicyCategoryExpenseLimitTypeParams) => {
            if (!oldValue) {
                return `a ajouté un type de limite de ${newValue} à la catégorie "${categoryName}"`;
            }
            return `a changé le type de limite de la catégorie "${categoryName}" en ${newValue} (précédemment ${oldValue})`;
        },
        updateCategoryMaxAmountNoReceipt: ({categoryName, oldValue, newValue}: UpdatedPolicyCategoryMaxAmountNoReceiptParams) => {
            if (!oldValue) {
                return `mis à jour la catégorie "${categoryName}" en changeant Reçus en ${newValue}`;
            }
            return `a changé la catégorie "${categoryName}" en ${newValue} (précédemment ${oldValue})`;
        },
        setCategoryName: ({oldName, newName}: UpdatedPolicyCategoryNameParams) => `a renommé la catégorie "${oldName}" en "${newName}"`,
        updatedDescriptionHint: ({categoryName, oldValue, newValue}: UpdatedPolicyCategoryDescriptionHintTypeParams) => {
            if (!newValue) {
                return `a supprimé l'indication de description "${oldValue}" de la catégorie "${categoryName}"`;
            }
            return !oldValue
                ? `ajouté l'indice de description "${newValue}" à la catégorie "${categoryName}"`
                : `a changé l'indice de description de la catégorie "${categoryName}" en « ${newValue} » (auparavant « ${oldValue} »)`;
        },
        updateTagListName: ({oldName, newName}: UpdatedPolicyCategoryNameParams) => `a changé le nom de la liste de tags en "${newName}" (précédemment "${oldName}")`,
        addTag: ({tagListName, tagName}: UpdatedPolicyTagParams) => `a ajouté le tag "${tagName}" à la liste "${tagListName}"`,
        updateTagName: ({tagListName, newName, oldName}: UpdatedPolicyTagNameParams) =>
            `a mis à jour la liste des étiquettes "${tagListName}" en changeant l'étiquette "${oldName}" en "${newName}"`,
        updateTagEnabled: ({tagListName, tagName, enabled}: UpdatedPolicyTagParams) => `${enabled ? 'activé' : 'désactivé'} le tag "${tagName}" dans la liste "${tagListName}"`,
        deleteTag: ({tagListName, tagName}: UpdatedPolicyTagParams) => `a supprimé le tag "${tagName}" de la liste "${tagListName}"`,
        deleteMultipleTags: ({count, tagListName}: UpdatedPolicyTagParams) => `supprimé les balises "${count}" de la liste "${tagListName}"`,
        updateTag: ({tagListName, newValue, tagName, updatedField, oldValue}: UpdatedPolicyTagFieldParams) => {
            if (oldValue) {
                return `mis à jour le tag "${tagName}" dans la liste "${tagListName}" en changeant le ${updatedField} à "${newValue}" (auparavant "${oldValue}")`;
            }
            return `a mis à jour le tag "${tagName}" dans la liste "${tagListName}" en ajoutant un ${updatedField} de "${newValue}"`;
        },
        updateCustomUnit: ({customUnitName, newValue, oldValue, updatedField}: UpdatePolicyCustomUnitParams) =>
            `a changé le ${customUnitName} ${updatedField} en "${newValue}" (auparavant "${oldValue}")`,
        updateCustomUnitTaxEnabled: ({newValue}: UpdatePolicyCustomUnitTaxEnabledParams) => `Suivi fiscal ${newValue ? 'activé' : 'désactivé'} sur les taux de distance`,
        addCustomUnitRate: ({customUnitName, rateName}: AddOrDeletePolicyCustomUnitRateParams) => `a ajouté un nouveau taux "${customUnitName}" "${rateName}"`,
        updatedCustomUnitRate: ({customUnitName, customUnitRateName, newValue, oldValue, updatedField}: UpdatedPolicyCustomUnitRateParams) =>
            `a changé le taux de ${customUnitName} ${updatedField} "${customUnitRateName}" à "${newValue}" (auparavant "${oldValue}")`,
        updatedCustomUnitTaxRateExternalID: ({customUnitRateName, newValue, newTaxPercentage, oldTaxPercentage, oldValue}: UpdatedPolicyCustomUnitTaxRateExternalIDParams) => {
            if (oldTaxPercentage && oldValue) {
                return `a modifié le taux de taxe sur le taux de distance "${customUnitRateName}" à "${newValue} (${newTaxPercentage})" (précédemment "${oldValue} (${oldTaxPercentage})")`;
            }
            return `a ajouté le taux de taxe "${newValue} (${newTaxPercentage})" au taux de distance "${customUnitRateName}"`;
        },
        updatedCustomUnitTaxClaimablePercentage: ({customUnitRateName, newValue, oldValue}: UpdatedPolicyCustomUnitTaxClaimablePercentageParams) => {
            if (oldValue) {
                return `a modifié la partie récupérable de la taxe sur le taux de distance "${customUnitRateName}" à "${newValue}" (auparavant "${oldValue}")`;
            }
            return `ajouté une partie récupérable de taxe de "${newValue}" au taux de distance "${customUnitRateName}"`;
        },
        deleteCustomUnitRate: ({customUnitName, rateName}: AddOrDeletePolicyCustomUnitRateParams) => `supprimé le taux "${rateName}" de "${customUnitName}"`,
        addedReportField: ({fieldType, fieldName}: AddedOrDeletedPolicyReportFieldParams) => `ajouté le champ de rapport ${fieldType} "${fieldName}"`,
        updateReportFieldDefaultValue: ({defaultValue, fieldName}: UpdatedPolicyReportFieldDefaultValueParams) =>
            `définir la valeur par défaut du champ de rapport "${fieldName}" sur "${defaultValue}"`,
        addedReportFieldOption: ({fieldName, optionName}: PolicyAddedReportFieldOptionParams) => `a ajouté l'option "${optionName}" au champ de rapport "${fieldName}"`,
        removedReportFieldOption: ({fieldName, optionName}: PolicyAddedReportFieldOptionParams) => `a supprimé l'option "${optionName}" du champ de rapport "${fieldName}"`,
        updateReportFieldOptionDisabled: ({fieldName, optionName, optionEnabled}: PolicyDisabledReportFieldOptionParams) =>
            `${optionEnabled ? 'activé' : 'désactivé'} l'option "${optionName}" pour le champ de rapport "${fieldName}"`,
        updateReportFieldAllOptionsDisabled: ({fieldName, optionName, allEnabled, toggledOptionsCount}: PolicyDisabledReportFieldAllOptionsParams) => {
            if (toggledOptionsCount && toggledOptionsCount > 1) {
                return `${allEnabled ? 'activé' : 'désactivé'} toutes les options pour le champ de rapport "${fieldName}"`;
            }
            return `${allEnabled ? 'activé' : 'désactivé'} l'option "${optionName}" pour le champ de rapport "${fieldName}", rendant toutes les options ${allEnabled ? 'activé' : 'désactivé'}`;
        },
        deleteReportField: ({fieldType, fieldName}: AddedOrDeletedPolicyReportFieldParams) => `supprimé le champ de rapport ${fieldType} "${fieldName}"`,
        preventSelfApproval: ({oldValue, newValue}: UpdatedPolicyPreventSelfApprovalParams) =>
            `mis à jour "Empêcher l'auto-approbation" en "${newValue === 'true' ? 'Activé' : 'Désactivé'}" (précédemment "${oldValue === 'true' ? 'Activé' : 'Désactivé'}")`,
        updateMaxExpenseAmountNoReceipt: ({oldValue, newValue}: UpdatedPolicyFieldWithNewAndOldValueParams) =>
            `a modifié le montant maximum requis pour les dépenses avec reçu à ${newValue} (auparavant ${oldValue})`,
        updateMaxExpenseAmount: ({oldValue, newValue}: UpdatedPolicyFieldWithNewAndOldValueParams) =>
            `a modifié le montant maximum des dépenses pour les violations à ${newValue} (précédemment ${oldValue})`,
        updateMaxExpenseAge: ({oldValue, newValue}: UpdatedPolicyFieldWithNewAndOldValueParams) =>
            `mis à jour "Âge maximal des dépenses (jours)" à "${newValue}" (précédemment "${oldValue === 'false' ? CONST.POLICY.DEFAULT_MAX_EXPENSE_AGE : oldValue}")`,
        updateMonthlyOffset: ({oldValue, newValue}: UpdatedPolicyFieldWithNewAndOldValueParams) => {
            if (!oldValue) {
                return `définir la date de soumission du rapport mensuel sur "${newValue}"`;
            }
            return `a mis à jour la date de soumission du rapport mensuel à "${newValue}" (précédemment "${oldValue}")`;
        },
        updateDefaultBillable: ({oldValue, newValue}: UpdatedPolicyFieldWithNewAndOldValueParams) =>
            `mis à jour "Refacturer les dépenses aux clients" à "${newValue}" (précédemment "${oldValue}")`,
        updateDefaultReimbursable: ({oldValue, newValue}: UpdatedPolicyFieldWithNewAndOldValueParams) =>
            `mis à jour "Dépense en espèces par défaut" en "${newValue}" (anciennement "${oldValue}")`,
        updateDefaultTitleEnforced: ({value}: UpdatedPolicyFieldWithValueParam) => `"Appliquer les titres de rapport par défaut" ${value ? 'sur' : 'désactivé'}`,
        renamedWorkspaceNameAction: ({oldName, newName}: RenamedWorkspaceNameActionParams) => `a mis à jour le nom de cet espace de travail en "${newName}" (précédemment "${oldName}")`,
        updateWorkspaceDescription: ({newDescription, oldDescription}: UpdatedPolicyDescriptionParams) =>
            !oldDescription
                ? `définir la description de cet espace de travail sur "${newDescription}"`
                : `a mis à jour la description de cet espace de travail en "${newDescription}" (précédemment "${oldDescription}")`,
        removedFromApprovalWorkflow: ({submittersNames}: RemovedFromApprovalWorkflowParams) => {
            let joinedNames = '';
            if (submittersNames.length === 1) {
                joinedNames = submittersNames.at(0) ?? '';
            } else if (submittersNames.length === 2) {
                joinedNames = submittersNames.join('et');
            } else if (submittersNames.length > 2) {
                joinedNames = `${submittersNames.slice(0, submittersNames.length - 1).join(', ')} and ${submittersNames.at(-1)}`;
            }
            return {
                one: `vous a retiré du flux de travail d'approbation et du chat de dépenses de ${joinedNames}. Les rapports précédemment soumis resteront disponibles pour approbation dans votre boîte de réception.`,
                other: `vous a retiré des flux de travail d'approbation et des discussions de dépenses de ${joinedNames}. Les rapports précédemment soumis resteront disponibles pour approbation dans votre boîte de réception.`,
            };
        },
        demotedFromWorkspace: ({policyName, oldRole}: DemotedFromWorkspaceParams) =>
            `a mis à jour votre rôle dans ${policyName} de ${oldRole} à utilisateur. Vous avez été retiré de toutes les discussions de dépenses des soumetteurs, sauf la vôtre.`,
        updatedWorkspaceCurrencyAction: ({oldCurrency, newCurrency}: UpdatedPolicyCurrencyParams) => `a mis à jour la devise par défaut en ${newCurrency} (précédemment ${oldCurrency})`,
        updatedWorkspaceFrequencyAction: ({oldFrequency, newFrequency}: UpdatedPolicyFrequencyParams) =>
            `a mis à jour la fréquence de rapport automatique à "${newFrequency}" (précédemment "${oldFrequency}")`,
        updateApprovalMode: ({newValue, oldValue}: ChangeFieldParams) => `a mis à jour le mode d'approbation en "${newValue}" (auparavant "${oldValue}")`,
        upgradedWorkspace: 'a mis à niveau cet espace de travail vers le plan Control',
        downgradedWorkspace: 'a rétrogradé cet espace de travail vers le plan Collect',
        updatedAuditRate: ({oldAuditRate, newAuditRate}: UpdatedPolicyAuditRateParams) =>
            `a changé le taux de rapports acheminés aléatoirement pour approbation manuelle à ${Math.round(newAuditRate * 100)}% (précédemment ${Math.round(oldAuditRate * 100)}%)`,
        updatedManualApprovalThreshold: ({oldLimit, newLimit}: UpdatedPolicyManualApprovalThresholdParams) =>
            `a modifié la limite d'approbation manuelle pour toutes les dépenses à ${newLimit} (précédemment ${oldLimit})`,
    },
    roomMembersPage: {
        memberNotFound: 'Membre non trouvé.',
        useInviteButton: "Pour inviter un nouveau membre à la discussion, veuillez utiliser le bouton d'invitation ci-dessus.",
        notAuthorized: `Vous n'avez pas accès à cette page. Si vous essayez de rejoindre cette salle, demandez simplement à un membre de la salle de vous ajouter. Autre chose ? Contactez ${CONST.EMAIL.CONCIERGE}`,
        roomArchived: `Il semblerait que cette salle ait été archivée. Si vous avez des questions, contactez ${CONST.EMAIL.CONCIERGE}.`,
        removeMembersPrompt: ({memberName}: {memberName: string}) => ({
            one: `Êtes-vous sûr de vouloir retirer ${memberName} de la salle ?`,
            other: 'Êtes-vous sûr de vouloir supprimer les membres sélectionnés de la salle ?',
        }),
        error: {
            genericAdd: "Un problème est survenu lors de l'ajout de ce membre à la salle.",
        },
    },
    newTaskPage: {
        assignTask: 'Attribuer une tâche',
        assignMe: 'Assigner à moi',
        confirmTask: 'Confirmer la tâche',
        confirmError: 'Veuillez entrer un titre et sélectionner une destination de partage',
        descriptionOptional: 'Description (facultatif)',
        pleaseEnterTaskName: 'Veuillez entrer un titre',
        pleaseEnterTaskDestination: 'Veuillez sélectionner où vous souhaitez partager cette tâche.',
    },
    task: {
        task: 'Tâche',
        title: 'Titre',
        description: 'Description',
        assignee: 'Cessionnaire',
        completed: 'Terminé',
        action: 'Compléter',
        messages: {
            created: ({title}: TaskCreatedActionParams) => `tâche pour ${title}`,
            completed: 'marqué comme terminé',
            canceled: 'tâche supprimée',
            reopened: 'marqué comme incomplet',
            error: "Vous n'avez pas la permission d'effectuer l'action demandée.",
        },
        markAsComplete: 'Marquer comme terminé',
        markAsIncomplete: 'Marquer comme incomplet',
        assigneeError: "Une erreur s'est produite lors de l'attribution de cette tâche. Veuillez essayer un autre assigné.",
        genericCreateTaskFailureMessage: "Une erreur s'est produite lors de la création de cette tâche. Veuillez réessayer plus tard.",
        deleteTask: 'Supprimer la tâche',
        deleteConfirmation: 'Êtes-vous sûr de vouloir supprimer cette tâche ?',
    },
    statementPage: {
        title: ({year, monthName}: StatementTitleParams) => `Relevé de ${monthName} ${year}`,
    },
    keyboardShortcutsPage: {
        title: 'Raccourcis clavier',
        subtitle: 'Gagnez du temps avec ces raccourcis clavier pratiques :',
        shortcuts: {
            openShortcutDialog: 'Ouvre la boîte de dialogue des raccourcis clavier',
            markAllMessagesAsRead: 'Marquer tous les messages comme lus',
            escape: "Boîtes de dialogue d'échappement",
            search: 'Ouvrir la boîte de dialogue de recherche',
            newChat: 'Nouvel écran de chat',
            copy: 'Copier le commentaire',
            openDebug: 'Ouvrir la boîte de dialogue des préférences de test',
        },
    },
    guides: {
        screenShare: "Partage d'écran",
        screenShareRequest: "Expensify vous invite à un partage d'écran",
    },
    search: {
        resultsAreLimited: 'Les résultats de recherche sont limités.',
        viewResults: 'Voir les résultats',
        resetFilters: 'Réinitialiser les filtres',
        searchResults: {
            emptyResults: {
                title: 'Rien à afficher',
                subtitle: `Essayez d'ajuster vos critères de recherche ou de créer quelque chose avec le bouton vert ${CONST.CUSTOM_EMOJIS.GLOBAL_CREATE}.`,
            },
            emptyExpenseResults: {
                title: "Vous n'avez pas encore créé de dépenses.",
                subtitle: "Créez une dépense ou faites un essai d'Expensify pour en savoir plus.",
                subtitleWithOnlyCreateButton: 'Utilisez le bouton vert ci-dessous pour créer une dépense.',
            },
            emptyReportResults: {
                title: "Vous n'avez pas encore créé de rapports",
                subtitle: 'Créez un rapport ou essayez Expensify pour en savoir plus.',
                subtitleWithOnlyCreateButton: 'Utilisez le bouton vert ci-dessous pour créer un rapport.',
            },
            emptyInvoiceResults: {
                title: "Vous n'avez pas encore créé de factures.",
                subtitle: 'Envoyez une facture ou faites un essai de Expensify pour en savoir plus.',
                subtitleWithOnlyCreateButton: 'Utilisez le bouton vert ci-dessous pour envoyer une facture.',
            },
            emptyTripResults: {
                title: 'Aucun voyage à afficher',
                subtitle: 'Commencez par réserver votre premier voyage ci-dessous.',
                buttonText: 'Réserver un voyage',
            },
            emptySubmitResults: {
                title: 'Aucune dépense à soumettre',
                subtitle: 'Tout est en ordre. Faites un tour de victoire !',
                buttonText: 'Créer un rapport',
            },
            emptyApproveResults: {
                title: 'Aucune dépense à approuver',
                subtitle: 'Zéro dépenses. Détente maximale. Bien joué !',
            },
            emptyPayResults: {
                title: 'Aucune dépense à payer',
                subtitle: "Félicitations ! Vous avez franchi la ligne d'arrivée.",
            },
            emptyExportResults: {
                title: 'Aucune dépense à exporter',
                subtitle: 'Il est temps de se détendre, beau travail.',
            },
            emptyStatementsResults: {
                title: 'Aucun relevé à afficher',
                subtitle: "Aucun résultat. Veuillez essayer d'ajuster vos filtres.",
            },
            emptyUnapprovedResults: {
                title: 'Aucune dépense à approuver',
                subtitle: 'Zéro dépenses. Détente maximale. Bien joué !',
            },
        },
        statements: 'Relevés',
        unapprovedCash: 'Espèces non approuvées',
        unapprovedCard: 'Carte non approuvée',
        reconciliation: 'Reconciliation',
        saveSearch: 'Enregistrer la recherche',
        deleteSavedSearch: 'Supprimer la recherche enregistrée',
        deleteSavedSearchConfirm: 'Êtes-vous sûr de vouloir supprimer cette recherche ?',
        searchName: 'Rechercher un nom',
        savedSearchesMenuItemTitle: 'Enregistré',
        groupedExpenses: 'dépenses groupées',
        bulkActions: {
            approve: 'Approuver',
            pay: 'Payer',
            delete: 'Supprimer',
            hold: 'Attente',
            unhold: 'Supprimer la suspension',
            noOptionsAvailable: 'Aucune option disponible pour le groupe de dépenses sélectionné.',
        },
        filtersHeader: 'Filtres',
        filters: {
            date: {
                before: ({date}: OptionalParam<DateParams> = {}) => `Before ${date ?? ''}`,
                after: ({date}: OptionalParam<DateParams> = {}) => `Après ${date ?? ''}`,
                on: ({date}: OptionalParam<DateParams> = {}) => `On ${date ?? ''}`,
                presets: {
                    [CONST.SEARCH.DATE_PRESETS.NEVER]: 'Jamais',
                    [CONST.SEARCH.DATE_PRESETS.LAST_MONTH]: 'Le mois dernier',
                    [CONST.SEARCH.DATE_PRESETS.THIS_MONTH]: 'Ce mois-ci',
                    [CONST.SEARCH.DATE_PRESETS.LAST_STATEMENT]: 'Dernière relevé',
                },
            },
            status: 'Statut',
            keyword: 'Mot-clé',
            keywords: 'Mots-clés',
            currency: 'Devise',
            completed: 'Terminé',
            amount: {
                lessThan: ({amount}: OptionalParam<RequestAmountParams> = {}) => `Moins de ${amount ?? ''}`,
                greaterThan: ({amount}: OptionalParam<RequestAmountParams> = {}) => `Supérieur à ${amount ?? ''}`,
                between: ({greaterThan, lessThan}: FiltersAmountBetweenParams) => `Entre ${greaterThan} et ${lessThan}`,
                equalTo: ({amount}: OptionalParam<RequestAmountParams> = {}) => `Égal à ${amount ?? ''}`,
            },
            card: {
                expensify: 'Expensify',
                individualCards: 'Cartes individuelles',
                closedCards: 'Cartes fermées',
                cardFeeds: 'Flux de cartes',
                cardFeedName: ({cardFeedBankName, cardFeedLabel}: {cardFeedBankName: string; cardFeedLabel?: string}) =>
                    `Tout ${cardFeedBankName}${cardFeedLabel ? ` - ${cardFeedLabel}` : ''}`,
                cardFeedNameCSV: ({cardFeedLabel}: {cardFeedLabel?: string}) => `Toutes les cartes importées CSV${cardFeedLabel ? ` - ${cardFeedLabel}` : ''}`,
            },
            current: 'Actuel',
            past: 'Passé',
            submitted: 'Soumission',
            approved: 'Approuvé',
            paid: 'Payé',
            exported: 'Exporté',
            posted: 'Posté',
            withdrawn: 'Retiré',
            billable: 'Facturable',
            reimbursable: 'Remboursable',
            purchaseCurrency: "Devise d'achat",
            groupBy: {
                [CONST.SEARCH.GROUP_BY.REPORTS]: 'Rapport',
                [CONST.SEARCH.GROUP_BY.FROM]: 'De',
                [CONST.SEARCH.GROUP_BY.CARD]: 'Carte',
                [CONST.SEARCH.GROUP_BY.WITHDRAWAL_ID]: 'ID de retrait',
            },
            feed: 'Flux',
            withdrawalType: {
                [CONST.SEARCH.WITHDRAWAL_TYPE.EXPENSIFY_CARD]: 'Expensify Card',
                [CONST.SEARCH.WITHDRAWAL_TYPE.REIMBURSEMENT]: 'Remboursement',
            },
            is: 'Est',
            action: {
                [CONST.SEARCH.ACTION_FILTERS.SUBMIT]: 'Soumettre',
                [CONST.SEARCH.ACTION_FILTERS.APPROVE]: 'Approuver',
                [CONST.SEARCH.ACTION_FILTERS.PAY]: 'Payer',
                [CONST.SEARCH.ACTION_FILTERS.EXPORT]: 'Exporter',
            },
        },
        has: 'A',
        groupBy: 'Groupe par',
        moneyRequestReport: {
            emptyStateTitle: "Ce rapport n'a pas de dépenses.",
<<<<<<< HEAD
            emptyStateSubtitle: 'Vous pouvez ajouter des dépenses à ce rapport en utilisant le bouton ci-dessous ou l\'option "Ajouter une dépense" dans le menu Plus ci-dessus.',
=======
>>>>>>> 92086c04
        },
        noCategory: 'Aucune catégorie',
        noTag: 'Aucun tag',
        expenseType: 'Type de dépense',
        withdrawalType: 'Type de retrait',
        recentSearches: 'Recherches récentes',
        recentChats: 'Discussions récentes',
        searchIn: 'Rechercher dans',
        searchPlaceholder: 'Rechercher quelque chose',
        suggestions: 'Suggestions',
        exportSearchResults: {
            title: 'Créer une exportation',
            description: "Wow, ça fait beaucoup d'articles ! Nous allons les regrouper, et Concierge vous enverra un fichier sous peu.",
        },
        exportAll: {
            selectAllMatchingItems: 'Sélectionnez tous les éléments correspondants',
            allMatchingItemsSelected: 'Tous les éléments correspondants sélectionnés',
        },
    },
    genericErrorPage: {
        title: 'Oh-oh, quelque chose a mal tourné !',
        body: {
            helpTextMobile: "Veuillez fermer et rouvrir l'application, ou passer à",
            helpTextWeb: 'web.',
            helpTextConcierge: 'Si le problème persiste, contactez',
        },
        refresh: 'Rafraîchir',
    },
    fileDownload: {
        success: {
            title: 'Téléchargé !',
            message: 'Pièce jointe téléchargée avec succès !',
            qrMessage:
                'Vérifiez votre dossier de photos ou de téléchargements pour une copie de votre code QR. Astuce : Ajoutez-le à une présentation pour que votre audience puisse le scanner et se connecter directement avec vous.',
        },
        generalError: {
            title: 'Erreur de pièce jointe',
            message: 'La pièce jointe ne peut pas être téléchargée',
        },
        permissionError: {
            title: 'Accès au stockage',
            message: 'Expensify ne peut pas enregistrer les pièces jointes sans accès au stockage. Appuyez sur paramètres pour mettre à jour les autorisations.',
        },
    },
    desktopApplicationMenu: {
        mainMenu: 'Nouveau Expensify',
        about: 'About New Expensify',
        update: 'Mettre à jour New Expensify',
        checkForUpdates: 'Vérifier les mises à jour',
        toggleDevTools: 'Basculer les outils de développement',
        viewShortcuts: 'Voir les raccourcis clavier',
        services: 'Services',
        hide: 'Masquer New Expensify',
        hideOthers: 'Masquer les autres',
        showAll: 'Afficher tout',
        quit: 'Quitter New Expensify',
        fileMenu: 'Fichier',
        closeWindow: 'Fermer la fenêtre',
        editMenu: 'Modifier',
        undo: 'Annuler',
        redo: 'Refaire',
        cut: 'Couper',
        copy: 'Copier',
        paste: 'Coller',
        pasteAndMatchStyle: 'Coller et adapter le style',
        pasteAsPlainText: 'Coller en tant que texte brut',
        delete: 'Supprimer',
        selectAll: 'Tout sélectionner',
        speechSubmenu: 'Discours',
        startSpeaking: 'Commencer à parler',
        stopSpeaking: 'Arrête de parler',
        viewMenu: 'Voir',
        reload: 'Recharger',
        forceReload: 'Recharger de force',
        resetZoom: 'Taille réelle',
        zoomIn: 'Zoomer',
        zoomOut: 'Dézoomer',
        togglefullscreen: 'Basculer en plein écran',
        historyMenu: 'Historique',
        back: 'Retour',
        forward: 'Transférer',
        windowMenu: 'Fenêtre',
        minimize: 'Minimiser',
        zoom: 'Zoom',
        front: 'Tout amener au premier plan',
        helpMenu: 'Aide',
        learnMore: 'En savoir plus',
        documentation: 'Documentation',
        communityDiscussions: 'Discussions Communautaires',
        searchIssues: 'Rechercher des problèmes',
    },
    historyMenu: {
        forward: 'Transférer',
        back: 'Retour',
    },
    checkForUpdatesModal: {
        available: {
            title: 'Mise à jour disponible',
            message: ({isSilentUpdating}: {isSilentUpdating: boolean}) =>
                `La nouvelle version sera bientôt disponible.${!isSilentUpdating ? 'Nous vous informerons lorsque nous serons prêts à mettre à jour.' : ''}`,
            soundsGood: 'Ça marche',
        },
        notAvailable: {
            title: 'Mise à jour indisponible',
            message: "Aucune mise à jour n'est disponible pour le moment. Veuillez revenir plus tard !",
            okay: "D'accord",
        },
        error: {
            title: 'Échec de la vérification de mise à jour',
            message: "Nous n'avons pas pu vérifier la mise à jour. Veuillez réessayer dans un moment.",
        },
    },
    report: {
        newReport: {
            createReport: 'Créer un rapport',
            chooseWorkspace: 'Choisissez un espace de travail pour ce rapport.',
        },
        genericCreateReportFailureMessage: 'Erreur inattendue lors de la création de ce chat. Veuillez réessayer plus tard.',
        genericAddCommentFailureMessage: 'Erreur inattendue lors de la publication du commentaire. Veuillez réessayer plus tard.',
        genericUpdateReportFieldFailureMessage: 'Erreur inattendue lors de la mise à jour du champ. Veuillez réessayer plus tard.',
        genericUpdateReportNameEditFailureMessage: 'Erreur inattendue lors du renommage du rapport. Veuillez réessayer plus tard.',
        noActivityYet: 'Aucune activité pour le moment',
        actions: {
            type: {
                changeField: ({oldValue, newValue, fieldName}: ChangeFieldParams) => `modifié ${fieldName} de ${oldValue} à ${newValue}`,
                changeFieldEmpty: ({newValue, fieldName}: ChangeFieldParams) => `changé ${fieldName} en ${newValue}`,
                changeReportPolicy: ({fromPolicyName, toPolicyName}: ChangeReportPolicyParams) => {
                    if (!toPolicyName) {
                        return `Espace de travail modifié${fromPolicyName ? ` (auparavant ${fromPolicyName})` : ''}`;
                    }
                    return `Espace de travail modifié en ${toPolicyName}${fromPolicyName ? ` (auparavant ${fromPolicyName})` : ''}`;
                },
                changeType: ({oldType, newType}: ChangeTypeParams) => `changé le type de ${oldType} à ${newType}`,
                exportedToCSV: `exporté en CSV`,
                exportedToIntegration: {
                    automatic: ({label}: ExportedToIntegrationParams) => {
                        // The label will always be in English, so we need to translate it
                        const labelTranslations: Record<string, string> = {
                            [CONST.REPORT.EXPORT_OPTION_LABELS.EXPENSE_LEVEL_EXPORT]: translations.export.expenseLevelExport,
                            [CONST.REPORT.EXPORT_OPTION_LABELS.REPORT_LEVEL_EXPORT]: translations.export.reportLevelExport,
                        };
                        const translatedLabel = labelTranslations[label] || label;
                        return `exporté vers ${translatedLabel}`;
                    },
                    automaticActionOne: ({label}: ExportedToIntegrationParams) => `exporté vers ${label} via`,
                    automaticActionTwo: 'paramètres de comptabilité',
                    manual: ({label}: ExportedToIntegrationParams) => `a marqué ce rapport comme exporté manuellement vers ${label}.`,
                    automaticActionThree: 'et a créé avec succès un enregistrement pour',
                    reimburseableLink: 'dépenses personnelles',
                    nonReimbursableLink: "dépenses de carte d'entreprise",
                    pending: ({label}: ExportedToIntegrationParams) => `a commencé à exporter ce rapport vers ${label}...`,
                },
                integrationsMessage: ({errorMessage, label, linkText, linkURL}: IntegrationSyncFailedParams) =>
                    `échec de l'exportation de ce rapport vers ${label} ("${errorMessage}${linkText ? ` <a href="${linkURL}">${linkText}</a>` : ''}")`,
                managerAttachReceipt: `a ajouté un reçu`,
                managerDetachReceipt: `a supprimé un reçu`,
                markedReimbursed: ({amount, currency}: MarkedReimbursedParams) => `payé ${currency}${amount} ailleurs`,
                markedReimbursedFromIntegration: ({amount, currency}: MarkReimbursedFromIntegrationParams) => `payé ${currency}${amount} via intégration`,
                outdatedBankAccount: `n’a pas pu traiter le paiement en raison d’un problème avec le compte bancaire du payeur`,
                reimbursementACHBounce: `n'a pas pu traiter le paiement en raison d'un problème de compte bancaire`,
                reimbursementACHCancelled: `annulé le paiement`,
                reimbursementAccountChanged: `impossible de traiter le paiement, car le payeur a changé de compte bancaire`,
                reimbursementDelayed: `a traité le paiement mais il est retardé de 1 à 2 jours ouvrables supplémentaires`,
                selectedForRandomAudit: `sélectionné au hasard pour examen`,
                selectedForRandomAuditMarkdown: `[sélectionné au hasard](https://help.expensify.com/articles/expensify-classic/reports/Set-a-random-report-audit-schedule) pour examen`,
                share: ({to}: ShareParams) => `membre invité ${to}`,
                unshare: ({to}: UnshareParams) => `membre supprimé ${to}`,
                stripePaid: ({amount, currency}: StripePaidParams) => `payé ${currency}${amount}`,
                takeControl: `a pris le contrôle`,
                integrationSyncFailed: ({label, errorMessage, workspaceAccountingLink}: IntegrationSyncFailedParams) =>
                    `Un problème est survenu lors de la synchronisation avec ${label}${errorMessage ? ` ("${errorMessage}")` : ''}. Veuillez corriger le problème dans les <a href="${workspaceAccountingLink}">paramètres de l'espace de travail</a>.`,
                addEmployee: ({email, role}: AddEmployeeParams) => `ajouté ${email} en tant que ${role === 'member' ? 'a' : 'un'} ${role}`,
                updateRole: ({email, currentRole, newRole}: UpdateRoleParams) => `a mis à jour le rôle de ${email} à ${newRole} (précédemment ${currentRole})`,
                updatedCustomField1: ({email, previousValue, newValue}: UpdatedCustomFieldParams) => {
                    if (!newValue) {
                        return `a supprimé le champ personnalisé 1 de ${email} (précédemment "${previousValue}")`;
                    }
                    return !previousValue
                        ? `ajouté "${newValue}" au champ personnalisé 1 de ${email}`
                        : `a changé le champ personnalisé 1 de ${email} en "${newValue}" (précédemment "${previousValue}")`;
                },
                updatedCustomField2: ({email, previousValue, newValue}: UpdatedCustomFieldParams) => {
                    if (!newValue) {
                        return `supprimé le champ personnalisé 2 de ${email} (précédemment "${previousValue}")`;
                    }
                    return !previousValue
                        ? `ajouté "${newValue}" au champ personnalisé 2 de ${email}`
                        : `a changé le champ personnalisé 2 de ${email} en "${newValue}" (auparavant "${previousValue}")`;
                },
                leftWorkspace: ({nameOrEmail}: LeftWorkspaceParams) => `${nameOrEmail} a quitté l'espace de travail`,
                removeMember: ({email, role}: AddEmployeeParams) => `supprimé ${role} ${email}`,
                removedConnection: ({connectionName}: ConnectionNameParams) => `connexion supprimée vers ${CONST.POLICY.CONNECTIONS.NAME_USER_FRIENDLY[connectionName]}`,
                addedConnection: ({connectionName}: ConnectionNameParams) => `connecté à ${CONST.POLICY.CONNECTIONS.NAME_USER_FRIENDLY[connectionName]}`,
                leftTheChat: 'a quitté le chat',
            },
        },
    },
    chronos: {
        oooEventSummaryFullDay: ({summary, dayCount, date}: OOOEventSummaryFullDayParams) => `${summary} pour ${dayCount} ${dayCount === 1 ? 'jour' : 'jours'} jusqu'à ${date}`,
        oooEventSummaryPartialDay: ({summary, timePeriod, date}: OOOEventSummaryPartialDayParams) => `${summary} de ${timePeriod} le ${date}`,
    },
    footer: {
        features: 'Fonctionnalités',
        expenseManagement: 'Gestion des dépenses',
        spendManagement: 'Gestion des dépenses',
        expenseReports: 'Rapports de dépenses',
        companyCreditCard: "Carte de crédit d'entreprise",
        receiptScanningApp: 'Application de numérisation de reçus',
        billPay: 'Bill Pay',
        invoicing: 'Facturation',
        CPACard: 'Carte CPA',
        payroll: 'Paie',
        travel: 'Voyage',
        resources: 'Ressources',
        expensifyApproved: 'ExpensifyApproved!',
        pressKit: 'Kit de presse',
        support: 'Support',
        expensifyHelp: 'ExpensifyHelp',
        terms: "Conditions d'utilisation",
        privacy: 'Confidentialité',
        learnMore: 'En savoir plus',
        aboutExpensify: "À propos d'Expensify",
        blog: 'Blog',
        jobs: 'Emplois',
        expensifyOrg: 'Expensify.org',
        investorRelations: 'Relations avec les investisseurs',
        getStarted: 'Commencer',
        createAccount: 'Créer un nouveau compte',
        logIn: 'Se connecter',
    },
    allStates: COMMON_CONST.STATES as States,
    allCountries: CONST.ALL_COUNTRIES as AllCountries,
    accessibilityHints: {
        navigateToChatsList: 'Revenir à la liste des discussions',
        chatWelcomeMessage: 'Message de bienvenue du chat',
        navigatesToChat: 'Navigue vers un chat',
        newMessageLineIndicator: 'Indicateur de nouvelle ligne de message',
        chatMessage: 'Message de chat',
        lastChatMessagePreview: 'Aperçu du dernier message de chat',
        workspaceName: "Nom de l'espace de travail",
        chatUserDisplayNames: "Noms d'affichage des membres du chat",
        scrollToNewestMessages: "Faites défiler jusqu'aux messages les plus récents",
        preStyledText: 'Texte pré-stylé',
        viewAttachment: 'Voir la pièce jointe',
    },
    parentReportAction: {
        deletedReport: 'Rapport supprimé',
        deletedMessage: 'Message supprimé',
        deletedExpense: 'Dépense supprimée',
        reversedTransaction: 'Transaction inversée',
        deletedTask: 'Tâche supprimée',
        hiddenMessage: 'Message caché',
    },
    threads: {
        thread: 'Fil de discussion',
        replies: 'Réponses',
        reply: 'Répondre',
        from: 'De',
        in: 'dans',
        parentNavigationSummary: ({reportName, workspaceName}: ParentNavigationSummaryParams) => `De ${reportName}${workspaceName ? `dans ${workspaceName}` : ''}`,
    },
    qrCodes: {
        copy: "Copier l'URL",
        copied: 'Copié !',
    },
    moderation: {
        flagDescription: 'Tous les messages signalés seront envoyés à un modérateur pour examen.',
        chooseAReason: 'Choisissez une raison pour signaler ci-dessous :',
        spam: 'Spam',
        spamDescription: 'Promotion hors sujet non sollicitée',
        inconsiderate: 'Inconsidéré',
        inconsiderateDescription: 'Phraséologie insultante ou irrespectueuse, avec des intentions douteuses',
        intimidation: 'Intimidation',
        intimidationDescription: 'Poursuivre agressivement un programme malgré des objections valides',
        bullying: 'Harcèlement',
        bullyingDescription: 'Cibler un individu pour obtenir son obéissance',
        harassment: 'Harcèlement',
        harassmentDescription: 'Comportement raciste, misogyne ou autre comportement largement discriminatoire',
        assault: 'Agression',
        assaultDescription: "Attaque émotionnelle spécifiquement ciblée avec l'intention de nuire",
        flaggedContent: 'Ce message a été signalé comme enfreignant nos règles communautaires et le contenu a été masqué.',
        hideMessage: 'Masquer le message',
        revealMessage: 'Révéler le message',
        levelOneResult: 'Envoie un avertissement anonyme et le message est signalé pour examen.',
        levelTwoResult: 'Message masqué du canal, avec avertissement anonyme et le message est signalé pour examen.',
        levelThreeResult: 'Message supprimé du canal avec un avertissement anonyme et le message est signalé pour examen.',
    },
    actionableMentionWhisperOptions: {
        inviteToSubmitExpense: 'Inviter à soumettre des dépenses',
        inviteToChat: 'Inviter uniquement à discuter',
        nothing: 'Ne rien faire',
    },
    actionableMentionJoinWorkspaceOptions: {
        accept: 'Accepter',
        decline: 'Refuser',
    },
    actionableMentionTrackExpense: {
        submit: "Soumettez-le à quelqu'un",
        categorize: 'Catégorisez-le',
        share: 'Partagez-le avec mon comptable',
        nothing: "Rien pour l'instant",
    },
    teachersUnitePage: {
        teachersUnite: 'Teachers Unite',
        joinExpensifyOrg:
            'Rejoignez Expensify.org pour éliminer l\'injustice dans le monde entier. La campagne actuelle "Teachers Unite" soutient les éducateurs partout en partageant les coûts des fournitures scolaires essentielles.',
        iKnowATeacher: 'Je connais un enseignant',
        iAmATeacher: 'Je suis enseignant(e)',
        getInTouch: 'Excellent ! Veuillez partager leurs informations afin que nous puissions les contacter.',
        introSchoolPrincipal: "Présentation à votre directeur d'école",
        schoolPrincipalVerifyExpense:
            "Expensify.org partage le coût des fournitures scolaires essentielles afin que les élèves de ménages à faible revenu puissent avoir une meilleure expérience d'apprentissage. Votre principal sera invité à vérifier vos dépenses.",
        principalFirstName: 'Prénom du principal',
        principalLastName: 'Nom de famille du principal',
        principalWorkEmail: 'Email professionnel principal',
        updateYourEmail: 'Mettez à jour votre adresse e-mail',
        updateEmail: "Mettre à jour l'adresse e-mail",
        schoolMailAsDefault: ({contactMethodsRoute}: ContactMethodsRouteParams) =>
            `Avant de continuer, veuillez vous assurer de définir votre e-mail scolaire comme méthode de contact par défaut. Vous pouvez le faire dans Paramètres > Profil > <a href="${contactMethodsRoute}">Méthodes de contact</a>.`,
        error: {
            enterPhoneEmail: 'Entrez un e-mail ou un numéro de téléphone valide',
            enterEmail: 'Entrez un e-mail',
            enterValidEmail: 'Entrez une adresse e-mail valide',
            tryDifferentEmail: 'Veuillez essayer un autre e-mail',
        },
    },
    cardTransactions: {
        notActivated: 'Non activé',
        outOfPocket: 'Dépenses personnelles',
        companySpend: "Dépenses de l'entreprise",
    },
    distance: {
        addStop: 'Ajouter un arrêt',
        deleteWaypoint: 'Supprimer le point de passage',
        deleteWaypointConfirmation: 'Êtes-vous sûr de vouloir supprimer ce point de passage ?',
        address: 'Adresse',
        waypointDescription: {
            start: 'Commencer',
            stop: 'Arrêter',
        },
        mapPending: {
            title: 'Carte en attente',
            subtitle: 'La carte sera générée lorsque vous serez de nouveau en ligne.',
            onlineSubtitle: 'Un instant pendant que nous configurons la carte',
            errorTitle: 'Erreur de carte',
            errorSubtitle: "Une erreur s'est produite lors du chargement de la carte. Veuillez réessayer.",
        },
        error: {
            selectSuggestedAddress: "Veuillez sélectionner une adresse suggérée ou utiliser l'emplacement actuel",
        },
    },
    reportCardLostOrDamaged: {
        screenTitle: 'Bulletin perdu ou endommagé',
        nextButtonLabel: 'Suivant',
        reasonTitle: "Pourquoi avez-vous besoin d'une nouvelle carte ?",
        cardDamaged: 'Ma carte a été endommagée',
        cardLostOrStolen: 'Ma carte a été perdue ou volée',
        confirmAddressTitle: "Veuillez confirmer l'adresse postale pour votre nouvelle carte.",
        cardDamagedInfo: "Votre nouvelle carte arrivera dans 2 à 3 jours ouvrables. Votre carte actuelle continuera à fonctionner jusqu'à ce que vous activiez la nouvelle.",
        cardLostOrStolenInfo: 'Votre carte actuelle sera définitivement désactivée dès que votre commande sera passée. La plupart des cartes arrivent en quelques jours ouvrables.',
        address: 'Adresse',
        deactivateCardButton: 'Désactiver la carte',
        shipNewCardButton: 'Expédier une nouvelle carte',
        addressError: "L'adresse est requise",
        reasonError: 'La raison est requise',
        successTitle: 'Ihre neue Karte ist auf dem Weg!',
        successDescription: "Vous devrez l'activer une fois qu'elle arrivera dans quelques jours ouvrables. En attendant, vous pouvez utiliser une carte virtuelle.",
    },
    eReceipt: {
        guaranteed: 'eReçu garanti',
        transactionDate: 'Date de transaction',
    },
    referralProgram: {
        [CONST.REFERRAL_PROGRAM.CONTENT_TYPES.START_CHAT]: {
            buttonText: 'Commencez un chat, <success><strong>recommandez un ami</strong></success>.',
            header: 'Démarrer une discussion, recommander un ami',
            body: 'Vous voulez que vos amis utilisent aussi Expensify ? Commencez simplement une discussion avec eux et nous nous occuperons du reste.',
        },
        [CONST.REFERRAL_PROGRAM.CONTENT_TYPES.SUBMIT_EXPENSE]: {
            buttonText: 'Soumettre une dépense, <success><strong>référez-vous à votre patron</strong></success>.',
            header: 'Soumettre une dépense, référer votre patron',
            body: 'Vous voulez que votre patron utilise Expensify aussi ? Soumettez-lui simplement une dépense et nous nous occuperons du reste.',
        },
        [CONST.REFERRAL_PROGRAM.CONTENT_TYPES.REFER_FRIEND]: {
            header: 'Parrainez un ami',
            body: "Vous voulez que vos amis utilisent aussi Expensify ? Discutez, payez ou partagez une dépense avec eux et nous nous occupons du reste. Ou partagez simplement votre lien d'invitation !",
        },
        [CONST.REFERRAL_PROGRAM.CONTENT_TYPES.SHARE_CODE]: {
            buttonText: 'Parrainez un ami',
            header: 'Parrainez un ami',
            body: "Vous voulez que vos amis utilisent aussi Expensify ? Discutez, payez ou partagez une dépense avec eux et nous nous occupons du reste. Ou partagez simplement votre lien d'invitation !",
        },
        copyReferralLink: "Copier le lien d'invitation",
    },
    systemChatFooterMessage: {
        [CONST.INTRO_CHOICES.MANAGE_TEAM]: {
            phrase1: 'Discutez avec votre spécialiste de configuration en',
            phrase2: "pour obtenir de l'aide",
        },
        default: {
            phrase1: 'Message',
            phrase2: "pour obtenir de l'aide avec la configuration",
        },
    },
    violations: {
        allTagLevelsRequired: 'Tous les tags requis',
        autoReportedRejectedExpense: 'Cette dépense a été refusée.',
        billableExpense: "Facturable n'est plus valide",
        cashExpenseWithNoReceipt: ({formattedLimit}: ViolationsCashExpenseWithNoReceiptParams = {}) => `Receipt required${formattedLimit ? `au-delà de ${formattedLimit}` : ''}`,
        categoryOutOfPolicy: 'Catégorie non valide',
        conversionSurcharge: ({surcharge}: ViolationsConversionSurchargeParams) => `Surcharge de conversion de ${surcharge}% appliqué`,
        customUnitOutOfPolicy: 'Tarif non valide pour cet espace de travail',
        duplicatedTransaction: 'Duplicate',
        fieldRequired: 'Les champs du rapport sont obligatoires',
        futureDate: 'Date future non autorisée',
        invoiceMarkup: ({invoiceMarkup}: ViolationsInvoiceMarkupParams) => `Majoré de ${invoiceMarkup}%`,
        maxAge: ({maxAge}: ViolationsMaxAgeParams) => `Date antérieure à ${maxAge} jours`,
        missingCategory: 'Catégorie manquante',
        missingComment: 'Description requise pour la catégorie sélectionnée',
        missingTag: ({tagName}: ViolationsMissingTagParams = {}) => `Manquant ${tagName ?? 'tag'}`,
        modifiedAmount: ({type, displayPercentVariance}: ViolationsModifiedAmountParams) => {
            switch (type) {
                case 'distance':
                    return 'Le montant diffère de la distance calculée';
                case 'card':
                    return 'Montant supérieur à la transaction par carte';
                default:
                    if (displayPercentVariance) {
                        return `Montant ${displayPercentVariance}% supérieur au reçu scanné`;
                    }
                    return 'Montant supérieur au reçu scanné';
            }
        },
        modifiedDate: 'La date diffère du reçu scanné',
        nonExpensiworksExpense: 'Dépense non-Expensiworks',
        overAutoApprovalLimit: ({formattedLimit}: ViolationsOverLimitParams) => `La dépense dépasse la limite d'approbation automatique de ${formattedLimit}`,
        overCategoryLimit: ({formattedLimit}: ViolationsOverCategoryLimitParams) => `Montant supérieur à ${formattedLimit}/limite de catégorie par personne`,
        overLimit: ({formattedLimit}: ViolationsOverLimitParams) => `Montant au-delà de la limite de ${formattedLimit}/personne`,
        overTripLimit: ({formattedLimit}: ViolationsOverLimitParams) => `Montant supérieur à la limite de ${formattedLimit}/voyage`,
        overLimitAttendee: ({formattedLimit}: ViolationsOverLimitParams) => `Montant au-delà de la limite de ${formattedLimit}/personne`,
        perDayLimit: ({formattedLimit}: ViolationsPerDayLimitParams) => `Montant dépassant la limite quotidienne de ${formattedLimit}/personne pour la catégorie`,
        receiptNotSmartScanned: 'Reçu et détails de la dépense ajoutés manuellement.',
        receiptRequired: ({formattedLimit, category}: ViolationsReceiptRequiredParams) => {
            let message = 'Reçu requis';
            if (formattedLimit ?? category) {
                message += 'terminé';
                if (formattedLimit) {
                    message += ` ${formattedLimit}`;
                }
                if (category) {
                    message += 'limite de catégorie';
                }
            }
            return message;
        },
        prohibitedExpense: ({prohibitedExpenseType}: ViolationsProhibitedExpenseParams) => {
            const preMessage = 'Dépense interdite :';
            switch (prohibitedExpenseType) {
                case 'alcohol':
                    return `${preMessage} alcool`;
                case 'gambling':
                    return `${preMessage} jeu d'argent`;
                case 'tobacco':
                    return `${preMessage} tabac`;
                case 'adultEntertainment':
                    return `${preMessage} divertissement pour adultes`;
                case 'hotelIncidentals':
                    return `${preMessage} frais accessoires d'hôtel`;
                default:
                    return `${preMessage}${prohibitedExpenseType}`;
            }
        },
        customRules: ({message}: ViolationsCustomRulesParams) => message,
        reviewRequired: 'Examen requis',
        rter: ({brokenBankConnection, email, isAdmin, isTransactionOlderThan7Days, member, rterType}: ViolationsRterParams) => {
            if (rterType === CONST.RTER_VIOLATION_TYPES.BROKEN_CARD_CONNECTION_530) {
                return "Impossible de faire correspondre automatiquement le reçu en raison d'une connexion bancaire défectueuse.";
            }
            if (brokenBankConnection || rterType === CONST.RTER_VIOLATION_TYPES.BROKEN_CARD_CONNECTION) {
                return isAdmin
                    ? `Impossible de faire correspondre automatiquement le reçu en raison d'une connexion bancaire défectueuse que ${email} doit corriger.`
                    : "Impossible de faire correspondre automatiquement le reçu en raison d'une connexion bancaire défectueuse.";
            }
            if (!isTransactionOlderThan7Days) {
                return isAdmin ? `Demandez à ${member} de marquer comme espèce ou attendez 7 jours et réessayez` : 'En attente de fusion avec la transaction par carte.';
            }
            return '';
        },
        brokenConnection530Error: "Reçu en attente en raison d'une connexion bancaire interrompue",
        adminBrokenConnectionError: "Reçu en attente en raison d'une connexion bancaire défaillante. Veuillez résoudre dans",
        memberBrokenConnectionError: "Reçu en attente en raison d'une connexion bancaire défectueuse. Veuillez demander à un administrateur de l'espace de travail de résoudre le problème.",
        markAsCashToIgnore: 'Marquer comme espèce pour ignorer et demander un paiement.',
        smartscanFailed: ({canEdit = true}) => `Échec de la numérisation du reçu.${canEdit ? 'Saisir les détails manuellement.' : ''}`,
        receiptGeneratedWithAI: 'Reçu potentiellement généré par IA',
        someTagLevelsRequired: ({tagName}: ViolationsTagOutOfPolicyParams = {}) => `Missing ${tagName ?? 'Tag'}`,
        tagOutOfPolicy: ({tagName}: ViolationsTagOutOfPolicyParams = {}) => `${tagName ?? 'Tag'} n'est plus valide`,
        taxAmountChanged: 'Le montant de la taxe a été modifié',
        taxOutOfPolicy: ({taxName}: ViolationsTaxOutOfPolicyParams = {}) => `${taxName ?? 'Taxe'} n'est plus valide`,
        taxRateChanged: 'Le taux de taxe a été modifié',
        taxRequired: 'Taux de taxe manquant',
        none: 'Aucun',
        taxCodeToKeep: 'Choisissez le code fiscal à conserver',
        tagToKeep: 'Choisissez quelle balise conserver',
        isTransactionReimbursable: 'Choisissez si la transaction est remboursable',
        merchantToKeep: 'Choisissez quel commerçant conserver',
        descriptionToKeep: 'Choisissez quelle description conserver',
        categoryToKeep: 'Choisissez quelle catégorie conserver',
        isTransactionBillable: 'Choisissez si la transaction est facturable',
        keepThisOne: 'Keep this one',
        confirmDetails: `Confirmez les détails que vous conservez`,
        confirmDuplicatesInfo: `Les doublons que vous ne conservez pas seront conservés afin que l’expéditeur puisse les supprimer.`,
        hold: 'Cette dépense a été mise en attente',
        resolvedDuplicates: 'résolu le doublon',
    },
    reportViolations: {
        [CONST.REPORT_VIOLATIONS.FIELD_REQUIRED]: ({fieldName}: RequiredFieldParams) => `${fieldName} est requis`,
    },
    violationDismissal: {
        rter: {
            manual: 'a marqué ce reçu comme espèces',
        },
        duplicatedTransaction: {
            manual: 'résolu le doublon',
        },
    },
    videoPlayer: {
        play: 'Jouer',
        pause: 'Pause',
        fullscreen: 'Plein écran',
        playbackSpeed: 'Vitesse de lecture',
        expand: 'Développer',
        mute: 'Muet',
        unmute: 'Réactiver le son',
        normal: 'Normal',
    },
    exitSurvey: {
        header: 'Avant de partir',
        reasonPage: {
            title: 'Veuillez nous dire pourquoi vous partez',
            subtitle: 'Avant de partir, veuillez nous dire pourquoi vous souhaitez passer à Expensify Classic.',
        },
        reasons: {
            [CONST.EXIT_SURVEY.REASONS.FEATURE_NOT_AVAILABLE]: "J'ai besoin d'une fonctionnalité qui n'est disponible que dans Expensify Classic.",
            [CONST.EXIT_SURVEY.REASONS.DONT_UNDERSTAND]: 'Je ne comprends pas comment utiliser New Expensify.',
            [CONST.EXIT_SURVEY.REASONS.PREFER_CLASSIC]: 'Je comprends comment utiliser New Expensify, mais je préfère Expensify Classic.',
        },
        prompts: {
            [CONST.EXIT_SURVEY.REASONS.FEATURE_NOT_AVAILABLE]: 'Quelle fonctionnalité vous manque-t-il dans le nouveau Expensify ?',
            [CONST.EXIT_SURVEY.REASONS.DONT_UNDERSTAND]: 'Que cherchez-vous à faire ?',
            [CONST.EXIT_SURVEY.REASONS.PREFER_CLASSIC]: 'Pourquoi préférez-vous Expensify Classic ?',
        },
        responsePlaceholder: 'Votre réponse',
        thankYou: 'Merci pour le retour !',
        thankYouSubtitle: 'Vos réponses nous aideront à créer un meilleur produit pour accomplir les tâches. Merci beaucoup !',
        goToExpensifyClassic: 'Passer à Expensify Classic',
        offlineTitle: 'On dirait que vous êtes coincé ici...',
        offline:
            'Vous semblez être hors ligne. Malheureusement, Expensify Classic ne fonctionne pas hors ligne, mais New Expensify le fait. Si vous préférez utiliser Expensify Classic, réessayez lorsque vous aurez une connexion Internet.',
        quickTip: 'Petit conseil...',
        quickTipSubTitle: 'Vous pouvez accéder directement à Expensify Classic en visitant expensify.com. Ajoutez-le à vos favoris pour un raccourci facile !',
        bookACall: 'Réserver un appel',
        noThanks: 'Non merci',
        bookACallTitle: 'Souhaitez-vous parler à un chef de produit ?',
        benefits: {
            [CONST.EXIT_SURVEY.BENEFIT.CHATTING_DIRECTLY]: 'Discussion directe sur les dépenses et les rapports',
            [CONST.EXIT_SURVEY.BENEFIT.EVERYTHING_MOBILE]: 'Possibilité de tout faire sur mobile',
            [CONST.EXIT_SURVEY.BENEFIT.TRAVEL_EXPENSE]: 'Voyage et dépenses à la vitesse du chat',
        },
        bookACallTextTop: 'En passant à Expensify Classic, vous manquerez :',
        bookACallTextBottom:
            "Nous serions ravis de vous appeler pour comprendre pourquoi. Vous pouvez réserver un appel avec l'un de nos chefs de produit senior pour discuter de vos besoins.",
        takeMeToExpensifyClassic: 'Emmenez-moi à Expensify Classic',
    },
    listBoundary: {
        errorMessage: "Une erreur s'est produite lors du chargement de plus de messages",
        tryAgain: 'Réessayez',
    },
    systemMessage: {
        mergedWithCashTransaction: 'a associé un reçu à cette transaction',
    },
    subscription: {
        authenticatePaymentCard: 'Authentifier la carte de paiement',
        mobileReducedFunctionalityMessage: "Vous ne pouvez pas apporter de modifications à votre abonnement dans l'application mobile.",
        badge: {
            freeTrial: ({numOfDays}: BadgeFreeTrialParams) => `Essai gratuit : ${numOfDays} ${numOfDays === 1 ? 'jour' : 'jours'} restants`,
        },
        billingBanner: {
            policyOwnerAmountOwed: {
                title: 'Vos informations de paiement sont obsolètes.',
                subtitle: ({date}: BillingBannerSubtitleWithDateParams) =>
                    `Mettez à jour votre carte de paiement avant le ${date} pour continuer à utiliser toutes vos fonctionnalités préférées.`,
            },
            policyOwnerAmountOwedOverdue: {
                title: "Votre paiement n'a pas pu être traité",
                subtitle: ({date, purchaseAmountOwed}: BillingBannerOwnerAmountOwedOverdueParams) =>
                    date && purchaseAmountOwed
                        ? `Votre charge du ${date} de ${purchaseAmountOwed} n'a pas pu être traitée. Veuillez ajouter une carte de paiement pour régler le montant dû.`
                        : 'Veuillez ajouter une carte de paiement pour régler le montant dû.',
            },
            policyOwnerUnderInvoicing: {
                title: 'Vos informations de paiement sont obsolètes.',
                subtitle: ({date}: BillingBannerSubtitleWithDateParams) =>
                    `Votre paiement est en retard. Veuillez régler votre facture avant le ${date} pour éviter une interruption de service.`,
            },
            policyOwnerUnderInvoicingOverdue: {
                title: 'Vos informations de paiement sont obsolètes.',
                subtitle: 'Votre paiement est en retard. Veuillez régler votre facture.',
            },
            billingDisputePending: {
                title: "Votre carte n'a pas pu être débitée",
                subtitle: ({amountOwed, cardEnding}: BillingBannerDisputePendingParams) =>
                    `Vous avez contesté le débit de ${amountOwed} sur la carte se terminant par ${cardEnding}. Votre compte sera verrouillé jusqu'à ce que le litige soit résolu avec votre banque.`,
            },
            cardAuthenticationRequired: {
                title: "Votre carte de paiement n'a pas été entièrement authentifiée.",
                subtitle: ({cardEnding}: BillingBannerCardAuthenticationRequiredParams) =>
                    `Veuillez terminer le processus d'authentification pour activer votre carte se terminant par ${cardEnding}.`,
            },
            insufficientFunds: {
                title: "Votre carte n'a pas pu être débitée",
                subtitle: ({amountOwed}: BillingBannerInsufficientFundsParams) =>
                    `Votre carte de paiement a été refusée en raison de fonds insuffisants. Veuillez réessayer ou ajouter une nouvelle carte de paiement pour régler votre solde impayé de ${amountOwed}.`,
            },
            cardExpired: {
                title: "Votre carte n'a pas pu être débitée",
                subtitle: ({amountOwed}: BillingBannerCardExpiredParams) =>
                    `Votre carte de paiement a expiré. Veuillez ajouter une nouvelle carte de paiement pour régler votre solde impayé de ${amountOwed}.`,
            },
            cardExpireSoon: {
                title: 'Votre carte expire bientôt',
                subtitle:
                    'Votre carte de paiement expirera à la fin de ce mois. Cliquez sur le menu à trois points ci-dessous pour la mettre à jour et continuer à utiliser toutes vos fonctionnalités préférées.',
            },
            retryBillingSuccess: {
                title: 'Succès !',
                subtitle: 'Votre carte a été débitée avec succès.',
            },
            retryBillingError: {
                title: "Votre carte n'a pas pu être débitée",
                subtitle:
                    "Avant de réessayer, veuillez appeler directement votre banque pour autoriser les frais Expensify et supprimer toute retenue. Sinon, essayez d'ajouter une autre carte de paiement.",
            },
            cardOnDispute: ({amountOwed, cardEnding}: BillingBannerCardOnDisputeParams) =>
                `Vous avez contesté le débit de ${amountOwed} sur la carte se terminant par ${cardEnding}. Votre compte sera verrouillé jusqu'à ce que le litige soit résolu avec votre banque.`,
            preTrial: {
                title: 'Commencer un essai gratuit',
                subtitleStart: 'Comme prochaine étape,',
                subtitleLink: 'complétez votre liste de vérification de configuration',
                subtitleEnd: 'afin que votre équipe puisse commencer à soumettre des notes de frais.',
            },
            trialStarted: {
                title: ({numOfDays}: TrialStartedTitleParams) => `Essai : ${numOfDays} ${numOfDays === 1 ? 'jour' : 'jours'} restants !`,
                subtitle: 'Ajoutez une carte de paiement pour continuer à utiliser toutes vos fonctionnalités préférées.',
            },
            trialEnded: {
                title: 'Votre essai gratuit est terminé',
                subtitle: 'Ajoutez une carte de paiement pour continuer à utiliser toutes vos fonctionnalités préférées.',
            },
            earlyDiscount: {
                claimOffer: "Réclamer l'offre",
                noThanks: 'Non merci',
                subscriptionPageTitle: ({discountType}: EarlyDiscountTitleParams) =>
                    `<strong>${discountType}% de réduction sur votre première année !</strong> Ajoutez simplement une carte de paiement et commencez un abonnement annuel.`,
                onboardingChatTitle: ({discountType}: EarlyDiscountTitleParams) => `Offre à durée limitée : ${discountType}% de réduction sur votre première année !`,
                subtitle: ({days, hours, minutes, seconds}: EarlyDiscountSubtitleParams) => `Réclamer dans ${days > 0 ? `${days}j :` : ''}${hours}h : ${minutes}m : ${seconds}s`,
            },
        },
        cardSection: {
            title: 'Paiement',
            subtitle: 'Ajoutez une carte pour payer votre abonnement Expensify.',
            addCardButton: 'Ajouter une carte de paiement',
            cardNextPayment: ({nextPaymentDate}: CardNextPaymentParams) => `Votre prochaine date de paiement est le ${nextPaymentDate}.`,
            cardEnding: ({cardNumber}: CardEndingParams) => `Carte se terminant par ${cardNumber}`,
            cardInfo: ({name, expiration, currency}: CardInfoParams) => `Nom : ${name}, Expiration : ${expiration}, Devise : ${currency}`,
            changeCard: 'Changer la carte de paiement',
            changeCurrency: 'Changer la devise de paiement',
            cardNotFound: 'Aucune carte de paiement ajoutée',
            retryPaymentButton: 'Réessayer le paiement',
            authenticatePayment: 'Authentifier le paiement',
            requestRefund: 'Demander un remboursement',
            requestRefundModal: {
                full: "Obtenir un remboursement est facile, il suffit de rétrograder votre compte avant votre prochaine date de facturation et vous recevrez un remboursement. <br /> <br /> Attention : La rétrogradation de votre compte entraînera la suppression de votre/vos espace(s) de travail. Cette action est irréversible, mais vous pouvez toujours créer un nouvel espace de travail si vous changez d'avis.",
                confirm: 'Supprimer le(s) espace(s) de travail et rétrograder',
            },
            viewPaymentHistory: "Voir l'historique des paiements",
        },
        yourPlan: {
            title: 'Votre plan',
            exploreAllPlans: 'Explorez tous les forfaits',
            customPricing: 'Tarification personnalisée',
            asLowAs: ({price}: YourPlanPriceValueParams) => `à partir de ${price} par membre actif/mois`,
            pricePerMemberMonth: ({price}: YourPlanPriceValueParams) => `${price} par membre/mois`,
            pricePerMemberPerMonth: ({price}: YourPlanPriceValueParams) => `${price} par membre par mois`,
            perMemberMonth: 'par membre/mois',
            collect: {
                title: 'Collecter',
                description: 'Le plan pour petites entreprises qui vous offre la gestion des dépenses, des voyages et le chat.',
                priceAnnual: ({lower, upper}: YourPlanPriceParams) => `De ${lower}/membre actif avec la carte Expensify, ${upper}/membre actif sans la carte Expensify.`,
                pricePayPerUse: ({lower, upper}: YourPlanPriceParams) => `De ${lower}/membre actif avec la carte Expensify, ${upper}/membre actif sans la carte Expensify.`,
                benefit1: 'Numérisation de reçus',
                benefit2: 'Remboursements',
                benefit3: "Gestion des cartes d'entreprise",
                benefit4: 'Approbations de dépenses et de voyages',
                benefit5: 'Réservation de voyage et règles',
                benefit6: 'Intégrations QuickBooks/Xero',
                benefit7: 'Discuter des dépenses, des rapports et des salles',
                benefit8: 'Assistance AI et humaine',
            },
            control: {
                title: 'Contrôle',
                description: 'Dépenses, voyages et discussions pour les grandes entreprises.',
                priceAnnual: ({lower, upper}: YourPlanPriceParams) => `De ${lower}/membre actif avec la carte Expensify, ${upper}/membre actif sans la carte Expensify.`,
                pricePayPerUse: ({lower, upper}: YourPlanPriceParams) => `De ${lower}/membre actif avec la carte Expensify, ${upper}/membre actif sans la carte Expensify.`,
                benefit1: 'Tout dans le plan Collect',
                benefit2: "Flux de travail d'approbation à plusieurs niveaux",
                benefit3: 'Règles de dépenses personnalisées',
                benefit4: 'Intégrations ERP (NetSuite, Sage Intacct, Oracle)',
                benefit5: 'Intégrations RH (Workday, Certinia)',
                benefit6: 'SAML/SSO',
                benefit7: 'Informations et rapports personnalisés',
                benefit8: 'Budgétisation',
            },
            thisIsYourCurrentPlan: "C'est votre plan actuel",
            downgrade: 'Rétrograder vers Collect',
            upgrade: 'Passer à Control',
            addMembers: 'Ajouter des membres',
            saveWithExpensifyTitle: 'Économisez avec la carte Expensify',
            saveWithExpensifyDescription: "Utilisez notre calculateur d'économies pour voir comment le cashback de la carte Expensify peut réduire votre facture Expensify.",
            saveWithExpensifyButton: 'En savoir plus',
        },
        compareModal: {
            comparePlans: 'Comparer les forfaits',
            subtitle: `<muted-text>Débloquez les fonctionnalités dont vous avez besoin avec le forfait qui vous convient. <a href="${CONST.PRICING}">Consultez notre page de tarifs</a> ou la liste complète des fonctionnalités de chacun de nos forfaits.</muted-text>`,
        },
        details: {
            title: "Détails de l'abonnement",
            annual: 'Abonnement annuel',
            taxExempt: "Demander le statut d'exonération fiscale",
            taxExemptEnabled: "Exonéré d'impôt",
            taxExemptStatus: "Statut d'exonération fiscale",
            payPerUse: "Paiement à l'utilisation",
            subscriptionSize: "Taille de l'abonnement",
            headsUp:
                'Attention : Si vous ne définissez pas la taille de votre abonnement maintenant, nous la définirons automatiquement en fonction du nombre de membres actifs de votre premier mois. Vous serez alors engagé à payer pour au moins ce nombre de membres pendant les 12 prochains mois. Vous pouvez augmenter la taille de votre abonnement à tout moment, mais vous ne pouvez pas la diminuer avant la fin de votre abonnement.',
            zeroCommitment: "Aucun engagement au tarif d'abonnement annuel réduit",
        },
        subscriptionSize: {
            title: "Taille de l'abonnement",
            yourSize: "La taille de votre abonnement est le nombre de places disponibles qui peuvent être occupées par tout membre actif au cours d'un mois donné.",
            eachMonth:
                "Chaque mois, votre abonnement couvre jusqu'au nombre de membres actifs défini ci-dessus. Chaque fois que vous augmentez la taille de votre abonnement, vous commencerez un nouvel abonnement de 12 mois à cette nouvelle taille.",
            note: "Remarque : Un membre actif est toute personne qui a créé, modifié, soumis, approuvé, remboursé ou exporté des données de dépenses liées à l'espace de travail de votre entreprise.",
            confirmDetails: 'Confirmez les détails de votre nouvel abonnement annuel :',
            subscriptionSize: "Taille de l'abonnement",
            activeMembers: ({size}: SubscriptionSizeParams) => `${size} membres actifs/mois`,
            subscriptionRenews: "Renouvellement de l'abonnement",
            youCantDowngrade: 'Vous ne pouvez pas rétrograder pendant votre abonnement annuel.',
            youAlreadyCommitted: ({size, date}: SubscriptionCommitmentParams) =>
                `Vous vous êtes déjà engagé à un abonnement annuel de ${size} membres actifs par mois jusqu'au ${date}. Vous pouvez passer à un abonnement à l'utilisation le ${date} en désactivant le renouvellement automatique.`,
            error: {
                size: "Veuillez entrer une taille d'abonnement valide",
                sameSize: 'Veuillez entrer un nombre différent de la taille actuelle de votre abonnement',
            },
        },
        paymentCard: {
            addPaymentCard: 'Ajouter une carte de paiement',
            enterPaymentCardDetails: 'Entrez les détails de votre carte de paiement',
            security: 'Expensify est conforme à la norme PCI-DSS, utilise un cryptage de niveau bancaire et utilise une infrastructure redondante pour protéger vos données.',
            learnMoreAboutSecurity: 'En savoir plus sur notre sécurité.',
        },
        subscriptionSettings: {
            title: "Paramètres d'abonnement",
            summary: ({subscriptionType, subscriptionSize, autoRenew, autoIncrease}: SubscriptionSettingsSummaryParams) =>
                `Type d'abonnement : ${subscriptionType}, Taille de l'abonnement : ${subscriptionSize}, Renouvellement automatique : ${autoRenew}, Augmentation automatique des sièges annuels : ${autoIncrease}`,
            none: 'aucun',
            on: 'sur',
            off: 'désactivé',
            annual: 'Annuel',
            autoRenew: 'Renouvellement automatique',
            autoIncrease: 'Augmenter automatiquement les sièges annuels',
            saveUpTo: ({amountWithCurrency}: SubscriptionSettingsSaveUpToParams) => `Économisez jusqu'à ${amountWithCurrency}/mois par membre actif`,
            automaticallyIncrease:
                'Augmentez automatiquement vos sièges annuels pour accueillir les membres actifs qui dépassent la taille de votre abonnement. Remarque : Cela prolongera la date de fin de votre abonnement annuel.',
            disableAutoRenew: 'Désactiver le renouvellement automatique',
            helpUsImprove: 'Aidez-nous à améliorer Expensify',
            whatsMainReason: 'Quelle est la principale raison pour laquelle vous désactivez le renouvellement automatique ?',
            renewsOn: ({date}: SubscriptionSettingsRenewsOnParams) => `Renouvelle le ${date}.`,
            pricingConfiguration: 'Les tarifs dépendent de la configuration. Pour le prix le plus bas, choisissez un abonnement annuel et obtenez la carte Expensify.',
            learnMore: {
                part1: 'En savoir plus sur notre',
                pricingPage: 'page de tarification',
                part2: 'ou discutez avec notre équipe dans votre',
                adminsRoom: '#admins room.',
            },
            estimatedPrice: 'Prix estimé',
            changesBasedOn: "Cela change en fonction de votre utilisation de la carte Expensify et des options d'abonnement ci-dessous.",
        },
        requestEarlyCancellation: {
            title: 'Demander une annulation anticipée',
            subtitle: 'Quelle est la principale raison pour laquelle vous demandez une annulation anticipée ?',
            subscriptionCanceled: {
                title: 'Abonnement annulé',
                subtitle: 'Votre abonnement annuel a été annulé.',
                info: "Si vous souhaitez continuer à utiliser votre/vos espace(s) de travail sur une base de paiement à l'utilisation, vous êtes prêt.",
                preventFutureActivity: ({workspacesListRoute}: WorkspacesListRouteParams) =>
                    `Si vous souhaitez éviter toute activité et frais futurs, vous devez <a href="${workspacesListRoute}">supprimer votre/vos espace(s) de travail</a>. Notez que lorsque vous supprimez votre(vos) espace(s) de travail, vous serez facturé pour toute activité en cours qui a été engagée au cours du mois civil en cours.`,
            },
            requestSubmitted: {
                title: 'Demande soumise',
                subtitle:
                    'Merci de nous avoir fait part de votre souhait de résilier votre abonnement. Nous examinons actuellement votre demande et vous contacterons prochainement via votre chat avec <concierge-link>Concierge</concierge-link>.',
            },
            acknowledgement: `En demandant une annulation anticipée, je reconnais et accepte qu'Expensify n'a aucune obligation d'accéder à cette demande en vertu d'Expensify.<a href=${CONST.OLD_DOT_PUBLIC_URLS.TERMS_URL}>Conditions d'utilisation</a>ou tout autre accord de services applicable entre moi et Expensify et qu'Expensify conserve l'entière discrétion quant à l'octroi de toute demande de ce type.`,
        },
    },
    feedbackSurvey: {
        tooLimited: 'La fonctionnalité doit être améliorée',
        tooExpensive: 'Trop cher',
        inadequateSupport: 'Support client insuffisant',
        businessClosing: "Fermeture, réduction d'effectifs ou acquisition de l'entreprise",
        additionalInfoTitle: 'Quel logiciel utilisez-vous et pourquoi ?',
        additionalInfoInputLabel: 'Votre réponse',
    },
    roomChangeLog: {
        updateRoomDescription: 'définir la description de la salle sur :',
        clearRoomDescription: 'effacé la description de la salle',
    },
    delegate: {
        switchAccount: 'Changer de compte :',
        copilotDelegatedAccess: 'Copilot : Accès délégué',
        copilotDelegatedAccessDescription: "Autoriser d'autres membres à accéder à votre compte.",
        addCopilot: 'Ajouter copilote',
        membersCanAccessYourAccount: 'Ces membres peuvent accéder à votre compte :',
        youCanAccessTheseAccounts: 'Vous pouvez accéder à ces comptes via le sélecteur de compte :',
        role: ({role}: OptionalParam<DelegateRoleParams> = {}) => {
            switch (role) {
                case CONST.DELEGATE_ROLE.ALL:
                    return 'Complet';
                case CONST.DELEGATE_ROLE.SUBMITTER:
                    return 'Limité';
                default:
                    return '';
            }
        },
        genericError: "Oups, quelque chose s'est mal passé. Veuillez réessayer.",
        onBehalfOfMessage: ({delegator}: DelegatorParams) => `au nom de ${delegator}`,
        accessLevel: "Niveau d'accès",
        confirmCopilot: 'Confirmez votre copilote ci-dessous.',
        accessLevelDescription: "Choisissez un niveau d'accès ci-dessous. Les accès Complet et Limité permettent aux copilotes de voir toutes les conversations et dépenses.",
        roleDescription: ({role}: OptionalParam<DelegateRoleParams> = {}) => {
            switch (role) {
                case CONST.DELEGATE_ROLE.ALL:
                    return 'Autoriser un autre membre à effectuer toutes les actions sur votre compte, en votre nom. Inclut le chat, les soumissions, les approbations, les paiements, les mises à jour des paramètres, et plus encore.';
                case CONST.DELEGATE_ROLE.SUBMITTER:
                    return 'Autoriser un autre membre à effectuer la plupart des actions sur votre compte, en votre nom. Exclut les approbations, paiements, rejets et blocages.';
                default:
                    return '';
            }
        },
        removeCopilot: 'Supprimer copilot',
        removeCopilotConfirmation: 'Êtes-vous sûr de vouloir supprimer ce copilote ?',
        changeAccessLevel: "Modifier le niveau d'accès",
        makeSureItIsYou: "Assurons-nous que c'est bien vous",
        enterMagicCode: ({contactMethod}: EnterMagicCodeParams) =>
            `Veuillez entrer le code magique envoyé à ${contactMethod} pour ajouter un copilote. Il devrait arriver d'ici une à deux minutes.`,
        enterMagicCodeUpdate: ({contactMethod}: EnterMagicCodeParams) => `Veuillez entrer le code magique envoyé à ${contactMethod} pour mettre à jour votre copilote.`,
        notAllowed: 'Pas si vite...',
        noAccessMessage: "En tant que copilote, vous n'avez pas accès à cette page. Désolé !",
        notAllowedMessage: ({accountOwnerEmail}: AccountOwnerParams) =>
            `En tant que <a href="${CONST.DELEGATE_ROLE_HELP_DOT_ARTICLE_LINK}">copilote</a> de ${accountOwnerEmail}, vous n'avez pas la permission d'entreprendre cette action. Désolé de ne pas pouvoir effectuer cette action.`,
        copilotAccess: 'Accès Copilot',
    },
    debug: {
        debug: 'Déboguer',
        details: 'Détails',
        JSON: 'JSON',
        reportActions: 'Actions',
        reportActionPreview: 'Aperçu',
        nothingToPreview: 'Rien à prévisualiser',
        editJson: 'Modifier JSON :',
        preview: 'Aperçu :',
        missingProperty: ({propertyName}: MissingPropertyParams) => `${propertyName} manquant`,
        invalidProperty: ({propertyName, expectedType}: InvalidPropertyParams) => `Propriété invalide : ${propertyName} - Attendu : ${expectedType}`,
        invalidValue: ({expectedValues}: InvalidValueParams) => `Valeur invalide - Attendu : ${expectedValues}`,
        missingValue: 'Valeur manquante',
        createReportAction: 'Créer une action de rapport',
        reportAction: "Signaler l'action",
        report: 'Rapport',
        transaction: 'Transaction',
        violations: 'Violations',
        transactionViolation: 'Violation de transaction',
        hint: 'Les modifications de données ne seront pas envoyées au backend.',
        textFields: 'Champs de texte',
        numberFields: 'Champs numériques',
        booleanFields: 'Champs booléens',
        constantFields: 'Champs constants',
        dateTimeFields: 'Champs DateTime',
        date: 'Date',
        time: 'Temps',
        none: 'Aucun',
        visibleInLHN: 'Visible dans le LHN',
        GBR: 'GBR',
        RBR: 'RBR',
        true: 'vrai',
        false: 'faux',
        viewReport: 'Voir le rapport',
        viewTransaction: 'Voir la transaction',
        createTransactionViolation: 'Créer une violation de transaction',
        reasonVisibleInLHN: {
            hasDraftComment: 'A un commentaire brouillon',
            hasGBR: 'Has GBR',
            hasRBR: 'Has RBR',
            pinnedByUser: 'Épinglé par un membre',
            hasIOUViolations: 'A des violations de dette (IOU)',
            hasAddWorkspaceRoomErrors: "A des erreurs d'ajout de salle de travail",
            isUnread: 'Est non lu (mode de concentration)',
            isArchived: 'Est archivé (mode le plus récent)',
            isSelfDM: 'Est un message direct à soi-même',
            isFocused: 'Est temporairement concentré(e)',
        },
        reasonGBR: {
            hasJoinRequest: 'A une demande de rejoindre (salle admin)',
            isUnreadWithMention: 'Est non lu avec mention',
            isWaitingForAssigneeToCompleteAction: "Attend que le responsable termine l'action",
            hasChildReportAwaitingAction: 'Le rapport enfant attend une action',
            hasMissingInvoiceBankAccount: 'Il manque le compte bancaire de la facture',
        },
        reasonRBR: {
            hasErrors: 'Contient des erreurs dans les données du rapport ou des actions du rapport',
            hasViolations: 'A des violations',
            hasTransactionThreadViolations: 'A des violations de fil de transaction',
        },
        indicatorStatus: {
            theresAReportAwaitingAction: "Il y a un rapport en attente d'action",
            theresAReportWithErrors: 'Il y a un rapport avec des erreurs',
            theresAWorkspaceWithCustomUnitsErrors: "Il y a un espace de travail avec des erreurs d'unités personnalisées.",
            theresAProblemWithAWorkspaceMember: "Il y a un problème avec un membre de l'espace de travail",
            theresAProblemWithAWorkspaceQBOExport: "Il y a eu un problème avec un paramètre d'exportation de connexion de l'espace de travail.",
            theresAProblemWithAContactMethod: 'Il y a un problème avec un moyen de contact',
            aContactMethodRequiresVerification: 'Une méthode de contact nécessite une vérification',
            theresAProblemWithAPaymentMethod: 'Il y a un problème avec un mode de paiement',
            theresAProblemWithAWorkspace: 'Il y a un problème avec un espace de travail.',
            theresAProblemWithYourReimbursementAccount: 'Il y a un problème avec votre compte de remboursement',
            theresABillingProblemWithYourSubscription: 'Il y a un problème de facturation avec votre abonnement.',
            yourSubscriptionHasBeenSuccessfullyRenewed: 'Votre abonnement a été renouvelé avec succès',
            theresWasAProblemDuringAWorkspaceConnectionSync: "Un problème est survenu lors de la synchronisation de la connexion de l'espace de travail.",
            theresAProblemWithYourWallet: 'Il y a un problème avec votre portefeuille',
            theresAProblemWithYourWalletTerms: 'Il y a un problème avec les conditions de votre portefeuille',
        },
    },
    emptySearchView: {
        takeATestDrive: 'Faites un essai',
    },
    migratedUserWelcomeModal: {
        title: 'Bienvenue sur New Expensify !',
        subtitle: 'New Expensify a la même excellente automatisation, mais maintenant avec une collaboration incroyable :',
        confirmText: 'Allons-y !',
        features: {
            chat: "<strong>Discutez directement sur n'importe quelle dépense</strong>, rapport ou espace de travail",
            scanReceipt: '<strong>Scannez les reçus</strong> et soyez remboursé',
            crossPlatform: 'Faites <strong>tout</strong> depuis votre téléphone ou navigateur',
        },
    },
    productTrainingTooltip: {
        // TODO: CONCIERGE_LHN_GBR tooltip will be replaced by a tooltip in the #admins room
        // https://github.com/Expensify/App/issues/57045#issuecomment-2701455668
        conciergeLHNGBR: '<tooltip>Commencer <strong>ici !</strong></tooltip>',
        saveSearchTooltip: '<tooltip><strong>Renommez vos recherches enregistrées</strong> ici !</tooltip>',
        accountSwitcher: '<tooltip>Accédez à votre <strong>Comptes Copilot</strong> ici</tooltip>',
        scanTestTooltip: {
            main: '<tooltip><strong>Vous voulez voir comment fonctionne Scan ?</strong> Essayez un reçu de test !</tooltip>',
            manager: "<tooltip>Choisissez notre <strong>responsable des tests</strong> pour l'essayer !</tooltip>",
            confirmation: '<tooltip>Maintenant, <strong>soumettez votre dépense</strong> et regardez la magie opérer !</tooltip>',
            tryItOut: 'Essayez-le',
            noThanks: 'Non merci',
        },
        outstandingFilter: "<tooltip>Filtrer les dépenses qui <strong>besoin d'approbation</strong></tooltip>",
        scanTestDriveTooltip: "<tooltip>Envoyer ce reçu à<strong>complétez l'essai !</strong></tooltip>",
    },
    discardChangesConfirmation: {
        title: 'Annuler les modifications ?',
        body: 'Êtes-vous sûr de vouloir abandonner les modifications que vous avez apportées ?',
        confirmText: 'Annuler les modifications',
    },
    scheduledCall: {
        book: {
            title: 'Planifier un appel',
            description: 'Trouvez un moment qui vous convient.',
            slots: 'Heures disponibles pour',
        },
        confirmation: {
            title: "Confirmer l'appel",
            description: "Assurez-vous que les détails ci-dessous vous conviennent. Une fois que vous confirmez l'appel, nous enverrons une invitation avec plus d'informations.",
            setupSpecialist: 'Votre spécialiste de configuration',
            meetingLength: 'Durée de la réunion',
            dateTime: 'Date et heure',
            minutes: '30 minutes',
        },
        callScheduled: 'Appel programmé',
    },
    autoSubmitModal: {
        title: 'Tout est clair et soumis !',
        description: 'Tous les avertissements et infractions ont été levés, donc :',
        submittedExpensesTitle: 'Ces dépenses ont été soumises',
        submittedExpensesDescription: "Ces dépenses ont été envoyées à votre approbateur mais peuvent encore être modifiées jusqu'à ce qu'elles soient approuvées.",
        pendingExpensesTitle: 'Les dépenses en attente ont été déplacées',
        pendingExpensesDescription: "Toutes les dépenses de carte en attente ont été déplacées vers un rapport séparé jusqu'à ce qu'elles soient publiées.",
    },
    testDrive: {
        quickAction: {
            takeATwoMinuteTestDrive: 'Faites un essai de 2 minutes',
        },
        modal: {
            title: 'Faites un essai avec nous',
            description: "Faites une visite rapide du produit pour vous mettre rapidement à jour. Pas d'arrêts nécessaires !",
            confirmText: "Commencer l'essai",
            helpText: 'Passer',
            employee: {
                description:
                    "<muted-text>Offrez à votre équipe <strong>3 mois gratuits d'Expensify !</strong> Entrez simplement l'email de votre patron ci-dessous et envoyez-lui une dépense test.</muted-text>",
                email: "Entrez l'email de votre patron",
                error: 'Ce membre possède un espace de travail, veuillez entrer un nouveau membre pour tester.',
            },
        },
        banner: {
            currentlyTestDrivingExpensify: 'Vous êtes actuellement en train de tester Expensify',
            readyForTheRealThing: 'Prêt pour le grand saut ?',
            getStarted: 'Commencer',
        },
        employeeInviteMessage: ({name}: EmployeeInviteMessageParams) =>
            `# ${name} vous a invité à essayer Expensify\nSalut ! Je viens de nous obtenir *3 mois gratuits* pour essayer Expensify, la façon la plus rapide de gérer les notes de frais.\n\nVoici un *reçu de test* pour vous montrer comment cela fonctionne :`,
    },
    export: {
        basicExport: 'Exportation basique',
        reportLevelExport: 'Toutes les données - niveau rapport',
        expenseLevelExport: 'Toutes les données - niveau dépense',
        exportInProgress: 'Exportation en cours',
        conciergeWillSend: 'Concierge vous enverra le fichier sous peu.',
    },
    avatarPage: {title: 'Modifier la photo de profil', uploadPhoto: 'Télécharger une photo'},
};
// IMPORTANT: This line is manually replaced in generate translation files by scripts/generateTranslations.ts,
// so if you change it here, please update it there as well.
export default translations satisfies TranslationDeepObject<typeof en>;<|MERGE_RESOLUTION|>--- conflicted
+++ resolved
@@ -2026,12 +2026,7 @@
         workflowTitle: 'Dépenser',
         workflowDescription: "Configurez un flux de travail dès que la dépense survient, y compris l'approbation et le paiement.",
         submissionFrequency: 'Fréquence de soumission',
-<<<<<<< HEAD
-        submissionFrequencyDescription:
-            'Choisissez un calendrier personnalisé pour soumettre les dépenses, ou laissez cette option désactivée pour des mises à jour en temps réel des dépenses.',
-=======
         submissionFrequencyDescription: 'Choisissez une fréquence pour soumettre les dépenses.',
->>>>>>> 92086c04
         submissionFrequencyDateOfMonth: 'Date du mois',
         addApprovalsTitle: 'Ajouter des approbations',
         addApprovalButton: "Ajouter un flux de travail d'approbation",
@@ -6268,10 +6263,7 @@
         groupBy: 'Groupe par',
         moneyRequestReport: {
             emptyStateTitle: "Ce rapport n'a pas de dépenses.",
-<<<<<<< HEAD
             emptyStateSubtitle: 'Vous pouvez ajouter des dépenses à ce rapport en utilisant le bouton ci-dessous ou l\'option "Ajouter une dépense" dans le menu Plus ci-dessus.',
-=======
->>>>>>> 92086c04
         },
         noCategory: 'Aucune catégorie',
         noTag: 'Aucun tag',
