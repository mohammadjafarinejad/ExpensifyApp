/**
 *   _____                      __         __
 *  / ___/__ ___  ___ _______ _/ /____ ___/ /
 * / (_ / -_) _ \/ -_) __/ _ \`/ __/ -_) _  /
 * \___/\__/_//_/\__/_/  \_,_/\__/\__/\_,_/
 *
 * This file was automatically generated. Please consider these alternatives before manually editing it:
 *
 * - Improve the prompts in prompts/translation, or
 * - Improve context annotations in src/languages/en.ts
 */
import {CONST as COMMON_CONST} from 'expensify-common';
import startCase from 'lodash/startCase';
import type {OnboardingCompanySize, OnboardingTask} from '@libs/actions/Welcome/OnboardingFlow';
import CONST from '@src/CONST';
import type {Country} from '@src/CONST';
import type OriginalMessage from '@src/types/onyx/OriginalMessage';
import type en from './en';
import type {
    AccountOwnerParams,
    ActionsAreCurrentlyRestricted,
    AddedOrDeletedPolicyReportFieldParams,
    AddedPolicyApprovalRuleParams,
    AddEmployeeParams,
    AddOrDeletePolicyCustomUnitRateParams,
    AddressLineParams,
    AdminCanceledRequestParams,
    AirlineParams,
    AlreadySignedInParams,
    ApprovalWorkflowErrorParams,
    ApprovedAmountParams,
    AssignCardParams,
    AssignedCardParams,
    AssigneeParams,
    AuthenticationErrorParams,
    AutoPayApprovedReportsLimitErrorParams,
    BadgeFreeTrialParams,
    BeginningOfChatHistoryAdminRoomPartOneParams,
    BeginningOfChatHistoryAnnounceRoomPartOneParams,
    BeginningOfChatHistoryDomainRoomPartOneParams,
    BillingBannerCardAuthenticationRequiredParams,
    BillingBannerCardExpiredParams,
    BillingBannerCardOnDisputeParams,
    BillingBannerDisputePendingParams,
    BillingBannerInsufficientFundsParams,
    BillingBannerOwnerAmountOwedOverdueParams,
    BillingBannerSubtitleWithDateParams,
    BusinessTaxIDParams,
    CanceledRequestParams,
    CardEndingParams,
    CardInfoParams,
    CardNextPaymentParams,
    CategoryNameParams,
    ChangeFieldParams,
    ChangeOwnerDuplicateSubscriptionParams,
    ChangeOwnerHasFailedSettlementsParams,
    ChangeOwnerSubscriptionParams,
    ChangeReportPolicyParams,
    ChangeTypeParams,
    CharacterLengthLimitParams,
    CharacterLimitParams,
    ChatWithAccountManagerParams,
    CompanyCardBankName,
    CompanyCardFeedNameParams,
    CompanyNameParams,
    ConfirmThatParams,
    ConnectionNameParams,
    ConnectionParams,
    ContactMethodParams,
    ContactMethodsRouteParams,
    CreateExpensesParams,
    CurrencyCodeParams,
    CurrencyInputDisabledTextParams,
    CustomersOrJobsLabelParams,
    CustomUnitRateParams,
    DateParams,
    DateShouldBeAfterParams,
    DateShouldBeBeforeParams,
    DefaultAmountParams,
    DefaultVendorDescriptionParams,
    DelegateRoleParams,
    DelegateSubmitParams,
    DelegatorParams,
    DeleteActionParams,
    DeleteConfirmationParams,
    DeleteTransactionParams,
    DemotedFromWorkspaceParams,
    DidSplitAmountMessageParams,
    DuplicateTransactionParams,
    EarlyDiscountSubtitleParams,
    EarlyDiscountTitleParams,
    EditActionParams,
    EditDestinationSubtitleParams,
    ElectronicFundsParams,
    EmployeeInviteMessageParams,
    EnterMagicCodeParams,
    ExportAgainModalDescriptionParams,
    ExportedToIntegrationParams,
    ExportIntegrationSelectedParams,
    FeatureNameParams,
    FileLimitParams,
    FileTypeParams,
    FiltersAmountBetweenParams,
    FlightLayoverParams,
    FlightParams,
    FormattedMaxLengthParams,
    GoBackMessageParams,
    ImportedTagsMessageParams,
    ImportedTypesParams,
    ImportFieldParams,
    ImportMembersSuccessfulDescriptionParams,
    ImportPerDiemRatesSuccessfulDescriptionParams,
    ImportTagsSuccessfulDescriptionParams,
    IncorrectZipFormatParams,
    InstantSummaryParams,
    IntacctMappingTitleParams,
    IntegrationExportParams,
    IntegrationSyncFailedParams,
    InvalidPropertyParams,
    InvalidValueParams,
    IssueVirtualCardParams,
    LastSyncAccountingParams,
    LastSyncDateParams,
    LeftWorkspaceParams,
    LocalTimeParams,
    LoggedInAsParams,
    LogSizeParams,
    ManagerApprovedAmountParams,
    ManagerApprovedParams,
    MarkedReimbursedParams,
    MarkReimbursedFromIntegrationParams,
    MissingPropertyParams,
    MovedFromPersonalSpaceParams,
    MovedFromReportParams,
    MovedTransactionParams,
    NeedCategoryForExportToIntegrationParams,
    NewWorkspaceNameParams,
    NoLongerHaveAccessParams,
    NotAllowedExtensionParams,
    NotYouParams,
    OOOEventSummaryFullDayParams,
    OOOEventSummaryPartialDayParams,
    OptionalParam,
    OurEmailProviderParams,
    OwnerOwesAmountParams,
    PaidElsewhereParams,
    PaidWithExpensifyParams,
    ParentNavigationSummaryParams,
    PayerOwesAmountParams,
    PayerOwesParams,
    PayerPaidAmountParams,
    PayerPaidParams,
    PayerSettledParams,
    PaySomeoneParams,
    PolicyAddedReportFieldOptionParams,
    PolicyDisabledReportFieldAllOptionsParams,
    PolicyDisabledReportFieldOptionParams,
    PolicyExpenseChatNameParams,
    RailTicketParams,
    ReconciliationWorksParams,
    RemovedFromApprovalWorkflowParams,
    RemovedTheRequestParams,
    RemoveMemberPromptParams,
    RemoveMembersWarningPrompt,
    RenamedRoomActionParams,
    RenamedWorkspaceNameActionParams,
    ReportArchiveReasonsClosedParams,
    ReportArchiveReasonsInvoiceReceiverPolicyDeletedParams,
    ReportArchiveReasonsMergedParams,
    ReportArchiveReasonsRemovedFromPolicyParams,
    ReportPolicyNameParams,
    RequestAmountParams,
    RequestCountParams,
    RequestedAmountMessageParams,
    RequiredFieldParams,
    ResolutionConstraintsParams,
    ReviewParams,
    RoleNamesParams,
    RoomNameReservedErrorParams,
    RoomRenamedToParams,
    SecondaryLoginParams,
    SetTheDistanceMerchantParams,
    SetTheRequestParams,
    SettledAfterAddedBankAccountParams,
    SettleExpensifyCardParams,
    SettlementDateParams,
    ShareParams,
    SignUpNewFaceCodeParams,
    SizeExceededParams,
    SplitAmountParams,
    SplitExpenseEditTitleParams,
    SplitExpenseSubtitleParams,
    SpreadCategoriesParams,
    SpreadFieldNameParams,
    SpreadSheetColumnParams,
    StatementTitleParams,
    StepCounterParams,
    StripePaidParams,
    SubmitsToParams,
    SubmittedToVacationDelegateParams,
    SubscriptionCommitmentParams,
    SubscriptionSettingsRenewsOnParams,
    SubscriptionSettingsSaveUpToParams,
    SubscriptionSettingsSummaryParams,
    SubscriptionSizeParams,
    SyncStageNameConnectionsParams,
    TaskCreatedActionParams,
    TaxAmountParams,
    TermsParams,
    ThreadRequestReportNameParams,
    ThreadSentMoneyReportNameParams,
    TotalAmountGreaterOrLessThanOriginalParams,
    ToValidateLoginParams,
    TransferParams,
    TravelTypeParams,
    TrialStartedTitleParams,
    UnapproveWithIntegrationWarningParams,
    UnshareParams,
    UntilTimeParams,
    UpdatedCustomFieldParams,
    UpdatedPolicyApprovalRuleParams,
    UpdatedPolicyAuditRateParams,
    UpdatedPolicyCategoryDescriptionHintTypeParams,
    UpdatedPolicyCategoryExpenseLimitTypeParams,
    UpdatedPolicyCategoryGLCodeParams,
    UpdatedPolicyCategoryMaxAmountNoReceiptParams,
    UpdatedPolicyCategoryMaxExpenseAmountParams,
    UpdatedPolicyCategoryNameParams,
    UpdatedPolicyCategoryParams,
    UpdatedPolicyCurrencyParams,
    UpdatedPolicyCustomUnitRateParams,
    UpdatedPolicyCustomUnitTaxClaimablePercentageParams,
    UpdatedPolicyCustomUnitTaxRateExternalIDParams,
    UpdatedPolicyDescriptionParams,
    UpdatedPolicyFieldWithNewAndOldValueParams,
    UpdatedPolicyFieldWithValueParam,
    UpdatedPolicyFrequencyParams,
    UpdatedPolicyManualApprovalThresholdParams,
    UpdatedPolicyPreventSelfApprovalParams,
    UpdatedPolicyReportFieldDefaultValueParams,
    UpdatedPolicyTagFieldParams,
    UpdatedPolicyTagNameParams,
    UpdatedPolicyTagParams,
    UpdatedTheDistanceMerchantParams,
    UpdatedTheRequestParams,
    UpdatePolicyCustomUnitParams,
    UpdatePolicyCustomUnitTaxEnabledParams,
    UpdateRoleParams,
    UsePlusButtonParams,
    UserIsAlreadyMemberParams,
    UserSplitParams,
    VacationDelegateParams,
    ViolationsAutoReportedRejectedExpenseParams,
    ViolationsCashExpenseWithNoReceiptParams,
    ViolationsConversionSurchargeParams,
    ViolationsCustomRulesParams,
    ViolationsInvoiceMarkupParams,
    ViolationsMaxAgeParams,
    ViolationsMissingTagParams,
    ViolationsModifiedAmountParams,
    ViolationsOverCategoryLimitParams,
    ViolationsOverLimitParams,
    ViolationsPerDayLimitParams,
    ViolationsProhibitedExpenseParams,
    ViolationsReceiptRequiredParams,
    ViolationsRterParams,
    ViolationsTagOutOfPolicyParams,
    ViolationsTaxOutOfPolicyParams,
    WaitingOnBankAccountParams,
    WalletProgramParams,
    WelcomeEnterMagicCodeParams,
    WelcomeToRoomParams,
    WeSentYouMagicSignInLinkParams,
    WorkEmailMergingBlockedParams,
    WorkEmailResendCodeParams,
    WorkspaceLockedPlanTypeParams,
    WorkspaceMemberList,
    WorkspaceOwnerWillNeedToAddOrUpdatePaymentCardParams,
    WorkspaceYouMayJoin,
    YourPlanPriceParams,
    YourPlanPriceValueParams,
    ZipCodeExampleFormatParams,
} from './params';
import type {TranslationDeepObject} from './types';

type StateValue = {
    stateISO: string;
    stateName: string;
};
type States = Record<keyof typeof COMMON_CONST.STATES, StateValue>;
type AllCountries = Record<Country, string>;
/* eslint-disable max-len */
const translations = {
    common: {
        count: 'Compter',
        cancel: 'Annuler',
        dismiss: 'Ignorer',
        yes: 'Oui',
        no: 'No',
        ok: "D'accord",
        notNow: 'Pas maintenant',
        learnMore: 'En savoir plus.',
        buttonConfirm: 'Compris',
        name: 'Nom',
        attachment: 'Pièce jointe',
        attachments: 'Pièces jointes',
        center: 'Centre',
        from: 'De',
        to: 'À',
        in: 'Dans',
        optional: 'Optionnel',
        new: 'Nouveau',
        search: 'Rechercher',
        reports: 'Rapports',
        find: 'Trouver',
        searchWithThreeDots: 'Rechercher...',
        next: 'Suivant',
        previous: 'Précédent',
        goBack: 'Retourner',
        create: 'Créer',
        add: 'Ajouter',
        resend: 'Renvoyer',
        save: 'Enregistrer',
        select: 'Sélectionner',
        deselect: 'Désélectionner',
        selectMultiple: 'Sélectionner plusieurs',
        saveChanges: 'Enregistrer les modifications',
        submit: 'Soumettre',
        rotate: 'Pivoter',
        zoom: 'Zoom',
        password: 'Mot de passe',
        magicCode: 'Magic code',
        twoFactorCode: 'Code à deux facteurs',
        workspaces: 'Espaces de travail',
        success: 'Succ\u00E8s',
        inbox: 'Boîte de réception',
        group: 'Groupe',
        profile: 'Profil',
        referral: 'Parrainage',
        payments: 'Paiements',
        approvals: 'Approbations',
        wallet: 'Portefeuille',
        preferences: 'Préférences',
        view: 'Voir',
        review: (reviewParams?: ReviewParams) => `Review${reviewParams?.amount ? ` ${reviewParams?.amount}` : ''}`,
        not: 'Pas',
        signIn: 'Se connecter',
        signInWithGoogle: 'Se connecter avec Google',
        signInWithApple: 'Se connecter avec Apple',
        signInWith: 'Se connecter avec',
        continue: 'Continuer',
        firstName: 'Prénom',
        lastName: 'Nom de famille',
        scanning: 'Analyse en cours',
        addCardTermsOfService: "Conditions d'utilisation d'Expensify",
        perPerson: 'par personne',
        phone: 'Téléphone',
        phoneNumber: 'Numéro de téléphone',
        phoneNumberPlaceholder: '(xxx) xxx-xxxx',
        email: 'Email',
        and: 'et',
        or: 'ou',
        details: 'Détails',
        privacy: 'Confidentialité',
        privacyPolicy: 'Politique de confidentialité',
        hidden: 'Hidden',
        visible: 'Visible',
        delete: 'Supprimer',
        archived: 'archivé',
        contacts: 'Contacts',
        recents: 'Récents',
        close: 'Fermer',
        download: 'Télécharger',
        downloading: 'Téléchargement en cours',
        uploading: 'Téléchargement en cours',
        pin: 'Épingler',
        unPin: 'Détacher',
        back: 'Retour',
        saveAndContinue: 'Enregistrer et continuer',
        settings: 'Paramètres',
        termsOfService: "Conditions d'utilisation",
        members: 'Membres',
        invite: 'Inviter',
        here: 'ici',
        date: 'Date',
        dob: 'Date de naissance',
        currentYear: 'Année en cours',
        currentMonth: 'Mois en cours',
        ssnLast4: 'Les 4 derniers chiffres du SSN',
        ssnFull9: 'Les 9 chiffres complets du SSN',
        addressLine: ({lineNumber}: AddressLineParams) => `Adresse ligne ${lineNumber}`,
        personalAddress: 'Adresse personnelle',
        companyAddress: "Adresse de l'entreprise",
        noPO: "Pas de boîtes postales ou d'adresses de dépôt de courrier, s'il vous plaît.",
        city: 'Ville',
        state: 'État',
        streetAddress: 'Adresse postale',
        stateOrProvince: 'État / Province',
        country: 'Pays',
        zip: 'Code postal',
        zipPostCode: 'Code postal',
        whatThis: "Qu'est-ce que c'est ?",
        iAcceptThe: "J'accepte le",
        remove: 'Supprimer',
        admin: 'Admin',
        owner: 'Propriétaire',
        dateFormat: 'YYYY-MM-DD',
        send: 'Envoyer',
        na: 'N/A',
        noResultsFound: 'Aucun résultat trouvé',
        noResultsFoundMatching: ({searchString}: {searchString: string}) => `Aucun résultat trouvé correspondant à "${searchString}"`,
        recentDestinations: 'Destinations récentes',
        timePrefix: "C'est",
        conjunctionFor: 'pour',
        todayAt: "Aujourd'hui à",
        tomorrowAt: 'Demain à',
        yesterdayAt: 'Hier à',
        conjunctionAt: 'à',
        conjunctionTo: 'à',
        genericErrorMessage: "Oups... quelque chose s'est mal passé et votre demande n'a pas pu être complétée. Veuillez réessayer plus tard.",
        percentage: 'Pourcentage',
        error: {
            invalidAmount: 'Montant invalide',
            acceptTerms: "Vous devez accepter les Conditions d'utilisation pour continuer.",
            phoneNumber: `Veuillez entrer un numéro de téléphone valide, avec l'indicatif du pays (par exemple, ${CONST.EXAMPLE_PHONE_NUMBER})`,
            fieldRequired: 'Ce champ est requis',
            requestModified: 'Cette demande est en cours de modification par un autre membre',
            characterLimitExceedCounter: ({length, limit}: CharacterLengthLimitParams) => `Limite de caractères dépassé (${length}/${limit})`,
            dateInvalid: 'Veuillez sélectionner une date valide',
            invalidDateShouldBeFuture: "Veuillez choisir aujourd'hui ou une date future",
            invalidTimeShouldBeFuture: 'Veuillez choisir une heure au moins une minute plus tard.',
            invalidCharacter: 'Caractère invalide',
            enterMerchant: 'Entrez un nom de commerçant',
            enterAmount: 'Entrez un montant',
            missingMerchantName: 'Nom du commerçant manquant',
            missingAmount: 'Montant manquant',
            missingDate: 'Date manquante',
            enterDate: 'Entrez une date',
            invalidTimeRange: 'Veuillez entrer une heure au format 12 heures (par exemple, 14h30)',
            pleaseCompleteForm: 'Veuillez remplir le formulaire ci-dessus pour continuer',
            pleaseSelectOne: 'Veuillez sélectionner une option ci-dessus',
            invalidRateError: 'Veuillez entrer un taux valide',
            lowRateError: 'Le taux doit être supérieur à 0',
            email: 'Veuillez entrer une adresse e-mail valide',
            login: "Une erreur s'est produite lors de la connexion. Veuillez réessayer.",
        },
        comma: 'virgule',
        semicolon: 'point-virgule',
        please: "S'il vous plaît",
        contactUs: 'contactez-nous',
        pleaseEnterEmailOrPhoneNumber: 'Veuillez entrer un e-mail ou un numéro de téléphone',
        fixTheErrors: 'corriger les erreurs',
        inTheFormBeforeContinuing: 'dans le formulaire avant de continuer',
        confirm: 'Confirmer',
        reset: 'Réinitialiser',
        done: 'Fait',
        more: 'Plus',
        debitCard: 'Carte de débit',
        bankAccount: 'Compte bancaire',
        personalBankAccount: 'Compte bancaire personnel',
        businessBankAccount: 'Compte bancaire professionnel',
        join: 'Rejoindre',
        leave: 'Quitter',
        decline: 'Refuser',
        transferBalance: 'Transférer le solde',
        cantFindAddress: 'Impossible de trouver votre adresse ?',
        enterManually: 'Entrez-le manuellement',
        message: 'Message',
        leaveThread: 'Quitter le fil de discussion',
        you: 'Vous',
        youAfterPreposition: 'vous',
        your: 'votre',
        conciergeHelp: "Veuillez contacter Concierge pour obtenir de l'aide.",
        youAppearToBeOffline: 'Vous semblez être hors ligne.',
        thisFeatureRequiresInternet: 'Cette fonctionnalité nécessite une connexion Internet active.',
        attachmentWillBeAvailableOnceBackOnline: 'La pièce jointe sera disponible une fois de retour en ligne.',
        errorOccurredWhileTryingToPlayVideo: "Une erreur s'est produite lors de la tentative de lecture de cette vidéo.",
        areYouSure: 'Êtes-vous sûr ?',
        verify: 'Vérifier',
        yesContinue: 'Oui, continuez',
        websiteExample: 'e.g. https://www.expensify.com',
        zipCodeExampleFormat: ({zipSampleFormat}: ZipCodeExampleFormatParams) => (zipSampleFormat ? `e.g. ${zipSampleFormat}` : ''),
        description: 'Description',
        title: 'Titre',
        assignee: 'Cessionnaire',
        createdBy: 'Créé par',
        with: 'avec',
        shareCode: 'Partager le code',
        share: 'Partager',
        per: 'par',
        mi: 'mile',
        km: 'kilomètre',
        copied: 'Copié !',
        someone: "Quelqu'un",
        total: 'Total',
        edit: 'Modifier',
        letsDoThis: `Allons-y !`,
        letsStart: `Commençons`,
        showMore: 'Afficher plus',
        merchant: 'Marchand',
        category: 'Catégorie',
        report: 'Rapport',
        billable: 'Facturable',
        nonBillable: 'Non-facturable',
        tag: 'Tag',
        receipt: 'Reçu',
        verified: 'Vérifié',
        replace: 'Remplacer',
        distance: 'Distance',
        mile: 'mile',
        miles: 'miles',
        kilometer: 'kilomètre',
        kilometers: 'kilomètres',
        recent: 'Récent',
        all: 'Tous',
        am: 'AM',
        pm: 'PM',
        tbd: 'TBD',
        selectCurrency: 'Sélectionnez une devise',
        card: 'Carte',
        whyDoWeAskForThis: 'Pourquoi demandons-nous cela ?',
        required: 'Requis',
        showing: 'Affichage',
        of: 'de',
        default: 'Par défaut',
        update: 'Mettre à jour',
        member: 'Membre',
        auditor: 'Auditeur',
        role: 'Rôle',
        currency: 'Devise',
        rate: 'Taux',
        emptyLHN: {
            title: 'Youpi ! Tout est à jour.',
            subtitleText1: 'Trouver un chat en utilisant le',
            subtitleText2: 'bouton ci-dessus, ou créez quelque chose en utilisant le',
            subtitleText3: 'bouton ci-dessous.',
        },
        businessName: "Nom de l'entreprise",
        clear: 'Effacer',
        type: 'Type',
        action: 'Action',
        expenses: 'Dépenses',
        tax: 'Taxe',
        shared: 'Partagé',
        drafts: 'Brouillons',
        finished: 'Terminé',
        upgrade: 'Mise à niveau',
        downgradeWorkspace: "Rétrograder l'espace de travail",
        companyID: "ID de l'entreprise",
        userID: 'ID utilisateur',
        disable: 'Désactiver',
        export: 'Exportation',
        initialValue: 'Valeur initiale',
        currentDate: 'Current date',
        value: 'Valeur',
        downloadFailedTitle: 'Échec du téléchargement',
        downloadFailedDescription: "Votre téléchargement n'a pas pu être terminé. Veuillez réessayer plus tard.",
        filterLogs: 'Filtrer les journaux',
        network: 'Réseau',
        reportID: 'ID du rapport',
        longID: 'ID long',
        bankAccounts: 'Comptes bancaires',
        chooseFile: 'Choisir un fichier',
        dropTitle: 'Laisse tomber',
        dropMessage: 'Déposez votre fichier ici',
        ignore: 'Ignore',
        enabled: 'Activé',
        disabled: 'Désactivé',
        import: 'Importation',
        offlinePrompt: 'Vous ne pouvez pas effectuer cette action pour le moment.',
        outstanding: 'Exceptionnel',
        chats: 'Chats',
        tasks: 'Tâches',
        unread: 'Non lu',
        sent: 'Envoyé',
        links: 'Liens',
        days: 'jours',
        rename: 'Renommer',
        address: 'Adresse',
        hourAbbreviation: 'h',
        minuteAbbreviation: 'm',
        skip: 'Passer',
        chatWithAccountManager: ({accountManagerDisplayName}: ChatWithAccountManagerParams) =>
            `Besoin de quelque chose de spécifique ? Discutez avec votre gestionnaire de compte, ${accountManagerDisplayName}.`,
        chatNow: 'Discuter maintenant',
        workEmail: 'Email professionnel',
        destination: 'Destination',
        subrate: 'Subrate',
        perDiem: 'Per diem',
        validate: 'Valider',
        downloadAsPDF: 'Télécharger en PDF',
        downloadAsCSV: 'Télécharger en CSV',
        help: 'Aide',
        expenseReports: 'Rapports de dépenses',
        rateOutOfPolicy: 'Évaluer hors politique',
        reimbursable: 'Remboursable',
        editYourProfile: 'Modifier votre profil',
        comments: 'Commentaires',
        sharedIn: 'Partagé dans',
        unreported: 'Non déclaré',
        explore: 'Explorer',
        todo: 'À faire',
        invoice: 'Facture',
        expense: 'Dépense',
        chat: 'Discussion',
        task: 'Tâche',
        trip: 'Voyage',
        apply: 'Appliquer',
        status: 'Statut',
        on: 'On',
        before: 'Avant',
        after: 'Après',
        reschedule: 'Reprogrammer',
        general: 'Général',
        workspacesTabTitle: 'Espaces de travail',
        getTheApp: "Obtenez l'application",
        scanReceiptsOnTheGo: 'Numérisez les reçus depuis votre téléphone',
        headsUp: 'Attention !',
    },
    supportalNoAccess: {
        title: 'Pas si vite',
        description: "Vous n'êtes pas autorisé à effectuer cette action lorsque le support est connecté.",
    },
    lockedAccount: {
        title: 'Compte verrouillé',
        description: "Vous n'êtes pas autorisé à effectuer cette action car ce compte a été verrouillé. Veuillez contacter concierge@expensify.com pour les prochaines étapes.",
    },
    location: {
        useCurrent: 'Utiliser la position actuelle',
        notFound: "Nous n'avons pas pu trouver votre emplacement. Veuillez réessayer ou entrer une adresse manuellement.",
        permissionDenied: "Il semble que vous ayez refusé l'accès à votre localisation.",
        please: "S'il vous plaît",
        allowPermission: "autoriser l'accès à la localisation dans les paramètres",
        tryAgain: 'et réessayez.',
    },
    contact: {
        importContacts: 'Importer des contacts',
        importContactsTitle: 'Importer vos contacts',
        importContactsText: 'Importez les contacts de votre téléphone pour que vos personnes préférées soient toujours à portée de main.',
        importContactsExplanation: 'pour que vos personnes préférées soient toujours à portée de main.',
        importContactsNativeText: 'Encore une étape ! Donnez-nous le feu vert pour importer vos contacts.',
    },
    anonymousReportFooter: {
        logoTagline: 'Rejoignez la discussion.',
    },
    attachmentPicker: {
        cameraPermissionRequired: 'Accès à la caméra',
        expensifyDoesNotHaveAccessToCamera: 'Expensify ne peut pas prendre de photos sans accès à votre appareil photo. Appuyez sur paramètres pour mettre à jour les autorisations.',
        attachmentError: 'Erreur de pièce jointe',
        errorWhileSelectingAttachment: "Une erreur s'est produite lors de la sélection d'une pièce jointe. Veuillez réessayer.",
        errorWhileSelectingCorruptedAttachment: "Une erreur s'est produite lors de la sélection d'une pièce jointe corrompue. Veuillez essayer un autre fichier.",
        takePhoto: 'Prendre une photo',
        chooseFromGallery: 'Choisir depuis la galerie',
        chooseDocument: 'Choisir un fichier',
        attachmentTooLarge: 'La pièce jointe est trop volumineuse',
        sizeExceeded: 'La taille de la pièce jointe dépasse la limite de 24 Mo',
        sizeExceededWithLimit: ({maxUploadSizeInMB}: SizeExceededParams) => `La taille de la pièce jointe dépasse la limite de ${maxUploadSizeInMB} Mo`,
        attachmentTooSmall: 'La pièce jointe est trop petite',
        sizeNotMet: 'La taille de la pièce jointe doit être supérieure à 240 octets',
        wrongFileType: 'Type de fichier invalide',
        notAllowedExtension: "Ce type de fichier n'est pas autorisé. Veuillez essayer un autre type de fichier.",
        folderNotAllowedMessage: "Le téléchargement d'un dossier n'est pas autorisé. Veuillez essayer un autre fichier.",
        protectedPDFNotSupported: 'Les PDF protégés par mot de passe ne sont pas pris en charge',
        attachmentImageResized: "Cette image a été redimensionnée pour l'aperçu. Téléchargez pour la pleine résolution.",
        attachmentImageTooLarge: 'Cette image est trop grande pour être prévisualisée avant le téléchargement.',
        tooManyFiles: ({fileLimit}: FileLimitParams) => `Vous pouvez télécharger jusqu'à ${fileLimit} fichiers à la fois.`,
        sizeExceededWithValue: ({maxUploadSizeInMB}: SizeExceededParams) => `Les fichiers dépassent ${maxUploadSizeInMB} MB. Veuillez réessayer.`,
        someFilesCantBeUploaded: 'Certains fichiers ne peuvent pas être téléchargés',
<<<<<<< HEAD
        sizeLimitExceeded: 'Les fichiers doivent faire moins de 10 MB. Les fichiers plus volumineux ne seront pas téléchargés.',
=======
        sizeLimitExceeded: ({maxUploadSizeInMB}: SizeExceededParams) =>
            `Les fichiers doivent faire moins de ${maxUploadSizeInMB} MB. Les fichiers plus volumineux ne seront pas téléchargés.`,
>>>>>>> ec2e890b
        maxFileLimitExceeded: "Vous pouvez télécharger jusqu'à 30 reçus à la fois. Les fichiers supplémentaires ne seront pas téléchargés.",
        unsupportedFileType: ({fileType}: FileTypeParams) => `Les fichiers ${fileType} ne sont pas pris en charge. Seuls les types de fichiers pris en charge seront téléchargés.`,
        learnMoreAboutSupportedFiles: 'En savoir plus sur les formats pris en charge.',
        passwordProtected: 'Les PDF protégés par mot de passe ne sont pas pris en charge. Seuls les fichiers pris en charge seront téléchargés.',
    },
    dropzone: {
        addAttachments: 'Ajouter des pièces jointes',
        scanReceipts: 'Scanner les reçus',
        replaceReceipt: 'Remplacer le reçu',
    },
    filePicker: {
        fileError: 'Erreur de fichier',
        errorWhileSelectingFile: "Une erreur s'est produite lors de la sélection d'un fichier. Veuillez réessayer.",
    },
    connectionComplete: {
        title: 'Connexion terminée',
        supportingText: "Vous pouvez fermer cette fenêtre et retourner à l'application Expensify.",
    },
    avatarCropModal: {
        title: 'Modifier la photo',
        description: 'Faites glisser, zoomez et faites pivoter votre image comme vous le souhaitez.',
    },
    composer: {
        noExtensionFoundForMimeType: 'Aucune extension trouvée pour le type MIME',
        problemGettingImageYouPasted: "Un problème est survenu lors de l'obtention de l'image que vous avez collée.",
        commentExceededMaxLength: ({formattedMaxLength}: FormattedMaxLengthParams) => `La longueur maximale du commentaire est de ${formattedMaxLength} caractères.`,
        taskTitleExceededMaxLength: ({formattedMaxLength}: FormattedMaxLengthParams) => `La longueur maximale du titre de la tâche est de ${formattedMaxLength} caractères.`,
    },
    baseUpdateAppModal: {
        updateApp: "Mettre à jour l'application",
        updatePrompt:
            "Une nouvelle version de cette application est disponible.  \nMettez à jour maintenant ou redémarrez l'application plus tard pour télécharger les dernières modifications.",
    },
    deeplinkWrapper: {
        launching: "Lancement d'Expensify",
        expired: 'Votre session a expiré.',
        signIn: 'Veuillez vous reconnecter.',
        redirectedToDesktopApp: "Nous vous avons redirigé vers l'application de bureau.",
        youCanAlso: 'Vous pouvez également',
        openLinkInBrowser: 'ouvrez ce lien dans votre navigateur',
        loggedInAs: ({email}: LoggedInAsParams) =>
            `Vous êtes connecté en tant que ${email}. Cliquez sur "Ouvrir le lien" dans l'invite pour vous connecter à l'application de bureau avec ce compte.`,
        doNotSeePrompt: "Impossible de voir l'invite ?",
        tryAgain: 'Réessayez',
        or: ', ou',
        continueInWeb: "continuer vers l'application web",
    },
    validateCodeModal: {
        successfulSignInTitle: 'Abracadabra, vous êtes connecté !',
        successfulSignInDescription: "Retournez à votre onglet d'origine pour continuer.",
        title: 'Voici votre code magique',
        description: "Veuillez entrer le code depuis l'appareil où il a été initialement demandé.",
        doNotShare: 'Ne partagez votre code avec personne. Expensify ne vous le demandera jamais !',
        or: ', ou',
        signInHere: 'connectez-vous ici',
        expiredCodeTitle: 'Code magique expiré',
        expiredCodeDescription: "Revenez à l'appareil d'origine et demandez un nouveau code",
        successfulNewCodeRequest: 'Code demandé. Veuillez vérifier votre appareil.',
        tfaRequiredTitle: 'Authentification à deux facteurs\nrequise',
        tfaRequiredDescription: "Veuillez entrer le code d'authentification à deux facteurs\nlà où vous essayez de vous connecter.",
        requestOneHere: 'demandez-en un ici.',
    },
    moneyRequestConfirmationList: {
        paidBy: 'Payé par',
        whatsItFor: 'À quoi ça sert ?',
    },
    selectionList: {
        nameEmailOrPhoneNumber: 'Nom, e-mail ou numéro de téléphone',
        findMember: 'Trouver un membre',
        searchForSomeone: "Rechercher quelqu'un",
    },
    emptyList: {
        [CONST.IOU.TYPE.CREATE]: {
            title: 'Soumettre une dépense, référer votre patron',
            subtitleText: 'Vous voulez que votre patron utilise Expensify aussi ? Soumettez-lui simplement une dépense et nous nous occuperons du reste.',
        },
    },
    videoChatButtonAndMenu: {
        tooltip: 'Réserver un appel',
    },
    hello: 'Bonjour',
    phoneCountryCode: '1',
    welcomeText: {
        getStarted: 'Commencez ci-dessous.',
        anotherLoginPageIsOpen: 'Une autre page de connexion est ouverte.',
        anotherLoginPageIsOpenExplanation: 'Vous avez ouvert la page de connexion dans un onglet séparé. Veuillez vous connecter depuis cet onglet.',
        welcome: 'Bienvenue !',
        welcomeWithoutExclamation: 'Bienvenue',
        phrase2: "L'argent parle. Et maintenant que la messagerie et les paiements sont au même endroit, c'est aussi facile.",
        phrase3: 'Vos paiements vous parviennent aussi rapidement que vous pouvez faire passer votre message.',
        enterPassword: 'Veuillez entrer votre mot de passe',
        welcomeNewFace: ({login}: SignUpNewFaceCodeParams) => `${login}, c'est toujours un plaisir de voir un nouveau visage ici !`,
        welcomeEnterMagicCode: ({login}: WelcomeEnterMagicCodeParams) => `Veuillez entrer le code magique envoyé à ${login}. Il devrait arriver dans une minute ou deux.`,
    },
    login: {
        hero: {
            header: 'Voyage et dépenses, à la vitesse du chat',
            body: "Bienvenue dans la nouvelle génération d'Expensify, où vos voyages et dépenses se déplacent plus rapidement grâce à un chat contextuel et en temps réel.",
        },
    },
    thirdPartySignIn: {
        alreadySignedIn: ({email}: AlreadySignedInParams) => `Vous êtes déjà connecté en tant que ${email}.`,
        goBackMessage: ({provider}: GoBackMessageParams) => `Vous ne voulez pas vous connecter avec ${provider} ?`,
        continueWithMyCurrentSession: 'Continuer avec ma session actuelle',
        redirectToDesktopMessage: "Nous vous redirigerons vers l'application de bureau une fois que vous aurez terminé de vous connecter.",
        signInAgreementMessage: 'En vous connectant, vous acceptez les',
        termsOfService: "Conditions d'utilisation",
        privacy: 'Confidentialité',
    },
    samlSignIn: {
        welcomeSAMLEnabled: "Continuez à vous connecter avec l'authentification unique :",
        orContinueWithMagicCode: 'Vous pouvez également vous connecter avec un code magique.',
        useSingleSignOn: 'Utiliser la connexion unique',
        useMagicCode: 'Utilisez le code magique',
        launching: 'Lancement...',
        oneMoment: 'Un instant pendant que nous vous redirigeons vers le portail de connexion unique de votre entreprise.',
    },
    reportActionCompose: {
        dropToUpload: 'Déposer pour télécharger',
        sendAttachment: 'Envoyer la pièce jointe',
        addAttachment: 'Ajouter une pièce jointe',
        writeSomething: 'Écrivez quelque chose...',
        blockedFromConcierge: 'La communication est interdite',
        fileUploadFailed: "Échec du téléchargement. Le fichier n'est pas pris en charge.",
        localTime: ({user, time}: LocalTimeParams) => `Il est ${time} pour ${user}`,
        edited: '(édité)',
        emoji: 'Emoji',
        collapse: 'Réduire',
        expand: 'Développer',
    },
    reportActionContextMenu: {
        copyToClipboard: 'Copier dans le presse-papiers',
        copied: 'Copié !',
        copyLink: 'Copier le lien',
        copyURLToClipboard: "Copier l'URL dans le presse-papiers",
        copyEmailToClipboard: "Copier l'email dans le presse-papiers",
        markAsUnread: 'Marquer comme non lu',
        markAsRead: 'Marquer comme lu',
        editAction: ({action}: EditActionParams) => `Editer ${action?.actionName === CONST.REPORT.ACTIONS.TYPE.IOU ? 'dépense' : 'commentaire'}`,
        deleteAction: ({action}: DeleteActionParams) => `Supprimer ${action?.actionName === CONST.REPORT.ACTIONS.TYPE.IOU ? 'dépense' : 'commentaire'}`,
        deleteConfirmation: ({action}: DeleteConfirmationParams) =>
            `Êtes-vous sûr de vouloir supprimer ce ${action?.actionName === CONST.REPORT.ACTIONS.TYPE.IOU ? 'dépense' : 'commentaire'} ?`,
        onlyVisible: 'Visible uniquement pour',
        replyInThread: 'Répondre dans le fil de discussion',
        joinThread: 'Rejoindre le fil de discussion',
        leaveThread: 'Quitter le fil de discussion',
        copyOnyxData: 'Copier les données Onyx',
        flagAsOffensive: 'Signaler comme offensant',
        menu: 'Menu',
    },
    emojiReactions: {
        addReactionTooltip: 'Ajouter une réaction',
        reactedWith: 'a réagi avec',
    },
    reportActionsView: {
        beginningOfArchivedRoomPartOne: 'Vous avez manqué la fête à',
        beginningOfArchivedRoomPartTwo: ", il n'y a rien à voir ici.",
        beginningOfChatHistoryDomainRoomPartOne: ({domainRoom}: BeginningOfChatHistoryDomainRoomPartOneParams) =>
            `Cette discussion est avec tous les membres d'Expensify sur le domaine ${domainRoom}.`,
        beginningOfChatHistoryDomainRoomPartTwo: 'Utilisez-le pour discuter avec des collègues, partager des conseils et poser des questions.',
        beginningOfChatHistoryAdminRoomPartOneFirst: 'Ce chat est avec',
        beginningOfChatHistoryAdminRoomPartOneLast: 'admin.',
        beginningOfChatHistoryAdminRoomWorkspaceName: ({workspaceName}: BeginningOfChatHistoryAdminRoomPartOneParams) => ` ${workspaceName} `,
        beginningOfChatHistoryAdminRoomPartTwo: "Utilisez-le pour discuter de l'installation de l'espace de travail et plus encore.",
        beginningOfChatHistoryAnnounceRoomPartOne: ({workspaceName}: BeginningOfChatHistoryAnnounceRoomPartOneParams) => `Cette discussion est avec tout le monde dans ${workspaceName}.`,
        beginningOfChatHistoryAnnounceRoomPartTwo: `Utilisez-le pour les annonces les plus importantes.`,
        beginningOfChatHistoryUserRoomPartOne: 'Ce salon de discussion est pour tout.',
        beginningOfChatHistoryUserRoomPartTwo: 'related.',
        beginningOfChatHistoryInvoiceRoomPartOne: `Ce chat est pour les factures entre`,
        beginningOfChatHistoryInvoiceRoomPartTwo: `. Utilisez le bouton + pour envoyer une facture.`,
        beginningOfChatHistory: 'Ce chat est avec',
        beginningOfChatHistoryPolicyExpenseChatPartOne: "C'est ici que",
        beginningOfChatHistoryPolicyExpenseChatPartTwo: 'va soumettre des dépenses à',
        beginningOfChatHistoryPolicyExpenseChatPartThree: ". Il suffit d'utiliser le bouton +.",
        beginningOfChatHistorySelfDM: "C'est votre espace personnel. Utilisez-le pour des notes, des tâches, des brouillons et des rappels.",
        beginningOfChatHistorySystemDM: 'Bienvenue ! Commençons votre configuration.',
        chatWithAccountManager: 'Discutez avec votre gestionnaire de compte ici',
        sayHello: 'Dites bonjour !',
        yourSpace: 'Votre espace',
        welcomeToRoom: ({roomName}: WelcomeToRoomParams) => `Bienvenue dans ${roomName} !`,
        usePlusButton: ({additionalText}: UsePlusButtonParams) => `Utilisez le bouton + pour ${additionalText} une dépense.`,
        askConcierge: 'Posez des questions et obtenez une assistance en temps réel 24h/24 et 7j/7.',
        conciergeSupport: 'Support 24h/24 et 7j/7',
        create: 'créer',
        iouTypes: {
            pay: 'payer',
            split: 'split',
            submit: 'soumettre',
            track: 'suivre',
            invoice: 'facture',
        },
    },
    adminOnlyCanPost: 'Seuls les administrateurs peuvent envoyer des messages dans cette salle.',
    reportAction: {
        asCopilot: 'en tant que copilote pour',
    },
    mentionSuggestions: {
        hereAlternateText: 'Notifier tout le monde dans cette conversation',
    },
    newMessages: 'Nouveaux messages',
    youHaveBeenBanned: 'Remarque : Vous avez été banni de la discussion dans ce canal.',
    reportTypingIndicator: {
        isTyping: 'est en train de taper...',
        areTyping: "sont en train d'écrire...",
        multipleMembers: 'Plusieurs membres',
    },
    reportArchiveReasons: {
        [CONST.REPORT.ARCHIVE_REASON.DEFAULT]: 'Cette salle de chat a été archivée.',
        [CONST.REPORT.ARCHIVE_REASON.ACCOUNT_CLOSED]: ({displayName}: ReportArchiveReasonsClosedParams) => `Ce chat n'est plus actif car ${displayName} a fermé son compte.`,
        [CONST.REPORT.ARCHIVE_REASON.ACCOUNT_MERGED]: ({displayName, oldDisplayName}: ReportArchiveReasonsMergedParams) =>
            `Ce chat n'est plus actif car ${oldDisplayName} a fusionné son compte avec ${displayName}.`,
        [CONST.REPORT.ARCHIVE_REASON.REMOVED_FROM_POLICY]: ({displayName, policyName, shouldUseYou = false}: ReportArchiveReasonsRemovedFromPolicyParams) =>
            shouldUseYou
                ? `Ce chat n'est plus actif car <strong>vous</strong> n'êtes plus membre de l'espace de travail ${policyName}.`
                : `Ce chat n'est plus actif car ${displayName} n'est plus membre de l'espace de travail ${policyName}.`,
        [CONST.REPORT.ARCHIVE_REASON.POLICY_DELETED]: ({policyName}: ReportArchiveReasonsInvoiceReceiverPolicyDeletedParams) =>
            `Ce chat n'est plus actif car ${policyName} n'est plus un espace de travail actif.`,
        [CONST.REPORT.ARCHIVE_REASON.INVOICE_RECEIVER_POLICY_DELETED]: ({policyName}: ReportArchiveReasonsInvoiceReceiverPolicyDeletedParams) =>
            `Ce chat n'est plus actif car ${policyName} n'est plus un espace de travail actif.`,
        [CONST.REPORT.ARCHIVE_REASON.BOOKING_END_DATE_HAS_PASSED]: 'Cette réservation est archivée.',
    },
    writeCapabilityPage: {
        label: 'Qui peut publier',
        writeCapability: {
            all: 'Tous les membres',
            admins: 'Administrateurs uniquement',
        },
    },
    sidebarScreen: {
        buttonFind: 'Trouver quelque chose...',
        buttonMySettings: 'Mes paramètres',
        fabNewChat: 'Démarrer le chat',
        fabNewChatExplained: 'Démarrer la discussion (Action flottante)',
        chatPinned: 'Discussion épinglée',
        draftedMessage: 'Message rédigé',
        listOfChatMessages: 'Liste des messages de chat',
        listOfChats: 'Liste des discussions',
        saveTheWorld: 'Sauver le monde',
        tooltip: 'Commencez ici !',
        redirectToExpensifyClassicModal: {
            title: 'À venir bientôt',
            description: "Nous peaufinons encore quelques éléments de New Expensify pour s'adapter à votre configuration spécifique. En attendant, rendez-vous sur Expensify Classic.",
        },
    },
    allSettingsScreen: {
        subscription: 'Abonnement',
        domains: 'Domaines',
    },
    tabSelector: {
        chat: 'Discussion',
        room: 'Salle',
        distance: 'Distance',
        manual: 'Manuel',
        scan: 'Scanner',
    },
    spreadsheet: {
        upload: 'Télécharger une feuille de calcul',
        dragAndDrop: 'Faites glisser et déposez votre feuille de calcul ici, ou choisissez un fichier ci-dessous. Formats pris en charge : .csv, .txt, .xls et .xlsx.',
        chooseSpreadsheet: 'Sélectionnez un fichier de feuille de calcul à importer. Formats pris en charge : .csv, .txt, .xls et .xlsx.',
        fileContainsHeader: 'Le fichier contient des en-têtes de colonnes',
        column: ({name}: SpreadSheetColumnParams) => `Colonne ${name}`,
        fieldNotMapped: ({fieldName}: SpreadFieldNameParams) => `Oups ! Un champ requis (« ${fieldName} ») n'a pas été mappé. Veuillez vérifier et réessayer.`,
        singleFieldMultipleColumns: ({fieldName}: SpreadFieldNameParams) => `Oups ! Vous avez associé un seul champ ("${fieldName}") à plusieurs colonnes. Veuillez vérifier et réessayer.`,
        emptyMappedField: ({fieldName}: SpreadFieldNameParams) => `Oups ! Le champ (« ${fieldName} ») contient une ou plusieurs valeurs vides. Veuillez vérifier et réessayer.`,
        importSuccessfulTitle: 'Importation réussie',
        importCategoriesSuccessfulDescription: ({categories}: SpreadCategoriesParams) => (categories > 1 ? `${categories} catégories ont été ajoutées.` : '1 catégorie a été ajoutée.'),
        importMembersSuccessfulDescription: ({added, updated}: ImportMembersSuccessfulDescriptionParams) => {
            if (!added && !updated) {
                return "Aucun membre n'a été ajouté ou mis à jour.";
            }
            if (added && updated) {
                return `${added} membre${added > 1 ? 's' : ''} ajouté, ${updated} membre${updated > 1 ? 's' : ''} mis à jour.`;
            }
            if (updated) {
                return updated > 1 ? `${updated} membres ont été mis à jour.` : '1 membre a été mis à jour.';
            }
            return added > 1 ? `${added} membres ont été ajoutés.` : '1 membre a été ajouté.';
        },
        importTagsSuccessfulDescription: ({tags}: ImportTagsSuccessfulDescriptionParams) => (tags > 1 ? `${tags} tags ont été ajoutés.` : '1 tag a été ajouté.'),
        importMultiLevelTagsSuccessfulDescription: 'Des balises multi-niveaux ont été ajoutées.',
        importPerDiemRatesSuccessfulDescription: ({rates}: ImportPerDiemRatesSuccessfulDescriptionParams) =>
            rates > 1 ? `${rates} taux journaliers ont été ajoutés.` : '1 taux de per diem a été ajouté.',
        importFailedTitle: "Échec de l'importation",
        importFailedDescription: 'Veuillez vous assurer que tous les champs sont correctement remplis et réessayez. Si le problème persiste, veuillez contacter Concierge.',
        importDescription: 'Choisissez les champs à mapper depuis votre feuille de calcul en cliquant sur le menu déroulant à côté de chaque colonne importée ci-dessous.',
        sizeNotMet: 'La taille du fichier doit être supérieure à 0 octet',
        invalidFileMessage:
            'Le fichier que vous avez téléchargé est soit vide, soit contient des données invalides. Veuillez vous assurer que le fichier est correctement formaté et contient les informations nécessaires avant de le télécharger à nouveau.',
        importSpreadsheet: 'Importer une feuille de calcul',
        downloadCSV: 'Télécharger CSV',
    },
    receipt: {
        upload: 'Télécharger le reçu',
        dragReceiptBeforeEmail: 'Faites glisser un reçu sur cette page, transférez un reçu à',
        dragReceiptAfterEmail: 'ou choisissez un fichier à télécharger ci-dessous.',
        chooseReceipt: 'Choisissez un reçu à télécharger ou transférez un reçu à',
        takePhoto: 'Prendre une photo',
        cameraAccess: "L'accès à la caméra est requis pour prendre des photos des reçus.",
        deniedCameraAccess: "L'accès à la caméra n'a toujours pas été accordé, veuillez suivre",
        deniedCameraAccessInstructions: 'ces instructions',
        cameraErrorTitle: 'Erreur de caméra',
        cameraErrorMessage: "Une erreur s'est produite lors de la prise de la photo. Veuillez réessayer.",
        locationAccessTitle: "Autoriser l'accès à la localisation",
        locationAccessMessage: "L'accès à la localisation nous aide à garder votre fuseau horaire et votre devise précis où que vous alliez.",
        locationErrorTitle: "Autoriser l'accès à la localisation",
        locationErrorMessage: "L'accès à la localisation nous aide à garder votre fuseau horaire et votre devise précis où que vous alliez.",
        allowLocationFromSetting: `L'accès à la localisation nous aide à garder votre fuseau horaire et votre devise précis où que vous alliez. Veuillez autoriser l'accès à la localisation dans les paramètres de permission de votre appareil.`,
        dropTitle: 'Laisse tomber',
        dropMessage: 'Déposez votre fichier ici',
        flash: 'flash',
        multiScan: 'multi-scan',
        shutter: 'obturateur',
        gallery: 'galerie',
        deleteReceipt: 'Supprimer le reçu',
        deleteConfirmation: 'Êtes-vous sûr de vouloir supprimer ce reçu ?',
        addReceipt: 'Ajouter un reçu',
        scanFailed: 'Le reçu n’a pas pu être scanné, car il manque le commerçant, la date ou le montant.',
    },
    quickAction: {
        scanReceipt: 'Scanner le reçu',
        recordDistance: 'Suivre la distance',
        requestMoney: 'Créer une dépense',
        perDiem: 'Créer un per diem',
        splitBill: 'Fractionner la dépense',
        splitScan: 'Diviser le reçu',
        splitDistance: 'Diviser la distance',
        paySomeone: ({name}: PaySomeoneParams = {}) => `Payer ${name ?? "quelqu'un"}`,
        assignTask: 'Attribuer une tâche',
        header: 'Action rapide',
        noLongerHaveReportAccess: "Vous n'avez plus accès à votre destination d'action rapide précédente. Choisissez-en une nouvelle ci-dessous.",
        updateDestination: 'Mettre à jour la destination',
        createReport: 'Créer un rapport',
    },
    iou: {
        amount: 'Montant',
        taxAmount: 'Montant de la taxe',
        taxRate: "Taux d'imposition",
        approve: ({
            formattedAmount,
        }: {
            formattedAmount?: string;
        } = {}) => (formattedAmount ? `Approuver ${formattedAmount}` : 'Approuver'),
        approved: 'Approuvé',
        cash: 'Espèces',
        card: 'Carte',
        original: 'Original',
        split: 'Diviser',
        splitExpense: 'Fractionner la dépense',
        splitExpenseSubtitle: ({amount, merchant}: SplitExpenseSubtitleParams) => `${amount} de ${merchant}`,
        addSplit: 'Ajouter une répartition',
        totalAmountGreaterThanOriginal: ({amount}: TotalAmountGreaterOrLessThanOriginalParams) => `Le montant total est de ${amount} supérieur à la dépense initiale.`,
        totalAmountLessThanOriginal: ({amount}: TotalAmountGreaterOrLessThanOriginalParams) => `Le montant total est de ${amount} inférieur à la dépense originale.`,
        splitExpenseZeroAmount: 'Veuillez entrer un montant valide avant de continuer.',
        splitExpenseEditTitle: ({amount, merchant}: SplitExpenseEditTitleParams) => `Modifier ${amount} pour ${merchant}`,
        removeSplit: 'Supprimer la division',
        paySomeone: ({name}: PaySomeoneParams = {}) => `Payer ${name ?? "quelqu'un"}`,
        expense: 'Dépense',
        categorize: 'Catégoriser',
        share: 'Partager',
        participants: 'Participants',
        createExpense: 'Créer une dépense',
        trackDistance: 'Suivre la distance',
        createExpenses: ({expensesNumber}: CreateExpensesParams) => `Créer ${expensesNumber} dépenses`,
        addExpense: 'Ajouter une dépense',
        chooseRecipient: 'Choisir le destinataire',
        createExpenseWithAmount: ({amount}: {amount: string}) => `Créer une dépense de ${amount}`,
        confirmDetails: 'Confirmer les détails',
        pay: 'Payer',
        cancelPayment: 'Annuler le paiement',
        cancelPaymentConfirmation: 'Êtes-vous sûr de vouloir annuler ce paiement ?',
        viewDetails: 'Voir les détails',
        pending: 'En attente',
        canceled: 'Annulé',
        posted: 'Publié',
        deleteReceipt: 'Supprimer le reçu',
        deletedTransaction: ({amount, merchant}: DeleteTransactionParams) => `supprimé une dépense sur ce rapport, ${merchant} - ${amount}`,
        movedFromReport: ({reportName}: MovedFromReportParams) => `a déplacé une dépense${reportName ? `de ${reportName}` : ''}`,
        movedTransaction: ({reportUrl, reportName}: MovedTransactionParams) => `déplacé cette dépense${reportName ? `à <a href="${reportUrl}">${reportName}</a>` : ''}`,
        unreportedTransaction: 'déplacé cette dépense vers votre espace personnel',
        pendingMatchWithCreditCard: 'Reçu en attente de correspondance avec la transaction par carte',
        pendingMatch: 'Correspondance en attente',
        pendingMatchWithCreditCardDescription: 'Reçu en attente de correspondance avec une transaction par carte. Marquer comme espèce pour annuler.',
        markAsCash: 'Marquer comme espèces',
        routePending: 'Itinéraire en attente...',
        receiptScanning: () => ({
            one: 'Numérisation du reçu...',
            other: 'Numérisation des reçus...',
        }),
        scanMultipleReceipts: 'Scanner plusieurs reçus',
        scanMultipleReceiptsDescription: "Prenez des photos de tous vos reçus en une seule fois, puis confirmez les détails vous-même ou laissez SmartScan s'en charger.",
        receiptScanInProgress: 'Numérisation du reçu en cours',
        receiptScanInProgressDescription: 'Numérisation du reçu en cours. Revenez plus tard ou saisissez les détails maintenant.',
        duplicateTransaction: ({isSubmitted}: DuplicateTransactionParams) =>
            !isSubmitted
                ? 'Dépenses potentiellement en double identifiées. Vérifiez les doublons pour permettre la soumission.'
                : "Dépenses potentiellement dupliquées identifiées. Vérifiez les doublons pour permettre l'approbation.",
        receiptIssuesFound: () => ({
            one: 'Problème trouvé',
            other: 'Problèmes trouvés',
        }),
        fieldPending: 'En attente...',
        defaultRate: 'Taux par défaut',
        receiptMissingDetails: 'Reçu manquant de détails',
        missingAmount: 'Montant manquant',
        missingMerchant: 'Marchand manquant',
        receiptStatusTitle: 'Analyse en cours…',
        receiptStatusText: "Vous seul pouvez voir ce reçu lorsqu'il est en cours de numérisation. Revenez plus tard ou saisissez les détails maintenant.",
        receiptScanningFailed: "L'analyse du reçu a échoué. Veuillez entrer les détails manuellement.",
        transactionPendingDescription: 'Transaction en attente. Cela peut prendre quelques jours pour être affiché.',
        companyInfo: "Informations sur l'entreprise",
        companyInfoDescription: 'Nous avons besoin de quelques détails supplémentaires avant que vous puissiez envoyer votre première facture.',
        yourCompanyName: 'Nom de votre entreprise',
        yourCompanyWebsite: 'Le site web de votre entreprise',
        yourCompanyWebsiteNote: "Si vous n'avez pas de site web, vous pouvez fournir à la place le profil LinkedIn ou le profil de réseaux sociaux de votre entreprise.",
        invalidDomainError: 'Vous avez saisi un domaine invalide. Pour continuer, veuillez entrer un domaine valide.',
        publicDomainError: 'Vous êtes entré dans un domaine public. Pour continuer, veuillez entrer un domaine privé.',
        // TODO: This key should be deprecated. More details: https://github.com/Expensify/App/pull/59653#discussion_r2028653252
        expenseCountWithStatus: ({scanningReceipts = 0, pendingReceipts = 0}: RequestCountParams) => {
            const statusText: string[] = [];
            if (scanningReceipts > 0) {
                statusText.push(`${scanningReceipts} numérisation`);
            }
            if (pendingReceipts > 0) {
                statusText.push(`${pendingReceipts} en attente`);
            }
            return {
                one: statusText.length > 0 ? `1 dépense (${statusText.join(', ')})` : `1 dépense`,
                other: (count: number) => (statusText.length > 0 ? `${count} dépenses (${statusText.join(', ')})` : `${count} dépenses`),
            };
        },
        expenseCount: () => {
            return {
                one: '1 dépense',
                other: (count: number) => `${count} dépenses`,
            };
        },
        deleteExpense: () => ({
            one: 'Supprimer la dépense',
            other: 'Supprimer les dépenses',
        }),
        deleteConfirmation: () => ({
            one: 'Êtes-vous sûr de vouloir supprimer cette dépense ?',
            other: 'Êtes-vous sûr de vouloir supprimer ces dépenses ?',
        }),
        deleteReport: 'Supprimer le rapport',
        deleteReportConfirmation: 'Êtes-vous sûr de vouloir supprimer ce rapport ?',
        settledExpensify: 'Payé',
        done: 'Fait',
        settledElsewhere: 'Payé ailleurs',
        individual: 'Individuel',
        business: 'Entreprise',
        settleExpensify: ({formattedAmount}: SettleExpensifyCardParams) => (formattedAmount ? `Payer ${formattedAmount} avec Expensify` : `Payer avec Expensify`),
        settlePersonal: ({formattedAmount}: SettleExpensifyCardParams) => (formattedAmount ? `Payer ${formattedAmount} en tant qu'individu` : `Payer en tant qu'individu`),
        settlePayment: ({formattedAmount}: SettleExpensifyCardParams) => `Payer ${formattedAmount}`,
        settleBusiness: ({formattedAmount}: SettleExpensifyCardParams) => (formattedAmount ? `Payer ${formattedAmount} en tant qu'entreprise` : `Payer en tant qu'entreprise`),
        payElsewhere: ({formattedAmount}: SettleExpensifyCardParams) => (formattedAmount ? `Payer ${formattedAmount} ailleurs` : `Payer ailleurs`),
        nextStep: 'Étapes suivantes',
        finished: 'Terminé',
        sendInvoice: ({amount}: RequestAmountParams) => `Envoyer une facture de ${amount}`,
        submitAmount: ({amount}: RequestAmountParams) => `Soumettre ${amount}`,
        expenseAmount: ({formattedAmount, comment}: RequestedAmountMessageParams) => `${formattedAmount}${comment ? `pour ${comment}` : ''}`,
        submitted: `soumis`,
        automaticallySubmitted: `soumis via <a href="${CONST.SELECT_WORKFLOWS_HELP_URL}">soumissions différées</a>`,
        trackedAmount: ({formattedAmount, comment}: RequestedAmountMessageParams) => `suivi ${formattedAmount}${comment ? `pour ${comment}` : ''}`,
        splitAmount: ({amount}: SplitAmountParams) => `diviser ${amount}`,
        didSplitAmount: ({formattedAmount, comment}: DidSplitAmountMessageParams) => `split ${formattedAmount}${comment ? `pour ${comment}` : ''}`,
        yourSplit: ({amount}: UserSplitParams) => `Votre part ${amount}`,
        payerOwesAmount: ({payer, amount, comment}: PayerOwesAmountParams) => `${payer} doit ${amount}${comment ? `pour ${comment}` : ''}`,
        payerOwes: ({payer}: PayerOwesParams) => `${payer} doit :`,
        payerPaidAmount: ({payer, amount}: PayerPaidAmountParams) => `${payer ? `${payer} ` : ''} a payé ${amount}`,
        payerPaid: ({payer}: PayerPaidParams) => `${payer} a payé :`,
        payerSpentAmount: ({payer, amount}: PayerPaidAmountParams) => `${payer} a dépensé ${amount}`,
        payerSpent: ({payer}: PayerPaidParams) => `${payer} a dépensé :`,
        managerApproved: ({manager}: ManagerApprovedParams) => `${manager} approuvé :`,
        managerApprovedAmount: ({manager, amount}: ManagerApprovedAmountParams) => `${manager} a approuvé ${amount}`,
        payerSettled: ({amount}: PayerSettledParams) => `payé ${amount}`,
        payerSettledWithMissingBankAccount: ({amount}: PayerSettledParams) => `payé ${amount}. Ajoutez un compte bancaire pour recevoir votre paiement.`,
        automaticallyApproved: `approuvé via les <a href="${CONST.CONFIGURE_EXPENSE_REPORT_RULES_HELP_URL}">règles de l'espace de travail</a>`,
        approvedAmount: ({amount}: ApprovedAmountParams) => `approuvé ${amount}`,
        approvedMessage: `approuvé`,
        unapproved: `non approuvé`,
        automaticallyForwarded: `approuvé via les <a href="${CONST.CONFIGURE_EXPENSE_REPORT_RULES_HELP_URL}">règles de l'espace de travail</a>`,
        forwarded: `approuvé`,
        rejectedThisReport: 'a rejeté ce rapport',
        waitingOnBankAccount: ({submitterDisplayName}: WaitingOnBankAccountParams) =>
            `a commencé à régler. Le paiement est en attente jusqu'à ce que ${submitterDisplayName} ajoute un compte bancaire.`,
        adminCanceledRequest: ({manager}: AdminCanceledRequestParams) => `${manager ? `${manager}: ` : ''} a annulé le paiement`,
        canceledRequest: ({amount, submitterDisplayName}: CanceledRequestParams) =>
            `a annulé le paiement de ${amount}, car ${submitterDisplayName} n'a pas activé leur Expensify Wallet dans les 30 jours`,
        settledAfterAddedBankAccount: ({submitterDisplayName, amount}: SettledAfterAddedBankAccountParams) =>
            `${submitterDisplayName} a ajouté un compte bancaire. Le paiement de ${amount} a été effectué.`,
        paidElsewhere: ({payer}: PaidElsewhereParams = {}) => `${payer ? `${payer} ` : ''} payé ailleurs`,
        paidWithExpensify: ({payer}: PaidWithExpensifyParams = {}) => `${payer ? `${payer} ` : ''} payé avec Expensify`,
        automaticallyPaidWithExpensify: ({payer}: PaidWithExpensifyParams = {}) =>
            `${payer ? `${payer} ` : ''} payé avec Expensify via les <a href="${CONST.CONFIGURE_EXPENSE_REPORT_RULES_HELP_URL}">règles de l'espace de travail</a>`,
        noReimbursableExpenses: 'Ce rapport contient un montant invalide',
        pendingConversionMessage: 'Le total sera mis à jour lorsque vous serez de nouveau en ligne.',
        changedTheExpense: 'modifié la dépense',
        setTheRequest: ({valueName, newValueToDisplay}: SetTheRequestParams) => `le ${valueName} à ${newValueToDisplay}`,
        setTheDistanceMerchant: ({translatedChangedField, newMerchant, newAmountToDisplay}: SetTheDistanceMerchantParams) =>
            `définir le ${translatedChangedField} sur ${newMerchant}, ce qui a défini le montant à ${newAmountToDisplay}`,
        removedTheRequest: ({valueName, oldValueToDisplay}: RemovedTheRequestParams) => `le ${valueName} (précédemment ${oldValueToDisplay})`,
        updatedTheRequest: ({valueName, newValueToDisplay, oldValueToDisplay}: UpdatedTheRequestParams) => `le ${valueName} à ${newValueToDisplay} (précédemment ${oldValueToDisplay})`,
        updatedTheDistanceMerchant: ({translatedChangedField, newMerchant, oldMerchant, newAmountToDisplay, oldAmountToDisplay}: UpdatedTheDistanceMerchantParams) =>
            `a changé le ${translatedChangedField} en ${newMerchant} (précédemment ${oldMerchant}), ce qui a mis à jour le montant à ${newAmountToDisplay} (précédemment ${oldAmountToDisplay})`,
        threadExpenseReportName: ({formattedAmount, comment}: ThreadRequestReportNameParams) => `${formattedAmount} ${comment ? `pour ${comment}` : 'dépense'}`,
        invoiceReportName: ({linkedReportID}: OriginalMessage<typeof CONST.REPORT.ACTIONS.TYPE.REPORT_PREVIEW>) => `Rapport de Facture n°${linkedReportID}`,
        threadPaySomeoneReportName: ({formattedAmount, comment}: ThreadSentMoneyReportNameParams) => `${formattedAmount} envoyé${comment ? `pour ${comment}` : ''}`,
        movedFromPersonalSpace: ({workspaceName, reportName}: MovedFromPersonalSpaceParams) =>
            `déplacé la dépense de l'espace personnel vers ${workspaceName ?? `discuter avec ${reportName}`}`,
        movedToPersonalSpace: "a déplacé la dépense vers l'espace personnel",
        tagSelection: 'Sélectionnez une étiquette pour mieux organiser vos dépenses.',
        categorySelection: 'Sélectionnez une catégorie pour mieux organiser vos dépenses.',
        error: {
            invalidCategoryLength: 'Le nom de la catégorie dépasse 255 caractères. Veuillez le raccourcir ou choisir une autre catégorie.',
            invalidTagLength: "Le nom de l'étiquette dépasse 255 caractères. Veuillez le raccourcir ou choisir une autre étiquette.",
            invalidAmount: 'Veuillez entrer un montant valide avant de continuer',
            invalidIntegerAmount: 'Veuillez entrer un montant en dollars entiers avant de continuer.',
            invalidTaxAmount: ({amount}: RequestAmountParams) => `Le montant maximal de la taxe est ${amount}`,
            invalidSplit: 'La somme des répartitions doit être égale au montant total',
            invalidSplitParticipants: 'Veuillez entrer un montant supérieur à zéro pour au moins deux participants',
            invalidSplitYourself: 'Veuillez entrer un montant non nul pour votre répartition',
            noParticipantSelected: 'Veuillez sélectionner un participant',
            other: 'Erreur inattendue. Veuillez réessayer plus tard.',
            genericCreateFailureMessage: 'Erreur inattendue lors de la soumission de cette dépense. Veuillez réessayer plus tard.',
            genericCreateInvoiceFailureMessage: "Erreur inattendue lors de l'envoi de cette facture. Veuillez réessayer plus tard.",
            genericHoldExpenseFailureMessage: 'Erreur inattendue lors de la mise en attente de cette dépense. Veuillez réessayer plus tard.',
            genericUnholdExpenseFailureMessage: 'Erreur inattendue lors de la suppression de la mise en attente de cette dépense. Veuillez réessayer plus tard.',
            receiptDeleteFailureError: 'Erreur inattendue lors de la suppression de ce reçu. Veuillez réessayer plus tard.',
            receiptFailureMessage: "Une erreur s'est produite lors du téléchargement de votre reçu. Veuillez",
            receiptFailureMessageShort: "Une erreur s'est produite lors du téléchargement de votre reçu.",
            tryAgainMessage: 'réessayer',
            saveFileMessage: 'enregistrer le reçu',
            uploadLaterMessage: 'à télécharger plus tard.',
            genericDeleteFailureMessage: 'Erreur inattendue lors de la suppression de cette dépense. Veuillez réessayer plus tard.',
            genericEditFailureMessage: 'Erreur inattendue lors de la modification de cette dépense. Veuillez réessayer plus tard.',
            genericSmartscanFailureMessage: 'La transaction comporte des champs manquants',
            duplicateWaypointsErrorMessage: 'Veuillez supprimer les points de passage en double',
            atLeastTwoDifferentWaypoints: 'Veuillez entrer au moins deux adresses différentes.',
            splitExpenseMultipleParticipantsErrorMessage: "Une dépense ne peut pas être partagée entre un espace de travail et d'autres membres. Veuillez mettre à jour votre sélection.",
            invalidMerchant: 'Veuillez entrer un commerçant valide',
            atLeastOneAttendee: 'Au moins un participant doit être sélectionné',
            invalidQuantity: 'Veuillez entrer une quantité valide',
            quantityGreaterThanZero: 'La quantité doit être supérieure à zéro',
            invalidSubrateLength: 'Il doit y avoir au moins un sous-taux',
            invalidRate: "Tarif non valide pour cet espace de travail. Veuillez sélectionner un tarif disponible dans l'espace de travail.",
        },
        dismissReceiptError: "Ignorer l'erreur",
        dismissReceiptErrorConfirmation: 'Attention ! Ignorer cette erreur supprimera entièrement votre reçu téléchargé. Êtes-vous sûr ?',
        waitingOnEnabledWallet: ({submitterDisplayName}: WaitingOnBankAccountParams) =>
            `a commencé à régler. Le paiement est en attente jusqu'à ce que ${submitterDisplayName} active son portefeuille.`,
        enableWallet: 'Activer le portefeuille',
        hold: 'Attente',
        unhold: 'Supprimer la suspension',
        holdExpense: 'Mettre la dépense en attente',
        unholdExpense: 'Débloquer la dépense',
        heldExpense: 'retenu cette dépense',
        unheldExpense: 'débloqué cette dépense',
        moveUnreportedExpense: 'Déplacer la dépense non déclarée',
        addUnreportedExpense: 'Ajouter une dépense non déclarée',
        createNewExpense: 'Créer une nouvelle dépense',
        selectUnreportedExpense: 'Sélectionnez au moins une dépense à ajouter au rapport.',
        emptyStateUnreportedExpenseTitle: 'Aucune dépense non déclarée',
        emptyStateUnreportedExpenseSubtitle: "Il semble que vous n'ayez aucune dépense non déclarée. Essayez d'en créer une ci-dessous.",
        addUnreportedExpenseConfirm: 'Ajouter au rapport',
        explainHold: 'Expliquez pourquoi vous retenez cette dépense.',
        undoSubmit: "Annuler l'envoi",
        retracted: 'retraité',
        undoClose: 'Annuler la fermeture',
        reopened: 'rouvert',
        reopenReport: 'Rouvrir le rapport',
        reopenExportedReportConfirmation: ({connectionName}: {connectionName: string}) =>
            `Ce rapport a déjà été exporté vers ${connectionName}. Le modifier pourrait entraîner des incohérences de données. Êtes-vous sûr de vouloir rouvrir ce rapport ?`,
        reason: 'Raison',
        holdReasonRequired: 'Un motif est requis lors de la mise en attente.',
        expenseWasPutOnHold: 'La dépense a été mise en attente',
        expenseOnHold: 'Cette dépense a été mise en attente. Veuillez consulter les commentaires pour les prochaines étapes.',
        expensesOnHold: 'Toutes les dépenses ont été mises en attente. Veuillez consulter les commentaires pour connaître les prochaines étapes.',
        expenseDuplicate: 'Cette dépense a des détails similaires à une autre. Veuillez vérifier les doublons pour continuer.',
        someDuplicatesArePaid: 'Certains de ces doublons ont déjà été approuvés ou payés.',
        reviewDuplicates: 'Examiner les doublons',
        keepAll: 'Garder tout',
        confirmApprove: 'Confirmer le montant approuvé',
        confirmApprovalAmount: "Approuvez uniquement les dépenses conformes, ou approuvez l'ensemble du rapport.",
        confirmApprovalAllHoldAmount: () => ({
            one: 'Cette dépense est en attente. Voulez-vous approuver quand même ?',
            other: 'Ces dépenses sont en attente. Voulez-vous approuver quand même ?',
        }),
        confirmPay: 'Confirmer le montant du paiement',
        confirmPayAmount: "Payez ce qui n'est pas en attente, ou payez l'intégralité du rapport.",
        confirmPayAllHoldAmount: () => ({
            one: 'Cette dépense est en attente. Voulez-vous payer quand même ?',
            other: 'Ces dépenses sont en attente. Voulez-vous payer quand même ?',
        }),
        payOnly: 'Payer seulement',
        approveOnly: 'Approuver seulement',
        holdEducationalTitle: 'Cette demande est activée',
        holdEducationalText: 'tenir',
        whatIsHoldExplain: 'La mise en attente, c\'est comme appuyer sur "pause" pour une dépense afin de demander plus de détails avant l\'approbation ou le paiement.',
        holdIsLeftBehind: 'Les dépenses en attente sont déplacées vers un autre rapport après approbation ou paiement.',
        unholdWhenReady: "Les approbateurs peuvent débloquer les dépenses lorsqu'elles sont prêtes pour approbation ou paiement.",
        changePolicyEducational: {
            title: 'Vous avez déplacé ce rapport !',
            description: 'Vérifiez ces éléments, qui ont tendance à changer lors du déplacement des rapports vers un nouvel espace de travail.',
            reCategorize: "<strong>Re-catégorisez toutes les dépenses</strong> pour se conformer aux règles de l'espace de travail.",
            workflows: "Ce rapport peut désormais être soumis à un <strong>flux de travail d'approbation</strong> différent.",
        },
        changeWorkspace: "Changer d'espace de travail",
        set: 'set',
        changed: 'changé',
        removed: 'removed',
        transactionPending: 'Transaction en attente.',
        chooseARate: "Sélectionnez un taux de remboursement par mile ou kilomètre pour l'espace de travail",
        unapprove: 'Désapprouver',
        unapproveReport: 'Désapprouver le rapport',
        headsUp: 'Attention !',
        unapproveWithIntegrationWarning: ({accountingIntegration}: UnapproveWithIntegrationWarningParams) =>
            `Ce rapport a déjà été exporté vers ${accountingIntegration}. Le modifier pourrait entraîner des incohérences de données. Êtes-vous sûr de vouloir désapprouver ce rapport ?`,
        reimbursable: 'remboursable',
        nonReimbursable: 'non-remboursable',
        bookingPending: 'Cette réservation est en attente',
        bookingPendingDescription: "Cette réservation est en attente car elle n'a pas encore été payée.",
        bookingArchived: 'Cette réservation est archivée',
        bookingArchivedDescription: 'Cette réservation est archivée car la date du voyage est passée. Ajoutez une dépense pour le montant final si nécessaire.',
        attendees: 'Participants',
        whoIsYourAccountant: 'Qui est votre comptable ?',
        paymentComplete: 'Paiement effectué',
        time: 'Temps',
        startDate: 'Date de début',
        endDate: 'Date de fin',
        startTime: 'Heure de début',
        endTime: 'Heure de fin',
        deleteSubrate: 'Supprimer le sous-taux',
        deleteSubrateConfirmation: 'Êtes-vous sûr de vouloir supprimer ce sous-taux ?',
        quantity: 'Quantité',
        subrateSelection: 'Sélectionnez un sous-taux et entrez une quantité.',
        qty: 'Qté',
        firstDayText: () => ({
            one: `Premier jour : 1 heure`,
            other: (count: number) => `Premier jour : ${count.toFixed(2)} heures`,
        }),
        lastDayText: () => ({
            one: `Dernier jour : 1 heure`,
            other: (count: number) => `Dernier jour : ${count.toFixed(2)} heures`,
        }),
        tripLengthText: () => ({
            one: `Voyage : 1 journée complète`,
            other: (count: number) => `Voyage : ${count} jours complets`,
        }),
        dates: 'Dates',
        rates: 'Tarifs',
        submitsTo: ({name}: SubmitsToParams) => `Soumet à ${name}`,
        moveExpenses: () => ({one: 'Déplacer la dépense', other: 'Déplacer les dépenses'}),
    },
    share: {
        shareToExpensify: 'Partager sur Expensify',
        messageInputLabel: 'Message',
    },
    notificationPreferencesPage: {
        header: 'Préférences de notification',
        label: 'Me notifier des nouveaux messages',
        notificationPreferences: {
            always: 'Immédiatement',
            daily: 'Quotidiennement',
            mute: 'Muet',
            hidden: 'Hidden',
        },
    },
    loginField: {
        numberHasNotBeenValidated: "Le numéro n'a pas été validé. Cliquez sur le bouton pour renvoyer le lien de validation par SMS.",
        emailHasNotBeenValidated: "L'e-mail n'a pas été validé. Cliquez sur le bouton pour renvoyer le lien de validation par SMS.",
    },
    avatarWithImagePicker: {
        uploadPhoto: 'Télécharger une photo',
        removePhoto: 'Supprimer la photo',
        editImage: 'Modifier la photo',
        viewPhoto: 'Voir la photo',
        imageUploadFailed: "Échec du téléchargement de l'image",
        deleteWorkspaceError: "Désolé, un problème inattendu est survenu lors de la suppression de l'avatar de votre espace de travail.",
        sizeExceeded: ({maxUploadSizeInMB}: SizeExceededParams) => `L'image sélectionnée dépasse la taille maximale de téléchargement de ${maxUploadSizeInMB} Mo.`,
        resolutionConstraints: ({minHeightInPx, minWidthInPx, maxHeightInPx, maxWidthInPx}: ResolutionConstraintsParams) =>
            `Veuillez télécharger une image de taille supérieure à ${minHeightInPx}x${minWidthInPx} pixels et inférieure à ${maxHeightInPx}x${maxWidthInPx} pixels.`,
        notAllowedExtension: ({allowedExtensions}: NotAllowedExtensionParams) => `La photo de profil doit être l'un des types suivants : ${allowedExtensions.join(', ')}.`,
    },
    modal: {
        backdropLabel: 'Toile de fond du modal',
    },
    profilePage: {
        profile: 'Profil',
        preferredPronouns: 'Pronoms préférés',
        selectYourPronouns: 'Sélectionnez vos pronoms',
        selfSelectYourPronoun: 'Sélectionnez votre pronom vous-même',
        emailAddress: 'Adresse e-mail',
        setMyTimezoneAutomatically: 'Définir mon fuseau horaire automatiquement',
        timezone: 'Fuseau horaire',
        invalidFileMessage: 'Fichier invalide. Veuillez essayer une autre image.',
        avatarUploadFailureMessage: "Une erreur s'est produite lors du téléchargement de l'avatar. Veuillez réessayer.",
        online: 'En ligne',
        offline: 'Hors ligne',
        syncing: 'Synchronisation',
        profileAvatar: 'Avatar de profil',
        publicSection: {
            title: 'Public',
            subtitle: 'Ces détails sont affichés sur votre profil public. Tout le monde peut les voir.',
        },
        privateSection: {
            title: 'Privé',
            subtitle: 'Ces détails sont utilisés pour les voyages et les paiements. Ils ne sont jamais affichés sur votre profil public.',
        },
    },
    securityPage: {
        title: 'Options de sécurité',
        subtitle: "Activez l'authentification à deux facteurs pour sécuriser votre compte.",
        goToSecurity: 'Retourner à la page de sécurité',
    },
    shareCodePage: {
        title: 'Votre code',
        subtitle: 'Invitez des membres à Expensify en partageant votre code QR personnel ou votre lien de parrainage.',
    },
    pronounsPage: {
        pronouns: 'Pronoms',
        isShownOnProfile: 'Vos pronoms sont affichés sur votre profil.',
        placeholderText: 'Recherchez pour voir les options',
    },
    contacts: {
        contactMethod: 'Méthode de contact',
        contactMethods: 'Méthodes de contact',
        featureRequiresValidate: 'Cette fonctionnalité nécessite que vous validiez votre compte.',
        validateAccount: 'Validez votre compte',
        helpTextBeforeEmail: 'Ajoutez plus de moyens pour que les gens vous trouvent, et transférez les reçus à',
        helpTextAfterEmail: 'depuis plusieurs adresses e-mail.',
        pleaseVerify: 'Veuillez vérifier cette méthode de contact',
        getInTouch: 'Chaque fois que nous devons vous contacter, nous utiliserons cette méthode de contact.',
        enterMagicCode: ({contactMethod}: EnterMagicCodeParams) => `Veuillez entrer le code magique envoyé à ${contactMethod}. Il devrait arriver dans une minute ou deux.`,
        setAsDefault: 'Définir par défaut',
        yourDefaultContactMethod:
            "C'est votre méthode de contact par défaut actuelle. Avant de pouvoir la supprimer, vous devez choisir une autre méthode de contact et cliquer sur « Définir par défaut ».",
        removeContactMethod: 'Supprimer la méthode de contact',
        removeAreYouSure: 'Êtes-vous sûr de vouloir supprimer ce moyen de contact ? Cette action est irréversible.',
        failedNewContact: "Échec de l'ajout de ce moyen de contact.",
        genericFailureMessages: {
            requestContactMethodValidateCode: "Échec de l'envoi d'un nouveau code magique. Veuillez patienter un peu et réessayer.",
            validateSecondaryLogin: 'Code magique incorrect ou invalide. Veuillez réessayer ou demander un nouveau code.',
            deleteContactMethod: "Échec de la suppression de la méthode de contact. Veuillez contacter Concierge pour obtenir de l'aide.",
            setDefaultContactMethod: "Échec de la définition d'une nouvelle méthode de contact par défaut. Veuillez contacter Concierge pour obtenir de l'aide.",
            addContactMethod: "Échec de l'ajout de ce moyen de contact. Veuillez contacter Concierge pour obtenir de l'aide.",
            enteredMethodIsAlreadySubmitted: 'Cette méthode de contact existe déjà',
            passwordRequired: 'mot de passe requis.',
            contactMethodRequired: 'La méthode de contact est requise',
            invalidContactMethod: 'Méthode de contact invalide',
        },
        newContactMethod: 'Nouvelle méthode de contact',
        goBackContactMethods: 'Revenir aux méthodes de contact',
    },
    // cspell:disable
    pronouns: {
        coCos: 'Co / Cos',
        eEyEmEir: 'E / Ey / Em / Eir',
        faeFaer: 'Fae / Faer',
        heHimHis: 'Il / Lui / Son',
        heHimHisTheyThemTheirs: 'Il / Lui / Son / Ils / Eux / Leurs',
        sheHerHers: 'Elle / Elle / Sa',
        sheHerHersTheyThemTheirs: 'Elle / Elle / Sienne / Iel / Iel / Leur',
        merMers: 'Mer / Mers',
        neNirNirs: 'Ne / Nir / Nirs',
        neeNerNers: 'Nee / Ner / Ners',
        perPers: 'Par / Pers',
        theyThemTheirs: 'Ils / Elles / Leurs',
        thonThons: 'Thon / Thons',
        veVerVis: 'Aller / Voir / Vue',
        viVir: 'Vi / Vir',
        xeXemXyr: 'Xe / Xem / Xyr',
        zeZieZirHir: 'Ze / Zie / Zir / Hir',
        zeHirHirs: 'Ze / Hir',
        callMeByMyName: 'Appelle-moi par mon nom',
    },
    // cspell:enable
    displayNamePage: {
        headerTitle: "Nom d'affichage",
        isShownOnProfile: "Votre nom d'affichage est affiché sur votre profil.",
    },
    timezonePage: {
        timezone: 'Fuseau horaire',
        isShownOnProfile: 'Votre fuseau horaire est affiché sur votre profil.',
        getLocationAutomatically: 'Déterminer automatiquement votre emplacement',
    },
    updateRequiredView: {
        updateRequired: 'Mise à jour requise',
        pleaseInstall: 'Veuillez mettre à jour vers la dernière version de New Expensify.',
        pleaseInstallExpensifyClassic: "Veuillez installer la dernière version d'Expensify.",
        toGetLatestChanges: 'Pour mobile ou ordinateur de bureau, téléchargez et installez la dernière version. Pour le web, actualisez votre navigateur.',
        newAppNotAvailable: "L'application New Expensify n'est plus disponible.",
    },
    initialSettingsPage: {
        about: 'À propos',
        aboutPage: {
            description: "La nouvelle application Expensify est construite par une communauté de développeurs open-source du monde entier. Aidez-nous à construire l'avenir d'Expensify.",
            appDownloadLinks: 'App download links',
            viewKeyboardShortcuts: 'Voir les raccourcis clavier',
            viewTheCode: 'Voir le code',
            viewOpenJobs: "Voir les offres d'emploi ouvertes",
            reportABug: 'Signaler un bug',
            troubleshoot: 'Dépanner',
        },
        appDownloadLinks: {
            android: {
                label: 'Android',
            },
            ios: {
                label: 'iOS',
            },
            desktop: {
                label: 'macOS',
            },
        },
        troubleshoot: {
            clearCacheAndRestart: 'Effacer le cache et redémarrer',
            viewConsole: 'Afficher la console de débogage',
            debugConsole: 'Console de débogage',
            description: "Utilisez les outils ci-dessous pour vous aider à résoudre les problèmes liés à l'expérience Expensify. Si vous rencontrez des problèmes, veuillez",
            submitBug: 'soumettre un bug',
            confirmResetDescription: 'Tous les brouillons de messages non envoyés seront perdus, mais le reste de vos données est en sécurité.',
            resetAndRefresh: 'Réinitialiser et actualiser',
            clientSideLogging: 'Journalisation côté client',
            noLogsToShare: 'Aucun journal à partager',
            useProfiling: 'Utiliser le profilage',
            profileTrace: 'Profil de trace',
            results: 'Résultats',
            releaseOptions: 'Options de publication',
            testingPreferences: 'Préférences de test',
            useStagingServer: 'Utiliser le serveur de staging',
            forceOffline: 'Forcer hors ligne',
            simulatePoorConnection: 'Simuler une mauvaise connexion Internet',
            simulateFailingNetworkRequests: 'Simuler des échecs de requêtes réseau',
            authenticationStatus: "Statut d'authentification",
            deviceCredentials: "Identifiants de l'appareil",
            invalidate: 'Invalider',
            destroy: 'Détruire',
            maskExportOnyxStateData: "Masquer les données sensibles des membres lors de l'exportation de l'état Onyx",
            exportOnyxState: "Exporter l'état Onyx",
            importOnyxState: "Importer l'état Onyx",
            testCrash: 'Test crash',
            resetToOriginalState: "Réinitialiser à l'état d'origine",
            usingImportedState: 'Vous utilisez un état importé. Appuyez ici pour le réinitialiser.',
            debugMode: 'Mode débogage',
            invalidFile: 'Fichier invalide',
            invalidFileDescription: "Le fichier que vous essayez d'importer n'est pas valide. Veuillez réessayer.",
            invalidateWithDelay: 'Invalider avec délai',
            recordTroubleshootData: 'Enregistrement des données de dépannage',
        },
        debugConsole: {
            saveLog: 'Enregistrer le journal',
            shareLog: 'Partager le journal',
            enterCommand: 'Entrer la commande',
            execute: 'Exécuter',
            noLogsAvailable: 'Aucun journal disponible',
            logSizeTooLarge: ({size}: LogSizeParams) =>
                `La taille du journal dépasse la limite de ${size} Mo. Veuillez utiliser "Enregistrer le journal" pour télécharger le fichier journal à la place.`,
            logs: 'Journaux',
            viewConsole: 'Afficher la console',
        },
        security: 'Sécurité',
        signOut: 'Déconnexion',
        restoreStashed: 'Restaurer la connexion mise en attente',
        signOutConfirmationText: 'Vous perdrez toutes les modifications hors ligne si vous vous déconnectez.',
        versionLetter: 'v',
        readTheTermsAndPrivacy: {
            phrase1: 'Lire le',
            phrase2: "Conditions d'utilisation",
            phrase3: 'et',
            phrase4: 'Confidentialité',
        },
        help: 'Aide',
        accountSettings: 'Paramètres du compte',
        account: 'Compte',
        general: 'Général',
    },
    closeAccountPage: {
        closeAccount: 'Fermer le compte',
        reasonForLeavingPrompt: 'Nous serions désolés de vous voir partir ! Pourriez-vous nous dire pourquoi, afin que nous puissions nous améliorer ?',
        enterMessageHere: 'Entrez le message ici',
        closeAccountWarning: 'La fermeture de votre compte est irréversible.',
        closeAccountPermanentlyDeleteData: 'Êtes-vous sûr de vouloir supprimer votre compte ? Cela supprimera définitivement toutes les dépenses en cours.',
        enterDefaultContactToConfirm: 'Veuillez entrer votre méthode de contact par défaut pour confirmer que vous souhaitez fermer votre compte. Votre méthode de contact par défaut est :',
        enterDefaultContact: 'Entrez votre méthode de contact par défaut',
        defaultContact: 'Méthode de contact par défaut :',
        enterYourDefaultContactMethod: 'Veuillez entrer votre méthode de contact par défaut pour clôturer votre compte.',
    },
    mergeAccountsPage: {
        mergeAccount: 'Fusionner les comptes',
        accountDetails: {
            accountToMergeInto: 'Entrez le compte dans lequel vous souhaitez fusionner',
            notReversibleConsent: "Je comprends que cela n'est pas réversible",
        },
        accountValidate: {
            confirmMerge: 'Êtes-vous sûr de vouloir fusionner les comptes ?',
            lossOfUnsubmittedData: `La fusion de vos comptes est irréversible et entraînera la perte de toutes les dépenses non soumises pour`,
            enterMagicCode: `Pour continuer, veuillez entrer le code magique envoyé à`,
            errors: {
                incorrectMagicCode: 'Code magique incorrect ou invalide. Veuillez réessayer ou demander un nouveau code.',
                fallback: 'Un problème est survenu. Veuillez réessayer plus tard.',
            },
        },
        mergeSuccess: {
            accountsMerged: 'Comptes fusionnés !',
            successfullyMergedAllData: {
                beforeFirstEmail: `Vous avez fusionné avec succès toutes les données de`,
                beforeSecondEmail: `en`,
                afterSecondEmail: `. À l'avenir, vous pouvez utiliser l'un ou l'autre identifiant pour ce compte.`,
            },
        },
        mergePendingSAML: {
            weAreWorkingOnIt: 'Nous y travaillons',
            limitedSupport: 'Nous ne prenons pas encore en charge la fusion des comptes sur New Expensify. Veuillez effectuer cette action sur Expensify Classic à la place.',
            reachOutForHelp: {
                beforeLink: "N'hésitez pas à",
                linkText: 'contactez Concierge',
                afterLink: 'si vous avez des questions !',
            },
            goToExpensifyClassic: 'Aller à Expensify Classic',
        },
        mergeFailureSAMLDomainControl: {
            beforeFirstEmail: 'Vous ne pouvez pas fusionner',
            beforeDomain: "parce que c'est contrôlé par",
            afterDomain: ". S'il vous plaît",
            linkText: 'contactez Concierge',
            afterLink: 'pour assistance.',
        },
        mergeFailureSAMLAccount: {
            beforeEmail: 'Vous ne pouvez pas fusionner',
            afterEmail: "dans d'autres comptes car votre administrateur de domaine l'a défini comme votre identifiant principal. Veuillez plutôt fusionner d'autres comptes avec celui-ci.",
        },
        mergeFailure2FA: {
            oldAccount2FAEnabled: {
                beforeFirstEmail: 'Vous ne pouvez pas fusionner les comptes car',
                beforeSecondEmail: "a activé l'authentification à deux facteurs (2FA). Veuillez désactiver la 2FA pour",
                afterSecondEmail: 'et réessayez.',
            },
            learnMore: 'En savoir plus sur la fusion des comptes.',
        },
        mergeFailureAccountLocked: {
            beforeEmail: 'Vous ne pouvez pas fusionner',
            afterEmail: "parce qu'il est verrouillé. Veuillez",
            linkText: 'contactez Concierge',
            afterLink: `pour assistance.`,
        },
        mergeFailureUncreatedAccount: {
            noExpensifyAccount: {
                beforeEmail: 'Vous ne pouvez pas fusionner les comptes car',
                afterEmail: "n'a pas de compte Expensify.",
            },
            addContactMethod: {
                beforeLink: "S'il vous plaît",
                linkText: 'ajoutez-le comme méthode de contact',
                afterLink: 'au lieu.',
            },
        },
        mergeFailureSmartScannerAccount: {
            beforeEmail: 'Vous ne pouvez pas fusionner',
            afterEmail: "dans d'autres comptes. Veuillez fusionner les autres comptes avec celui-ci à la place.",
        },
        mergeFailureInvoicedAccount: {
            beforeEmail: 'Vous ne pouvez pas fusionner',
            afterEmail: "dans d'autres comptes car c'est le propriétaire de facturation d'un compte facturé. Veuillez plutôt fusionner d'autres comptes avec celui-ci.",
        },
        mergeFailureTooManyAttempts: {
            heading: 'Réessayez plus tard',
            description: 'Il y a eu trop de tentatives de fusion de comptes. Veuillez réessayer plus tard.',
        },
        mergeFailureUnvalidatedAccount: {
            description: "Vous ne pouvez pas fusionner avec d'autres comptes car il n'est pas validé. Veuillez valider le compte et réessayer.",
        },
        mergeFailureSelfMerge: {
            description: 'Vous ne pouvez pas fusionner un compte avec lui-même.',
        },
        mergeFailureGenericHeading: 'Impossible de fusionner les comptes',
    },
    lockAccountPage: {
        reportSuspiciousActivity: 'Signaler une activité suspecte',
        lockAccount: 'Verrouiller le compte',
        unlockAccount: 'Déverrouiller le compte',
        compromisedDescription:
            "Vous remarquez quelque chose d'inhabituel ? Signalez-le pour verrouiller immédiatement votre compte, bloquer les transactions Expensify Card et empêcher toute modification.",
        domainAdminsDescription: "Pour les administrateurs de domaine : cela suspend aussi l'activité de la carte Expensify et les actions d'administration sur vos domaines.",
        areYouSure: 'Êtes-vous sûr de vouloir verrouiller votre compte Expensify ?',
        ourTeamWill: "Notre équipe enquêtera et supprimera tout accès non autorisé. Pour retrouver l'accès, vous devrez collaborer avec Concierge.",
    },
    failedToLockAccountPage: {
        failedToLockAccount: 'Échec du verrouillage du compte',
        failedToLockAccountDescription: `Nous n'avons pas pu verrouiller votre compte. Veuillez discuter avec Concierge pour résoudre ce problème.`,
        chatWithConcierge: 'Discuter avec Concierge',
    },
    unlockAccountPage: {
        accountLocked: 'Compte verrouillé',
        yourAccountIsLocked: 'Votre compte est verrouillé',
        chatToConciergeToUnlock: 'Discutez avec Concierge pour résoudre les problèmes de sécurité et débloquer votre compte.',
        chatWithConcierge: 'Discuter avec Concierge',
    },
    passwordPage: {
        changePassword: 'Changer le mot de passe',
        changingYourPasswordPrompt: 'Changer votre mot de passe mettra à jour votre mot de passe pour vos comptes Expensify.com et New Expensify.',
        currentPassword: 'Mot de passe actuel',
        newPassword: 'Nouveau mot de passe',
        newPasswordPrompt:
            'Votre nouveau mot de passe doit être différent de votre ancien mot de passe et contenir au moins 8 caractères, 1 lettre majuscule, 1 lettre minuscule et 1 chiffre.',
    },
    twoFactorAuth: {
        headerTitle: 'Authentification à deux facteurs',
        twoFactorAuthEnabled: 'Authentification à deux facteurs activée',
        whatIsTwoFactorAuth:
            "L'authentification à deux facteurs (2FA) aide à sécuriser votre compte. Lors de la connexion, vous devrez entrer un code généré par votre application d'authentification préférée.",
        disableTwoFactorAuth: "Désactiver l'authentification à deux facteurs",
        explainProcessToRemove: "Pour désactiver l'authentification à deux facteurs (2FA), veuillez entrer un code valide depuis votre application d'authentification.",
        disabled: "L'authentification à deux facteurs est maintenant désactivée",
        noAuthenticatorApp: "Vous n'aurez plus besoin d'une application d'authentification pour vous connecter à Expensify.",
        stepCodes: 'Codes de récupération',
        keepCodesSafe: 'Gardez ces codes de récupération en sécurité !',
        codesLoseAccess:
            "Si vous perdez l'accès à votre application d'authentification et n'avez pas ces codes, vous perdrez l'accès à votre compte.\n\nRemarque : La configuration de l'authentification à deux facteurs vous déconnectera de toutes les autres sessions actives.",
        errorStepCodes: 'Veuillez copier ou télécharger les codes avant de continuer.',
        stepVerify: 'Vérifier',
        scanCode: 'Scannez le code QR en utilisant votre',
        authenticatorApp: "application d'authentification",
        addKey: "Ou ajoutez cette clé secrète à votre application d'authentification :",
        enterCode: "Ensuite, entrez le code à six chiffres généré par votre application d'authentification.",
        stepSuccess: 'Terminé',
        enabled: 'Authentification à deux facteurs activée',
        congrats: 'Félicitations ! Vous avez maintenant cette sécurité supplémentaire.',
        copy: 'Copier',
        disable: 'Désactiver',
        enableTwoFactorAuth: "Activer l'authentification à deux facteurs",
        pleaseEnableTwoFactorAuth: "Veuillez activer l'authentification à deux facteurs.",
        twoFactorAuthIsRequiredDescription: "Pour des raisons de sécurité, Xero nécessite une authentification à deux facteurs pour connecter l'intégration.",
        twoFactorAuthIsRequiredForAdminsHeader: 'Authentification à deux facteurs requise',
        twoFactorAuthIsRequiredForAdminsTitle: "Veuillez activer l'authentification à deux facteurs.",
        twoFactorAuthIsRequiredForAdminsDescription:
            "Votre connexion comptable Xero nécessite l'utilisation de l'authentification à deux facteurs. Pour continuer à utiliser Expensify, veuillez l'activer.",
        twoFactorAuthCannotDisable: 'Impossible de désactiver la 2FA',
        twoFactorAuthRequired: "L'authentification à deux facteurs (2FA) est requise pour votre connexion Xero et ne peut pas être désactivée.",
    },
    recoveryCodeForm: {
        error: {
            pleaseFillRecoveryCode: 'Veuillez entrer votre code de récupération',
            incorrectRecoveryCode: 'Code de récupération incorrect. Veuillez réessayer.',
        },
        useRecoveryCode: 'Utiliser le code de récupération',
        recoveryCode: 'Code de récupération',
        use2fa: "Utilisez le code d'authentification à deux facteurs",
    },
    twoFactorAuthForm: {
        error: {
            pleaseFillTwoFactorAuth: "Veuillez entrer votre code d'authentification à deux facteurs",
            incorrect2fa: "Code d'authentification à deux facteurs incorrect. Veuillez réessayer.",
        },
    },
    passwordConfirmationScreen: {
        passwordUpdated: 'Mot de passe mis à jour !',
        allSet: 'Tout est prêt. Gardez votre nouveau mot de passe en sécurité.',
    },
    privateNotes: {
        title: 'Notes privées',
        personalNoteMessage: 'Conservez des notes sur cette discussion ici. Vous êtes la seule personne qui peut ajouter, modifier ou consulter ces notes.',
        sharedNoteMessage: "Conservez des notes sur cette discussion ici. Les employés d'Expensify et les autres membres du domaine team.expensify.com peuvent consulter ces notes.",
        composerLabel: 'Notes',
        myNote: 'Ma note',
        error: {
            genericFailureMessage: "Les notes privées n'ont pas pu être enregistrées.",
        },
    },
    billingCurrency: {
        error: {
            securityCode: 'Veuillez entrer un code de sécurité valide',
        },
        securityCode: 'Code de sécurité',
        changeBillingCurrency: 'Changer la devise de facturation',
        changePaymentCurrency: 'Changer la devise de paiement',
        paymentCurrency: 'Devise de paiement',
        paymentCurrencyDescription: 'Sélectionnez une devise standardisée à laquelle toutes les dépenses personnelles doivent être converties',
        note: 'Remarque : Changer votre devise de paiement peut affecter le montant que vous paierez pour Expensify. Consultez notre',
        noteLink: 'page de tarification',
        noteDetails: 'pour plus de détails.',
    },
    addDebitCardPage: {
        addADebitCard: 'Ajouter une carte de débit',
        nameOnCard: 'Nom sur la carte',
        debitCardNumber: 'Numéro de carte de débit',
        expiration: "Date d'expiration",
        expirationDate: 'MMYY',
        cvv: 'CVV',
        billingAddress: 'Adresse de facturation',
        growlMessageOnSave: 'Votre carte de débit a été ajoutée avec succès',
        expensifyPassword: 'Mot de passe Expensify',
        error: {
            invalidName: 'Le nom ne peut contenir que des lettres',
            addressZipCode: 'Veuillez entrer un code postal valide',
            debitCardNumber: 'Veuillez saisir un numéro de carte de débit valide',
            expirationDate: "Veuillez sélectionner une date d'expiration valide",
            securityCode: 'Veuillez entrer un code de sécurité valide',
            addressStreet: "Veuillez entrer une adresse de facturation valide qui n'est pas une boîte postale.",
            addressState: 'Veuillez sélectionner un état',
            addressCity: 'Veuillez entrer une ville',
            genericFailureMessage: "Une erreur s'est produite lors de l'ajout de votre carte. Veuillez réessayer.",
            password: 'Veuillez entrer votre mot de passe Expensify',
        },
    },
    addPaymentCardPage: {
        addAPaymentCard: 'Ajouter une carte de paiement',
        nameOnCard: 'Nom sur la carte',
        paymentCardNumber: 'Numéro de carte',
        expiration: "Date d'expiration",
        expirationDate: 'MMYY',
        cvv: 'CVV',
        billingAddress: 'Adresse de facturation',
        growlMessageOnSave: 'Votre carte de paiement a été ajoutée avec succès',
        expensifyPassword: 'Mot de passe Expensify',
        error: {
            invalidName: 'Le nom ne peut contenir que des lettres',
            addressZipCode: 'Veuillez entrer un code postal valide',
            paymentCardNumber: 'Veuillez entrer un numéro de carte valide',
            expirationDate: "Veuillez sélectionner une date d'expiration valide",
            securityCode: 'Veuillez entrer un code de sécurité valide',
            addressStreet: "Veuillez entrer une adresse de facturation valide qui n'est pas une boîte postale.",
            addressState: 'Veuillez sélectionner un état',
            addressCity: 'Veuillez entrer une ville',
            genericFailureMessage: "Une erreur s'est produite lors de l'ajout de votre carte. Veuillez réessayer.",
            password: 'Veuillez entrer votre mot de passe Expensify',
        },
    },
    walletPage: {
        balance: 'Solde',
        paymentMethodsTitle: 'Méthodes de paiement',
        setDefaultConfirmation: 'Définir comme méthode de paiement par défaut',
        setDefaultSuccess: 'Méthode de paiement par défaut définie !',
        deleteAccount: 'Supprimer le compte',
        deleteConfirmation: 'Êtes-vous sûr de vouloir supprimer ce compte ?',
        error: {
            notOwnerOfBankAccount: "Une erreur s'est produite lors de la définition de ce compte bancaire comme méthode de paiement par défaut.",
            invalidBankAccount: 'Ce compte bancaire est temporairement suspendu',
            notOwnerOfFund: "Une erreur s'est produite lors de la définition de cette carte comme votre méthode de paiement par défaut.",
            setDefaultFailure: "Un problème est survenu. Veuillez discuter avec Concierge pour obtenir de l'aide supplémentaire.",
        },
        addBankAccountFailure: "Une erreur inattendue s'est produite lors de l'ajout de votre compte bancaire. Veuillez réessayer.",
        getPaidFaster: 'Soyez payé plus rapidement',
        addPaymentMethod: "Ajoutez un mode de paiement pour envoyer et recevoir des paiements directement dans l'application.",
        getPaidBackFaster: 'Soyez remboursé plus rapidement',
        secureAccessToYourMoney: 'Accédez à votre argent en toute sécurité',
        receiveMoney: "Recevez de l'argent dans votre devise locale",
        expensifyWallet: 'Expensify Wallet (Bêta)',
        sendAndReceiveMoney: "Envoyez et recevez de l'argent avec des amis. Comptes bancaires américains uniquement.",
        enableWallet: 'Activer le portefeuille',
        addBankAccountToSendAndReceive: 'Soyez remboursé pour les dépenses que vous soumettez à un espace de travail.',
        addBankAccount: 'Ajouter un compte bancaire',
        assignedCards: 'Cartes assignées',
        assignedCardsDescription: "Ce sont des cartes attribuées par un administrateur d'espace de travail pour gérer les dépenses de l'entreprise.",
        expensifyCard: 'Expensify Card',
        walletActivationPending: 'Nous examinons vos informations. Veuillez revenir dans quelques minutes !',
        walletActivationFailed: "Malheureusement, votre portefeuille ne peut pas être activé pour le moment. Veuillez discuter avec Concierge pour obtenir de l'aide supplémentaire.",
        addYourBankAccount: 'Ajoutez votre compte bancaire',
        addBankAccountBody: "Connectons votre compte bancaire à Expensify pour qu'il soit plus facile que jamais d'envoyer et de recevoir des paiements directement dans l'application.",
        chooseYourBankAccount: 'Choisissez votre compte bancaire',
        chooseAccountBody: 'Assurez-vous de sélectionner le bon.',
        confirmYourBankAccount: 'Confirmez votre compte bancaire',
    },
    cardPage: {
        expensifyCard: 'Expensify Card',
        expensifyTravelCard: 'Carte de Voyage Expensify',
        availableSpend: 'Limite restante',
        smartLimit: {
            name: 'Limite intelligent',
            title: ({formattedLimit}: ViolationsOverLimitParams) =>
                `Vous pouvez dépenser jusqu'à ${formattedLimit} avec cette carte, et la limite sera réinitialisée au fur et à mesure que vos dépenses soumises sont approuvées.`,
        },
        fixedLimit: {
            name: 'Limite fixe',
            title: ({formattedLimit}: ViolationsOverLimitParams) => `Vous pouvez dépenser jusqu'à ${formattedLimit} avec cette carte, puis elle sera désactivée.`,
        },
        monthlyLimit: {
            name: 'Limite mensuel',
            title: ({formattedLimit}: ViolationsOverLimitParams) =>
                `Vous pouvez dépenser jusqu'à ${formattedLimit} sur cette carte par mois. La limite sera réinitialisée le 1er jour de chaque mois calendaire.`,
        },
        virtualCardNumber: 'Numéro de carte virtuelle',
        travelCardCvv: 'CVV de la carte de voyage',
        physicalCardNumber: 'Numéro de carte physique',
        getPhysicalCard: 'Obtenir une carte physique',
        reportFraud: 'Signaler une fraude à la carte virtuelle',
        reportTravelFraud: 'Signaler une fraude à la carte de voyage',
        reviewTransaction: 'Examiner la transaction',
        suspiciousBannerTitle: 'Transaction suspecte',
        suspiciousBannerDescription: 'Nous avons remarqué des transactions suspectes sur votre carte. Appuyez ci-dessous pour les examiner.',
        cardLocked: 'Votre carte est temporairement bloquée pendant que notre équipe examine le compte de votre entreprise.',
        cardDetails: {
            cardNumber: 'Numéro de carte virtuelle',
            expiration: 'Expiration',
            cvv: 'CVV',
            address: 'Adresse',
            revealDetails: 'Révéler les détails',
            revealCvv: 'Révéler le CVV',
            copyCardNumber: 'Copier le numéro de carte',
            updateAddress: "Mettre à jour l'adresse",
        },
        cardAddedToWallet: ({platform}: {platform: 'Google' | 'Apple'}) => `Ajouté au portefeuille ${platform}`,
        cardDetailsLoadingFailure: "Une erreur s'est produite lors du chargement des détails de la carte. Veuillez vérifier votre connexion Internet et réessayer.",
        validateCardTitle: "Assurons-nous que c'est bien vous",
        enterMagicCode: ({contactMethod}: EnterMagicCodeParams) =>
            `Veuillez entrer le code magique envoyé à ${contactMethod} pour voir les détails de votre carte. Il devrait arriver dans une minute ou deux.`,
    },
    workflowsPage: {
        workflowTitle: 'Dépenser',
        workflowDescription: "Configurez un flux de travail dès que la dépense survient, y compris l'approbation et le paiement.",
        delaySubmissionTitle: 'Retarder les soumissions',
        delaySubmissionDescription:
            'Choisissez un calendrier personnalisé pour soumettre les dépenses, ou laissez cette option désactivée pour des mises à jour en temps réel sur les dépenses.',
        submissionFrequency: 'Fréquence de soumission',
        submissionFrequencyDateOfMonth: 'Date du mois',
        addApprovalsTitle: 'Ajouter des approbations',
        addApprovalButton: "Ajouter un flux de travail d'approbation",
        addApprovalTip: "Ce flux de travail par défaut s'applique à tous les membres, sauf si un flux de travail plus spécifique existe.",
        approver: 'Approbateur',
        connectBankAccount: 'Connecter un compte bancaire',
        addApprovalsDescription: "Exiger une approbation supplémentaire avant d'autoriser un paiement.",
        makeOrTrackPaymentsTitle: 'Effectuer ou suivre des paiements',
        makeOrTrackPaymentsDescription: 'Ajoutez un payeur autorisé pour les paiements effectués dans Expensify ou suivez les paiements effectués ailleurs.',
        editor: {
            submissionFrequency: 'Choisissez combien de temps Expensify doit attendre avant de partager les dépenses sans erreur.',
        },
        frequencyDescription: 'Choisissez la fréquence à laquelle vous souhaitez que les dépenses soient soumises automatiquement, ou faites-le manuellement.',
        frequencies: {
            instant: 'Instantané',
            weekly: 'Hebdomadaire',
            monthly: 'Mensuel',
            twiceAMonth: 'Deux fois par mois',
            byTrip: 'Par voyage',
            manually: 'Manuellement',
            daily: 'Quotidiennement',
            lastDayOfMonth: 'Dernier jour du mois',
            lastBusinessDayOfMonth: 'Dernier jour ouvrable du mois',
            ordinals: {
                one: 'st',
                two: 'nd',
                few: 'rd',
                other: 'th',
                /* eslint-disable @typescript-eslint/naming-convention */
                '1': 'Premier',
                '2': 'Deuxième',
                '3': 'Troisième',
                '4': 'Quatrième',
                '5': 'Cinquième',
                '6': 'Sixième',
                '7': 'Septième',
                '8': 'Huitième',
                '9': 'Neuvième',
                '10': 'Dixième',
                /* eslint-enable @typescript-eslint/naming-convention */
            },
        },
        approverInMultipleWorkflows: "Ce membre appartient déjà à un autre flux de travail d'approbation. Toute mise à jour ici sera également reflétée là-bas.",
        approverCircularReference: ({name1, name2}: ApprovalWorkflowErrorParams) =>
            `<strong>${name1}</strong> approuve déjà les rapports à <strong>${name2}</strong>. Veuillez choisir un autre approbateur pour éviter un flux de travail circulaire.`,
        emptyContent: {
            title: 'Aucun membre à afficher',
            expensesFromSubtitle: "Tous les membres de l'espace de travail appartiennent déjà à un flux de travail d'approbation existant.",
            approverSubtitle: 'Tous les approbateurs appartiennent à un flux de travail existant.',
        },
    },
    workflowsDelayedSubmissionPage: {
        autoReportingErrorMessage: "La soumission retardée n'a pas pu être modifiée. Veuillez réessayer ou contacter le support.",
        autoReportingFrequencyErrorMessage: "La fréquence de soumission n'a pas pu être modifiée. Veuillez réessayer ou contacter le support.",
        monthlyOffsetErrorMessage: "La fréquence mensuelle n'a pas pu être modifiée. Veuillez réessayer ou contacter le support.",
    },
    workflowsCreateApprovalsPage: {
        title: 'Confirmer',
        header: "Ajoutez plus d'approbateurs et confirmez.",
        additionalApprover: 'Approbateur supplémentaire',
        submitButton: 'Ajouter un flux de travail',
    },
    workflowsEditApprovalsPage: {
        title: "Modifier le flux de travail d'approbation",
        deleteTitle: "Supprimer le flux de travail d'approbation",
        deletePrompt: "Êtes-vous sûr de vouloir supprimer ce flux de travail d'approbation ? Tous les membres suivront ensuite le flux de travail par défaut.",
    },
    workflowsExpensesFromPage: {
        title: 'Dépenses de',
        header: 'Lorsque les membres suivants soumettent des dépenses :',
    },
    workflowsApproverPage: {
        genericErrorMessage: "L'approbateur n'a pas pu être modifié. Veuillez réessayer ou contacter le support.",
        header: 'Envoyer à ce membre pour approbation :',
    },
    workflowsPayerPage: {
        title: 'Payeur autorisé',
        genericErrorMessage: "Le payeur autorisé n'a pas pu être modifié. Veuillez réessayer.",
        admins: 'Admins',
        payer: 'Payer',
        paymentAccount: 'Compte de paiement',
    },
    reportFraudPage: {
        title: 'Signaler une fraude à la carte virtuelle',
        description:
            'Si les détails de votre carte virtuelle ont été volés ou compromis, nous désactiverons définitivement votre carte existante et vous fournirons une nouvelle carte virtuelle et un nouveau numéro.',
        deactivateCard: 'Désactiver la carte',
        reportVirtualCardFraud: 'Signaler une fraude à la carte virtuelle',
    },
    reportFraudConfirmationPage: {
        title: 'Fraude à la carte signalée',
        description:
            'Nous avons désactivé votre carte existante de façon permanente. Lorsque vous reviendrez pour consulter les détails de votre carte, une nouvelle carte virtuelle sera disponible.',
        buttonText: 'Compris, merci !',
    },
    activateCardPage: {
        activateCard: 'Activer la carte',
        pleaseEnterLastFour: 'Veuillez entrer les quatre derniers chiffres de votre carte.',
        activatePhysicalCard: 'Activer la carte physique',
        error: {
            thatDidNotMatch: 'Cela ne correspondait pas aux 4 derniers chiffres de votre carte. Veuillez réessayer.',
            throttled:
                'Vous avez saisi incorrectement les 4 derniers chiffres de votre carte Expensify trop de fois. Si vous êtes sûr que les chiffres sont corrects, veuillez contacter Concierge pour résoudre le problème. Sinon, réessayez plus tard.',
        },
    },
    getPhysicalCard: {
        header: 'Obtenir une carte physique',
        nameMessage: 'Entrez votre prénom et votre nom, car ils seront affichés sur votre carte.',
        legalName: 'Nom légal',
        legalFirstName: 'Prénom légal',
        legalLastName: 'Nom de famille légal',
        phoneMessage: 'Entrez votre numéro de téléphone.',
        phoneNumber: 'Numéro de téléphone',
        address: 'Adresse',
        addressMessage: 'Entrez votre adresse de livraison.',
        streetAddress: 'Adresse postale',
        city: 'Ville',
        state: 'État',
        zipPostcode: 'Code postal',
        country: 'Pays',
        confirmMessage: 'Veuillez confirmer vos informations ci-dessous.',
        estimatedDeliveryMessage: 'Votre carte physique arrivera dans 2 à 3 jours ouvrables.',
        next: 'Suivant',
        getPhysicalCard: 'Obtenir une carte physique',
        shipCard: "Carte d'expédition",
    },
    transferAmountPage: {
        transfer: ({amount}: TransferParams) => `Transfer${amount ? ` ${amount}` : ''}`,
        instant: 'Instantané (carte de débit)',
        instantSummary: ({rate, minAmount}: InstantSummaryParams) => `${rate}% de frais (${minAmount} minimum)`,
        ach: '1 à 3 jours ouvrables (Compte bancaire)',
        achSummary: 'Pas de frais',
        whichAccount: 'Quel compte ?',
        fee: 'Frais',
        transferSuccess: 'Transfert réussi !',
        transferDetailBankAccount: 'Votre argent devrait arriver dans les 1 à 3 jours ouvrables.',
        transferDetailDebitCard: 'Votre argent devrait arriver immédiatement.',
        failedTransfer: "Votre solde n'est pas entièrement réglé. Veuillez transférer vers un compte bancaire.",
        notHereSubTitle: 'Veuillez transférer votre solde depuis la page du portefeuille.',
        goToWallet: 'Aller au Portefeuille',
    },
    chooseTransferAccountPage: {
        chooseAccount: 'Choisir un compte',
    },
    paymentMethodList: {
        addPaymentMethod: 'Ajouter un mode de paiement',
        addNewDebitCard: 'Ajouter une nouvelle carte de débit',
        addNewBankAccount: 'Ajouter un nouveau compte bancaire',
        accountLastFour: 'Se terminant par',
        cardLastFour: 'Carte se terminant par',
        addFirstPaymentMethod: "Ajoutez un mode de paiement pour envoyer et recevoir des paiements directement dans l'application.",
        defaultPaymentMethod: 'Par défaut',
    },
    preferencesPage: {
        appSection: {
            title: "Préférences de l'application",
        },
        testSection: {
            title: 'Tester les préférences',
            subtitle: "Paramètres pour aider à déboguer et tester l'application en staging.",
        },
        receiveRelevantFeatureUpdatesAndExpensifyNews: "Recevez des mises à jour de fonctionnalités pertinentes et des nouvelles d'Expensify",
        muteAllSounds: "Couper tous les sons d'Expensify",
    },
    priorityModePage: {
        priorityMode: 'Mode priorité',
        explainerText: 'Choisissez de #focus sur les discussions non lues et épinglées uniquement, ou affichez tout avec les discussions les plus récentes et épinglées en haut.',
        priorityModes: {
            default: {
                label: 'Plus récent',
                description: 'Afficher toutes les discussions triées par les plus récentes',
            },
            gsd: {
                label: '#focus',
                description: 'Afficher uniquement les non lus triés par ordre alphabétique',
            },
        },
    },
    reportDetailsPage: {
        inWorkspace: ({policyName}: ReportPolicyNameParams) => `dans ${policyName}`,
        generatingPDF: 'Génération du PDF',
        waitForPDF: 'Veuillez patienter pendant que nous générons le PDF',
        errorPDF: "Une erreur s'est produite lors de la tentative de génération de votre PDF.",
        generatedPDF: 'Votre rapport PDF a été généré !',
    },
    reportDescriptionPage: {
        roomDescription: 'Description de la chambre',
        roomDescriptionOptional: 'Description de la salle (facultatif)',
        explainerText: 'Définir une description personnalisée pour la salle.',
    },
    groupChat: {
        lastMemberTitle: 'Attention !',
        lastMemberWarning: 'Puisque vous êtes la dernière personne ici, partir rendra cette discussion inaccessible à tous les membres. Êtes-vous sûr de vouloir partir ?',
        defaultReportName: ({displayName}: ReportArchiveReasonsClosedParams) => `Discussion de groupe de ${displayName}`,
    },
    languagePage: {
        language: 'Langue',
        aiGenerated: 'Les traductions pour cette langue sont générées automatiquement et peuvent contenir des erreurs.',
    },
    themePage: {
        theme: 'Thème',
        themes: {
            dark: {
                label: 'Sombre',
            },
            light: {
                label: 'Lumière',
            },
            system: {
                label: "Utiliser les paramètres de l'appareil",
            },
        },
        chooseThemeBelowOrSync: 'Choisissez un thème ci-dessous ou synchronisez avec les paramètres de votre appareil.',
    },
    termsOfUse: {
        phrase1: 'En vous connectant, vous acceptez les',
        phrase2: "Conditions d'utilisation",
        phrase3: 'et',
        phrase4: 'Confidentialité',
        phrase5: `La transmission d'argent est fournie par ${CONST.WALLET.PROGRAM_ISSUERS.EXPENSIFY_PAYMENTS} (NMLS ID:2017010) conformément à ses`,
        phrase6: 'licences',
    },
    validateCodeForm: {
        magicCodeNotReceived: "Vous n'avez pas reçu de code magique ?",
        enterAuthenticatorCode: "Veuillez entrer votre code d'authentification",
        enterRecoveryCode: 'Veuillez entrer votre code de récupération',
        requiredWhen2FAEnabled: "Requis lorsque l'authentification à deux facteurs est activée",
        requestNewCode: 'Demander un nouveau code dans',
        requestNewCodeAfterErrorOccurred: 'Demander un nouveau code',
        error: {
            pleaseFillMagicCode: 'Veuillez entrer votre code magique',
            incorrectMagicCode: 'Code magique incorrect ou invalide. Veuillez réessayer ou demander un nouveau code.',
            pleaseFillTwoFactorAuth: "Veuillez entrer votre code d'authentification à deux facteurs",
        },
    },
    passwordForm: {
        pleaseFillOutAllFields: 'Veuillez remplir tous les champs',
        pleaseFillPassword: 'Veuillez entrer votre mot de passe',
        pleaseFillTwoFactorAuth: 'Veuillez entrer votre code de double authentification',
        enterYourTwoFactorAuthenticationCodeToContinue: "Entrez votre code d'authentification à deux facteurs pour continuer",
        forgot: 'Oublié ?',
        requiredWhen2FAEnabled: "Requis lorsque l'authentification à deux facteurs est activée",
        error: {
            incorrectPassword: 'Mot de passe incorrect. Veuillez réessayer.',
            incorrectLoginOrPassword: 'Identifiant ou mot de passe incorrect. Veuillez réessayer.',
            incorrect2fa: "Code d'authentification à deux facteurs incorrect. Veuillez réessayer.",
            twoFactorAuthenticationEnabled:
                "Vous avez activé l'authentification à deux facteurs sur ce compte. Veuillez vous connecter en utilisant votre e-mail ou votre numéro de téléphone.",
            invalidLoginOrPassword: 'Identifiant ou mot de passe invalide. Veuillez réessayer ou réinitialiser votre mot de passe.',
            unableToResetPassword:
                "Nous n'avons pas pu changer votre mot de passe. Cela est probablement dû à un lien de réinitialisation de mot de passe expiré dans un ancien e-mail de réinitialisation de mot de passe. Nous vous avons envoyé un nouveau lien par e-mail afin que vous puissiez réessayer. Vérifiez votre boîte de réception et votre dossier de spam ; il devrait arriver dans quelques minutes.",
            noAccess: "Vous n'avez pas accès à cette application. Veuillez ajouter votre nom d'utilisateur GitHub pour obtenir l'accès.",
            accountLocked: 'Votre compte a été verrouillé après trop de tentatives infructueuses. Veuillez réessayer dans 1 heure.',
            fallback: 'Un problème est survenu. Veuillez réessayer plus tard.',
        },
    },
    loginForm: {
        phoneOrEmail: 'Téléphone ou e-mail',
        error: {
            invalidFormatEmailLogin: "L'email saisie est invalide. Veuillez corriger le format et réessayer.",
        },
        cannotGetAccountDetails: 'Impossible de récupérer les détails du compte. Veuillez essayer de vous reconnecter.',
        loginForm: 'Formulaire de connexion',
        notYou: ({user}: NotYouParams) => `Pas ${user} ?`,
    },
    onboarding: {
        welcome: 'Bienvenue !',
        welcomeSignOffTitleManageTeam:
            "Une fois que vous aurez terminé les tâches ci-dessus, nous pourrons explorer davantage de fonctionnalités comme les flux de travail d'approbation et les règles !",
        welcomeSignOffTitle: 'Ravi de vous rencontrer !',
        explanationModal: {
            title: 'Bienvenue sur Expensify',
            description:
                'Une application pour gérer vos dépenses professionnelles et personnelles à la vitesse de la conversation. Essayez-la et faites-nous savoir ce que vous en pensez. Beaucoup plus à venir !',
            secondaryDescription: "Pour revenir à Expensify Classic, il suffit d'appuyer sur votre photo de profil > Aller à Expensify Classic.",
        },
        welcomeVideo: {
            title: 'Bienvenue sur Expensify',
            description: 'Une application pour gérer toutes vos dépenses professionnelles et personnelles dans un chat. Conçue pour votre entreprise, votre équipe et vos amis.',
        },
        getStarted: 'Commencer',
        whatsYourName: 'Quel est votre nom ?',
        peopleYouMayKnow: 'Des personnes que vous connaissez sont déjà ici ! Vérifiez votre e-mail pour les rejoindre.',
        workspaceYouMayJoin: ({domain, email}: WorkspaceYouMayJoin) => `Quelqu'un de ${domain} a déjà créé un espace de travail. Veuillez entrer le code magique envoyé à ${email}.`,
        joinAWorkspace: 'Rejoindre un espace de travail',
        listOfWorkspaces: 'Voici la liste des espaces de travail que vous pouvez rejoindre. Ne vous inquiétez pas, vous pouvez toujours les rejoindre plus tard si vous le préférez.',
        workspaceMemberList: ({employeeCount, policyOwner}: WorkspaceMemberList) => `${employeeCount} membre${employeeCount > 1 ? 's' : ''} • ${policyOwner}`,
        whereYouWork: 'Où travaillez-vous ?',
        errorSelection: 'Sélectionnez une option pour continuer',
        purpose: {
            title: "Que voulez-vous faire aujourd'hui ?",
            errorContinue: 'Veuillez appuyer sur continuer pour commencer la configuration.',
            errorBackButton: "Veuillez terminer les questions de configuration pour commencer à utiliser l'application.",
            [CONST.ONBOARDING_CHOICES.EMPLOYER]: 'Être remboursé par mon employeur',
            [CONST.ONBOARDING_CHOICES.MANAGE_TEAM]: 'Gérer les dépenses de mon équipe',
            [CONST.ONBOARDING_CHOICES.PERSONAL_SPEND]: 'Suivre et budgétiser les dépenses',
            [CONST.ONBOARDING_CHOICES.CHAT_SPLIT]: 'Discutez et partagez les dépenses avec des amis',
            [CONST.ONBOARDING_CHOICES.LOOKING_AROUND]: "Quelque chose d'autre",
        },
        employees: {
            title: "Combien d'employés avez-vous ?",
            [CONST.ONBOARDING_COMPANY_SIZE.MICRO]: '1-10 employés',
            [CONST.ONBOARDING_COMPANY_SIZE.SMALL]: '11-50 employés',
            [CONST.ONBOARDING_COMPANY_SIZE.MEDIUM_SMALL]: '51-100 employés',
            [CONST.ONBOARDING_COMPANY_SIZE.MEDIUM]: '101-1 000 employés',
            [CONST.ONBOARDING_COMPANY_SIZE.LARGE]: 'Plus de 1 000 employés',
        },
        accounting: {
            title: 'Utilisez-vous un logiciel de comptabilité ?',
            none: 'Aucun',
        },
        error: {
            requiredFirstName: 'Veuillez entrer votre prénom pour continuer',
        },
        workEmail: {
            title: 'Quelle est votre adresse e-mail professionnelle ?',
            subtitle: 'Expensify fonctionne mieux lorsque vous connectez votre e-mail professionnel.',
            explanationModal: {
                descriptionOne: 'Transférez à receipts@expensify.com pour numérisation',
                descriptionTwo: 'Rejoignez vos collègues qui utilisent déjà Expensify',
                descriptionThree: "Profitez d'une expérience plus personnalisée",
            },
            addWorkEmail: 'Ajouter un e-mail professionnel',
        },
        workEmailValidation: {
            title: 'Vérifiez votre adresse e-mail professionnelle',
            magicCodeSent: ({workEmail}: WorkEmailResendCodeParams) => `Veuillez entrer le code magique envoyé à ${workEmail}. Il devrait arriver dans une minute ou deux.`,
        },
        workEmailValidationError: {
            publicEmail: "Veuillez entrer une adresse e-mail professionnelle valide provenant d'un domaine privé, par exemple mitch@company.com.",
            offline: "Nous n'avons pas pu ajouter votre e-mail professionnel car vous semblez être hors ligne.",
        },
        mergeBlockScreen: {
            title: "Impossible d'ajouter l'email professionnel",
            subtitle: ({workEmail}: WorkEmailMergingBlockedParams) =>
                `Nous n'avons pas pu ajouter ${workEmail}. Veuillez réessayer plus tard dans les Paramètres ou discuter avec Concierge pour obtenir de l'aide.`,
        },
        tasks: {
            testDriveAdminTask: {
                title: ({testDriveURL}) => `Faites un [essai gratuit](${testDriveURL})`,
                description: ({testDriveURL}) =>
                    `[Faites une visite rapide du produit](${testDriveURL}) pour découvrir pourquoi Expensify est le moyen le plus rapide de gérer vos notes de frais.`,
            },
            testDriveEmployeeTask: {
                title: ({testDriveURL}) => `Faites un [essai gratuit](${testDriveURL})`,
                description: ({testDriveURL}) => `Essayez-nous avec un [essai gratuit](${testDriveURL}) et offrez à votre équipe *3 mois gratuits sur Expensify !*`,
            },
            createTestDriveAdminWorkspaceTask: {
                title: ({workspaceConfirmationLink}) => `[Créez](${workspaceConfirmationLink}) un espace de travail`,
                description: 'Créez un espace de travail et configurez les paramètres avec l’aide de votre spécialiste de configuration !',
            },
            createWorkspaceTask: {
                title: ({workspaceSettingsLink}) => `Créez un [espace de travail](${workspaceSettingsLink})`,
                description: ({workspaceSettingsLink}) =>
                    '*Créez un espace de travail* pour suivre les dépenses, scanner les reçus, discuter, et plus encore.\n\n' +
                    '1. Cliquez sur *Espaces de travail* > *Nouvel espace de travail*.\n\n' +
                    `*Votre nouvel espace est prêt !* [Voir maintenant](${workspaceSettingsLink}).`,
            },
            setupCategoriesTask: {
                title: ({workspaceCategoriesLink}) => `Configurez les [catégories](${workspaceCategoriesLink})`,
                description: ({workspaceCategoriesLink}) =>
                    '*Configurez les catégories* pour que votre équipe puisse coder les dépenses facilement.\n\n' +
                    '1. Cliquez sur *Espaces de travail*.\n' +
                    '3. Sélectionnez votre espace.\n' +
                    '4. Cliquez sur *Catégories*.\n' +
                    '5. Désactivez les catégories inutiles.\n' +
                    '6. Ajoutez vos propres catégories en haut à droite.\n\n' +
                    `[Accéder aux paramètres de catégories](${workspaceCategoriesLink}).\n\n` +
                    `![Configurer les catégories](${CONST.CLOUDFRONT_URL}/videos/walkthrough-categories-v2.mp4)`,
            },
            combinedTrackSubmitExpenseTask: {
                title: 'Soumettre une dépense',
                description:
                    '*Soumettez une dépense* en saisissant un montant ou en scannant un reçu.\n\n' +
                    '1. Cliquez sur le bouton vert *+*.\n' +
                    '2. Choisissez *Créer une dépense*.\n' +
                    '3. Saisissez un montant ou scannez un reçu.\n' +
                    `4. Ajoutez l’email ou numéro de téléphone de votre responsable.\n` +
                    '5. Cliquez sur *Créer*.\n\n' +
                    'Et voilà, c’est fait !',
            },
            adminSubmitExpenseTask: {
                title: 'Soumettre une dépense',
                description:
                    '*Soumettez une dépense* en saisissant un montant ou en scannant un reçu.\n\n' +
                    '1. Cliquez sur le bouton vert *+*.\n' +
                    '2. Choisissez *Créer une dépense*.\n' +
                    '3. Saisissez un montant ou scannez un reçu.\n' +
                    '4. Confirmez les détails.\n' +
                    '5. Cliquez sur *Créer*.\n\n' +
                    'Et voilà, c’est fait !',
            },
            trackExpenseTask: {
                title: 'Suivre une dépense',
                description:
                    '*Suivez une dépense* dans n’importe quelle devise, avec ou sans reçu.\n\n' +
                    '1. Cliquez sur le bouton vert *+*.\n' +
                    '2. Choisissez *Créer une dépense*.\n' +
                    '3. Saisissez un montant ou scannez un reçu.\n' +
                    '4. Choisissez votre espace *personnel*.\n' +
                    '5. Cliquez sur *Créer*.\n\n' +
                    'Et voilà, aussi simple que ça.',
            },
            addAccountingIntegrationTask: {
                title: ({integrationName, workspaceAccountingLink}) =>
                    `Connecter${integrationName === CONST.ONBOARDING_ACCOUNTING_MAPPING.other ? '' : ' à'} [${integrationName === CONST.ONBOARDING_ACCOUNTING_MAPPING.other ? 'votre' : ''} ${integrationName}](${workspaceAccountingLink})`,
                description: ({integrationName, workspaceAccountingLink}) =>
                    `Connectez${integrationName === CONST.ONBOARDING_ACCOUNTING_MAPPING.other ? '-vous à votre' : '-vous à'} ${integrationName} pour automatiser le codage et la synchronisation des dépenses. La clôture mensuelle devient un jeu d’enfant.\n` +
                    '\n' +
                    '1. Cliquez sur *Paramètres*.\n' +
                    '2. Accédez à *Espaces de travail*.\n' +
                    '3. Sélectionnez votre espace.\n' +
                    '4. Cliquez sur *Comptabilité*.\n' +
                    `5. Trouvez ${integrationName}.\n` +
                    '6. Cliquez sur *Connecter*.\n\n' +
                    `${
                        integrationName && CONST.connectionsVideoPaths[integrationName]
                            ? `[Accéder à la comptabilité](${workspaceAccountingLink}).\n\n![Connecter ${integrationName}](${CONST.CLOUDFRONT_URL}/${CONST.connectionsVideoPaths[integrationName]})`
                            : `[Accéder à la comptabilité](${workspaceAccountingLink}).`
                    }`,
            },
            connectCorporateCardTask: {
                title: ({corporateCardLink}) => `Connecter [votre carte pro](${corporateCardLink})`,
                description: ({corporateCardLink}) =>
                    `Connectez votre carte pro pour importer et coder automatiquement les dépenses.\n\n` +
                    '1. Cliquez sur *Espaces de travail*.\n' +
                    '2. Sélectionnez votre espace.\n' +
                    '3. Cliquez sur *Cartes professionnelles*.\n' +
                    '4. Suivez les instructions pour connecter votre carte.\n\n' +
                    `[Accéder à la connexion carte pro](${corporateCardLink}).`,
            },
            inviteTeamTask: {
                title: ({workspaceMembersLink}) => `Invitez [votre équipe](${workspaceMembersLink})`,
                description: ({workspaceMembersLink}) =>
                    '*Invitez votre équipe* sur Expensify pour qu’ils commencent à suivre leurs dépenses dès aujourd’hui.\n\n' +
                    '1. Cliquez sur *Espaces de travail*.\n' +
                    '3. Sélectionnez votre espace.\n' +
                    '4. Cliquez sur *Membres* > *Inviter un membre*.\n' +
                    '5. Entrez des emails ou numéros de téléphone.\n' +
                    '6. Ajoutez un message personnalisé si vous le souhaitez !\n\n' +
                    `[Accéder aux membres](${workspaceMembersLink}).\n\n` +
                    `![Inviter votre équipe](${CONST.CLOUDFRONT_URL}/videos/walkthrough-invite_members-v2.mp4)`,
            },
            setupCategoriesAndTags: {
                title: ({workspaceCategoriesLink, workspaceMoreFeaturesLink}) => `Configurer les [catégories](${workspaceCategoriesLink}) et [tags](${workspaceMoreFeaturesLink})`,
                description: ({workspaceCategoriesLink, workspaceAccountingLink}) =>
                    '*Configurez les catégories et tags* pour aider votre équipe à coder les dépenses plus facilement.\n\n' +
                    `Importez-les automatiquement en [connectant votre logiciel comptable](${workspaceAccountingLink}), ou configurez-les manuellement dans les [paramètres de l’espace](${workspaceCategoriesLink}).`,
            },
            setupTagsTask: {
                title: ({workspaceMoreFeaturesLink}) => `Configurer les [tags](${workspaceMoreFeaturesLink})`,
                description: ({workspaceMoreFeaturesLink}) =>
                    'Utilisez les tags pour ajouter des détails comme projets, clients, emplacements et départements. Pour plusieurs niveaux de tags, passez au plan Control.\n\n' +
                    '1. Cliquez sur *Espaces de travail*.\n' +
                    '3. Sélectionnez votre espace.\n' +
                    '4. Cliquez sur *Fonctionnalités supplémentaires*.\n' +
                    '5. Activez *Tags*.\n' +
                    '6. Allez dans *Tags* dans l’éditeur.\n' +
                    '7. Cliquez sur *+ Ajouter un tag* pour en créer un.\n\n' +
                    `[Accéder aux fonctionnalités supplémentaires](${workspaceMoreFeaturesLink}).\n\n` +
                    `![Configurer les tags](${CONST.CLOUDFRONT_URL}/videos/walkthrough-tags-v2.mp4)`,
            },
            inviteAccountantTask: {
                title: ({workspaceMembersLink}) => `Invitez votre [comptable](${workspaceMembersLink})`,
                description: ({workspaceMembersLink}) =>
                    '*Invitez votre comptable* à collaborer dans votre espace de travail et à gérer les dépenses de votre entreprise.\n' +
                    '\n' +
                    '1. Cliquez sur *Espaces de travail*.\n' +
                    '2. Sélectionnez votre espace.\n' +
                    '3. Cliquez sur *Membres*.\n' +
                    '4. Cliquez sur *Inviter un membre*.\n' +
                    '5. Saisissez l’adresse e-mail de votre comptable.\n' +
                    '\n' +
                    `[Invitez votre comptable maintenant](${workspaceMembersLink}).`,
            },
            startChatTask: {
                title: 'Démarrer un chat',
                description:
                    '*Démarrez un chat* avec quelqu’un grâce à son email ou numéro.\n\n' +
                    '1. Cliquez sur le bouton vert *+*.\n' +
                    '2. Choisissez *Démarrer un chat*.\n' +
                    '3. Entrez un email ou numéro de téléphone.\n\n' +
                    'S’ils ne sont pas encore sur Expensify, une invitation sera envoyée automatiquement.\n\n' +
                    'Chaque chat devient aussi un email ou SMS auquel ils peuvent répondre.',
            },
            splitExpenseTask: {
                title: 'Partager une dépense',
                description:
                    '*Partagez une dépense* avec une ou plusieurs personnes.\n\n' +
                    '1. Cliquez sur le bouton vert *+*.\n' +
                    '2. Choisissez *Démarrer un chat*.\n' +
                    '3. Entrez des emails ou numéros de téléphone.\n' +
                    '4. Cliquez sur le bouton gris *+* > *Partager une dépense*.\n' +
                    '5. Créez la dépense : *Manuelle*, *Scan*, ou *Distance*.\n\n' +
                    'Ajoutez plus de détails si vous le souhaitez, ou envoyez simplement. On vous rembourse vite !',
            },
            reviewWorkspaceSettingsTask: {
                title: ({workspaceSettingsLink}) => `Vérifiez les [paramètres de l’espace](${workspaceSettingsLink})`,
                description: ({workspaceSettingsLink}) =>
                    'Voici comment vérifier et mettre à jour vos paramètres :\n' +
                    '1. Cliquez sur l’onglet paramètres.\n' +
                    '2. Cliquez sur *Espaces de travail* > [Votre espace].\n' +
                    `[Accéder à votre espace](${workspaceSettingsLink}). Nous suivrons les changements dans la salle #admins.`,
            },
            createReportTask: {
                title: 'Créer votre premier rapport',
                description:
                    'Voici comment créer un rapport :\n\n' +
                    '1. Cliquez sur le bouton vert *+*.\n' +
                    '2. Choisissez *Créer un rapport*.\n' +
                    '3. Cliquez sur *Ajouter une dépense*.\n' +
                    '4. Ajoutez votre première dépense.\n\n' +
                    'Et voilà !',
            },
        } satisfies Record<string, Pick<OnboardingTask, 'title' | 'description'>>,
        testDrive: {
            name: ({testDriveURL}: {testDriveURL?: string}) => (testDriveURL ? `Faites un [essai gratuit](${testDriveURL})` : 'Faites un essai gratuit'),
            embeddedDemoIframeTitle: 'Essai Gratuit',
            employeeFakeReceipt: {
                description: 'Mon reçu de test !',
            },
        },
        messages: {
            onboardingEmployerOrSubmitMessage: 'Se faire rembourser est aussi simple que d’envoyer un message. Voici les bases.',
            onboardingPersonalSpendMessage: 'Voici comment suivre vos dépenses en quelques clics.',
            onboardingMangeTeamMessage: ({onboardingCompanySize}: {onboardingCompanySize?: OnboardingCompanySize}) =>
                `Voici une liste de tâches recommandée pour une entreprise de votre taille avec ${onboardingCompanySize} soumetteurs :`,
            onboardingTrackWorkspaceMessage:
                '# Configurons votre espace\n👋 Je suis là pour vous aider ! J’ai personnalisé votre espace pour les entrepreneurs individuels et entreprises similaires. Vous pouvez le modifier via le lien ci-dessous.\n\nVoici comment suivre vos dépenses rapidement :',
            onboardingChatSplitMessage: 'Partager des dépenses entre amis est aussi simple qu’un message. Voici comment faire.',
            onboardingAdminMessage: 'Apprenez à gérer l’espace de votre équipe en tant qu’admin et soumettez vos propres dépenses.',
            onboardingLookingAroundMessage:
                'Expensify est surtout connu pour les dépenses, les voyages et les cartes pro, mais ce n’est pas tout. Dites-moi ce qui vous intéresse et je vous guiderai.',
            onboardingTestDriveReceiverMessage: '*Vous avez droit à 3 mois gratuits ! Lancez-vous ci-dessous.*',
        },
        workspace: {
            title: 'Restez organisé avec un espace de travail',
            subtitle: 'Débloquez des outils puissants pour simplifier la gestion de vos dépenses, le tout en un seul endroit. Avec un espace de travail, vous pouvez :',
            explanationModal: {
                descriptionOne: 'Suivre et organiser les reçus',
                descriptionTwo: 'Catégoriser et étiqueter les dépenses',
                descriptionThree: 'Créer et partager des rapports',
            },
            price: "Essayez-le gratuitement pendant 30 jours, puis passez à l'abonnement pour seulement <strong>5 $/mois</strong>.",
            createWorkspace: 'Créer un espace de travail',
        },
        confirmWorkspace: {
            title: "Confirmer l'espace de travail",
            subtitle:
                'Créez un espace de travail pour suivre les reçus, rembourser les dépenses, gérer les voyages, créer des rapports, et plus encore — tout à la vitesse de la discussion.',
        },
        inviteMembers: {
            title: 'Inviter des membres',
            subtitle: 'Gérez et partagez vos dépenses avec un comptable ou créez un groupe de voyage avec des amis.',
        },
    },
    featureTraining: {
        doNotShowAgain: 'Ne plus me montrer ceci',
    },
    personalDetails: {
        error: {
            containsReservedWord: 'Le nom ne peut pas contenir les mots Expensify ou Concierge',
            hasInvalidCharacter: 'Le nom ne peut pas contenir de virgule ou de point-virgule',
            requiredFirstName: 'Le prénom ne peut pas être vide',
        },
    },
    privatePersonalDetails: {
        enterLegalName: 'Quel est votre nom légal ?',
        enterDateOfBirth: 'Quelle est votre date de naissance ?',
        enterAddress: 'Quelle est votre adresse ?',
        enterPhoneNumber: 'Quel est votre numéro de téléphone ?',
        personalDetails: 'Détails personnels',
        privateDataMessage: 'Ces détails sont utilisés pour les voyages et les paiements. Ils ne sont jamais affichés sur votre profil public.',
        legalName: 'Nom légal',
        legalFirstName: 'Prénom légal',
        legalLastName: 'Nom de famille légal',
        address: 'Adresse',
        error: {
            dateShouldBeBefore: ({dateString}: DateShouldBeBeforeParams) => `La date doit être avant ${dateString}`,
            dateShouldBeAfter: ({dateString}: DateShouldBeAfterParams) => `La date doit être après ${dateString}`,
            hasInvalidCharacter: 'Le nom ne peut inclure que des caractères latins.',
            incorrectZipFormat: ({zipFormat}: IncorrectZipFormatParams = {}) => `Format de code postal incorrect${zipFormat ? `Format acceptable : ${zipFormat}` : ''}`,
            invalidPhoneNumber: `Veuillez vous assurer que le numéro de téléphone est valide (par exemple, ${CONST.EXAMPLE_PHONE_NUMBER})`,
        },
    },
    resendValidationForm: {
        linkHasBeenResent: 'Le lien a été renvoyé',
        weSentYouMagicSignInLink: ({login, loginType}: WeSentYouMagicSignInLinkParams) =>
            `J'ai envoyé un lien magique de connexion à ${login}. Veuillez vérifier votre ${loginType} pour vous connecter.`,
        resendLink: 'Renvoyer le lien',
    },
    unlinkLoginForm: {
        toValidateLogin: ({primaryLogin, secondaryLogin}: ToValidateLoginParams) =>
            `Pour valider ${secondaryLogin}, veuillez renvoyer le code magique depuis les Paramètres du compte de ${primaryLogin}.`,
        noLongerHaveAccess: ({primaryLogin}: NoLongerHaveAccessParams) => `Si vous n'avez plus accès à ${primaryLogin}, veuillez dissocier vos comptes.`,
        unlink: 'Dissocier',
        linkSent: 'Lien envoyé !',
        successfullyUnlinkedLogin: 'Connexion secondaire dissociée avec succès !',
    },
    emailDeliveryFailurePage: {
        ourEmailProvider: ({login}: OurEmailProviderParams) =>
            `Notre fournisseur de messagerie a temporairement suspendu les emails vers ${login} en raison de problèmes de livraison. Pour débloquer votre connexion, veuillez suivre ces étapes :`,
        confirmThat: ({login}: ConfirmThatParams) => `Confirmez que ${login} est orthographié correctement et qu'il s'agit d'une adresse e-mail réelle et valide.`,
        emailAliases: 'Les alias d\'e-mail tels que "expenses@domain.com" doivent avoir accès à leur propre boîte de réception pour être un identifiant Expensify valide.',
        ensureYourEmailClient: 'Assurez-vous que votre client de messagerie autorise les emails de expensify.com.',
        youCanFindDirections: 'Vous pouvez trouver des instructions sur la façon de compléter cette étape',
        helpConfigure: 'mais vous pourriez avoir besoin de votre service informatique pour vous aider à configurer vos paramètres de messagerie.',
        onceTheAbove: 'Une fois les étapes ci-dessus terminées, veuillez contacter',
        toUnblock: 'pour débloquer votre connexion.',
    },
    smsDeliveryFailurePage: {
        smsDeliveryFailureMessage: ({login}: OurEmailProviderParams) =>
            `Nous n'avons pas pu livrer les messages SMS à ${login}, nous l'avons donc suspendu temporairement. Veuillez essayer de valider votre numéro :`,
        validationSuccess: 'Votre numéro a été validé ! Cliquez ci-dessous pour envoyer un nouveau code de connexion magique.',
        validationFailed: ({
            timeData,
        }: {
            timeData?: {
                days?: number;
                hours?: number;
                minutes?: number;
            } | null;
        }) => {
            if (!timeData) {
                return 'Veuillez patienter un moment avant de réessayer.';
            }
            const timeParts = [];
            if (timeData.days) {
                timeParts.push(`${timeData.days} ${timeData.days === 1 ? 'jour' : 'jours'}`);
            }
            if (timeData.hours) {
                timeParts.push(`${timeData.hours} ${timeData.hours === 1 ? 'heure' : 'heures'}`);
            }
            if (timeData.minutes) {
                timeParts.push(`${timeData.minutes} ${timeData.minutes === 1 ? 'minute' : 'minutes'}`);
            }
            let timeText = '';
            if (timeParts.length === 1) {
                timeText = timeParts.at(0) ?? '';
            } else if (timeParts.length === 2) {
                timeText = `${timeParts.at(0)} and ${timeParts.at(1)}`;
            } else if (timeParts.length === 3) {
                timeText = `${timeParts.at(0)}, ${timeParts.at(1)}, and ${timeParts.at(2)}`;
            }
            return `Patientez un peu ! Vous devez attendre ${timeText} avant de réessayer de valider votre numéro.`;
        },
    },
    welcomeSignUpForm: {
        join: 'Rejoindre',
    },
    detailsPage: {
        localTime: 'Heure locale',
    },
    newChatPage: {
        startGroup: 'Démarrer un groupe',
        addToGroup: 'Ajouter au groupe',
    },
    yearPickerPage: {
        year: 'Année',
        selectYear: 'Veuillez sélectionner une année',
    },
    focusModeUpdateModal: {
        title: 'Bienvenue en mode #focus !',
        prompt: 'Restez au courant des choses en ne voyant que les discussions non lues ou celles qui nécessitent votre attention. Ne vous inquiétez pas, vous pouvez changer cela à tout moment dans',
        settings: 'paramètres',
    },
    notFound: {
        chatYouLookingForCannotBeFound: 'Le chat que vous recherchez est introuvable.',
        getMeOutOfHere: "Sortez-moi d'ici",
        iouReportNotFound: 'Les détails de paiement que vous recherchez ne peuvent pas être trouvés.',
        notHere: "Hmm... ce n'est pas là.",
        pageNotFound: 'Oups, cette page est introuvable',
        noAccess: "Ce chat ou cette dépense a peut-être été supprimé ou vous n'y avez pas accès.\n\nPour toute question, veuillez contacter concierge@expensify.com",
        goBackHome: "Retourner à la page d'accueil",
    },
    errorPage: {
        title: ({isBreakLine}: {isBreakLine: boolean}) => `Oups... ${isBreakLine ? '\n' : ''}Quelque chose a mal tourné`,
        subtitle: "Votre demande n'a pas pu être complétée. Veuillez réessayer plus tard.",
    },
    setPasswordPage: {
        enterPassword: 'Entrez un mot de passe',
        setPassword: 'Définir le mot de passe',
        newPasswordPrompt: 'Votre mot de passe doit comporter au moins 8 caractères, 1 lettre majuscule, 1 lettre minuscule et 1 chiffre.',
        passwordFormTitle: 'Bienvenue dans le nouveau Expensify ! Veuillez définir votre mot de passe.',
        passwordNotSet: "Nous n'avons pas pu définir votre nouveau mot de passe. Nous vous avons envoyé un nouveau lien pour réessayer.",
        setPasswordLinkInvalid: 'Ce lien de réinitialisation de mot de passe est invalide ou a expiré. Un nouveau vous attend dans votre boîte de réception !',
        validateAccount: 'Vérifier le compte',
    },
    statusPage: {
        status: 'Statut',
        statusExplanation: 'Ajoutez un emoji pour donner à vos collègues et amis un moyen facile de savoir ce qui se passe. Vous pouvez également ajouter un message si vous le souhaitez !',
        today: "Aujourd'hui",
        clearStatus: 'Effacer le statut',
        save: 'Enregistrer',
        message: 'Message',
        timePeriods: {
            never: 'Never',
            thirtyMinutes: '30 minutes',
            oneHour: '1 heure',
            afterToday: "Aujourd'hui",
            afterWeek: 'Une semaine',
            custom: 'Custom',
        },
        untilTomorrow: 'À demain',
        untilTime: ({time}: UntilTimeParams) => `Jusqu'à ${time}`,
        date: 'Date',
        time: 'Temps',
        clearAfter: 'Effacer après',
        whenClearStatus: 'Quand devrions-nous effacer votre statut ?',
        vacationDelegate: 'Délégué de vacances',
        setVacationDelegate: `Définissez un délégué de vacances pour approuver les rapports en votre absence.`,
        vacationDelegateError: 'Une erreur est survenue lors de la mise à jour de votre délégué de vacances.',
        asVacationDelegate: ({nameOrEmail: managerName}: VacationDelegateParams) => `en tant que délégué de vacances de ${managerName}`,
        toAsVacationDelegate: ({submittedToName, vacationDelegateName}: SubmittedToVacationDelegateParams) =>
            `à ${submittedToName} en tant que délégué de vacances de ${vacationDelegateName}`,
        vacationDelegateWarning: ({nameOrEmail}: VacationDelegateParams) =>
            `Vous assignez ${nameOrEmail} en tant que délégué de vacances. Il/elle n'est pas encore présent(e) dans tous vos espaces de travail. Si vous choisissez de continuer, un e-mail sera envoyé à tous les administrateurs de vos espaces pour l’ajouter.`,
    },
    stepCounter: ({step, total, text}: StepCounterParams) => {
        let result = `Étape ${step}`;
        if (total) {
            result = `${result} of ${total}`;
        }
        if (text) {
            result = `${result}: ${text}`;
        }
        return result;
    },
    bankAccount: {
        bankInfo: 'Infos bancaires',
        confirmBankInfo: 'Confirmer les informations bancaires',
        manuallyAdd: 'Ajoutez manuellement votre compte bancaire',
        letsDoubleCheck: 'Vérifions que tout est correct.',
        accountEnding: 'Compte se terminant par',
        thisBankAccount: 'Ce compte bancaire sera utilisé pour les paiements professionnels sur votre espace de travail.',
        accountNumber: 'Numéro de compte',
        routingNumber: "Numéro d'acheminement",
        chooseAnAccountBelow: 'Choisissez un compte ci-dessous',
        addBankAccount: 'Ajouter un compte bancaire',
        chooseAnAccount: 'Choisissez un compte',
        connectOnlineWithPlaid: 'Connectez-vous à votre banque',
        connectManually: 'Connecter manuellement',
        desktopConnection: 'Remarque : Pour vous connecter à Chase, Wells Fargo, Capital One ou Bank of America, veuillez cliquer ici pour terminer ce processus dans un navigateur.',
        yourDataIsSecure: 'Vos données sont sécurisées',
        toGetStarted:
            'Ajoutez un compte bancaire pour rembourser les dépenses, émettre des cartes Expensify, collecter les paiements de factures et payer les factures, le tout depuis un seul endroit.',
        plaidBodyCopy: "Offrez à vos employés un moyen plus simple de payer - et d'être remboursés - pour les dépenses de l'entreprise.",
        checkHelpLine: 'Votre numéro de routage et votre numéro de compte se trouvent sur un chèque pour le compte.',
        hasPhoneLoginError: ({contactMethodRoute}: ContactMethodParams) =>
            `Pour connecter un compte bancaire, veuillez <a href="${contactMethodRoute}">ajoutez un e-mail comme identifiant principal</a> et réessayez. Vous pouvez ajouter votre numéro de téléphone comme connexion secondaire.`,
        hasBeenThrottledError: "Une erreur s'est produite lors de l'ajout de votre compte bancaire. Veuillez attendre quelques minutes et réessayer.",
        hasCurrencyError: {
            phrase1: "Oups ! Il semble que la devise de votre espace de travail soit différente de l'USD. Pour continuer, veuillez aller sur",
            link: "vos paramètres d'espace de travail",
            phrase2: 'pour le régler sur USD et réessayer.',
        },
        error: {
            youNeedToSelectAnOption: 'Veuillez sélectionner une option pour continuer',
            noBankAccountAvailable: "Désolé, aucun compte bancaire n'est disponible.",
            noBankAccountSelected: 'Veuillez choisir un compte',
            taxID: "Veuillez entrer un numéro d'identification fiscale valide",
            website: 'Veuillez entrer un site web valide',
            zipCode: `Veuillez entrer un code postal valide en utilisant le format : ${CONST.COUNTRY_ZIP_REGEX_DATA.US.samples}`,
            phoneNumber: 'Veuillez entrer un numéro de téléphone valide',
            email: 'Veuillez entrer une adresse e-mail valide',
            companyName: "Veuillez entrer un nom d'entreprise valide",
            addressCity: 'Veuillez entrer une ville valide',
            addressStreet: 'Veuillez entrer une adresse de rue valide',
            addressState: 'Veuillez sélectionner un état valide',
            incorporationDateFuture: "La date d'incorporation ne peut pas être dans le futur.",
            incorporationState: 'Veuillez sélectionner un état valide',
            industryCode: 'Veuillez entrer un code de classification industrielle valide à six chiffres',
            restrictedBusiness: "Veuillez confirmer que l'entreprise ne figure pas sur la liste des entreprises restreintes.",
            routingNumber: "Veuillez entrer un numéro d'acheminement valide",
            accountNumber: 'Veuillez entrer un numéro de compte valide',
            routingAndAccountNumberCannotBeSame: 'Les numéros de routage et de compte ne peuvent pas correspondre.',
            companyType: "Veuillez sélectionner un type d'entreprise valide",
            tooManyAttempts:
                "En raison d'un nombre élevé de tentatives de connexion, cette option a été désactivée pendant 24 heures. Veuillez réessayer plus tard ou entrer les détails manuellement à la place.",
            address: 'Veuillez entrer une adresse valide',
            dob: 'Veuillez sélectionner une date de naissance valide',
            age: 'Doit avoir plus de 18 ans',
            ssnLast4: 'Veuillez entrer les 4 derniers chiffres valides du SSN',
            firstName: 'Veuillez entrer un prénom valide',
            lastName: 'Veuillez entrer un nom de famille valide',
            noDefaultDepositAccountOrDebitCardAvailable: 'Veuillez ajouter un compte de dépôt par défaut ou une carte de débit',
            validationAmounts: 'Les montants de validation que vous avez saisis sont incorrects. Veuillez vérifier votre relevé bancaire et réessayer.',
            fullName: 'Veuillez entrer un nom complet valide',
            ownershipPercentage: 'Veuillez entrer un nombre en pourcentage valide',
        },
    },
    addPersonalBankAccount: {
        countrySelectionStepHeader: 'Où se trouve votre compte bancaire ?',
        accountDetailsStepHeader: 'Quels sont les détails de votre compte ?',
        accountTypeStepHeader: 'Quel type de compte est-ce ?',
        bankInformationStepHeader: 'Quelles sont vos coordonnées bancaires ?',
        accountHolderInformationStepHeader: 'Quelles sont les informations du titulaire du compte ?',
        howDoWeProtectYourData: 'Comment protégeons-nous vos données ?',
        currencyHeader: 'Quelle est la devise de votre compte bancaire ?',
        confirmationStepHeader: 'Vérifiez vos informations.',
        confirmationStepSubHeader: 'Vérifiez les détails ci-dessous et cochez la case des conditions pour confirmer.',
    },
    addPersonalBankAccountPage: {
        enterPassword: 'Entrez le mot de passe Expensify',
        alreadyAdded: 'Ce compte a déjà été ajouté.',
        chooseAccountLabel: 'Compte',
        successTitle: 'Compte bancaire personnel ajouté !',
        successMessage: 'Félicitations, votre compte bancaire est configuré et prêt à recevoir des remboursements.',
    },
    attachmentView: {
        unknownFilename: 'Nom de fichier inconnu',
        passwordRequired: 'Veuillez entrer un mot de passe',
        passwordIncorrect: 'Mot de passe incorrect. Veuillez réessayer.',
        failedToLoadPDF: 'Échec du chargement du fichier PDF',
        pdfPasswordForm: {
            title: 'PDF protégé par mot de passe',
            infoText: 'Ce PDF est protégé par un mot de passe.',
            beforeLinkText: "S'il vous plaît",
            linkText: 'entrez le mot de passe',
            afterLinkText: 'pour le voir.',
            formLabel: 'Voir le PDF',
        },
        attachmentNotFound: 'Pièce jointe introuvable',
    },
    messages: {
        errorMessageInvalidPhone: `Veuillez entrer un numéro de téléphone valide sans parenthèses ni tirets. Si vous êtes en dehors des États-Unis, veuillez inclure votre indicatif de pays (par exemple, ${CONST.EXAMPLE_PHONE_NUMBER}).`,
        errorMessageInvalidEmail: 'E-mail invalide',
        userIsAlreadyMember: ({login, name}: UserIsAlreadyMemberParams) => `${login} est déjà membre de ${name}`,
    },
    onfidoStep: {
        acceptTerms: "En continuant avec la demande d'activation de votre Expensify Wallet, vous confirmez que vous avez lu, compris et accepté",
        facialScan: "Politique et autorisation de scan facial d'Onfido",
        tryAgain: 'Réessayez',
        verifyIdentity: "Vérifier l'identité",
        letsVerifyIdentity: 'Vérifions votre identité',
        butFirst: `Mais d'abord, les choses ennuyeuses. Lisez les termes juridiques à l'étape suivante et cliquez sur "Accepter" lorsque vous êtes prêt.`,
        genericError: "Une erreur s'est produite lors du traitement de cette étape. Veuillez réessayer.",
        cameraPermissionsNotGranted: "Activer l'accès à la caméra",
        cameraRequestMessage: "Nous avons besoin d'accéder à votre appareil photo pour compléter la vérification de votre compte bancaire. Veuillez l'activer via Réglages > New Expensify.",
        microphonePermissionsNotGranted: "Activer l'accès au microphone",
        microphoneRequestMessage: "Nous avons besoin d'accéder à votre microphone pour terminer la vérification de votre compte bancaire. Veuillez l'activer via Paramètres > New Expensify.",
        originalDocumentNeeded: "Veuillez télécharger une image originale de votre pièce d'identité plutôt qu'une capture d'écran ou une image numérisée.",
        documentNeedsBetterQuality:
            "Votre pièce d'identité semble être endommagée ou avoir des caractéristiques de sécurité manquantes. Veuillez télécharger une image originale d'une pièce d'identité non endommagée et entièrement visible.",
        imageNeedsBetterQuality:
            "Il y a un problème avec la qualité de l'image de votre pièce d'identité. Veuillez télécharger une nouvelle image où l'ensemble de votre pièce d'identité est clairement visible.",
        selfieIssue: 'Il y a un problème avec votre selfie/vidéo. Veuillez télécharger un selfie/vidéo en direct.',
        selfieNotMatching: "Votre selfie/vidéo ne correspond pas à votre pièce d'identité. Veuillez télécharger un nouveau selfie/vidéo où votre visage est clairement visible.",
        selfieNotLive: 'Votre selfie/vidéo ne semble pas être une photo/vidéo en direct. Veuillez télécharger un selfie/vidéo en direct.',
    },
    additionalDetailsStep: {
        headerTitle: 'Détails supplémentaires',
        helpText: "Nous devons confirmer les informations suivantes avant que vous puissiez envoyer et recevoir de l'argent depuis votre portefeuille.",
        helpTextIdologyQuestions: 'Nous devons vous poser encore quelques questions pour terminer la validation de votre identité.',
        helpLink: 'En savoir plus sur pourquoi nous en avons besoin.',
        legalFirstNameLabel: 'Prénom légal',
        legalMiddleNameLabel: 'Deuxième prénom légal',
        legalLastNameLabel: 'Nom de famille légal',
        selectAnswer: 'Veuillez sélectionner une réponse pour continuer',
        ssnFull9Error: 'Veuillez entrer un numéro de sécurité sociale valide à neuf chiffres',
        needSSNFull9: 'Nous rencontrons des difficultés pour vérifier votre SSN. Veuillez entrer les neuf chiffres complets de votre SSN.',
        weCouldNotVerify: "Nous n'avons pas pu vérifier",
        pleaseFixIt: 'Veuillez corriger ces informations avant de continuer.',
        failedKYCTextBefore: "Nous n'avons pas pu vérifier votre identité. Veuillez réessayer plus tard ou contacter",
        failedKYCTextAfter: 'si vous avez des questions.',
    },
    termsStep: {
        headerTitle: 'Conditions et frais',
        headerTitleRefactor: 'Frais et conditions',
        haveReadAndAgree: "J'ai lu et j'accepte de recevoir",
        electronicDisclosures: 'divulgations électroniques',
        agreeToThe: "J'accepte les",
        walletAgreement: 'Accord de portefeuille',
        enablePayments: 'Activer les paiements',
        monthlyFee: 'Frais mensuel',
        inactivity: 'Inactivité',
        noOverdraftOrCredit: 'Pas de fonctionnalité de découvert/crédit.',
        electronicFundsWithdrawal: 'Retrait de fonds électronique',
        standard: 'Standard',
        reviewTheFees: "Jetez un coup d'œil à certains frais.",
        checkTheBoxes: 'Veuillez cocher les cases ci-dessous.',
        agreeToTerms: 'Acceptez les conditions et vous serez prêt à partir !',
        shortTermsForm: {
            expensifyPaymentsAccount: ({walletProgram}: WalletProgramParams) => `Le portefeuille Expensify est émis par ${walletProgram}.`,
            perPurchase: 'Par achat',
            atmWithdrawal: 'Retrait au distributeur automatique',
            cashReload: 'Recharge en espèces',
            inNetwork: 'dans le réseau',
            outOfNetwork: 'hors réseau',
            atmBalanceInquiry: 'Demande de solde au distributeur automatique',
            inOrOutOfNetwork: '(dans le réseau ou hors réseau)',
            customerService: 'Service client',
            automatedOrLive: '(automated or live agent)',
            afterTwelveMonths: '(après 12 mois sans transactions)',
            weChargeOneFee: "Nous facturons 1 autre type de frais. Il s'agit de :",
            fdicInsurance: "Vos fonds sont éligibles à l'assurance FDIC.",
            generalInfo: 'Pour des informations générales sur les comptes prépayés, visitez',
            conditionsDetails: 'Pour plus de détails et de conditions concernant tous les frais et services, visitez',
            conditionsPhone: 'ou en appelant le +1 833-400-0904.',
            instant: '(instant)',
            electronicFundsInstantFeeMin: ({amount}: TermsParams) => `(min ${amount})`,
        },
        longTermsForm: {
            listOfAllFees: 'Une liste de tous les frais du portefeuille Expensify',
            typeOfFeeHeader: 'Tous les frais',
            feeAmountHeader: 'Montant',
            moreDetailsHeader: 'Détails',
            openingAccountTitle: "Ouverture d'un compte",
            openingAccountDetails: "Il n'y a pas de frais pour ouvrir un compte.",
            monthlyFeeDetails: "Il n'y a pas de frais mensuels.",
            customerServiceTitle: 'Service client',
            customerServiceDetails: "Il n'y a pas de frais de service client.",
            inactivityDetails: "Il n'y a pas de frais d'inactivité.",
            sendingFundsTitle: 'Envoi de fonds à un autre titulaire de compte',
            sendingFundsDetails: "Il n'y a pas de frais pour envoyer des fonds à un autre titulaire de compte en utilisant votre solde, votre compte bancaire ou votre carte de débit.",
            electronicFundsStandardDetails:
                "There's no fee to transfer funds from your Expensify Wallet " +
                'to your bank account using the standard option. This transfer usually completes within 1-3 business' +
                ' days.',
            electronicFundsInstantDetails: ({percentage, amount}: ElectronicFundsParams) =>
                "There's a fee to transfer funds from your Expensify Wallet to " +
                'your linked debit card using the instant transfer option. This transfer usually completes within ' +
                `several minutes. The fee is ${percentage}% of the transfer amount (with a minimum fee of ${amount}).`,
            fdicInsuranceBancorp: ({amount}: TermsParams) =>
                'Your funds are eligible for FDIC insurance. Your funds will be held at or ' +
                `transferred to ${CONST.WALLET.PROGRAM_ISSUERS.BANCORP_BANK}, an FDIC-insured institution. Once there, your funds are insured up ` +
                `to ${amount} by the FDIC in the event ${CONST.WALLET.PROGRAM_ISSUERS.BANCORP_BANK} fails, if specific deposit insurance requirements ` +
                `are met and your card is registered. See`,
            fdicInsuranceBancorp2: 'pour plus de détails.',
            contactExpensifyPayments: `Contactez ${CONST.WALLET.PROGRAM_ISSUERS.EXPENSIFY_PAYMENTS} en appelant le +1 833-400-0904, par email à`,
            contactExpensifyPayments2: 'ou connectez-vous à',
            generalInformation: 'Pour des informations générales sur les comptes prépayés, visitez',
            generalInformation2: 'Si vous avez une plainte concernant un compte prépayé, appelez le Bureau de Protection Financière des Consommateurs au 1-855-411-2372 ou visitez',
            printerFriendlyView: 'Voir la version imprimable',
            automated: 'Automatisé',
            liveAgent: 'Agent en direct',
            instant: 'Instantané',
            electronicFundsInstantFeeMin: ({amount}: TermsParams) => `Min ${amount}`,
        },
    },
    activateStep: {
        headerTitle: 'Activer les paiements',
        activatedTitle: 'Portefeuille activé !',
        activatedMessage: 'Félicitations, votre portefeuille est configuré et prêt à effectuer des paiements.',
        checkBackLaterTitle: 'Juste une minute...',
        checkBackLaterMessage: 'Nous examinons toujours vos informations. Veuillez revenir plus tard.',
        continueToPayment: 'Continuer vers le paiement',
        continueToTransfer: 'Continuer à transférer',
    },
    companyStep: {
        headerTitle: "Informations sur l'entreprise",
        subtitle: 'Presque terminé ! Pour des raisons de sécurité, nous devons confirmer certaines informations :',
        legalBusinessName: 'Nom commercial légal',
        companyWebsite: "Site web de l'entreprise",
        taxIDNumber: "Numéro d'identification fiscale",
        taxIDNumberPlaceholder: '9 chiffres',
        companyType: "Type d'entreprise",
        incorporationDate: "Date d'incorporation",
        incorporationState: "État d'incorporation",
        industryClassificationCode: "Code de classification de l'industrie",
        confirmCompanyIsNot: "Je confirme que cette entreprise n'est pas sur la liste des",
        listOfRestrictedBusinesses: 'liste des entreprises restreintes',
        incorporationDatePlaceholder: 'Date de début (aaaa-mm-jj)',
        incorporationTypes: {
            LLC: 'LLC',
            CORPORATION: 'Corp',
            PARTNERSHIP: 'Partenariat',
            COOPERATIVE: 'Coopérative',
            SOLE_PROPRIETORSHIP: 'Entreprise individuelle',
            OTHER: 'Autre',
        },
        industryClassification: "Dans quel secteur d'activité l'entreprise est-elle classée ?",
        industryClassificationCodePlaceholder: "Rechercher le code de classification de l'industrie",
    },
    requestorStep: {
        headerTitle: 'Informations personnelles',
        learnMore: 'En savoir plus',
        isMyDataSafe: 'Mes données sont-elles en sécurité ?',
    },
    personalInfoStep: {
        personalInfo: 'Informations personnelles',
        enterYourLegalFirstAndLast: 'Quel est votre nom légal ?',
        legalFirstName: 'Prénom légal',
        legalLastName: 'Nom de famille légal',
        legalName: 'Nom légal',
        enterYourDateOfBirth: 'Quelle est votre date de naissance ?',
        enterTheLast4: 'Quels sont les quatre derniers chiffres de votre numéro de sécurité sociale ?',
        dontWorry: 'Ne vous inquiétez pas, nous ne faisons aucune vérification de crédit personnel !',
        last4SSN: 'Derniers 4 du SSN',
        enterYourAddress: 'Quelle est votre adresse ?',
        address: 'Adresse',
        letsDoubleCheck: 'Vérifions que tout est correct.',
        byAddingThisBankAccount: 'En ajoutant ce compte bancaire, vous confirmez que vous avez lu, compris et accepté',
        whatsYourLegalName: 'Quel est votre nom légal ?',
        whatsYourDOB: 'Quelle est votre date de naissance ?',
        whatsYourAddress: 'Quelle est votre adresse ?',
        whatsYourSSN: 'Quels sont les quatre derniers chiffres de votre numéro de sécurité sociale ?',
        noPersonalChecks: 'Ne vous inquiétez pas, aucun contrôle de crédit personnel ici !',
        whatsYourPhoneNumber: 'Quel est votre numéro de téléphone ?',
        weNeedThisToVerify: 'Nous avons besoin de cela pour vérifier votre portefeuille.',
    },
    businessInfoStep: {
        businessInfo: "Informations sur l'entreprise",
        enterTheNameOfYourBusiness: 'Quel est le nom de votre entreprise ?',
        businessName: "Nom légal de l'entreprise",
        enterYourCompanyTaxIdNumber: "Quel est le numéro d'identification fiscale de votre entreprise ?",
        taxIDNumber: "Numéro d'identification fiscale",
        taxIDNumberPlaceholder: '9 chiffres',
        enterYourCompanyWebsite: 'Quel est le site web de votre entreprise ?',
        companyWebsite: "Site web de l'entreprise",
        enterYourCompanyPhoneNumber: 'Quel est le numéro de téléphone de votre entreprise ?',
        enterYourCompanyAddress: "Quelle est l'adresse de votre entreprise ?",
        selectYourCompanyType: "Quel type d'entreprise est-ce ?",
        companyType: "Type d'entreprise",
        incorporationType: {
            LLC: 'LLC',
            CORPORATION: 'Corp',
            PARTNERSHIP: 'Partenariat',
            COOPERATIVE: 'Coopérative',
            SOLE_PROPRIETORSHIP: 'Entreprise individuelle',
            OTHER: 'Autre',
        },
        selectYourCompanyIncorporationDate: 'Quelle est la date de constitution de votre entreprise ?',
        incorporationDate: "Date d'incorporation",
        incorporationDatePlaceholder: 'Date de début (aaaa-mm-jj)',
        incorporationState: "État d'incorporation",
        pleaseSelectTheStateYourCompanyWasIncorporatedIn: 'Dans quel état votre entreprise a-t-elle été constituée ?',
        letsDoubleCheck: 'Vérifions que tout est correct.',
        companyAddress: "Adresse de l'entreprise",
        listOfRestrictedBusinesses: 'liste des entreprises restreintes',
        confirmCompanyIsNot: "Je confirme que cette entreprise n'est pas sur la liste des",
        businessInfoTitle: "Informations sur l'entreprise",
        legalBusinessName: 'Nom commercial légal',
        whatsTheBusinessName: "Quel est le nom de l'entreprise ?",
        whatsTheBusinessAddress: "Quelle est l'adresse de l'entreprise ?",
        whatsTheBusinessContactInformation: 'Quelles sont les coordonnées professionnelles ?',
        whatsTheBusinessRegistrationNumber: "Quel est le numéro d'enregistrement de l'entreprise ?",
        whatsTheBusinessTaxIDEIN: ({country}: BusinessTaxIDParams) => {
            switch (country) {
                case CONST.COUNTRY.US:
                    return 'Quel est le numéro d’identification d’employeur (EIN) ?';
                case CONST.COUNTRY.CA:
                    return 'Quel est le numéro d’entreprise (BN) ?';
                case CONST.COUNTRY.GB:
                    return 'Quel est le numéro d’immatriculation à la TVA (VRN) ?';
                case CONST.COUNTRY.AU:
                    return 'Quel est le numéro d’entreprise australien (ABN) ?';
                default:
                    return 'Quel est le numéro de TVA intracommunautaire (UE) ?';
            }
        },
        whatsThisNumber: 'Quel est ce numéro ?',
        whereWasTheBusinessIncorporated: "Où l'entreprise a-t-elle été constituée ?",
        whatTypeOfBusinessIsIt: "Quel type d'entreprise est-ce ?",
        whatsTheBusinessAnnualPayment: "Quel est le volume annuel de paiements de l'entreprise ?",
        whatsYourExpectedAverageReimbursements: 'Quel est le montant moyen de remboursement que vous attendez ?',
        registrationNumber: "Numéro d'enregistrement",
        taxIDEIN: ({country}: BusinessTaxIDParams) => {
            switch (country) {
                case CONST.COUNTRY.US:
                    return 'EIN';
                case CONST.COUNTRY.CA:
                    return 'BN';
                case CONST.COUNTRY.GB:
                    return 'VRN';
                case CONST.COUNTRY.AU:
                    return 'ABN';
                default:
                    return 'TVA UE';
            }
        },
        businessAddress: 'Adresse professionnelle',
        businessType: "Type d'entreprise",
        incorporation: 'Incorporation',
        incorporationCountry: "Pays d'incorporation",
        incorporationTypeName: "Type d'incorporation",
        businessCategory: "Catégorie d'entreprise",
        annualPaymentVolume: 'Volume de paiement annuel',
        annualPaymentVolumeInCurrency: ({currencyCode}: CurrencyCodeParams) => `Volume de paiement annuel en ${currencyCode}`,
        averageReimbursementAmount: 'Montant moyen de remboursement',
        averageReimbursementAmountInCurrency: ({currencyCode}: CurrencyCodeParams) => `Montant moyen de remboursement en ${currencyCode}`,
        selectIncorporationType: "Sélectionnez le type d'incorporation",
        selectBusinessCategory: "Sélectionner la catégorie d'entreprise",
        selectAnnualPaymentVolume: 'Sélectionner le volume de paiement annuel',
        selectIncorporationCountry: "Sélectionnez le pays d'incorporation",
        selectIncorporationState: "Sélectionnez l'état d'incorporation",
        selectAverageReimbursement: 'Sélectionner le montant moyen de remboursement',
        findIncorporationType: "Trouver le type d'incorporation",
        findBusinessCategory: "Trouver la catégorie d'entreprise",
        findAnnualPaymentVolume: 'Trouver le volume de paiement annuel',
        findIncorporationState: "Trouver l'état d'incorporation",
        findAverageReimbursement: 'Trouver le montant moyen de remboursement',
        error: {
            registrationNumber: "Veuillez fournir un numéro d'enregistrement valide",
            taxIDEIN: ({country}: BusinessTaxIDParams) => {
                switch (country) {
                    case CONST.COUNTRY.US:
                        return 'Veuillez fournir un numéro d’identification d’employeur (EIN) valide';
                    case CONST.COUNTRY.CA:
                        return 'Veuillez fournir un numéro d’entreprise (BN) valide';
                    case CONST.COUNTRY.GB:
                        return 'Veuillez fournir un numéro de TVA (VRN) valide';
                    case CONST.COUNTRY.AU:
                        return 'Veuillez fournir un numéro d’entreprise australien (ABN) valide';
                    default:
                        return 'Veuillez fournir un numéro de TVA intracommunautaire valide';
                }
            },
        },
    },
    beneficialOwnerInfoStep: {
        doYouOwn25percent: 'Possédez-vous 25 % ou plus de',
        doAnyIndividualOwn25percent: 'Des individus possèdent-ils 25 % ou plus de',
        areThereMoreIndividualsWhoOwn25percent: "Y a-t-il plus d'individus qui possèdent 25 % ou plus de",
        regulationRequiresUsToVerifyTheIdentity: "La réglementation nous oblige à vérifier l'identité de toute personne qui possède plus de 25 % de l'entreprise.",
        companyOwner: "Propriétaire d'entreprise",
        enterLegalFirstAndLastName: 'Quel est le nom légal du propriétaire ?',
        legalFirstName: 'Prénom légal',
        legalLastName: 'Nom de famille légal',
        enterTheDateOfBirthOfTheOwner: 'Quelle est la date de naissance du propriétaire ?',
        enterTheLast4: 'Quels sont les 4 derniers chiffres du numéro de sécurité sociale du propriétaire ?',
        last4SSN: 'Derniers 4 du SSN',
        dontWorry: 'Ne vous inquiétez pas, nous ne faisons aucune vérification de crédit personnel !',
        enterTheOwnersAddress: "Quelle est l'adresse du propriétaire ?",
        letsDoubleCheck: 'Vérifions que tout est correct.',
        legalName: 'Nom légal',
        address: 'Adresse',
        byAddingThisBankAccount: 'En ajoutant ce compte bancaire, vous confirmez que vous avez lu, compris et accepté',
        owners: 'Propriétaires',
    },
    ownershipInfoStep: {
        ownerInfo: 'Informations sur le propriétaire',
        businessOwner: "Propriétaire d'entreprise",
        signerInfo: 'Informations du signataire',
        doYouOwn: ({companyName}: CompanyNameParams) => `Possédez-vous 25 % ou plus de ${companyName} ?`,
        doesAnyoneOwn: ({companyName}: CompanyNameParams) => `Est-ce qu'une personne possède 25 % ou plus de ${companyName} ?`,
        regulationsRequire: "Les réglementations nous obligent à vérifier l'identité de toute personne possédant plus de 25 % de l'entreprise.",
        legalFirstName: 'Prénom légal',
        legalLastName: 'Nom de famille légal',
        whatsTheOwnersName: 'Quel est le nom légal du propriétaire ?',
        whatsYourName: 'Quel est votre nom légal ?',
        whatPercentage: "Quel pourcentage de l'entreprise appartient au propriétaire ?",
        whatsYoursPercentage: "Quel pourcentage de l'entreprise possédez-vous ?",
        ownership: 'Propriété',
        whatsTheOwnersDOB: 'Quelle est la date de naissance du propriétaire ?',
        whatsYourDOB: 'Quelle est votre date de naissance ?',
        whatsTheOwnersAddress: "Quelle est l'adresse du propriétaire ?",
        whatsYourAddress: 'Quelle est votre adresse ?',
        whatAreTheLast: 'Quels sont les 4 derniers chiffres du numéro de sécurité sociale du propriétaire ?',
        whatsYourLast: 'Quels sont les 4 derniers chiffres de votre numéro de sécurité sociale ?',
        dontWorry: 'Ne vous inquiétez pas, nous ne faisons aucune vérification de crédit personnel !',
        last4: 'Derniers 4 du SSN',
        whyDoWeAsk: 'Pourquoi demandons-nous cela ?',
        letsDoubleCheck: 'Vérifions que tout est correct.',
        legalName: 'Nom légal',
        ownershipPercentage: 'Pourcentage de propriété',
        areThereOther: ({companyName}: CompanyNameParams) => `Y a-t-il d'autres personnes qui possèdent 25 % ou plus de ${companyName} ?`,
        owners: 'Propriétaires',
        addCertified: 'Ajoutez un organigramme certifié qui montre les propriétaires bénéficiaires',
        regulationRequiresChart:
            "La réglementation nous oblige à collecter une copie certifiée du tableau de propriété qui montre chaque individu ou entité possédant 25 % ou plus de l'entreprise.",
        uploadEntity: 'Télécharger le tableau de propriété des entités',
        noteEntity: "Remarque : Le schéma de propriété de l'entité doit être signé par votre comptable, votre conseiller juridique ou être notarié.",
        certified: "Tableau de propriété de l'entité certifiée",
        selectCountry: 'Sélectionner le pays',
        findCountry: 'Trouver le pays',
        address: 'Adresse',
        chooseFile: 'Choisir un fichier',
        uploadDocuments: 'Télécharger des documents supplémentaires',
        pleaseUpload:
            "Veuillez télécharger des documents supplémentaires ci-dessous pour nous aider à vérifier votre identité en tant que propriétaire direct ou indirect de 25 % ou plus de l'entité commerciale.",
        acceptedFiles: 'Formats de fichiers acceptés : PDF, PNG, JPEG. La taille totale des fichiers pour chaque section ne peut pas dépasser 5 Mo.',
        proofOfBeneficialOwner: 'Preuve du bénéficiaire effectif',
        proofOfBeneficialOwnerDescription:
            "Veuillez fournir une attestation signée et un organigramme d'un comptable public, notaire ou avocat vérifiant la propriété de 25 % ou plus de l'entreprise. Elle doit être datée des trois derniers mois et inclure le numéro de licence du signataire.",
        copyOfID: "Copie de la pièce d'identité pour le bénéficiaire effectif",
        copyOfIDDescription: 'Exemples : Passeport, permis de conduire, etc.',
        proofOfAddress: 'Justificatif de domicile pour le bénéficiaire effectif',
        proofOfAddressDescription: 'Exemples : Facture de services publics, contrat de location, etc.',
        codiceFiscale: 'Codice fiscale/Tax ID',
        codiceFiscaleDescription:
            "Veuillez télécharger une vidéo d'une visite de site ou un appel enregistré avec le signataire. Le signataire doit fournir : nom complet, date de naissance, nom de l'entreprise, numéro d'enregistrement, numéro de code fiscal, adresse enregistrée, nature de l'activité et objet du compte.",
    },
    validationStep: {
        headerTitle: 'Valider le compte bancaire',
        buttonText: 'Terminer la configuration',
        maxAttemptsReached: 'La validation de ce compte bancaire a été désactivée en raison de trop nombreuses tentatives incorrectes.',
        description: `Dans un délai de 1 à 2 jours ouvrables, nous enverrons trois (3) petites transactions sur votre compte bancaire sous un nom tel que "Expensify, Inc. Validation".`,
        descriptionCTA: 'Veuillez entrer le montant de chaque transaction dans les champs ci-dessous. Exemple : 1,51.',
        reviewingInfo: 'Merci ! Nous examinons vos informations et nous vous contacterons sous peu. Veuillez vérifier votre chat avec Concierge.',
        forNextStep: 'pour les prochaines étapes pour terminer la configuration de votre compte bancaire.',
        letsChatCTA: 'Oui, discutons.',
        letsChatText: 'Presque terminé ! Nous avons besoin de votre aide pour vérifier quelques dernières informations par chat. Prêt ?',
        letsChatTitle: 'Discutons !',
        enable2FATitle: "Prévenez la fraude, activez l'authentification à deux facteurs (2FA)",
        enable2FAText:
            "Nous prenons votre sécurité au sérieux. Veuillez configurer l'authentification à deux facteurs (2FA) maintenant pour ajouter une couche de protection supplémentaire à votre compte.",
        secureYourAccount: 'Sécurisez votre compte',
    },
    beneficialOwnersStep: {
        additionalInformation: 'Informations supplémentaires',
        checkAllThatApply: "Cochez tout ce qui s'applique, sinon laissez vide.",
        iOwnMoreThan25Percent: 'Je possède plus de 25 % de',
        someoneOwnsMoreThan25Percent: "Quelqu'un d'autre possède plus de 25 % de",
        additionalOwner: 'Bénéficiaire effectif supplémentaire',
        removeOwner: 'Supprimer ce bénéficiaire effectif',
        addAnotherIndividual: 'Ajouter une autre personne qui possède plus de 25 % de',
        agreement: 'Accord :',
        termsAndConditions: 'termes et conditions',
        certifyTrueAndAccurate: 'Je certifie que les informations fournies sont vraies et exactes.',
        error: {
            certify: 'Doit certifier que les informations sont vraies et exactes',
        },
    },
    completeVerificationStep: {
        completeVerification: 'Terminer la vérification',
        confirmAgreements: 'Veuillez confirmer les accords ci-dessous.',
        certifyTrueAndAccurate: 'Je certifie que les informations fournies sont vraies et exactes.',
        certifyTrueAndAccurateError: "Veuillez certifier que l'information est vraie et exacte.",
        isAuthorizedToUseBankAccount: 'Je suis autorisé à utiliser ce compte bancaire professionnel pour les dépenses professionnelles.',
        isAuthorizedToUseBankAccountError: "Vous devez être un agent de contrôle avec l'autorisation d'opérer le compte bancaire de l'entreprise.",
        termsAndConditions: 'termes et conditions',
    },
    connectBankAccountStep: {
        connectBankAccount: 'Connecter un compte bancaire',
        finishButtonText: 'Terminer la configuration',
        validateYourBankAccount: 'Validez votre compte bancaire',
        validateButtonText: 'Valider',
        validationInputLabel: 'Transaction',
        maxAttemptsReached: 'La validation de ce compte bancaire a été désactivée en raison de trop nombreuses tentatives incorrectes.',
        description: `Dans un délai de 1 à 2 jours ouvrables, nous enverrons trois (3) petites transactions sur votre compte bancaire sous un nom tel que "Expensify, Inc. Validation".`,
        descriptionCTA: 'Veuillez entrer le montant de chaque transaction dans les champs ci-dessous. Exemple : 1,51.',
        reviewingInfo: 'Merci ! Nous examinons vos informations et nous vous contacterons sous peu. Veuillez vérifier votre chat avec Concierge.',
        forNextSteps: 'pour les prochaines étapes pour terminer la configuration de votre compte bancaire.',
        letsChatCTA: 'Oui, discutons.',
        letsChatText: 'Presque terminé ! Nous avons besoin de votre aide pour vérifier quelques dernières informations par chat. Prêt ?',
        letsChatTitle: 'Discutons !',
        enable2FATitle: "Prévenez la fraude, activez l'authentification à deux facteurs (2FA)",
        enable2FAText:
            "Nous prenons votre sécurité au sérieux. Veuillez configurer l'authentification à deux facteurs (2FA) maintenant pour ajouter une couche de protection supplémentaire à votre compte.",
        secureYourAccount: 'Sécurisez votre compte',
    },
    countryStep: {
        confirmBusinessBank: 'Confirmer la devise et le pays du compte bancaire professionnel',
        confirmCurrency: 'Confirmer la devise et le pays',
        yourBusiness: 'La devise de votre compte bancaire professionnel doit correspondre à la devise de votre espace de travail.',
        youCanChange: 'Vous pouvez changer la devise de votre espace de travail dans votre',
        findCountry: 'Trouver le pays',
        selectCountry: 'Sélectionner le pays',
    },
    bankInfoStep: {
        whatAreYour: 'Quelles sont les coordonnées de votre compte bancaire professionnel ?',
        letsDoubleCheck: 'Vérifions que tout est en ordre.',
        thisBankAccount: 'Ce compte bancaire sera utilisé pour les paiements professionnels sur votre espace de travail.',
        accountNumber: 'Numéro de compte',
        accountHolderNameDescription: 'Nom complet du signataire autorisé',
    },
    signerInfoStep: {
        signerInfo: 'Informations du signataire',
        areYouDirector: ({companyName}: CompanyNameParams) => `Êtes-vous un directeur ou un cadre supérieur chez ${companyName} ?`,
        regulationRequiresUs: "La réglementation nous oblige à vérifier si le signataire a l'autorité pour prendre cette action au nom de l'entreprise.",
        whatsYourName: 'Quel est votre nom légal ?',
        fullName: 'Nom légal complet',
        whatsYourJobTitle: 'Quel est votre titre de poste ?',
        jobTitle: 'Intitulé du poste',
        whatsYourDOB: 'Quelle est votre date de naissance ?',
        uploadID: "Téléchargez une pièce d'identité et un justificatif de domicile",
        personalAddress: "Preuve d'adresse personnelle (par exemple, facture de services publics)",
        letsDoubleCheck: 'Vérifions que tout est correct.',
        legalName: 'Nom légal',
        proofOf: 'Justificatif de domicile personnel',
        enterOneEmail: ({companyName}: CompanyNameParams) => `Entrez l'email du directeur ou d'un cadre supérieur chez ${companyName}`,
        regulationRequiresOneMoreDirector: 'La réglementation exige au moins un autre directeur ou cadre supérieur en tant que signataire.',
        hangTight: 'Patientez...',
        enterTwoEmails: ({companyName}: CompanyNameParams) => `Entrez les e-mails de deux directeurs ou cadres supérieurs chez ${companyName}`,
        sendReminder: 'Envoyer un rappel',
        chooseFile: 'Choisir un fichier',
        weAreWaiting: "Nous attendons que d'autres vérifient leur identité en tant que directeurs ou cadres supérieurs de l'entreprise.",
        id: "Copie de la pièce d'identité",
        proofOfDirectors: 'Preuve du ou des directeur(s)',
        proofOfDirectorsDescription: "Exemples : Profil d'entreprise Oncorp ou Enregistrement d'entreprise.",
        codiceFiscale: 'Codice Fiscale',
        codiceFiscaleDescription: 'Codice Fiscale pour les signataires, utilisateurs autorisés et bénéficiaires effectifs.',
        PDSandFSG: 'Documents de divulgation PDS + FSG',
        PDSandFSGDescription:
            "Notre partenariat avec Corpay utilise une connexion API pour tirer parti de leur vaste réseau de partenaires bancaires internationaux afin d'alimenter les Remboursements Globaux dans Expensify. Conformément à la réglementation australienne, nous vous fournissons le Guide des Services Financiers (FSG) et le Document de Révélation de Produit (PDS) de Corpay.\n\nVeuillez lire attentivement les documents FSG et PDS car ils contiennent des détails complets et des informations importantes sur les produits et services offerts par Corpay. Conservez ces documents pour référence future.",
        pleaseUpload:
            "Veuillez télécharger ci-dessous des documents supplémentaires pour nous aider à vérifier votre identité en tant que directeur ou cadre supérieur de l'entité commerciale.",
    },
    agreementsStep: {
        agreements: 'Accords',
        pleaseConfirm: 'Veuillez confirmer les accords ci-dessous',
        regulationRequiresUs: "La réglementation nous oblige à vérifier l'identité de toute personne qui possède plus de 25 % de l'entreprise.",
        iAmAuthorized: 'Je suis autorisé à utiliser le compte bancaire professionnel pour les dépenses professionnelles.',
        iCertify: 'Je certifie que les informations fournies sont vraies et exactes.',
        termsAndConditions: 'termes et conditions',
        accept: 'Accepter et ajouter un compte bancaire',
        iConsentToThe: 'Je consens à la',
        privacyNotice: 'avis de confidentialité',
        error: {
            authorized: "Vous devez être un agent de contrôle avec l'autorisation d'opérer le compte bancaire de l'entreprise.",
            certify: "Veuillez certifier que l'information est vraie et exacte.",
            consent: "Veuillez consentir à l'avis de confidentialité",
        },
    },
    finishStep: {
        connect: 'Connecter un compte bancaire',
        letsFinish: 'Terminons dans le chat !',
        thanksFor:
            "Merci pour ces détails. Un agent de support dédié va maintenant examiner vos informations. Nous reviendrons vers vous si nous avons besoin de quelque chose d'autre, mais en attendant, n'hésitez pas à nous contacter si vous avez des questions.",
        iHaveA: "J'ai une question",
        enable2FA: "Activez l'authentification à deux facteurs (2FA) pour prévenir la fraude",
        weTake: "Nous prenons votre sécurité au sérieux. Veuillez configurer l'authentification à deux facteurs (2FA) maintenant pour ajouter une couche de protection supplémentaire à votre compte.",
        secure: 'Sécurisez votre compte',
    },
    reimbursementAccountLoadingAnimation: {
        oneMoment: 'Un instant',
        explanationLine: 'Nous examinons vos informations. Vous pourrez bientôt passer aux étapes suivantes.',
    },
    session: {
        offlineMessageRetry: 'Il semble que vous soyez hors ligne. Veuillez vérifier votre connexion et réessayer.',
    },
    travel: {
        header: 'Réserver un voyage',
        title: 'Voyagez intelligemment',
        subtitle: 'Utilisez Expensify Travel pour obtenir les meilleures offres de voyage et gérer toutes vos dépenses professionnelles en un seul endroit.',
        features: {
            saveMoney: 'Économisez sur vos réservations',
            alerts: 'Recevez des mises à jour et des alertes en temps réel',
        },
        bookTravel: 'Réserver un voyage',
        bookDemo: 'Réserver une démo',
        bookADemo: 'Réserver une démo',
        toLearnMore: 'pour en savoir plus.',
        termsAndConditions: {
            header: 'Avant de continuer...',
            title: 'Termes et conditions',
            subtitle: 'Veuillez accepter les conditions de Expensify Travel.',
            termsAndConditions: 'termes et conditions',
            travelTermsAndConditions: 'termes et conditions',
            agree: "J'accepte les",
            error: 'Vous devez accepter les conditions générales de Expensify Travel pour continuer.',
            defaultWorkspaceError:
                "Vous devez définir un espace de travail par défaut pour activer Expensify Travel. Allez dans Paramètres > Espaces de travail > cliquez sur les trois points verticaux à côté d'un espace de travail > Définir comme espace de travail par défaut, puis réessayez !",
        },
        flight: 'Vol',
        flightDetails: {
            passenger: 'Passager',
            layover: ({layover}: FlightLayoverParams) => `<muted-text-label>Vous avez une <strong>escale de ${layover}</strong> avant ce vol</muted-text-label>`,
            takeOff: 'Décollage',
            landing: 'Atterrissage',
            seat: 'Siège',
            class: 'Classe Cabine',
            recordLocator: "Localisateur d'enregistrement",
            cabinClasses: {
                unknown: 'Unknown',
                economy: 'Économie',
                premiumEconomy: 'Premium Economy',
                business: 'Entreprise',
                first: 'Premier',
            },
        },
        hotel: 'Hôtel',
        hotelDetails: {
            guest: 'Invité',
            checkIn: 'Enregistrement',
            checkOut: 'Check-out',
            roomType: 'Type de chambre',
            cancellation: "Politique d'annulation",
            cancellationUntil: "Annulation gratuite jusqu'à",
            confirmation: 'Numéro de confirmation',
            cancellationPolicies: {
                unknown: 'Unknown',
                nonRefundable: 'Non remboursable',
                freeCancellationUntil: "Annulation gratuite jusqu'à",
                partiallyRefundable: 'Partiellement remboursable',
            },
        },
        car: 'Voiture',
        carDetails: {
            rentalCar: 'Location de voiture',
            pickUp: 'Ramassage',
            dropOff: 'Dépose',
            driver: 'Conducteur',
            carType: 'Type de voiture',
            cancellation: "Politique d'annulation",
            cancellationUntil: "Annulation gratuite jusqu'à",
            freeCancellation: 'Annulation gratuite',
            confirmation: 'Numéro de confirmation',
        },
        train: 'Rail',
        trainDetails: {
            passenger: 'Passager',
            departs: 'Départs',
            arrives: 'Arrive',
            coachNumber: 'Numéro de coach',
            seat: 'Siège',
            fareDetails: 'Détails du tarif',
            confirmation: 'Numéro de confirmation',
        },
        viewTrip: 'Voir le voyage',
        modifyTrip: 'Modifier le voyage',
        tripSupport: 'Assistance de voyage',
        tripDetails: 'Détails du voyage',
        viewTripDetails: 'Voir les détails du voyage',
        trip: 'Voyage',
        trips: 'Voyages',
        tripSummary: 'Résumé du voyage',
        departs: 'Départs',
        errorMessage: 'Un problème est survenu. Veuillez réessayer plus tard.',
        phoneError: {
            phrase1: "S'il vous plaît",
            link: 'ajoutez un e-mail professionnel comme identifiant principal',
            phrase2: 'pour réserver un voyage.',
        },
        domainSelector: {
            title: 'Domaine',
            subtitle: "Choisissez un domaine pour la configuration d'Expensify Travel.",
            recommended: 'Recommandé',
        },
        domainPermissionInfo: {
            title: 'Domaine',
            restrictionPrefix: `Vous n'avez pas la permission d'activer Expensify Travel pour le domaine.`,
            restrictionSuffix: `Vous devrez demander à quelqu'un de ce domaine d'activer le voyage à la place.`,
            accountantInvitationPrefix: `Si vous êtes comptable, envisagez de rejoindre le`,
            accountantInvitationLink: `Programme ExpensifyApproved! pour comptables`,
            accountantInvitationSuffix: `pour activer les voyages pour ce domaine.`,
        },
        publicDomainError: {
            title: 'Commencez avec Expensify Travel',
            message: `Vous devrez utiliser votre e-mail professionnel (par exemple, nom@entreprise.com) avec Expensify Travel, et non votre e-mail personnel (par exemple, nom@gmail.com).`,
        },
        blockedFeatureModal: {
            title: 'Expensify Travel a été désactivé',
            message: `Votre administrateur a désactivé Expensify Travel. Veuillez suivre la politique de réservation de votre entreprise pour les arrangements de voyage.`,
        },
        verifyCompany: {
            title: "Commencez votre voyage dès aujourd'hui !",
            message: `Veuillez contacter votre gestionnaire de compte ou salesteam@expensify.com pour obtenir une démonstration de voyage et l'activer pour votre entreprise.`,
        },
        updates: {
            bookingTicketed: ({airlineCode, origin, destination, startDate, confirmationID = ''}: FlightParams) =>
                `Votre vol ${airlineCode} (${origin} → ${destination}) le ${startDate} a été réservé. Code de confirmation : ${confirmationID}`,
            ticketVoided: ({airlineCode, origin, destination, startDate}: FlightParams) =>
                `Votre billet pour le vol ${airlineCode} (${origin} → ${destination}) du ${startDate} a été annulé.`,
            ticketRefunded: ({airlineCode, origin, destination, startDate}: FlightParams) =>
                `Votre billet pour le vol ${airlineCode} (${origin} → ${destination}) le ${startDate} a été remboursé ou échangé.`,
            flightCancelled: ({airlineCode, origin, destination, startDate}: FlightParams) =>
                `Votre vol ${airlineCode} (${origin} → ${destination}) du ${startDate} a été annulé par la compagnie aérienne.`,
            flightScheduleChangePending: ({airlineCode}: AirlineParams) =>
                `La compagnie aérienne a proposé un changement d'horaire pour le vol ${airlineCode} ; nous attendons la confirmation.`,
            flightScheduleChangeClosed: ({airlineCode, startDate}: AirlineParams) => `Changement d'horaire confirmé : le vol ${airlineCode} part maintenant à ${startDate}.`,
            flightUpdated: ({airlineCode, origin, destination, startDate}: FlightParams) => `Votre vol ${airlineCode} (${origin} → ${destination}) le ${startDate} a été mis à jour.`,
            flightCabinChanged: ({airlineCode, cabinClass}: AirlineParams) => `Votre classe de cabine a été mise à jour en ${cabinClass} sur le vol ${airlineCode}.`,
            flightSeatConfirmed: ({airlineCode}: AirlineParams) => `Votre attribution de siège sur le vol ${airlineCode} a été confirmée.`,
            flightSeatChanged: ({airlineCode}: AirlineParams) => `Votre attribution de siège sur le vol ${airlineCode} a été modifiée.`,
            flightSeatCancelled: ({airlineCode}: AirlineParams) => `Votre attribution de siège sur le vol ${airlineCode} a été supprimée.`,
            paymentDeclined: 'Le paiement de votre réservation de vol a échoué. Veuillez réessayer.',
            bookingCancelledByTraveler: ({type, id = ''}: TravelTypeParams) => `Vous avez annulé votre réservation de ${type} ${id}.`,
            bookingCancelledByVendor: ({type, id = ''}: TravelTypeParams) => `Le fournisseur a annulé votre réservation de ${type} ${id}.`,
            bookingRebooked: ({type, id = ''}: TravelTypeParams) => `Votre réservation de ${type} a été rebookée. Nouveau numéro de confirmation : ${id}.`,
            bookingUpdated: ({type}: TravelTypeParams) => `Votre réservation de ${type} a été mise à jour. Consultez les nouveaux détails dans l'itinéraire.`,
            railTicketRefund: ({origin, destination, startDate}: RailTicketParams) =>
                `Votre billet de train pour ${origin} → ${destination} le ${startDate} a été remboursé. Un crédit sera traité.`,
            railTicketExchange: ({origin, destination, startDate}: RailTicketParams) => `Votre billet de train pour ${origin} → ${destination} le ${startDate} a été échangé.`,
            railTicketUpdate: ({origin, destination, startDate}: RailTicketParams) => `Votre billet de train pour ${origin} → ${destination} le ${startDate} a été mis à jour.`,
            defaultUpdate: ({type}: TravelTypeParams) => `Votre réservation de ${type} a été mise à jour.`,
        },
    },
    workspace: {
        common: {
            card: 'Cartes',
            expensifyCard: 'Expensify Card',
            companyCards: "Cartes d'entreprise",
            workflows: 'Workflows',
            workspace: 'Espace de travail',
            findWorkspace: "Trouver l'espace de travail",
            edit: "Modifier l'espace de travail",
            enabled: 'Activé',
            disabled: 'Désactivé',
            everyone: 'Tout le monde',
            delete: "Supprimer l'espace de travail",
            settings: 'Paramètres',
            reimburse: 'Remboursements',
            categories: 'Catégories',
            tags: 'Tags',
            customField1: 'Champ personnalisé 1',
            customField2: 'Champ personnalisé 2',
            customFieldHint: "Ajoutez un codage personnalisé qui s'applique à toutes les dépenses de ce membre.",
            reportFields: 'Champs de rapport',
            reportTitle: 'Titre du rapport',
            reportField: 'Champ de rapport',
            taxes: 'Taxes',
            bills: 'Bills',
            invoices: 'Factures',
            travel: 'Voyage',
            members: 'Membres',
            accounting: 'Comptabilité',
            rules: 'Règles',
            displayedAs: 'Affiché comme',
            plan: 'Planification',
            profile: 'Aperçu',
            bankAccount: 'Compte bancaire',
            connectBankAccount: 'Connecter un compte bancaire',
            testTransactions: 'Tester les transactions',
            issueAndManageCards: 'Émettre et gérer des cartes',
            reconcileCards: 'Rapprocher les cartes',
            selected: () => ({
                one: '1 sélectionné',
                other: (count: number) => `${count} sélectionné(s)`,
            }),
            settlementFrequency: 'Fréquence de règlement',
            setAsDefault: 'Définir comme espace de travail par défaut',
            defaultNote: `Les reçus envoyés à ${CONST.EMAIL.RECEIPTS} apparaîtront dans cet espace de travail.`,
            deleteConfirmation: 'Êtes-vous sûr de vouloir supprimer cet espace de travail ?',
            deleteWithCardsConfirmation: 'Êtes-vous sûr de vouloir supprimer cet espace de travail ? Cela supprimera tous les flux de cartes et les cartes attribuées.',
            unavailable: 'Espace de travail indisponible',
            memberNotFound: "Membre introuvable. Pour inviter un nouveau membre à l'espace de travail, veuillez utiliser le bouton d'invitation ci-dessus.",
            notAuthorized: `Vous n'avez pas accès à cette page. Si vous essayez de rejoindre cet espace de travail, demandez simplement au propriétaire de l'espace de travail de vous ajouter en tant que membre. Autre chose ? Contactez ${CONST.EMAIL.CONCIERGE}.`,
            goToWorkspace: "Aller à l'espace de travail",
            goToWorkspaces: 'Aller aux espaces de travail',
            clearFilter: 'Effacer le filtre',
            workspaceName: "Nom de l'espace de travail",
            workspaceOwner: 'Propriétaire',
            workspaceType: "Type d'espace de travail",
            workspaceAvatar: "Avatar de l'espace de travail",
            mustBeOnlineToViewMembers: 'Vous devez être en ligne pour voir les membres de cet espace de travail.',
            moreFeatures: 'Plus de fonctionnalités',
            requested: 'Demandé',
            distanceRates: 'Tarifs de distance',
            defaultDescription: 'Un seul endroit pour tous vos reçus et dépenses.',
            descriptionHint: 'Partager des informations sur cet espace de travail avec tous les membres.',
            welcomeNote: 'Veuillez utiliser Expensify pour soumettre vos reçus pour remboursement, merci !',
            subscription: 'Abonnement',
            markAsEntered: 'Marquer comme saisi manuellement',
            markAsExported: 'Marquer comme exporté manuellement',
            exportIntegrationSelected: ({connectionName}: ExportIntegrationSelectedParams) => `Exporter vers ${CONST.POLICY.CONNECTIONS.NAME_USER_FRIENDLY[connectionName]}`,
            letsDoubleCheck: 'Vérifions que tout est correct.',
            lineItemLevel: 'Niveau des postes de dépense',
            reportLevel: 'Niveau de rapport',
            topLevel: 'Niveau supérieur',
            appliedOnExport: "Non importé dans Expensify, appliqué à l'exportation",
            shareNote: {
                header: "Partagez votre espace de travail avec d'autres membres",
                content: {
                    firstPart:
                        "Partagez ce code QR ou copiez le lien ci-dessous pour faciliter la demande d'accès des membres à votre espace de travail. Toutes les demandes pour rejoindre l'espace de travail apparaîtront dans le",
                    secondPart: 'espace pour votre avis.',
                },
            },
            connectTo: ({connectionName}: ConnectionNameParams) => `Se connecter à ${CONST.POLICY.CONNECTIONS.NAME_USER_FRIENDLY[connectionName]}`,
            createNewConnection: 'Créer une nouvelle connexion',
            reuseExistingConnection: 'Réutiliser la connexion existante',
            existingConnections: 'Connexions existantes',
            existingConnectionsDescription: ({connectionName}: ConnectionNameParams) =>
                `Puisque vous vous êtes déjà connecté à ${CONST.POLICY.CONNECTIONS.NAME_USER_FRIENDLY[connectionName]}, vous pouvez choisir de réutiliser une connexion existante ou d'en créer une nouvelle.`,
            lastSyncDate: ({connectionName, formattedDate}: LastSyncDateParams) => `${connectionName} - Dernière synchronisation le ${formattedDate}`,
            authenticationError: ({connectionName}: AuthenticationErrorParams) => `Impossible de se connecter à ${connectionName} en raison d'une erreur d'authentification`,
            learnMore: 'En savoir plus.',
            memberAlternateText: 'Les membres peuvent soumettre et approuver des rapports.',
            adminAlternateText: "Les administrateurs ont un accès complet pour modifier tous les rapports et les paramètres de l'espace de travail.",
            auditorAlternateText: 'Les auditeurs peuvent voir et commenter les rapports.',
            roleName: ({role}: OptionalParam<RoleNamesParams> = {}) => {
                switch (role) {
                    case CONST.POLICY.ROLE.ADMIN:
                        return 'Admin';
                    case CONST.POLICY.ROLE.AUDITOR:
                        return 'Auditeur';
                    case CONST.POLICY.ROLE.USER:
                        return 'Membre';
                    default:
                        return 'Membre';
                }
            },
            frequency: {
                manual: 'Manuellement',
                instant: 'Instantané',
                immediate: 'Quotidiennement',
                trip: 'Par voyage',
                weekly: 'Hebdomadaire',
                semimonthly: 'Deux fois par mois',
                monthly: 'Mensuel',
            },
            planType: 'Type de plan',
            submitExpense: 'Soumettez vos dépenses ci-dessous :',
            defaultCategory: 'Catégorie par défaut',
            viewTransactions: 'Voir les transactions',
            policyExpenseChatName: ({displayName}: PolicyExpenseChatNameParams) => `Les dépenses de ${displayName}`,
        },
        perDiem: {
            subtitle: 'Définissez des taux de per diem pour contrôler les dépenses quotidiennes des employés.',
            amount: 'Montant',
            deleteRates: () => ({
                one: 'Supprimer le taux',
                other: 'Supprimer les tarifs',
            }),
            deletePerDiemRate: 'Supprimer le taux de per diem',
            findPerDiemRate: 'Trouver le taux journalier',
            areYouSureDelete: () => ({
                one: 'Êtes-vous sûr de vouloir supprimer ce tarif ?',
                other: 'Êtes-vous sûr de vouloir supprimer ces tarifs ?',
            }),
            emptyList: {
                title: 'Per diem',
                subtitle: 'Définissez des taux de per diem pour contrôler les dépenses quotidiennes des employés. Importez les taux depuis une feuille de calcul pour commencer.',
            },
            errors: {
                existingRateError: ({rate}: CustomUnitRateParams) => `Un taux avec la valeur ${rate} existe déjà`,
            },
            importPerDiemRates: 'Importer les taux de per diem',
            editPerDiemRate: 'Modifier le taux de per diem',
            editPerDiemRates: 'Modifier les taux de per diem',
            editDestinationSubtitle: ({destination}: EditDestinationSubtitleParams) => `La mise à jour de cette destination la modifiera pour tous les sous-taux de ${destination} par diem.`,
            editCurrencySubtitle: ({destination}: EditDestinationSubtitleParams) => `La mise à jour de cette devise la modifiera pour tous les sous-taux de per diem ${destination}.`,
        },
        qbd: {
            exportOutOfPocketExpensesDescription: 'Définissez comment les dépenses hors de la poche sont exportées vers QuickBooks Desktop.',
            exportOutOfPocketExpensesCheckToggle: 'Marquer les chèques comme « imprimer plus tard »',
            exportDescription: 'Configurez comment les données Expensify sont exportées vers QuickBooks Desktop.',
            date: "Date d'exportation",
            exportInvoices: 'Exporter les factures vers',
            exportExpensifyCard: 'Exporter les transactions de la carte Expensify en tant que',
            account: 'Compte',
            accountDescription: 'Choisissez où publier les écritures de journal.',
            accountsPayable: 'Comptes fournisseurs',
            accountsPayableDescription: 'Choisissez où créer des factures fournisseurs.',
            bankAccount: 'Compte bancaire',
            notConfigured: 'Non configuré',
            bankAccountDescription: "Choisissez d'où envoyer les chèques.",
            creditCardAccount: 'Compte de carte de crédit',
            exportDate: {
                label: "Date d'exportation",
                description: "Utilisez cette date lors de l'exportation des rapports vers QuickBooks Desktop.",
                values: {
                    [CONST.QUICKBOOKS_EXPORT_DATE.LAST_EXPENSE]: {
                        label: 'Date de la dernière dépense',
                        description: 'Date de la dépense la plus récente sur le rapport.',
                    },
                    [CONST.QUICKBOOKS_EXPORT_DATE.REPORT_EXPORTED]: {
                        label: "Date d'exportation",
                        description: 'Date à laquelle le rapport a été exporté vers QuickBooks Desktop.',
                    },
                    [CONST.QUICKBOOKS_EXPORT_DATE.REPORT_SUBMITTED]: {
                        label: 'Date de soumission',
                        description: 'Date à laquelle le rapport a été soumis pour approbation.',
                    },
                },
            },
            exportCheckDescription: "Nous créerons un chèque détaillé pour chaque rapport Expensify et l'enverrons depuis le compte bancaire ci-dessous.",
            exportJournalEntryDescription: 'Nous créerons une écriture de journal détaillée pour chaque rapport Expensify et la publierons sur le compte ci-dessous.',
            exportVendorBillDescription:
                "Nous créerons une facture détaillée pour chaque rapport Expensify et l'ajouterons au compte ci-dessous. Si cette période est clôturée, nous la publierons au 1er de la prochaine période ouverte.",
            deepDiveExpensifyCard: 'Les transactions de la carte Expensify seront automatiquement exportées vers un "Compte de responsabilité de carte Expensify" créé avec',
            deepDiveExpensifyCardIntegration: 'notre intégration.',
            outOfPocketTaxEnabledDescription:
                "QuickBooks Desktop ne prend pas en charge les taxes sur les exportations d'écritures de journal. Comme vous avez activé les taxes dans votre espace de travail, cette option d'exportation n'est pas disponible.",
            outOfPocketTaxEnabledError: "Les écritures de journal ne sont pas disponibles lorsque les taxes sont activées. Veuillez choisir une autre option d'exportation.",
            accounts: {
                [CONST.QUICKBOOKS_DESKTOP_NON_REIMBURSABLE_EXPORT_ACCOUNT_TYPE.CREDIT_CARD]: 'Carte de crédit',
                [CONST.QUICKBOOKS_DESKTOP_REIMBURSABLE_ACCOUNT_TYPE.VENDOR_BILL]: 'Facture fournisseur',
                [CONST.QUICKBOOKS_DESKTOP_REIMBURSABLE_ACCOUNT_TYPE.JOURNAL_ENTRY]: 'Écriture comptable',
                [CONST.QUICKBOOKS_DESKTOP_REIMBURSABLE_ACCOUNT_TYPE.CHECK]: 'Vérifier',
                [`${CONST.QUICKBOOKS_DESKTOP_NON_REIMBURSABLE_EXPORT_ACCOUNT_TYPE.CHECK}Description`]:
                    "Nous créerons un chèque détaillé pour chaque rapport Expensify et l'enverrons depuis le compte bancaire ci-dessous.",
                [`${CONST.QUICKBOOKS_DESKTOP_NON_REIMBURSABLE_EXPORT_ACCOUNT_TYPE.CREDIT_CARD}Description`]:
                    "Nous associerons automatiquement le nom du commerçant sur la transaction par carte de crédit à tout fournisseur correspondant dans QuickBooks. Si aucun fournisseur n'existe, nous créerons un fournisseur « Crédit Carte Divers » pour l'association.",
                [`${CONST.QUICKBOOKS_DESKTOP_REIMBURSABLE_ACCOUNT_TYPE.VENDOR_BILL}Description`]:
                    "Nous créerons une facture fournisseur détaillée pour chaque rapport Expensify avec la date de la dernière dépense, et l'ajouterons au compte ci-dessous. Si cette période est clôturée, nous la publierons au 1er de la prochaine période ouverte.",
                [`${CONST.QUICKBOOKS_DESKTOP_NON_REIMBURSABLE_EXPORT_ACCOUNT_TYPE.CREDIT_CARD}AccountDescription`]: 'Choisissez où exporter les transactions par carte de crédit.',
                [`${CONST.QUICKBOOKS_DESKTOP_REIMBURSABLE_ACCOUNT_TYPE.VENDOR_BILL}AccountDescription`]:
                    'Choisissez un fournisseur à appliquer à toutes les transactions par carte de crédit.',
                [`${CONST.QUICKBOOKS_DESKTOP_REIMBURSABLE_ACCOUNT_TYPE.CHECK}AccountDescription`]: "Choisissez d'où envoyer les chèques.",
                [`${CONST.QUICKBOOKS_DESKTOP_REIMBURSABLE_ACCOUNT_TYPE.VENDOR_BILL}Error`]:
                    "Les factures des fournisseurs ne sont pas disponibles lorsque les emplacements sont activés. Veuillez choisir une autre option d'exportation.",
                [`${CONST.QUICKBOOKS_DESKTOP_REIMBURSABLE_ACCOUNT_TYPE.CHECK}Error`]:
                    "Les chèques sont indisponibles lorsque les emplacements sont activés. Veuillez choisir une autre option d'exportation.",
                [`${CONST.QUICKBOOKS_DESKTOP_REIMBURSABLE_ACCOUNT_TYPE.JOURNAL_ENTRY}Error`]:
                    "Les écritures de journal ne sont pas disponibles lorsque les taxes sont activées. Veuillez choisir une autre option d'exportation.",
            },
            noAccountsFound: 'Aucun compte trouvé',
            noAccountsFoundDescription: 'Ajoutez le compte dans QuickBooks Desktop et synchronisez à nouveau la connexion.',
            qbdSetup: 'Configuration de QuickBooks Desktop',
            requiredSetupDevice: {
                title: 'Impossible de se connecter depuis cet appareil',
                body1: "Vous devrez configurer cette connexion à partir de l'ordinateur qui héberge votre fichier d'entreprise QuickBooks Desktop.",
                body2: "Une fois connecté, vous pourrez synchroniser et exporter de n'importe où.",
            },
            setupPage: {
                title: 'Ouvrez ce lien pour vous connecter.',
                body: "Pour terminer la configuration, ouvrez le lien suivant sur l'ordinateur où QuickBooks Desktop est en cours d'exécution.",
                setupErrorTitle: "Quelque chose s'est mal passé",
                setupErrorBody1: 'La connexion QuickBooks Desktop ne fonctionne pas pour le moment. Veuillez réessayer plus tard ou',
                setupErrorBody2: 'si le problème persiste.',
                setupErrorBodyContactConcierge: 'contactez Concierge',
            },
            importDescription: 'Choisissez quelles configurations de codage importer de QuickBooks Desktop vers Expensify.',
            classes: 'Cours',
            items: 'Articles',
            customers: 'Clients/projets',
            exportCompanyCardsDescription: "Définir comment les achats par carte d'entreprise sont exportés vers QuickBooks Desktop.",
            defaultVendorDescription: "Définir un fournisseur par défaut qui s'appliquera à toutes les transactions par carte de crédit lors de l'exportation.",
            accountsDescription: 'Votre plan comptable QuickBooks Desktop sera importé dans Expensify en tant que catégories.',
            accountsSwitchTitle: "Choisissez d'importer de nouveaux comptes en tant que catégories activées ou désactivées.",
            accountsSwitchDescription: 'Les catégories activées seront disponibles pour les membres lors de la création de leurs dépenses.',
            classesDescription: 'Choisissez comment gérer les classes QuickBooks Desktop dans Expensify.',
            tagsDisplayedAsDescription: "Niveau de ligne d'article",
            reportFieldsDisplayedAsDescription: 'Niveau de rapport',
            customersDescription: 'Choisissez comment gérer les clients/projets QuickBooks Desktop dans Expensify.',
            advancedConfig: {
                autoSyncDescription: 'Expensify se synchronisera automatiquement avec QuickBooks Desktop tous les jours.',
                createEntities: 'Créer automatiquement des entités',
                createEntitiesDescription: "Expensify créera automatiquement des fournisseurs dans QuickBooks Desktop s'ils n'existent pas déjà.",
            },
            itemsDescription: 'Choisissez comment gérer les éléments QuickBooks Desktop dans Expensify.',
        },
        qbo: {
            connectedTo: 'Connecté à',
            importDescription: 'Choisissez quelles configurations de codage importer de QuickBooks Online vers Expensify.',
            classes: 'Cours',
            locations: 'Lieux',
            customers: 'Clients/projets',
            accountsDescription: 'Votre plan comptable QuickBooks Online sera importé dans Expensify en tant que catégories.',
            accountsSwitchTitle: "Choisissez d'importer de nouveaux comptes en tant que catégories activées ou désactivées.",
            accountsSwitchDescription: 'Les catégories activées seront disponibles pour les membres lors de la création de leurs dépenses.',
            classesDescription: 'Choisissez comment gérer les classes QuickBooks Online dans Expensify.',
            customersDescription: 'Choisissez comment gérer les clients/projets QuickBooks Online dans Expensify.',
            locationsDescription: 'Choisissez comment gérer les emplacements QuickBooks Online dans Expensify.',
            taxesDescription: 'Choisissez comment gérer les taxes QuickBooks Online dans Expensify.',
            locationsLineItemsRestrictionDescription:
                "QuickBooks Online ne prend pas en charge les emplacements au niveau des lignes pour les chèques ou les factures fournisseurs. Si vous souhaitez avoir des emplacements au niveau des lignes, assurez-vous d'utiliser les écritures de journal et les dépenses par carte de crédit/débit.",
            taxesJournalEntrySwitchNote:
                "QuickBooks Online ne prend pas en charge les taxes sur les écritures de journal. Veuillez changer votre option d'exportation en facture fournisseur ou chèque.",
            exportDescription: 'Configurez comment les données Expensify sont exportées vers QuickBooks Online.',
            date: "Date d'exportation",
            exportInvoices: 'Exporter les factures vers',
            exportExpensifyCard: 'Exporter les transactions de la carte Expensify en tant que',
            deepDiveExpensifyCard: 'Les transactions de la carte Expensify seront automatiquement exportées vers un "Compte de responsabilité de carte Expensify" créé avec',
            deepDiveExpensifyCardIntegration: 'notre intégration.',
            exportDate: {
                label: "Date d'exportation",
                description: "Utilisez cette date lors de l'exportation des rapports vers QuickBooks Online.",
                values: {
                    [CONST.QUICKBOOKS_EXPORT_DATE.LAST_EXPENSE]: {
                        label: 'Date de la dernière dépense',
                        description: 'Date de la dépense la plus récente sur le rapport.',
                    },
                    [CONST.QUICKBOOKS_EXPORT_DATE.REPORT_EXPORTED]: {
                        label: "Date d'exportation",
                        description: 'Date à laquelle le rapport a été exporté vers QuickBooks Online.',
                    },
                    [CONST.QUICKBOOKS_EXPORT_DATE.REPORT_SUBMITTED]: {
                        label: 'Date de soumission',
                        description: 'Date à laquelle le rapport a été soumis pour approbation.',
                    },
                },
            },
            receivable: 'Comptes clients', // This is an account name that will come directly from QBO, so I don't know why we need a translation for it. It should take whatever the name of the account is in QBO. Leaving this note for CS.
            archive: 'Archive des comptes clients', // This is an account name that will come directly from QBO, so I don't know why we need a translation for it. It should take whatever the name of the account is in QBO. Leaving this note for CS.
            exportInvoicesDescription: "Utilisez ce compte lors de l'exportation des factures vers QuickBooks Online.",
            exportCompanyCardsDescription: "Définir comment les achats par carte d'entreprise sont exportés vers QuickBooks Online.",
            vendor: 'Fournisseur',
            defaultVendorDescription: "Définir un fournisseur par défaut qui s'appliquera à toutes les transactions par carte de crédit lors de l'exportation.",
            exportOutOfPocketExpensesDescription: 'Définissez comment les dépenses hors de la poche sont exportées vers QuickBooks Online.',
            exportCheckDescription: "Nous créerons un chèque détaillé pour chaque rapport Expensify et l'enverrons depuis le compte bancaire ci-dessous.",
            exportJournalEntryDescription: 'Nous créerons une écriture de journal détaillée pour chaque rapport Expensify et la publierons sur le compte ci-dessous.',
            exportVendorBillDescription:
                "Nous créerons une facture détaillée pour chaque rapport Expensify et l'ajouterons au compte ci-dessous. Si cette période est clôturée, nous la publierons au 1er de la prochaine période ouverte.",
            account: 'Compte',
            accountDescription: 'Choisissez où publier les écritures de journal.',
            accountsPayable: 'Comptes fournisseurs',
            accountsPayableDescription: 'Choisissez où créer des factures fournisseurs.',
            bankAccount: 'Compte bancaire',
            notConfigured: 'Non configuré',
            bankAccountDescription: "Choisissez d'où envoyer les chèques.",
            creditCardAccount: 'Compte de carte de crédit',
            companyCardsLocationEnabledDescription:
                "QuickBooks Online ne prend pas en charge les emplacements pour les exportations de factures fournisseurs. Comme vous avez activé les emplacements dans votre espace de travail, cette option d'exportation n'est pas disponible.",
            outOfPocketTaxEnabledDescription:
                "QuickBooks Online ne prend pas en charge les taxes sur les exportations d'écritures de journal. Comme vous avez activé les taxes sur votre espace de travail, cette option d'exportation n'est pas disponible.",
            outOfPocketTaxEnabledError: "Les écritures de journal ne sont pas disponibles lorsque les taxes sont activées. Veuillez choisir une autre option d'exportation.",
            advancedConfig: {
                autoSyncDescription: 'Expensify se synchronisera automatiquement avec QuickBooks Online chaque jour.',
                inviteEmployees: 'Inviter des employés',
                inviteEmployeesDescription: 'Importer les dossiers des employés de QuickBooks Online et inviter les employés à cet espace de travail.',
                createEntities: 'Créer automatiquement des entités',
                createEntitiesDescription:
                    "Expensify créera automatiquement des fournisseurs dans QuickBooks Online s'ils n'existent pas déjà, et créera automatiquement des clients lors de l'exportation des factures.",
                reimbursedReportsDescription:
                    "Chaque fois qu'un rapport est payé en utilisant Expensify ACH, le paiement de facture correspondant sera créé dans le compte QuickBooks Online ci-dessous.",
                qboBillPaymentAccount: 'Compte de paiement de factures QuickBooks',
                qboInvoiceCollectionAccount: 'Compte de recouvrement des factures QuickBooks',
                accountSelectDescription: "Choisissez d'où payer les factures et nous créerons le paiement dans QuickBooks Online.",
                invoiceAccountSelectorDescription: 'Choisissez où recevoir les paiements de factures et nous créerons le paiement dans QuickBooks Online.',
            },
            accounts: {
                [CONST.QUICKBOOKS_NON_REIMBURSABLE_EXPORT_ACCOUNT_TYPE.DEBIT_CARD]: 'Carte de débit',
                [CONST.QUICKBOOKS_NON_REIMBURSABLE_EXPORT_ACCOUNT_TYPE.CREDIT_CARD]: 'Carte de crédit',
                [CONST.QUICKBOOKS_REIMBURSABLE_ACCOUNT_TYPE.VENDOR_BILL]: 'Facture fournisseur',
                [CONST.QUICKBOOKS_REIMBURSABLE_ACCOUNT_TYPE.JOURNAL_ENTRY]: 'Écriture comptable',
                [CONST.QUICKBOOKS_REIMBURSABLE_ACCOUNT_TYPE.CHECK]: 'Vérifier',
                [`${CONST.QUICKBOOKS_NON_REIMBURSABLE_EXPORT_ACCOUNT_TYPE.DEBIT_CARD}Description`]:
                    "Nous associerons automatiquement le nom du marchand sur la transaction par carte de débit à tout fournisseur correspondant dans QuickBooks. Si aucun fournisseur n'existe, nous créerons un fournisseur 'Carte de Débit Divers' pour l'association.",
                [`${CONST.QUICKBOOKS_NON_REIMBURSABLE_EXPORT_ACCOUNT_TYPE.CREDIT_CARD}Description`]:
                    "Nous associerons automatiquement le nom du commerçant sur la transaction par carte de crédit à tout fournisseur correspondant dans QuickBooks. Si aucun fournisseur n'existe, nous créerons un fournisseur « Crédit Carte Divers » pour l'association.",
                [`${CONST.QUICKBOOKS_REIMBURSABLE_ACCOUNT_TYPE.VENDOR_BILL}Description`]:
                    "Nous créerons une facture fournisseur détaillée pour chaque rapport Expensify avec la date de la dernière dépense, et l'ajouterons au compte ci-dessous. Si cette période est clôturée, nous la publierons au 1er de la prochaine période ouverte.",
                [`${CONST.QUICKBOOKS_NON_REIMBURSABLE_EXPORT_ACCOUNT_TYPE.DEBIT_CARD}AccountDescription`]: 'Choisissez où exporter les transactions par carte de débit.',
                [`${CONST.QUICKBOOKS_NON_REIMBURSABLE_EXPORT_ACCOUNT_TYPE.CREDIT_CARD}AccountDescription`]: 'Choisissez où exporter les transactions par carte de crédit.',
                [`${CONST.QUICKBOOKS_REIMBURSABLE_ACCOUNT_TYPE.VENDOR_BILL}AccountDescription`]: 'Choisissez un fournisseur à appliquer à toutes les transactions par carte de crédit.',
                [`${CONST.QUICKBOOKS_REIMBURSABLE_ACCOUNT_TYPE.VENDOR_BILL}Error`]:
                    "Les factures des fournisseurs ne sont pas disponibles lorsque les emplacements sont activés. Veuillez choisir une autre option d'exportation.",
                [`${CONST.QUICKBOOKS_REIMBURSABLE_ACCOUNT_TYPE.CHECK}Error`]:
                    "Les chèques sont indisponibles lorsque les emplacements sont activés. Veuillez choisir une autre option d'exportation.",
                [`${CONST.QUICKBOOKS_REIMBURSABLE_ACCOUNT_TYPE.JOURNAL_ENTRY}Error`]:
                    "Les écritures de journal ne sont pas disponibles lorsque les taxes sont activées. Veuillez choisir une autre option d'exportation.",
            },
            exportDestinationAccountsMisconfigurationError: {
                [CONST.QUICKBOOKS_REIMBURSABLE_ACCOUNT_TYPE.VENDOR_BILL]: "Choisissez un compte valide pour l'exportation de la facture fournisseur",
                [CONST.QUICKBOOKS_REIMBURSABLE_ACCOUNT_TYPE.JOURNAL_ENTRY]: "Choisissez un compte valide pour l'exportation de l'écriture de journal",
                [CONST.QUICKBOOKS_REIMBURSABLE_ACCOUNT_TYPE.CHECK]: "Choisissez un compte valide pour l'exportation de chèques",
            },
            exportDestinationSetupAccountsInfo: {
                [CONST.QUICKBOOKS_REIMBURSABLE_ACCOUNT_TYPE.VENDOR_BILL]:
                    "Pour utiliser l'exportation de factures fournisseurs, configurez un compte de comptes fournisseurs dans QuickBooks Online.",
                [CONST.QUICKBOOKS_REIMBURSABLE_ACCOUNT_TYPE.JOURNAL_ENTRY]: "Pour utiliser l'exportation d'écritures de journal, configurez un compte de journal dans QuickBooks Online.",
                [CONST.QUICKBOOKS_REIMBURSABLE_ACCOUNT_TYPE.CHECK]: "Pour utiliser l'exportation de chèques, configurez un compte bancaire dans QuickBooks Online.",
            },
            noAccountsFound: 'Aucun compte trouvé',
            noAccountsFoundDescription: 'Ajoutez le compte dans QuickBooks Online et synchronisez à nouveau la connexion.',
            accountingMethods: {
                label: 'Quand exporter',
                description: 'Choisissez quand exporter les dépenses :',
                values: {
                    [COMMON_CONST.INTEGRATIONS.ACCOUNTING_METHOD.ACCRUAL]: 'Accrual',
                    [COMMON_CONST.INTEGRATIONS.ACCOUNTING_METHOD.CASH]: 'Espèces',
                },
                alternateText: {
                    [COMMON_CONST.INTEGRATIONS.ACCOUNTING_METHOD.ACCRUAL]: 'Les dépenses hors de la poche seront exportées une fois approuvées définitivement.',
                    [COMMON_CONST.INTEGRATIONS.ACCOUNTING_METHOD.CASH]: "Les dépenses personnelles seront exportées lorsqu'elles seront payées.",
                },
            },
        },
        workspaceList: {
            joinNow: 'Rejoignez maintenant',
            askToJoin: 'Demander à rejoindre',
        },
        xero: {
            organization: 'organisation Xero',
            organizationDescription: "Choisissez l'organisation Xero à partir de laquelle vous souhaitez importer des données.",
            importDescription: 'Choisissez quelles configurations de codage importer de Xero vers Expensify.',
            accountsDescription: 'Votre plan comptable Xero sera importé dans Expensify en tant que catégories.',
            accountsSwitchTitle: "Choisissez d'importer de nouveaux comptes en tant que catégories activées ou désactivées.",
            accountsSwitchDescription: 'Les catégories activées seront disponibles pour les membres lors de la création de leurs dépenses.',
            trackingCategories: 'Catégories de suivi',
            trackingCategoriesDescription: 'Choisissez comment gérer les catégories de suivi Xero dans Expensify.',
            mapTrackingCategoryTo: ({categoryName}: CategoryNameParams) => `Mapper ${categoryName} de Xero à`,
            mapTrackingCategoryToDescription: ({categoryName}: CategoryNameParams) => `Choisissez où mapper ${categoryName} lors de l'exportation vers Xero.`,
            customers: 'Refacturer les clients',
            customersDescription:
                'Choisissez si vous souhaitez refacturer les clients dans Expensify. Vos contacts clients Xero peuvent être associés à des dépenses et seront exportés vers Xero en tant que facture de vente.',
            taxesDescription: 'Choisissez comment gérer les taxes Xero dans Expensify.',
            notImported: 'Non importé',
            notConfigured: 'Non configuré',
            trackingCategoriesOptions: {
                [CONST.XERO_CONFIG.TRACKING_CATEGORY_OPTIONS.DEFAULT]: 'Xero contact par défaut',
                [CONST.XERO_CONFIG.TRACKING_CATEGORY_OPTIONS.TAG]: 'Tags',
                [CONST.XERO_CONFIG.TRACKING_CATEGORY_OPTIONS.REPORT_FIELD]: 'Champs de rapport',
            },
            exportDescription: 'Configurez comment les données Expensify sont exportées vers Xero.',
            purchaseBill: "Facture d'achat",
            exportDeepDiveCompanyCard:
                'Les dépenses exportées seront enregistrées comme transactions bancaires sur le compte bancaire Xero ci-dessous, et les dates des transactions correspondront aux dates de votre relevé bancaire.',
            bankTransactions: 'Transactions bancaires',
            xeroBankAccount: 'Compte bancaire Xero',
            xeroBankAccountDescription: 'Choisissez où les dépenses seront enregistrées en tant que transactions bancaires.',
            exportExpensesDescription: "Les rapports seront exportés en tant que facture d'achat avec la date et le statut sélectionnés ci-dessous.",
            purchaseBillDate: "Date de la facture d'achat",
            exportInvoices: 'Exporter les factures en tant que',
            salesInvoice: 'Facture de vente',
            exportInvoicesDescription: 'Les factures de vente affichent toujours la date à laquelle la facture a été envoyée.',
            advancedConfig: {
                autoSyncDescription: 'Expensify se synchronisera automatiquement avec Xero tous les jours.',
                purchaseBillStatusTitle: "Statut de la facture d'achat",
                reimbursedReportsDescription: "Chaque fois qu'un rapport est payé en utilisant Expensify ACH, le paiement de facture correspondant sera créé dans le compte Xero ci-dessous.",
                xeroBillPaymentAccount: 'Compte de paiement de factures Xero',
                xeroInvoiceCollectionAccount: 'Compte de recouvrement des factures Xero',
                xeroBillPaymentAccountDescription: "Choisissez d'où payer les factures et nous créerons le paiement dans Xero.",
                invoiceAccountSelectorDescription: 'Choisissez où recevoir les paiements de factures et nous créerons le paiement dans Xero.',
            },
            exportDate: {
                label: "Date de la facture d'achat",
                description: "Utilisez cette date lors de l'exportation des rapports vers Xero.",
                values: {
                    [CONST.XERO_EXPORT_DATE.LAST_EXPENSE]: {
                        label: 'Date de la dernière dépense',
                        description: 'Date de la dépense la plus récente sur le rapport.',
                    },
                    [CONST.XERO_EXPORT_DATE.REPORT_EXPORTED]: {
                        label: "Date d'exportation",
                        description: 'Date à laquelle le rapport a été exporté vers Xero.',
                    },
                    [CONST.XERO_EXPORT_DATE.REPORT_SUBMITTED]: {
                        label: 'Date de soumission',
                        description: 'Date à laquelle le rapport a été soumis pour approbation.',
                    },
                },
            },
            invoiceStatus: {
                label: "Statut de la facture d'achat",
                description: "Utilisez ce statut lors de l'exportation des factures d'achat vers Xero.",
                values: {
                    [CONST.XERO_CONFIG.INVOICE_STATUS.DRAFT]: 'Brouillon',
                    [CONST.XERO_CONFIG.INVOICE_STATUS.AWAITING_APPROVAL]: "En attente d'approbation",
                    [CONST.XERO_CONFIG.INVOICE_STATUS.AWAITING_PAYMENT]: 'En attente de paiement',
                },
            },
            noAccountsFound: 'Aucun compte trouvé',
            noAccountsFoundDescription: 'Veuillez ajouter le compte dans Xero et synchroniser à nouveau la connexion.',
        },
        sageIntacct: {
            preferredExporter: 'Exportateur préféré',
            taxSolution: 'Solution fiscale',
            notConfigured: 'Non configuré',
            exportDate: {
                label: "Date d'exportation",
                description: "Utilisez cette date lors de l'exportation des rapports vers Sage Intacct.",
                values: {
                    [CONST.SAGE_INTACCT_EXPORT_DATE.LAST_EXPENSE]: {
                        label: 'Date de la dernière dépense',
                        description: 'Date de la dépense la plus récente sur le rapport.',
                    },
                    [CONST.SAGE_INTACCT_EXPORT_DATE.EXPORTED]: {
                        label: "Date d'exportation",
                        description: 'Date à laquelle le rapport a été exporté vers Sage Intacct.',
                    },
                    [CONST.SAGE_INTACCT_EXPORT_DATE.SUBMITTED]: {
                        label: 'Date de soumission',
                        description: 'Date à laquelle le rapport a été soumis pour approbation.',
                    },
                },
            },
            reimbursableExpenses: {
                description: 'Définissez comment les dépenses personnelles sont exportées vers Sage Intacct.',
                values: {
                    [CONST.SAGE_INTACCT_REIMBURSABLE_EXPENSE_TYPE.EXPENSE_REPORT]: 'Rapports de dépenses',
                    [CONST.SAGE_INTACCT_REIMBURSABLE_EXPENSE_TYPE.VENDOR_BILL]: 'Factures fournisseurs',
                },
            },
            nonReimbursableExpenses: {
                description: "Définissez comment les achats par carte d'entreprise sont exportés vers Sage Intacct.",
                values: {
                    [CONST.SAGE_INTACCT_NON_REIMBURSABLE_EXPENSE_TYPE.CREDIT_CARD_CHARGE]: 'Cartes de crédit',
                    [CONST.SAGE_INTACCT_NON_REIMBURSABLE_EXPENSE_TYPE.VENDOR_BILL]: 'Factures fournisseurs',
                },
            },
            creditCardAccount: 'Compte de carte de crédit',
            defaultVendor: 'Fournisseur par défaut',
            defaultVendorDescription: ({isReimbursable}: DefaultVendorDescriptionParams) =>
                `Définissez un fournisseur par défaut qui s'appliquera aux dépenses remboursables de ${isReimbursable ? '' : 'non-'} qui n'ont pas de fournisseur correspondant dans Sage Intacct.`,
            exportDescription: 'Configurez comment les données Expensify sont exportées vers Sage Intacct.',
            exportPreferredExporterNote:
                "L'exportateur préféré peut être n'importe quel administrateur de l'espace de travail, mais doit également être un administrateur de domaine si vous définissez différents comptes d'exportation pour des cartes d'entreprise individuelles dans les paramètres de domaine.",
            exportPreferredExporterSubNote: "Une fois défini, l'exportateur préféré verra les rapports à exporter dans son compte.",
            noAccountsFound: 'Aucun compte trouvé',
            noAccountsFoundDescription: `Veuillez ajouter le compte dans Sage Intacct et synchroniser à nouveau la connexion.`,
            autoSync: 'Synchronisation automatique',
            autoSyncDescription: 'Expensify se synchronisera automatiquement avec Sage Intacct tous les jours.',
            inviteEmployees: 'Inviter des employés',
            inviteEmployeesDescription:
                "Importer les dossiers des employés Sage Intacct et inviter les employés à cet espace de travail. Votre flux de travail d'approbation sera par défaut une approbation par le manager et peut être configuré davantage sur la page Membres.",
            syncReimbursedReports: 'Synchroniser les rapports remboursés',
            syncReimbursedReportsDescription:
                "Chaque fois qu'un rapport est payé en utilisant Expensify ACH, le paiement de facture correspondant sera créé dans le compte Sage Intacct ci-dessous.",
            paymentAccount: 'Compte de paiement Sage Intacct',
        },
        netsuite: {
            subsidiary: 'Filiale',
            subsidiarySelectDescription: 'Choisissez la filiale dans NetSuite à partir de laquelle vous souhaitez importer des données.',
            exportDescription: 'Configurez comment les données Expensify sont exportées vers NetSuite.',
            exportInvoices: 'Exporter les factures vers',
            journalEntriesTaxPostingAccount: 'Comptes de publication fiscale des écritures de journal',
            journalEntriesProvTaxPostingAccount: 'Entrées de journal compte de publication de la taxe provinciale',
            foreignCurrencyAmount: 'Exporter le montant en devise étrangère',
            exportToNextOpenPeriod: 'Exporter vers la prochaine période ouverte',
            nonReimbursableJournalPostingAccount: 'Compte de publication de journal non remboursable',
            reimbursableJournalPostingAccount: 'Compte de publication de journal remboursable',
            journalPostingPreference: {
                label: 'Préférence de publication des écritures de journal',
                values: {
                    [CONST.NETSUITE_JOURNAL_POSTING_PREFERENCE.JOURNALS_POSTING_INDIVIDUAL_LINE]: 'Entrée unique et détaillée pour chaque rapport',
                    [CONST.NETSUITE_JOURNAL_POSTING_PREFERENCE.JOURNALS_POSTING_TOTAL_LINE]: 'Une seule entrée pour chaque dépense',
                },
            },
            invoiceItem: {
                label: 'Article de facture',
                values: {
                    [CONST.NETSUITE_INVOICE_ITEM_PREFERENCE.CREATE]: {
                        label: 'Créez-en un pour moi',
                        description: 'Nous créerons un "élément de ligne de facture Expensify" pour vous lors de l\'exportation (si un n\'existe pas déjà).',
                    },
                    [CONST.NETSUITE_INVOICE_ITEM_PREFERENCE.SELECT]: {
                        label: 'Sélectionner existant',
                        description: "Nous lierons les factures d'Expensify à l'élément sélectionné ci-dessous.",
                    },
                },
            },
            exportDate: {
                label: "Date d'exportation",
                description: "Utilisez cette date lors de l'exportation des rapports vers NetSuite.",
                values: {
                    [CONST.NETSUITE_EXPORT_DATE.LAST_EXPENSE]: {
                        label: 'Date de la dernière dépense',
                        description: 'Date de la dépense la plus récente sur le rapport.',
                    },
                    [CONST.NETSUITE_EXPORT_DATE.EXPORTED]: {
                        label: "Date d'exportation",
                        description: 'Date à laquelle le rapport a été exporté vers NetSuite.',
                    },
                    [CONST.NETSUITE_EXPORT_DATE.SUBMITTED]: {
                        label: 'Date de soumission',
                        description: 'Date à laquelle le rapport a été soumis pour approbation.',
                    },
                },
            },
            exportDestination: {
                values: {
                    [CONST.NETSUITE_EXPORT_DESTINATION.EXPENSE_REPORT]: {
                        label: 'Rapports de dépenses',
                        reimbursableDescription: 'Les dépenses personnelles seront exportées sous forme de rapports de dépenses vers NetSuite.',
                        nonReimbursableDescription: "Les dépenses des cartes d'entreprise seront exportées sous forme de rapports de dépenses vers NetSuite.",
                    },
                    [CONST.NETSUITE_EXPORT_DESTINATION.VENDOR_BILL]: {
                        label: 'Factures fournisseurs',
                        reimbursableDescription:
                            'Out-of-pocket expenses will export as bills payable to the NetSuite vendor specified below.\n' +
                            '\n' +
                            'If you’d like to set a specific vendor for each card, go to *Settings > Domains > Company Cards*.',
                        nonReimbursableDescription:
                            'Company card expenses will export as bills payable to the NetSuite vendor specified below.\n' +
                            '\n' +
                            'If you’d like to set a specific vendor for each card, go to *Settings > Domains > Company Cards*.',
                    },
                    [CONST.NETSUITE_EXPORT_DESTINATION.JOURNAL_ENTRY]: {
                        label: 'Écritures de journal',
                        reimbursableDescription:
                            'Out-of-pocket expenses will export as journal entries to the NetSuite account specified below.\n' +
                            '\n' +
                            'If you’d like to set a specific vendor for each card, go to *Settings > Domains > Company Cards*.',
                        nonReimbursableDescription:
                            'Company card expenses will export as journal entries to the NetSuite account specified below.\n' +
                            '\n' +
                            'If you’d like to set a specific vendor for each card, go to *Settings > Domains > Company Cards*.',
                    },
                },
            },
            advancedConfig: {
                autoSyncDescription: 'Expensify se synchronisera automatiquement avec NetSuite tous les jours.',
                reimbursedReportsDescription:
                    "Chaque fois qu'un rapport est payé en utilisant Expensify ACH, le paiement de facture correspondant sera créé dans le compte NetSuite ci-dessous.",
                reimbursementsAccount: 'Compte de remboursements',
                reimbursementsAccountDescription: 'Choisissez le compte bancaire que vous utiliserez pour les remboursements, et nous créerons le paiement associé dans NetSuite.',
                collectionsAccount: 'Compte de recouvrement',
                collectionsAccountDescription: "Une fois qu'une facture est marquée comme payée dans Expensify et exportée vers NetSuite, elle apparaîtra sur le compte ci-dessous.",
                approvalAccount: "Compte d'approbation A/P",
                approvalAccountDescription:
                    "Choisissez le compte contre lequel les transactions seront approuvées dans NetSuite. Si vous synchronisez des rapports remboursés, c'est également le compte contre lequel les paiements de factures seront créés.",
                defaultApprovalAccount: 'NetSuite par défaut',
                inviteEmployees: 'Invitez des employés et définissez les approbations',
                inviteEmployeesDescription:
                    "Importer les dossiers des employés de NetSuite et inviter les employés à cet espace de travail. Votre flux de travail d'approbation sera par défaut l'approbation du gestionnaire et peut être configuré davantage sur la page *Membres*.",
                autoCreateEntities: 'Créer automatiquement des employés/fournisseurs',
                enableCategories: 'Activer les catégories nouvellement importées',
                customFormID: 'ID de formulaire personnalisé',
                customFormIDDescription:
                    'Par défaut, Expensify créera des entrées en utilisant le formulaire de transaction préféré défini dans NetSuite. Vous pouvez également désigner un formulaire de transaction spécifique à utiliser.',
                customFormIDReimbursable: 'Dépense personnelle',
                customFormIDNonReimbursable: "Dépense de carte d'entreprise",
                exportReportsTo: {
                    label: "Niveau d'approbation du rapport de dépenses",
                    description:
                        "Une fois qu'un rapport de dépenses est approuvé dans Expensify et exporté vers NetSuite, vous pouvez définir un niveau d'approbation supplémentaire dans NetSuite avant la publication.",
                    values: {
                        [CONST.NETSUITE_REPORTS_APPROVAL_LEVEL.REPORTS_APPROVED_NONE]: 'Préférence par défaut de NetSuite',
                        [CONST.NETSUITE_REPORTS_APPROVAL_LEVEL.REPORTS_SUPERVISOR_APPROVED]: 'Approuvé uniquement par le superviseur',
                        [CONST.NETSUITE_REPORTS_APPROVAL_LEVEL.REPORTS_ACCOUNTING_APPROVED]: 'Seulement la comptabilité approuvée',
                        [CONST.NETSUITE_REPORTS_APPROVAL_LEVEL.REPORTS_APPROVED_BOTH]: 'Superviseur et comptabilité approuvés',
                    },
                },
                accountingMethods: {
                    label: 'Quand exporter',
                    description: 'Choisissez quand exporter les dépenses :',
                    values: {
                        [COMMON_CONST.INTEGRATIONS.ACCOUNTING_METHOD.ACCRUAL]: 'Accrual',
                        [COMMON_CONST.INTEGRATIONS.ACCOUNTING_METHOD.CASH]: 'Espèces',
                    },
                    alternateText: {
                        [COMMON_CONST.INTEGRATIONS.ACCOUNTING_METHOD.ACCRUAL]: 'Les dépenses hors de la poche seront exportées une fois approuvées définitivement.',
                        [COMMON_CONST.INTEGRATIONS.ACCOUNTING_METHOD.CASH]: "Les dépenses personnelles seront exportées lorsqu'elles seront payées.",
                    },
                },
                exportVendorBillsTo: {
                    label: "Niveau d'approbation des factures fournisseurs",
                    description:
                        "Une fois qu'une facture fournisseur est approuvée dans Expensify et exportée vers NetSuite, vous pouvez définir un niveau d'approbation supplémentaire dans NetSuite avant la publication.",
                    values: {
                        [CONST.NETSUITE_VENDOR_BILLS_APPROVAL_LEVEL.VENDOR_BILLS_APPROVED_NONE]: 'Préférence par défaut de NetSuite',
                        [CONST.NETSUITE_VENDOR_BILLS_APPROVAL_LEVEL.VENDOR_BILLS_APPROVAL_PENDING]: "En attente d'approbation",
                        [CONST.NETSUITE_VENDOR_BILLS_APPROVAL_LEVEL.VENDOR_BILLS_APPROVED]: 'Approuvé pour publication',
                    },
                },
                exportJournalsTo: {
                    label: "Niveau d'approbation de l'écriture de journal",
                    description:
                        "Une fois qu'une écriture de journal est approuvée dans Expensify et exportée vers NetSuite, vous pouvez définir un niveau d'approbation supplémentaire dans NetSuite avant de la comptabiliser.",
                    values: {
                        [CONST.NETSUITE_JOURNALS_APPROVAL_LEVEL.JOURNALS_APPROVED_NONE]: 'Préférence par défaut de NetSuite',
                        [CONST.NETSUITE_JOURNALS_APPROVAL_LEVEL.JOURNALS_APPROVAL_PENDING]: "En attente d'approbation",
                        [CONST.NETSUITE_JOURNALS_APPROVAL_LEVEL.JOURNALS_APPROVED]: 'Approuvé pour publication',
                    },
                },
                error: {
                    customFormID: 'Veuillez entrer un ID de formulaire personnalisé numérique valide',
                },
            },
            noAccountsFound: 'Aucun compte trouvé',
            noAccountsFoundDescription: 'Veuillez ajouter le compte dans NetSuite et synchroniser à nouveau la connexion.',
            noVendorsFound: 'Aucun fournisseur trouvé',
            noVendorsFoundDescription: 'Veuillez ajouter des fournisseurs dans NetSuite et synchroniser à nouveau la connexion.',
            noItemsFound: 'Aucun élément de facture trouvé',
            noItemsFoundDescription: 'Veuillez ajouter des éléments de facture dans NetSuite et synchroniser à nouveau la connexion.',
            noSubsidiariesFound: 'Aucune filiale trouvée',
            noSubsidiariesFoundDescription: 'Veuillez ajouter une filiale dans NetSuite et synchroniser à nouveau la connexion.',
            tokenInput: {
                title: 'Configuration de NetSuite',
                formSteps: {
                    installBundle: {
                        title: 'Installer le bundle Expensify',
                        description: 'Dans NetSuite, allez à *Customization > SuiteBundler > Search & Install Bundles* > recherchez "Expensify" > installez le bundle.',
                    },
                    enableTokenAuthentication: {
                        title: "Activer l'authentification par jeton",
                        description: "Dans NetSuite, allez à *Setup > Company > Enable Features > SuiteCloud* > activez *l'authentification basée sur les jetons*.",
                    },
                    enableSoapServices: {
                        title: 'Activer les services web SOAP',
                        description: 'Dans NetSuite, allez dans *Setup > Company > Enable Features > SuiteCloud* > activez *SOAP Web Services*.',
                    },
                    createAccessToken: {
                        title: "Créer un jeton d'accès",
                        description:
                            'Dans NetSuite, allez à *Setup > Users/Roles > Access Tokens* > créez un jeton d\'accès pour l\'application "Expensify" et soit le rôle "Expensify Integration" soit le rôle "Administrator".\n\n*Important :* Assurez-vous de sauvegarder le *Token ID* et le *Token Secret* de cette étape. Vous en aurez besoin pour l\'étape suivante.',
                    },
                    enterCredentials: {
                        title: 'Entrez vos identifiants NetSuite',
                        formInputs: {
                            netSuiteAccountID: 'NetSuite Account ID',
                            netSuiteTokenID: 'Token ID',
                            netSuiteTokenSecret: 'Token Secret',
                        },
                        netSuiteAccountIDDescription: 'Dans NetSuite, allez à *Setup > Integration > SOAP Web Services Preferences*.',
                    },
                },
            },
            import: {
                expenseCategories: 'Catégories de dépenses',
                expenseCategoriesDescription: 'Vos catégories de dépenses NetSuite seront importées dans Expensify en tant que catégories.',
                crossSubsidiaryCustomers: 'Clients/projets inter-filiales',
                importFields: {
                    departments: {
                        title: 'Départements',
                        subtitle: 'Choisissez comment gérer les *départements* NetSuite dans Expensify.',
                    },
                    classes: {
                        title: 'Cours',
                        subtitle: 'Choisissez comment gérer les *classes* dans Expensify.',
                    },
                    locations: {
                        title: 'Lieux',
                        subtitle: 'Choisissez comment gérer les *emplacements* dans Expensify.',
                    },
                },
                customersOrJobs: {
                    title: 'Clients/projets',
                    subtitle: 'Choisissez comment gérer les *clients* et les *projets* NetSuite dans Expensify.',
                    importCustomers: 'Importer des clients',
                    importJobs: 'Importer des projets',
                    customers: 'clients',
                    jobs: 'projets',
                    label: ({importFields, importType}: CustomersOrJobsLabelParams) => `${importFields.join('et')}, ${importType}`,
                },
                importTaxDescription: 'Importer des groupes de taxes depuis NetSuite.',
                importCustomFields: {
                    chooseOptionBelow: 'Choisissez une option ci-dessous :',
                    label: ({importedTypes}: ImportedTypesParams) => `Importé en tant que ${importedTypes.join('et')}`,
                    requiredFieldError: ({fieldName}: RequiredFieldParams) => `Veuillez entrer le ${fieldName}`,
                    customSegments: {
                        title: 'Segments/enregistrements personnalisés',
                        addText: 'Ajouter un segment/enregistrement personnalisé',
                        recordTitle: 'Segment/record personnalisé',
                        helpLink: CONST.NETSUITE_IMPORT.HELP_LINKS.CUSTOM_SEGMENTS,
                        helpLinkText: 'Voir les instructions détaillées',
                        helpText: 'sur la configuration de segments/enregistrements personnalisés.',
                        emptyTitle: 'Ajouter un segment personnalisé ou un enregistrement personnalisé',
                        fields: {
                            segmentName: 'Nom',
                            internalID: 'ID interne',
                            scriptID: 'Script ID',
                            customRecordScriptID: 'ID de colonne de transaction',
                            mapping: 'Affiché comme',
                        },
                        removeTitle: 'Supprimer le segment/enregistrement personnalisé',
                        removePrompt: 'Êtes-vous sûr de vouloir supprimer ce segment/enregistrement personnalisé ?',
                        addForm: {
                            customSegmentName: 'nom de segment personnalisé',
                            customRecordName: "nom d'enregistrement personnalisé",
                            segmentTitle: 'Segment personnalisé',
                            customSegmentAddTitle: 'Ajouter un segment personnalisé',
                            customRecordAddTitle: 'Ajouter un enregistrement personnalisé',
                            recordTitle: 'Enregistrement personnalisé',
                            segmentRecordType: 'Voulez-vous ajouter un segment personnalisé ou un enregistrement personnalisé ?',
                            customSegmentNameTitle: 'Quel est le nom du segment personnalisé ?',
                            customRecordNameTitle: "Quel est le nom de l'enregistrement personnalisé ?",
                            customSegmentNameFooter: `Vous pouvez trouver les noms de segments personnalisés dans NetSuite sous *Customizations > Links, Records & Fields > Custom Segments*.\n\n_Pour des instructions plus détaillées, [visitez notre site d'aide](${CONST.NETSUITE_IMPORT.HELP_LINKS.CUSTOM_SEGMENTS})_.`,
                            customRecordNameFooter: `Vous pouvez trouver des noms d'enregistrements personnalisés dans NetSuite en entrant "Transaction Column Field" dans la recherche globale.\n\n_Pour des instructions plus détaillées, [visitez notre site d'aide](${CONST.NETSUITE_IMPORT.HELP_LINKS.CUSTOM_SEGMENTS})_.`,
                            customSegmentInternalIDTitle: "Quel est l'ID interne ?",
                            customSegmentInternalIDFooter: `Tout d'abord, assurez-vous d'avoir activé les ID internes dans NetSuite sous *Accueil > Définir les préférences > Afficher l'ID interne.*\n\nVous pouvez trouver les ID internes des segments personnalisés dans NetSuite sous :\n\n1. *Personnalisation > Listes, enregistrements et champs > Segments personnalisés*.\n2. Cliquez sur un segment personnalisé.\n3. Cliquez sur le lien hypertexte à côté de *Type d'enregistrement personnalisé*.\n4. Trouvez l'ID interne dans le tableau en bas.\n\n_Pour des instructions plus détaillées, [visitez notre site d'aide](${CONST.NETSUITE_IMPORT.HELP_LINKS.CUSTOM_LISTS})_.`,
                            customRecordInternalIDFooter: `Vous pouvez trouver les ID internes des enregistrements personnalisés dans NetSuite en suivant ces étapes :\n\n1. Entrez "Transaction Line Fields" dans la recherche globale.\n2. Cliquez sur un enregistrement personnalisé.\n3. Trouvez l'ID interne sur le côté gauche.\n\n_Pour des instructions plus détaillées, [visitez notre site d'aide](${CONST.NETSUITE_IMPORT.HELP_LINKS.CUSTOM_SEGMENTS})_.`,
                            customSegmentScriptIDTitle: "Quel est l'ID du script ?",
                            customSegmentScriptIDFooter: `Vous pouvez trouver les IDs de script de segment personnalisé dans NetSuite sous :\n\n1. *Personnalisation > Listes, Enregistrements et Champs > Segments Personnalisés*.\n2. Cliquez sur un segment personnalisé.\n3. Cliquez sur l'onglet *Application et Sourcing* en bas, puis :\n    a. Si vous souhaitez afficher le segment personnalisé comme un *tag* (au niveau de l'article) dans Expensify, cliquez sur le sous-onglet *Colonnes de Transaction* et utilisez l'*ID de Champ*.\n    b. Si vous souhaitez afficher le segment personnalisé comme un *champ de rapport* (au niveau du rapport) dans Expensify, cliquez sur le sous-onglet *Transactions* et utilisez l'*ID de Champ*.\n\n_Pour des instructions plus détaillées, [visitez notre site d'aide](${CONST.NETSUITE_IMPORT.HELP_LINKS.CUSTOM_LISTS})_.`,
                            customRecordScriptIDTitle: "Quel est l'ID de la colonne de transaction ?",
                            customRecordScriptIDFooter: `Vous pouvez trouver les ID de script d'enregistrement personnalisé dans NetSuite sous :\n\n1. Entrez "Transaction Line Fields" dans la recherche globale.\n2. Cliquez sur un enregistrement personnalisé.\n3. Trouvez l'ID de script sur le côté gauche.\n\n_Pour des instructions plus détaillées, [visitez notre site d'aide](${CONST.NETSUITE_IMPORT.HELP_LINKS.CUSTOM_SEGMENTS})_.`,
                            customSegmentMappingTitle: 'Comment ce segment personnalisé doit-il être affiché dans Expensify ?',
                            customRecordMappingTitle: 'Comment cet enregistrement personnalisé doit-il être affiché dans Expensify ?',
                        },
                        errors: {
                            uniqueFieldError: ({fieldName}: RequiredFieldParams) => `Un segment/enregistrement personnalisé avec ce ${fieldName?.toLowerCase()} existe déjà.`,
                        },
                    },
                    customLists: {
                        title: 'Listes personnalisées',
                        addText: 'Ajouter une liste personnalisée',
                        recordTitle: 'Liste personnalisée',
                        helpLink: CONST.NETSUITE_IMPORT.HELP_LINKS.CUSTOM_LISTS,
                        helpLinkText: 'Voir les instructions détaillées',
                        helpText: 'sur la configuration des listes personnalisées.',
                        emptyTitle: 'Ajouter une liste personnalisée',
                        fields: {
                            listName: 'Nom',
                            internalID: 'ID interne',
                            transactionFieldID: 'ID du champ de transaction',
                            mapping: 'Affiché comme',
                        },
                        removeTitle: 'Supprimer la liste personnalisée',
                        removePrompt: 'Êtes-vous sûr de vouloir supprimer cette liste personnalisée ?',
                        addForm: {
                            listNameTitle: 'Choisir une liste personnalisée',
                            transactionFieldIDTitle: "Quel est l'ID du champ de transaction ?",
                            transactionFieldIDFooter: `Vous pouvez trouver les identifiants des champs de transaction dans NetSuite en suivant ces étapes :\n\n1. Entrez "Champs de ligne de transaction" dans la recherche globale.\n2. Cliquez sur une liste personnalisée.\n3. Trouvez l'identifiant du champ de transaction sur le côté gauche.\n\n_Pour des instructions plus détaillées, [visitez notre site d'aide](${CONST.NETSUITE_IMPORT.HELP_LINKS.CUSTOM_LISTS})_.`,
                            mappingTitle: 'Comment cette liste personnalisée doit-elle être affichée dans Expensify ?',
                        },
                        errors: {
                            uniqueTransactionFieldIDError: `Une liste personnalisée avec cet ID de champ de transaction existe déjà.`,
                        },
                    },
                },
                importTypes: {
                    [CONST.INTEGRATION_ENTITY_MAP_TYPES.NETSUITE_DEFAULT]: {
                        label: 'Employé par défaut de NetSuite',
                        description: "Non importé dans Expensify, appliqué à l'exportation",
                        footerContent: ({importField}: ImportFieldParams) =>
                            `Si vous utilisez ${importField} dans NetSuite, nous appliquerons la valeur par défaut définie sur le dossier de l'employé lors de l'exportation vers le rapport de dépenses ou l'écriture de journal.`,
                    },
                    [CONST.INTEGRATION_ENTITY_MAP_TYPES.TAG]: {
                        label: 'Tags',
                        description: 'Niveau des postes de dépense',
                        footerContent: ({importField}: ImportFieldParams) => `${startCase(importField)} sera sélectionnable pour chaque dépense individuelle sur le rapport d'un employé.`,
                    },
                    [CONST.INTEGRATION_ENTITY_MAP_TYPES.REPORT_FIELD]: {
                        label: 'Champs de rapport',
                        description: 'Niveau de rapport',
                        footerContent: ({importField}: ImportFieldParams) => `La sélection ${startCase(importField)} s'appliquera à toutes les dépenses sur le rapport d'un employé.`,
                    },
                },
            },
        },
        intacct: {
            sageIntacctSetup: 'Configuration de Sage Intacct',
            prerequisitesTitle: 'Avant de vous connecter...',
            downloadExpensifyPackage: 'Téléchargez le package Expensify pour Sage Intacct',
            followSteps: 'Suivez les étapes de notre guide Comment faire : Connecter à Sage Intacct.',
            enterCredentials: 'Entrez vos identifiants Sage Intacct',
            entity: 'Entity',
            employeeDefault: 'Sage Intacct employé par défaut',
            employeeDefaultDescription: "Le département par défaut de l'employé sera appliqué à ses dépenses dans Sage Intacct si un existe.",
            displayedAsTagDescription: "Le département sera sélectionnable pour chaque dépense individuelle sur le rapport d'un employé.",
            displayedAsReportFieldDescription: "La sélection du département s'appliquera à toutes les dépenses sur le rapport d'un employé.",
            toggleImportTitleFirstPart: 'Choisissez comment gérer Sage Intacct',
            toggleImportTitleSecondPart: 'dans Expensify.',
            expenseTypes: 'Types de dépenses',
            expenseTypesDescription: 'Vos types de dépenses Sage Intacct seront importés dans Expensify en tant que catégories.',
            accountTypesDescription: 'Votre plan comptable Sage Intacct sera importé dans Expensify en tant que catégories.',
            importTaxDescription: "Importer le taux de taxe d'achat depuis Sage Intacct.",
            userDefinedDimensions: "Dimensions définies par l'utilisateur",
            addUserDefinedDimension: "Ajouter une dimension définie par l'utilisateur",
            integrationName: "Nom de l'intégration",
            dimensionExists: 'Une dimension portant ce nom existe déjà.',
            removeDimension: "Supprimer la dimension définie par l'utilisateur",
            removeDimensionPrompt: "Êtes-vous sûr de vouloir supprimer cette dimension définie par l'utilisateur ?",
            userDefinedDimension: "Dimension définie par l'utilisateur",
            addAUserDefinedDimension: "Ajouter une dimension définie par l'utilisateur",
            detailedInstructionsLink: 'Voir les instructions détaillées',
            detailedInstructionsRestOfSentence: "sur l'ajout de dimensions définies par l'utilisateur.",
            userDimensionsAdded: () => ({
                one: '1 UDD ajouté',
                other: (count: number) => `${count} UDD ajoutés`,
            }),
            mappingTitle: ({mappingName}: IntacctMappingTitleParams) => {
                switch (mappingName) {
                    case CONST.SAGE_INTACCT_CONFIG.MAPPINGS.DEPARTMENTS:
                        return 'départements';
                    case CONST.SAGE_INTACCT_CONFIG.MAPPINGS.CLASSES:
                        return 'classes';
                    case CONST.SAGE_INTACCT_CONFIG.MAPPINGS.LOCATIONS:
                        return 'locations';
                    case CONST.SAGE_INTACCT_CONFIG.MAPPINGS.CUSTOMERS:
                        return 'clients';
                    case CONST.SAGE_INTACCT_CONFIG.MAPPINGS.PROJECTS:
                        return 'projets (emplois)';
                    default:
                        return 'mappages';
                }
            },
        },
        type: {
            free: 'Gratuit',
            control: 'Contrôle',
            collect: 'Collecter',
        },
        companyCards: {
            addCards: 'Ajouter des cartes',
            selectCards: 'Sélectionner des cartes',
            addNewCard: {
                other: 'Autre',
                cardProviders: {
                    gl1025: 'American Express Corporate Cards',
                    cdf: 'Mastercard Cartes Commerciales',
                    vcf: 'Visa Commercial Cards',
                    stripe: 'Cartes Stripe',
                },
                yourCardProvider: `Qui est votre fournisseur de carte ?`,
                whoIsYourBankAccount: 'Quelle est votre banque ?',
                whereIsYourBankLocated: 'Où se trouve votre banque ?',
                howDoYouWantToConnect: 'Comment souhaitez-vous vous connecter à votre banque ?',
                learnMoreAboutOptions: {
                    text: 'En savoir plus sur ces',
                    linkText: 'options.',
                },
                commercialFeedDetails:
                    'Nécessite une configuration avec votre banque. Cela est généralement utilisé par les grandes entreprises et est souvent la meilleure option si vous êtes éligible.',
                commercialFeedPlaidDetails: `Nécessite une configuration avec votre banque, mais nous vous guiderons. Cela est généralement limité aux grandes entreprises.`,
                directFeedDetails: "L'approche la plus simple. Connectez-vous immédiatement en utilisant vos identifiants principaux. Cette méthode est la plus courante.",
                enableFeed: {
                    title: ({provider}: GoBackMessageParams) => `Activez votre flux ${provider}`,
                    heading:
                        "Nous avons une intégration directe avec l'émetteur de votre carte et pouvons importer vos données de transaction dans Expensify rapidement et avec précision.\n\nPour commencer, il vous suffit de :",
                    visa: "Nous avons des intégrations globales avec Visa, bien que l'éligibilité varie selon la banque et le programme de carte.\n\nPour commencer, il suffit de :",
                    mastercard:
                        "Nous avons des intégrations globales avec Mastercard, bien que l'éligibilité varie selon la banque et le programme de carte.\n\nPour commencer, il vous suffit de :",
                    vcf: `1. Consultez [cet article d'aide](${CONST.COMPANY_CARDS_VISA_COMMERCIAL_CARD_HELP}) pour des instructions détaillées sur la configuration de vos cartes commerciales Visa.\n\n2. [Contactez votre banque](${CONST.COMPANY_CARDS_VISA_COMMERCIAL_CARD_HELP}) pour vérifier qu'elle prend en charge un flux commercial pour votre programme, et demandez-lui de l'activer.\n\n3. *Une fois le flux activé et ses détails obtenus, passez à l'écran suivant.*`,
                    gl1025: `1. Visitez [cet article d'aide](${CONST.COMPANY_CARDS_AMEX_COMMERCIAL_CARD_HELP}) pour savoir si American Express peut activer un flux commercial pour votre programme.\n\n2. Une fois le flux activé, Amex vous enverra une lettre de production.\n\n3. *Une fois que vous avez les informations du flux, continuez à l'écran suivant.*`,
                    cdf: `1. Consultez [cet article d'aide](${CONST.COMPANY_CARDS_MASTERCARD_COMMERCIAL_CARDS}) pour obtenir des instructions détaillées sur la configuration de vos cartes commerciales Mastercard.\n\n2. [Contactez votre banque](${CONST.COMPANY_CARDS_MASTERCARD_COMMERCIAL_CARDS}) pour vérifier qu'elle prend en charge un flux commercial pour votre programme et demandez-lui de l'activer.\n\n3. *Une fois le flux activé et ses détails obtenus, passez à l'écran suivant.*`,
                    stripe: `1. Visitez le tableau de bord de Stripe, et allez dans [Paramètres](${CONST.COMPANY_CARDS_STRIPE_HELP}).\n\n2. Sous Intégrations de produits, cliquez sur Activer à côté de Expensify.\n\n3. Une fois le flux activé, cliquez sur Soumettre ci-dessous et nous travaillerons à l'ajouter.`,
                },
                whatBankIssuesCard: 'Quelle banque émet ces cartes ?',
                enterNameOfBank: 'Entrez le nom de la banque',
                feedDetails: {
                    vcf: {
                        title: 'Quels sont les détails du flux Visa ?',
                        processorLabel: 'ID du processeur',
                        bankLabel: "ID de l'institution financière (banque)",
                        companyLabel: "ID de l'entreprise",
                        helpLabel: 'Où puis-je trouver ces identifiants ?',
                    },
                    gl1025: {
                        title: `Quel est le nom du fichier de livraison Amex ?`,
                        fileNameLabel: 'Nom du fichier de livraison',
                        helpLabel: 'Où puis-je trouver le nom du fichier de livraison ?',
                    },
                    cdf: {
                        title: `Quel est l'identifiant de distribution Mastercard ?`,
                        distributionLabel: 'ID de distribution',
                        helpLabel: "Où puis-je trouver l'ID de distribution ?",
                    },
                },
                amexCorporate: 'Sélectionnez ceci si le devant de vos cartes indique « Corporate »',
                amexBusiness: 'Sélectionnez ceci si le recto de vos cartes indique « Business »',
                amexPersonal: 'Sélectionnez ceci si vos cartes sont personnelles',
                error: {
                    pleaseSelectProvider: 'Veuillez sélectionner un fournisseur de carte avant de continuer',
                    pleaseSelectBankAccount: 'Veuillez sélectionner un compte bancaire avant de continuer',
                    pleaseSelectBank: 'Veuillez sélectionner une banque avant de continuer.',
                    pleaseSelectCountry: 'Veuillez sélectionner un pays avant de continuer',
                    pleaseSelectFeedType: 'Veuillez sélectionner un type de flux avant de continuer',
                },
            },
            assignCard: 'Attribuer la carte',
            findCard: 'Trouver la carte',
            cardNumber: 'Numéro de carte',
            commercialFeed: 'Flux commercial',
            feedName: ({feedName}: CompanyCardFeedNameParams) => `Cartes ${feedName}`,
            directFeed: 'Flux direct',
            whoNeedsCardAssigned: "Qui a besoin d'une carte assignée ?",
            chooseCard: 'Choisissez une carte',
            chooseCardFor: ({assignee, feed}: AssignCardParams) => `Choisissez une carte pour ${assignee} à partir du flux de cartes ${feed}.`,
            noActiveCards: 'Aucune carte active dans ce flux',
            somethingMightBeBroken: "Ou quelque chose pourrait être cassé. Quoi qu'il en soit, si vous avez des questions, il vous suffit de",
            contactConcierge: 'contacter Concierge',
            chooseTransactionStartDate: 'Choisissez une date de début de transaction',
            startDateDescription: "Nous importerons toutes les transactions à partir de cette date. Si aucune date n'est spécifiée, nous remonterons aussi loin que votre banque le permet.",
            fromTheBeginning: 'Depuis le début',
            customStartDate: 'Date de début personnalisé',
            letsDoubleCheck: 'Vérifions que tout est correct.',
            confirmationDescription: 'Nous commencerons à importer les transactions immédiatement.',
            cardholder: 'Titulaire de carte',
            card: 'Carte',
            cardName: 'Nom de la carte',
            brokenConnectionErrorFirstPart: `La connexion du flux de carte est interrompue. S'il vous plaît`,
            brokenConnectionErrorLink: 'connectez-vous à votre banque',
            brokenConnectionErrorSecondPart: 'afin que nous puissions rétablir la connexion.',
            assignedCard: ({assignee, link}: AssignedCardParams) => `a attribué ${link} à ${assignee} ! Les transactions importées apparaîtront dans cette discussion.`,
            companyCard: "carte d'entreprise",
            chooseCardFeed: 'Choisir le flux de cartes',
            ukRegulation:
                "Expensify, Inc. est un agent de Plaid Financial Ltd., une institution de paiement autorisée régulée par la Financial Conduct Authority sous les Payment Services Regulations 2017 (Numéro de Référence de l'Entreprise : 804718). Plaid vous fournit des services d'information de compte régulés via Expensify Limited en tant qu'agent.",
        },
        expensifyCard: {
            issueAndManageCards: 'Émettre et gérer vos cartes Expensify',
            getStartedIssuing: 'Commencez en émettant votre première carte virtuelle ou physique.',
            verificationInProgress: 'Vérification en cours...',
            verifyingTheDetails: 'Nous vérifions quelques détails. Concierge vous informera lorsque les cartes Expensify seront prêtes à être émises.',
            disclaimer:
                "La carte commerciale Expensify Visa® est émise par The Bancorp Bank, N.A., membre FDIC, conformément à une licence de Visa U.S.A. Inc. et ne peut pas être utilisée chez tous les commerçants qui acceptent les cartes Visa. Apple® et le logo Apple® sont des marques déposées d'Apple Inc., enregistrées aux États-Unis et dans d'autres pays. App Store est une marque de service d'Apple Inc. Google Play et le logo Google Play sont des marques de commerce de Google LLC.",
            issueCard: 'Émettre une carte',
            findCard: 'Trouver la carte',
            newCard: 'Nouvelle carte',
            name: 'Nom',
            lastFour: 'Derniers 4',
            limit: 'Limite',
            currentBalance: 'Solde actuel',
            currentBalanceDescription: 'Le solde actuel est la somme de toutes les transactions effectuées avec la carte Expensify depuis la dernière date de règlement.',
            balanceWillBeSettledOn: ({settlementDate}: SettlementDateParams) => `Le solde sera réglé le ${settlementDate}`,
            settleBalance: 'Régler le solde',
            cardLimit: 'Limite de carte',
            remainingLimit: 'Limite restante',
            requestLimitIncrease: "Demande d'augmentation de la limite",
            remainingLimitDescription:
                "Nous prenons en compte plusieurs facteurs pour calculer votre limite restante : votre ancienneté en tant que client, les informations professionnelles que vous avez fournies lors de l'inscription, et la trésorerie disponible sur votre compte bancaire professionnel. Votre limite restante peut fluctuer quotidiennement.",
            earnedCashback: 'Cashback',
            earnedCashbackDescription: 'Le solde de cashback est basé sur les dépenses mensuelles réglées avec la carte Expensify dans votre espace de travail.',
            issueNewCard: 'Émettre une nouvelle carte',
            finishSetup: 'Terminer la configuration',
            chooseBankAccount: 'Choisir un compte bancaire',
            chooseExistingBank: 'Choisissez un compte bancaire professionnel existant pour payer le solde de votre carte Expensify, ou ajoutez un nouveau compte bancaire.',
            accountEndingIn: 'Compte se terminant par',
            addNewBankAccount: 'Ajouter un nouveau compte bancaire',
            settlementAccount: 'Compte de règlement',
            settlementAccountDescription: 'Choisissez un compte pour payer le solde de votre carte Expensify.',
            settlementAccountInfoPt1: 'Assurez-vous que ce compte correspond au vôtre',
            settlementAccountInfoPt2: 'afin que la Réconciliation Continue fonctionne correctement.',
            reconciliationAccount: 'Compte de réconciliation',
            settlementFrequency: 'Fréquence de règlement',
            settlementFrequencyDescription: 'Choisissez la fréquence à laquelle vous paierez le solde de votre Expensify Card.',
            settlementFrequencyInfo:
                'Si vous souhaitez passer à un règlement mensuel, vous devrez connecter votre compte bancaire via Plaid et avoir un historique de solde positif sur 90 jours.',
            frequency: {
                daily: 'Quotidiennement',
                monthly: 'Mensuel',
            },
            cardDetails: 'Détails de la carte',
            virtual: 'Virtuel',
            physical: 'Physique',
            deactivate: 'Désactiver la carte',
            changeCardLimit: 'Modifier la limite de la carte',
            changeLimit: 'Modifier la limite',
            smartLimitWarning: ({limit}: CharacterLimitParams) =>
                `Si vous modifiez la limite de cette carte à ${limit}, les nouvelles transactions seront refusées jusqu'à ce que vous approuviez plus de dépenses sur la carte.`,
            monthlyLimitWarning: ({limit}: CharacterLimitParams) => `Si vous changez la limite de cette carte à ${limit}, les nouvelles transactions seront refusées jusqu'au mois prochain.`,
            fixedLimitWarning: ({limit}: CharacterLimitParams) => `Si vous changez la limite de cette carte à ${limit}, les nouvelles transactions seront refusées.`,
            changeCardLimitType: 'Modifier le type de limite de carte',
            changeLimitType: 'Modifier le type de limite',
            changeCardSmartLimitTypeWarning: ({limit}: CharacterLimitParams) =>
                `Si vous changez le type de limite de cette carte en Limite Intelligente, les nouvelles transactions seront refusées car la limite non approuvée de ${limit} a déjà été atteinte.`,
            changeCardMonthlyLimitTypeWarning: ({limit}: CharacterLimitParams) =>
                `Si vous changez le type de limite de cette carte en Mensuel, les nouvelles transactions seront refusées car la limite mensuelle de ${limit} a déjà été atteinte.`,
            addShippingDetails: "Ajouter les détails d'expédition",
            issuedCard: ({assignee}: AssigneeParams) => `a émis une carte Expensify à ${assignee} ! La carte arrivera dans 2-3 jours ouvrables.`,
            issuedCardNoShippingDetails: ({assignee}: AssigneeParams) =>
                `a émis une carte Expensify à ${assignee} ! La carte sera expédiée une fois que les détails d'expédition seront ajoutés.`,
            issuedCardVirtual: ({assignee, link}: IssueVirtualCardParams) => `a émis une ${link} virtuelle à ${assignee} ! La carte peut être utilisée immédiatement.`,
            addedShippingDetails: ({assignee}: AssigneeParams) => `${assignee} a ajouté les détails d'expédition. La carte Expensify arrivera dans 2-3 jours ouvrables.`,
            verifyingHeader: 'Vérification en cours',
            bankAccountVerifiedHeader: 'Compte bancaire vérifié',
            verifyingBankAccount: 'Vérification du compte bancaire...',
            verifyingBankAccountDescription: 'Veuillez patienter pendant que nous confirmons que ce compte peut être utilisé pour émettre des cartes Expensify.',
            bankAccountVerified: 'Compte bancaire vérifié !',
            bankAccountVerifiedDescription: "Vous pouvez maintenant émettre des cartes Expensify à vos membres de l'espace de travail.",
            oneMoreStep: 'Encore une étape...',
            oneMoreStepDescription: 'Il semble que nous devions vérifier manuellement votre compte bancaire. Veuillez vous rendre sur Concierge où vos instructions vous attendent.',
            gotIt: 'Compris',
            goToConcierge: 'Aller à Concierge',
        },
        categories: {
            deleteCategories: 'Supprimer les catégories',
            deleteCategoriesPrompt: 'Êtes-vous sûr de vouloir supprimer ces catégories ?',
            deleteCategory: 'Supprimer la catégorie',
            deleteCategoryPrompt: 'Êtes-vous sûr de vouloir supprimer cette catégorie ?',
            disableCategories: 'Désactiver les catégories',
            disableCategory: 'Désactiver la catégorie',
            enableCategories: 'Activer les catégories',
            enableCategory: 'Activer la catégorie',
            defaultSpendCategories: 'Catégories de dépenses par défaut',
            spendCategoriesDescription: 'Personnalisez la façon dont les dépenses des commerçants sont catégorisées pour les transactions par carte de crédit et les reçus scannés.',
            deleteFailureMessage: "Une erreur s'est produite lors de la suppression de la catégorie, veuillez réessayer.",
            categoryName: 'Nom de catégorie',
            requiresCategory: 'Les membres doivent catégoriser toutes les dépenses',
            needCategoryForExportToIntegration: ({connectionName}: NeedCategoryForExportToIntegrationParams) =>
                `Toutes les dépenses doivent être catégorisées pour pouvoir être exportées vers ${connectionName}.`,
            subtitle: "Obtenez une meilleure vue d'ensemble de l'endroit où l'argent est dépensé. Utilisez nos catégories par défaut ou ajoutez les vôtres.",
            emptyCategories: {
                title: "Vous n'avez créé aucune catégorie",
                subtitle: 'Ajoutez une catégorie pour organiser vos dépenses.',
            },
            emptyCategoriesWithAccounting: {
                subtitle1: 'Vos catégories sont actuellement importées depuis une connexion comptable. Rendez-vous sur',
                subtitle2: 'comptabilité',
                subtitle3: 'pour apporter des modifications.',
            },
            updateFailureMessage: "Une erreur s'est produite lors de la mise à jour de la catégorie, veuillez réessayer.",
            createFailureMessage: "Une erreur s'est produite lors de la création de la catégorie, veuillez réessayer.",
            addCategory: 'Ajouter une catégorie',
            editCategory: 'Modifier la catégorie',
            editCategories: 'Modifier les catégories',
            findCategory: 'Trouver la catégorie',
            categoryRequiredError: 'Le nom de la catégorie est requis',
            existingCategoryError: 'Une catégorie avec ce nom existe déjà',
            invalidCategoryName: 'Nom de catégorie invalide',
            importedFromAccountingSoftware: 'Les catégories ci-dessous sont importées de votre',
            payrollCode: 'Code de paie',
            updatePayrollCodeFailureMessage: "Une erreur s'est produite lors de la mise à jour du code de paie, veuillez réessayer.",
            glCode: 'Code GL',
            updateGLCodeFailureMessage: "Une erreur s'est produite lors de la mise à jour du code GL, veuillez réessayer.",
            importCategories: 'Importer des catégories',
            cannotDeleteOrDisableAllCategories: {
                title: 'Impossible de supprimer ou désactiver toutes les catégories',
                description: `Au moins une catégorie doit rester activée car votre espace de travail nécessite des catégories.`,
            },
        },
        moreFeatures: {
            subtitle:
                'Utilisez les commutateurs ci-dessous pour activer plus de fonctionnalités à mesure que vous vous développez. Chaque fonctionnalité apparaîtra dans le menu de navigation pour une personnalisation supplémentaire.',
            spendSection: {
                title: 'Dépenser',
                subtitle: 'Activez la fonctionnalité qui vous aide à faire évoluer votre équipe.',
            },
            manageSection: {
                title: 'Gérer',
                subtitle: 'Ajoutez des contrôles qui aident à maintenir les dépenses dans le budget.',
            },
            earnSection: {
                title: 'Gagner',
                subtitle: 'Rationalisez vos revenus et soyez payé plus rapidement.',
            },
            organizeSection: {
                title: 'Organiser',
                subtitle: 'Regroupez et analysez les dépenses, enregistrez chaque taxe payée.',
            },
            integrateSection: {
                title: 'Intégrer',
                subtitle: 'Connectez Expensify à des produits financiers populaires.',
            },
            distanceRates: {
                title: 'Tarifs de distance',
                subtitle: 'Ajouter, mettre à jour et appliquer les tarifs.',
            },
            perDiem: {
                title: 'Per diem',
                subtitle: 'Définissez des taux de per diem pour contrôler les dépenses quotidiennes des employés.',
            },
            expensifyCard: {
                title: 'Expensify Card',
                subtitle: 'Obtenez des informations et contrôlez les dépenses.',
                disableCardTitle: 'Désactiver la carte Expensify',
                disableCardPrompt: 'Vous ne pouvez pas désactiver la carte Expensify car elle est déjà utilisée. Contactez Concierge pour connaître les prochaines étapes.',
                disableCardButton: 'Discuter avec Concierge',
                feed: {
                    title: 'Obtenez la carte Expensify',
                    subTitle: "Rationalisez vos dépenses professionnelles et économisez jusqu'à 50 % sur votre facture Expensify, plus :",
                    features: {
                        cashBack: 'Cashback sur chaque achat aux États-Unis',
                        unlimited: 'Cartes virtuelles illimitées',
                        spend: 'Contrôles de dépenses et limites personnalisées',
                    },
                    ctaTitle: 'Émettre une nouvelle carte',
                },
            },
            companyCards: {
                title: "Cartes d'entreprise",
                subtitle: "Importer les dépenses à partir des cartes d'entreprise existantes.",
                feed: {
                    title: "Importer des cartes d'entreprise",
                    features: {
                        support: 'Prise en charge de tous les principaux fournisseurs de cartes',
                        assignCards: "Attribuer des cartes à toute l'équipe",
                        automaticImport: 'Importation automatique des transactions',
                    },
                },
                disableCardTitle: "Désactiver les cartes d'entreprise",
                disableCardPrompt:
                    "Vous ne pouvez pas désactiver les cartes d'entreprise car cette fonctionnalité est en cours d'utilisation. Contactez le Concierge pour connaître les prochaines étapes.",
                disableCardButton: 'Discuter avec Concierge',
                cardDetails: 'Détails de la carte',
                cardNumber: 'Numéro de carte',
                cardholder: 'Titulaire de carte',
                cardName: 'Nom de la carte',
                integrationExport: ({integration, type}: IntegrationExportParams) =>
                    integration && type ? `${integration} ${type.toLowerCase()} exportation` : `exportation ${integration}`,
                integrationExportTitleFirstPart: ({integration}: IntegrationExportParams) => `Choisissez le compte ${integration} vers lequel les transactions doivent être exportées.`,
                integrationExportTitlePart: 'Sélectionner un autre',
                integrationExportTitleLinkPart: "option d'exportation",
                integrationExportTitleSecondPart: 'pour changer les comptes disponibles.',
                lastUpdated: 'Dernière mise à jour',
                transactionStartDate: 'Date de début de la transaction',
                updateCard: 'Mettre à jour la carte',
                unassignCard: 'Désattribuer la carte',
                unassign: 'Désassigner',
                unassignCardDescription: 'Désassigner cette carte supprimera toutes les transactions sur les rapports en brouillon du compte du titulaire de la carte.',
                assignCard: 'Attribuer la carte',
                cardFeedName: 'Nom du flux de carte',
                cardFeedNameDescription: 'Donnez un nom unique au flux de cartes afin de le distinguer des autres.',
                cardFeedTransaction: 'Supprimer les transactions',
                cardFeedTransactionDescription: 'Choisissez si les titulaires de carte peuvent supprimer les transactions par carte. Les nouvelles transactions suivront ces règles.',
                cardFeedRestrictDeletingTransaction: 'Restreindre la suppression des transactions',
                cardFeedAllowDeletingTransaction: 'Autoriser la suppression des transactions',
                removeCardFeed: 'Supprimer le flux de cartes',
                removeCardFeedTitle: ({feedName}: CompanyCardFeedNameParams) => `Supprimer le flux ${feedName}`,
                removeCardFeedDescription: 'Êtes-vous sûr de vouloir supprimer ce flux de cartes ? Cela désassignera toutes les cartes.',
                error: {
                    feedNameRequired: 'Le nom du flux de carte est requis',
                },
                corporate: 'Restreindre la suppression des transactions',
                personal: 'Autoriser la suppression des transactions',
                setFeedNameDescription: 'Donnez un nom unique au flux de cartes afin de le distinguer des autres.',
                setTransactionLiabilityDescription:
                    "Lorsqu'elle est activée, les titulaires de carte peuvent supprimer des transactions par carte. Les nouvelles transactions suivront cette règle.",
                emptyAddedFeedTitle: "Attribuer des cartes d'entreprise",
                emptyAddedFeedDescription: 'Commencez en attribuant votre première carte à un membre.',
                pendingFeedTitle: `Nous examinons votre demande...`,
                pendingFeedDescription: `Nous examinons actuellement les détails de votre flux. Une fois cela terminé, nous vous contacterons via`,
                pendingBankTitle: 'Vérifiez la fenêtre de votre navigateur',
                pendingBankDescription: ({bankName}: CompanyCardBankName) =>
                    `Veuillez vous connecter à ${bankName} via la fenêtre de votre navigateur qui vient de s'ouvrir. Si aucune ne s'est ouverte,`,
                pendingBankLink: 'veuillez cliquer ici',
                giveItNameInstruction: 'Donnez un nom à la carte qui la distingue des autres.',
                updating: 'Mise à jour...',
                noAccountsFound: 'Aucun compte trouvé',
                defaultCard: 'Carte par défaut',
                downgradeTitle: `Impossible de rétrograder l'espace de travail`,
                downgradeSubTitleFirstPart: `Cet espace de travail ne peut pas être rétrogradé car plusieurs flux de cartes sont connectés (à l'exclusion des cartes Expensify). Veuillez`,
                downgradeSubTitleMiddlePart: `garder uniquement un flux de cartes`,
                downgradeSubTitleLastPart: 'pour continuer.',
                noAccountsFoundDescription: ({connection}: ConnectionParams) => `Veuillez ajouter le compte dans ${connection} et synchroniser à nouveau la connexion.`,
                expensifyCardBannerTitle: 'Obtenez la carte Expensify',
                expensifyCardBannerSubtitle:
                    "Profitez de remises en argent sur chaque achat aux États-Unis, jusqu'à 50 % de réduction sur votre facture Expensify, des cartes virtuelles illimitées, et bien plus encore.",
                expensifyCardBannerLearnMoreButton: 'En savoir plus',
            },
            workflows: {
                title: 'Workflows',
                subtitle: 'Configurez comment les dépenses sont approuvées et payées.',
                disableApprovalPrompt:
                    "Les cartes Expensify de cet espace de travail dépendent actuellement de l'approbation pour définir leurs limites intelligentes. Veuillez modifier les types de limites de toute carte Expensify avec des limites intelligentes avant de désactiver les approbations.",
            },
            invoices: {
                title: 'Factures',
                subtitle: 'Envoyez et recevez des factures.',
            },
            categories: {
                title: 'Catégories',
                subtitle: 'Suivre et organiser les dépenses.',
            },
            tags: {
                title: 'Tags',
                subtitle: 'Classifiez les coûts et suivez les dépenses facturables.',
            },
            taxes: {
                title: 'Taxes',
                subtitle: 'Documentez et récupérez les taxes éligibles.',
            },
            reportFields: {
                title: 'Champs de rapport',
                subtitle: 'Configurer des champs personnalisés pour les dépenses.',
            },
            connections: {
                title: 'Comptabilité',
                subtitle: 'Synchronisez votre plan comptable et plus encore.',
            },
            connectionsWarningModal: {
                featureEnabledTitle: 'Pas si vite...',
                featureEnabledText: "Pour activer ou désactiver cette fonctionnalité, vous devrez modifier vos paramètres d'importation comptable.",
                disconnectText: 'Pour désactiver la comptabilité, vous devrez déconnecter votre connexion comptable de votre espace de travail.',
                manageSettings: 'Gérer les paramètres',
            },
            workflowWarningModal: {
                featureEnabledTitle: 'Pas si vite...',
                featureEnabledText:
                    "Les cartes Expensify dans cet espace de travail dépendent des flux de travail d'approbation pour définir leurs limites intelligentes.\n\nVeuillez modifier les types de limites de toutes les cartes avec des limites intelligentes avant de désactiver les flux de travail.",
                confirmText: 'Aller aux cartes Expensify',
            },
            rules: {
                title: 'Règles',
                subtitle: 'Exiger des reçus, signaler les dépenses élevées, et plus encore.',
            },
        },
        reportFields: {
            addField: 'Ajouter un champ',
            delete: 'Supprimer le champ',
            deleteFields: 'Supprimer les champs',
            findReportField: 'Trouver le champ du rapport',
            deleteConfirmation: 'Êtes-vous sûr de vouloir supprimer ce champ de rapport ?',
            deleteFieldsConfirmation: 'Êtes-vous sûr de vouloir supprimer ces champs de rapport ?',
            emptyReportFields: {
                title: "Vous n'avez créé aucun champ de rapport",
                subtitle: 'Ajoutez un champ personnalisé (texte, date ou liste déroulante) qui apparaît sur les rapports.',
            },
            subtitle: "Les champs de rapport s'appliquent à toutes les dépenses et peuvent être utiles lorsque vous souhaitez demander des informations supplémentaires.",
            disableReportFields: 'Désactiver les champs de rapport',
            disableReportFieldsConfirmation: 'Êtes-vous sûr ? Les champs de texte et de date seront supprimés, et les listes seront désactivées.',
            importedFromAccountingSoftware: 'Les champs de rapport ci-dessous sont importés de votre',
            textType: 'Texte',
            dateType: 'Date',
            dropdownType: 'Liste',
            textAlternateText: 'Ajoutez un champ pour la saisie de texte libre.',
            dateAlternateText: 'Ajouter un calendrier pour la sélection de la date.',
            dropdownAlternateText: "Ajouter une liste d'options à choisir.",
            nameInputSubtitle: 'Choisissez un nom pour le champ du rapport.',
            typeInputSubtitle: 'Choisissez le type de champ de rapport à utiliser.',
            initialValueInputSubtitle: 'Entrez une valeur de départ à afficher dans le champ du rapport.',
            listValuesInputSubtitle: 'Ces valeurs apparaîtront dans le menu déroulant des champs de votre rapport. Les valeurs activées peuvent être sélectionnées par les membres.',
            listInputSubtitle: 'Ces valeurs apparaîtront dans la liste des champs de votre rapport. Les valeurs activées peuvent être sélectionnées par les membres.',
            deleteValue: 'Supprimer la valeur',
            deleteValues: 'Supprimer les valeurs',
            disableValue: 'Désactiver la valeur',
            disableValues: 'Désactiver les valeurs',
            enableValue: 'Activer la valeur',
            enableValues: 'Activer les valeurs',
            emptyReportFieldsValues: {
                title: "Vous n'avez créé aucune valeur de liste",
                subtitle: 'Ajoutez des valeurs personnalisées pour apparaître sur les rapports.',
            },
            deleteValuePrompt: 'Êtes-vous sûr de vouloir supprimer cette valeur de la liste ?',
            deleteValuesPrompt: 'Êtes-vous sûr de vouloir supprimer ces valeurs de la liste ?',
            listValueRequiredError: 'Veuillez entrer un nom de valeur de liste',
            existingListValueError: 'Une valeur de liste avec ce nom existe déjà',
            editValue: 'Modifier la valeur',
            listValues: 'Lister les valeurs',
            addValue: 'Ajouter de la valeur',
            existingReportFieldNameError: 'Un champ de rapport avec ce nom existe déjà',
            reportFieldNameRequiredError: 'Veuillez entrer un nom de champ de rapport',
            reportFieldTypeRequiredError: 'Veuillez choisir un type de champ de rapport',
            reportFieldInitialValueRequiredError: 'Veuillez choisir une valeur initiale pour le champ du rapport',
            genericFailureMessage: "Une erreur s'est produite lors de la mise à jour du champ du rapport. Veuillez réessayer.",
        },
        tags: {
            tagName: 'Nom de balise',
            requiresTag: 'Les membres doivent étiqueter toutes les dépenses',
            trackBillable: 'Suivre les dépenses facturables',
            customTagName: 'Nom de balise personnalisé',
            enableTag: 'Activer le tag',
            enableTags: 'Activer les étiquettes',
            requireTag: 'Étiquette requise',
            requireTags: 'Exiger des balises',
            notRequireTags: 'Ne pas exiger',
            disableTag: 'Désactiver le tag',
            disableTags: 'Désactiver les tags',
            addTag: 'Ajouter une étiquette',
            editTag: 'Modifier le tag',
            editTags: 'Modifier les balises',
            findTag: 'Trouver une balise',
            subtitle: 'Les étiquettes ajoutent des moyens plus détaillés pour classer les coûts.',
            dependentMultiLevelTagsSubtitle: {
                phrase1: 'Vous utilisez',
                phrase2: 'balises dépendantes',
                phrase3: '. Vous pouvez',
                phrase4: 'réimporter une feuille de calcul',
                phrase5: 'mettre à jour vos tags.',
            },
            emptyTags: {
                title: "Vous n'avez créé aucun tag",
                //  We need to remove the subtitle and use the below one when we remove the canUseMultiLevelTags beta
                subtitle: 'Ajoutez une étiquette pour suivre les projets, les emplacements, les départements, et plus encore.',
                subtitle1: 'Importez une feuille de calcul pour ajouter des étiquettes afin de suivre les projets, les emplacements, les départements, et plus encore.',
                subtitle2: 'En savoir plus',
                subtitle3: 'à propos des fichiers de balises de formatage.',
            },
            emptyTagsWithAccounting: {
                subtitle1: "Vos balises sont actuellement importées à partir d'une connexion comptable. Rendez-vous sur",
                subtitle2: 'comptabilité',
                subtitle3: 'pour apporter des modifications.',
            },
            deleteTag: 'Supprimer le tag',
            deleteTags: 'Supprimer les balises',
            deleteTagConfirmation: 'Êtes-vous sûr de vouloir supprimer ce tag ?',
            deleteTagsConfirmation: 'Êtes-vous sûr de vouloir supprimer ces étiquettes ?',
            deleteFailureMessage: "Une erreur s'est produite lors de la suppression du tag, veuillez réessayer.",
            tagRequiredError: 'Le nom de la balise est requis',
            existingTagError: 'Un tag avec ce nom existe déjà',
            invalidTagNameError: 'Le nom de la balise ne peut pas être 0. Veuillez choisir une autre valeur.',
            genericFailureMessage: "Une erreur s'est produite lors de la mise à jour du tag, veuillez réessayer.",
            importedFromAccountingSoftware: 'Les balises ci-dessous sont importées de votre',
            glCode: 'Code GL',
            updateGLCodeFailureMessage: "Une erreur s'est produite lors de la mise à jour du code GL, veuillez réessayer.",
            tagRules: 'Règles de balise',
            approverDescription: 'Approbateur',
            importTags: 'Importer des tags',
            importTagsSupportingText: 'Codez vos dépenses avec un type de balise ou plusieurs.',
            configureMultiLevelTags: 'Configurez votre liste de tags pour un étiquetage multi-niveaux.',
            importMultiLevelTagsSupportingText: `Voici un aperçu de vos étiquettes. Si tout semble correct, cliquez ci-dessous pour les importer.`,
            importMultiLevelTags: {
                firstRowTitle: 'La première ligne est le titre de chaque liste de tags',
                independentTags: 'Ce sont des balises indépendantes',
                glAdjacentColumn: 'Il y a un code GL dans la colonne adjacente',
            },
            tagLevel: {
                singleLevel: 'Niveau unique de balises',
                multiLevel: 'Tags multi-niveaux',
            },
            switchSingleToMultiLevelTagWarning: {
                title: 'Changer les niveaux de balise',
                prompt1: 'Changer les niveaux de balises effacera toutes les balises actuelles.',
                prompt2: "Nous vous suggérons d'abord",
                prompt3: 'télécharger une sauvegarde',
                prompt4: 'en exportant vos étiquettes.',
                prompt5: 'En savoir plus',
                prompt6: 'à propos des niveaux de balises.',
            },
            importedTagsMessage: ({columnCounts}: ImportedTagsMessageParams) =>
                `Nous avons trouvé *${columnCounts} colonnes* dans votre feuille de calcul. Sélectionnez *Nom* à côté de la colonne contenant les noms des balises. Vous pouvez également sélectionner *Activé* à côté de la colonne qui définit le statut des balises.`,
            cannotDeleteOrDisableAllTags: {
                title: 'Impossible de supprimer ou de désactiver tous les tags',
                description: `Au moins une étiquette doit rester activée car votre espace de travail nécessite des étiquettes.`,
            },
            cannotMakeAllTagsOptional: {
                title: 'Impossible de rendre toutes les balises facultatives',
                description: `Au moins une étiquette doit rester obligatoire car les paramètres de votre espace de travail exigent des étiquettes.`,
            },
            tagCount: () => ({
                one: '1 jour',
                other: (count: number) => `${count} Tags`,
            }),
        },
        taxes: {
            subtitle: 'Ajoutez les noms de taxes, les taux et définissez les valeurs par défaut.',
            addRate: 'Ajouter un tarif',
            workspaceDefault: "Devise par défaut de l'espace de travail",
            foreignDefault: 'Devise étrangère par défaut',
            customTaxName: 'Nom de taxe personnalisé',
            value: 'Valeur',
            taxReclaimableOn: 'Taxe récupérable sur',
            taxRate: "Taux d'imposition",
            findTaxRate: "Trouver le taux d'imposition",
            error: {
                taxRateAlreadyExists: 'Ce nom de taxe est déjà utilisé',
                taxCodeAlreadyExists: 'Ce code fiscal est déjà utilisé.',
                valuePercentageRange: 'Veuillez entrer un pourcentage valide entre 0 et 100',
                customNameRequired: 'Le nom de la taxe personnalisée est requis',
                deleteFailureMessage: "Une erreur s'est produite lors de la suppression du taux de taxe. Veuillez réessayer ou demander de l'aide à Concierge.",
                updateFailureMessage: "Une erreur s'est produite lors de la mise à jour du taux de taxe. Veuillez réessayer ou demander de l'aide à Concierge.",
                createFailureMessage: "Une erreur s'est produite lors de la création du taux de taxe. Veuillez réessayer ou demander de l'aide à Concierge.",
                updateTaxClaimableFailureMessage: 'La portion récupérable doit être inférieure au montant du taux de distance.',
            },
            deleteTaxConfirmation: 'Êtes-vous sûr de vouloir supprimer cette taxe ?',
            deleteMultipleTaxConfirmation: ({taxAmount}: TaxAmountParams) => `Êtes-vous sûr de vouloir supprimer les taxes de ${taxAmount} ?`,
            actions: {
                delete: 'Supprimer le taux',
                deleteMultiple: 'Supprimer les tarifs',
                enable: 'Activer le tarif',
                disable: 'Désactiver le taux',
                enableTaxRates: () => ({
                    one: 'Activer le tarif',
                    other: 'Activer les tarifs',
                }),
                disableTaxRates: () => ({
                    one: 'Désactiver le taux',
                    other: 'Désactiver les taux',
                }),
            },
            importedFromAccountingSoftware: 'Les taxes ci-dessous sont importées de votre',
            taxCode: 'Code fiscal',
            updateTaxCodeFailureMessage: "Une erreur s'est produite lors de la mise à jour du code fiscal, veuillez réessayer.",
        },
        emptyWorkspace: {
            title: 'Créer un espace de travail',
            subtitle: 'Créez un espace de travail pour suivre les reçus, rembourser les dépenses, gérer les voyages, envoyer des factures, et plus encore — le tout à la vitesse du chat.',
            createAWorkspaceCTA: 'Commencer',
            features: {
                trackAndCollect: 'Suivre et collecter les reçus',
                reimbursements: 'Rembourser les employés',
                companyCards: "Gérer les cartes de l'entreprise",
            },
            notFound: 'Aucun espace de travail trouvé',
            description: 'Les salles sont un excellent endroit pour discuter et travailler avec plusieurs personnes. Pour commencer à collaborer, créez ou rejoignez un espace de travail.',
        },
        new: {
            newWorkspace: 'Nouvel espace de travail',
            getTheExpensifyCardAndMore: 'Obtenez la carte Expensify et plus encore',
            confirmWorkspace: "Confirmer l'espace de travail",
            myGroupWorkspace: ({workspaceNumber}: {workspaceNumber?: number}) => `Mon espace de travail de groupe${workspaceNumber ? ` ${workspaceNumber}` : ''}`,
            workspaceName: ({userName, workspaceNumber}: NewWorkspaceNameParams) => `Espace de travail de ${userName}${workspaceNumber ? ` ${workspaceNumber}` : ''}`,
        },
        people: {
            genericFailureMessage: "Une erreur s'est produite lors de la suppression d'un membre de l'espace de travail, veuillez réessayer.",
            removeMembersPrompt: ({memberName}: {memberName: string}) => ({
                one: `Êtes-vous sûr de vouloir supprimer ${memberName} ?`,
                other: 'Êtes-vous sûr de vouloir supprimer ces membres ?',
            }),
            removeMembersWarningPrompt: ({memberName, ownerName}: RemoveMembersWarningPrompt) =>
                `${memberName} est un approbateur dans cet espace de travail. Lorsque vous ne partagez plus cet espace de travail avec eux, nous les remplacerons dans le flux d'approbation par le propriétaire de l'espace de travail, ${ownerName}.`,
            removeMembersTitle: () => ({
                one: 'Supprimer le membre',
                other: 'Supprimer des membres',
            }),
            findMember: 'Trouver un membre',
            removeWorkspaceMemberButtonTitle: "Supprimer de l'espace de travail",
            removeGroupMemberButtonTitle: 'Retirer du groupe',
            removeRoomMemberButtonTitle: 'Supprimer du chat',
            removeMemberPrompt: ({memberName}: RemoveMemberPromptParams) => `Êtes-vous sûr de vouloir supprimer ${memberName} ?`,
            removeMemberTitle: 'Supprimer le membre',
            transferOwner: 'Transférer le propriétaire',
            makeMember: 'Rendre membre',
            makeAdmin: 'Nommer administrateur',
            makeAuditor: 'Créer un auditeur',
            selectAll: 'Tout sélectionner',
            error: {
                genericAdd: "Un problème est survenu lors de l'ajout de ce membre de l'espace de travail.",
                cannotRemove: "Vous ne pouvez pas vous supprimer ou supprimer le propriétaire de l'espace de travail.",
                genericRemove: "Un problème est survenu lors de la suppression de ce membre de l'espace de travail.",
            },
            addedWithPrimary: 'Certains membres ont été ajoutés avec leurs identifiants principaux.',
            invitedBySecondaryLogin: ({secondaryLogin}: SecondaryLoginParams) => `Ajouté par la connexion secondaire ${secondaryLogin}.`,
            membersListTitle: "Annuaire de tous les membres de l'espace de travail.",
            importMembers: 'Importer des membres',
        },
        card: {
            getStartedIssuing: 'Commencez en émettant votre première carte virtuelle ou physique.',
            issueCard: 'Émettre une carte',
            issueNewCard: {
                whoNeedsCard: "Qui a besoin d'une carte ?",
                findMember: 'Trouver un membre',
                chooseCardType: 'Choisissez un type de carte',
                physicalCard: 'Carte physique',
                physicalCardDescription: 'Idéal pour le dépensier fréquent',
                virtualCard: 'Carte virtuelle',
                virtualCardDescription: 'Instantané et flexible',
                chooseLimitType: 'Choisissez un type de limite',
                smartLimit: 'Limite Intelligent',
                smartLimitDescription: "Dépenser jusqu'à un certain montant avant de nécessiter une approbation",
                monthly: 'Mensuel',
                monthlyDescription: "Dépenser jusqu'à un certain montant par mois",
                fixedAmount: 'Montant fixe',
                fixedAmountDescription: "Dépenser jusqu'à un certain montant une fois",
                setLimit: 'Définir une limite',
                cardLimitError: 'Veuillez entrer un montant inférieur à 21 474 836 $',
                giveItName: 'Donnez-lui un nom',
                giveItNameInstruction: "Rendez-le suffisamment unique pour le distinguer des autres cartes. Des cas d'utilisation spécifiques sont encore mieux !",
                cardName: 'Nom de la carte',
                letsDoubleCheck: 'Vérifions que tout est correct.',
                willBeReady: 'Cette carte sera prête à être utilisée immédiatement.',
                cardholder: 'Titulaire de carte',
                cardType: 'Type de carte',
                limit: 'Limite',
                limitType: 'Limiter le type',
                name: 'Nom',
            },
            deactivateCardModal: {
                deactivate: 'Désactiver',
                deactivateCard: 'Désactiver la carte',
                deactivateConfirmation: 'La désactivation de cette carte entraînera le refus de toutes les transactions futures et ne pourra pas être annulée.',
            },
        },
        accounting: {
            settings: 'paramètres',
            title: 'Connexions',
            subtitle:
                'Connectez-vous à votre système comptable pour coder les transactions avec votre plan comptable, faire correspondre automatiquement les paiements et garder vos finances synchronisées.',
            qbo: 'QuickBooks Online',
            qbd: 'QuickBooks Desktop',
            xero: 'Xero',
            netsuite: 'NetSuite',
            intacct: 'Sage Intacct',
            sap: 'SAP',
            oracle: 'Oracle',
            microsoftDynamics: 'Microsoft Dynamics',
            talkYourOnboardingSpecialist: 'Discutez avec votre spécialiste de configuration.',
            talkYourAccountManager: 'Discutez avec votre gestionnaire de compte.',
            talkToConcierge: 'Discuter avec Concierge.',
            needAnotherAccounting: "Besoin d'un autre logiciel de comptabilité ?",
            connectionName: ({connectionName}: ConnectionNameParams) => {
                switch (connectionName) {
                    case CONST.POLICY.CONNECTIONS.NAME.QBO:
                        return 'QuickBooks Online';
                    case CONST.POLICY.CONNECTIONS.NAME.XERO:
                        return 'Xero';
                    case CONST.POLICY.CONNECTIONS.NAME.NETSUITE:
                        return 'NetSuite';
                    case CONST.POLICY.CONNECTIONS.NAME.SAGE_INTACCT:
                        return 'Sage Intacct';
                    default: {
                        return '';
                    }
                }
            },
            errorODIntegration: 'Il y a une erreur avec une connexion qui a été configurée dans Expensify Classic.',
            goToODToFix: 'Allez sur Expensify Classic pour résoudre ce problème.',
            goToODToSettings: 'Accédez à Expensify Classic pour gérer vos paramètres.',
            setup: 'Connecter',
            lastSync: ({relativeDate}: LastSyncAccountingParams) => `Dernière synchronisation ${relativeDate}`,
            notSync: 'Non synchronisé',
            import: 'Importation',
            export: 'Exportation',
            advanced: 'Avancé',
            other: 'Autre',
            syncNow: 'Synchroniser maintenant',
            disconnect: 'Déconnecter',
            reinstall: 'Réinstaller le connecteur',
            disconnectTitle: ({connectionName}: OptionalParam<ConnectionNameParams> = {}) => {
                const integrationName =
                    connectionName && CONST.POLICY.CONNECTIONS.NAME_USER_FRIENDLY[connectionName] ? CONST.POLICY.CONNECTIONS.NAME_USER_FRIENDLY[connectionName] : 'intégration';
                return `Déconnecter ${integrationName}`;
            },
            connectTitle: ({connectionName}: ConnectionNameParams) => `Connecter ${CONST.POLICY.CONNECTIONS.NAME_USER_FRIENDLY[connectionName] ?? 'intégration comptable'}`,
            syncError: ({connectionName}: ConnectionNameParams) => {
                switch (connectionName) {
                    case CONST.POLICY.CONNECTIONS.NAME.QBO:
                        return 'Impossible de se connecter à QuickBooks Online';
                    case CONST.POLICY.CONNECTIONS.NAME.XERO:
                        return 'Impossible de se connecter à Xero';
                    case CONST.POLICY.CONNECTIONS.NAME.NETSUITE:
                        return 'Impossible de se connecter à NetSuite';
                    case CONST.POLICY.CONNECTIONS.NAME.QBD:
                        return 'Impossible de se connecter à QuickBooks Desktop';
                    default: {
                        return "Impossible de se connecter à l'intégration";
                    }
                }
            },
            accounts: 'Plan comptable',
            taxes: 'Taxes',
            imported: 'Importé',
            notImported: 'Non importé',
            importAsCategory: 'Importé en tant que catégories',
            importTypes: {
                [CONST.INTEGRATION_ENTITY_MAP_TYPES.IMPORTED]: 'Importé',
                [CONST.INTEGRATION_ENTITY_MAP_TYPES.TAG]: 'Importé en tant que tags',
                [CONST.INTEGRATION_ENTITY_MAP_TYPES.DEFAULT]: 'Importé',
                [CONST.INTEGRATION_ENTITY_MAP_TYPES.NOT_IMPORTED]: 'Non importé',
                [CONST.INTEGRATION_ENTITY_MAP_TYPES.NONE]: 'Non importé',
                [CONST.INTEGRATION_ENTITY_MAP_TYPES.REPORT_FIELD]: 'Importé en tant que champs de rapport',
                [CONST.INTEGRATION_ENTITY_MAP_TYPES.NETSUITE_DEFAULT]: 'Employé par défaut de NetSuite',
            },
            disconnectPrompt: ({connectionName}: OptionalParam<ConnectionNameParams> = {}) => {
                const integrationName =
                    connectionName && CONST.POLICY.CONNECTIONS.NAME_USER_FRIENDLY[connectionName] ? CONST.POLICY.CONNECTIONS.NAME_USER_FRIENDLY[connectionName] : 'cette intégration';
                return `Êtes-vous sûr de vouloir déconnecter ${integrationName} ?`;
            },
            connectPrompt: ({connectionName}: ConnectionNameParams) =>
                `Êtes-vous sûr de vouloir connecter ${CONST.POLICY.CONNECTIONS.NAME_USER_FRIENDLY[connectionName] ?? 'cette intégration comptable'} ? Cela supprimera toutes les connexions comptables existantes.`,
            enterCredentials: 'Entrez vos identifiants',
            connections: {
                syncStageName: ({stage}: SyncStageNameConnectionsParams) => {
                    switch (stage) {
                        case 'quickbooksOnlineImportCustomers':
                        case 'quickbooksDesktopImportCustomers':
                            return 'Importation des clients';
                        case 'quickbooksOnlineImportEmployees':
                        case 'netSuiteSyncImportEmployees':
                        case 'intacctImportEmployees':
                        case 'quickbooksDesktopImportEmployees':
                            return 'Importation des employés';
                        case 'quickbooksOnlineImportAccounts':
                        case 'quickbooksDesktopImportAccounts':
                            return 'Importation de comptes';
                        case 'quickbooksOnlineImportClasses':
                        case 'quickbooksDesktopImportClasses':
                            return 'Importation de classes';
                        case 'quickbooksOnlineImportLocations':
                            return 'Importation des emplacements';
                        case 'quickbooksOnlineImportProcessing':
                            return 'Traitement des données importées';
                        case 'quickbooksOnlineSyncBillPayments':
                        case 'intacctImportSyncBillPayments':
                            return 'Synchronisation des rapports remboursés et des paiements de factures';
                        case 'quickbooksOnlineSyncTaxCodes':
                            return 'Importation des codes fiscaux';
                        case 'quickbooksOnlineCheckConnection':
                            return 'Vérification de la connexion QuickBooks Online';
                        case 'quickbooksOnlineImportMain':
                            return 'Importation des données QuickBooks Online';
                        case 'startingImportXero':
                            return 'Importation des données Xero';
                        case 'startingImportQBO':
                            return 'Importation des données QuickBooks Online';
                        case 'startingImportQBD':
                        case 'quickbooksDesktopImportMore':
                            return 'Importation des données QuickBooks Desktop';
                        case 'quickbooksDesktopImportTitle':
                            return "Titre d'importation";
                        case 'quickbooksDesktopImportApproveCertificate':
                            return "Importer le certificat d'approbation";
                        case 'quickbooksDesktopImportDimensions':
                            return 'Importation des dimensions';
                        case 'quickbooksDesktopImportSavePolicy':
                            return "Importer la politique d'enregistrement";
                        case 'quickbooksDesktopWebConnectorReminder':
                            return "Synchronisation des données avec QuickBooks en cours... Veuillez vous assurer que le Web Connector est en cours d'exécution.";
                        case 'quickbooksOnlineSyncTitle':
                            return 'Synchronisation des données QuickBooks Online';
                        case 'quickbooksOnlineSyncLoadData':
                        case 'xeroSyncStep':
                        case 'intacctImportData':
                            return 'Chargement des données';
                        case 'quickbooksOnlineSyncApplyCategories':
                            return 'Mise à jour des catégories';
                        case 'quickbooksOnlineSyncApplyCustomers':
                            return 'Mise à jour des clients/projets';
                        case 'quickbooksOnlineSyncApplyEmployees':
                            return 'Mise à jour de la liste des personnes';
                        case 'quickbooksOnlineSyncApplyClassesLocations':
                            return 'Mise à jour des champs du rapport';
                        case 'jobDone':
                            return 'En attente du chargement des données importées';
                        case 'xeroSyncImportChartOfAccounts':
                            return 'Synchronisation du plan comptable';
                        case 'xeroSyncImportCategories':
                            return 'Synchronisation des catégories';
                        case 'xeroSyncImportCustomers':
                            return 'Synchronisation des clients';
                        case 'xeroSyncXeroReimbursedReports':
                            return 'Marquer les rapports Expensify comme remboursés';
                        case 'xeroSyncExpensifyReimbursedReports':
                            return 'Marquer les factures et les factures Xero comme payées';
                        case 'xeroSyncImportTrackingCategories':
                            return 'Synchronisation des catégories de suivi';
                        case 'xeroSyncImportBankAccounts':
                            return 'Synchronisation des comptes bancaires';
                        case 'xeroSyncImportTaxRates':
                            return 'Synchronisation des taux de taxe';
                        case 'xeroCheckConnection':
                            return 'Vérification de la connexion Xero';
                        case 'xeroSyncTitle':
                            return 'Synchronisation des données Xero';
                        case 'netSuiteSyncConnection':
                            return 'Initialisation de la connexion à NetSuite';
                        case 'netSuiteSyncCustomers':
                            return 'Importation des clients';
                        case 'netSuiteSyncInitData':
                            return 'Récupération des données depuis NetSuite';
                        case 'netSuiteSyncImportTaxes':
                            return 'Importation des taxes';
                        case 'netSuiteSyncImportItems':
                            return "Importation d'articles";
                        case 'netSuiteSyncData':
                            return 'Importation de données dans Expensify';
                        case 'netSuiteSyncAccounts':
                            return 'Synchronisation des comptes';
                        case 'netSuiteSyncCurrencies':
                            return 'Synchronisation des devises';
                        case 'netSuiteSyncCategories':
                            return 'Synchronisation des catégories';
                        case 'netSuiteSyncReportFields':
                            return 'Importer des données en tant que champs de rapport Expensify';
                        case 'netSuiteSyncTags':
                            return 'Importer des données en tant que tags Expensify';
                        case 'netSuiteSyncUpdateConnectionData':
                            return 'Mise à jour des informations de connexion';
                        case 'netSuiteSyncNetSuiteReimbursedReports':
                            return 'Marquer les rapports Expensify comme remboursés';
                        case 'netSuiteSyncExpensifyReimbursedReports':
                            return 'Marquer les factures et les factures NetSuite comme payées';
                        case 'netSuiteImportVendorsTitle':
                            return 'Importation des fournisseurs';
                        case 'netSuiteImportCustomListsTitle':
                            return 'Importation de listes personnalisées';
                        case 'netSuiteSyncImportCustomLists':
                            return 'Importation de listes personnalisées';
                        case 'netSuiteSyncImportSubsidiaries':
                            return 'Importation de filiales';
                        case 'netSuiteSyncImportVendors':
                        case 'quickbooksDesktopImportVendors':
                            return 'Importation des fournisseurs';
                        case 'intacctCheckConnection':
                            return 'Vérification de la connexion Sage Intacct';
                        case 'intacctImportDimensions':
                            return 'Importation des dimensions Sage Intacct';
                        case 'intacctImportTitle':
                            return 'Importation des données Sage Intacct';
                        default: {
                            // eslint-disable-next-line @typescript-eslint/restrict-template-expressions
                            return `Traduction manquante pour l'étape : ${stage}`;
                        }
                    }
                },
            },
            preferredExporter: 'Exportateur préféré',
            exportPreferredExporterNote:
                "L'exportateur préféré peut être n'importe quel administrateur de l'espace de travail, mais doit également être un administrateur de domaine si vous définissez différents comptes d'exportation pour des cartes d'entreprise individuelles dans les paramètres de domaine.",
            exportPreferredExporterSubNote: "Une fois défini, l'exportateur préféré verra les rapports à exporter dans son compte.",
            exportAs: 'Exporter en tant que',
            exportOutOfPocket: 'Exporter les dépenses personnelles en tant que',
            exportCompanyCard: "Exporter les dépenses de la carte de l'entreprise en tant que",
            exportDate: "Date d'exportation",
            defaultVendor: 'Fournisseur par défaut',
            autoSync: 'Synchronisation automatique',
            autoSyncDescription: 'Synchronisez NetSuite et Expensify automatiquement, chaque jour. Exportez le rapport finalisé en temps réel.',
            reimbursedReports: 'Synchroniser les rapports remboursés',
            cardReconciliation: 'Rapprochement de carte',
            reconciliationAccount: 'Compte de réconciliation',
            continuousReconciliation: 'Réconciliation Continue',
            saveHoursOnReconciliation:
                'Gagnez des heures sur la réconciliation à chaque période comptable en laissant Expensify réconcilier en continu les relevés et les règlements de la carte Expensify pour vous.',
            enableContinuousReconciliation: 'Pour activer la Réconciliation Continue, veuillez activer',
            chooseReconciliationAccount: {
                chooseBankAccount: 'Choisissez le compte bancaire sur lequel les paiements de votre carte Expensify seront rapprochés.',
                accountMatches: 'Assurez-vous que ce compte correspond à votre',
                settlementAccount: 'Compte de règlement de la carte Expensify',
                reconciliationWorks: ({lastFourPAN}: ReconciliationWorksParams) => `(terminant par ${lastFourPAN}) afin que la Réconciliation Continue fonctionne correctement.`,
            },
        },
        export: {
            notReadyHeading: 'Pas prêt à exporter',
            notReadyDescription:
                'Les rapports de dépenses brouillons ou en attente ne peuvent pas être exportés vers le système comptable. Veuillez approuver ou payer ces dépenses avant de les exporter.',
        },
        invoices: {
            sendInvoice: 'Envoyer la facture',
            sendFrom: 'Envoyer depuis',
            invoicingDetails: 'Détails de facturation',
            invoicingDetailsDescription: 'Ces informations apparaîtront sur vos factures.',
            companyName: "Nom de l'entreprise",
            companyWebsite: "Site web de l'entreprise",
            paymentMethods: {
                personal: 'Personnel',
                business: 'Entreprise',
                chooseInvoiceMethod: 'Choisissez un mode de paiement ci-dessous :',
                addBankAccount: 'Ajouter un compte bancaire',
                payingAsIndividual: "Payer en tant qu'individu",
                payingAsBusiness: "Payer en tant qu'entreprise",
            },
            invoiceBalance: 'Solde de la facture',
            invoiceBalanceSubtitle:
                "Ceci est votre solde actuel provenant de l'encaissement des paiements de factures. Il sera transféré automatiquement sur votre compte bancaire si vous en avez ajouté un.",
            bankAccountsSubtitle: 'Ajoutez un compte bancaire pour effectuer et recevoir des paiements de factures.',
        },
        invite: {
            member: 'Inviter un membre',
            members: 'Inviter des membres',
            invitePeople: 'Inviter de nouveaux membres',
            genericFailureMessage: "Une erreur s'est produite lors de l'invitation du membre à l'espace de travail. Veuillez réessayer.",
            pleaseEnterValidLogin: `Veuillez vous assurer que l'email ou le numéro de téléphone est valide (par exemple, ${CONST.EXAMPLE_PHONE_NUMBER}).`,
            user: 'utilisateur',
            users: 'utilisateurs',
            invited: 'invité',
            removed: 'removed',
            to: 'à',
            from: 'de',
        },
        inviteMessage: {
            confirmDetails: 'Confirmer les détails',
            inviteMessagePrompt: 'Rendez votre invitation encore plus spéciale en ajoutant un message ci-dessous !',
            personalMessagePrompt: 'Message',
            genericFailureMessage: "Une erreur s'est produite lors de l'invitation du membre à l'espace de travail. Veuillez réessayer.",
            inviteNoMembersError: 'Veuillez sélectionner au moins un membre à inviter',
            joinRequest: ({user, workspaceName}: {user: string; workspaceName: string}) => `${user} a demandé à rejoindre ${workspaceName}`,
        },
        distanceRates: {
            oopsNotSoFast: 'Oups ! Pas si vite...',
            workspaceNeeds: 'Un espace de travail nécessite au moins un tarif de distance activé.',
            distance: 'Distance',
            centrallyManage: 'Gérez les tarifs de manière centralisée, suivez en miles ou en kilomètres, et définissez une catégorie par défaut.',
            rate: 'Taux',
            addRate: 'Ajouter un tarif',
            findRate: 'Trouver le tarif',
            trackTax: 'Suivre la taxe',
            deleteRates: () => ({
                one: 'Supprimer le taux',
                other: 'Supprimer les tarifs',
            }),
            enableRates: () => ({
                one: 'Activer le tarif',
                other: 'Activer les tarifs',
            }),
            disableRates: () => ({
                one: 'Désactiver le taux',
                other: 'Désactiver les taux',
            }),
            enableRate: 'Activer le tarif',
            status: 'Statut',
            unit: 'Unité',
            taxFeatureNotEnabledMessage: "Les taxes doivent être activées sur l'espace de travail pour utiliser cette fonctionnalité. Rendez-vous sur",
            changePromptMessage: 'pour effectuer ce changement.',
            deleteDistanceRate: 'Supprimer le tarif de distance',
            areYouSureDelete: () => ({
                one: 'Êtes-vous sûr de vouloir supprimer ce tarif ?',
                other: 'Êtes-vous sûr de vouloir supprimer ces tarifs ?',
            }),
        },
        editor: {
            descriptionInputLabel: 'Description',
            nameInputLabel: 'Nom',
            typeInputLabel: 'Type',
            initialValueInputLabel: 'Valeur initiale',
            nameInputHelpText: "C'est le nom que vous verrez sur votre espace de travail.",
            nameIsRequiredError: 'Vous devrez donner un nom à votre espace de travail',
            currencyInputLabel: 'Devise par défaut',
            currencyInputHelpText: 'Toutes les dépenses de cet espace de travail seront converties dans cette devise.',
            currencyInputDisabledText: ({currency}: CurrencyInputDisabledTextParams) =>
                `La devise par défaut ne peut pas être modifiée car cet espace de travail est lié à un compte bancaire en ${currency}.`,
            save: 'Enregistrer',
            genericFailureMessage: "Une erreur s'est produite lors de la mise à jour de l'espace de travail. Veuillez réessayer.",
            avatarUploadFailureMessage: "Une erreur s'est produite lors du téléchargement de l'avatar. Veuillez réessayer.",
            addressContext: "Une adresse de l'espace de travail est requise pour activer Expensify Travel. Veuillez entrer une adresse associée à votre entreprise.",
        },
        bankAccount: {
            continueWithSetup: 'Continuer la configuration',
            youAreAlmostDone:
                "Vous avez presque terminé de configurer votre compte bancaire, ce qui vous permettra d'émettre des cartes d'entreprise, de rembourser des dépenses, de collecter des factures et de payer des factures.",
            streamlinePayments: 'Rationaliser les paiements',
            connectBankAccountNote: 'Remarque : Les comptes bancaires personnels ne peuvent pas être utilisés pour les paiements sur les espaces de travail.',
            oneMoreThing: 'Encore une chose !',
            allSet: 'Vous êtes prêt !',
            accountDescriptionWithCards: "Ce compte bancaire sera utilisé pour émettre des cartes d'entreprise, rembourser des dépenses, encaisser des factures et payer des factures.",
            letsFinishInChat: 'Terminons dans le chat !',
            finishInChat: 'Terminer dans le chat',
            almostDone: 'Presque terminé !',
            disconnectBankAccount: 'Déconnecter le compte bancaire',
            startOver: 'Recommencer',
            updateDetails: 'Mettre à jour les détails',
            yesDisconnectMyBankAccount: 'Oui, déconnectez mon compte bancaire.',
            yesStartOver: 'Oui, recommencez',
            disconnectYour: 'Déconnectez votre',
            bankAccountAnyTransactions: 'compte bancaire. Toutes les transactions en cours pour ce compte seront toujours effectuées.',
            clearProgress: "Recommencer effacera les progrès que vous avez réalisés jusqu'à présent.",
            areYouSure: 'Êtes-vous sûr ?',
            workspaceCurrency: "Devise de l'espace de travail",
            updateCurrencyPrompt:
                "Il semble que votre espace de travail soit actuellement configuré pour une devise différente de l'USD. Veuillez cliquer sur le bouton ci-dessous pour mettre à jour votre devise en USD maintenant.",
            updateToUSD: 'Mettre à jour en USD',
            updateWorkspaceCurrency: "Mettre à jour la devise de l'espace de travail",
            workspaceCurrencyNotSupported: "Devise de l'espace de travail non prise en charge",
            yourWorkspace: 'Votre espace de travail est configuré avec une devise non prise en charge. Consultez le',
            listOfSupportedCurrencies: 'liste des devises prises en charge',
        },
        changeOwner: {
            changeOwnerPageTitle: 'Transférer le propriétaire',
            addPaymentCardTitle: 'Entrez votre carte de paiement pour transférer la propriété',
            addPaymentCardButtonText: 'Accepter les conditions et ajouter une carte de paiement',
            addPaymentCardReadAndAcceptTextPart1: 'Lire et accepter',
            addPaymentCardReadAndAcceptTextPart2: 'politique pour ajouter votre carte',
            addPaymentCardTerms: 'termes',
            addPaymentCardPrivacy: 'confidentialité',
            addPaymentCardAnd: '&',
            addPaymentCardPciCompliant: 'Conforme à la norme PCI-DSS',
            addPaymentCardBankLevelEncrypt: 'Chiffrement de niveau bancaire',
            addPaymentCardRedundant: 'Infrastructure redondante',
            addPaymentCardLearnMore: 'En savoir plus sur notre',
            addPaymentCardSecurity: 'sécurité',
            amountOwedTitle: 'Solde impayé',
            amountOwedButtonText: "D'accord",
            amountOwedText: "Ce compte a un solde impayé d'un mois précédent.\n\nVoulez-vous régler le solde et prendre en charge la facturation de cet espace de travail ?",
            ownerOwesAmountTitle: 'Solde impayé',
            ownerOwesAmountButtonText: 'Transférer le solde',
            ownerOwesAmountText: ({email, amount}: OwnerOwesAmountParams) =>
                `Le compte propriétaire de cet espace de travail (${email}) a un solde impayé d'un mois précédent.\n\nSouhaitez-vous transférer ce montant (${amount}) afin de prendre en charge la facturation de cet espace de travail ? Votre carte de paiement sera débitée immédiatement.`,
            subscriptionTitle: "Prendre en charge l'abonnement annuel",
            subscriptionButtonText: "Transférer l'abonnement",
            subscriptionText: ({usersCount, finalCount}: ChangeOwnerSubscriptionParams) =>
                `Prendre en charge cet espace de travail fusionnera son abonnement annuel avec votre abonnement actuel. Cela augmentera la taille de votre abonnement de ${usersCount} membres, portant la nouvelle taille de votre abonnement à ${finalCount}. Souhaitez-vous continuer ?`,
            duplicateSubscriptionTitle: "Alerte d'abonnement en double",
            duplicateSubscriptionButtonText: 'Continuer',
            duplicateSubscriptionText: ({email, workspaceName}: ChangeOwnerDuplicateSubscriptionParams) =>
                `Il semble que vous essayiez de prendre en charge la facturation des espaces de travail de ${email}, mais pour cela, vous devez d'abord être administrateur sur tous leurs espaces de travail.\n\nCliquez sur "Continuer" si vous souhaitez uniquement prendre en charge la facturation pour l'espace de travail ${workspaceName}.\n\nSi vous souhaitez prendre en charge la facturation de l'ensemble de leur abonnement, veuillez leur demander de vous ajouter en tant qu'administrateur à tous leurs espaces de travail avant de prendre en charge la facturation.`,
            hasFailedSettlementsTitle: 'Impossible de transférer la propriété',
            hasFailedSettlementsButtonText: 'Compris',
            hasFailedSettlementsText: ({email}: ChangeOwnerHasFailedSettlementsParams) =>
                `Vous ne pouvez pas prendre en charge la facturation car ${email} a un règlement de carte Expensify en retard. Veuillez leur demander de contacter concierge@expensify.com pour résoudre le problème. Ensuite, vous pourrez prendre en charge la facturation de cet espace de travail.`,
            failedToClearBalanceTitle: "Échec de l'effacement du solde",
            failedToClearBalanceButtonText: "D'accord",
            failedToClearBalanceText: "Nous n'avons pas pu régler le solde. Veuillez réessayer plus tard.",
            successTitle: 'Youpi ! Tout est prêt.',
            successDescription: 'Vous êtes maintenant le propriétaire de cet espace de travail.',
            errorTitle: 'Oups ! Pas si vite...',
            errorDescriptionPartOne: 'Un problème est survenu lors du transfert de la propriété de cet espace de travail. Réessayez, ou',
            errorDescriptionPartTwo: 'contactez Concierge',
            errorDescriptionPartThree: "pour obtenir de l'aide.",
        },
        exportAgainModal: {
            title: 'Attention !',
            description: ({reportName, connectionName}: ExportAgainModalDescriptionParams) =>
                `Les rapports suivants ont déjà été exportés vers ${CONST.POLICY.CONNECTIONS.NAME_USER_FRIENDLY[connectionName]} :\n\n${reportName}\n\nÊtes-vous sûr de vouloir les exporter à nouveau ?`,
            confirmText: 'Oui, exporter à nouveau',
            cancelText: 'Annuler',
        },
        upgrade: {
            reportFields: {
                title: 'Champs de rapport',
                description: `Les champs de rapport vous permettent de spécifier des détails au niveau de l'en-tête, distincts des tags qui se rapportent aux dépenses sur des éléments de ligne individuels. Ces détails peuvent inclure des noms de projet spécifiques, des informations sur les voyages d'affaires, des emplacements, et plus encore.`,
                onlyAvailableOnPlan: 'Les champs de rapport ne sont disponibles que sur le plan Control, à partir de',
            },
            [CONST.POLICY.CONNECTIONS.NAME.NETSUITE]: {
                title: 'NetSuite',
                description: `Profitez de la synchronisation automatisée et réduisez les saisies manuelles grâce à l'intégration Expensify + NetSuite. Obtenez des informations financières approfondies et en temps réel avec la prise en charge des segments natifs et personnalisés, y compris la cartographie des projets et des clients.`,
                onlyAvailableOnPlan: 'Notre intégration NetSuite est uniquement disponible avec le plan Control, à partir de',
            },
            [CONST.POLICY.CONNECTIONS.NAME.SAGE_INTACCT]: {
                title: 'Sage Intacct',
                description: `Profitez de la synchronisation automatisée et réduisez les saisies manuelles avec l'intégration Expensify + Sage Intacct. Obtenez des informations financières approfondies et en temps réel grâce à des dimensions définies par l'utilisateur, ainsi qu'un codage des dépenses par département, classe, emplacement, client et projet (travail).`,
                onlyAvailableOnPlan: 'Notre intégration Sage Intacct est uniquement disponible avec le plan Control, à partir de',
            },
            [CONST.POLICY.CONNECTIONS.NAME.QBD]: {
                title: 'QuickBooks Desktop',
                description: `Profitez de la synchronisation automatisée et réduisez les saisies manuelles avec l'intégration Expensify + QuickBooks Desktop. Obtenez une efficacité ultime grâce à une connexion bidirectionnelle en temps réel et au codage des dépenses par classe, article, client et projet.`,
                onlyAvailableOnPlan: 'Notre intégration QuickBooks Desktop est uniquement disponible avec le plan Control, à partir de',
            },
            [CONST.UPGRADE_FEATURE_INTRO_MAPPING.approvals.id]: {
                title: 'Approvals avancés',
                description: `Si vous souhaitez ajouter plus de niveaux d'approbation au processus – ou simplement vous assurer que les dépenses les plus importantes bénéficient d'un autre regard – nous avons ce qu'il vous faut. Les approbations avancées vous aident à mettre en place les contrôles appropriés à chaque niveau afin de garder les dépenses de votre équipe sous contrôle.`,
                onlyAvailableOnPlan: 'Les approbations avancées ne sont disponibles que sur le plan Control, qui commence à',
            },
            categories: {
                title: 'Catégories',
                description: `Les catégories vous aident à mieux organiser vos dépenses pour suivre où vous dépensez votre argent. Utilisez notre liste de catégories suggérées ou créez les vôtres.`,
                onlyAvailableOnPlan: 'Les catégories sont disponibles sur le plan Collect, à partir de',
            },
            glCodes: {
                title: 'Codes GL',
                description: `Ajoutez des codes GL à vos catégories et étiquettes pour faciliter l'exportation des dépenses vers vos systèmes de comptabilité et de paie.`,
                onlyAvailableOnPlan: 'Les codes GL sont uniquement disponibles sur le plan Control, à partir de',
            },
            glAndPayrollCodes: {
                title: 'Codes GL et de paie',
                description: `Ajoutez des codes GL et de paie à vos catégories pour faciliter l'exportation des dépenses vers vos systèmes de comptabilité et de paie.`,
                onlyAvailableOnPlan: 'Les codes GL et de paie sont uniquement disponibles sur le plan Control, à partir de',
            },
            taxCodes: {
                title: 'Codes fiscaux',
                description: `Ajoutez des codes fiscaux à vos taxes pour faciliter l'exportation des dépenses vers vos systèmes de comptabilité et de paie.`,
                onlyAvailableOnPlan: 'Les codes fiscaux sont uniquement disponibles avec le plan Control, à partir de',
            },
            companyCards: {
                title: "Cartes d'entreprise illimitées",
                description: `Besoin d'ajouter plus de flux de cartes ? Débloquez des cartes d'entreprise illimitées pour synchroniser les transactions de tous les principaux émetteurs de cartes.`,
                onlyAvailableOnPlan: 'Ceci est uniquement disponible sur le plan Control, à partir de',
            },
            rules: {
                title: 'Règles',
                description: `Les règles fonctionnent en arrière-plan et gardent vos dépenses sous contrôle pour que vous n'ayez pas à vous soucier des petites choses.\n\nExigez des détails de dépense comme des reçus et des descriptions, définissez des limites et des valeurs par défaut, et automatisez les approbations et les paiements – tout en un seul endroit.`,
                onlyAvailableOnPlan: 'Les règles sont uniquement disponibles sur le plan Control, à partir de',
            },
            perDiem: {
                title: 'Per diem',
                description:
                    'Le per diem est un excellent moyen de maintenir vos coûts quotidiens conformes et prévisibles lorsque vos employés voyagent. Profitez de fonctionnalités telles que des tarifs personnalisés, des catégories par défaut et des détails plus précis comme les destinations et les sous-tarifs.',
                onlyAvailableOnPlan: 'Les indemnités journalières ne sont disponibles que sur le plan Control, à partir de',
            },
            travel: {
                title: 'Voyage',
                description:
                    "Expensify Travel est une nouvelle plateforme de réservation et de gestion de voyages d'affaires qui permet aux membres de réserver des hébergements, des vols, des transports, et plus encore.",
                onlyAvailableOnPlan: 'Le voyage est disponible sur le plan Collect, à partir de',
            },
            multiLevelTags: {
                title: 'Tags multi-niveaux',
                description:
                    "Les balises multi-niveaux vous aident à suivre les dépenses avec plus de précision. Assignez plusieurs balises à chaque poste—comme le département, le client ou le centre de coût—pour capturer le contexte complet de chaque dépense. Cela permet des rapports plus détaillés, des flux de travail d'approbation et des exportations comptables.",
                onlyAvailableOnPlan: 'Les balises multi-niveaux sont uniquement disponibles sur le plan Control, à partir de',
            },
            pricing: {
                perActiveMember: 'par membre actif par mois.',
                perMember: 'par membre par mois.',
            },
            note: {
                upgradeWorkspace: 'Mettez à niveau votre espace de travail pour accéder à cette fonctionnalité, ou',
                learnMore: 'en savoir plus',
                aboutOurPlans: 'à propos de nos plans et tarifs.',
            },
            upgradeToUnlock: 'Débloquez cette fonctionnalité',
            completed: {
                headline: `Vous avez amélioré votre espace de travail !`,
                successMessage: ({policyName}: ReportPolicyNameParams) => `Vous avez réussi à passer ${policyName} au plan Control !`,
                categorizeMessage: `Vous avez réussi à passer à un espace de travail sur le plan Collect. Vous pouvez maintenant catégoriser vos dépenses !`,
                travelMessage: `Vous avez réussi à passer à un espace de travail sur le plan Collect. Vous pouvez maintenant commencer à réserver et gérer vos voyages !`,
                viewSubscription: 'Voir votre abonnement',
                moreDetails: 'pour plus de détails.',
                gotIt: 'Compris, merci',
            },
            commonFeatures: {
                title: 'Passez au plan Control',
                note: 'Débloquez nos fonctionnalités les plus puissantes, y compris :',
                benefits: {
                    startsAt: 'Le plan Control commence à',
                    perMember: 'par membre actif par mois.',
                    learnMore: 'En savoir plus',
                    pricing: 'à propos de nos plans et tarifs.',
                    benefit1: 'Connexions comptables avancées (NetSuite, Sage Intacct, et plus)',
                    benefit2: 'Règles de dépenses intelligentes',
                    benefit3: "Flux de travail d'approbation à plusieurs niveaux",
                    benefit4: 'Contrôles de sécurité renforcés',
                    toUpgrade: 'Pour mettre à niveau, cliquez',
                    selectWorkspace: 'sélectionnez un espace de travail et changez le type de plan en',
                },
            },
        },
        downgrade: {
            commonFeatures: {
                title: 'Passer au plan Collect',
                note: "Si vous rétrogradez, vous perdrez l'accès à ces fonctionnalités et plus encore :",
                benefits: {
                    note: 'Pour une comparaison complète de nos plans, consultez notre',
                    pricingPage: 'page de tarification',
                    confirm: 'Êtes-vous sûr de vouloir rétrograder et supprimer vos configurations ?',
                    warning: 'Ceci ne peut pas être annulé.',
                    benefit1: 'Connexions comptables (sauf QuickBooks Online et Xero)',
                    benefit2: 'Règles de dépenses intelligentes',
                    benefit3: "Flux de travail d'approbation à plusieurs niveaux",
                    benefit4: 'Contrôles de sécurité renforcés',
                    headsUp: 'Attention !',
                    multiWorkspaceNote: 'Vous devrez rétrograder tous vos espaces de travail avant votre premier paiement mensuel pour commencer un abonnement au tarif Collect. Cliquez',
                    selectStep: '> sélectionnez chaque espace de travail > changez le type de plan en',
                },
            },
            completed: {
                headline: 'Votre espace de travail a été rétrogradé',
                description: "Vous avez d'autres espaces de travail sur le plan Control. Pour être facturé au tarif Collect, vous devez rétrograder tous les espaces de travail.",
                gotIt: 'Compris, merci',
            },
        },
        payAndDowngrade: {
            title: 'Payer et rétrograder',
            headline: 'Votre paiement final',
            description1: 'Votre facture finale pour cet abonnement sera',
            description2: ({date}: DateParams) => `Voir votre répartition ci-dessous pour le ${date} :`,
            subscription:
                "Attention ! Cette action mettra fin à votre abonnement Expensify, supprimera cet espace de travail et retirera tous les membres de l'espace de travail. Si vous souhaitez conserver cet espace de travail et seulement vous retirer, demandez à un autre administrateur de prendre en charge la facturation d'abord.",
            genericFailureMessage: "Une erreur s'est produite lors du paiement de votre facture. Veuillez réessayer.",
        },
        restrictedAction: {
            restricted: 'Restreint',
            actionsAreCurrentlyRestricted: ({workspaceName}: ActionsAreCurrentlyRestricted) => `Les actions sur l'espace de travail ${workspaceName} sont actuellement restreintes.`,
            workspaceOwnerWillNeedToAddOrUpdatePaymentCard: ({workspaceOwnerName}: WorkspaceOwnerWillNeedToAddOrUpdatePaymentCardParams) =>
                `Le propriétaire de l'espace de travail, ${workspaceOwnerName}, devra ajouter ou mettre à jour la carte de paiement enregistrée pour débloquer la nouvelle activité de l'espace de travail.`,
            youWillNeedToAddOrUpdatePaymentCard: "Vous devrez ajouter ou mettre à jour la carte de paiement enregistrée pour débloquer la nouvelle activité de l'espace de travail.",
            addPaymentCardToUnlock: 'Ajoutez une carte de paiement pour débloquer !',
            addPaymentCardToContinueUsingWorkspace: 'Ajoutez une carte de paiement pour continuer à utiliser cet espace de travail.',
            pleaseReachOutToYourWorkspaceAdmin: "Veuillez contacter l'administrateur de votre espace de travail pour toute question.",
            chatWithYourAdmin: 'Discutez avec votre administrateur',
            chatInAdmins: 'Discuter dans #admins',
            addPaymentCard: 'Ajouter une carte de paiement',
        },
        rules: {
            individualExpenseRules: {
                title: 'Dépenses',
                subtitle: 'Définissez des contrôles de dépenses et des paramètres par défaut pour les dépenses individuelles. Vous pouvez également créer des règles pour',
                receiptRequiredAmount: 'Montant requis pour le reçu',
                receiptRequiredAmountDescription: 'Exiger des reçus lorsque les dépenses dépassent ce montant, sauf si une règle de catégorie le remplace.',
                maxExpenseAmount: 'Montant maximum de la dépense',
                maxExpenseAmountDescription: 'Signaler les dépenses qui dépassent ce montant, sauf si une règle de catégorie les remplace.',
                maxAge: 'Âge maximum',
                maxExpenseAge: 'Âge maximal des dépenses',
                maxExpenseAgeDescription: "Signaler les dépenses plus anciennes qu'un nombre spécifique de jours.",
                maxExpenseAgeDays: () => ({
                    one: '1 jour',
                    other: (count: number) => `${count} jours`,
                }),
                billableDefault: 'Par défaut facturable',
                billableDefaultDescription:
                    'Choisissez si les dépenses en espèces et par carte de crédit doivent être facturables par défaut. Les dépenses facturables sont activées ou désactivées dans',
                billable: 'Facturable',
                billableDescription: 'Les dépenses sont le plus souvent refacturées aux clients.',
                nonBillable: 'Non-facturable',
                nonBillableDescription: 'Les dépenses sont occasionnellement refacturées aux clients.',
                eReceipts: 'eReceipts',
                eReceiptsHint: 'Les eReceipts sont créés automatiquement',
                eReceiptsHintLink: 'pour la plupart des transactions de crédit en USD',
                attendeeTracking: 'Suivi des participants',
                attendeeTrackingHint: 'Suivez le coût par personne pour chaque dépense.',
                prohibitedDefaultDescription:
                    "Signalez tous les reçus où apparaissent de l'alcool, des jeux d'argent ou d'autres articles restreints. Les dépenses avec des reçus contenant ces articles devront faire l'objet d'une vérification manuelle.",
                prohibitedExpenses: 'Dépenses interdites',
                alcohol: 'Alcool',
                hotelIncidentals: "Frais accessoires d'hôtel",
                gambling: "Jeux d'argent",
                tobacco: 'Tabac',
                adultEntertainment: 'Divertissement pour adultes',
            },
            expenseReportRules: {
                examples: 'Exemples :',
                title: 'Rapports de dépenses',
                subtitle: 'Automatisez la conformité des rapports de dépenses, les approbations et le paiement.',
                customReportNamesSubtitle: 'Personnalisez les titres des rapports en utilisant notre',
                customNameTitle: 'Titre de rapport par défaut',
                customNameDescription: 'Choisissez un nom personnalisé pour les rapports de dépenses en utilisant notre',
                customNameDescriptionLink: 'formules étendues',
                customNameInputLabel: 'Nom',
                customNameEmailPhoneExample: 'E-mail ou téléphone du membre : {report:submit:from}',
                customNameStartDateExample: 'Date de début du rapport : {report:startdate}',
                customNameWorkspaceNameExample: "Nom de l'espace de travail : {report:workspacename}",
                customNameReportIDExample: 'Report ID : {report:id}',
                customNameTotalExample: 'Total : {report:total}.',
                preventMembersFromChangingCustomNamesTitle: 'Empêcher les membres de modifier les noms des rapports personnalisés',
                preventSelfApprovalsTitle: 'Empêcher les auto-approbations',
                preventSelfApprovalsSubtitle: "Empêcher les membres de l'espace de travail d'approuver leurs propres rapports de dépenses.",
                autoApproveCompliantReportsTitle: 'Approuver automatiquement les rapports conformes',
                autoApproveCompliantReportsSubtitle: "Configurez quels rapports de dépenses sont éligibles pour l'approbation automatique.",
                autoApproveReportsUnderTitle: 'Approuver automatiquement les rapports sous',
                autoApproveReportsUnderDescription: 'Les rapports de dépenses entièrement conformes en dessous de ce montant seront automatiquement approuvés.',
                randomReportAuditTitle: 'Audit de rapport aléatoire',
                randomReportAuditDescription: "Exiger que certains rapports soient approuvés manuellement, même s'ils sont éligibles pour une approbation automatique.",
                autoPayApprovedReportsTitle: 'Rapports approuvés de paiement automatique',
                autoPayApprovedReportsSubtitle: 'Configurez quels rapports de dépenses sont éligibles pour le paiement automatique.',
                autoPayApprovedReportsLimitError: ({currency}: AutoPayApprovedReportsLimitErrorParams = {}) => `Veuillez entrer un montant inférieur à ${currency ?? ''}20 000`,
                autoPayApprovedReportsLockedSubtitle: 'Allez dans plus de fonctionnalités et activez les flux de travail, puis ajoutez des paiements pour débloquer cette fonctionnalité.',
                autoPayReportsUnderTitle: 'Rapports de paiement automatique sous',
                autoPayReportsUnderDescription: 'Les rapports de dépenses entièrement conformes en dessous de ce montant seront automatiquement payés.',
                unlockFeatureGoToSubtitle: 'Aller à',
                unlockFeatureEnableWorkflowsSubtitle: ({featureName}: FeatureNameParams) =>
                    `et activez les flux de travail, puis ajoutez ${featureName} pour débloquer cette fonctionnalité.`,
                enableFeatureSubtitle: ({featureName}: FeatureNameParams) => `et activez ${featureName} pour débloquer cette fonctionnalité.`,
            },
            categoryRules: {
                title: 'Règles de catégorie',
                approver: 'Approbateur',
                requireDescription: 'Description requise',
                descriptionHint: 'Indice de description',
                descriptionHintDescription: ({categoryName}: CategoryNameParams) =>
                    `Rappelez aux employés de fournir des informations supplémentaires pour les dépenses de « ${categoryName} ». Cet indice apparaît dans le champ de description des dépenses.`,
                descriptionHintLabel: 'Indice',
                descriptionHintSubtitle: "Astuce : Plus c'est court, mieux c'est !",
                maxAmount: 'Montant maximum',
                flagAmountsOver: 'Signaler les montants supérieurs à',
                flagAmountsOverDescription: ({categoryName}: CategoryNameParams) => `S'applique à la catégorie « ${categoryName} ».`,
                flagAmountsOverSubtitle: 'Cela remplace le montant maximum pour toutes les dépenses.',
                expenseLimitTypes: {
                    expense: 'Dépense individuelle',
                    expenseSubtitle: "Marquer les montants des dépenses par catégorie. Cette règle remplace la règle générale de l'espace de travail pour le montant maximal des dépenses.",
                    daily: 'Total de la catégorie',
                    dailySubtitle: 'Indiquer le total des dépenses par catégorie pour chaque rapport de dépenses.',
                },
                requireReceiptsOver: 'Exiger des reçus au-dessus de',
                requireReceiptsOverList: {
                    default: ({defaultAmount}: DefaultAmountParams) => `${defaultAmount} ${CONST.DOT_SEPARATOR} Par défaut`,
                    never: 'Ne jamais exiger de reçus',
                    always: 'Toujours exiger des reçus',
                },
                defaultTaxRate: 'Taux de taxe par défaut',
                goTo: 'Aller à',
                andEnableWorkflows: 'et activez les flux de travail, puis ajoutez des approbations pour débloquer cette fonctionnalité.',
            },
            customRules: {
                title: 'Règles personnalisées',
                subtitle: 'Description',
                description: 'Saisir des règles personnalisées pour les rapports de dépenses',
            },
        },
        planTypePage: {
            planTypes: {
                team: {
                    label: 'Collecter',
                    description: 'Pour les équipes cherchant à automatiser leurs processus.',
                },
                corporate: {
                    label: 'Contrôle',
                    description: 'Pour les organisations ayant des exigences avancées.',
                },
            },
            description: 'Choisissez un plan qui vous convient. Pour une liste détaillée des fonctionnalités et des tarifs, consultez notre',
            subscriptionLink: "types de plan et page d'aide sur les tarifs",
            lockedPlanDescription: ({count, annualSubscriptionEndDate}: WorkspaceLockedPlanTypeParams) => ({
                one: `Vous vous êtes engagé à avoir 1 membre actif sur le plan Control jusqu'à la fin de votre abonnement annuel le ${annualSubscriptionEndDate}. Vous pouvez passer à un abonnement à l'utilisation et rétrograder vers le plan Collect à partir du ${annualSubscriptionEndDate} en désactivant le renouvellement automatique dans`,
                other: `Vous vous êtes engagé à avoir ${count} membres actifs sur le plan Control jusqu'à la fin de votre abonnement annuel le ${annualSubscriptionEndDate}. Vous pouvez passer à l'abonnement à l'utilisation et rétrograder au plan Collect à partir du ${annualSubscriptionEndDate} en désactivant le renouvellement automatique dans`,
            }),
            subscriptions: 'Abonnements',
        },
    },
    getAssistancePage: {
        title: "Obtenir de l'aide",
        subtitle: 'Nous sommes ici pour vous ouvrir la voie vers la grandeur !',
        description: 'Choisissez parmi les options de support ci-dessous :',
        chatWithConcierge: 'Discuter avec Concierge',
        scheduleSetupCall: 'Planifier un appel de configuration',
        scheduleACall: 'Planifier un appel',
        questionMarkButtonTooltip: "Obtenez de l'aide de notre équipe",
        exploreHelpDocs: "Explorer les documents d'aide",
        registerForWebinar: "S'inscrire au webinaire",
        onboardingHelp: "Aide à l'intégration",
    },
    emojiPicker: {
        skinTonePickerLabel: 'Changer la couleur de peau par défaut',
        headers: {
            frequentlyUsed: 'Fréquemment utilisé',
            smileysAndEmotion: 'Smileys et émotions',
            peopleAndBody: 'Personnes et Corps',
            animalsAndNature: 'Animaux et Nature',
            foodAndDrink: 'Nourriture et Boissons',
            travelAndPlaces: 'Voyages et lieux',
            activities: 'Activités',
            objects: 'Objets',
            symbols: 'Symboles',
            flags: 'Drapeaux',
        },
    },
    newRoomPage: {
        newRoom: 'Nouvelle salle',
        groupName: 'Nom du groupe',
        roomName: 'Nom de la salle',
        visibility: 'Visibilité',
        restrictedDescription: 'Les personnes de votre espace de travail peuvent trouver cette salle',
        privateDescription: 'Les personnes invitées à cette salle peuvent la trouver.',
        publicDescription: 'Tout le monde peut trouver cette salle',
        // eslint-disable-next-line @typescript-eslint/naming-convention
        public_announceDescription: 'Tout le monde peut trouver cette salle',
        createRoom: 'Créer une salle',
        roomAlreadyExistsError: 'Une salle portant ce nom existe déjà',
        roomNameReservedError: ({reservedName}: RoomNameReservedErrorParams) => `${reservedName} est une salle par défaut sur tous les espaces de travail. Veuillez choisir un autre nom.`,
        roomNameInvalidError: 'Les noms de salle peuvent uniquement inclure des lettres minuscules, des chiffres et des tirets',
        pleaseEnterRoomName: 'Veuillez entrer un nom de salle',
        pleaseSelectWorkspace: 'Veuillez sélectionner un espace de travail',
        renamedRoomAction: ({oldName, newName, actorName, isExpenseReport}: RenamedRoomActionParams) => {
            const actor = actorName ? `${actorName} ` : '';
            return isExpenseReport ? `${actor} renommé en "${newName}" (précédemment "${oldName}")` : `${actor} a renommé cette salle en "${newName}" (précédemment "${oldName}")`;
        },
        roomRenamedTo: ({newName}: RoomRenamedToParams) => `Salle renommée en ${newName}`,
        social: 'social',
        selectAWorkspace: 'Sélectionner un espace de travail',
        growlMessageOnRenameError: "Impossible de renommer la salle de l'espace de travail. Veuillez vérifier votre connexion et réessayer.",
        visibilityOptions: {
            restricted: 'Espace de travail', // the translation for "restricted" visibility is actually workspace. This is so we can display restricted visibility rooms as "workspace" without having to change what's stored.
            private: 'Privé',
            public: 'Public',
            // eslint-disable-next-line @typescript-eslint/naming-convention
            public_announce: 'Annonce publique',
        },
    },
    workspaceApprovalModes: {
        submitAndClose: 'Soumettre et fermer',
        submitAndApprove: 'Soumettre et Approuver',
        advanced: 'AVANCÉ',
        dynamicExternal: 'DYNAMIC_EXTERNAL',
        smartReport: 'SMARTREPORT',
        billcom: 'BILLCOM',
    },
    workspaceActions: {
        addApprovalRule: ({approverEmail, approverName, field, name}: AddedPolicyApprovalRuleParams) =>
            `ajouté ${approverName} (${approverEmail}) comme approbateur pour le ${field} "${name}"`,
        deleteApprovalRule: ({approverEmail, approverName, field, name}: AddedPolicyApprovalRuleParams) =>
            `supprimé ${approverName} (${approverEmail}) en tant qu'approbateur pour le ${field} "${name}"`,
        updateApprovalRule: ({field, name, newApproverEmail, newApproverName, oldApproverEmail, oldApproverName}: UpdatedPolicyApprovalRuleParams) => {
            const formatApprover = (displayName?: string, email?: string) => (displayName ? `${displayName} (${email})` : email);
            return `a changé l'approbateur pour le ${field} "${name}" à ${formatApprover(newApproverName, newApproverEmail)} (précédemment ${formatApprover(oldApproverName, oldApproverEmail)})`;
        },
        addCategory: ({categoryName}: UpdatedPolicyCategoryParams) => `a ajouté la catégorie "${categoryName}"`,
        deleteCategory: ({categoryName}: UpdatedPolicyCategoryParams) => `a supprimé la catégorie "${categoryName}"`,
        updateCategory: ({oldValue, categoryName}: UpdatedPolicyCategoryParams) => `${oldValue ? 'désactivé' : 'activé'} la catégorie "${categoryName}"`,
        updateCategoryPayrollCode: ({oldValue, categoryName, newValue}: UpdatedPolicyCategoryGLCodeParams) => {
            if (!oldValue) {
                return `ajouté le code de paie "${newValue}" à la catégorie "${categoryName}"`;
            }
            if (!newValue && oldValue) {
                return `a supprimé le code de paie "${oldValue}" de la catégorie "${categoryName}"`;
            }
            return `a changé le code de paie de la catégorie "${categoryName}" en “${newValue}” (auparavant “${oldValue}”)`;
        },
        updateCategoryGLCode: ({oldValue, categoryName, newValue}: UpdatedPolicyCategoryGLCodeParams) => {
            if (!oldValue) {
                return `a ajouté le code GL "${newValue}" à la catégorie "${categoryName}"`;
            }
            if (!newValue && oldValue) {
                return `a supprimé le code GL "${oldValue}" de la catégorie "${categoryName}"`;
            }
            return `a changé le code GL de la catégorie “${categoryName}” en “${newValue}” (précédemment “${oldValue}“)`;
        },
        updateAreCommentsRequired: ({oldValue, categoryName}: UpdatedPolicyCategoryParams) => {
            return `a changé la description de la catégorie "${categoryName}" en ${!oldValue ? 'requis' : 'pas requis'} (précédemment ${!oldValue ? 'pas requis' : 'requis'})`;
        },
        updateCategoryMaxExpenseAmount: ({categoryName, oldAmount, newAmount}: UpdatedPolicyCategoryMaxExpenseAmountParams) => {
            if (newAmount && !oldAmount) {
                return `a ajouté un montant maximum de ${newAmount} à la catégorie "${categoryName}"`;
            }
            if (oldAmount && !newAmount) {
                return `a supprimé le montant maximum de ${oldAmount} de la catégorie "${categoryName}"`;
            }
            return `a modifié le montant maximum de la catégorie "${categoryName}" à ${newAmount} (précédemment ${oldAmount})`;
        },
        updateCategoryExpenseLimitType: ({categoryName, oldValue, newValue}: UpdatedPolicyCategoryExpenseLimitTypeParams) => {
            if (!oldValue) {
                return `a ajouté un type de limite de ${newValue} à la catégorie "${categoryName}"`;
            }
            return `a changé le type de limite de la catégorie "${categoryName}" en ${newValue} (précédemment ${oldValue})`;
        },
        updateCategoryMaxAmountNoReceipt: ({categoryName, oldValue, newValue}: UpdatedPolicyCategoryMaxAmountNoReceiptParams) => {
            if (!oldValue) {
                return `mis à jour la catégorie "${categoryName}" en changeant Reçus en ${newValue}`;
            }
            return `a changé la catégorie "${categoryName}" en ${newValue} (précédemment ${oldValue})`;
        },
        setCategoryName: ({oldName, newName}: UpdatedPolicyCategoryNameParams) => `a renommé la catégorie "${oldName}" en "${newName}"`,
        updatedDescriptionHint: ({categoryName, oldValue, newValue}: UpdatedPolicyCategoryDescriptionHintTypeParams) => {
            if (!newValue) {
                return `a supprimé l'indication de description "${oldValue}" de la catégorie "${categoryName}"`;
            }
            return !oldValue
                ? `ajouté l'indice de description "${newValue}" à la catégorie "${categoryName}"`
                : `a changé l'indice de description de la catégorie "${categoryName}" en « ${newValue} » (auparavant « ${oldValue} »)`;
        },
        updateTagListName: ({oldName, newName}: UpdatedPolicyCategoryNameParams) => `a changé le nom de la liste de tags en "${newName}" (précédemment "${oldName}")`,
        addTag: ({tagListName, tagName}: UpdatedPolicyTagParams) => `a ajouté le tag "${tagName}" à la liste "${tagListName}"`,
        updateTagName: ({tagListName, newName, oldName}: UpdatedPolicyTagNameParams) =>
            `a mis à jour la liste des étiquettes "${tagListName}" en changeant l'étiquette "${oldName}" en "${newName}"`,
        updateTagEnabled: ({tagListName, tagName, enabled}: UpdatedPolicyTagParams) => `${enabled ? 'activé' : 'désactivé'} le tag "${tagName}" dans la liste "${tagListName}"`,
        deleteTag: ({tagListName, tagName}: UpdatedPolicyTagParams) => `a supprimé le tag "${tagName}" de la liste "${tagListName}"`,
        deleteMultipleTags: ({count, tagListName}: UpdatedPolicyTagParams) => `supprimé les balises "${count}" de la liste "${tagListName}"`,
        updateTag: ({tagListName, newValue, tagName, updatedField, oldValue}: UpdatedPolicyTagFieldParams) => {
            if (oldValue) {
                return `mis à jour le tag "${tagName}" dans la liste "${tagListName}" en changeant le ${updatedField} à "${newValue}" (auparavant "${oldValue}")`;
            }
            return `a mis à jour le tag "${tagName}" dans la liste "${tagListName}" en ajoutant un ${updatedField} de "${newValue}"`;
        },
        updateCustomUnit: ({customUnitName, newValue, oldValue, updatedField}: UpdatePolicyCustomUnitParams) =>
            `a changé le ${customUnitName} ${updatedField} en "${newValue}" (auparavant "${oldValue}")`,
        updateCustomUnitTaxEnabled: ({newValue}: UpdatePolicyCustomUnitTaxEnabledParams) => `Suivi fiscal ${newValue ? 'activé' : 'désactivé'} sur les taux de distance`,
        addCustomUnitRate: ({customUnitName, rateName}: AddOrDeletePolicyCustomUnitRateParams) => `a ajouté un nouveau taux "${customUnitName}" "${rateName}"`,
        updatedCustomUnitRate: ({customUnitName, customUnitRateName, newValue, oldValue, updatedField}: UpdatedPolicyCustomUnitRateParams) =>
            `a changé le taux de ${customUnitName} ${updatedField} "${customUnitRateName}" à "${newValue}" (auparavant "${oldValue}")`,
        updatedCustomUnitTaxRateExternalID: ({customUnitRateName, newValue, newTaxPercentage, oldTaxPercentage, oldValue}: UpdatedPolicyCustomUnitTaxRateExternalIDParams) => {
            if (oldTaxPercentage && oldValue) {
                return `a modifié le taux de taxe sur le taux de distance "${customUnitRateName}" à "${newValue} (${newTaxPercentage})" (précédemment "${oldValue} (${oldTaxPercentage})")`;
            }
            return `a ajouté le taux de taxe "${newValue} (${newTaxPercentage})" au taux de distance "${customUnitRateName}"`;
        },
        updatedCustomUnitTaxClaimablePercentage: ({customUnitRateName, newValue, oldValue}: UpdatedPolicyCustomUnitTaxClaimablePercentageParams) => {
            if (oldValue) {
                return `a modifié la partie récupérable de la taxe sur le taux de distance "${customUnitRateName}" à "${newValue}" (auparavant "${oldValue}")`;
            }
            return `ajouté une partie récupérable de taxe de "${newValue}" au taux de distance "${customUnitRateName}"`;
        },
        deleteCustomUnitRate: ({customUnitName, rateName}: AddOrDeletePolicyCustomUnitRateParams) => `supprimé le taux "${rateName}" de "${customUnitName}"`,
        addedReportField: ({fieldType, fieldName}: AddedOrDeletedPolicyReportFieldParams) => `ajouté le champ de rapport ${fieldType} "${fieldName}"`,
        updateReportFieldDefaultValue: ({defaultValue, fieldName}: UpdatedPolicyReportFieldDefaultValueParams) =>
            `définir la valeur par défaut du champ de rapport "${fieldName}" sur "${defaultValue}"`,
        addedReportFieldOption: ({fieldName, optionName}: PolicyAddedReportFieldOptionParams) => `a ajouté l'option "${optionName}" au champ de rapport "${fieldName}"`,
        removedReportFieldOption: ({fieldName, optionName}: PolicyAddedReportFieldOptionParams) => `a supprimé l'option "${optionName}" du champ de rapport "${fieldName}"`,
        updateReportFieldOptionDisabled: ({fieldName, optionName, optionEnabled}: PolicyDisabledReportFieldOptionParams) =>
            `${optionEnabled ? 'activé' : 'désactivé'} l'option "${optionName}" pour le champ de rapport "${fieldName}"`,
        updateReportFieldAllOptionsDisabled: ({fieldName, optionName, allEnabled, toggledOptionsCount}: PolicyDisabledReportFieldAllOptionsParams) => {
            if (toggledOptionsCount && toggledOptionsCount > 1) {
                return `${allEnabled ? 'activé' : 'désactivé'} toutes les options pour le champ de rapport "${fieldName}"`;
            }
            return `${allEnabled ? 'activé' : 'désactivé'} l'option "${optionName}" pour le champ de rapport "${fieldName}", rendant toutes les options ${allEnabled ? 'activé' : 'désactivé'}`;
        },
        deleteReportField: ({fieldType, fieldName}: AddedOrDeletedPolicyReportFieldParams) => `supprimé le champ de rapport ${fieldType} "${fieldName}"`,
        preventSelfApproval: ({oldValue, newValue}: UpdatedPolicyPreventSelfApprovalParams) =>
            `mis à jour "Empêcher l'auto-approbation" en "${newValue === 'true' ? 'Activé' : 'Désactivé'}" (précédemment "${oldValue === 'true' ? 'Activé' : 'Désactivé'}")`,
        updateMaxExpenseAmountNoReceipt: ({oldValue, newValue}: UpdatedPolicyFieldWithNewAndOldValueParams) =>
            `a modifié le montant maximum requis pour les dépenses avec reçu à ${newValue} (auparavant ${oldValue})`,
        updateMaxExpenseAmount: ({oldValue, newValue}: UpdatedPolicyFieldWithNewAndOldValueParams) =>
            `a modifié le montant maximum des dépenses pour les violations à ${newValue} (précédemment ${oldValue})`,
        updateMaxExpenseAge: ({oldValue, newValue}: UpdatedPolicyFieldWithNewAndOldValueParams) =>
            `mis à jour "Âge maximal des dépenses (jours)" à "${newValue}" (précédemment "${oldValue === 'false' ? CONST.POLICY.DEFAULT_MAX_EXPENSE_AGE : oldValue}")`,
        updateMonthlyOffset: ({oldValue, newValue}: UpdatedPolicyFieldWithNewAndOldValueParams) => {
            if (!oldValue) {
                return `définir la date de soumission du rapport mensuel sur "${newValue}"`;
            }
            return `a mis à jour la date de soumission du rapport mensuel à "${newValue}" (précédemment "${oldValue}")`;
        },
        updateDefaultBillable: ({oldValue, newValue}: UpdatedPolicyFieldWithNewAndOldValueParams) =>
            `mis à jour "Refacturer les dépenses aux clients" à "${newValue}" (précédemment "${oldValue}")`,
        updateDefaultTitleEnforced: ({value}: UpdatedPolicyFieldWithValueParam) => `"Appliquer les titres de rapport par défaut" ${value ? 'sur' : 'désactivé'}`,
        renamedWorkspaceNameAction: ({oldName, newName}: RenamedWorkspaceNameActionParams) => `a mis à jour le nom de cet espace de travail en "${newName}" (précédemment "${oldName}")`,
        updateWorkspaceDescription: ({newDescription, oldDescription}: UpdatedPolicyDescriptionParams) =>
            !oldDescription
                ? `définir la description de cet espace de travail sur "${newDescription}"`
                : `a mis à jour la description de cet espace de travail en "${newDescription}" (précédemment "${oldDescription}")`,
        removedFromApprovalWorkflow: ({submittersNames}: RemovedFromApprovalWorkflowParams) => {
            let joinedNames = '';
            if (submittersNames.length === 1) {
                joinedNames = submittersNames.at(0) ?? '';
            } else if (submittersNames.length === 2) {
                joinedNames = submittersNames.join('et');
            } else if (submittersNames.length > 2) {
                joinedNames = `${submittersNames.slice(0, submittersNames.length - 1).join(', ')} and ${submittersNames.at(-1)}`;
            }
            return {
                one: `vous a retiré du flux de travail d'approbation et du chat de dépenses de ${joinedNames}. Les rapports précédemment soumis resteront disponibles pour approbation dans votre boîte de réception.`,
                other: `vous a retiré des flux de travail d'approbation et des discussions de dépenses de ${joinedNames}. Les rapports précédemment soumis resteront disponibles pour approbation dans votre boîte de réception.`,
            };
        },
        demotedFromWorkspace: ({policyName, oldRole}: DemotedFromWorkspaceParams) =>
            `a mis à jour votre rôle dans ${policyName} de ${oldRole} à utilisateur. Vous avez été retiré de toutes les discussions de dépenses des soumetteurs, sauf la vôtre.`,
        updatedWorkspaceCurrencyAction: ({oldCurrency, newCurrency}: UpdatedPolicyCurrencyParams) => `a mis à jour la devise par défaut en ${newCurrency} (précédemment ${oldCurrency})`,
        updatedWorkspaceFrequencyAction: ({oldFrequency, newFrequency}: UpdatedPolicyFrequencyParams) =>
            `a mis à jour la fréquence de rapport automatique à "${newFrequency}" (précédemment "${oldFrequency}")`,
        updateApprovalMode: ({newValue, oldValue}: ChangeFieldParams) => `a mis à jour le mode d'approbation en "${newValue}" (auparavant "${oldValue}")`,
        upgradedWorkspace: 'a mis à niveau cet espace de travail vers le plan Control',
        downgradedWorkspace: 'a rétrogradé cet espace de travail vers le plan Collect',
        updatedAuditRate: ({oldAuditRate, newAuditRate}: UpdatedPolicyAuditRateParams) =>
            `a changé le taux de rapports acheminés aléatoirement pour approbation manuelle à ${Math.round(newAuditRate * 100)}% (précédemment ${Math.round(oldAuditRate * 100)}%)`,
        updatedManualApprovalThreshold: ({oldLimit, newLimit}: UpdatedPolicyManualApprovalThresholdParams) =>
            `a modifié la limite d'approbation manuelle pour toutes les dépenses à ${newLimit} (précédemment ${oldLimit})`,
    },
    roomMembersPage: {
        memberNotFound: 'Membre non trouvé.',
        useInviteButton: "Pour inviter un nouveau membre à la discussion, veuillez utiliser le bouton d'invitation ci-dessus.",
        notAuthorized: `Vous n'avez pas accès à cette page. Si vous essayez de rejoindre cette salle, demandez simplement à un membre de la salle de vous ajouter. Autre chose ? Contactez ${CONST.EMAIL.CONCIERGE}`,
        removeMembersPrompt: ({memberName}: {memberName: string}) => ({
            one: `Êtes-vous sûr de vouloir retirer ${memberName} de la salle ?`,
            other: 'Êtes-vous sûr de vouloir supprimer les membres sélectionnés de la salle ?',
        }),
        error: {
            genericAdd: "Un problème est survenu lors de l'ajout de ce membre à la salle.",
        },
    },
    newTaskPage: {
        assignTask: 'Attribuer une tâche',
        assignMe: 'Assigner à moi',
        confirmTask: 'Confirmer la tâche',
        confirmError: 'Veuillez entrer un titre et sélectionner une destination de partage',
        descriptionOptional: 'Description (facultatif)',
        pleaseEnterTaskName: 'Veuillez entrer un titre',
        pleaseEnterTaskDestination: 'Veuillez sélectionner où vous souhaitez partager cette tâche.',
    },
    task: {
        task: 'Tâche',
        title: 'Titre',
        description: 'Description',
        assignee: 'Cessionnaire',
        completed: 'Terminé',
        action: 'Compléter',
        messages: {
            created: ({title}: TaskCreatedActionParams) => `tâche pour ${title}`,
            completed: 'marqué comme terminé',
            canceled: 'tâche supprimée',
            reopened: 'marqué comme incomplet',
            error: "Vous n'avez pas la permission d'effectuer l'action demandée.",
        },
        markAsComplete: 'Marquer comme terminé',
        markAsIncomplete: 'Marquer comme incomplet',
        assigneeError: "Une erreur s'est produite lors de l'attribution de cette tâche. Veuillez essayer un autre assigné.",
        genericCreateTaskFailureMessage: "Une erreur s'est produite lors de la création de cette tâche. Veuillez réessayer plus tard.",
        deleteTask: 'Supprimer la tâche',
        deleteConfirmation: 'Êtes-vous sûr de vouloir supprimer cette tâche ?',
    },
    statementPage: {
        title: ({year, monthName}: StatementTitleParams) => `Relevé de ${monthName} ${year}`,
    },
    keyboardShortcutsPage: {
        title: 'Raccourcis clavier',
        subtitle: 'Gagnez du temps avec ces raccourcis clavier pratiques :',
        shortcuts: {
            openShortcutDialog: 'Ouvre la boîte de dialogue des raccourcis clavier',
            markAllMessagesAsRead: 'Marquer tous les messages comme lus',
            escape: "Boîtes de dialogue d'échappement",
            search: 'Ouvrir la boîte de dialogue de recherche',
            newChat: 'Nouvel écran de chat',
            copy: 'Copier le commentaire',
            openDebug: 'Ouvrir la boîte de dialogue des préférences de test',
        },
    },
    guides: {
        screenShare: "Partage d'écran",
        screenShareRequest: "Expensify vous invite à un partage d'écran",
    },
    search: {
        resultsAreLimited: 'Les résultats de recherche sont limités.',
        viewResults: 'Voir les résultats',
        resetFilters: 'Réinitialiser les filtres',
        searchResults: {
            emptyResults: {
                title: 'Rien à afficher',
                subtitle: "Essayez d'ajuster vos critères de recherche ou de créer quelque chose avec le bouton vert +.",
            },
            emptyExpenseResults: {
                title: "Vous n'avez pas encore créé de dépenses.",
                subtitle: "Créez une dépense ou faites un essai d'Expensify pour en savoir plus.",
                subtitleWithOnlyCreateButton: 'Utilisez le bouton vert ci-dessous pour créer une dépense.',
            },
            emptyReportResults: {
                title: "Vous n'avez pas encore créé de rapports",
                subtitle: 'Créez un rapport ou essayez Expensify pour en savoir plus.',
                subtitleWithOnlyCreateButton: 'Utilisez le bouton vert ci-dessous pour créer un rapport.',
            },
            emptyInvoiceResults: {
                title: "Vous n'avez pas encore créé de factures.",
                subtitle: 'Envoyez une facture ou faites un essai de Expensify pour en savoir plus.',
                subtitleWithOnlyCreateButton: 'Utilisez le bouton vert ci-dessous pour envoyer une facture.',
            },
            emptyTripResults: {
                title: 'Aucun voyage à afficher',
                subtitle: 'Commencez par réserver votre premier voyage ci-dessous.',
                buttonText: 'Réserver un voyage',
            },
            emptySubmitResults: {
                title: 'Aucune dépense à soumettre',
                subtitle: 'Tout est en ordre. Faites un tour de victoire !',
                buttonText: 'Créer un rapport',
            },
            emptyApproveResults: {
                title: 'Aucune dépense à approuver',
                subtitle: 'Zéro dépenses. Détente maximale. Bien joué !',
            },
            emptyPayResults: {
                title: 'Aucune dépense à payer',
                subtitle: "Félicitations ! Vous avez franchi la ligne d'arrivée.",
            },
            emptyExportResults: {
                title: 'Aucune dépense à exporter',
                subtitle: 'Il est temps de se détendre, beau travail.',
            },
            emptyUnapprovedResults: {
                title: 'Aucune dépense à approuver',
                subtitle: 'Zéro dépenses. Détente maximale. Bien joué !',
            },
        },
        unapproved: 'Non approuvé',
        unapprovedCash: 'Espèces non approuvées',
        unapprovedCompanyCards: "Cartes d'entreprise non approuvées",
        saveSearch: 'Enregistrer la recherche',
        deleteSavedSearch: 'Supprimer la recherche enregistrée',
        deleteSavedSearchConfirm: 'Êtes-vous sûr de vouloir supprimer cette recherche ?',
        searchName: 'Rechercher un nom',
        savedSearchesMenuItemTitle: 'Enregistré',
        groupedExpenses: 'dépenses groupées',
        bulkActions: {
            approve: 'Approuver',
            pay: 'Payer',
            delete: 'Supprimer',
            hold: 'Attente',
            unhold: 'Supprimer la suspension',
            noOptionsAvailable: 'Aucune option disponible pour le groupe de dépenses sélectionné.',
        },
        filtersHeader: 'Filtres',
        filters: {
            date: {
                before: ({date}: OptionalParam<DateParams> = {}) => `Before ${date ?? ''}`,
                after: ({date}: OptionalParam<DateParams> = {}) => `Après ${date ?? ''}`,
                on: ({date}: OptionalParam<DateParams> = {}) => `On ${date ?? ''}`,
                presets: {
                    [CONST.SEARCH.DATE_PRESETS.NEVER]: 'Jamais',
                    [CONST.SEARCH.DATE_PRESETS.LAST_MONTH]: 'Le mois dernier',
                },
            },
            status: 'Statut',
            keyword: 'Mot-clé',
            hasKeywords: 'A des mots-clés',
            currency: 'Devise',
            link: 'Lien',
            pinned: 'Épinglé',
            unread: 'Non lu',
            completed: 'Terminé',
            amount: {
                lessThan: ({amount}: OptionalParam<RequestAmountParams> = {}) => `Moins de ${amount ?? ''}`,
                greaterThan: ({amount}: OptionalParam<RequestAmountParams> = {}) => `Supérieur à ${amount ?? ''}`,
                between: ({greaterThan, lessThan}: FiltersAmountBetweenParams) => `Entre ${greaterThan} et ${lessThan}`,
            },
            card: {
                expensify: 'Expensify',
                individualCards: 'Cartes individuelles',
                closedCards: 'Cartes fermées',
                cardFeeds: 'Flux de cartes',
                cardFeedName: ({cardFeedBankName, cardFeedLabel}: {cardFeedBankName: string; cardFeedLabel?: string}) =>
                    `Tout ${cardFeedBankName}${cardFeedLabel ? ` - ${cardFeedLabel}` : ''}`,
                cardFeedNameCSV: ({cardFeedLabel}: {cardFeedLabel?: string}) => `Toutes les cartes importées CSV${cardFeedLabel ? ` - ${cardFeedLabel}` : ''}`,
            },
            current: 'Actuel',
            past: 'Passé',
            submitted: 'Date de soumission',
            approved: 'Date approuvée',
            paid: 'Date de paiement',
            exported: 'Date exportée',
            posted: 'Date de publication',
            billable: 'Facturable',
            reimbursable: 'Remboursable',
            groupBy: {
                reports: 'Rapport',
                members: 'Membre',
                cards: 'Carte',
            },
        },
        groupBy: 'Groupe par',
        moneyRequestReport: {
            emptyStateTitle: "Ce rapport n'a pas de dépenses.",
            emptyStateSubtitle: 'Vous pouvez ajouter des dépenses à ce rapport en utilisant le bouton ci-dessus.',
        },
        noCategory: 'Aucune catégorie',
        noTag: 'Aucun tag',
        expenseType: 'Type de dépense',
        recentSearches: 'Recherches récentes',
        recentChats: 'Discussions récentes',
        searchIn: 'Rechercher dans',
        searchPlaceholder: 'Rechercher quelque chose',
        suggestions: 'Suggestions',
        exportSearchResults: {
            title: 'Créer une exportation',
            description: "Wow, ça fait beaucoup d'articles ! Nous allons les regrouper, et Concierge vous enverra un fichier sous peu.",
        },
        exportAll: {
            selectAllMatchingItems: 'Sélectionnez tous les éléments correspondants',
            allMatchingItemsSelected: 'Tous les éléments correspondants sélectionnés',
        },
    },
    genericErrorPage: {
        title: 'Oh-oh, quelque chose a mal tourné !',
        body: {
            helpTextMobile: "Veuillez fermer et rouvrir l'application, ou passer à",
            helpTextWeb: 'web.',
            helpTextConcierge: 'Si le problème persiste, contactez',
        },
        refresh: 'Rafraîchir',
    },
    fileDownload: {
        success: {
            title: 'Téléchargé !',
            message: 'Pièce jointe téléchargée avec succès !',
            qrMessage:
                'Vérifiez votre dossier de photos ou de téléchargements pour une copie de votre code QR. Astuce : Ajoutez-le à une présentation pour que votre audience puisse le scanner et se connecter directement avec vous.',
        },
        generalError: {
            title: 'Erreur de pièce jointe',
            message: 'La pièce jointe ne peut pas être téléchargée',
        },
        permissionError: {
            title: 'Accès au stockage',
            message: 'Expensify ne peut pas enregistrer les pièces jointes sans accès au stockage. Appuyez sur paramètres pour mettre à jour les autorisations.',
        },
    },
    desktopApplicationMenu: {
        mainMenu: 'Nouveau Expensify',
        about: 'About New Expensify',
        update: 'Mettre à jour New Expensify',
        checkForUpdates: 'Vérifier les mises à jour',
        toggleDevTools: 'Basculer les outils de développement',
        viewShortcuts: 'Voir les raccourcis clavier',
        services: 'Services',
        hide: 'Masquer New Expensify',
        hideOthers: 'Masquer les autres',
        showAll: 'Afficher tout',
        quit: 'Quitter New Expensify',
        fileMenu: 'Fichier',
        closeWindow: 'Fermer la fenêtre',
        editMenu: 'Modifier',
        undo: 'Annuler',
        redo: 'Refaire',
        cut: 'Couper',
        copy: 'Copier',
        paste: 'Coller',
        pasteAndMatchStyle: 'Coller et adapter le style',
        pasteAsPlainText: 'Coller en tant que texte brut',
        delete: 'Supprimer',
        selectAll: 'Tout sélectionner',
        speechSubmenu: 'Discours',
        startSpeaking: 'Commencer à parler',
        stopSpeaking: 'Arrête de parler',
        viewMenu: 'Voir',
        reload: 'Recharger',
        forceReload: 'Recharger de force',
        resetZoom: 'Taille réelle',
        zoomIn: 'Zoomer',
        zoomOut: 'Dézoomer',
        togglefullscreen: 'Basculer en plein écran',
        historyMenu: 'Historique',
        back: 'Retour',
        forward: 'Transférer',
        windowMenu: 'Fenêtre',
        minimize: 'Minimiser',
        zoom: 'Zoom',
        front: 'Tout amener au premier plan',
        helpMenu: 'Aide',
        learnMore: 'En savoir plus',
        documentation: 'Documentation',
        communityDiscussions: 'Discussions Communautaires',
        searchIssues: 'Rechercher des problèmes',
    },
    historyMenu: {
        forward: 'Transférer',
        back: 'Retour',
    },
    checkForUpdatesModal: {
        available: {
            title: 'Mise à jour disponible',
            message: ({isSilentUpdating}: {isSilentUpdating: boolean}) =>
                `La nouvelle version sera bientôt disponible.${!isSilentUpdating ? 'Nous vous informerons lorsque nous serons prêts à mettre à jour.' : ''}`,
            soundsGood: 'Ça marche',
        },
        notAvailable: {
            title: 'Mise à jour indisponible',
            message: "Aucune mise à jour n'est disponible pour le moment. Veuillez revenir plus tard !",
            okay: "D'accord",
        },
        error: {
            title: 'Échec de la vérification de mise à jour',
            message: "Nous n'avons pas pu vérifier la mise à jour. Veuillez réessayer dans un moment.",
        },
    },
    report: {
        newReport: {
            createReport: 'Créer un rapport',
            chooseWorkspace: 'Choisissez un espace de travail pour ce rapport.',
        },
        genericCreateReportFailureMessage: 'Erreur inattendue lors de la création de ce chat. Veuillez réessayer plus tard.',
        genericAddCommentFailureMessage: 'Erreur inattendue lors de la publication du commentaire. Veuillez réessayer plus tard.',
        genericUpdateReportFieldFailureMessage: 'Erreur inattendue lors de la mise à jour du champ. Veuillez réessayer plus tard.',
        genericUpdateReportNameEditFailureMessage: 'Erreur inattendue lors du renommage du rapport. Veuillez réessayer plus tard.',
        noActivityYet: 'Aucune activité pour le moment',
        actions: {
            type: {
                changeField: ({oldValue, newValue, fieldName}: ChangeFieldParams) => `modifié ${fieldName} de ${oldValue} à ${newValue}`,
                changeFieldEmpty: ({newValue, fieldName}: ChangeFieldParams) => `changé ${fieldName} en ${newValue}`,
                changeReportPolicy: ({fromPolicyName, toPolicyName}: ChangeReportPolicyParams) =>
                    `a changé l'espace de travail en ${toPolicyName}${fromPolicyName ? `(anciennement ${fromPolicyName})` : ''}`,
                changeType: ({oldType, newType}: ChangeTypeParams) => `changé le type de ${oldType} à ${newType}`,
                delegateSubmit: ({delegateUser, originalManager}: DelegateSubmitParams) => `a envoyé ce rapport à ${delegateUser} puisque ${originalManager} est en vacances`,
                exportedToCSV: `exporté en CSV`,
                exportedToIntegration: {
                    automatic: ({label}: ExportedToIntegrationParams) => `exporté vers ${label}`,
                    automaticActionOne: ({label}: ExportedToIntegrationParams) => `exporté vers ${label} via`,
                    automaticActionTwo: 'paramètres de comptabilité',
                    manual: ({label}: ExportedToIntegrationParams) => `a marqué ce rapport comme exporté manuellement vers ${label}.`,
                    automaticActionThree: 'et a créé avec succès un enregistrement pour',
                    reimburseableLink: 'dépenses personnelles',
                    nonReimbursableLink: "dépenses de carte d'entreprise",
                    pending: ({label}: ExportedToIntegrationParams) => `a commencé à exporter ce rapport vers ${label}...`,
                },
                integrationsMessage: ({errorMessage, label, linkText, linkURL}: IntegrationSyncFailedParams) =>
                    `échec de l'exportation de ce rapport vers ${label} ("${errorMessage} ${linkText ? `<a href="${linkURL}">${linkText}</a>` : ''}")`,
                managerAttachReceipt: `a ajouté un reçu`,
                managerDetachReceipt: `a supprimé un reçu`,
                markedReimbursed: ({amount, currency}: MarkedReimbursedParams) => `payé ${currency}${amount} ailleurs`,
                markedReimbursedFromIntegration: ({amount, currency}: MarkReimbursedFromIntegrationParams) => `payé ${currency}${amount} via intégration`,
                outdatedBankAccount: `n’a pas pu traiter le paiement en raison d’un problème avec le compte bancaire du payeur`,
                reimbursementACHBounce: `impossible de traiter le paiement, car le payeur n'a pas suffisamment de fonds`,
                reimbursementACHCancelled: `annulé le paiement`,
                reimbursementAccountChanged: `impossible de traiter le paiement, car le payeur a changé de compte bancaire`,
                reimbursementDelayed: `a traité le paiement mais il est retardé de 1 à 2 jours ouvrables supplémentaires`,
                selectedForRandomAudit: `sélectionné au hasard pour examen`,
                selectedForRandomAuditMarkdown: `[sélectionné au hasard](https://help.expensify.com/articles/expensify-classic/reports/Set-a-random-report-audit-schedule) pour examen`,
                share: ({to}: ShareParams) => `membre invité ${to}`,
                unshare: ({to}: UnshareParams) => `membre supprimé ${to}`,
                stripePaid: ({amount, currency}: StripePaidParams) => `payé ${currency}${amount}`,
                takeControl: `a pris le contrôle`,
                integrationSyncFailed: ({label, errorMessage, workspaceAccountingLink}: IntegrationSyncFailedParams) =>
                    `Un problème est survenu lors de la synchronisation avec ${label}${errorMessage ? ` ("${errorMessage}")` : ''}. Veuillez corriger le problème dans les <a href="${workspaceAccountingLink}">paramètres de l'espace de travail</a>.`,
                addEmployee: ({email, role}: AddEmployeeParams) => `ajouté ${email} en tant que ${role === 'member' ? 'a' : 'un'} ${role}`,
                updateRole: ({email, currentRole, newRole}: UpdateRoleParams) => `a mis à jour le rôle de ${email} à ${newRole} (précédemment ${currentRole})`,
                updatedCustomField1: ({email, previousValue, newValue}: UpdatedCustomFieldParams) => {
                    if (!newValue) {
                        return `a supprimé le champ personnalisé 1 de ${email} (précédemment "${previousValue}")`;
                    }
                    return !previousValue
                        ? `ajouté "${newValue}" au champ personnalisé 1 de ${email}`
                        : `a changé le champ personnalisé 1 de ${email} en "${newValue}" (précédemment "${previousValue}")`;
                },
                updatedCustomField2: ({email, previousValue, newValue}: UpdatedCustomFieldParams) => {
                    if (!newValue) {
                        return `supprimé le champ personnalisé 2 de ${email} (précédemment "${previousValue}")`;
                    }
                    return !previousValue
                        ? `ajouté "${newValue}" au champ personnalisé 2 de ${email}`
                        : `a changé le champ personnalisé 2 de ${email} en "${newValue}" (auparavant "${previousValue}")`;
                },
                leftWorkspace: ({nameOrEmail}: LeftWorkspaceParams) => `${nameOrEmail} a quitté l'espace de travail`,
                removeMember: ({email, role}: AddEmployeeParams) => `supprimé ${role} ${email}`,
                removedConnection: ({connectionName}: ConnectionNameParams) => `connexion supprimée vers ${CONST.POLICY.CONNECTIONS.NAME_USER_FRIENDLY[connectionName]}`,
                addedConnection: ({connectionName}: ConnectionNameParams) => `connecté à ${CONST.POLICY.CONNECTIONS.NAME_USER_FRIENDLY[connectionName]}`,
                leftTheChat: 'a quitté le chat',
            },
        },
    },
    chronos: {
        oooEventSummaryFullDay: ({summary, dayCount, date}: OOOEventSummaryFullDayParams) => `${summary} pour ${dayCount} ${dayCount === 1 ? 'jour' : 'jours'} jusqu'à ${date}`,
        oooEventSummaryPartialDay: ({summary, timePeriod, date}: OOOEventSummaryPartialDayParams) => `${summary} de ${timePeriod} le ${date}`,
    },
    footer: {
        features: 'Fonctionnalités',
        expenseManagement: 'Gestion des dépenses',
        spendManagement: 'Gestion des dépenses',
        expenseReports: 'Rapports de dépenses',
        companyCreditCard: "Carte de crédit d'entreprise",
        receiptScanningApp: 'Application de numérisation de reçus',
        billPay: 'Bill Pay',
        invoicing: 'Facturation',
        CPACard: 'Carte CPA',
        payroll: 'Paie',
        travel: 'Voyage',
        resources: 'Ressources',
        expensifyApproved: 'ExpensifyApproved!',
        pressKit: 'Kit de presse',
        support: 'Support',
        expensifyHelp: 'ExpensifyHelp',
        terms: "Conditions d'utilisation",
        privacy: 'Confidentialité',
        learnMore: 'En savoir plus',
        aboutExpensify: "À propos d'Expensify",
        blog: 'Blog',
        jobs: 'Emplois',
        expensifyOrg: 'Expensify.org',
        investorRelations: 'Relations avec les investisseurs',
        getStarted: 'Commencer',
        createAccount: 'Créer un nouveau compte',
        logIn: 'Se connecter',
    },
    allStates: COMMON_CONST.STATES as States,
    allCountries: CONST.ALL_COUNTRIES as AllCountries,
    accessibilityHints: {
        navigateToChatsList: 'Revenir à la liste des discussions',
        chatWelcomeMessage: 'Message de bienvenue du chat',
        navigatesToChat: 'Navigue vers un chat',
        newMessageLineIndicator: 'Indicateur de nouvelle ligne de message',
        chatMessage: 'Message de chat',
        lastChatMessagePreview: 'Aperçu du dernier message de chat',
        workspaceName: "Nom de l'espace de travail",
        chatUserDisplayNames: "Noms d'affichage des membres du chat",
        scrollToNewestMessages: "Faites défiler jusqu'aux messages les plus récents",
        preStyledText: 'Texte pré-stylé',
        viewAttachment: 'Voir la pièce jointe',
    },
    parentReportAction: {
        deletedReport: 'Rapport supprimé',
        deletedMessage: 'Message supprimé',
        deletedExpense: 'Dépense supprimée',
        reversedTransaction: 'Transaction inversée',
        deletedTask: 'Tâche supprimée',
        hiddenMessage: 'Message caché',
    },
    threads: {
        thread: 'Fil de discussion',
        replies: 'Réponses',
        reply: 'Répondre',
        from: 'De',
        in: 'dans',
        parentNavigationSummary: ({reportName, workspaceName}: ParentNavigationSummaryParams) => `De ${reportName}${workspaceName ? `dans ${workspaceName}` : ''}`,
    },
    qrCodes: {
        copy: "Copier l'URL",
        copied: 'Copié !',
    },
    moderation: {
        flagDescription: 'Tous les messages signalés seront envoyés à un modérateur pour examen.',
        chooseAReason: 'Choisissez une raison pour signaler ci-dessous :',
        spam: 'Spam',
        spamDescription: 'Promotion hors sujet non sollicitée',
        inconsiderate: 'Inconsidéré',
        inconsiderateDescription: 'Phraséologie insultante ou irrespectueuse, avec des intentions douteuses',
        intimidation: 'Intimidation',
        intimidationDescription: 'Poursuivre agressivement un programme malgré des objections valides',
        bullying: 'Harcèlement',
        bullyingDescription: 'Cibler un individu pour obtenir son obéissance',
        harassment: 'Harcèlement',
        harassmentDescription: 'Comportement raciste, misogyne ou autre comportement largement discriminatoire',
        assault: 'Agression',
        assaultDescription: "Attaque émotionnelle spécifiquement ciblée avec l'intention de nuire",
        flaggedContent: 'Ce message a été signalé comme enfreignant nos règles communautaires et le contenu a été masqué.',
        hideMessage: 'Masquer le message',
        revealMessage: 'Révéler le message',
        levelOneResult: 'Envoie un avertissement anonyme et le message est signalé pour examen.',
        levelTwoResult: 'Message masqué du canal, avec avertissement anonyme et le message est signalé pour examen.',
        levelThreeResult: 'Message supprimé du canal avec un avertissement anonyme et le message est signalé pour examen.',
    },
    actionableMentionWhisperOptions: {
        invite: 'Invitez-les',
        nothing: 'Ne rien faire',
    },
    actionableMentionJoinWorkspaceOptions: {
        accept: 'Accepter',
        decline: 'Refuser',
    },
    actionableMentionTrackExpense: {
        submit: "Soumettez-le à quelqu'un",
        categorize: 'Catégorisez-le',
        share: 'Partagez-le avec mon comptable',
        nothing: "Rien pour l'instant",
    },
    teachersUnitePage: {
        teachersUnite: 'Teachers Unite',
        joinExpensifyOrg:
            'Rejoignez Expensify.org pour éliminer l\'injustice dans le monde entier. La campagne actuelle "Teachers Unite" soutient les éducateurs partout en partageant les coûts des fournitures scolaires essentielles.',
        iKnowATeacher: 'Je connais un enseignant',
        iAmATeacher: 'Je suis enseignant(e)',
        getInTouch: 'Excellent ! Veuillez partager leurs informations afin que nous puissions les contacter.',
        introSchoolPrincipal: "Présentation à votre directeur d'école",
        schoolPrincipalVerifyExpense:
            "Expensify.org partage le coût des fournitures scolaires essentielles afin que les élèves de ménages à faible revenu puissent avoir une meilleure expérience d'apprentissage. Votre principal sera invité à vérifier vos dépenses.",
        principalFirstName: 'Prénom du principal',
        principalLastName: 'Nom de famille du principal',
        principalWorkEmail: 'Email professionnel principal',
        updateYourEmail: 'Mettez à jour votre adresse e-mail',
        updateEmail: "Mettre à jour l'adresse e-mail",
        schoolMailAsDefault: ({contactMethodsRoute}: ContactMethodsRouteParams) =>
            `Avant de continuer, veuillez vous assurer de définir votre e-mail scolaire comme méthode de contact par défaut. Vous pouvez le faire dans Paramètres > Profil > <a href="${contactMethodsRoute}">Méthodes de contact</a>.`,
        error: {
            enterPhoneEmail: 'Entrez un e-mail ou un numéro de téléphone valide',
            enterEmail: 'Entrez un e-mail',
            enterValidEmail: 'Entrez une adresse e-mail valide',
            tryDifferentEmail: 'Veuillez essayer un autre e-mail',
        },
    },
    cardTransactions: {
        notActivated: 'Non activé',
        outOfPocket: 'Dépenses personnelles',
        companySpend: "Dépenses de l'entreprise",
    },
    distance: {
        addStop: 'Ajouter un arrêt',
        deleteWaypoint: 'Supprimer le point de passage',
        deleteWaypointConfirmation: 'Êtes-vous sûr de vouloir supprimer ce point de passage ?',
        address: 'Adresse',
        waypointDescription: {
            start: 'Commencer',
            stop: 'Arrêter',
        },
        mapPending: {
            title: 'Carte en attente',
            subtitle: 'La carte sera générée lorsque vous serez de nouveau en ligne.',
            onlineSubtitle: 'Un instant pendant que nous configurons la carte',
            errorTitle: 'Erreur de carte',
            errorSubtitle: "Une erreur s'est produite lors du chargement de la carte. Veuillez réessayer.",
        },
        error: {
            selectSuggestedAddress: "Veuillez sélectionner une adresse suggérée ou utiliser l'emplacement actuel",
        },
    },
    reportCardLostOrDamaged: {
        screenTitle: 'Bulletin perdu ou endommagé',
        nextButtonLabel: 'Suivant',
        reasonTitle: "Pourquoi avez-vous besoin d'une nouvelle carte ?",
        cardDamaged: 'Ma carte a été endommagée',
        cardLostOrStolen: 'Ma carte a été perdue ou volée',
        confirmAddressTitle: "Veuillez confirmer l'adresse postale pour votre nouvelle carte.",
        cardDamagedInfo: "Votre nouvelle carte arrivera dans 2 à 3 jours ouvrables. Votre carte actuelle continuera à fonctionner jusqu'à ce que vous activiez la nouvelle.",
        cardLostOrStolenInfo: 'Votre carte actuelle sera définitivement désactivée dès que votre commande sera passée. La plupart des cartes arrivent en quelques jours ouvrables.',
        address: 'Adresse',
        deactivateCardButton: 'Désactiver la carte',
        shipNewCardButton: 'Expédier une nouvelle carte',
        addressError: "L'adresse est requise",
        reasonError: 'La raison est requise',
        successTitle: 'Ihre neue Karte ist auf dem Weg!',
        successDescription: 'Sie müssen sie aktivieren, sobald sie in wenigen Werktagen ankommt. In der Zwischenzeit ist Ihre virtuelle Karte einsatzbereit.',
    },
    eReceipt: {
        guaranteed: 'eReçu garanti',
        transactionDate: 'Date de transaction',
    },
    referralProgram: {
        [CONST.REFERRAL_PROGRAM.CONTENT_TYPES.START_CHAT]: {
            buttonText1: 'Démarrer une discussion,',
            buttonText2: 'parrainez un ami.',
            header: 'Démarrer une discussion, recommander un ami',
            body: 'Vous voulez que vos amis utilisent aussi Expensify ? Commencez simplement une discussion avec eux et nous nous occuperons du reste.',
        },
        [CONST.REFERRAL_PROGRAM.CONTENT_TYPES.SUBMIT_EXPENSE]: {
            buttonText1: 'Soumettre une dépense,',
            buttonText2: 'parrainez votre patron.',
            header: 'Soumettre une dépense, référer votre patron',
            body: 'Vous voulez que votre patron utilise Expensify aussi ? Soumettez-lui simplement une dépense et nous nous occuperons du reste.',
        },
        [CONST.REFERRAL_PROGRAM.CONTENT_TYPES.REFER_FRIEND]: {
            header: 'Parrainez un ami',
            body: "Vous voulez que vos amis utilisent aussi Expensify ? Discutez, payez ou partagez une dépense avec eux et nous nous occupons du reste. Ou partagez simplement votre lien d'invitation !",
        },
        [CONST.REFERRAL_PROGRAM.CONTENT_TYPES.SHARE_CODE]: {
            buttonText: 'Parrainez un ami',
            header: 'Parrainez un ami',
            body: "Vous voulez que vos amis utilisent aussi Expensify ? Discutez, payez ou partagez une dépense avec eux et nous nous occupons du reste. Ou partagez simplement votre lien d'invitation !",
        },
        copyReferralLink: "Copier le lien d'invitation",
    },
    systemChatFooterMessage: {
        [CONST.INTRO_CHOICES.MANAGE_TEAM]: {
            phrase1: 'Discutez avec votre spécialiste de configuration en',
            phrase2: "pour obtenir de l'aide",
        },
        default: {
            phrase1: 'Message',
            phrase2: "pour obtenir de l'aide avec la configuration",
        },
    },
    violations: {
        allTagLevelsRequired: 'Tous les tags requis',
        autoReportedRejectedExpense: ({rejectReason, rejectedBy}: ViolationsAutoReportedRejectedExpenseParams) =>
            `${rejectedBy} a rejeté cette dépense avec le commentaire "${rejectReason}"`,
        billableExpense: "Facturable n'est plus valide",
        cashExpenseWithNoReceipt: ({formattedLimit}: ViolationsCashExpenseWithNoReceiptParams = {}) => `Receipt required${formattedLimit ? `au-delà de ${formattedLimit}` : ''}`,
        categoryOutOfPolicy: 'Catégorie non valide',
        conversionSurcharge: ({surcharge}: ViolationsConversionSurchargeParams) => `Surcharge de conversion de ${surcharge}% appliqué`,
        customUnitOutOfPolicy: 'Tarif non valide pour cet espace de travail',
        duplicatedTransaction: 'Duplicate',
        fieldRequired: 'Les champs du rapport sont obligatoires',
        futureDate: 'Date future non autorisée',
        invoiceMarkup: ({invoiceMarkup}: ViolationsInvoiceMarkupParams) => `Majoré de ${invoiceMarkup}%`,
        maxAge: ({maxAge}: ViolationsMaxAgeParams) => `Date antérieure à ${maxAge} jours`,
        missingCategory: 'Catégorie manquante',
        missingComment: 'Description requise pour la catégorie sélectionnée',
        missingTag: ({tagName}: ViolationsMissingTagParams = {}) => `Manquant ${tagName ?? 'tag'}`,
        modifiedAmount: ({type, displayPercentVariance}: ViolationsModifiedAmountParams) => {
            switch (type) {
                case 'distance':
                    return 'Le montant diffère de la distance calculée';
                case 'card':
                    return 'Montant supérieur à la transaction par carte';
                default:
                    if (displayPercentVariance) {
                        return `Montant ${displayPercentVariance}% supérieur au reçu scanné`;
                    }
                    return 'Montant supérieur au reçu scanné';
            }
        },
        modifiedDate: 'La date diffère du reçu scanné',
        nonExpensiworksExpense: 'Dépense non-Expensiworks',
        overAutoApprovalLimit: ({formattedLimit}: ViolationsOverLimitParams) => `La dépense dépasse la limite d'approbation automatique de ${formattedLimit}`,
        overCategoryLimit: ({formattedLimit}: ViolationsOverCategoryLimitParams) => `Montant supérieur à ${formattedLimit}/limite de catégorie par personne`,
        overLimit: ({formattedLimit}: ViolationsOverLimitParams) => `Montant au-delà de la limite de ${formattedLimit}/personne`,
        overLimitAttendee: ({formattedLimit}: ViolationsOverLimitParams) => `Montant au-delà de la limite de ${formattedLimit}/personne`,
        perDayLimit: ({formattedLimit}: ViolationsPerDayLimitParams) => `Montant dépassant la limite quotidienne de ${formattedLimit}/personne pour la catégorie`,
        receiptNotSmartScanned:
            'Détails de la dépense et reçu ajoutés manuellement. Veuillez vérifier les détails. <a href="https://help.expensify.com/articles/expensify-classic/reports/Automatic-Receipt-Audit">En savoir plus</a> sur l\'audit automatique pour tous les reçus.',
        receiptRequired: ({formattedLimit, category}: ViolationsReceiptRequiredParams) => {
            let message = 'Reçu requis';
            if (formattedLimit ?? category) {
                message += 'terminé';
                if (formattedLimit) {
                    message += ` ${formattedLimit}`;
                }
                if (category) {
                    message += 'limite de catégorie';
                }
            }
            return message;
        },
        prohibitedExpense: ({prohibitedExpenseType}: ViolationsProhibitedExpenseParams) => {
            const preMessage = 'Dépense interdite :';
            switch (prohibitedExpenseType) {
                case 'alcohol':
                    return `${preMessage} alcool`;
                case 'gambling':
                    return `${preMessage} jeu d'argent`;
                case 'tobacco':
                    return `${preMessage} tabac`;
                case 'adultEntertainment':
                    return `${preMessage} divertissement pour adultes`;
                case 'hotelIncidentals':
                    return `${preMessage} frais accessoires d'hôtel`;
                default:
                    return `${preMessage}${prohibitedExpenseType}`;
            }
        },
        customRules: ({message}: ViolationsCustomRulesParams) => message,
        reviewRequired: 'Examen requis',
        rter: ({brokenBankConnection, email, isAdmin, isTransactionOlderThan7Days, member, rterType}: ViolationsRterParams) => {
            if (rterType === CONST.RTER_VIOLATION_TYPES.BROKEN_CARD_CONNECTION_530) {
                return "Impossible de faire correspondre automatiquement le reçu en raison d'une connexion bancaire défectueuse.";
            }
            if (brokenBankConnection || rterType === CONST.RTER_VIOLATION_TYPES.BROKEN_CARD_CONNECTION) {
                return isAdmin
                    ? `Impossible de faire correspondre automatiquement le reçu en raison d'une connexion bancaire défectueuse que ${email} doit corriger.`
                    : "Impossible de faire correspondre automatiquement le reçu en raison d'une connexion bancaire défectueuse que vous devez réparer.";
            }
            if (!isTransactionOlderThan7Days) {
                return isAdmin ? `Demandez à ${member} de marquer comme espèce ou attendez 7 jours et réessayez` : 'En attente de fusion avec la transaction par carte.';
            }
            return '';
        },
        brokenConnection530Error: "Reçu en attente en raison d'une connexion bancaire interrompue",
        adminBrokenConnectionError: "Reçu en attente en raison d'une connexion bancaire défaillante. Veuillez résoudre dans",
        memberBrokenConnectionError: "Reçu en attente en raison d'une connexion bancaire défectueuse. Veuillez demander à un administrateur de l'espace de travail de résoudre le problème.",
        markAsCashToIgnore: 'Marquer comme espèce pour ignorer et demander un paiement.',
        smartscanFailed: ({canEdit = true}) => `Échec de la numérisation du reçu.${canEdit ? 'Saisir les détails manuellement.' : ''}`,
        receiptGeneratedWithAI: 'Reçu potentiellement généré par IA',
        someTagLevelsRequired: ({tagName}: ViolationsTagOutOfPolicyParams = {}) => `Missing ${tagName ?? 'Tag'}`,
        tagOutOfPolicy: ({tagName}: ViolationsTagOutOfPolicyParams = {}) => `${tagName ?? 'Tag'} n'est plus valide`,
        taxAmountChanged: 'Le montant de la taxe a été modifié',
        taxOutOfPolicy: ({taxName}: ViolationsTaxOutOfPolicyParams = {}) => `${taxName ?? 'Taxe'} n'est plus valide`,
        taxRateChanged: 'Le taux de taxe a été modifié',
        taxRequired: 'Taux de taxe manquant',
        none: 'Aucun',
        taxCodeToKeep: 'Choisissez le code fiscal à conserver',
        tagToKeep: 'Choisissez quelle balise conserver',
        isTransactionReimbursable: 'Choisissez si la transaction est remboursable',
        merchantToKeep: 'Choisissez quel commerçant conserver',
        descriptionToKeep: 'Choisissez quelle description conserver',
        categoryToKeep: 'Choisissez quelle catégorie conserver',
        isTransactionBillable: 'Choisissez si la transaction est facturable',
        keepThisOne: 'Keep this one',
        confirmDetails: `Confirmez les détails que vous conservez`,
        confirmDuplicatesInfo: `Les demandes en double que vous ne conservez pas seront conservées pour que le membre les supprime.`,
        hold: 'Cette dépense a été mise en attente',
        resolvedDuplicates: 'résolu le doublon',
    },
    reportViolations: {
        [CONST.REPORT_VIOLATIONS.FIELD_REQUIRED]: ({fieldName}: RequiredFieldParams) => `${fieldName} est requis`,
    },
    violationDismissal: {
        rter: {
            manual: 'a marqué ce reçu comme espèces',
        },
        duplicatedTransaction: {
            manual: 'résolu le doublon',
        },
    },
    videoPlayer: {
        play: 'Jouer',
        pause: 'Pause',
        fullscreen: 'Plein écran',
        playbackSpeed: 'Vitesse de lecture',
        expand: 'Développer',
        mute: 'Muet',
        unmute: 'Réactiver le son',
        normal: 'Normal',
    },
    exitSurvey: {
        header: 'Avant de partir',
        reasonPage: {
            title: 'Veuillez nous dire pourquoi vous partez',
            subtitle: 'Avant de partir, veuillez nous dire pourquoi vous souhaitez passer à Expensify Classic.',
        },
        reasons: {
            [CONST.EXIT_SURVEY.REASONS.FEATURE_NOT_AVAILABLE]: "J'ai besoin d'une fonctionnalité qui n'est disponible que dans Expensify Classic.",
            [CONST.EXIT_SURVEY.REASONS.DONT_UNDERSTAND]: 'Je ne comprends pas comment utiliser New Expensify.',
            [CONST.EXIT_SURVEY.REASONS.PREFER_CLASSIC]: 'Je comprends comment utiliser New Expensify, mais je préfère Expensify Classic.',
        },
        prompts: {
            [CONST.EXIT_SURVEY.REASONS.FEATURE_NOT_AVAILABLE]: 'Quelle fonctionnalité vous manque-t-il dans le nouveau Expensify ?',
            [CONST.EXIT_SURVEY.REASONS.DONT_UNDERSTAND]: 'Que cherchez-vous à faire ?',
            [CONST.EXIT_SURVEY.REASONS.PREFER_CLASSIC]: 'Pourquoi préférez-vous Expensify Classic ?',
        },
        responsePlaceholder: 'Votre réponse',
        thankYou: 'Merci pour le retour !',
        thankYouSubtitle: 'Vos réponses nous aideront à créer un meilleur produit pour accomplir les tâches. Merci beaucoup !',
        goToExpensifyClassic: 'Passer à Expensify Classic',
        offlineTitle: 'On dirait que vous êtes coincé ici...',
        offline:
            'Vous semblez être hors ligne. Malheureusement, Expensify Classic ne fonctionne pas hors ligne, mais New Expensify le fait. Si vous préférez utiliser Expensify Classic, réessayez lorsque vous aurez une connexion Internet.',
        quickTip: 'Petit conseil...',
        quickTipSubTitle: 'Vous pouvez accéder directement à Expensify Classic en visitant expensify.com. Ajoutez-le à vos favoris pour un raccourci facile !',
        bookACall: 'Réserver un appel',
        noThanks: 'Non merci',
        bookACallTitle: 'Souhaitez-vous parler à un chef de produit ?',
        benefits: {
            [CONST.EXIT_SURVEY.BENEFIT.CHATTING_DIRECTLY]: 'Discussion directe sur les dépenses et les rapports',
            [CONST.EXIT_SURVEY.BENEFIT.EVERYTHING_MOBILE]: 'Possibilité de tout faire sur mobile',
            [CONST.EXIT_SURVEY.BENEFIT.TRAVEL_EXPENSE]: 'Voyage et dépenses à la vitesse du chat',
        },
        bookACallTextTop: 'En passant à Expensify Classic, vous manquerez :',
        bookACallTextBottom:
            "Nous serions ravis de vous appeler pour comprendre pourquoi. Vous pouvez réserver un appel avec l'un de nos chefs de produit senior pour discuter de vos besoins.",
        takeMeToExpensifyClassic: 'Emmenez-moi à Expensify Classic',
    },
    listBoundary: {
        errorMessage: "Une erreur s'est produite lors du chargement de plus de messages",
        tryAgain: 'Réessayez',
    },
    systemMessage: {
        mergedWithCashTransaction: 'a associé un reçu à cette transaction',
    },
    subscription: {
        authenticatePaymentCard: 'Authentifier la carte de paiement',
        mobileReducedFunctionalityMessage: "Vous ne pouvez pas apporter de modifications à votre abonnement dans l'application mobile.",
        badge: {
            freeTrial: ({numOfDays}: BadgeFreeTrialParams) => `Essai gratuit : ${numOfDays} ${numOfDays === 1 ? 'jour' : 'jours'} restants`,
        },
        billingBanner: {
            policyOwnerAmountOwed: {
                title: 'Vos informations de paiement sont obsolètes.',
                subtitle: ({date}: BillingBannerSubtitleWithDateParams) =>
                    `Mettez à jour votre carte de paiement avant le ${date} pour continuer à utiliser toutes vos fonctionnalités préférées.`,
            },
            policyOwnerAmountOwedOverdue: {
                title: "Votre paiement n'a pas pu être traité",
                subtitle: ({date, purchaseAmountOwed}: BillingBannerOwnerAmountOwedOverdueParams) =>
                    date && purchaseAmountOwed
                        ? `Votre charge du ${date} de ${purchaseAmountOwed} n'a pas pu être traitée. Veuillez ajouter une carte de paiement pour régler le montant dû.`
                        : 'Veuillez ajouter une carte de paiement pour régler le montant dû.',
            },
            policyOwnerUnderInvoicing: {
                title: 'Vos informations de paiement sont obsolètes.',
                subtitle: ({date}: BillingBannerSubtitleWithDateParams) =>
                    `Votre paiement est en retard. Veuillez régler votre facture avant le ${date} pour éviter une interruption de service.`,
            },
            policyOwnerUnderInvoicingOverdue: {
                title: 'Vos informations de paiement sont obsolètes.',
                subtitle: 'Votre paiement est en retard. Veuillez régler votre facture.',
            },
            billingDisputePending: {
                title: "Votre carte n'a pas pu être débitée",
                subtitle: ({amountOwed, cardEnding}: BillingBannerDisputePendingParams) =>
                    `Vous avez contesté le débit de ${amountOwed} sur la carte se terminant par ${cardEnding}. Votre compte sera verrouillé jusqu'à ce que le litige soit résolu avec votre banque.`,
            },
            cardAuthenticationRequired: {
                title: "Votre carte n'a pas pu être débitée",
                subtitle: ({cardEnding}: BillingBannerCardAuthenticationRequiredParams) =>
                    `Votre carte de paiement n'a pas été entièrement authentifiée. Veuillez compléter le processus d'authentification pour activer votre carte de paiement se terminant par ${cardEnding}.`,
            },
            insufficientFunds: {
                title: "Votre carte n'a pas pu être débitée",
                subtitle: ({amountOwed}: BillingBannerInsufficientFundsParams) =>
                    `Votre carte de paiement a été refusée en raison de fonds insuffisants. Veuillez réessayer ou ajouter une nouvelle carte de paiement pour régler votre solde impayé de ${amountOwed}.`,
            },
            cardExpired: {
                title: "Votre carte n'a pas pu être débitée",
                subtitle: ({amountOwed}: BillingBannerCardExpiredParams) =>
                    `Votre carte de paiement a expiré. Veuillez ajouter une nouvelle carte de paiement pour régler votre solde impayé de ${amountOwed}.`,
            },
            cardExpireSoon: {
                title: 'Votre carte expire bientôt',
                subtitle:
                    'Votre carte de paiement expirera à la fin de ce mois. Cliquez sur le menu à trois points ci-dessous pour la mettre à jour et continuer à utiliser toutes vos fonctionnalités préférées.',
            },
            retryBillingSuccess: {
                title: 'Succès !',
                subtitle: 'Votre carte a été débitée avec succès.',
            },
            retryBillingError: {
                title: "Votre carte n'a pas pu être débitée",
                subtitle:
                    "Avant de réessayer, veuillez appeler directement votre banque pour autoriser les frais Expensify et supprimer toute retenue. Sinon, essayez d'ajouter une autre carte de paiement.",
            },
            cardOnDispute: ({amountOwed, cardEnding}: BillingBannerCardOnDisputeParams) =>
                `Vous avez contesté le débit de ${amountOwed} sur la carte se terminant par ${cardEnding}. Votre compte sera verrouillé jusqu'à ce que le litige soit résolu avec votre banque.`,
            preTrial: {
                title: 'Commencer un essai gratuit',
                subtitleStart: 'Comme prochaine étape,',
                subtitleLink: 'complétez votre liste de vérification de configuration',
                subtitleEnd: 'afin que votre équipe puisse commencer à soumettre des notes de frais.',
            },
            trialStarted: {
                title: ({numOfDays}: TrialStartedTitleParams) => `Essai : ${numOfDays} ${numOfDays === 1 ? 'jour' : 'jours'} restants !`,
                subtitle: 'Ajoutez une carte de paiement pour continuer à utiliser toutes vos fonctionnalités préférées.',
            },
            trialEnded: {
                title: 'Votre essai gratuit est terminé',
                subtitle: 'Ajoutez une carte de paiement pour continuer à utiliser toutes vos fonctionnalités préférées.',
            },
            earlyDiscount: {
                claimOffer: "Réclamer l'offre",
                noThanks: 'Non merci',
                subscriptionPageTitle: ({discountType}: EarlyDiscountTitleParams) =>
                    `<strong>${discountType}% de réduction sur votre première année !</strong> Ajoutez simplement une carte de paiement et commencez un abonnement annuel.`,
                onboardingChatTitle: ({discountType}: EarlyDiscountTitleParams) => `Offre à durée limitée : ${discountType}% de réduction sur votre première année !`,
                subtitle: ({days, hours, minutes, seconds}: EarlyDiscountSubtitleParams) => `Réclamer dans ${days > 0 ? `${days}j :` : ''}${hours}h : ${minutes}m : ${seconds}s`,
            },
        },
        cardSection: {
            title: 'Paiement',
            subtitle: 'Ajoutez une carte pour payer votre abonnement Expensify.',
            addCardButton: 'Ajouter une carte de paiement',
            cardNextPayment: ({nextPaymentDate}: CardNextPaymentParams) => `Votre prochaine date de paiement est le ${nextPaymentDate}.`,
            cardEnding: ({cardNumber}: CardEndingParams) => `Carte se terminant par ${cardNumber}`,
            cardInfo: ({name, expiration, currency}: CardInfoParams) => `Nom : ${name}, Expiration : ${expiration}, Devise : ${currency}`,
            changeCard: 'Changer la carte de paiement',
            changeCurrency: 'Changer la devise de paiement',
            cardNotFound: 'Aucune carte de paiement ajoutée',
            retryPaymentButton: 'Réessayer le paiement',
            authenticatePayment: 'Authentifier le paiement',
            requestRefund: 'Demander un remboursement',
            requestRefundModal: {
                full: "Obtenir un remboursement est facile, il suffit de rétrograder votre compte avant votre prochaine date de facturation et vous recevrez un remboursement. <br /> <br /> Attention : La rétrogradation de votre compte entraînera la suppression de votre/vos espace(s) de travail. Cette action est irréversible, mais vous pouvez toujours créer un nouvel espace de travail si vous changez d'avis.",
                confirm: 'Supprimer le(s) espace(s) de travail et rétrograder',
            },
            viewPaymentHistory: "Voir l'historique des paiements",
        },
        yourPlan: {
            title: 'Votre plan',
            exploreAllPlans: 'Explorez tous les forfaits',
            customPricing: 'Tarification personnalisée',
            asLowAs: ({price}: YourPlanPriceValueParams) => `à partir de ${price} par membre actif/mois`,
            pricePerMemberMonth: ({price}: YourPlanPriceValueParams) => `${price} par membre/mois`,
            pricePerMemberPerMonth: ({price}: YourPlanPriceValueParams) => `${price} par membre par mois`,
            perMemberMonth: 'par membre/mois',
            collect: {
                title: 'Collecter',
                description: 'Le plan pour petites entreprises qui vous offre la gestion des dépenses, des voyages et le chat.',
                priceAnnual: ({lower, upper}: YourPlanPriceParams) => `De ${lower}/membre actif avec la carte Expensify, ${upper}/membre actif sans la carte Expensify.`,
                pricePayPerUse: ({lower, upper}: YourPlanPriceParams) => `De ${lower}/membre actif avec la carte Expensify, ${upper}/membre actif sans la carte Expensify.`,
                benefit1: 'Numérisation de reçus',
                benefit2: 'Remboursements',
                benefit3: "Gestion des cartes d'entreprise",
                benefit4: 'Approbations de dépenses et de voyages',
                benefit5: 'Réservation de voyage et règles',
                benefit6: 'Intégrations QuickBooks/Xero',
                benefit7: 'Discuter des dépenses, des rapports et des salles',
                benefit8: 'Assistance AI et humaine',
            },
            control: {
                title: 'Contrôle',
                description: 'Dépenses, voyages et discussions pour les grandes entreprises.',
                priceAnnual: ({lower, upper}: YourPlanPriceParams) => `De ${lower}/membre actif avec la carte Expensify, ${upper}/membre actif sans la carte Expensify.`,
                pricePayPerUse: ({lower, upper}: YourPlanPriceParams) => `De ${lower}/membre actif avec la carte Expensify, ${upper}/membre actif sans la carte Expensify.`,
                benefit1: 'Tout dans le plan Collect',
                benefit2: "Flux de travail d'approbation à plusieurs niveaux",
                benefit3: 'Règles de dépenses personnalisées',
                benefit4: 'Intégrations ERP (NetSuite, Sage Intacct, Oracle)',
                benefit5: 'Intégrations RH (Workday, Certinia)',
                benefit6: 'SAML/SSO',
                benefit7: 'Informations et rapports personnalisés',
                benefit8: 'Budgétisation',
            },
            thisIsYourCurrentPlan: "C'est votre plan actuel",
            downgrade: 'Rétrograder vers Collect',
            upgrade: 'Passer à Control',
            addMembers: 'Ajouter des membres',
            saveWithExpensifyTitle: 'Économisez avec la carte Expensify',
            saveWithExpensifyDescription: "Utilisez notre calculateur d'économies pour voir comment le cashback de la carte Expensify peut réduire votre facture Expensify.",
            saveWithExpensifyButton: 'En savoir plus',
        },
        compareModal: {
            comparePlans: 'Comparer les forfaits',
            unlockTheFeatures: 'Débloquez les fonctionnalités dont vous avez besoin avec le plan qui vous convient.',
            viewOurPricing: 'Consultez notre page de tarification',
            forACompleteFeatureBreakdown: 'pour un aperçu complet des fonctionnalités de chacun de nos plans.',
        },
        details: {
            title: "Détails de l'abonnement",
            annual: 'Abonnement annuel',
            taxExempt: "Demander le statut d'exonération fiscale",
            taxExemptEnabled: "Exonéré d'impôt",
            taxExemptStatus: "Statut d'exonération fiscale",
            payPerUse: "Paiement à l'utilisation",
            subscriptionSize: "Taille de l'abonnement",
            headsUp:
                'Attention : Si vous ne définissez pas la taille de votre abonnement maintenant, nous la définirons automatiquement en fonction du nombre de membres actifs de votre premier mois. Vous serez alors engagé à payer pour au moins ce nombre de membres pendant les 12 prochains mois. Vous pouvez augmenter la taille de votre abonnement à tout moment, mais vous ne pouvez pas la diminuer avant la fin de votre abonnement.',
            zeroCommitment: "Aucun engagement au tarif d'abonnement annuel réduit",
        },
        subscriptionSize: {
            title: "Taille de l'abonnement",
            yourSize: "La taille de votre abonnement est le nombre de places disponibles qui peuvent être occupées par tout membre actif au cours d'un mois donné.",
            eachMonth:
                "Chaque mois, votre abonnement couvre jusqu'au nombre de membres actifs défini ci-dessus. Chaque fois que vous augmentez la taille de votre abonnement, vous commencerez un nouvel abonnement de 12 mois à cette nouvelle taille.",
            note: "Remarque : Un membre actif est toute personne qui a créé, modifié, soumis, approuvé, remboursé ou exporté des données de dépenses liées à l'espace de travail de votre entreprise.",
            confirmDetails: 'Confirmez les détails de votre nouvel abonnement annuel :',
            subscriptionSize: "Taille de l'abonnement",
            activeMembers: ({size}: SubscriptionSizeParams) => `${size} membres actifs/mois`,
            subscriptionRenews: "Renouvellement de l'abonnement",
            youCantDowngrade: 'Vous ne pouvez pas rétrograder pendant votre abonnement annuel.',
            youAlreadyCommitted: ({size, date}: SubscriptionCommitmentParams) =>
                `Vous vous êtes déjà engagé à un abonnement annuel de ${size} membres actifs par mois jusqu'au ${date}. Vous pouvez passer à un abonnement à l'utilisation le ${date} en désactivant le renouvellement automatique.`,
            error: {
                size: "Veuillez entrer une taille d'abonnement valide",
                sameSize: 'Veuillez entrer un nombre différent de la taille actuelle de votre abonnement',
            },
        },
        paymentCard: {
            addPaymentCard: 'Ajouter une carte de paiement',
            enterPaymentCardDetails: 'Entrez les détails de votre carte de paiement',
            security: 'Expensify est conforme à la norme PCI-DSS, utilise un cryptage de niveau bancaire et utilise une infrastructure redondante pour protéger vos données.',
            learnMoreAboutSecurity: 'En savoir plus sur notre sécurité.',
        },
        subscriptionSettings: {
            title: "Paramètres d'abonnement",
            summary: ({subscriptionType, subscriptionSize, autoRenew, autoIncrease}: SubscriptionSettingsSummaryParams) =>
                `Type d'abonnement : ${subscriptionType}, Taille de l'abonnement : ${subscriptionSize}, Renouvellement automatique : ${autoRenew}, Augmentation automatique des sièges annuels : ${autoIncrease}`,
            none: 'aucun',
            on: 'sur',
            off: 'désactivé',
            annual: 'Annuel',
            autoRenew: 'Renouvellement automatique',
            autoIncrease: 'Augmenter automatiquement les sièges annuels',
            saveUpTo: ({amountWithCurrency}: SubscriptionSettingsSaveUpToParams) => `Économisez jusqu'à ${amountWithCurrency}/mois par membre actif`,
            automaticallyIncrease:
                'Augmentez automatiquement vos sièges annuels pour accueillir les membres actifs qui dépassent la taille de votre abonnement. Remarque : Cela prolongera la date de fin de votre abonnement annuel.',
            disableAutoRenew: 'Désactiver le renouvellement automatique',
            helpUsImprove: 'Aidez-nous à améliorer Expensify',
            whatsMainReason: 'Quelle est la principale raison pour laquelle vous désactivez le renouvellement automatique ?',
            renewsOn: ({date}: SubscriptionSettingsRenewsOnParams) => `Renouvelle le ${date}.`,
            pricingConfiguration: 'Les tarifs dépendent de la configuration. Pour le prix le plus bas, choisissez un abonnement annuel et obtenez la carte Expensify.',
            learnMore: {
                part1: 'En savoir plus sur notre',
                pricingPage: 'page de tarification',
                part2: 'ou discutez avec notre équipe dans votre',
                adminsRoom: '#admins room.',
            },
            estimatedPrice: 'Prix estimé',
            changesBasedOn: "Cela change en fonction de votre utilisation de la carte Expensify et des options d'abonnement ci-dessous.",
        },
        requestEarlyCancellation: {
            title: 'Demander une annulation anticipée',
            subtitle: 'Quelle est la principale raison pour laquelle vous demandez une annulation anticipée ?',
            subscriptionCanceled: {
                title: 'Abonnement annulé',
                subtitle: 'Votre abonnement annuel a été annulé.',
                info: "Si vous souhaitez continuer à utiliser votre/vos espace(s) de travail sur une base de paiement à l'utilisation, vous êtes prêt.",
                preventFutureActivity: {
                    part1: 'Si vous souhaitez éviter toute activité et frais futurs, vous devez',
                    link: 'supprimer votre/vos espace(s) de travail',
                    part2: '. Notez que lorsque vous supprimez votre(vos) espace(s) de travail, vous serez facturé pour toute activité en cours qui a été engagée au cours du mois civil en cours.',
                },
            },
            requestSubmitted: {
                title: 'Demande soumise',
                subtitle: {
                    part1: "Merci de nous avoir informés de votre intérêt pour l'annulation de votre abonnement. Nous examinons votre demande et vous contacterons bientôt via votre chat avec",
                    link: 'Concierge',
                    part2: '.',
                },
            },
            acknowledgement: `En demandant une annulation anticipée, je reconnais et accepte qu'Expensify n'a aucune obligation d'accéder à cette demande en vertu d'Expensify.<a href=${CONST.OLD_DOT_PUBLIC_URLS.TERMS_URL}>Conditions d'utilisation</a>ou tout autre accord de services applicable entre moi et Expensify et qu'Expensify conserve l'entière discrétion quant à l'octroi de toute demande de ce type.`,
        },
    },
    feedbackSurvey: {
        tooLimited: 'La fonctionnalité doit être améliorée',
        tooExpensive: 'Trop cher',
        inadequateSupport: 'Support client insuffisant',
        businessClosing: "Fermeture, réduction d'effectifs ou acquisition de l'entreprise",
        additionalInfoTitle: 'Quel logiciel utilisez-vous et pourquoi ?',
        additionalInfoInputLabel: 'Votre réponse',
    },
    roomChangeLog: {
        updateRoomDescription: 'définir la description de la salle sur :',
        clearRoomDescription: 'effacé la description de la salle',
    },
    delegate: {
        switchAccount: 'Changer de compte :',
        copilotDelegatedAccess: 'Copilot : Accès délégué',
        copilotDelegatedAccessDescription: "Autoriser d'autres membres à accéder à votre compte.",
        addCopilot: 'Ajouter copilote',
        membersCanAccessYourAccount: 'Ces membres peuvent accéder à votre compte :',
        youCanAccessTheseAccounts: 'Vous pouvez accéder à ces comptes via le sélecteur de compte :',
        role: ({role}: OptionalParam<DelegateRoleParams> = {}) => {
            switch (role) {
                case CONST.DELEGATE_ROLE.ALL:
                    return 'Complet';
                case CONST.DELEGATE_ROLE.SUBMITTER:
                    return 'Limité';
                default:
                    return '';
            }
        },
        genericError: "Oups, quelque chose s'est mal passé. Veuillez réessayer.",
        onBehalfOfMessage: ({delegator}: DelegatorParams) => `au nom de ${delegator}`,
        accessLevel: "Niveau d'accès",
        confirmCopilot: 'Confirmez votre copilote ci-dessous.',
        accessLevelDescription: "Choisissez un niveau d'accès ci-dessous. Les accès Complet et Limité permettent aux copilotes de voir toutes les conversations et dépenses.",
        roleDescription: ({role}: OptionalParam<DelegateRoleParams> = {}) => {
            switch (role) {
                case CONST.DELEGATE_ROLE.ALL:
                    return 'Autoriser un autre membre à effectuer toutes les actions sur votre compte, en votre nom. Inclut le chat, les soumissions, les approbations, les paiements, les mises à jour des paramètres, et plus encore.';
                case CONST.DELEGATE_ROLE.SUBMITTER:
                    return 'Autoriser un autre membre à effectuer la plupart des actions sur votre compte, en votre nom. Exclut les approbations, paiements, rejets et blocages.';
                default:
                    return '';
            }
        },
        removeCopilot: 'Supprimer copilot',
        removeCopilotConfirmation: 'Êtes-vous sûr de vouloir supprimer ce copilote ?',
        changeAccessLevel: "Modifier le niveau d'accès",
        makeSureItIsYou: "Assurons-nous que c'est bien vous",
        enterMagicCode: ({contactMethod}: EnterMagicCodeParams) =>
            `Veuillez entrer le code magique envoyé à ${contactMethod} pour ajouter un copilote. Il devrait arriver d'ici une à deux minutes.`,
        enterMagicCodeUpdate: ({contactMethod}: EnterMagicCodeParams) => `Veuillez entrer le code magique envoyé à ${contactMethod} pour mettre à jour votre copilote.`,
        notAllowed: 'Pas si vite...',
        noAccessMessage: "En tant que copilote, vous n'avez pas accès à cette page. Désolé !",
        notAllowedMessageStart: `En tant que`,
        notAllowedMessageHyperLinked: 'copilot',
        notAllowedMessageEnd: ({accountOwnerEmail}: AccountOwnerParams) => `pour ${accountOwnerEmail}, vous n'avez pas la permission d'effectuer cette action. Désolé !`,
        copilotAccess: 'Accès Copilot',
    },
    debug: {
        debug: 'Déboguer',
        details: 'Détails',
        JSON: 'JSON',
        reportActions: 'Actions',
        reportActionPreview: 'Aperçu',
        nothingToPreview: 'Rien à prévisualiser',
        editJson: 'Modifier JSON :',
        preview: 'Aperçu :',
        missingProperty: ({propertyName}: MissingPropertyParams) => `${propertyName} manquant`,
        invalidProperty: ({propertyName, expectedType}: InvalidPropertyParams) => `Propriété invalide : ${propertyName} - Attendu : ${expectedType}`,
        invalidValue: ({expectedValues}: InvalidValueParams) => `Valeur invalide - Attendu : ${expectedValues}`,
        missingValue: 'Valeur manquante',
        createReportAction: 'Créer une action de rapport',
        reportAction: "Signaler l'action",
        report: 'Rapport',
        transaction: 'Transaction',
        violations: 'Violations',
        transactionViolation: 'Violation de transaction',
        hint: 'Les modifications de données ne seront pas envoyées au backend.',
        textFields: 'Champs de texte',
        numberFields: 'Champs numériques',
        booleanFields: 'Champs booléens',
        constantFields: 'Champs constants',
        dateTimeFields: 'Champs DateTime',
        date: 'Date',
        time: 'Temps',
        none: 'Aucun',
        visibleInLHN: 'Visible dans le LHN',
        GBR: 'GBR',
        RBR: 'RBR',
        true: 'true',
        false: 'false',
        viewReport: 'Voir le rapport',
        viewTransaction: 'Voir la transaction',
        createTransactionViolation: 'Créer une violation de transaction',
        reasonVisibleInLHN: {
            hasDraftComment: 'A un commentaire brouillon',
            hasGBR: 'Has GBR',
            hasRBR: 'Has RBR',
            pinnedByUser: 'Épinglé par un membre',
            hasIOUViolations: 'A des violations de dette (IOU)',
            hasAddWorkspaceRoomErrors: "A des erreurs d'ajout de salle de travail",
            isUnread: 'Est non lu (mode de concentration)',
            isArchived: 'Est archivé (mode le plus récent)',
            isSelfDM: 'Est un message direct à soi-même',
            isFocused: 'Est temporairement concentré(e)',
        },
        reasonGBR: {
            hasJoinRequest: 'A une demande de rejoindre (salle admin)',
            isUnreadWithMention: 'Est non lu avec mention',
            isWaitingForAssigneeToCompleteAction: "Attend que le responsable termine l'action",
            hasChildReportAwaitingAction: 'Le rapport enfant attend une action',
            hasMissingInvoiceBankAccount: 'Il manque le compte bancaire de la facture',
        },
        reasonRBR: {
            hasErrors: 'Contient des erreurs dans les données du rapport ou des actions du rapport',
            hasViolations: 'A des violations',
            hasTransactionThreadViolations: 'A des violations de fil de transaction',
        },
        indicatorStatus: {
            theresAReportAwaitingAction: "Il y a un rapport en attente d'action",
            theresAReportWithErrors: 'Il y a un rapport avec des erreurs',
            theresAWorkspaceWithCustomUnitsErrors: "Il y a un espace de travail avec des erreurs d'unités personnalisées.",
            theresAProblemWithAWorkspaceMember: "Il y a un problème avec un membre de l'espace de travail",
            theresAProblemWithAWorkspaceQBOExport: "Il y a eu un problème avec un paramètre d'exportation de connexion de l'espace de travail.",
            theresAProblemWithAContactMethod: 'Il y a un problème avec un moyen de contact',
            aContactMethodRequiresVerification: 'Une méthode de contact nécessite une vérification',
            theresAProblemWithAPaymentMethod: 'Il y a un problème avec un mode de paiement',
            theresAProblemWithAWorkspace: 'Il y a un problème avec un espace de travail.',
            theresAProblemWithYourReimbursementAccount: 'Il y a un problème avec votre compte de remboursement',
            theresABillingProblemWithYourSubscription: 'Il y a un problème de facturation avec votre abonnement.',
            yourSubscriptionHasBeenSuccessfullyRenewed: 'Votre abonnement a été renouvelé avec succès',
            theresWasAProblemDuringAWorkspaceConnectionSync: "Un problème est survenu lors de la synchronisation de la connexion de l'espace de travail.",
            theresAProblemWithYourWallet: 'Il y a un problème avec votre portefeuille',
            theresAProblemWithYourWalletTerms: 'Il y a un problème avec les conditions de votre portefeuille',
        },
    },
    emptySearchView: {
        takeATestDrive: 'Faites un essai',
    },
    migratedUserWelcomeModal: {
        title: 'Voyage et dépenses, à la vitesse du chat',
        subtitle: 'New Expensify a la même excellente automatisation, mais maintenant avec une collaboration incroyable :',
        confirmText: 'Allons-y !',
        features: {
            chat: "<strong>Discutez directement sur n'importe quelle dépense</strong>, rapport ou espace de travail",
            scanReceipt: '<strong>Scannez les reçus</strong> et soyez remboursé',
            crossPlatform: 'Faites <strong>tout</strong> depuis votre téléphone ou navigateur',
        },
    },
    productTrainingTooltip: {
        // TODO: CONCIERGE_LHN_GBR tooltip will be replaced by a tooltip in the #admins room
        // https://github.com/Expensify/App/issues/57045#issuecomment-2701455668
        conciergeLHNGBR: {
            part1: 'Commencer',
            part2: 'ici !',
        },
        saveSearchTooltip: {
            part1: 'Renommez vos recherches enregistrées',
            part2: 'ici !',
        },
        bottomNavInboxTooltip: {
            part1: 'Vérifier quoi',
            part2: 'nécessite votre attention',
            part3: 'et',
            part4: 'discuter des dépenses.',
        },
        workspaceChatTooltip: {
            part1: 'Discuter avec',
            part2: 'approbateurs',
        },
        globalCreateTooltip: {
            part1: 'Créer des dépenses',
            part2: ', commencer à discuter,',
            part3: 'et plus.',
            part4: 'Essayez-le !',
        },
        GBRRBRChat: {
            part1: 'Vous verrez 🟢 sur',
            part2: 'actions à entreprendre',
            part3: ',\net 🔴 sur',
            part4: 'éléments à examiner.',
        },
        accountSwitcher: {
            part1: 'Accédez à votre',
            part2: 'Comptes Copilot',
            part3: 'ici',
        },
        expenseReportsFilter: {
            part1: 'Bienvenue ! Trouvez tous vos',
            part2: "rapports de l'entreprise",
            part3: 'ici.',
        },
        scanTestTooltip: {
            part1: 'Vous voulez voir comment fonctionne Scan ?',
            part2: 'Essayez un reçu de test !',
            part3: 'Choisissez notre',
            part4: 'responsable des tests',
            part5: "pour l'essayer !",
            part6: 'Maintenant,',
            part7: 'soumettez votre dépense',
            part8: 'et regardez la magie opérer !',
            tryItOut: 'Essayez-le',
            noThanks: 'Non merci',
        },
        outstandingFilter: {
            part1: 'Filtrer les dépenses qui',
            part2: "besoin d'approbation",
        },
        scanTestDriveTooltip: {
            part1: 'Envoyer ce reçu à',
            part2: "complétez l'essai !",
        },
    },
    discardChangesConfirmation: {
        title: 'Annuler les modifications ?',
        body: 'Êtes-vous sûr de vouloir abandonner les modifications que vous avez apportées ?',
        confirmText: 'Annuler les modifications',
    },
    scheduledCall: {
        book: {
            title: 'Planifier un appel',
            description: 'Trouvez un moment qui vous convient.',
            slots: 'Heures disponibles pour',
        },
        confirmation: {
            title: "Confirmer l'appel",
            description: "Assurez-vous que les détails ci-dessous vous conviennent. Une fois que vous confirmez l'appel, nous enverrons une invitation avec plus d'informations.",
            setupSpecialist: 'Votre spécialiste de configuration',
            meetingLength: 'Durée de la réunion',
            dateTime: 'Date et heure',
            minutes: '30 minutes',
        },
        callScheduled: 'Appel programmé',
    },
    autoSubmitModal: {
        title: 'Tout est clair et soumis !',
        description: 'Tous les avertissements et infractions ont été levés, donc :',
        submittedExpensesTitle: 'Ces dépenses ont été soumises',
        submittedExpensesDescription: "Ces dépenses ont été envoyées à votre approbateur mais peuvent encore être modifiées jusqu'à ce qu'elles soient approuvées.",
        pendingExpensesTitle: 'Les dépenses en attente ont été déplacées',
        pendingExpensesDescription: "Toutes les dépenses de carte en attente ont été déplacées vers un rapport séparé jusqu'à ce qu'elles soient publiées.",
    },
    testDrive: {
        quickAction: {
            takeATwoMinuteTestDrive: 'Faites un essai de 2 minutes',
        },
        modal: {
            title: 'Faites un essai avec nous',
            description: "Faites une visite rapide du produit pour vous mettre rapidement à jour. Pas d'arrêts nécessaires !",
            confirmText: "Commencer l'essai",
            helpText: 'Passer',
            employee: {
                description:
                    "<muted-text>Offrez à votre équipe <strong>3 mois gratuits d'Expensify !</strong> Entrez simplement l'email de votre patron ci-dessous et envoyez-lui une dépense test.</muted-text>",
                email: "Entrez l'email de votre patron",
                error: 'Ce membre possède un espace de travail, veuillez entrer un nouveau membre pour tester.',
            },
        },
        banner: {
            currentlyTestDrivingExpensify: 'Vous êtes actuellement en train de tester Expensify',
            readyForTheRealThing: 'Prêt pour le grand saut ?',
            getStarted: 'Commencer',
        },
        employeeInviteMessage: ({name}: EmployeeInviteMessageParams) =>
            `# ${name} vous a invité à essayer Expensify\nSalut ! Je viens de nous obtenir *3 mois gratuits* pour essayer Expensify, la façon la plus rapide de gérer les notes de frais.\n\nVoici un *reçu de test* pour vous montrer comment cela fonctionne :`,
    },
};
// IMPORTANT: This line is manually replaced in generate translation files by scripts/generateTranslations.ts,
// so if you change it here, please update it there as well.
export default translations satisfies TranslationDeepObject<typeof en>;<|MERGE_RESOLUTION|>--- conflicted
+++ resolved
@@ -666,12 +666,8 @@
         tooManyFiles: ({fileLimit}: FileLimitParams) => `Vous pouvez télécharger jusqu'à ${fileLimit} fichiers à la fois.`,
         sizeExceededWithValue: ({maxUploadSizeInMB}: SizeExceededParams) => `Les fichiers dépassent ${maxUploadSizeInMB} MB. Veuillez réessayer.`,
         someFilesCantBeUploaded: 'Certains fichiers ne peuvent pas être téléchargés',
-<<<<<<< HEAD
-        sizeLimitExceeded: 'Les fichiers doivent faire moins de 10 MB. Les fichiers plus volumineux ne seront pas téléchargés.',
-=======
         sizeLimitExceeded: ({maxUploadSizeInMB}: SizeExceededParams) =>
             `Les fichiers doivent faire moins de ${maxUploadSizeInMB} MB. Les fichiers plus volumineux ne seront pas téléchargés.`,
->>>>>>> ec2e890b
         maxFileLimitExceeded: "Vous pouvez télécharger jusqu'à 30 reçus à la fois. Les fichiers supplémentaires ne seront pas téléchargés.",
         unsupportedFileType: ({fileType}: FileTypeParams) => `Les fichiers ${fileType} ne sont pas pris en charge. Seuls les types de fichiers pris en charge seront téléchargés.`,
         learnMoreAboutSupportedFiles: 'En savoir plus sur les formats pris en charge.',
