--- conflicted
+++ resolved
@@ -3544,7 +3544,6 @@
         receiptPartners: {
             uber: {
                 subtitle: 'Automatisez les dépenses de déplacement et de livraison de repas dans toute votre organisation.',
-<<<<<<< HEAD
                 inviteMembers: 'Inviter des membres',
                 confirmInvite: "Confirmer l'invitation",
                 manageInvites: 'Gérer les invitations',
@@ -3560,11 +3559,9 @@
                 pending: 'En attente',
                 suspended: 'Suspendu',
                 invitationFailure: "Échec de l'invitation des membres à Uber for Business",
-=======
                 autoRemove: "Inviter de nouveaux membres de l'espace de travail sur Uber",
                 autoInvite: "Désactiver les membres supprimés de l'espace de travail sur Uber",
                 manageInvites: 'Gérer les invitations',
->>>>>>> 2e79b664
             },
         },
         perDiem: {
