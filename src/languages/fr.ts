/**
 *   _____                      __         __
 *  / ___/__ ___  ___ _______ _/ /____ ___/ /
 * / (_ / -_) _ \/ -_) __/ _ \`/ __/ -_) _  /
 * \___/\__/_//_/\__/_/  \_,_/\__/\__/\_,_/
 *
 * This file was automatically generated. Please consider these alternatives before manually editing it:
 *
 * - Improve the prompts in prompts/translation, or
 * - Improve context annotations in src/languages/en.ts
 */
import {CONST as COMMON_CONST} from 'expensify-common';
import startCase from 'lodash/startCase';
import type {OnboardingTask} from '@libs/actions/Welcome/OnboardingFlow';
import CONST from '@src/CONST';
import type {Country} from '@src/CONST';
import type OriginalMessage from '@src/types/onyx/OriginalMessage';
import type en from './en';
import type {
    AccountOwnerParams,
    ActionsAreCurrentlyRestricted,
    AddedOrDeletedPolicyReportFieldParams,
    AddedPolicyApprovalRuleParams,
    AddEmployeeParams,
    AddOrDeletePolicyCustomUnitRateParams,
    AddressLineParams,
    AdminCanceledRequestParams,
    AirlineParams,
    AlreadySignedInParams,
    ApprovalWorkflowErrorParams,
    ApprovedAmountParams,
    AssignCardParams,
    AssignedCardParams,
    AssigneeParams,
    AuthenticationErrorParams,
    AutoPayApprovedReportsLimitErrorParams,
    BadgeFreeTrialParams,
    BankAccountLastFourParams,
    BeginningOfArchivedRoomParams,
    BeginningOfChatHistoryAdminRoomParams,
    BeginningOfChatHistoryAnnounceRoomParams,
    BeginningOfChatHistoryDomainRoomParams,
    BeginningOfChatHistoryInvoiceRoomParams,
    BeginningOfChatHistoryPolicyExpenseChatParams,
    BeginningOfChatHistoryUserRoomParams,
    BillableDefaultDescriptionParams,
    BillingBannerCardAuthenticationRequiredParams,
    BillingBannerCardExpiredParams,
    BillingBannerCardOnDisputeParams,
    BillingBannerDisputePendingParams,
    BillingBannerInsufficientFundsParams,
    BillingBannerOwnerAmountOwedOverdueParams,
    BillingBannerSubtitleWithDateParams,
    BusinessBankAccountParams,
    BusinessTaxIDParams,
    CanceledRequestParams,
    CardEndingParams,
    CardInfoParams,
    CardNextPaymentParams,
    CategoryNameParams,
    ChangeFieldParams,
    ChangeOwnerDuplicateSubscriptionParams,
    ChangeOwnerHasFailedSettlementsParams,
    ChangeOwnerSubscriptionParams,
    ChangeReportPolicyParams,
    ChangeTypeParams,
    CharacterLengthLimitParams,
    CharacterLimitParams,
    ChatWithAccountManagerParams,
    CompanyCardBankName,
    CompanyCardFeedNameParams,
    CompanyNameParams,
    ConfirmThatParams,
    ConnectionNameParams,
    ConnectionParams,
    ContactMethodParams,
    ContactMethodsRouteParams,
    CreateExpensesParams,
    CurrencyCodeParams,
    CurrencyInputDisabledTextParams,
    CustomersOrJobsLabelParams,
    CustomUnitRateParams,
    DateParams,
    DateShouldBeAfterParams,
    DateShouldBeBeforeParams,
    DefaultAmountParams,
    DefaultVendorDescriptionParams,
    DelegateRoleParams,
    DelegatorParams,
    DeleteActionParams,
    DeleteConfirmationParams,
    DeleteTransactionParams,
    DemotedFromWorkspaceParams,
    DidSplitAmountMessageParams,
    DomainPermissionInfoRestrictionParams,
    DuplicateTransactionParams,
    EarlyDiscountSubtitleParams,
    EarlyDiscountTitleParams,
    EditActionParams,
    EditDestinationSubtitleParams,
    ElectronicFundsParams,
    EmployeeInviteMessageParams,
    EmptyCategoriesSubtitleWithAccountingParams,
    EmptyTagsSubtitleWithAccountingParams,
    EnterMagicCodeParams,
    ExportAgainModalDescriptionParams,
    ExportedToIntegrationParams,
    ExportIntegrationSelectedParams,
    FeatureNameParams,
    FileLimitParams,
    FileTypeParams,
    FiltersAmountBetweenParams,
    FlightLayoverParams,
    FlightParams,
    FormattedMaxLengthParams,
    GoBackMessageParams,
    ImportedTagsMessageParams,
    ImportedTypesParams,
    ImportFieldParams,
    ImportMembersSuccessfulDescriptionParams,
    ImportPerDiemRatesSuccessfulDescriptionParams,
    ImportTagsSuccessfulDescriptionParams,
    IncorrectZipFormatParams,
    IndividualExpenseRulesSubtitleParams,
    InstantSummaryParams,
    IntacctMappingTitleParams,
    IntegrationExportParams,
    IntegrationSyncFailedParams,
    InvalidPropertyParams,
    InvalidValueParams,
    IssueVirtualCardParams,
    LastSyncAccountingParams,
    LastSyncDateParams,
    LeftWorkspaceParams,
    LocalTimeParams,
    LoggedInAsParams,
    LogSizeParams,
    ManagerApprovedAmountParams,
    ManagerApprovedParams,
    MarkedReimbursedParams,
    MarkReimbursedFromIntegrationParams,
    MergeFailureDescriptionGenericParams,
    MergeFailureUncreatedAccountDescriptionParams,
    MergeSuccessDescriptionParams,
    MissingPropertyParams,
    MovedFromPersonalSpaceParams,
    MovedFromReportParams,
    MovedTransactionParams,
    NeedCategoryForExportToIntegrationParams,
    NewWorkspaceNameParams,
    NoLongerHaveAccessParams,
    NotAllowedExtensionParams,
    NotYouParams,
    OOOEventSummaryFullDayParams,
    OOOEventSummaryPartialDayParams,
    OptionalParam,
    OurEmailProviderParams,
    OwnerOwesAmountParams,
    PaidElsewhereParams,
    PaidWithExpensifyParams,
    ParentNavigationSummaryParams,
    PayerOwesAmountParams,
    PayerOwesParams,
    PayerPaidAmountParams,
    PayerPaidParams,
    PayerSettledParams,
    PaySomeoneParams,
    PolicyAddedReportFieldOptionParams,
    PolicyDisabledReportFieldAllOptionsParams,
    PolicyDisabledReportFieldOptionParams,
    PolicyExpenseChatNameParams,
    QBDSetupErrorBodyParams,
    RailTicketParams,
    ReconciliationWorksParams,
    RemovedFromApprovalWorkflowParams,
    RemovedTheRequestParams,
    RemoveMemberPromptParams,
    RemoveMembersWarningPrompt,
    RenamedRoomActionParams,
    RenamedWorkspaceNameActionParams,
    ReportArchiveReasonsClosedParams,
    ReportArchiveReasonsInvoiceReceiverPolicyDeletedParams,
    ReportArchiveReasonsMergedParams,
    ReportArchiveReasonsRemovedFromPolicyParams,
    ReportPolicyNameParams,
    RequestAmountParams,
    RequestCountParams,
    RequestedAmountMessageParams,
    RequiredFieldParams,
    ResolutionConstraintsParams,
    ReviewParams,
    RoleNamesParams,
    RoomNameReservedErrorParams,
    RoomRenamedToParams,
    RulesEnableWorkflowsParams,
    SecondaryLoginParams,
    SetTheDistanceMerchantParams,
    SetTheRequestParams,
    SettledAfterAddedBankAccountParams,
    SettleExpensifyCardParams,
    SettlementAccountInfoParams,
    SettlementDateParams,
    ShareParams,
    SignUpNewFaceCodeParams,
    SizeExceededParams,
    SplitAmountParams,
    SplitExpenseEditTitleParams,
    SplitExpenseSubtitleParams,
    SpreadCategoriesParams,
    SpreadFieldNameParams,
    SpreadSheetColumnParams,
    StatementTitleParams,
    StepCounterParams,
    StripePaidParams,
    SubmitsToParams,
    SubmittedToVacationDelegateParams,
    SubmittedWithMemoParams,
    SubscriptionCommitmentParams,
    SubscriptionSettingsRenewsOnParams,
    SubscriptionSettingsSaveUpToParams,
    SubscriptionSettingsSummaryParams,
    SubscriptionSizeParams,
    SyncStageNameConnectionsParams,
    TaskCreatedActionParams,
    TaxAmountParams,
    TermsParams,
    ThreadRequestReportNameParams,
    ThreadSentMoneyReportNameParams,
    TotalAmountGreaterOrLessThanOriginalParams,
    ToValidateLoginParams,
    TransferParams,
    TravelTypeParams,
    TrialStartedTitleParams,
    UnapproveWithIntegrationWarningParams,
    UnshareParams,
    UntilTimeParams,
    UpdatedCustomFieldParams,
    UpdatedPolicyApprovalRuleParams,
    UpdatedPolicyAuditRateParams,
    UpdatedPolicyCategoryDescriptionHintTypeParams,
    UpdatedPolicyCategoryExpenseLimitTypeParams,
    UpdatedPolicyCategoryGLCodeParams,
    UpdatedPolicyCategoryMaxAmountNoReceiptParams,
    UpdatedPolicyCategoryMaxExpenseAmountParams,
    UpdatedPolicyCategoryNameParams,
    UpdatedPolicyCategoryParams,
    UpdatedPolicyCurrencyParams,
    UpdatedPolicyCustomUnitRateParams,
    UpdatedPolicyCustomUnitTaxClaimablePercentageParams,
    UpdatedPolicyCustomUnitTaxRateExternalIDParams,
    UpdatedPolicyDescriptionParams,
    UpdatedPolicyFieldWithNewAndOldValueParams,
    UpdatedPolicyFieldWithValueParam,
    UpdatedPolicyFrequencyParams,
    UpdatedPolicyManualApprovalThresholdParams,
    UpdatedPolicyPreventSelfApprovalParams,
    UpdatedPolicyReportFieldDefaultValueParams,
    UpdatedPolicyTagFieldParams,
    UpdatedPolicyTagNameParams,
    UpdatedPolicyTagParams,
    UpdatedTheDistanceMerchantParams,
    UpdatedTheRequestParams,
    UpdatePolicyCustomUnitParams,
    UpdatePolicyCustomUnitTaxEnabledParams,
    UpdateRoleParams,
    UpgradeSuccessMessageParams,
    UsePlusButtonParams,
    UserIsAlreadyMemberParams,
    UserSplitParams,
    VacationDelegateParams,
    ViolationsAutoReportedRejectedExpenseParams,
    ViolationsCashExpenseWithNoReceiptParams,
    ViolationsConversionSurchargeParams,
    ViolationsCustomRulesParams,
    ViolationsInvoiceMarkupParams,
    ViolationsMaxAgeParams,
    ViolationsMissingTagParams,
    ViolationsModifiedAmountParams,
    ViolationsOverCategoryLimitParams,
    ViolationsOverLimitParams,
    ViolationsPerDayLimitParams,
    ViolationsProhibitedExpenseParams,
    ViolationsReceiptRequiredParams,
    ViolationsRterParams,
    ViolationsTagOutOfPolicyParams,
    ViolationsTaxOutOfPolicyParams,
    WaitingOnBankAccountParams,
    WalletProgramParams,
    WelcomeEnterMagicCodeParams,
    WelcomeToRoomParams,
    WeSentYouMagicSignInLinkParams,
    WorkEmailMergingBlockedParams,
    WorkEmailResendCodeParams,
    WorkspaceLockedPlanTypeParams,
    WorkspaceMemberList,
    WorkspaceOwnerWillNeedToAddOrUpdatePaymentCardParams,
    WorkspaceRouteParams,
    WorkspaceShareNoteParams,
    WorkspacesListRouteParams,
    WorkspaceYouMayJoin,
    YourPlanPriceParams,
    YourPlanPriceValueParams,
    ZipCodeExampleFormatParams,
} from './params';
import type {TranslationDeepObject} from './types';

type StateValue = {
    stateISO: string;
    stateName: string;
};
type States = Record<keyof typeof COMMON_CONST.STATES, StateValue>;
type AllCountries = Record<Country, string>;
/* eslint-disable max-len */
const translations = {
    common: {
        count: 'Compter',
        cancel: 'Annuler',
        dismiss: 'Ignorer',
        yes: 'Oui',
        no: 'No',
        ok: "D'accord",
        notNow: 'Pas maintenant',
        learnMore: 'En savoir plus',
        buttonConfirm: 'Compris',
        name: 'Nom',
        attachment: 'Pièce jointe',
        attachments: 'Pièces jointes',
        center: 'Centre',
        from: 'De',
        to: 'À',
        in: 'Dans',
        optional: 'Optionnel',
        new: 'Nouveau',
        search: 'Rechercher',
        reports: 'Rapports',
        find: 'Trouver',
        searchWithThreeDots: 'Rechercher...',
        next: 'Suivant',
        previous: 'Précédent',
        goBack: 'Retourner',
        create: 'Créer',
        add: 'Ajouter',
        resend: 'Renvoyer',
        save: 'Enregistrer',
        select: 'Sélectionner',
        deselect: 'Désélectionner',
        selectMultiple: 'Sélectionner plusieurs',
        saveChanges: 'Enregistrer les modifications',
        submit: 'Soumettre',
        rotate: 'Pivoter',
        zoom: 'Zoom',
        password: 'Mot de passe',
        magicCode: 'Magic code',
        twoFactorCode: 'Code à deux facteurs',
        workspaces: 'Espaces de travail',
        success: 'Succ\u00E8s',
        inbox: 'Boîte de réception',
        group: 'Groupe',
        profile: 'Profil',
        referral: 'Parrainage',
        payments: 'Paiements',
        approvals: 'Approbations',
        wallet: 'Portefeuille',
        preferences: 'Préférences',
        view: 'Voir',
        review: (reviewParams?: ReviewParams) => `Review${reviewParams?.amount ? ` ${reviewParams?.amount}` : ''}`,
        not: 'Pas',
        signIn: 'Se connecter',
        signInWithGoogle: 'Se connecter avec Google',
        signInWithApple: 'Se connecter avec Apple',
        signInWith: 'Se connecter avec',
        continue: 'Continuer',
        firstName: 'Prénom',
        lastName: 'Nom de famille',
        scanning: 'Analyse en cours',
        addCardTermsOfService: "Conditions d'utilisation d'Expensify",
        perPerson: 'par personne',
        phone: 'Téléphone',
        phoneNumber: 'Numéro de téléphone',
        phoneNumberPlaceholder: '(xxx) xxx-xxxx',
        email: 'Email',
        and: 'et',
        or: 'ou',
        details: 'Détails',
        privacy: 'Confidentialité',
        privacyPolicy: 'Politique de confidentialité',
        hidden: 'Hidden',
        visible: 'Visible',
        delete: 'Supprimer',
        archived: 'archivé',
        contacts: 'Contacts',
        recents: 'Récents',
        close: 'Fermer',
        download: 'Télécharger',
        downloading: 'Téléchargement en cours',
        uploading: 'Téléchargement en cours',
        pin: 'Épingler',
        unPin: 'Détacher',
        back: 'Retour',
        saveAndContinue: 'Enregistrer et continuer',
        settings: 'Paramètres',
        termsOfService: "Conditions d'utilisation",
        members: 'Membres',
        invite: 'Inviter',
        here: 'ici',
        date: 'Date',
        dob: 'Date de naissance',
        currentYear: 'Année en cours',
        currentMonth: 'Mois en cours',
        ssnLast4: 'Les 4 derniers chiffres du SSN',
        ssnFull9: 'Les 9 chiffres complets du SSN',
        addressLine: ({lineNumber}: AddressLineParams) => `Adresse ligne ${lineNumber}`,
        personalAddress: 'Adresse personnelle',
        companyAddress: "Adresse de l'entreprise",
        noPO: "Pas de boîtes postales ou d'adresses de dépôt de courrier, s'il vous plaît.",
        city: 'Ville',
        state: 'État',
        streetAddress: 'Adresse postale',
        stateOrProvince: 'État / Province',
        country: 'Pays',
        zip: 'Code postal',
        zipPostCode: 'Code postal',
        whatThis: "Qu'est-ce que c'est ?",
        iAcceptThe: "J'accepte le",
        remove: 'Supprimer',
        admin: 'Admin',
        owner: 'Propriétaire',
        dateFormat: 'YYYY-MM-DD',
        send: 'Envoyer',
        na: 'N/A',
        noResultsFound: 'Aucun résultat trouvé',
        noResultsFoundMatching: ({searchString}: {searchString: string}) => `Aucun résultat trouvé correspondant à "${searchString}"`,
        recentDestinations: 'Destinations récentes',
        timePrefix: "C'est",
        conjunctionFor: 'pour',
        todayAt: "Aujourd'hui à",
        tomorrowAt: 'Demain à',
        yesterdayAt: 'Hier à',
        conjunctionAt: 'à',
        conjunctionTo: 'à',
        genericErrorMessage: "Oups... quelque chose s'est mal passé et votre demande n'a pas pu être complétée. Veuillez réessayer plus tard.",
        percentage: 'Pourcentage',
        error: {
            invalidAmount: 'Montant invalide',
            acceptTerms: "Vous devez accepter les Conditions d'utilisation pour continuer.",
            phoneNumber: `Veuillez entrer un numéro de téléphone valide, avec l'indicatif du pays (par exemple, ${CONST.EXAMPLE_PHONE_NUMBER})`,
            fieldRequired: 'Ce champ est requis',
            requestModified: 'Cette demande est en cours de modification par un autre membre',
            characterLimitExceedCounter: ({length, limit}: CharacterLengthLimitParams) => `Limite de caractères dépassé (${length}/${limit})`,
            dateInvalid: 'Veuillez sélectionner une date valide',
            invalidDateShouldBeFuture: "Veuillez choisir aujourd'hui ou une date future",
            invalidTimeShouldBeFuture: 'Veuillez choisir une heure au moins une minute plus tard.',
            invalidCharacter: 'Caractère invalide',
            enterMerchant: 'Entrez un nom de commerçant',
            enterAmount: 'Entrez un montant',
            missingMerchantName: 'Nom du commerçant manquant',
            missingAmount: 'Montant manquant',
            missingDate: 'Date manquante',
            enterDate: 'Entrez une date',
            invalidTimeRange: 'Veuillez entrer une heure au format 12 heures (par exemple, 14h30)',
            pleaseCompleteForm: 'Veuillez remplir le formulaire ci-dessus pour continuer',
            pleaseSelectOne: 'Veuillez sélectionner une option ci-dessus',
            invalidRateError: 'Veuillez entrer un taux valide',
            lowRateError: 'Le taux doit être supérieur à 0',
            email: 'Veuillez entrer une adresse e-mail valide',
            login: "Une erreur s'est produite lors de la connexion. Veuillez réessayer.",
        },
        comma: 'virgule',
        semicolon: 'point-virgule',
        please: "S'il vous plaît",
        contactUs: 'contactez-nous',
        pleaseEnterEmailOrPhoneNumber: 'Veuillez entrer un e-mail ou un numéro de téléphone',
        fixTheErrors: 'corriger les erreurs',
        inTheFormBeforeContinuing: 'dans le formulaire avant de continuer',
        confirm: 'Confirmer',
        reset: 'Réinitialiser',
        done: 'Fait',
        more: 'Plus',
        debitCard: 'Carte de débit',
        bankAccount: 'Compte bancaire',
        personalBankAccount: 'Compte bancaire personnel',
        businessBankAccount: 'Compte bancaire professionnel',
        join: 'Rejoindre',
        leave: 'Quitter',
        decline: 'Refuser',
        transferBalance: 'Transférer le solde',
        cantFindAddress: 'Impossible de trouver votre adresse ?',
        enterManually: 'Entrez-le manuellement',
        message: 'Message',
        leaveThread: 'Quitter le fil de discussion',
        you: 'Vous',
        me: 'moi',
        youAfterPreposition: 'vous',
        your: 'votre',
        conciergeHelp: "Veuillez contacter Concierge pour obtenir de l'aide.",
        youAppearToBeOffline: 'Vous semblez être hors ligne.',
        thisFeatureRequiresInternet: 'Cette fonctionnalité nécessite une connexion Internet active.',
        attachmentWillBeAvailableOnceBackOnline: 'La pièce jointe sera disponible une fois de retour en ligne.',
        errorOccurredWhileTryingToPlayVideo: "Une erreur s'est produite lors de la tentative de lecture de cette vidéo.",
        areYouSure: 'Êtes-vous sûr ?',
        verify: 'Vérifier',
        yesContinue: 'Oui, continuez',
        websiteExample: 'e.g. https://www.expensify.com',
        zipCodeExampleFormat: ({zipSampleFormat}: ZipCodeExampleFormatParams) => (zipSampleFormat ? `e.g. ${zipSampleFormat}` : ''),
        description: 'Description',
        title: 'Titre',
        assignee: 'Cessionnaire',
        createdBy: 'Créé par',
        with: 'avec',
        shareCode: 'Partager le code',
        share: 'Partager',
        per: 'par',
        mi: 'mile',
        km: 'kilomètre',
        copied: 'Copié !',
        someone: "Quelqu'un",
        total: 'Total',
        edit: 'Modifier',
        letsDoThis: `Allons-y !`,
        letsStart: `Commençons`,
        showMore: 'Afficher plus',
        merchant: 'Marchand',
        category: 'Catégorie',
        report: 'Rapport',
        billable: 'Facturable',
        nonBillable: 'Non-facturable',
        tag: 'Tag',
        receipt: 'Reçu',
        verified: 'Vérifié',
        replace: 'Remplacer',
        distance: 'Distance',
        mile: 'mile',
        miles: 'miles',
        kilometer: 'kilomètre',
        kilometers: 'kilomètres',
        recent: 'Récent',
        all: 'Tous',
        am: 'AM',
        pm: 'PM',
        tbd: 'TBD',
        selectCurrency: 'Sélectionnez une devise',
        selectSymbolOrCurrency: 'Sélectionnez un symbole ou une devise',
        card: 'Carte',
        whyDoWeAskForThis: 'Pourquoi demandons-nous cela ?',
        required: 'Requis',
        showing: 'Affichage',
        of: 'de',
        default: 'Par défaut',
        update: 'Mettre à jour',
        member: 'Membre',
        auditor: 'Auditeur',
        role: 'Rôle',
        currency: 'Devise',
        groupCurrency: 'Devise du groupe',
        rate: 'Taux',
        emptyLHN: {
            title: 'Youpi ! Tout est à jour.',
            subtitleText1: 'Trouver un chat en utilisant le',
            subtitleText2: 'bouton ci-dessus, ou créez quelque chose en utilisant le',
            subtitleText3: 'bouton ci-dessous.',
        },
        businessName: "Nom de l'entreprise",
        clear: 'Effacer',
        type: 'Type',
        action: 'Action',
        expenses: 'Dépenses',
        totalSpend: 'Dépense totale',
        tax: 'Taxe',
        shared: 'Partagé',
        drafts: 'Brouillons',
        draft: 'Brouillon',
        finished: 'Terminé',
        upgrade: 'Mise à niveau',
        downgradeWorkspace: "Rétrograder l'espace de travail",
        companyID: "ID de l'entreprise",
        userID: 'ID utilisateur',
        disable: 'Désactiver',
        export: 'Exportation',
        initialValue: 'Valeur initiale',
        currentDate: 'Current date',
        value: 'Valeur',
        downloadFailedTitle: 'Échec du téléchargement',
        downloadFailedDescription: "Votre téléchargement n'a pas pu être terminé. Veuillez réessayer plus tard.",
        filterLogs: 'Filtrer les journaux',
        network: 'Réseau',
        reportID: 'ID du rapport',
        longID: 'ID long',
        bankAccounts: 'Comptes bancaires',
        chooseFile: 'Choisir un fichier',
        chooseFiles: 'Choisir des fichiers',
        dropTitle: 'Laisse tomber',
        dropMessage: 'Déposez votre fichier ici',
        ignore: 'Ignore',
        enabled: 'Activé',
        disabled: 'Désactivé',
        import: 'Importation',
        offlinePrompt: 'Vous ne pouvez pas effectuer cette action pour le moment.',
        outstanding: 'Exceptionnel',
        chats: 'Chats',
        tasks: 'Tâches',
        unread: 'Non lu',
        sent: 'Envoyé',
        links: 'Liens',
        day: 'journée',
        days: 'jours',
        rename: 'Renommer',
        address: 'Adresse',
        hourAbbreviation: 'h',
        minuteAbbreviation: 'm',
        skip: 'Passer',
        chatWithAccountManager: ({accountManagerDisplayName}: ChatWithAccountManagerParams) =>
            `Besoin de quelque chose de spécifique ? Discutez avec votre gestionnaire de compte, ${accountManagerDisplayName}.`,
        chatNow: 'Discuter maintenant',
        workEmail: 'Email professionnel',
        destination: 'Destination',
        subrate: 'Subrate',
        perDiem: 'Per diem',
        validate: 'Valider',
        downloadAsPDF: 'Télécharger en PDF',
        downloadAsCSV: 'Télécharger en CSV',
        help: 'Aide',
        expenseReports: 'Rapports de dépenses',
        rateOutOfPolicy: 'Évaluer hors politique',
        reimbursable: 'Remboursable',
        editYourProfile: 'Modifier votre profil',
        comments: 'Commentaires',
        sharedIn: 'Partagé dans',
        unreported: 'Non déclaré',
        explore: 'Explorer',
        todo: 'À faire',
        invoice: 'Facture',
        expense: 'Dépense',
        chat: 'Discussion',
        task: 'Tâche',
        trip: 'Voyage',
        apply: 'Appliquer',
        status: 'Statut',
        on: 'On',
        before: 'Avant',
        after: 'Après',
        reschedule: 'Reprogrammer',
        general: 'Général',
        workspacesTabTitle: 'Espaces de travail',
        getTheApp: "Obtenez l'application",
        scanReceiptsOnTheGo: 'Numérisez les reçus depuis votre téléphone',
        headsUp: 'Attention !',
        merge: 'Fusionner',
        unstableInternetConnection: 'Connexion Internet instable. Veuillez vérifier votre réseau et réessayer.',
    },
    supportalNoAccess: {
        title: 'Pas si vite',
        description: "Vous n'êtes pas autorisé à effectuer cette action lorsque le support est connecté.",
    },
    lockedAccount: {
        title: 'Compte verrouillé',
        description: "Vous n'êtes pas autorisé à effectuer cette action car ce compte a été verrouillé. Veuillez contacter concierge@expensify.com pour les prochaines étapes.",
    },
    location: {
        useCurrent: 'Utiliser la position actuelle',
        notFound: "Nous n'avons pas pu trouver votre emplacement. Veuillez réessayer ou entrer une adresse manuellement.",
        permissionDenied: "Il semble que vous ayez refusé l'accès à votre localisation.",
        please: "S'il vous plaît",
        allowPermission: "autoriser l'accès à la localisation dans les paramètres",
        tryAgain: 'et réessayez.',
    },
    contact: {
        importContacts: 'Importer des contacts',
        importContactsTitle: 'Importer vos contacts',
        importContactsText: 'Importez les contacts de votre téléphone pour que vos personnes préférées soient toujours à portée de main.',
        importContactsExplanation: 'pour que vos personnes préférées soient toujours à portée de main.',
        importContactsNativeText: 'Encore une étape ! Donnez-nous le feu vert pour importer vos contacts.',
    },
    anonymousReportFooter: {
        logoTagline: 'Rejoignez la discussion.',
    },
    attachmentPicker: {
        cameraPermissionRequired: 'Accès à la caméra',
        expensifyDoesNotHaveAccessToCamera: 'Expensify ne peut pas prendre de photos sans accès à votre appareil photo. Appuyez sur paramètres pour mettre à jour les autorisations.',
        attachmentError: 'Erreur de pièce jointe',
        errorWhileSelectingAttachment: "Une erreur s'est produite lors de la sélection d'une pièce jointe. Veuillez réessayer.",
        errorWhileSelectingCorruptedAttachment: "Une erreur s'est produite lors de la sélection d'une pièce jointe corrompue. Veuillez essayer un autre fichier.",
        takePhoto: 'Prendre une photo',
        chooseFromGallery: 'Choisir depuis la galerie',
        chooseDocument: 'Choisir un fichier',
        attachmentTooLarge: 'La pièce jointe est trop volumineuse',
        sizeExceeded: 'La taille de la pièce jointe dépasse la limite de 24 Mo',
        sizeExceededWithLimit: ({maxUploadSizeInMB}: SizeExceededParams) => `La taille de la pièce jointe dépasse la limite de ${maxUploadSizeInMB} Mo`,
        attachmentTooSmall: 'La pièce jointe est trop petite',
        sizeNotMet: 'La taille de la pièce jointe doit être supérieure à 240 octets',
        wrongFileType: 'Type de fichier invalide',
        notAllowedExtension: "Ce type de fichier n'est pas autorisé. Veuillez essayer un autre type de fichier.",
        folderNotAllowedMessage: "Le téléchargement d'un dossier n'est pas autorisé. Veuillez essayer un autre fichier.",
        protectedPDFNotSupported: 'Les PDF protégés par mot de passe ne sont pas pris en charge',
        attachmentImageResized: "Cette image a été redimensionnée pour l'aperçu. Téléchargez pour la pleine résolution.",
        attachmentImageTooLarge: 'Cette image est trop grande pour être prévisualisée avant le téléchargement.',
        tooManyFiles: ({fileLimit}: FileLimitParams) => `Vous pouvez télécharger jusqu'à ${fileLimit} fichiers à la fois.`,
        sizeExceededWithValue: ({maxUploadSizeInMB}: SizeExceededParams) => `Les fichiers dépassent ${maxUploadSizeInMB} MB. Veuillez réessayer.`,
        someFilesCantBeUploaded: 'Certains fichiers ne peuvent pas être téléchargés',
        sizeLimitExceeded: ({maxUploadSizeInMB}: SizeExceededParams) =>
            `Les fichiers doivent faire moins de ${maxUploadSizeInMB} MB. Les fichiers plus volumineux ne seront pas téléchargés.`,
        maxFileLimitExceeded: "Vous pouvez télécharger jusqu'à 30 reçus à la fois. Les fichiers supplémentaires ne seront pas téléchargés.",
        unsupportedFileType: ({fileType}: FileTypeParams) => `Les fichiers ${fileType} ne sont pas pris en charge. Seuls les types de fichiers pris en charge seront téléchargés.`,
        learnMoreAboutSupportedFiles: 'En savoir plus sur les formats pris en charge.',
        passwordProtected: 'Les PDF protégés par mot de passe ne sont pas pris en charge. Seuls les fichiers pris en charge seront téléchargés.',
    },
    dropzone: {
        addAttachments: 'Ajouter des pièces jointes',
        addReceipt: 'Ajouter un reçu',
        scanReceipts: 'Scanner les reçus',
        replaceReceipt: 'Remplacer le reçu',
    },
    filePicker: {
        fileError: 'Erreur de fichier',
        errorWhileSelectingFile: "Une erreur s'est produite lors de la sélection d'un fichier. Veuillez réessayer.",
    },
    connectionComplete: {
        title: 'Connexion terminée',
        supportingText: "Vous pouvez fermer cette fenêtre et retourner à l'application Expensify.",
    },
    avatarCropModal: {
        title: 'Modifier la photo',
        description: 'Faites glisser, zoomez et faites pivoter votre image comme vous le souhaitez.',
    },
    composer: {
        noExtensionFoundForMimeType: 'Aucune extension trouvée pour le type MIME',
        problemGettingImageYouPasted: "Un problème est survenu lors de l'obtention de l'image que vous avez collée.",
        commentExceededMaxLength: ({formattedMaxLength}: FormattedMaxLengthParams) => `La longueur maximale du commentaire est de ${formattedMaxLength} caractères.`,
        taskTitleExceededMaxLength: ({formattedMaxLength}: FormattedMaxLengthParams) => `La longueur maximale du titre de la tâche est de ${formattedMaxLength} caractères.`,
    },
    baseUpdateAppModal: {
        updateApp: "Mettre à jour l'application",
        updatePrompt:
            "Une nouvelle version de cette application est disponible.  \nMettez à jour maintenant ou redémarrez l'application plus tard pour télécharger les dernières modifications.",
    },
    deeplinkWrapper: {
        launching: "Lancement d'Expensify",
        expired: 'Votre session a expiré.',
        signIn: 'Veuillez vous reconnecter.',
        redirectedToDesktopApp: "Nous vous avons redirigé vers l'application de bureau.",
        youCanAlso: 'Vous pouvez également',
        openLinkInBrowser: 'ouvrez ce lien dans votre navigateur',
        loggedInAs: ({email}: LoggedInAsParams) =>
            `Vous êtes connecté en tant que ${email}. Cliquez sur "Ouvrir le lien" dans l'invite pour vous connecter à l'application de bureau avec ce compte.`,
        doNotSeePrompt: "Impossible de voir l'invite ?",
        tryAgain: 'Réessayez',
        or: ', ou',
        continueInWeb: "continuer vers l'application web",
    },
    validateCodeModal: {
        successfulSignInTitle: 'Abracadabra, vous êtes connecté !',
        successfulSignInDescription: "Retournez à votre onglet d'origine pour continuer.",
        title: 'Voici votre code magique',
        description: "Veuillez entrer le code depuis l'appareil où il a été initialement demandé.",
        doNotShare: 'Ne partagez votre code avec personne. Expensify ne vous le demandera jamais !',
        or: ', ou',
        signInHere: 'connectez-vous ici',
        expiredCodeTitle: 'Code magique expiré',
        expiredCodeDescription: "Revenez à l'appareil d'origine et demandez un nouveau code",
        successfulNewCodeRequest: 'Code demandé. Veuillez vérifier votre appareil.',
        tfaRequiredTitle: 'Authentification à deux facteurs\nrequise',
        tfaRequiredDescription: "Veuillez entrer le code d'authentification à deux facteurs\nlà où vous essayez de vous connecter.",
        requestOneHere: 'demandez-en un ici.',
    },
    moneyRequestConfirmationList: {
        paidBy: 'Payé par',
        whatsItFor: 'À quoi ça sert ?',
    },
    selectionList: {
        nameEmailOrPhoneNumber: 'Nom, e-mail ou numéro de téléphone',
        findMember: 'Trouver un membre',
        searchForSomeone: "Rechercher quelqu'un",
    },
    emptyList: {
        [CONST.IOU.TYPE.CREATE]: {
            title: 'Soumettre une dépense, référer votre patron',
            subtitleText: 'Vous voulez que votre patron utilise Expensify aussi ? Soumettez-lui simplement une dépense et nous nous occuperons du reste.',
        },
    },
    videoChatButtonAndMenu: {
        tooltip: 'Réserver un appel',
    },
    hello: 'Bonjour',
    phoneCountryCode: '1',
    welcomeText: {
        getStarted: 'Commencez ci-dessous.',
        anotherLoginPageIsOpen: 'Une autre page de connexion est ouverte.',
        anotherLoginPageIsOpenExplanation: 'Vous avez ouvert la page de connexion dans un onglet séparé. Veuillez vous connecter depuis cet onglet.',
        welcome: 'Bienvenue !',
        welcomeWithoutExclamation: 'Bienvenue',
        phrase2: "L'argent parle. Et maintenant que la messagerie et les paiements sont au même endroit, c'est aussi facile.",
        phrase3: 'Vos paiements vous parviennent aussi rapidement que vous pouvez faire passer votre message.',
        enterPassword: 'Veuillez entrer votre mot de passe',
        welcomeNewFace: ({login}: SignUpNewFaceCodeParams) => `${login}, c'est toujours un plaisir de voir un nouveau visage ici !`,
        welcomeEnterMagicCode: ({login}: WelcomeEnterMagicCodeParams) => `Veuillez entrer le code magique envoyé à ${login}. Il devrait arriver dans une minute ou deux.`,
    },
    login: {
        hero: {
            header: 'Voyage et dépenses, à la vitesse du chat',
            body: "Bienvenue dans la nouvelle génération d'Expensify, où vos voyages et dépenses se déplacent plus rapidement grâce à un chat contextuel et en temps réel.",
        },
    },
    thirdPartySignIn: {
        alreadySignedIn: ({email}: AlreadySignedInParams) => `Vous êtes déjà connecté en tant que ${email}.`,
        goBackMessage: ({provider}: GoBackMessageParams) => `Vous ne voulez pas vous connecter avec ${provider} ?`,
        continueWithMyCurrentSession: 'Continuer avec ma session actuelle',
        redirectToDesktopMessage: "Nous vous redirigerons vers l'application de bureau une fois que vous aurez terminé de vous connecter.",
        signInAgreementMessage: 'En vous connectant, vous acceptez les',
        termsOfService: "Conditions d'utilisation",
        privacy: 'Confidentialité',
    },
    samlSignIn: {
        welcomeSAMLEnabled: "Continuez à vous connecter avec l'authentification unique :",
        orContinueWithMagicCode: 'Vous pouvez également vous connecter avec un code magique.',
        useSingleSignOn: 'Utiliser la connexion unique',
        useMagicCode: 'Utilisez le code magique',
        launching: 'Lancement...',
        oneMoment: 'Un instant pendant que nous vous redirigeons vers le portail de connexion unique de votre entreprise.',
    },
    reportActionCompose: {
        dropToUpload: 'Déposer pour télécharger',
        sendAttachment: 'Envoyer la pièce jointe',
        addAttachment: 'Ajouter une pièce jointe',
        writeSomething: 'Écrivez quelque chose...',
        blockedFromConcierge: 'La communication est interdite',
        fileUploadFailed: "Échec du téléchargement. Le fichier n'est pas pris en charge.",
        localTime: ({user, time}: LocalTimeParams) => `Il est ${time} pour ${user}`,
        edited: '(édité)',
        emoji: 'Emoji',
        collapse: 'Réduire',
        expand: 'Développer',
    },
    reportActionContextMenu: {
        copyToClipboard: 'Copier dans le presse-papiers',
        copied: 'Copié !',
        copyLink: 'Copier le lien',
        copyURLToClipboard: "Copier l'URL dans le presse-papiers",
        copyEmailToClipboard: "Copier l'email dans le presse-papiers",
        markAsUnread: 'Marquer comme non lu',
        markAsRead: 'Marquer comme lu',
        editAction: ({action}: EditActionParams) => `Editer ${action?.actionName === CONST.REPORT.ACTIONS.TYPE.IOU ? 'dépense' : 'commentaire'}`,
        deleteAction: ({action}: DeleteActionParams) => `Supprimer ${action?.actionName === CONST.REPORT.ACTIONS.TYPE.IOU ? 'dépense' : 'commentaire'}`,
        deleteConfirmation: ({action}: DeleteConfirmationParams) =>
            `Êtes-vous sûr de vouloir supprimer ce ${action?.actionName === CONST.REPORT.ACTIONS.TYPE.IOU ? 'dépense' : 'commentaire'} ?`,
        onlyVisible: 'Visible uniquement pour',
        replyInThread: 'Répondre dans le fil de discussion',
        joinThread: 'Rejoindre le fil de discussion',
        leaveThread: 'Quitter le fil de discussion',
        copyOnyxData: 'Copier les données Onyx',
        flagAsOffensive: 'Signaler comme offensant',
        menu: 'Menu',
    },
    emojiReactions: {
        addReactionTooltip: 'Ajouter une réaction',
        reactedWith: 'a réagi avec',
    },
    reportActionsView: {
        beginningOfArchivedRoom: ({reportName, reportDetailsLink}: BeginningOfArchivedRoomParams) =>
            `Vous avez raté la fête à <strong><a class="no-style-link" href="${reportDetailsLink}">${reportName}</a></strong>, il n'y a rien à voir ici.`,
        beginningOfChatHistoryDomainRoom: ({domainRoom}: BeginningOfChatHistoryDomainRoomParams) =>
            `Ce chat est destiné à tous les membres d'Expensify sur le domaine <strong>${domainRoom}</strong>. Utilisez-le pour discuter avec vos collègues, partager des astuces et poser des questions.`,
        beginningOfChatHistoryAdminRoom: ({workspaceName}: BeginningOfChatHistoryAdminRoomParams) =>
            `Ce chat est avec l'administrateur <strong>${workspaceName}</strong>. Utilisez-le pour discuter de la configuration de l'espace de travail et d'autres sujets.`,
        beginningOfChatHistoryAnnounceRoom: ({workspaceName}: BeginningOfChatHistoryAnnounceRoomParams) =>
            `Cette discussion est ouverte à tous les membres de <strong>${workspaceName}</strong>. Utilisez-le pour les annonces les plus importantes.`,
        beginningOfChatHistoryUserRoom: ({reportName, reportDetailsLink}: BeginningOfChatHistoryUserRoomParams) =>
            `Ce salon de discussion est destiné à tout ce qui concerne <strong><a class="no-style-link" href="${reportDetailsLink}">${reportName}</a></strong>.`,
        beginningOfChatHistoryInvoiceRoom: ({invoicePayer, invoiceReceiver}: BeginningOfChatHistoryInvoiceRoomParams) =>
            `Ce chat concerne les factures entre <strong>${invoicePayer}</strong> et <strong>${invoiceReceiver}</strong>. Utilisez le bouton + pour envoyer une facture.`,
        beginningOfChatHistory: 'Ce chat est avec',
        beginningOfChatHistoryPolicyExpenseChat: ({workspaceName, submitterDisplayName}: BeginningOfChatHistoryPolicyExpenseChatParams) =>
            `C'est ici que <strong>${submitterDisplayName}</strong> soumettra ses dépenses à <strong>${workspaceName}</strong>. Il suffit d'utiliser le bouton +.`,
        beginningOfChatHistorySelfDM: "C'est votre espace personnel. Utilisez-le pour des notes, des tâches, des brouillons et des rappels.",
        beginningOfChatHistorySystemDM: 'Bienvenue ! Commençons votre configuration.',
        chatWithAccountManager: 'Discutez avec votre gestionnaire de compte ici',
        sayHello: 'Dites bonjour !',
        yourSpace: 'Votre espace',
        welcomeToRoom: ({roomName}: WelcomeToRoomParams) => `Bienvenue dans ${roomName} !`,
        usePlusButton: ({additionalText}: UsePlusButtonParams) => `Utilisez le bouton + pour ${additionalText} une dépense.`,
        askConcierge: 'Posez des questions et obtenez une assistance en temps réel 24h/24 et 7j/7.',
        conciergeSupport: 'Support 24h/24 et 7j/7',
        create: 'créer',
        iouTypes: {
            pay: 'payer',
            split: 'split',
            submit: 'soumettre',
            track: 'suivre',
            invoice: 'facture',
        },
    },
    adminOnlyCanPost: 'Seuls les administrateurs peuvent envoyer des messages dans cette salle.',
    reportAction: {
        asCopilot: 'en tant que copilote pour',
    },
    mentionSuggestions: {
        hereAlternateText: 'Notifier tout le monde dans cette conversation',
    },
    newMessages: 'Nouveaux messages',
    latestMessages: 'Derniers messages',
    youHaveBeenBanned: 'Remarque : Vous avez été banni de la discussion dans ce canal.',
    reportTypingIndicator: {
        isTyping: 'est en train de taper...',
        areTyping: "sont en train d'écrire...",
        multipleMembers: 'Plusieurs membres',
    },
    reportArchiveReasons: {
        [CONST.REPORT.ARCHIVE_REASON.DEFAULT]: 'Cette salle de chat a été archivée.',
        [CONST.REPORT.ARCHIVE_REASON.ACCOUNT_CLOSED]: ({displayName}: ReportArchiveReasonsClosedParams) => `Ce chat n'est plus actif car ${displayName} a fermé son compte.`,
        [CONST.REPORT.ARCHIVE_REASON.ACCOUNT_MERGED]: ({displayName, oldDisplayName}: ReportArchiveReasonsMergedParams) =>
            `Ce chat n'est plus actif car ${oldDisplayName} a fusionné son compte avec ${displayName}.`,
        [CONST.REPORT.ARCHIVE_REASON.REMOVED_FROM_POLICY]: ({displayName, policyName, shouldUseYou = false}: ReportArchiveReasonsRemovedFromPolicyParams) =>
            shouldUseYou
                ? `Ce chat n'est plus actif car <strong>vous</strong> n'êtes plus membre de l'espace de travail ${policyName}.`
                : `Ce chat n'est plus actif car ${displayName} n'est plus membre de l'espace de travail ${policyName}.`,
        [CONST.REPORT.ARCHIVE_REASON.POLICY_DELETED]: ({policyName}: ReportArchiveReasonsInvoiceReceiverPolicyDeletedParams) =>
            `Ce chat n'est plus actif car ${policyName} n'est plus un espace de travail actif.`,
        [CONST.REPORT.ARCHIVE_REASON.INVOICE_RECEIVER_POLICY_DELETED]: ({policyName}: ReportArchiveReasonsInvoiceReceiverPolicyDeletedParams) =>
            `Ce chat n'est plus actif car ${policyName} n'est plus un espace de travail actif.`,
        [CONST.REPORT.ARCHIVE_REASON.BOOKING_END_DATE_HAS_PASSED]: 'Cette réservation est archivée.',
    },
    writeCapabilityPage: {
        label: 'Qui peut publier',
        writeCapability: {
            all: 'Tous les membres',
            admins: 'Administrateurs uniquement',
        },
    },
    sidebarScreen: {
        buttonFind: 'Trouver quelque chose...',
        buttonMySettings: 'Mes paramètres',
        fabNewChat: 'Démarrer le chat',
        fabNewChatExplained: 'Démarrer la discussion (Action flottante)',
        chatPinned: 'Discussion épinglée',
        draftedMessage: 'Message rédigé',
        listOfChatMessages: 'Liste des messages de chat',
        listOfChats: 'Liste des discussions',
        saveTheWorld: 'Sauver le monde',
        tooltip: 'Commencez ici !',
        redirectToExpensifyClassicModal: {
            title: 'À venir bientôt',
            description: "Nous peaufinons encore quelques éléments de New Expensify pour s'adapter à votre configuration spécifique. En attendant, rendez-vous sur Expensify Classic.",
        },
    },
    allSettingsScreen: {
        subscription: 'Abonnement',
        domains: 'Domaines',
    },
    tabSelector: {
        chat: 'Discussion',
        room: 'Salle',
        distance: 'Distance',
        manual: 'Manuel',
        scan: 'Scanner',
    },
    spreadsheet: {
        upload: 'Télécharger une feuille de calcul',
        import: 'Importer une feuille de calcul',
        dragAndDrop:
            '<muted-link>Faites glisser et déposez votre feuille de calcul ici, ou choisissez un fichier ci-dessous. Formats pris en charge : .csv, .txt, .xls et .xlsx.</muted-link>',
        dragAndDropMultiLevelTag: `<muted-link>Faites glisser et déposez votre feuille de calcul ici, ou choisissez un fichier ci-dessous. <a href="${CONST.IMPORT_SPREADSHEET.MULTI_LEVEL_TAGS_ARTICLE_LINK}">En savoir plus</a> sur les formats de fichier pris en charge.</muted-link>`,
        chooseSpreadsheet: '<muted-link>Sélectionnez un fichier de feuille de calcul à importer. Formats pris en charge : .csv, .txt, .xls et .xlsx.</muted-link>',
        chooseSpreadsheetMultiLevelTag: `<muted-link>Sélectionnez un fichier de feuille de calcul à importer. <a href="${CONST.IMPORT_SPREADSHEET.MULTI_LEVEL_TAGS_ARTICLE_LINK}">En savoir plus</a> sur les formats de fichier pris en charge.</muted-link>`,
        fileContainsHeader: 'Le fichier contient des en-têtes de colonnes',
        column: ({name}: SpreadSheetColumnParams) => `Colonne ${name}`,
        fieldNotMapped: ({fieldName}: SpreadFieldNameParams) => `Oups ! Un champ requis (« ${fieldName} ») n'a pas été mappé. Veuillez vérifier et réessayer.`,
        singleFieldMultipleColumns: ({fieldName}: SpreadFieldNameParams) => `Oups ! Vous avez associé un seul champ ("${fieldName}") à plusieurs colonnes. Veuillez vérifier et réessayer.`,
        emptyMappedField: ({fieldName}: SpreadFieldNameParams) => `Oups ! Le champ (« ${fieldName} ») contient une ou plusieurs valeurs vides. Veuillez vérifier et réessayer.`,
        importSuccessfulTitle: 'Importation réussie',
        importCategoriesSuccessfulDescription: ({categories}: SpreadCategoriesParams) => (categories > 1 ? `${categories} catégories ont été ajoutées.` : '1 catégorie a été ajoutée.'),
        importMembersSuccessfulDescription: ({added, updated}: ImportMembersSuccessfulDescriptionParams) => {
            if (!added && !updated) {
                return "Aucun membre n'a été ajouté ou mis à jour.";
            }
            if (added && updated) {
                return `${added} membre${added > 1 ? 's' : ''} ajouté, ${updated} membre${updated > 1 ? 's' : ''} mis à jour.`;
            }
            if (updated) {
                return updated > 1 ? `${updated} membres ont été mis à jour.` : '1 membre a été mis à jour.';
            }
            return added > 1 ? `${added} membres ont été ajoutés.` : '1 membre a été ajouté.';
        },
        importTagsSuccessfulDescription: ({tags}: ImportTagsSuccessfulDescriptionParams) => (tags > 1 ? `${tags} tags ont été ajoutés.` : '1 tag a été ajouté.'),
        importMultiLevelTagsSuccessfulDescription: 'Des balises multi-niveaux ont été ajoutées.',
        importPerDiemRatesSuccessfulDescription: ({rates}: ImportPerDiemRatesSuccessfulDescriptionParams) =>
            rates > 1 ? `${rates} taux journaliers ont été ajoutés.` : '1 taux de per diem a été ajouté.',
        importFailedTitle: "Échec de l'importation",
        importFailedDescription: 'Veuillez vous assurer que tous les champs sont correctement remplis et réessayez. Si le problème persiste, veuillez contacter Concierge.',
        importDescription: 'Choisissez les champs à mapper depuis votre feuille de calcul en cliquant sur le menu déroulant à côté de chaque colonne importée ci-dessous.',
        sizeNotMet: 'La taille du fichier doit être supérieure à 0 octet',
        invalidFileMessage:
            'Le fichier que vous avez téléchargé est soit vide, soit contient des données invalides. Veuillez vous assurer que le fichier est correctement formaté et contient les informations nécessaires avant de le télécharger à nouveau.',
        importSpreadsheet: 'Importer une feuille de calcul',
        downloadCSV: 'Télécharger CSV',
    },
    receipt: {
        upload: 'Télécharger le reçu',
        uploadMultiple: 'Télécharger des reçus',
        dragReceiptBeforeEmail: 'Faites glisser un reçu sur cette page, transférez un reçu à',
        dragReceiptsBeforeEmail: 'Faites glisser des reçus sur cette page, transférez des reçus à',
        dragReceiptAfterEmail: 'ou choisissez un fichier à télécharger ci-dessous.',
        dragReceiptsAfterEmail: 'ou choisissez des fichiers à télécharger ci-dessous.',
        chooseReceipt: 'Choisissez un reçu à télécharger ou transférez un reçu à',
        chooseReceipts: 'Choisissez des reçus à télécharger ou transférez des reçus à',
        takePhoto: 'Prendre une photo',
        cameraAccess: "L'accès à la caméra est requis pour prendre des photos des reçus.",
        deniedCameraAccess: "L'accès à la caméra n'a toujours pas été accordé, veuillez suivre",
        deniedCameraAccessInstructions: 'ces instructions',
        cameraErrorTitle: 'Erreur de caméra',
        cameraErrorMessage: "Une erreur s'est produite lors de la prise de la photo. Veuillez réessayer.",
        locationAccessTitle: "Autoriser l'accès à la localisation",
        locationAccessMessage: "L'accès à la localisation nous aide à garder votre fuseau horaire et votre devise précis où que vous alliez.",
        locationErrorTitle: "Autoriser l'accès à la localisation",
        locationErrorMessage: "L'accès à la localisation nous aide à garder votre fuseau horaire et votre devise précis où que vous alliez.",
        allowLocationFromSetting: `L'accès à la localisation nous aide à garder votre fuseau horaire et votre devise précis où que vous alliez. Veuillez autoriser l'accès à la localisation dans les paramètres de permission de votre appareil.`,
        dropTitle: 'Laisse tomber',
        dropMessage: 'Déposez votre fichier ici',
        flash: 'flash',
        multiScan: 'multi-scan',
        shutter: 'obturateur',
        gallery: 'galerie',
        deleteReceipt: 'Supprimer le reçu',
        deleteConfirmation: 'Êtes-vous sûr de vouloir supprimer ce reçu ?',
        addReceipt: 'Ajouter un reçu',
        scanFailed: 'Le reçu n’a pas pu être scanné, car il manque le commerçant, la date ou le montant.',
    },
    quickAction: {
        scanReceipt: 'Scanner le reçu',
        recordDistance: 'Suivre la distance',
        requestMoney: 'Créer une dépense',
        perDiem: 'Créer un per diem',
        splitBill: 'Fractionner la dépense',
        splitScan: 'Diviser le reçu',
        splitDistance: 'Diviser la distance',
        paySomeone: ({name}: PaySomeoneParams = {}) => `Payer ${name ?? "quelqu'un"}`,
        assignTask: 'Attribuer une tâche',
        header: 'Action rapide',
        noLongerHaveReportAccess: "Vous n'avez plus accès à votre destination d'action rapide précédente. Choisissez-en une nouvelle ci-dessous.",
        updateDestination: 'Mettre à jour la destination',
        createReport: 'Créer un rapport',
    },
    iou: {
        amount: 'Montant',
        taxAmount: 'Montant de la taxe',
        taxRate: "Taux d'imposition",
        approve: ({
            formattedAmount,
        }: {
            formattedAmount?: string;
        } = {}) => (formattedAmount ? `Approuver ${formattedAmount}` : 'Approuver'),
        approved: 'Approuvé',
        cash: 'Espèces',
        card: 'Carte',
        original: 'Original',
        split: 'Diviser',
        splitExpense: 'Fractionner la dépense',
        splitExpenseSubtitle: ({amount, merchant}: SplitExpenseSubtitleParams) => `${amount} de ${merchant}`,
        addSplit: 'Ajouter une répartition',
        totalAmountGreaterThanOriginal: ({amount}: TotalAmountGreaterOrLessThanOriginalParams) => `Le montant total est de ${amount} supérieur à la dépense initiale.`,
        totalAmountLessThanOriginal: ({amount}: TotalAmountGreaterOrLessThanOriginalParams) => `Le montant total est de ${amount} inférieur à la dépense originale.`,
        splitExpenseZeroAmount: 'Veuillez entrer un montant valide avant de continuer.',
        splitExpenseEditTitle: ({amount, merchant}: SplitExpenseEditTitleParams) => `Modifier ${amount} pour ${merchant}`,
        removeSplit: 'Supprimer la division',
        paySomeone: ({name}: PaySomeoneParams = {}) => `Payer ${name ?? "quelqu'un"}`,
        expense: 'Dépense',
        categorize: 'Catégoriser',
        share: 'Partager',
        participants: 'Participants',
        createExpense: 'Créer une dépense',
        trackDistance: 'Suivre la distance',
        createExpenses: ({expensesNumber}: CreateExpensesParams) => `Créer ${expensesNumber} dépenses`,
        removeExpense: 'Supprimer une dépense',
        removeThisExpense: 'Supprimer cette dépense',
        removeExpenseConfirmation: 'Êtes-vous sûr de vouloir supprimer ce reçu ? Cette action est irréversible.',
        addExpense: 'Ajouter une dépense',
        chooseRecipient: 'Choisir le destinataire',
        createExpenseWithAmount: ({amount}: {amount: string}) => `Créer une dépense de ${amount}`,
        confirmDetails: 'Confirmer les détails',
        pay: 'Payer',
        cancelPayment: 'Annuler le paiement',
        cancelPaymentConfirmation: 'Êtes-vous sûr de vouloir annuler ce paiement ?',
        viewDetails: 'Voir les détails',
        pending: 'En attente',
        canceled: 'Annulé',
        posted: 'Publié',
        deleteReceipt: 'Supprimer le reçu',
        deletedTransaction: ({amount, merchant}: DeleteTransactionParams) => `supprimé une dépense (${amount} pour ${merchant})`,
        movedFromReport: ({reportName}: MovedFromReportParams) => `a déplacé une dépense${reportName ? `de ${reportName}` : ''}`,
        movedTransaction: ({reportUrl, reportName}: MovedTransactionParams) => `déplacé cette dépense${reportName ? `à <a href="${reportUrl}">${reportName}</a>` : ''}`,
        unreportedTransaction: 'déplacé cette dépense vers votre espace personnel',
        pendingMatchWithCreditCard: 'Reçu en attente de correspondance avec la transaction par carte',
        pendingMatch: 'Correspondance en attente',
        pendingMatchWithCreditCardDescription: 'Reçu en attente de correspondance avec une transaction par carte. Marquer comme espèce pour annuler.',
        markAsCash: 'Marquer comme espèces',
        routePending: 'Itinéraire en attente...',
        receiptScanning: () => ({
            one: 'Numérisation du reçu...',
            other: 'Numérisation des reçus...',
        }),
        scanMultipleReceipts: 'Scanner plusieurs reçus',
        scanMultipleReceiptsDescription: "Prenez des photos de tous vos reçus en une seule fois, puis confirmez les détails vous-même ou laissez SmartScan s'en charger.",
        receiptScanInProgress: 'Numérisation du reçu en cours',
        receiptScanInProgressDescription: 'Numérisation du reçu en cours. Revenez plus tard ou saisissez les détails maintenant.',
        removeFromReport: 'Supprimer du rapport',
        moveToPersonalSpace: 'Déplacer les dépenses vers votre espace personnel',
        duplicateTransaction: ({isSubmitted}: DuplicateTransactionParams) =>
            !isSubmitted
                ? 'Dépenses potentiellement en double identifiées. Vérifiez les doublons pour permettre la soumission.'
                : "Dépenses potentiellement dupliquées identifiées. Vérifiez les doublons pour permettre l'approbation.",
        receiptIssuesFound: () => ({
            one: 'Problème trouvé',
            other: 'Problèmes trouvés',
        }),
        fieldPending: 'En attente...',
        defaultRate: 'Taux par défaut',
        receiptMissingDetails: 'Reçu manquant de détails',
        missingAmount: 'Montant manquant',
        missingMerchant: 'Marchand manquant',
        receiptStatusTitle: 'Analyse en cours…',
        receiptStatusText: "Vous seul pouvez voir ce reçu lorsqu'il est en cours de numérisation. Revenez plus tard ou saisissez les détails maintenant.",
        receiptScanningFailed: "L'analyse du reçu a échoué. Veuillez entrer les détails manuellement.",
        transactionPendingDescription: 'Transaction en attente. Cela peut prendre quelques jours pour être affiché.',
        companyInfo: "Informations sur l'entreprise",
        companyInfoDescription: 'Nous avons besoin de quelques détails supplémentaires avant que vous puissiez envoyer votre première facture.',
        yourCompanyName: 'Nom de votre entreprise',
        yourCompanyWebsite: 'Le site web de votre entreprise',
        yourCompanyWebsiteNote: "Si vous n'avez pas de site web, vous pouvez fournir à la place le profil LinkedIn ou le profil de réseaux sociaux de votre entreprise.",
        invalidDomainError: 'Vous avez saisi un domaine invalide. Pour continuer, veuillez entrer un domaine valide.',
        publicDomainError: 'Vous êtes entré dans un domaine public. Pour continuer, veuillez entrer un domaine privé.',
        // TODO: This key should be deprecated. More details: https://github.com/Expensify/App/pull/59653#discussion_r2028653252
        expenseCountWithStatus: ({scanningReceipts = 0, pendingReceipts = 0}: RequestCountParams) => {
            const statusText: string[] = [];
            if (scanningReceipts > 0) {
                statusText.push(`${scanningReceipts} numérisation`);
            }
            if (pendingReceipts > 0) {
                statusText.push(`${pendingReceipts} en attente`);
            }
            return {
                one: statusText.length > 0 ? `1 dépense (${statusText.join(', ')})` : `1 dépense`,
                other: (count: number) => (statusText.length > 0 ? `${count} dépenses (${statusText.join(', ')})` : `${count} dépenses`),
            };
        },
        expenseCount: () => {
            return {
                one: '1 dépense',
                other: (count: number) => `${count} dépenses`,
            };
        },
        deleteExpense: () => ({
            one: 'Supprimer la dépense',
            other: 'Supprimer les dépenses',
        }),
        deleteConfirmation: () => ({
            one: 'Êtes-vous sûr de vouloir supprimer cette dépense ?',
            other: 'Êtes-vous sûr de vouloir supprimer ces dépenses ?',
        }),
        deleteReport: 'Supprimer le rapport',
        deleteReportConfirmation: 'Êtes-vous sûr de vouloir supprimer ce rapport ?',
        settledExpensify: 'Payé',
        done: 'Fait',
        settledElsewhere: 'Payé ailleurs',
        individual: 'Individuel',
        business: 'Entreprise',
        settleExpensify: ({formattedAmount}: SettleExpensifyCardParams) => (formattedAmount ? `Payer ${formattedAmount} avec Expensify` : `Payer avec Expensify`),
        settlePersonal: ({formattedAmount}: SettleExpensifyCardParams) => (formattedAmount ? `Payer ${formattedAmount} en tant qu'individu` : `Payer avec un compte personnel`),
        settleWallet: ({formattedAmount}: SettleExpensifyCardParams) => (formattedAmount ? `Payer ${formattedAmount} avec le portefeuille` : `Payer avec le portefeuille`),
        settlePayment: ({formattedAmount}: SettleExpensifyCardParams) => `Payer ${formattedAmount}`,
        settleBusiness: ({formattedAmount}: SettleExpensifyCardParams) => (formattedAmount ? `Payer ${formattedAmount} en tant qu'entreprise` : `Payer avec un compte professionnel`),
        payElsewhere: ({formattedAmount}: SettleExpensifyCardParams) => (formattedAmount ? `Marquer ${formattedAmount} comme payé` : `Marquer comme payé`),
        settleInvoicePersonal: ({amount, last4Digits}: BusinessBankAccountParams) => (amount ? `Payé ${amount} avec le compte personnel ${last4Digits}` : `Payé avec le compte personnel`),
        settleInvoiceBusiness: ({amount, last4Digits}: BusinessBankAccountParams) =>
            amount ? `Payé ${amount} avec le compte professionnel ${last4Digits}` : `Payé avec le compte professionnel`,
        payWithPolicy: ({formattedAmount, policyName}: SettleExpensifyCardParams & {policyName: string}) =>
            formattedAmount ? `Payer ${formattedAmount} via ${policyName}` : `Payer via ${policyName}`,
        businessBankAccount: ({amount, last4Digits}: BusinessBankAccountParams) =>
            amount ? `Payé ${amount} avec le compte bancaire ${last4Digits}.` : `Payé avec le compte bancaire ${last4Digits}`,
        automaticallyPaidWithBusinessBankAccount: ({amount, last4Digits}: BusinessBankAccountParams) =>
            `payé ${amount ? `${amount} ` : ''}avec le compte bancaire se terminant par ${last4Digits} via les <a href="${CONST.CONFIGURE_EXPENSE_REPORT_RULES_HELP_URL}">règles de l’espace de travail</a>`,
        invoicePersonalBank: ({lastFour}: BankAccountLastFourParams) => `Compte personnel • ${lastFour}`,
        invoiceBusinessBank: ({lastFour}: BankAccountLastFourParams) => `Compte professionnel • ${lastFour}`,
        nextStep: 'Étapes suivantes',
        finished: 'Terminé',
        sendInvoice: ({amount}: RequestAmountParams) => `Envoyer une facture de ${amount}`,
        submitAmount: ({amount}: RequestAmountParams) => `Soumettre ${amount}`,
        expenseAmount: ({formattedAmount, comment}: RequestedAmountMessageParams) => `${formattedAmount}${comment ? `pour ${comment}` : ''}`,
        submitted: ({memo}: SubmittedWithMemoParams) => `soumis${memo ? `, en disant ${memo}` : ''}`,
        automaticallySubmitted: `soumis via <a href="${CONST.SELECT_WORKFLOWS_HELP_URL}">soumissions différées</a>`,
        trackedAmount: ({formattedAmount, comment}: RequestedAmountMessageParams) => `suivi ${formattedAmount}${comment ? `pour ${comment}` : ''}`,
        splitAmount: ({amount}: SplitAmountParams) => `diviser ${amount}`,
        didSplitAmount: ({formattedAmount, comment}: DidSplitAmountMessageParams) => `split ${formattedAmount}${comment ? `pour ${comment}` : ''}`,
        yourSplit: ({amount}: UserSplitParams) => `Votre part ${amount}`,
        payerOwesAmount: ({payer, amount, comment}: PayerOwesAmountParams) => `${payer} doit ${amount}${comment ? `pour ${comment}` : ''}`,
        payerOwes: ({payer}: PayerOwesParams) => `${payer} doit :`,
        payerPaidAmount: ({payer, amount}: PayerPaidAmountParams) => `${payer ? `${payer} ` : ''} a payé ${amount}`,
        payerPaid: ({payer}: PayerPaidParams) => `${payer} a payé :`,
        payerSpentAmount: ({payer, amount}: PayerPaidAmountParams) => `${payer} a dépensé ${amount}`,
        payerSpent: ({payer}: PayerPaidParams) => `${payer} a dépensé :`,
        managerApproved: ({manager}: ManagerApprovedParams) => `${manager} approuvé :`,
        managerApprovedAmount: ({manager, amount}: ManagerApprovedAmountParams) => `${manager} a approuvé ${amount}`,
        payerSettled: ({amount}: PayerSettledParams) => `payé ${amount}`,
        payerSettledWithMissingBankAccount: ({amount}: PayerSettledParams) => `payé ${amount}. Ajoutez un compte bancaire pour recevoir votre paiement.`,
        automaticallyApproved: `approuvé via les <a href="${CONST.CONFIGURE_EXPENSE_REPORT_RULES_HELP_URL}">règles de l'espace de travail</a>`,
        approvedAmount: ({amount}: ApprovedAmountParams) => `approuvé ${amount}`,
        approvedMessage: `approuvé`,
        unapproved: `non approuvé`,
        automaticallyForwarded: `approuvé via les <a href="${CONST.CONFIGURE_EXPENSE_REPORT_RULES_HELP_URL}">règles de l'espace de travail</a>`,
        forwarded: `approuvé`,
        rejectedThisReport: 'a rejeté ce rapport',
        waitingOnBankAccount: ({submitterDisplayName}: WaitingOnBankAccountParams) => `a commencé le paiement, mais attend que ${submitterDisplayName} ajoute un compte bancaire.`,
        adminCanceledRequest: ({manager}: AdminCanceledRequestParams) => `${manager ? `${manager}: ` : ''} a annulé le paiement`,
        canceledRequest: ({amount, submitterDisplayName}: CanceledRequestParams) =>
            `a annulé le paiement de ${amount}, car ${submitterDisplayName} n'a pas activé leur Expensify Wallet dans les 30 jours`,
        settledAfterAddedBankAccount: ({submitterDisplayName, amount}: SettledAfterAddedBankAccountParams) =>
            `${submitterDisplayName} a ajouté un compte bancaire. Le paiement de ${amount} a été effectué.`,
        paidElsewhere: ({payer}: PaidElsewhereParams = {}) => `${payer ? `${payer} ` : ''}marqué comme payé`,
        paidWithExpensify: ({payer}: PaidWithExpensifyParams = {}) => `${payer ? `${payer} ` : ''}payé avec le portefeuille`,
        automaticallyPaidWithExpensify: ({payer}: PaidWithExpensifyParams = {}) =>
            `${payer ? `${payer} ` : ''} payé avec Expensify via les <a href="${CONST.CONFIGURE_EXPENSE_REPORT_RULES_HELP_URL}">règles de l'espace de travail</a>`,
        noReimbursableExpenses: 'Ce rapport contient un montant invalide',
        pendingConversionMessage: 'Le total sera mis à jour lorsque vous serez de nouveau en ligne.',
        changedTheExpense: 'modifié la dépense',
        setTheRequest: ({valueName, newValueToDisplay}: SetTheRequestParams) => `le ${valueName} à ${newValueToDisplay}`,
        setTheDistanceMerchant: ({translatedChangedField, newMerchant, newAmountToDisplay}: SetTheDistanceMerchantParams) =>
            `définir le ${translatedChangedField} sur ${newMerchant}, ce qui a défini le montant à ${newAmountToDisplay}`,
        removedTheRequest: ({valueName, oldValueToDisplay}: RemovedTheRequestParams) => `le ${valueName} (précédemment ${oldValueToDisplay})`,
        updatedTheRequest: ({valueName, newValueToDisplay, oldValueToDisplay}: UpdatedTheRequestParams) => `le ${valueName} à ${newValueToDisplay} (précédemment ${oldValueToDisplay})`,
        updatedTheDistanceMerchant: ({translatedChangedField, newMerchant, oldMerchant, newAmountToDisplay, oldAmountToDisplay}: UpdatedTheDistanceMerchantParams) =>
            `a changé le ${translatedChangedField} en ${newMerchant} (précédemment ${oldMerchant}), ce qui a mis à jour le montant à ${newAmountToDisplay} (précédemment ${oldAmountToDisplay})`,
        threadExpenseReportName: ({formattedAmount, comment}: ThreadRequestReportNameParams) => `${formattedAmount} ${comment ? `pour ${comment}` : 'dépense'}`,
        invoiceReportName: ({linkedReportID}: OriginalMessage<typeof CONST.REPORT.ACTIONS.TYPE.REPORT_PREVIEW>) => `Rapport de Facture n°${linkedReportID}`,
        threadPaySomeoneReportName: ({formattedAmount, comment}: ThreadSentMoneyReportNameParams) => `${formattedAmount} envoyé${comment ? `pour ${comment}` : ''}`,
        movedFromPersonalSpace: ({workspaceName, reportName}: MovedFromPersonalSpaceParams) =>
            `déplacé la dépense de l'espace personnel vers ${workspaceName ?? `discuter avec ${reportName}`}`,
        movedToPersonalSpace: "a déplacé la dépense vers l'espace personnel",
        tagSelection: 'Sélectionnez une étiquette pour mieux organiser vos dépenses.',
        categorySelection: 'Sélectionnez une catégorie pour mieux organiser vos dépenses.',
        error: {
            invalidCategoryLength: 'Le nom de la catégorie dépasse 255 caractères. Veuillez le raccourcir ou choisir une autre catégorie.',
            invalidTagLength: "Le nom de l'étiquette dépasse 255 caractères. Veuillez le raccourcir ou choisir une autre étiquette.",
            invalidAmount: 'Veuillez entrer un montant valide avant de continuer',
            invalidIntegerAmount: 'Veuillez entrer un montant en dollars entiers avant de continuer.',
            invalidTaxAmount: ({amount}: RequestAmountParams) => `Le montant maximal de la taxe est ${amount}`,
            invalidSplit: 'La somme des répartitions doit être égale au montant total',
            invalidSplitParticipants: 'Veuillez entrer un montant supérieur à zéro pour au moins deux participants',
            invalidSplitYourself: 'Veuillez entrer un montant non nul pour votre répartition',
            noParticipantSelected: 'Veuillez sélectionner un participant',
            other: 'Erreur inattendue. Veuillez réessayer plus tard.',
            genericCreateFailureMessage: 'Erreur inattendue lors de la soumission de cette dépense. Veuillez réessayer plus tard.',
            genericCreateInvoiceFailureMessage: "Erreur inattendue lors de l'envoi de cette facture. Veuillez réessayer plus tard.",
            genericHoldExpenseFailureMessage: 'Erreur inattendue lors de la mise en attente de cette dépense. Veuillez réessayer plus tard.',
            genericUnholdExpenseFailureMessage: 'Erreur inattendue lors de la suppression de la mise en attente de cette dépense. Veuillez réessayer plus tard.',
            receiptDeleteFailureError: 'Erreur inattendue lors de la suppression de ce reçu. Veuillez réessayer plus tard.',
            receiptFailureMessage: "Une erreur s'est produite lors du téléchargement de votre reçu. Veuillez",
            receiptFailureMessageShort: "Une erreur s'est produite lors du téléchargement de votre reçu.",
            tryAgainMessage: 'réessayer',
            saveFileMessage: 'enregistrer le reçu',
            uploadLaterMessage: 'à télécharger plus tard.',
            genericDeleteFailureMessage: 'Erreur inattendue lors de la suppression de cette dépense. Veuillez réessayer plus tard.',
            genericEditFailureMessage: 'Erreur inattendue lors de la modification de cette dépense. Veuillez réessayer plus tard.',
            genericSmartscanFailureMessage: 'La transaction comporte des champs manquants',
            duplicateWaypointsErrorMessage: 'Veuillez supprimer les points de passage en double',
            atLeastTwoDifferentWaypoints: 'Veuillez entrer au moins deux adresses différentes.',
            splitExpenseMultipleParticipantsErrorMessage: "Une dépense ne peut pas être partagée entre un espace de travail et d'autres membres. Veuillez mettre à jour votre sélection.",
            invalidMerchant: 'Veuillez entrer un commerçant valide',
            atLeastOneAttendee: 'Au moins un participant doit être sélectionné',
            invalidQuantity: 'Veuillez entrer une quantité valide',
            quantityGreaterThanZero: 'La quantité doit être supérieure à zéro',
            invalidSubrateLength: 'Il doit y avoir au moins un sous-taux',
            invalidRate: "Tarif non valide pour cet espace de travail. Veuillez sélectionner un tarif disponible dans l'espace de travail.",
        },
        dismissReceiptError: "Ignorer l'erreur",
        dismissReceiptErrorConfirmation: 'Attention ! Ignorer cette erreur supprimera entièrement votre reçu téléchargé. Êtes-vous sûr ?',
        waitingOnEnabledWallet: ({submitterDisplayName}: WaitingOnBankAccountParams) =>
            `a commencé à régler. Le paiement est en attente jusqu'à ce que ${submitterDisplayName} active son portefeuille.`,
        enableWallet: 'Activer le portefeuille',
        hold: 'Attente',
        unhold: 'Supprimer la suspension',
        holdExpense: 'Mettre la dépense en attente',
        unholdExpense: 'Débloquer la dépense',
        heldExpense: 'retenu cette dépense',
        unheldExpense: 'débloqué cette dépense',
        moveUnreportedExpense: 'Déplacer la dépense non déclarée',
        addUnreportedExpense: 'Ajouter une dépense non déclarée',
        selectUnreportedExpense: 'Sélectionnez au moins une dépense à ajouter au rapport.',
        emptyStateUnreportedExpenseTitle: 'Aucune dépense non déclarée',
        emptyStateUnreportedExpenseSubtitle: "Il semble que vous n'ayez aucune dépense non déclarée. Essayez d'en créer une ci-dessous.",
        addUnreportedExpenseConfirm: 'Ajouter au rapport',
        explainHold: 'Expliquez pourquoi vous retenez cette dépense.',
        undoSubmit: "Annuler l'envoi",
        retracted: 'retraité',
        undoClose: 'Annuler la fermeture',
        reopened: 'rouvert',
        reopenReport: 'Rouvrir le rapport',
        reopenExportedReportConfirmation: ({connectionName}: {connectionName: string}) =>
            `Ce rapport a déjà été exporté vers ${connectionName}. Le modifier pourrait entraîner des incohérences de données. Êtes-vous sûr de vouloir rouvrir ce rapport ?`,
        reason: 'Raison',
        holdReasonRequired: 'Un motif est requis lors de la mise en attente.',
        expenseWasPutOnHold: 'La dépense a été mise en attente',
        expenseOnHold: 'Cette dépense a été mise en attente. Veuillez consulter les commentaires pour les prochaines étapes.',
        expensesOnHold: 'Toutes les dépenses ont été mises en attente. Veuillez consulter les commentaires pour connaître les prochaines étapes.',
        expenseDuplicate: 'Cette dépense a des détails similaires à une autre. Veuillez vérifier les doublons pour continuer.',
        someDuplicatesArePaid: 'Certains de ces doublons ont déjà été approuvés ou payés.',
        reviewDuplicates: 'Examiner les doublons',
        keepAll: 'Garder tout',
        confirmApprove: 'Confirmer le montant approuvé',
        confirmApprovalAmount: "Approuvez uniquement les dépenses conformes, ou approuvez l'ensemble du rapport.",
        confirmApprovalAllHoldAmount: () => ({
            one: 'Cette dépense est en attente. Voulez-vous approuver quand même ?',
            other: 'Ces dépenses sont en attente. Voulez-vous approuver quand même ?',
        }),
        confirmPay: 'Confirmer le montant du paiement',
        confirmPayAmount: "Payez ce qui n'est pas en attente, ou payez l'intégralité du rapport.",
        confirmPayAllHoldAmount: () => ({
            one: 'Cette dépense est en attente. Voulez-vous payer quand même ?',
            other: 'Ces dépenses sont en attente. Voulez-vous payer quand même ?',
        }),
        payOnly: 'Payer seulement',
        approveOnly: 'Approuver seulement',
        holdEducationalTitle: 'Cette demande est activée',
        holdEducationalText: 'tenir',
        whatIsHoldExplain: 'La mise en attente, c\'est comme appuyer sur "pause" pour une dépense afin de demander plus de détails avant l\'approbation ou le paiement.',
        holdIsLeftBehind: 'Les dépenses en attente sont déplacées vers un autre rapport après approbation ou paiement.',
        unholdWhenReady: "Les approbateurs peuvent débloquer les dépenses lorsqu'elles sont prêtes pour approbation ou paiement.",
        changePolicyEducational: {
            title: 'Vous avez déplacé ce rapport !',
            description: 'Vérifiez ces éléments, qui ont tendance à changer lors du déplacement des rapports vers un nouvel espace de travail.',
            reCategorize: "<strong>Re-catégorisez toutes les dépenses</strong> pour se conformer aux règles de l'espace de travail.",
            workflows: "Ce rapport peut désormais être soumis à un <strong>flux de travail d'approbation</strong> différent.",
        },
        changeWorkspace: "Changer d'espace de travail",
        set: 'set',
        changed: 'changé',
        removed: 'removed',
        transactionPending: 'Transaction en attente.',
        chooseARate: "Sélectionnez un taux de remboursement par mile ou kilomètre pour l'espace de travail",
        unapprove: 'Désapprouver',
        unapproveReport: 'Désapprouver le rapport',
        headsUp: 'Attention !',
        unapproveWithIntegrationWarning: ({accountingIntegration}: UnapproveWithIntegrationWarningParams) =>
            `Ce rapport a déjà été exporté vers ${accountingIntegration}. Le modifier pourrait entraîner des incohérences de données. Êtes-vous sûr de vouloir désapprouver ce rapport ?`,
        reimbursable: 'remboursable',
        nonReimbursable: 'non-remboursable',
        bookingPending: 'Cette réservation est en attente',
        bookingPendingDescription: "Cette réservation est en attente car elle n'a pas encore été payée.",
        bookingArchived: 'Cette réservation est archivée',
        bookingArchivedDescription: 'Cette réservation est archivée car la date du voyage est passée. Ajoutez une dépense pour le montant final si nécessaire.',
        attendees: 'Participants',
        whoIsYourAccountant: 'Qui est votre comptable ?',
        paymentComplete: 'Paiement effectué',
        time: 'Temps',
        startDate: 'Date de début',
        endDate: 'Date de fin',
        startTime: 'Heure de début',
        endTime: 'Heure de fin',
        deleteSubrate: 'Supprimer le sous-taux',
        deleteSubrateConfirmation: 'Êtes-vous sûr de vouloir supprimer ce sous-taux ?',
        quantity: 'Quantité',
        subrateSelection: 'Sélectionnez un sous-taux et entrez une quantité.',
        qty: 'Qté',
        firstDayText: () => ({
            one: `Premier jour : 1 heure`,
            other: (count: number) => `Premier jour : ${count.toFixed(2)} heures`,
        }),
        lastDayText: () => ({
            one: `Dernier jour : 1 heure`,
            other: (count: number) => `Dernier jour : ${count.toFixed(2)} heures`,
        }),
        tripLengthText: () => ({
            one: `Voyage : 1 journée complète`,
            other: (count: number) => `Voyage : ${count} jours complets`,
        }),
        dates: 'Dates',
        rates: 'Tarifs',
        submitsTo: ({name}: SubmitsToParams) => `Soumet à ${name}`,
        moveExpenses: () => ({one: 'Déplacer la dépense', other: 'Déplacer les dépenses'}),
    },
    transactionMerge: {
        listPage: {
            header: 'Fusionner les dépenses',
            noEligibleExpenseFound: 'Aucune dépense éligible trouvée',
            noEligibleExpenseFoundSubtitle: `Vous n’avez aucune dépense pouvant être fusionnée avec celle-ci. <a href="${CONST.HELP_DOC_LINKS.MERGE_EXPENSES}">En savoir plus</a> sur les dépenses éligibles.`,
            selectTransactionToMerge: ({reportName}: {reportName: string}) =>
                `Sélectionnez une <a href="${CONST.HELP_DOC_LINKS.MERGE_EXPENSES}">dépense éligible</a> à fusionner <strong>${reportName}</strong>.`,
        },
        receiptPage: {
            header: 'Sélectionner le reçu',
            pageTitle: 'Sélectionnez le reçu à conserver :',
        },
        detailsPage: {
            header: 'Sélectionner les détails',
            pageTitle: 'Sélectionnez les détails à conserver :',
            noDifferences: 'Aucune différence trouvée entre les transactions',
            pleaseSelectError: ({field}: {field: string}) => `Veuillez sélectionner un/une ${field}`,
            selectAllDetailsError: 'Sélectionnez tous les détails avant de continuer.',
        },
        confirmationPage: {
            header: 'Confirmer les détails',
            pageTitle: 'Confirmez les détails que vous gardez. Les autres seront supprimés.',
            confirmButton: 'Fusionner les dépenses',
        },
    },
    share: {
        shareToExpensify: 'Partager sur Expensify',
        messageInputLabel: 'Message',
    },
    notificationPreferencesPage: {
        header: 'Préférences de notification',
        label: 'Me notifier des nouveaux messages',
        notificationPreferences: {
            always: 'Immédiatement',
            daily: 'Quotidiennement',
            mute: 'Muet',
            hidden: 'Hidden',
        },
    },
    loginField: {
        numberHasNotBeenValidated: "Le numéro n'a pas été validé. Cliquez sur le bouton pour renvoyer le lien de validation par SMS.",
        emailHasNotBeenValidated: "L'e-mail n'a pas été validé. Cliquez sur le bouton pour renvoyer le lien de validation par SMS.",
    },
    avatarWithImagePicker: {
        uploadPhoto: 'Télécharger une photo',
        removePhoto: 'Supprimer la photo',
        editImage: 'Modifier la photo',
        viewPhoto: 'Voir la photo',
        imageUploadFailed: "Échec du téléchargement de l'image",
        deleteWorkspaceError: "Désolé, un problème inattendu est survenu lors de la suppression de l'avatar de votre espace de travail.",
        sizeExceeded: ({maxUploadSizeInMB}: SizeExceededParams) => `L'image sélectionnée dépasse la taille maximale de téléchargement de ${maxUploadSizeInMB} Mo.`,
        resolutionConstraints: ({minHeightInPx, minWidthInPx, maxHeightInPx, maxWidthInPx}: ResolutionConstraintsParams) =>
            `Veuillez télécharger une image de taille supérieure à ${minHeightInPx}x${minWidthInPx} pixels et inférieure à ${maxHeightInPx}x${maxWidthInPx} pixels.`,
        notAllowedExtension: ({allowedExtensions}: NotAllowedExtensionParams) => `La photo de profil doit être l'un des types suivants : ${allowedExtensions.join(', ')}.`,
    },
    modal: {
        backdropLabel: 'Toile de fond du modal',
    },
    profilePage: {
        profile: 'Profil',
        preferredPronouns: 'Pronoms préférés',
        selectYourPronouns: 'Sélectionnez vos pronoms',
        selfSelectYourPronoun: 'Sélectionnez votre pronom vous-même',
        emailAddress: 'Adresse e-mail',
        setMyTimezoneAutomatically: 'Définir mon fuseau horaire automatiquement',
        timezone: 'Fuseau horaire',
        invalidFileMessage: 'Fichier invalide. Veuillez essayer une autre image.',
        avatarUploadFailureMessage: "Une erreur s'est produite lors du téléchargement de l'avatar. Veuillez réessayer.",
        online: 'En ligne',
        offline: 'Hors ligne',
        syncing: 'Synchronisation',
        profileAvatar: 'Avatar de profil',
        publicSection: {
            title: 'Public',
            subtitle: 'Ces détails sont affichés sur votre profil public. Tout le monde peut les voir.',
        },
        privateSection: {
            title: 'Privé',
            subtitle: 'Ces détails sont utilisés pour les voyages et les paiements. Ils ne sont jamais affichés sur votre profil public.',
        },
    },
    securityPage: {
        title: 'Options de sécurité',
        subtitle: "Activez l'authentification à deux facteurs pour sécuriser votre compte.",
        goToSecurity: 'Retourner à la page de sécurité',
    },
    shareCodePage: {
        title: 'Votre code',
        subtitle: 'Invitez des membres à Expensify en partageant votre code QR personnel ou votre lien de parrainage.',
    },
    pronounsPage: {
        pronouns: 'Pronoms',
        isShownOnProfile: 'Vos pronoms sont affichés sur votre profil.',
        placeholderText: 'Recherchez pour voir les options',
    },
    contacts: {
        contactMethod: 'Méthode de contact',
        contactMethods: 'Méthodes de contact',
        featureRequiresValidate: 'Cette fonctionnalité nécessite que vous validiez votre compte.',
        validateAccount: 'Validez votre compte',
        helpTextBeforeEmail: 'Ajoutez plus de moyens pour que les gens vous trouvent, et transférez les reçus à',
        helpTextAfterEmail: 'depuis plusieurs adresses e-mail.',
        pleaseVerify: 'Veuillez vérifier cette méthode de contact',
        getInTouch: 'Chaque fois que nous devons vous contacter, nous utiliserons cette méthode de contact.',
        enterMagicCode: ({contactMethod}: EnterMagicCodeParams) => `Veuillez entrer le code magique envoyé à ${contactMethod}. Il devrait arriver dans une minute ou deux.`,
        setAsDefault: 'Définir par défaut',
        yourDefaultContactMethod:
            "C'est votre méthode de contact par défaut actuelle. Avant de pouvoir la supprimer, vous devez choisir une autre méthode de contact et cliquer sur « Définir par défaut ».",
        removeContactMethod: 'Supprimer la méthode de contact',
        removeAreYouSure: 'Êtes-vous sûr de vouloir supprimer ce moyen de contact ? Cette action est irréversible.',
        failedNewContact: "Échec de l'ajout de ce moyen de contact.",
        genericFailureMessages: {
            requestContactMethodValidateCode: "Échec de l'envoi d'un nouveau code magique. Veuillez patienter un peu et réessayer.",
            validateSecondaryLogin: 'Code magique incorrect ou invalide. Veuillez réessayer ou demander un nouveau code.',
            deleteContactMethod: "Échec de la suppression de la méthode de contact. Veuillez contacter Concierge pour obtenir de l'aide.",
            setDefaultContactMethod: "Échec de la définition d'une nouvelle méthode de contact par défaut. Veuillez contacter Concierge pour obtenir de l'aide.",
            addContactMethod: "Échec de l'ajout de ce moyen de contact. Veuillez contacter Concierge pour obtenir de l'aide.",
            enteredMethodIsAlreadySubmitted: 'Cette méthode de contact existe déjà',
            passwordRequired: 'mot de passe requis.',
            contactMethodRequired: 'La méthode de contact est requise',
            invalidContactMethod: 'Méthode de contact invalide',
        },
        newContactMethod: 'Nouvelle méthode de contact',
        goBackContactMethods: 'Revenir aux méthodes de contact',
    },
    // cspell:disable
    pronouns: {
        coCos: 'Co / Cos',
        eEyEmEir: 'E / Ey / Em / Eir',
        faeFaer: 'Fae / Faer',
        heHimHis: 'Il / Lui / Son',
        heHimHisTheyThemTheirs: 'Il / Lui / Son / Ils / Eux / Leurs',
        sheHerHers: 'Elle / Elle / Sa',
        sheHerHersTheyThemTheirs: 'Elle / Elle / Sienne / Iel / Iel / Leur',
        merMers: 'Mer / Mers',
        neNirNirs: 'Ne / Nir / Nirs',
        neeNerNers: 'Nee / Ner / Ners',
        perPers: 'Par / Pers',
        theyThemTheirs: 'Ils / Elles / Leurs',
        thonThons: 'Thon / Thons',
        veVerVis: 'Aller / Voir / Vue',
        viVir: 'Vi / Vir',
        xeXemXyr: 'Xe / Xem / Xyr',
        zeZieZirHir: 'Ze / Zie / Zir / Hir',
        zeHirHirs: 'Ze / Hir',
        callMeByMyName: 'Appelle-moi par mon nom',
    },
    // cspell:enable
    displayNamePage: {
        headerTitle: "Nom d'affichage",
        isShownOnProfile: "Votre nom d'affichage est affiché sur votre profil.",
    },
    timezonePage: {
        timezone: 'Fuseau horaire',
        isShownOnProfile: 'Votre fuseau horaire est affiché sur votre profil.',
        getLocationAutomatically: 'Déterminer automatiquement votre emplacement',
    },
    updateRequiredView: {
        updateRequired: 'Mise à jour requise',
        pleaseInstall: 'Veuillez mettre à jour vers la dernière version de New Expensify.',
        pleaseInstallExpensifyClassic: "Veuillez installer la dernière version d'Expensify.",
        toGetLatestChanges: 'Pour mobile ou ordinateur de bureau, téléchargez et installez la dernière version. Pour le web, actualisez votre navigateur.',
        newAppNotAvailable: "L'application New Expensify n'est plus disponible.",
    },
    initialSettingsPage: {
        about: 'À propos',
        aboutPage: {
            description: "La nouvelle application Expensify est construite par une communauté de développeurs open-source du monde entier. Aidez-nous à construire l'avenir d'Expensify.",
            appDownloadLinks: 'App download links',
            viewKeyboardShortcuts: 'Voir les raccourcis clavier',
            viewTheCode: 'Voir le code',
            viewOpenJobs: "Voir les offres d'emploi ouvertes",
            reportABug: 'Signaler un bug',
            troubleshoot: 'Dépanner',
        },
        appDownloadLinks: {
            android: {
                label: 'Android',
            },
            ios: {
                label: 'iOS',
            },
            desktop: {
                label: 'macOS',
            },
        },
        troubleshoot: {
            clearCacheAndRestart: 'Effacer le cache et redémarrer',
            viewConsole: 'Afficher la console de débogage',
            debugConsole: 'Console de débogage',
            description:
                "<muted-text>Utilisez les outils ci-dessous pour vous aider à résoudre les problèmes liés à l'utilisation d'Expensify. Si vous rencontrez des problèmes, veuillez <concierge-link>soumettre un bug</concierge-link>.</muted-text>",
            confirmResetDescription: 'Tous les brouillons de messages non envoyés seront perdus, mais le reste de vos données est en sécurité.',
            resetAndRefresh: 'Réinitialiser et actualiser',
            clientSideLogging: 'Journalisation côté client',
            noLogsToShare: 'Aucun journal à partager',
            useProfiling: 'Utiliser le profilage',
            profileTrace: 'Profil de trace',
            results: 'Résultats',
            releaseOptions: 'Options de publication',
            testingPreferences: 'Préférences de test',
            useStagingServer: 'Utiliser le serveur de staging',
            forceOffline: 'Forcer hors ligne',
            simulatePoorConnection: 'Simuler une mauvaise connexion Internet',
            simulateFailingNetworkRequests: 'Simuler des échecs de requêtes réseau',
            authenticationStatus: "Statut d'authentification",
            deviceCredentials: "Identifiants de l'appareil",
            invalidate: 'Invalider',
            destroy: 'Détruire',
            maskExportOnyxStateData: "Masquer les données sensibles des membres lors de l'exportation de l'état Onyx",
            exportOnyxState: "Exporter l'état Onyx",
            importOnyxState: "Importer l'état Onyx",
            testCrash: 'Test crash',
            resetToOriginalState: "Réinitialiser à l'état d'origine",
            usingImportedState: 'Vous utilisez un état importé. Appuyez ici pour le réinitialiser.',
            debugMode: 'Mode débogage',
            invalidFile: 'Fichier invalide',
            invalidFileDescription: "Le fichier que vous essayez d'importer n'est pas valide. Veuillez réessayer.",
            invalidateWithDelay: 'Invalider avec délai',
            recordTroubleshootData: 'Enregistrement des données de dépannage',
            softKillTheApp: "Supprimer l'application",
            kill: 'Tuer',
        },
        debugConsole: {
            saveLog: 'Enregistrer le journal',
            shareLog: 'Partager le journal',
            enterCommand: 'Entrer la commande',
            execute: 'Exécuter',
            noLogsAvailable: 'Aucun journal disponible',
            logSizeTooLarge: ({size}: LogSizeParams) =>
                `La taille du journal dépasse la limite de ${size} Mo. Veuillez utiliser "Enregistrer le journal" pour télécharger le fichier journal à la place.`,
            logs: 'Journaux',
            viewConsole: 'Afficher la console',
        },
        security: 'Sécurité',
        signOut: 'Déconnexion',
        restoreStashed: 'Restaurer la connexion mise en attente',
        signOutConfirmationText: 'Vous perdrez toutes les modifications hors ligne si vous vous déconnectez.',
        versionLetter: 'v',
        readTheTermsAndPrivacy: {
            phrase1: 'Lire le',
            phrase2: "Conditions d'utilisation",
            phrase3: 'et',
            phrase4: 'Confidentialité',
        },
        help: 'Aide',
        whatIsNew: 'Quoi de neuf',
        accountSettings: 'Paramètres du compte',
        account: 'Compte',
        general: 'Général',
    },
    closeAccountPage: {
        closeAccount: 'Fermer le compte',
        reasonForLeavingPrompt: 'Nous serions désolés de vous voir partir ! Pourriez-vous nous dire pourquoi, afin que nous puissions nous améliorer ?',
        enterMessageHere: 'Entrez le message ici',
        closeAccountWarning: 'La fermeture de votre compte est irréversible.',
        closeAccountPermanentlyDeleteData: 'Êtes-vous sûr de vouloir supprimer votre compte ? Cela supprimera définitivement toutes les dépenses en cours.',
        enterDefaultContactToConfirm: 'Veuillez entrer votre méthode de contact par défaut pour confirmer que vous souhaitez fermer votre compte. Votre méthode de contact par défaut est :',
        enterDefaultContact: 'Entrez votre méthode de contact par défaut',
        defaultContact: 'Méthode de contact par défaut :',
        enterYourDefaultContactMethod: 'Veuillez entrer votre méthode de contact par défaut pour clôturer votre compte.',
    },
    mergeAccountsPage: {
        mergeAccount: 'Fusionner les comptes',
        accountDetails: {
            accountToMergeInto: 'Entrez le compte dans lequel vous souhaitez fusionner',
            notReversibleConsent: "Je comprends que cela n'est pas réversible",
        },
        accountValidate: {
            confirmMerge: 'Êtes-vous sûr de vouloir fusionner les comptes ?',
            lossOfUnsubmittedData: `La fusion de vos comptes est irréversible et entraînera la perte de toutes les dépenses non soumises pour`,
            enterMagicCode: `Pour continuer, veuillez entrer le code magique envoyé à`,
            errors: {
                incorrectMagicCode: 'Code magique incorrect ou invalide. Veuillez réessayer ou demander un nouveau code.',
                fallback: 'Un problème est survenu. Veuillez réessayer plus tard.',
            },
        },
        mergeSuccess: {
            accountsMerged: 'Comptes fusionnés !',
            description: ({from, to}: MergeSuccessDescriptionParams) =>
                `<muted-text><centered-text>Vous avez fusionné avec succès toutes les données de <strong>${from}</strong> dans <strong>${to}</strong>. Pour la suite, vous pouvez utiliser n'importe quel login pour ce compte.</centered-text></muted-text>`,
        },
        mergePendingSAML: {
            weAreWorkingOnIt: 'Nous y travaillons',
            limitedSupport: 'Nous ne prenons pas encore en charge la fusion des comptes sur New Expensify. Veuillez effectuer cette action sur Expensify Classic à la place.',
            reachOutForHelp: "<muted-text><centered-text>N'hésitez pas à <concierge-link>contacter le Concierge</concierge-link> si vous avez des questions !</centered-text></muted-text>",
            goToExpensifyClassic: 'Aller à Expensify Classic',
        },
        mergeFailureSAMLDomainControlDescription: ({email}: MergeFailureDescriptionGenericParams) =>
            `<muted-text><centered-text>Vous ne pouvez pas fusionner <strong>${email}</strong> car il est contrôlé par <strong>${email.split('@').at(1) ?? ''}</strong>. Veuillez <concierge-link>contacter le Concierge</concierge-link> pour obtenir de l'aide.</centered-text></muted-text>`,
        mergeFailureSAMLAccountDescription: ({email}: MergeFailureDescriptionGenericParams) =>
            `<muted-text><centered-text>Vous ne pouvez pas fusionner <strong>${email}</strong> iavec d'autres comptes car votre administrateur de domaine l'a défini comme votre login principal. Veuillez fusionner d'autres comptes à la place.</centered-text></muted-text>`,
        mergeFailure2FA: {
            description: ({email}: MergeFailureDescriptionGenericParams) =>
                `<muted-text><centered-text>Vous ne pouvez pas fusionner les comptes car l'authentification à deux facteurs (2FA) est activée sur <strong>${email}</strong>. Veuillez désactiver l'authentification à deux facteurs pour <strong>${email}</strong> et réessayer.</centered-text></muted-text>`,
            learnMore: 'En savoir plus sur la fusion des comptes.',
        },
        mergeFailureAccountLockedDescription: ({email}: MergeFailureDescriptionGenericParams) =>
            `<muted-text><centered-text>Vous ne pouvez pas fusionner <strong>${email}</strong> parce qu'il est verrouillé. Veuillez <concierge-link>contacter le Concierge</concierge-link> pour obtenir de l'aide.</centered-text></muted-text>`,
        mergeFailureUncreatedAccountDescription: ({email, contactMethodLink}: MergeFailureUncreatedAccountDescriptionParams) =>
            `<muted-text><centered-text>Vous ne pouvez pas fusionner les comptes car <strong>${email}</strong> n'a pas de compte Expensify. Veuillez <a href="${contactMethodLink}">l'ajouter comme méthode de contact</a> à la place.</centered-text></muted-text>`,
        mergeFailureSmartScannerAccountDescription: ({email}: MergeFailureDescriptionGenericParams) =>
            `<muted-text><centered-text>Vous ne pouvez pas fusionner <strong>${email}</strong> avec d'autres comptes. Veuillez fusionner d'autres comptes à la place.</centered-text></muted-text>`,
        mergeFailureInvoicedAccountDescription: ({email}: MergeFailureDescriptionGenericParams) =>
            `<muted-text><centered-text>Vous ne pouvez pas fusionner des comptes dans <strong>${email}</strong> parce que ce compte possède une relation de facturation.</centered-text></muted-text>`,
        mergeFailureTooManyAttempts: {
            heading: 'Réessayez plus tard',
            description: 'Il y a eu trop de tentatives de fusion de comptes. Veuillez réessayer plus tard.',
        },
        mergeFailureUnvalidatedAccount: {
            description: "Vous ne pouvez pas fusionner avec d'autres comptes car il n'est pas validé. Veuillez valider le compte et réessayer.",
        },
        mergeFailureSelfMerge: {
            description: 'Vous ne pouvez pas fusionner un compte avec lui-même.',
        },
        mergeFailureGenericHeading: 'Impossible de fusionner les comptes',
    },
    lockAccountPage: {
        reportSuspiciousActivity: 'Signaler une activité suspecte',
        lockAccount: 'Verrouiller le compte',
        unlockAccount: 'Déverrouiller le compte',
        compromisedDescription:
            "Vous remarquez quelque chose d'inhabituel ? Signalez-le pour verrouiller immédiatement votre compte, bloquer les transactions Expensify Card et empêcher toute modification.",
        domainAdminsDescription: "Pour les administrateurs de domaine : cela suspend aussi l'activité de la carte Expensify et les actions d'administration sur vos domaines.",
        areYouSure: 'Êtes-vous sûr de vouloir verrouiller votre compte Expensify ?',
        ourTeamWill: "Notre équipe enquêtera et supprimera tout accès non autorisé. Pour retrouver l'accès, vous devrez collaborer avec Concierge.",
    },
    failedToLockAccountPage: {
        failedToLockAccount: 'Échec du verrouillage du compte',
        failedToLockAccountDescription: `Nous n'avons pas pu verrouiller votre compte. Veuillez discuter avec Concierge pour résoudre ce problème.`,
        chatWithConcierge: 'Discuter avec Concierge',
    },
    unlockAccountPage: {
        accountLocked: 'Compte verrouillé',
        yourAccountIsLocked: 'Votre compte est verrouillé',
        chatToConciergeToUnlock: 'Discutez avec Concierge pour résoudre les problèmes de sécurité et débloquer votre compte.',
        chatWithConcierge: 'Discuter avec Concierge',
    },
    passwordPage: {
        changePassword: 'Changer le mot de passe',
        changingYourPasswordPrompt: 'Changer votre mot de passe mettra à jour votre mot de passe pour vos comptes Expensify.com et New Expensify.',
        currentPassword: 'Mot de passe actuel',
        newPassword: 'Nouveau mot de passe',
        newPasswordPrompt:
            'Votre nouveau mot de passe doit être différent de votre ancien mot de passe et contenir au moins 8 caractères, 1 lettre majuscule, 1 lettre minuscule et 1 chiffre.',
    },
    twoFactorAuth: {
        headerTitle: 'Authentification à deux facteurs',
        twoFactorAuthEnabled: 'Authentification à deux facteurs activée',
        whatIsTwoFactorAuth:
            "L'authentification à deux facteurs (2FA) aide à sécuriser votre compte. Lors de la connexion, vous devrez entrer un code généré par votre application d'authentification préférée.",
        disableTwoFactorAuth: "Désactiver l'authentification à deux facteurs",
        explainProcessToRemove: "Pour désactiver l'authentification à deux facteurs (2FA), veuillez entrer un code valide depuis votre application d'authentification.",
        disabled: "L'authentification à deux facteurs est maintenant désactivée",
        noAuthenticatorApp: "Vous n'aurez plus besoin d'une application d'authentification pour vous connecter à Expensify.",
        stepCodes: 'Codes de récupération',
        keepCodesSafe: 'Gardez ces codes de récupération en sécurité !',
        codesLoseAccess:
            "Si vous perdez l'accès à votre application d'authentification et n'avez pas ces codes, vous perdrez l'accès à votre compte.\n\nRemarque : La configuration de l'authentification à deux facteurs vous déconnectera de toutes les autres sessions actives.",
        errorStepCodes: 'Veuillez copier ou télécharger les codes avant de continuer.',
        stepVerify: 'Vérifier',
        scanCode: 'Scannez le code QR en utilisant votre',
        authenticatorApp: "application d'authentification",
        addKey: "Ou ajoutez cette clé secrète à votre application d'authentification :",
        enterCode: "Ensuite, entrez le code à six chiffres généré par votre application d'authentification.",
        stepSuccess: 'Terminé',
        enabled: 'Authentification à deux facteurs activée',
        congrats: 'Félicitations ! Vous avez maintenant cette sécurité supplémentaire.',
        copy: 'Copier',
        disable: 'Désactiver',
        enableTwoFactorAuth: "Activer l'authentification à deux facteurs",
        pleaseEnableTwoFactorAuth: "Veuillez activer l'authentification à deux facteurs.",
        twoFactorAuthIsRequiredDescription: "Pour des raisons de sécurité, Xero nécessite une authentification à deux facteurs pour connecter l'intégration.",
        twoFactorAuthIsRequiredForAdminsHeader: 'Authentification à deux facteurs requise',
        twoFactorAuthIsRequiredForAdminsTitle: "Veuillez activer l'authentification à deux facteurs.",
        twoFactorAuthIsRequiredForAdminsDescription:
            "Votre connexion comptable Xero nécessite l'utilisation de l'authentification à deux facteurs. Pour continuer à utiliser Expensify, veuillez l'activer.",
        twoFactorAuthCannotDisable: 'Impossible de désactiver la 2FA',
        twoFactorAuthRequired: "L'authentification à deux facteurs (2FA) est requise pour votre connexion Xero et ne peut pas être désactivée.",
    },
    recoveryCodeForm: {
        error: {
            pleaseFillRecoveryCode: 'Veuillez entrer votre code de récupération',
            incorrectRecoveryCode: 'Code de récupération incorrect. Veuillez réessayer.',
        },
        useRecoveryCode: 'Utiliser le code de récupération',
        recoveryCode: 'Code de récupération',
        use2fa: "Utilisez le code d'authentification à deux facteurs",
    },
    twoFactorAuthForm: {
        error: {
            pleaseFillTwoFactorAuth: "Veuillez entrer votre code d'authentification à deux facteurs",
            incorrect2fa: "Code d'authentification à deux facteurs incorrect. Veuillez réessayer.",
        },
    },
    passwordConfirmationScreen: {
        passwordUpdated: 'Mot de passe mis à jour !',
        allSet: 'Tout est prêt. Gardez votre nouveau mot de passe en sécurité.',
    },
    privateNotes: {
        title: 'Notes privées',
        personalNoteMessage: 'Conservez des notes sur cette discussion ici. Vous êtes la seule personne qui peut ajouter, modifier ou consulter ces notes.',
        sharedNoteMessage: "Conservez des notes sur cette discussion ici. Les employés d'Expensify et les autres membres du domaine team.expensify.com peuvent consulter ces notes.",
        composerLabel: 'Notes',
        myNote: 'Ma note',
        error: {
            genericFailureMessage: "Les notes privées n'ont pas pu être enregistrées.",
        },
    },
    billingCurrency: {
        error: {
            securityCode: 'Veuillez entrer un code de sécurité valide',
        },
        securityCode: 'Code de sécurité',
        changeBillingCurrency: 'Changer la devise de facturation',
        changePaymentCurrency: 'Changer la devise de paiement',
        paymentCurrency: 'Devise de paiement',
        paymentCurrencyDescription: 'Sélectionnez une devise standardisée à laquelle toutes les dépenses personnelles doivent être converties',
        note: `Note : Changer la devise de paiement peut avoir un impact sur le montant que vous paierez pour Expensify. Consultez notre <a href="${CONST.PRICING}">page de tarification</a> pour plus de détails.`,
    },
    addDebitCardPage: {
        addADebitCard: 'Ajouter une carte de débit',
        nameOnCard: 'Nom sur la carte',
        debitCardNumber: 'Numéro de carte de débit',
        expiration: "Date d'expiration",
        expirationDate: 'MMYY',
        cvv: 'CVV',
        billingAddress: 'Adresse de facturation',
        growlMessageOnSave: 'Votre carte de débit a été ajoutée avec succès',
        expensifyPassword: 'Mot de passe Expensify',
        error: {
            invalidName: 'Le nom ne peut contenir que des lettres',
            addressZipCode: 'Veuillez entrer un code postal valide',
            debitCardNumber: 'Veuillez saisir un numéro de carte de débit valide',
            expirationDate: "Veuillez sélectionner une date d'expiration valide",
            securityCode: 'Veuillez entrer un code de sécurité valide',
            addressStreet: "Veuillez entrer une adresse de facturation valide qui n'est pas une boîte postale.",
            addressState: 'Veuillez sélectionner un état',
            addressCity: 'Veuillez entrer une ville',
            genericFailureMessage: "Une erreur s'est produite lors de l'ajout de votre carte. Veuillez réessayer.",
            password: 'Veuillez entrer votre mot de passe Expensify',
        },
    },
    addPaymentCardPage: {
        addAPaymentCard: 'Ajouter une carte de paiement',
        nameOnCard: 'Nom sur la carte',
        paymentCardNumber: 'Numéro de carte',
        expiration: "Date d'expiration",
        expirationDate: 'MM/YY',
        cvv: 'CVV',
        billingAddress: 'Adresse de facturation',
        growlMessageOnSave: 'Votre carte de paiement a été ajoutée avec succès',
        expensifyPassword: 'Mot de passe Expensify',
        error: {
            invalidName: 'Le nom ne peut contenir que des lettres',
            addressZipCode: 'Veuillez entrer un code postal valide',
            paymentCardNumber: 'Veuillez entrer un numéro de carte valide',
            expirationDate: "Veuillez sélectionner une date d'expiration valide",
            securityCode: 'Veuillez entrer un code de sécurité valide',
            addressStreet: "Veuillez entrer une adresse de facturation valide qui n'est pas une boîte postale.",
            addressState: 'Veuillez sélectionner un état',
            addressCity: 'Veuillez entrer une ville',
            genericFailureMessage: "Une erreur s'est produite lors de l'ajout de votre carte. Veuillez réessayer.",
            password: 'Veuillez entrer votre mot de passe Expensify',
        },
    },
    walletPage: {
        balance: 'Solde',
        paymentMethodsTitle: 'Méthodes de paiement',
        setDefaultConfirmation: 'Définir comme méthode de paiement par défaut',
        setDefaultSuccess: 'Méthode de paiement par défaut définie !',
        deleteAccount: 'Supprimer le compte',
        deleteConfirmation: 'Êtes-vous sûr de vouloir supprimer ce compte ?',
        error: {
            notOwnerOfBankAccount: "Une erreur s'est produite lors de la définition de ce compte bancaire comme méthode de paiement par défaut.",
            invalidBankAccount: 'Ce compte bancaire est temporairement suspendu',
            notOwnerOfFund: "Une erreur s'est produite lors de la définition de cette carte comme votre méthode de paiement par défaut.",
            setDefaultFailure: "Un problème est survenu. Veuillez discuter avec Concierge pour obtenir de l'aide supplémentaire.",
        },
        addBankAccountFailure: "Une erreur inattendue s'est produite lors de l'ajout de votre compte bancaire. Veuillez réessayer.",
        getPaidFaster: 'Soyez payé plus rapidement',
        addPaymentMethod: "Ajoutez un mode de paiement pour envoyer et recevoir des paiements directement dans l'application.",
        getPaidBackFaster: 'Soyez remboursé plus rapidement',
        secureAccessToYourMoney: 'Accédez à votre argent en toute sécurité',
        receiveMoney: "Recevez de l'argent dans votre devise locale",
        expensifyWallet: 'Expensify Wallet (Bêta)',
        sendAndReceiveMoney: "Envoyez et recevez de l'argent avec des amis. Comptes bancaires américains uniquement.",
        enableWallet: 'Activer le portefeuille',
        addBankAccountToSendAndReceive: 'Ajoutez un compte bancaire pour effectuer ou recevoir des paiements.',
        addDebitOrCreditCard: 'Ajouter une carte de débit ou de crédit',
        assignedCards: 'Cartes assignées',
        assignedCardsDescription: "Ce sont des cartes attribuées par un administrateur d'espace de travail pour gérer les dépenses de l'entreprise.",
        expensifyCard: 'Expensify Card',
        walletActivationPending: 'Nous examinons vos informations. Veuillez revenir dans quelques minutes !',
        walletActivationFailed: "Malheureusement, votre portefeuille ne peut pas être activé pour le moment. Veuillez discuter avec Concierge pour obtenir de l'aide supplémentaire.",
        addYourBankAccount: 'Ajoutez votre compte bancaire',
        addBankAccountBody: "Connectons votre compte bancaire à Expensify pour qu'il soit plus facile que jamais d'envoyer et de recevoir des paiements directement dans l'application.",
        chooseYourBankAccount: 'Choisissez votre compte bancaire',
        chooseAccountBody: 'Assurez-vous de sélectionner le bon.',
        confirmYourBankAccount: 'Confirmez votre compte bancaire',
        personalBankAccounts: 'Comptes bancaires personnels',
        businessBankAccounts: 'Comptes bancaires professionnels',
    },
    cardPage: {
        expensifyCard: 'Expensify Card',
        expensifyTravelCard: 'Carte de Voyage Expensify',
        availableSpend: 'Limite restante',
        smartLimit: {
            name: 'Limite intelligent',
            title: ({formattedLimit}: ViolationsOverLimitParams) =>
                `Vous pouvez dépenser jusqu'à ${formattedLimit} avec cette carte, et la limite sera réinitialisée au fur et à mesure que vos dépenses soumises sont approuvées.`,
        },
        fixedLimit: {
            name: 'Limite fixe',
            title: ({formattedLimit}: ViolationsOverLimitParams) => `Vous pouvez dépenser jusqu'à ${formattedLimit} avec cette carte, puis elle sera désactivée.`,
        },
        monthlyLimit: {
            name: 'Limite mensuel',
            title: ({formattedLimit}: ViolationsOverLimitParams) =>
                `Vous pouvez dépenser jusqu'à ${formattedLimit} sur cette carte par mois. La limite sera réinitialisée le 1er jour de chaque mois calendaire.`,
        },
        virtualCardNumber: 'Numéro de carte virtuelle',
        travelCardCvv: 'CVV de la carte de voyage',
        physicalCardNumber: 'Numéro de carte physique',
        getPhysicalCard: 'Obtenir une carte physique',
        reportFraud: 'Signaler une fraude à la carte virtuelle',
        reportTravelFraud: 'Signaler une fraude à la carte de voyage',
        reviewTransaction: 'Examiner la transaction',
        suspiciousBannerTitle: 'Transaction suspecte',
        suspiciousBannerDescription: 'Nous avons remarqué des transactions suspectes sur votre carte. Appuyez ci-dessous pour les examiner.',
        cardLocked: 'Votre carte est temporairement bloquée pendant que notre équipe examine le compte de votre entreprise.',
        cardDetails: {
            cardNumber: 'Numéro de carte virtuelle',
            expiration: 'Expiration',
            cvv: 'CVV',
            address: 'Adresse',
            revealDetails: 'Révéler les détails',
            revealCvv: 'Révéler le CVV',
            copyCardNumber: 'Copier le numéro de carte',
            updateAddress: "Mettre à jour l'adresse",
        },
        cardAddedToWallet: ({platform}: {platform: 'Google' | 'Apple'}) => `Ajouté au portefeuille ${platform}`,
        cardDetailsLoadingFailure: "Une erreur s'est produite lors du chargement des détails de la carte. Veuillez vérifier votre connexion Internet et réessayer.",
        validateCardTitle: "Assurons-nous que c'est bien vous",
        enterMagicCode: ({contactMethod}: EnterMagicCodeParams) =>
            `Veuillez entrer le code magique envoyé à ${contactMethod} pour voir les détails de votre carte. Il devrait arriver dans une minute ou deux.`,
    },
    workflowsPage: {
        workflowTitle: 'Dépenser',
        workflowDescription: "Configurez un flux de travail dès que la dépense survient, y compris l'approbation et le paiement.",
        delaySubmissionTitle: 'Retarder les soumissions',
        delaySubmissionDescription:
            'Choisissez un calendrier personnalisé pour soumettre les dépenses, ou laissez cette option désactivée pour des mises à jour en temps réel sur les dépenses.',
        submissionFrequency: 'Fréquence de soumission',
        submissionFrequencyDateOfMonth: 'Date du mois',
        addApprovalsTitle: 'Ajouter des approbations',
        addApprovalButton: "Ajouter un flux de travail d'approbation",
        addApprovalTip: "Ce flux de travail par défaut s'applique à tous les membres, sauf si un flux de travail plus spécifique existe.",
        approver: 'Approbateur',
        addApprovalsDescription: "Exiger une approbation supplémentaire avant d'autoriser un paiement.",
        makeOrTrackPaymentsTitle: 'Effectuer ou suivre des paiements',
        makeOrTrackPaymentsDescription: 'Ajoutez un payeur autorisé pour les paiements effectués dans Expensify ou suivez les paiements effectués ailleurs.',
        editor: {
            submissionFrequency: 'Choisissez combien de temps Expensify doit attendre avant de partager les dépenses sans erreur.',
        },
        frequencyDescription: 'Choisissez la fréquence à laquelle vous souhaitez que les dépenses soient soumises automatiquement, ou faites-le manuellement.',
        frequencies: {
            instant: 'Instantané',
            weekly: 'Hebdomadaire',
            monthly: 'Mensuel',
            twiceAMonth: 'Deux fois par mois',
            byTrip: 'Par voyage',
            manually: 'Manuellement',
            daily: 'Quotidiennement',
            lastDayOfMonth: 'Dernier jour du mois',
            lastBusinessDayOfMonth: 'Dernier jour ouvrable du mois',
            ordinals: {
                one: 'st',
                two: 'nd',
                few: 'rd',
                other: 'th',
                /* eslint-disable @typescript-eslint/naming-convention */
                '1': 'Premier',
                '2': 'Deuxième',
                '3': 'Troisième',
                '4': 'Quatrième',
                '5': 'Cinquième',
                '6': 'Sixième',
                '7': 'Septième',
                '8': 'Huitième',
                '9': 'Neuvième',
                '10': 'Dixième',
                /* eslint-enable @typescript-eslint/naming-convention */
            },
        },
        approverInMultipleWorkflows: "Ce membre appartient déjà à un autre flux de travail d'approbation. Toute mise à jour ici sera également reflétée là-bas.",
        approverCircularReference: ({name1, name2}: ApprovalWorkflowErrorParams) =>
            `<strong>${name1}</strong> approuve déjà les rapports à <strong>${name2}</strong>. Veuillez choisir un autre approbateur pour éviter un flux de travail circulaire.`,
        emptyContent: {
            title: 'Aucun membre à afficher',
            expensesFromSubtitle: "Tous les membres de l'espace de travail appartiennent déjà à un flux de travail d'approbation existant.",
            approverSubtitle: 'Tous les approbateurs appartiennent à un flux de travail existant.',
        },
    },
    workflowsDelayedSubmissionPage: {
        autoReportingErrorMessage: "La soumission retardée n'a pas pu être modifiée. Veuillez réessayer ou contacter le support.",
        autoReportingFrequencyErrorMessage: "La fréquence de soumission n'a pas pu être modifiée. Veuillez réessayer ou contacter le support.",
        monthlyOffsetErrorMessage: "La fréquence mensuelle n'a pas pu être modifiée. Veuillez réessayer ou contacter le support.",
    },
    workflowsCreateApprovalsPage: {
        title: 'Confirmer',
        header: "Ajoutez plus d'approbateurs et confirmez.",
        additionalApprover: 'Approbateur supplémentaire',
        submitButton: 'Ajouter un flux de travail',
    },
    workflowsEditApprovalsPage: {
        title: "Modifier le flux de travail d'approbation",
        deleteTitle: "Supprimer le flux de travail d'approbation",
        deletePrompt: "Êtes-vous sûr de vouloir supprimer ce flux de travail d'approbation ? Tous les membres suivront ensuite le flux de travail par défaut.",
    },
    workflowsExpensesFromPage: {
        title: 'Dépenses de',
        header: 'Lorsque les membres suivants soumettent des dépenses :',
    },
    workflowsApproverPage: {
        genericErrorMessage: "L'approbateur n'a pas pu être modifié. Veuillez réessayer ou contacter le support.",
        header: 'Envoyer à ce membre pour approbation :',
    },
    workflowsPayerPage: {
        title: 'Payeur autorisé',
        genericErrorMessage: "Le payeur autorisé n'a pas pu être modifié. Veuillez réessayer.",
        admins: 'Admins',
        payer: 'Payer',
        paymentAccount: 'Compte de paiement',
    },
    reportFraudPage: {
        title: 'Signaler une fraude à la carte virtuelle',
        description:
            'Si les détails de votre carte virtuelle ont été volés ou compromis, nous désactiverons définitivement votre carte existante et vous fournirons une nouvelle carte virtuelle et un nouveau numéro.',
        deactivateCard: 'Désactiver la carte',
        reportVirtualCardFraud: 'Signaler une fraude à la carte virtuelle',
    },
    reportFraudConfirmationPage: {
        title: 'Fraude à la carte signalée',
        description:
            'Nous avons désactivé votre carte existante de façon permanente. Lorsque vous reviendrez pour consulter les détails de votre carte, une nouvelle carte virtuelle sera disponible.',
        buttonText: 'Compris, merci !',
    },
    activateCardPage: {
        activateCard: 'Activer la carte',
        pleaseEnterLastFour: 'Veuillez entrer les quatre derniers chiffres de votre carte.',
        activatePhysicalCard: 'Activer la carte physique',
        error: {
            thatDidNotMatch: 'Cela ne correspondait pas aux 4 derniers chiffres de votre carte. Veuillez réessayer.',
            throttled:
                'Vous avez saisi incorrectement les 4 derniers chiffres de votre carte Expensify trop de fois. Si vous êtes sûr que les chiffres sont corrects, veuillez contacter Concierge pour résoudre le problème. Sinon, réessayez plus tard.',
        },
    },
    getPhysicalCard: {
        header: 'Obtenir une carte physique',
        nameMessage: 'Entrez votre prénom et votre nom, car ils seront affichés sur votre carte.',
        legalName: 'Nom légal',
        legalFirstName: 'Prénom légal',
        legalLastName: 'Nom de famille légal',
        phoneMessage: 'Entrez votre numéro de téléphone.',
        phoneNumber: 'Numéro de téléphone',
        address: 'Adresse',
        addressMessage: 'Entrez votre adresse de livraison.',
        streetAddress: 'Adresse postale',
        city: 'Ville',
        state: 'État',
        zipPostcode: 'Code postal',
        country: 'Pays',
        confirmMessage: 'Veuillez confirmer vos informations ci-dessous.',
        estimatedDeliveryMessage: 'Votre carte physique arrivera dans 2 à 3 jours ouvrables.',
        next: 'Suivant',
        getPhysicalCard: 'Obtenir une carte physique',
        shipCard: "Carte d'expédition",
    },
    transferAmountPage: {
        transfer: ({amount}: TransferParams) => `Transfer${amount ? ` ${amount}` : ''}`,
        instant: 'Instantané (carte de débit)',
        instantSummary: ({rate, minAmount}: InstantSummaryParams) => `${rate}% de frais (${minAmount} minimum)`,
        ach: '1 à 3 jours ouvrables (Compte bancaire)',
        achSummary: 'Pas de frais',
        whichAccount: 'Quel compte ?',
        fee: 'Frais',
        transferSuccess: 'Transfert réussi !',
        transferDetailBankAccount: 'Votre argent devrait arriver dans les 1 à 3 jours ouvrables.',
        transferDetailDebitCard: 'Votre argent devrait arriver immédiatement.',
        failedTransfer: "Votre solde n'est pas entièrement réglé. Veuillez transférer vers un compte bancaire.",
        notHereSubTitle: 'Veuillez transférer votre solde depuis la page du portefeuille.',
        goToWallet: 'Aller au Portefeuille',
    },
    chooseTransferAccountPage: {
        chooseAccount: 'Choisir un compte',
    },
    paymentMethodList: {
        addPaymentMethod: 'Ajouter un mode de paiement',
        addNewDebitCard: 'Ajouter une nouvelle carte de débit',
        addNewBankAccount: 'Ajouter un nouveau compte bancaire',
        accountLastFour: 'Se terminant par',
        cardLastFour: 'Carte se terminant par',
        addFirstPaymentMethod: "Ajoutez un mode de paiement pour envoyer et recevoir des paiements directement dans l'application.",
        defaultPaymentMethod: 'Par défaut',
        bankAccountLastFour: ({lastFour}: BankAccountLastFourParams) => `Bank Account • ${lastFour}`,
    },
    preferencesPage: {
        appSection: {
            title: "Préférences de l'application",
        },
        testSection: {
            title: 'Tester les préférences',
            subtitle: "Paramètres pour aider à déboguer et tester l'application en staging.",
        },
        receiveRelevantFeatureUpdatesAndExpensifyNews: "Recevez des mises à jour de fonctionnalités pertinentes et des nouvelles d'Expensify",
        muteAllSounds: "Couper tous les sons d'Expensify",
    },
    priorityModePage: {
        priorityMode: 'Mode priorité',
        explainerText: 'Choisissez de #focus sur les discussions non lues et épinglées uniquement, ou affichez tout avec les discussions les plus récentes et épinglées en haut.',
        priorityModes: {
            default: {
                label: 'Plus récent',
                description: 'Afficher toutes les discussions triées par les plus récentes',
            },
            gsd: {
                label: '#focus',
                description: 'Afficher uniquement les non lus triés par ordre alphabétique',
            },
        },
    },
    reportDetailsPage: {
        inWorkspace: ({policyName}: ReportPolicyNameParams) => `dans ${policyName}`,
        generatingPDF: 'Génération du PDF',
        waitForPDF: 'Veuillez patienter pendant que nous générons le PDF',
        errorPDF: "Une erreur s'est produite lors de la tentative de génération de votre PDF.",
        generatedPDF: 'Votre rapport PDF a été généré !',
    },
    reportDescriptionPage: {
        roomDescription: 'Description de la chambre',
        roomDescriptionOptional: 'Description de la salle (facultatif)',
        explainerText: 'Définir une description personnalisée pour la salle.',
    },
    groupChat: {
        lastMemberTitle: 'Attention !',
        lastMemberWarning: 'Puisque vous êtes la dernière personne ici, partir rendra cette discussion inaccessible à tous les membres. Êtes-vous sûr de vouloir partir ?',
        defaultReportName: ({displayName}: ReportArchiveReasonsClosedParams) => `Discussion de groupe de ${displayName}`,
    },
    languagePage: {
        language: 'Langue',
        aiGenerated: 'Les traductions pour cette langue sont générées automatiquement et peuvent contenir des erreurs.',
    },
    themePage: {
        theme: 'Thème',
        themes: {
            dark: {
                label: 'Sombre',
            },
            light: {
                label: 'Lumière',
            },
            system: {
                label: "Utiliser les paramètres de l'appareil",
            },
        },
        chooseThemeBelowOrSync: 'Choisissez un thème ci-dessous ou synchronisez avec les paramètres de votre appareil.',
    },
    termsOfUse: {
        phrase1: 'En vous connectant, vous acceptez les',
        phrase2: "Conditions d'utilisation",
        phrase3: 'et',
        phrase4: 'Confidentialité',
        phrase5: `La transmission d'argent est fournie par ${CONST.WALLET.PROGRAM_ISSUERS.EXPENSIFY_PAYMENTS} (NMLS ID:2017010) conformément à ses`,
        phrase6: 'licences',
    },
    validateCodeForm: {
        magicCodeNotReceived: "Vous n'avez pas reçu de code magique ?",
        enterAuthenticatorCode: "Veuillez entrer votre code d'authentification",
        enterRecoveryCode: 'Veuillez entrer votre code de récupération',
        requiredWhen2FAEnabled: "Requis lorsque l'authentification à deux facteurs est activée",
        requestNewCode: 'Demander un nouveau code dans',
        requestNewCodeAfterErrorOccurred: 'Demander un nouveau code',
        error: {
            pleaseFillMagicCode: 'Veuillez entrer votre code magique',
            incorrectMagicCode: 'Code magique incorrect ou invalide. Veuillez réessayer ou demander un nouveau code.',
            pleaseFillTwoFactorAuth: "Veuillez entrer votre code d'authentification à deux facteurs",
        },
    },
    passwordForm: {
        pleaseFillOutAllFields: 'Veuillez remplir tous les champs',
        pleaseFillPassword: 'Veuillez entrer votre mot de passe',
        pleaseFillTwoFactorAuth: 'Veuillez entrer votre code de double authentification',
        enterYourTwoFactorAuthenticationCodeToContinue: "Entrez votre code d'authentification à deux facteurs pour continuer",
        forgot: 'Oublié ?',
        requiredWhen2FAEnabled: "Requis lorsque l'authentification à deux facteurs est activée",
        error: {
            incorrectPassword: 'Mot de passe incorrect. Veuillez réessayer.',
            incorrectLoginOrPassword: 'Identifiant ou mot de passe incorrect. Veuillez réessayer.',
            incorrect2fa: "Code d'authentification à deux facteurs incorrect. Veuillez réessayer.",
            twoFactorAuthenticationEnabled:
                "Vous avez activé l'authentification à deux facteurs sur ce compte. Veuillez vous connecter en utilisant votre e-mail ou votre numéro de téléphone.",
            invalidLoginOrPassword: 'Identifiant ou mot de passe invalide. Veuillez réessayer ou réinitialiser votre mot de passe.',
            unableToResetPassword:
                "Nous n'avons pas pu changer votre mot de passe. Cela est probablement dû à un lien de réinitialisation de mot de passe expiré dans un ancien e-mail de réinitialisation de mot de passe. Nous vous avons envoyé un nouveau lien par e-mail afin que vous puissiez réessayer. Vérifiez votre boîte de réception et votre dossier de spam ; il devrait arriver dans quelques minutes.",
            noAccess: "Vous n'avez pas accès à cette application. Veuillez ajouter votre nom d'utilisateur GitHub pour obtenir l'accès.",
            accountLocked: 'Votre compte a été verrouillé après trop de tentatives infructueuses. Veuillez réessayer dans 1 heure.',
            fallback: 'Un problème est survenu. Veuillez réessayer plus tard.',
        },
    },
    loginForm: {
        phoneOrEmail: 'Téléphone ou e-mail',
        error: {
            invalidFormatEmailLogin: "L'email saisie est invalide. Veuillez corriger le format et réessayer.",
        },
        cannotGetAccountDetails: 'Impossible de récupérer les détails du compte. Veuillez essayer de vous reconnecter.',
        loginForm: 'Formulaire de connexion',
        notYou: ({user}: NotYouParams) => `Pas ${user} ?`,
    },
    onboarding: {
        welcome: 'Bienvenue !',
        welcomeSignOffTitleManageTeam:
            "Une fois que vous aurez terminé les tâches ci-dessus, nous pourrons explorer davantage de fonctionnalités comme les flux de travail d'approbation et les règles !",
        welcomeSignOffTitle: 'Ravi de vous rencontrer !',
        explanationModal: {
            title: 'Bienvenue sur Expensify',
            description:
                'Une application pour gérer vos dépenses professionnelles et personnelles à la vitesse de la conversation. Essayez-la et faites-nous savoir ce que vous en pensez. Beaucoup plus à venir !',
            secondaryDescription: "Pour revenir à Expensify Classic, il suffit d'appuyer sur votre photo de profil > Aller à Expensify Classic.",
        },
        welcomeVideo: {
            title: 'Bienvenue sur Expensify',
            description: 'Une application pour gérer toutes vos dépenses professionnelles et personnelles dans un chat. Conçue pour votre entreprise, votre équipe et vos amis.',
        },
        getStarted: 'Commencer',
        whatsYourName: 'Quel est votre nom ?',
        peopleYouMayKnow: 'Des personnes que vous connaissez sont déjà ici ! Vérifiez votre e-mail pour les rejoindre.',
        workspaceYouMayJoin: ({domain, email}: WorkspaceYouMayJoin) => `Quelqu'un de ${domain} a déjà créé un espace de travail. Veuillez entrer le code magique envoyé à ${email}.`,
        joinAWorkspace: 'Rejoindre un espace de travail',
        listOfWorkspaces: 'Voici la liste des espaces de travail que vous pouvez rejoindre. Ne vous inquiétez pas, vous pouvez toujours les rejoindre plus tard si vous le préférez.',
        workspaceMemberList: ({employeeCount, policyOwner}: WorkspaceMemberList) => `${employeeCount} membre${employeeCount > 1 ? 's' : ''} • ${policyOwner}`,
        whereYouWork: 'Où travaillez-vous ?',
        errorSelection: 'Sélectionnez une option pour continuer',
        purpose: {
            title: "Que voulez-vous faire aujourd'hui ?",
            errorContinue: 'Veuillez appuyer sur continuer pour commencer la configuration.',
            errorBackButton: "Veuillez terminer les questions de configuration pour commencer à utiliser l'application.",
            [CONST.ONBOARDING_CHOICES.EMPLOYER]: 'Être remboursé par mon employeur',
            [CONST.ONBOARDING_CHOICES.MANAGE_TEAM]: 'Gérer les dépenses de mon équipe',
            [CONST.ONBOARDING_CHOICES.PERSONAL_SPEND]: 'Suivre et budgétiser les dépenses',
            [CONST.ONBOARDING_CHOICES.CHAT_SPLIT]: 'Discutez et partagez les dépenses avec des amis',
            [CONST.ONBOARDING_CHOICES.LOOKING_AROUND]: "Quelque chose d'autre",
        },
        employees: {
            title: "Combien d'employés avez-vous ?",
            [CONST.ONBOARDING_COMPANY_SIZE.MICRO]: '1-10 employés',
            [CONST.ONBOARDING_COMPANY_SIZE.SMALL]: '11-50 employés',
            [CONST.ONBOARDING_COMPANY_SIZE.MEDIUM_SMALL]: '51-100 employés',
            [CONST.ONBOARDING_COMPANY_SIZE.MEDIUM]: '101-1 000 employés',
            [CONST.ONBOARDING_COMPANY_SIZE.LARGE]: 'Plus de 1 000 employés',
        },
        accounting: {
            title: 'Utilisez-vous un logiciel de comptabilité ?',
            none: 'Aucun',
        },
        interestedFeatures: {
            title: 'Quelles fonctionnalités vous intéressent ?',
            featuresAlreadyEnabled: 'Votre espace de travail a déjà activé les éléments suivants :',
            featureYouMayBeInterestedIn: 'Activez des fonctionnalités supplémentaires qui pourraient vous intéresser :',
        },
        error: {
            requiredFirstName: 'Veuillez entrer votre prénom pour continuer',
        },
        workEmail: {
            title: 'Quelle est votre adresse e-mail professionnelle ?',
            subtitle: 'Expensify fonctionne mieux lorsque vous connectez votre e-mail professionnel.',
            explanationModal: {
                descriptionOne: 'Transférez à receipts@expensify.com pour numérisation',
                descriptionTwo: 'Rejoignez vos collègues qui utilisent déjà Expensify',
                descriptionThree: "Profitez d'une expérience plus personnalisée",
            },
            addWorkEmail: 'Ajouter un e-mail professionnel',
        },
        workEmailValidation: {
            title: 'Vérifiez votre adresse e-mail professionnelle',
            magicCodeSent: ({workEmail}: WorkEmailResendCodeParams) => `Veuillez entrer le code magique envoyé à ${workEmail}. Il devrait arriver dans une minute ou deux.`,
        },
        workEmailValidationError: {
            publicEmail: "Veuillez entrer une adresse e-mail professionnelle valide provenant d'un domaine privé, par exemple mitch@company.com.",
            offline: "Nous n'avons pas pu ajouter votre e-mail professionnel car vous semblez être hors ligne.",
        },
        mergeBlockScreen: {
            title: "Impossible d'ajouter l'email professionnel",
            subtitle: ({workEmail}: WorkEmailMergingBlockedParams) =>
                `Nous n'avons pas pu ajouter ${workEmail}. Veuillez réessayer plus tard dans les Paramètres ou discuter avec Concierge pour obtenir de l'aide.`,
        },
        tasks: {
            testDriveAdminTask: {
                title: ({testDriveURL}) => `Faites un [essai gratuit](${testDriveURL})`,
                description: ({testDriveURL}) =>
                    `[Faites une visite rapide du produit](${testDriveURL}) pour découvrir pourquoi Expensify est le moyen le plus rapide de gérer vos notes de frais.`,
            },
            testDriveEmployeeTask: {
                title: ({testDriveURL}) => `Faites un [essai gratuit](${testDriveURL})`,
                description: ({testDriveURL}) => `Essayez-nous avec un [essai gratuit](${testDriveURL}) et offrez à votre équipe *3 mois gratuits sur Expensify !*`,
            },
            createTestDriveAdminWorkspaceTask: {
                title: ({workspaceConfirmationLink}) => `[Créez](${workspaceConfirmationLink}) un espace de travail`,
                description: 'Créez un espace de travail et configurez les paramètres avec l’aide de votre spécialiste de configuration !',
            },
            createWorkspaceTask: {
                title: ({workspaceSettingsLink}) => `Créez un [espace de travail](${workspaceSettingsLink})`,
                description: ({workspaceSettingsLink}) =>
                    '*Créez un espace de travail* pour suivre les dépenses, scanner les reçus, discuter, et plus encore.\n\n' +
                    '1. Cliquez sur *Espaces de travail* > *Nouvel espace de travail*.\n\n' +
                    `*Votre nouvel espace est prêt !* [Voir maintenant](${workspaceSettingsLink}).`,
            },
            setupCategoriesTask: {
                title: ({workspaceCategoriesLink}) => `Configurez les [catégories](${workspaceCategoriesLink})`,
                description: ({workspaceCategoriesLink}) =>
                    '*Configurez les catégories* pour que votre équipe puisse coder les dépenses facilement.\n\n' +
                    '1. Cliquez sur *Espaces de travail*.\n' +
                    '3. Sélectionnez votre espace.\n' +
                    '4. Cliquez sur *Catégories*.\n' +
                    '5. Désactivez les catégories inutiles.\n' +
                    '6. Ajoutez vos propres catégories en haut à droite.\n\n' +
                    `[Accéder aux paramètres de catégories](${workspaceCategoriesLink}).\n\n` +
                    `![Configurer les catégories](${CONST.CLOUDFRONT_URL}/videos/walkthrough-categories-v2.mp4)`,
            },
            combinedTrackSubmitExpenseTask: {
                title: 'Soumettre une dépense',
                description:
                    '*Soumettez une dépense* en saisissant un montant ou en scannant un reçu.\n\n' +
                    `1. Cliquez sur le bouton ${CONST.CUSTOM_EMOJIS.GLOBAL_CREATE}.\n` +
                    '2. Choisissez *Créer une dépense*.\n' +
                    '3. Saisissez un montant ou scannez un reçu.\n' +
                    `4. Ajoutez l’email ou numéro de téléphone de votre responsable.\n` +
                    '5. Cliquez sur *Créer*.\n\n' +
                    'Et voilà, c’est fait !',
            },
            adminSubmitExpenseTask: {
                title: 'Soumettre une dépense',
                description:
                    '*Soumettez une dépense* en saisissant un montant ou en scannant un reçu.\n\n' +
                    `1. Cliquez sur le bouton ${CONST.CUSTOM_EMOJIS.GLOBAL_CREATE}.\n` +
                    '2. Choisissez *Créer une dépense*.\n' +
                    '3. Saisissez un montant ou scannez un reçu.\n' +
                    '4. Confirmez les détails.\n' +
                    '5. Cliquez sur *Créer*.\n\n' +
                    'Et voilà, c’est fait !',
            },
            trackExpenseTask: {
                title: 'Suivre une dépense',
                description:
                    '*Suivez une dépense* dans n’importe quelle devise, avec ou sans reçu.\n\n' +
                    `1. Cliquez sur le bouton ${CONST.CUSTOM_EMOJIS.GLOBAL_CREATE}.\n` +
                    '2. Choisissez *Créer une dépense*.\n' +
                    '3. Saisissez un montant ou scannez un reçu.\n' +
                    '4. Choisissez votre espace *personnel*.\n' +
                    '5. Cliquez sur *Créer*.\n\n' +
                    'Et voilà, aussi simple que ça.',
            },
            addAccountingIntegrationTask: {
                title: ({integrationName, workspaceAccountingLink}) =>
                    `Connecter${integrationName === CONST.ONBOARDING_ACCOUNTING_MAPPING.other ? '' : ' à'} [${integrationName === CONST.ONBOARDING_ACCOUNTING_MAPPING.other ? 'votre' : ''} ${integrationName}](${workspaceAccountingLink})`,
                description: ({integrationName, workspaceAccountingLink}) =>
                    `Connectez${integrationName === CONST.ONBOARDING_ACCOUNTING_MAPPING.other ? '-vous à votre' : '-vous à'} ${integrationName} pour automatiser le codage et la synchronisation des dépenses. La clôture mensuelle devient un jeu d’enfant.\n` +
                    '\n' +
                    '1. Cliquez sur *Paramètres*.\n' +
                    '2. Accédez à *Espaces de travail*.\n' +
                    '3. Sélectionnez votre espace.\n' +
                    '4. Cliquez sur *Comptabilité*.\n' +
                    `5. Trouvez ${integrationName}.\n` +
                    '6. Cliquez sur *Connecter*.\n\n' +
                    `${
                        integrationName && CONST.connectionsVideoPaths[integrationName]
                            ? `[Accéder à la comptabilité](${workspaceAccountingLink}).\n\n![Connecter ${integrationName}](${CONST.CLOUDFRONT_URL}/${CONST.connectionsVideoPaths[integrationName]})`
                            : `[Accéder à la comptabilité](${workspaceAccountingLink}).`
                    }`,
            },
            connectCorporateCardTask: {
                title: ({corporateCardLink}) => `Connecter [votre carte pro](${corporateCardLink})`,
                description: ({corporateCardLink}) =>
                    `Connectez votre carte pro pour importer et coder automatiquement les dépenses.\n\n` +
                    '1. Cliquez sur *Espaces de travail*.\n' +
                    '2. Sélectionnez votre espace.\n' +
                    '3. Cliquez sur *Cartes professionnelles*.\n' +
                    '4. Suivez les instructions pour connecter votre carte.\n\n' +
                    `[Accéder à la connexion carte pro](${corporateCardLink}).`,
            },
            inviteTeamTask: {
                title: ({workspaceMembersLink}) => `Invitez [votre équipe](${workspaceMembersLink})`,
                description: ({workspaceMembersLink}) =>
                    '*Invitez votre équipe* sur Expensify pour qu’ils commencent à suivre leurs dépenses dès aujourd’hui.\n\n' +
                    '1. Cliquez sur *Espaces de travail*.\n' +
                    '3. Sélectionnez votre espace.\n' +
                    '4. Cliquez sur *Membres* > *Inviter un membre*.\n' +
                    '5. Entrez des emails ou numéros de téléphone.\n' +
                    '6. Ajoutez un message personnalisé si vous le souhaitez !\n\n' +
                    `[Accéder aux membres](${workspaceMembersLink}).\n\n` +
                    `![Inviter votre équipe](${CONST.CLOUDFRONT_URL}/videos/walkthrough-invite_members-v2.mp4)`,
            },
            setupCategoriesAndTags: {
                title: ({workspaceCategoriesLink, workspaceMoreFeaturesLink}) => `Configurer les [catégories](${workspaceCategoriesLink}) et [tags](${workspaceMoreFeaturesLink})`,
                description: ({workspaceCategoriesLink, workspaceAccountingLink}) =>
                    '*Configurez les catégories et tags* pour aider votre équipe à coder les dépenses plus facilement.\n\n' +
                    `Importez-les automatiquement en [connectant votre logiciel comptable](${workspaceAccountingLink}), ou configurez-les manuellement dans les [paramètres de l’espace](${workspaceCategoriesLink}).`,
            },
            setupTagsTask: {
                title: ({workspaceMoreFeaturesLink}) => `Configurer les [tags](${workspaceMoreFeaturesLink})`,
                description: ({workspaceMoreFeaturesLink}) =>
                    'Utilisez les tags pour ajouter des détails comme projets, clients, emplacements et départements. Pour plusieurs niveaux de tags, passez au plan Control.\n\n' +
                    '1. Cliquez sur *Espaces de travail*.\n' +
                    '3. Sélectionnez votre espace.\n' +
                    '4. Cliquez sur *Fonctionnalités supplémentaires*.\n' +
                    '5. Activez *Tags*.\n' +
                    '6. Allez dans *Tags* dans l’éditeur.\n' +
                    '7. Cliquez sur *+ Ajouter un tag* pour en créer un.\n\n' +
                    `[Accéder aux fonctionnalités supplémentaires](${workspaceMoreFeaturesLink}).\n\n` +
                    `![Configurer les tags](${CONST.CLOUDFRONT_URL}/videos/walkthrough-tags-v2.mp4)`,
            },
            inviteAccountantTask: {
                title: ({workspaceMembersLink}) => `Invitez votre [comptable](${workspaceMembersLink})`,
                description: ({workspaceMembersLink}) =>
                    '*Invitez votre comptable* à collaborer dans votre espace de travail et à gérer les dépenses de votre entreprise.\n' +
                    '\n' +
                    '1. Cliquez sur *Espaces de travail*.\n' +
                    '2. Sélectionnez votre espace.\n' +
                    '3. Cliquez sur *Membres*.\n' +
                    '4. Cliquez sur *Inviter un membre*.\n' +
                    '5. Saisissez l’adresse e-mail de votre comptable.\n' +
                    '\n' +
                    `[Invitez votre comptable maintenant](${workspaceMembersLink}).`,
            },
            startChatTask: {
                title: 'Démarrer un chat',
                description:
                    '*Démarrez un chat* avec quelqu’un grâce à son email ou numéro.\n\n' +
                    `1. Cliquez sur le bouton ${CONST.CUSTOM_EMOJIS.GLOBAL_CREATE}.\n` +
                    '2. Choisissez *Démarrer un chat*.\n' +
                    '3. Entrez un email ou numéro de téléphone.\n\n' +
                    'S’ils ne sont pas encore sur Expensify, une invitation sera envoyée automatiquement.\n\n' +
                    'Chaque chat devient aussi un email ou SMS auquel ils peuvent répondre.',
            },
            splitExpenseTask: {
                title: 'Partager une dépense',
                description:
                    '*Partagez une dépense* avec une ou plusieurs personnes.\n\n' +
                    `1. Cliquez sur le bouton ${CONST.CUSTOM_EMOJIS.GLOBAL_CREATE}.\n` +
                    '2. Choisissez *Démarrer un chat*.\n' +
                    '3. Entrez des emails ou numéros de téléphone.\n' +
                    '4. Cliquez sur le bouton gris *+* > *Partager une dépense*.\n' +
                    '5. Créez la dépense : *Manuelle*, *Scan*, ou *Distance*.\n\n' +
                    'Ajoutez plus de détails si vous le souhaitez, ou envoyez simplement. On vous rembourse vite !',
            },
            reviewWorkspaceSettingsTask: {
                title: ({workspaceSettingsLink}) => `Vérifiez les [paramètres de l’espace](${workspaceSettingsLink})`,
                description: ({workspaceSettingsLink}) =>
                    'Voici comment vérifier et mettre à jour vos paramètres :\n' +
                    '1. Cliquez sur l’onglet paramètres.\n' +
                    '2. Cliquez sur *Espaces de travail* > [Votre espace].\n' +
                    `[Accéder à votre espace](${workspaceSettingsLink}). Nous suivrons les changements dans la salle #admins.`,
            },
            createReportTask: {
                title: 'Créer votre premier rapport',
                description:
                    'Voici comment créer un rapport :\n\n' +
                    `1. Cliquez sur le bouton ${CONST.CUSTOM_EMOJIS.GLOBAL_CREATE}.\n` +
                    '2. Choisissez *Créer un rapport*.\n' +
                    '3. Cliquez sur *Ajouter une dépense*.\n' +
                    '4. Ajoutez votre première dépense.\n\n' +
                    'Et voilà !',
            },
        } satisfies Record<string, Pick<OnboardingTask, 'title' | 'description'>>,
        testDrive: {
            name: ({testDriveURL}: {testDriveURL?: string}) => (testDriveURL ? `Faites un [essai gratuit](${testDriveURL})` : 'Faites un essai gratuit'),
            embeddedDemoIframeTitle: 'Essai Gratuit',
            employeeFakeReceipt: {
                description: 'Mon reçu de test !',
            },
        },
        messages: {
            onboardingEmployerOrSubmitMessage: 'Se faire rembourser est aussi simple que d’envoyer un message. Voici les bases.',
            onboardingPersonalSpendMessage: 'Voici comment suivre vos dépenses en quelques clics.',
            onboardingManageTeamMessage:
                '# Votre essai gratuit a commencé ! Passons à la configuration.\n👋 Bonjour, je suis votre spécialiste de configuration Expensify. Maintenant que vous avez créé un espace de travail, profitez pleinement de vos 30 jours d’essai gratuit en suivant les étapes ci-dessous !',
            onboardingTrackWorkspaceMessage:
                '# Configurons votre espace\n👋 Je suis là pour vous aider ! J’ai personnalisé votre espace pour les entrepreneurs individuels et entreprises similaires. Vous pouvez le modifier via le lien ci-dessous.\n\nVoici comment suivre vos dépenses rapidement :',
            onboardingChatSplitMessage: 'Partager des dépenses entre amis est aussi simple qu’un message. Voici comment faire.',
            onboardingAdminMessage: 'Apprenez à gérer l’espace de votre équipe en tant qu’admin et soumettez vos propres dépenses.',
            onboardingLookingAroundMessage:
                'Expensify est surtout connu pour les dépenses, les voyages et les cartes pro, mais ce n’est pas tout. Dites-moi ce qui vous intéresse et je vous guiderai.',
            onboardingTestDriveReceiverMessage: '*Vous avez droit à 3 mois gratuits ! Lancez-vous ci-dessous.*',
        },
        workspace: {
            title: 'Restez organisé avec un espace de travail',
            subtitle: 'Débloquez des outils puissants pour simplifier la gestion de vos dépenses, le tout en un seul endroit. Avec un espace de travail, vous pouvez :',
            explanationModal: {
                descriptionOne: 'Suivre et organiser les reçus',
                descriptionTwo: 'Catégoriser et étiqueter les dépenses',
                descriptionThree: 'Créer et partager des rapports',
            },
            price: "Essayez-le gratuitement pendant 30 jours, puis passez à l'abonnement pour seulement <strong>5 $/mois</strong>.",
            createWorkspace: 'Créer un espace de travail',
        },
        confirmWorkspace: {
            title: "Confirmer l'espace de travail",
            subtitle:
                'Créez un espace de travail pour suivre les reçus, rembourser les dépenses, gérer les voyages, créer des rapports, et plus encore — tout à la vitesse de la discussion.',
        },
        inviteMembers: {
            title: 'Inviter des membres',
            subtitle: 'Gérez et partagez vos dépenses avec un comptable ou créez un groupe de voyage avec des amis.',
        },
    },
    featureTraining: {
        doNotShowAgain: 'Ne plus me montrer ceci',
    },
    personalDetails: {
        error: {
            containsReservedWord: 'Le nom ne peut pas contenir les mots Expensify ou Concierge',
            hasInvalidCharacter: 'Le nom ne peut pas contenir de virgule ou de point-virgule',
            requiredFirstName: 'Le prénom ne peut pas être vide',
        },
    },
    privatePersonalDetails: {
        enterLegalName: 'Quel est votre nom légal ?',
        enterDateOfBirth: 'Quelle est votre date de naissance ?',
        enterAddress: 'Quelle est votre adresse ?',
        enterPhoneNumber: 'Quel est votre numéro de téléphone ?',
        personalDetails: 'Détails personnels',
        privateDataMessage: 'Ces détails sont utilisés pour les voyages et les paiements. Ils ne sont jamais affichés sur votre profil public.',
        legalName: 'Nom légal',
        legalFirstName: 'Prénom légal',
        legalLastName: 'Nom de famille légal',
        address: 'Adresse',
        error: {
            dateShouldBeBefore: ({dateString}: DateShouldBeBeforeParams) => `La date doit être avant ${dateString}`,
            dateShouldBeAfter: ({dateString}: DateShouldBeAfterParams) => `La date doit être après ${dateString}`,
            hasInvalidCharacter: 'Le nom ne peut inclure que des caractères latins.',
            incorrectZipFormat: ({zipFormat}: IncorrectZipFormatParams = {}) => `Format de code postal incorrect${zipFormat ? `Format acceptable : ${zipFormat}` : ''}`,
            invalidPhoneNumber: `Veuillez vous assurer que le numéro de téléphone est valide (par exemple, ${CONST.EXAMPLE_PHONE_NUMBER})`,
        },
    },
    resendValidationForm: {
        linkHasBeenResent: 'Le lien a été renvoyé',
        weSentYouMagicSignInLink: ({login, loginType}: WeSentYouMagicSignInLinkParams) =>
            `J'ai envoyé un lien magique de connexion à ${login}. Veuillez vérifier votre ${loginType} pour vous connecter.`,
        resendLink: 'Renvoyer le lien',
    },
    unlinkLoginForm: {
        toValidateLogin: ({primaryLogin, secondaryLogin}: ToValidateLoginParams) =>
            `Pour valider ${secondaryLogin}, veuillez renvoyer le code magique depuis les Paramètres du compte de ${primaryLogin}.`,
        noLongerHaveAccess: ({primaryLogin}: NoLongerHaveAccessParams) => `Si vous n'avez plus accès à ${primaryLogin}, veuillez dissocier vos comptes.`,
        unlink: 'Dissocier',
        linkSent: 'Lien envoyé !',
        successfullyUnlinkedLogin: 'Connexion secondaire dissociée avec succès !',
    },
    emailDeliveryFailurePage: {
        ourEmailProvider: ({login}: OurEmailProviderParams) =>
            `Notre fournisseur de messagerie a temporairement suspendu les emails vers ${login} en raison de problèmes de livraison. Pour débloquer votre connexion, veuillez suivre ces étapes :`,
        confirmThat: ({login}: ConfirmThatParams) => `Confirmez que ${login} est orthographié correctement et qu'il s'agit d'une adresse e-mail réelle et valide.`,
        emailAliases: 'Les alias d\'e-mail tels que "expenses@domain.com" doivent avoir accès à leur propre boîte de réception pour être un identifiant Expensify valide.',
        ensureYourEmailClient: 'Assurez-vous que votre client de messagerie autorise les emails de expensify.com.',
        youCanFindDirections: 'Vous pouvez trouver des instructions sur la façon de compléter cette étape',
        helpConfigure: 'mais vous pourriez avoir besoin de votre service informatique pour vous aider à configurer vos paramètres de messagerie.',
        onceTheAbove: 'Une fois les étapes ci-dessus terminées, veuillez contacter',
        toUnblock: 'pour débloquer votre connexion.',
    },
    smsDeliveryFailurePage: {
        smsDeliveryFailureMessage: ({login}: OurEmailProviderParams) =>
            `Nous n'avons pas pu livrer les messages SMS à ${login}, nous l'avons donc suspendu temporairement. Veuillez essayer de valider votre numéro :`,
        validationSuccess: 'Votre numéro a été validé ! Cliquez ci-dessous pour envoyer un nouveau code de connexion magique.',
        validationFailed: ({
            timeData,
        }: {
            timeData?: {
                days?: number;
                hours?: number;
                minutes?: number;
            } | null;
        }) => {
            if (!timeData) {
                return 'Veuillez patienter un moment avant de réessayer.';
            }
            const timeParts = [];
            if (timeData.days) {
                timeParts.push(`${timeData.days} ${timeData.days === 1 ? 'jour' : 'jours'}`);
            }
            if (timeData.hours) {
                timeParts.push(`${timeData.hours} ${timeData.hours === 1 ? 'heure' : 'heures'}`);
            }
            if (timeData.minutes) {
                timeParts.push(`${timeData.minutes} ${timeData.minutes === 1 ? 'minute' : 'minutes'}`);
            }
            let timeText = '';
            if (timeParts.length === 1) {
                timeText = timeParts.at(0) ?? '';
            } else if (timeParts.length === 2) {
                timeText = `${timeParts.at(0)} and ${timeParts.at(1)}`;
            } else if (timeParts.length === 3) {
                timeText = `${timeParts.at(0)}, ${timeParts.at(1)}, and ${timeParts.at(2)}`;
            }
            return `Patientez un peu ! Vous devez attendre ${timeText} avant de réessayer de valider votre numéro.`;
        },
    },
    welcomeSignUpForm: {
        join: 'Rejoindre',
    },
    detailsPage: {
        localTime: 'Heure locale',
    },
    newChatPage: {
        startGroup: 'Démarrer un groupe',
        addToGroup: 'Ajouter au groupe',
    },
    yearPickerPage: {
        year: 'Année',
        selectYear: 'Veuillez sélectionner une année',
    },
    focusModeUpdateModal: {
        title: 'Bienvenue en mode #focus !',
        prompt: 'Restez au courant des choses en ne voyant que les discussions non lues ou celles qui nécessitent votre attention. Ne vous inquiétez pas, vous pouvez changer cela à tout moment dans',
        settings: 'paramètres',
    },
    notFound: {
        chatYouLookingForCannotBeFound: 'Le chat que vous recherchez est introuvable.',
        getMeOutOfHere: "Sortez-moi d'ici",
        iouReportNotFound: 'Les détails de paiement que vous recherchez ne peuvent pas être trouvés.',
        notHere: "Hmm... ce n'est pas là.",
        pageNotFound: 'Oups, cette page est introuvable',
        noAccess: "Ce chat ou cette dépense a peut-être été supprimé ou vous n'y avez pas accès.\n\nPour toute question, veuillez contacter concierge@expensify.com",
        goBackHome: "Retourner à la page d'accueil",
        commentYouLookingForCannotBeFound: 'Le commentaire que vous recherchez est introuvable. Retournez à la discussion',
        contactConcierge: 'Pour toute question, veuillez contacter concierge@expensify.com',
        goToChatInstead: 'Allez plutôt dans la discussion.',
    },
    errorPage: {
        title: ({isBreakLine}: {isBreakLine: boolean}) => `Oups... ${isBreakLine ? '\n' : ''}Quelque chose a mal tourné`,
        subtitle: "Votre demande n'a pas pu être complétée. Veuillez réessayer plus tard.",
    },
    setPasswordPage: {
        enterPassword: 'Entrez un mot de passe',
        setPassword: 'Définir le mot de passe',
        newPasswordPrompt: 'Votre mot de passe doit comporter au moins 8 caractères, 1 lettre majuscule, 1 lettre minuscule et 1 chiffre.',
        passwordFormTitle: 'Bienvenue dans le nouveau Expensify ! Veuillez définir votre mot de passe.',
        passwordNotSet: "Nous n'avons pas pu définir votre nouveau mot de passe. Nous vous avons envoyé un nouveau lien pour réessayer.",
        setPasswordLinkInvalid: 'Ce lien de réinitialisation de mot de passe est invalide ou a expiré. Un nouveau vous attend dans votre boîte de réception !',
        validateAccount: 'Vérifier le compte',
    },
    statusPage: {
        status: 'Statut',
        statusExplanation: 'Ajoutez un emoji pour donner à vos collègues et amis un moyen facile de savoir ce qui se passe. Vous pouvez également ajouter un message si vous le souhaitez !',
        today: "Aujourd'hui",
        clearStatus: 'Effacer le statut',
        save: 'Enregistrer',
        message: 'Message',
        timePeriods: {
            never: 'Never',
            thirtyMinutes: '30 minutes',
            oneHour: '1 heure',
            afterToday: "Aujourd'hui",
            afterWeek: 'Une semaine',
            custom: 'Custom',
        },
        untilTomorrow: 'À demain',
        untilTime: ({time}: UntilTimeParams) => `Jusqu'à ${time}`,
        date: 'Date',
        time: 'Temps',
        clearAfter: 'Effacer après',
        whenClearStatus: 'Quand devrions-nous effacer votre statut ?',
        vacationDelegate: 'Délégué de vacances',
        setVacationDelegate: `Définissez un délégué de vacances pour approuver les rapports en votre absence.`,
        vacationDelegateError: 'Une erreur est survenue lors de la mise à jour de votre délégué de vacances.',
        asVacationDelegate: ({nameOrEmail: managerName}: VacationDelegateParams) => `en tant que délégué de vacances de ${managerName}`,
        toAsVacationDelegate: ({submittedToName, vacationDelegateName}: SubmittedToVacationDelegateParams) =>
            `à ${submittedToName} en tant que délégué de vacances de ${vacationDelegateName}`,
        vacationDelegateWarning: ({nameOrEmail}: VacationDelegateParams) =>
            `Vous assignez ${nameOrEmail} en tant que délégué de vacances. Il/elle n'est pas encore présent(e) dans tous vos espaces de travail. Si vous choisissez de continuer, un e-mail sera envoyé à tous les administrateurs de vos espaces pour l’ajouter.`,
    },
    stepCounter: ({step, total, text}: StepCounterParams) => {
        let result = `Étape ${step}`;
        if (total) {
            result = `${result} of ${total}`;
        }
        if (text) {
            result = `${result}: ${text}`;
        }
        return result;
    },
    bankAccount: {
        bankInfo: 'Infos bancaires',
        confirmBankInfo: 'Confirmer les informations bancaires',
        manuallyAdd: 'Ajoutez manuellement votre compte bancaire',
        letsDoubleCheck: 'Vérifions que tout est correct.',
        accountEnding: 'Compte se terminant par',
        thisBankAccount: 'Ce compte bancaire sera utilisé pour les paiements professionnels sur votre espace de travail.',
        accountNumber: 'Numéro de compte',
        routingNumber: "Numéro d'acheminement",
        chooseAnAccountBelow: 'Choisissez un compte ci-dessous',
        addBankAccount: 'Ajouter un compte bancaire',
        chooseAnAccount: 'Choisissez un compte',
        connectOnlineWithPlaid: 'Connectez-vous à votre banque',
        connectManually: 'Connecter manuellement',
        desktopConnection: 'Remarque : Pour vous connecter à Chase, Wells Fargo, Capital One ou Bank of America, veuillez cliquer ici pour terminer ce processus dans un navigateur.',
        yourDataIsSecure: 'Vos données sont sécurisées',
        toGetStarted:
            'Ajoutez un compte bancaire pour rembourser les dépenses, émettre des cartes Expensify, collecter les paiements de factures et payer les factures, le tout depuis un seul endroit.',
        plaidBodyCopy: "Offrez à vos employés un moyen plus simple de payer - et d'être remboursés - pour les dépenses de l'entreprise.",
        checkHelpLine: 'Votre numéro de routage et votre numéro de compte se trouvent sur un chèque pour le compte.',
        hasPhoneLoginError: ({contactMethodRoute}: ContactMethodParams) =>
            `Pour connecter un compte bancaire, veuillez <a href="${contactMethodRoute}">ajoutez un e-mail comme identifiant principal</a> et réessayez. Vous pouvez ajouter votre numéro de téléphone comme connexion secondaire.`,
        hasBeenThrottledError: "Une erreur s'est produite lors de l'ajout de votre compte bancaire. Veuillez attendre quelques minutes et réessayer.",
        hasCurrencyError: ({workspaceRoute}: WorkspaceRouteParams) =>
            `Oups ! Il semble que la devise de votre espace de travail soit différente de l'USD. Pour continuer, veuillez aller sur <a href="${workspaceRoute}">vos paramètres d'espace de travail</a> pour le régler sur USD et réessayer.`,
        error: {
            youNeedToSelectAnOption: 'Veuillez sélectionner une option pour continuer',
            noBankAccountAvailable: "Désolé, aucun compte bancaire n'est disponible.",
            noBankAccountSelected: 'Veuillez choisir un compte',
            taxID: "Veuillez entrer un numéro d'identification fiscale valide",
            website: 'Veuillez entrer un site web valide',
            zipCode: `Veuillez entrer un code postal valide en utilisant le format : ${CONST.COUNTRY_ZIP_REGEX_DATA.US.samples}`,
            phoneNumber: 'Veuillez entrer un numéro de téléphone valide',
            email: 'Veuillez entrer une adresse e-mail valide',
            companyName: "Veuillez entrer un nom d'entreprise valide",
            addressCity: 'Veuillez entrer une ville valide',
            addressStreet: 'Veuillez entrer une adresse de rue valide',
            addressState: 'Veuillez sélectionner un état valide',
            incorporationDateFuture: "La date d'incorporation ne peut pas être dans le futur.",
            incorporationState: 'Veuillez sélectionner un état valide',
            industryCode: 'Veuillez entrer un code de classification industrielle valide à six chiffres',
            restrictedBusiness: "Veuillez confirmer que l'entreprise ne figure pas sur la liste des entreprises restreintes.",
            routingNumber: "Veuillez entrer un numéro d'acheminement valide",
            accountNumber: 'Veuillez entrer un numéro de compte valide',
            routingAndAccountNumberCannotBeSame: 'Les numéros de routage et de compte ne peuvent pas correspondre.',
            companyType: "Veuillez sélectionner un type d'entreprise valide",
            tooManyAttempts:
                "En raison d'un nombre élevé de tentatives de connexion, cette option a été désactivée pendant 24 heures. Veuillez réessayer plus tard ou entrer les détails manuellement à la place.",
            address: 'Veuillez entrer une adresse valide',
            dob: 'Veuillez sélectionner une date de naissance valide',
            age: 'Doit avoir plus de 18 ans',
            ssnLast4: 'Veuillez entrer les 4 derniers chiffres valides du SSN',
            firstName: 'Veuillez entrer un prénom valide',
            lastName: 'Veuillez entrer un nom de famille valide',
            noDefaultDepositAccountOrDebitCardAvailable: 'Veuillez ajouter un compte de dépôt par défaut ou une carte de débit',
            validationAmounts: 'Les montants de validation que vous avez saisis sont incorrects. Veuillez vérifier votre relevé bancaire et réessayer.',
            fullName: 'Veuillez entrer un nom complet valide',
            ownershipPercentage: 'Veuillez entrer un nombre en pourcentage valide',
            deletePaymentBankAccount:
                'Ce compte bancaire ne peut pas être supprimé car il est utilisé pour les paiements par carte Expensify. Si vous souhaitez toujours supprimer ce compte, veuillez contacter le Concierge.',
        },
    },
    addPersonalBankAccount: {
        countrySelectionStepHeader: 'Où se trouve votre compte bancaire ?',
        accountDetailsStepHeader: 'Quels sont les détails de votre compte ?',
        accountTypeStepHeader: 'Quel type de compte est-ce ?',
        bankInformationStepHeader: 'Quelles sont vos coordonnées bancaires ?',
        accountHolderInformationStepHeader: 'Quelles sont les informations du titulaire du compte ?',
        howDoWeProtectYourData: 'Comment protégeons-nous vos données ?',
        currencyHeader: 'Quelle est la devise de votre compte bancaire ?',
        confirmationStepHeader: 'Vérifiez vos informations.',
        confirmationStepSubHeader: 'Vérifiez les détails ci-dessous et cochez la case des conditions pour confirmer.',
    },
    addPersonalBankAccountPage: {
        enterPassword: 'Entrez le mot de passe Expensify',
        alreadyAdded: 'Ce compte a déjà été ajouté.',
        chooseAccountLabel: 'Compte',
        successTitle: 'Compte bancaire personnel ajouté !',
        successMessage: 'Félicitations, votre compte bancaire est configuré et prêt à recevoir des remboursements.',
    },
    attachmentView: {
        unknownFilename: 'Nom de fichier inconnu',
        passwordRequired: 'Veuillez entrer un mot de passe',
        passwordIncorrect: 'Mot de passe incorrect. Veuillez réessayer.',
        failedToLoadPDF: 'Échec du chargement du fichier PDF',
        pdfPasswordForm: {
            title: 'PDF protégé par mot de passe',
            infoText: 'Ce PDF est protégé par un mot de passe.',
            beforeLinkText: "S'il vous plaît",
            linkText: 'entrez le mot de passe',
            afterLinkText: 'pour le voir.',
            formLabel: 'Voir le PDF',
        },
        attachmentNotFound: 'Pièce jointe introuvable',
    },
    messages: {
        errorMessageInvalidPhone: `Veuillez entrer un numéro de téléphone valide sans parenthèses ni tirets. Si vous êtes en dehors des États-Unis, veuillez inclure votre indicatif de pays (par exemple, ${CONST.EXAMPLE_PHONE_NUMBER}).`,
        errorMessageInvalidEmail: 'E-mail invalide',
        userIsAlreadyMember: ({login, name}: UserIsAlreadyMemberParams) => `${login} est déjà membre de ${name}`,
    },
    onfidoStep: {
        acceptTerms: "En continuant avec la demande d'activation de votre Expensify Wallet, vous confirmez que vous avez lu, compris et accepté",
        facialScan: "Politique et autorisation de scan facial d'Onfido",
        tryAgain: 'Réessayez',
        verifyIdentity: "Vérifier l'identité",
        letsVerifyIdentity: 'Vérifions votre identité',
        butFirst: `Mais d'abord, les choses ennuyeuses. Lisez les termes juridiques à l'étape suivante et cliquez sur "Accepter" lorsque vous êtes prêt.`,
        genericError: "Une erreur s'est produite lors du traitement de cette étape. Veuillez réessayer.",
        cameraPermissionsNotGranted: "Activer l'accès à la caméra",
        cameraRequestMessage: "Nous avons besoin d'accéder à votre appareil photo pour compléter la vérification de votre compte bancaire. Veuillez l'activer via Réglages > New Expensify.",
        microphonePermissionsNotGranted: "Activer l'accès au microphone",
        microphoneRequestMessage: "Nous avons besoin d'accéder à votre microphone pour terminer la vérification de votre compte bancaire. Veuillez l'activer via Paramètres > New Expensify.",
        originalDocumentNeeded: "Veuillez télécharger une image originale de votre pièce d'identité plutôt qu'une capture d'écran ou une image numérisée.",
        documentNeedsBetterQuality:
            "Votre pièce d'identité semble être endommagée ou avoir des caractéristiques de sécurité manquantes. Veuillez télécharger une image originale d'une pièce d'identité non endommagée et entièrement visible.",
        imageNeedsBetterQuality:
            "Il y a un problème avec la qualité de l'image de votre pièce d'identité. Veuillez télécharger une nouvelle image où l'ensemble de votre pièce d'identité est clairement visible.",
        selfieIssue: 'Il y a un problème avec votre selfie/vidéo. Veuillez télécharger un selfie/vidéo en direct.',
        selfieNotMatching: "Votre selfie/vidéo ne correspond pas à votre pièce d'identité. Veuillez télécharger un nouveau selfie/vidéo où votre visage est clairement visible.",
        selfieNotLive: 'Votre selfie/vidéo ne semble pas être une photo/vidéo en direct. Veuillez télécharger un selfie/vidéo en direct.',
    },
    additionalDetailsStep: {
        headerTitle: 'Détails supplémentaires',
        helpText: "Nous devons confirmer les informations suivantes avant que vous puissiez envoyer et recevoir de l'argent depuis votre portefeuille.",
        helpTextIdologyQuestions: 'Nous devons vous poser encore quelques questions pour terminer la validation de votre identité.',
        helpLink: 'En savoir plus sur pourquoi nous en avons besoin.',
        legalFirstNameLabel: 'Prénom légal',
        legalMiddleNameLabel: 'Deuxième prénom légal',
        legalLastNameLabel: 'Nom de famille légal',
        selectAnswer: 'Veuillez sélectionner une réponse pour continuer',
        ssnFull9Error: 'Veuillez entrer un numéro de sécurité sociale valide à neuf chiffres',
        needSSNFull9: 'Nous rencontrons des difficultés pour vérifier votre SSN. Veuillez entrer les neuf chiffres complets de votre SSN.',
        weCouldNotVerify: "Nous n'avons pas pu vérifier",
        pleaseFixIt: 'Veuillez corriger ces informations avant de continuer.',
        failedKYCTextBefore: "Nous n'avons pas pu vérifier votre identité. Veuillez réessayer plus tard ou contacter",
        failedKYCTextAfter: 'si vous avez des questions.',
    },
    termsStep: {
        headerTitle: 'Conditions et frais',
        headerTitleRefactor: 'Frais et conditions',
        haveReadAndAgree: "J'ai lu et j'accepte de recevoir",
        electronicDisclosures: 'divulgations électroniques',
        agreeToThe: "J'accepte les",
        walletAgreement: 'Accord de portefeuille',
        enablePayments: 'Activer les paiements',
        monthlyFee: 'Frais mensuel',
        inactivity: 'Inactivité',
        noOverdraftOrCredit: 'Pas de fonctionnalité de découvert/crédit.',
        electronicFundsWithdrawal: 'Retrait de fonds électronique',
        standard: 'Standard',
        reviewTheFees: "Jetez un coup d'œil à certains frais.",
        checkTheBoxes: 'Veuillez cocher les cases ci-dessous.',
        agreeToTerms: 'Acceptez les conditions et vous serez prêt à partir !',
        shortTermsForm: {
            expensifyPaymentsAccount: ({walletProgram}: WalletProgramParams) => `Le portefeuille Expensify est émis par ${walletProgram}.`,
            perPurchase: 'Par achat',
            atmWithdrawal: 'Retrait au distributeur automatique',
            cashReload: 'Recharge en espèces',
            inNetwork: 'dans le réseau',
            outOfNetwork: 'hors réseau',
            atmBalanceInquiry: 'Demande de solde au distributeur automatique',
            inOrOutOfNetwork: '(dans le réseau ou hors réseau)',
            customerService: 'Service client',
            automatedOrLive: '(automated or live agent)',
            afterTwelveMonths: '(après 12 mois sans transactions)',
            weChargeOneFee: "Nous facturons 1 autre type de frais. Il s'agit de :",
            fdicInsurance: "Vos fonds sont éligibles à l'assurance FDIC.",
            generalInfo: 'Pour des informations générales sur les comptes prépayés, visitez',
            conditionsDetails: 'Pour plus de détails et de conditions concernant tous les frais et services, visitez',
            conditionsPhone: 'ou en appelant le +1 833-400-0904.',
            instant: '(instant)',
            electronicFundsInstantFeeMin: ({amount}: TermsParams) => `(min ${amount})`,
        },
        longTermsForm: {
            listOfAllFees: 'Une liste de tous les frais du portefeuille Expensify',
            typeOfFeeHeader: 'Tous les frais',
            feeAmountHeader: 'Montant',
            moreDetailsHeader: 'Détails',
            openingAccountTitle: "Ouverture d'un compte",
            openingAccountDetails: "Il n'y a pas de frais pour ouvrir un compte.",
            monthlyFeeDetails: "Il n'y a pas de frais mensuels.",
            customerServiceTitle: 'Service client',
            customerServiceDetails: "Il n'y a pas de frais de service client.",
            inactivityDetails: "Il n'y a pas de frais d'inactivité.",
            sendingFundsTitle: 'Envoi de fonds à un autre titulaire de compte',
            sendingFundsDetails: "Il n'y a pas de frais pour envoyer des fonds à un autre titulaire de compte en utilisant votre solde, votre compte bancaire ou votre carte de débit.",
            electronicFundsStandardDetails:
                "There's no fee to transfer funds from your Expensify Wallet " +
                'to your bank account using the standard option. This transfer usually completes within 1-3 business' +
                ' days.',
            electronicFundsInstantDetails: ({percentage, amount}: ElectronicFundsParams) =>
                "There's a fee to transfer funds from your Expensify Wallet to " +
                'your linked debit card using the instant transfer option. This transfer usually completes within ' +
                `several minutes. The fee is ${percentage}% of the transfer amount (with a minimum fee of ${amount}).`,
            fdicInsuranceBancorp: ({amount}: TermsParams) =>
                'Your funds are eligible for FDIC insurance. Your funds will be held at or ' +
                `transferred to ${CONST.WALLET.PROGRAM_ISSUERS.BANCORP_BANK}, an FDIC-insured institution. Once there, your funds are insured up ` +
                `to ${amount} by the FDIC in the event ${CONST.WALLET.PROGRAM_ISSUERS.BANCORP_BANK} fails, if specific deposit insurance requirements ` +
                `are met and your card is registered. See`,
            fdicInsuranceBancorp2: 'pour plus de détails.',
            contactExpensifyPayments: `Contactez ${CONST.WALLET.PROGRAM_ISSUERS.EXPENSIFY_PAYMENTS} en appelant le +1 833-400-0904, par email à`,
            contactExpensifyPayments2: 'ou connectez-vous à',
            generalInformation: 'Pour des informations générales sur les comptes prépayés, visitez',
            generalInformation2: 'Si vous avez une plainte concernant un compte prépayé, appelez le Bureau de Protection Financière des Consommateurs au 1-855-411-2372 ou visitez',
            printerFriendlyView: 'Voir la version imprimable',
            automated: 'Automatisé',
            liveAgent: 'Agent en direct',
            instant: 'Instantané',
            electronicFundsInstantFeeMin: ({amount}: TermsParams) => `Min ${amount}`,
        },
    },
    activateStep: {
        headerTitle: 'Activer les paiements',
        activatedTitle: 'Portefeuille activé !',
        activatedMessage: 'Félicitations, votre portefeuille est configuré et prêt à effectuer des paiements.',
        checkBackLaterTitle: 'Juste une minute...',
        checkBackLaterMessage: 'Nous examinons toujours vos informations. Veuillez revenir plus tard.',
        continueToPayment: 'Continuer vers le paiement',
        continueToTransfer: 'Continuer à transférer',
    },
    companyStep: {
        headerTitle: "Informations sur l'entreprise",
        subtitle: 'Presque terminé ! Pour des raisons de sécurité, nous devons confirmer certaines informations :',
        legalBusinessName: 'Nom commercial légal',
        companyWebsite: "Site web de l'entreprise",
        taxIDNumber: "Numéro d'identification fiscale",
        taxIDNumberPlaceholder: '9 chiffres',
        companyType: "Type d'entreprise",
        incorporationDate: "Date d'incorporation",
        incorporationState: "État d'incorporation",
        industryClassificationCode: "Code de classification de l'industrie",
        confirmCompanyIsNot: "Je confirme que cette entreprise n'est pas sur la liste des",
        listOfRestrictedBusinesses: 'liste des entreprises restreintes',
        incorporationDatePlaceholder: 'Date de début (aaaa-mm-jj)',
        incorporationTypes: {
            LLC: 'LLC',
            CORPORATION: 'Corp',
            PARTNERSHIP: 'Partenariat',
            COOPERATIVE: 'Coopérative',
            SOLE_PROPRIETORSHIP: 'Entreprise individuelle',
            OTHER: 'Autre',
        },
        industryClassification: "Dans quel secteur d'activité l'entreprise est-elle classée ?",
        industryClassificationCodePlaceholder: "Rechercher le code de classification de l'industrie",
    },
    requestorStep: {
        headerTitle: 'Informations personnelles',
        learnMore: 'En savoir plus',
        isMyDataSafe: 'Mes données sont-elles en sécurité ?',
    },
    personalInfoStep: {
        personalInfo: 'Informations personnelles',
        enterYourLegalFirstAndLast: 'Quel est votre nom légal ?',
        legalFirstName: 'Prénom légal',
        legalLastName: 'Nom de famille légal',
        legalName: 'Nom légal',
        enterYourDateOfBirth: 'Quelle est votre date de naissance ?',
        enterTheLast4: 'Quels sont les quatre derniers chiffres de votre numéro de sécurité sociale ?',
        dontWorry: 'Ne vous inquiétez pas, nous ne faisons aucune vérification de crédit personnel !',
        last4SSN: 'Derniers 4 du SSN',
        enterYourAddress: 'Quelle est votre adresse ?',
        address: 'Adresse',
        letsDoubleCheck: 'Vérifions que tout est correct.',
        byAddingThisBankAccount: 'En ajoutant ce compte bancaire, vous confirmez que vous avez lu, compris et accepté',
        whatsYourLegalName: 'Quel est votre nom légal ?',
        whatsYourDOB: 'Quelle est votre date de naissance ?',
        whatsYourAddress: 'Quelle est votre adresse ?',
        whatsYourSSN: 'Quels sont les quatre derniers chiffres de votre numéro de sécurité sociale ?',
        noPersonalChecks: 'Ne vous inquiétez pas, aucun contrôle de crédit personnel ici !',
        whatsYourPhoneNumber: 'Quel est votre numéro de téléphone ?',
        weNeedThisToVerify: 'Nous avons besoin de cela pour vérifier votre portefeuille.',
    },
    businessInfoStep: {
        businessInfo: "Informations sur l'entreprise",
        enterTheNameOfYourBusiness: 'Quel est le nom de votre entreprise ?',
        businessName: "Nom légal de l'entreprise",
        enterYourCompanyTaxIdNumber: "Quel est le numéro d'identification fiscale de votre entreprise ?",
        taxIDNumber: "Numéro d'identification fiscale",
        taxIDNumberPlaceholder: '9 chiffres',
        enterYourCompanyWebsite: 'Quel est le site web de votre entreprise ?',
        companyWebsite: "Site web de l'entreprise",
        enterYourCompanyPhoneNumber: 'Quel est le numéro de téléphone de votre entreprise ?',
        enterYourCompanyAddress: "Quelle est l'adresse de votre entreprise ?",
        selectYourCompanyType: "Quel type d'entreprise est-ce ?",
        companyType: "Type d'entreprise",
        incorporationType: {
            LLC: 'LLC',
            CORPORATION: 'Corp',
            PARTNERSHIP: 'Partenariat',
            COOPERATIVE: 'Coopérative',
            SOLE_PROPRIETORSHIP: 'Entreprise individuelle',
            OTHER: 'Autre',
        },
        selectYourCompanyIncorporationDate: 'Quelle est la date de constitution de votre entreprise ?',
        incorporationDate: "Date d'incorporation",
        incorporationDatePlaceholder: 'Date de début (aaaa-mm-jj)',
        incorporationState: "État d'incorporation",
        pleaseSelectTheStateYourCompanyWasIncorporatedIn: 'Dans quel état votre entreprise a-t-elle été constituée ?',
        letsDoubleCheck: 'Vérifions que tout est correct.',
        companyAddress: "Adresse de l'entreprise",
        listOfRestrictedBusinesses: 'liste des entreprises restreintes',
        confirmCompanyIsNot: "Je confirme que cette entreprise n'est pas sur la liste des",
        businessInfoTitle: "Informations sur l'entreprise",
        legalBusinessName: 'Nom commercial légal',
        whatsTheBusinessName: "Quel est le nom de l'entreprise ?",
        whatsTheBusinessAddress: "Quelle est l'adresse de l'entreprise ?",
        whatsTheBusinessContactInformation: 'Quelles sont les coordonnées professionnelles ?',
        whatsTheBusinessRegistrationNumber: "Quel est le numéro d'enregistrement de l'entreprise ?",
        whatsTheBusinessTaxIDEIN: ({country}: BusinessTaxIDParams) => {
            switch (country) {
                case CONST.COUNTRY.US:
                    return 'Quel est le numéro d’identification d’employeur (EIN) ?';
                case CONST.COUNTRY.CA:
                    return 'Quel est le numéro d’entreprise (BN) ?';
                case CONST.COUNTRY.GB:
                    return 'Quel est le numéro d’immatriculation à la TVA (VRN) ?';
                case CONST.COUNTRY.AU:
                    return 'Quel est le numéro d’entreprise australien (ABN) ?';
                default:
                    return 'Quel est le numéro de TVA intracommunautaire (UE) ?';
            }
        },
        whatsThisNumber: 'Quel est ce numéro ?',
        whereWasTheBusinessIncorporated: "Où l'entreprise a-t-elle été constituée ?",
        whatTypeOfBusinessIsIt: "Quel type d'entreprise est-ce ?",
        whatsTheBusinessAnnualPayment: "Quel est le volume annuel de paiements de l'entreprise ?",
        whatsYourExpectedAverageReimbursements: 'Quel est le montant moyen de remboursement que vous attendez ?',
        registrationNumber: "Numéro d'enregistrement",
        taxIDEIN: ({country}: BusinessTaxIDParams) => {
            switch (country) {
                case CONST.COUNTRY.US:
                    return 'EIN';
                case CONST.COUNTRY.CA:
                    return 'BN';
                case CONST.COUNTRY.GB:
                    return 'VRN';
                case CONST.COUNTRY.AU:
                    return 'ABN';
                default:
                    return 'TVA UE';
            }
        },
        businessAddress: 'Adresse professionnelle',
        businessType: "Type d'entreprise",
        incorporation: 'Incorporation',
        incorporationCountry: "Pays d'incorporation",
        incorporationTypeName: "Type d'incorporation",
        businessCategory: "Catégorie d'entreprise",
        annualPaymentVolume: 'Volume de paiement annuel',
        annualPaymentVolumeInCurrency: ({currencyCode}: CurrencyCodeParams) => `Volume de paiement annuel en ${currencyCode}`,
        averageReimbursementAmount: 'Montant moyen de remboursement',
        averageReimbursementAmountInCurrency: ({currencyCode}: CurrencyCodeParams) => `Montant moyen de remboursement en ${currencyCode}`,
        selectIncorporationType: "Sélectionnez le type d'incorporation",
        selectBusinessCategory: "Sélectionner la catégorie d'entreprise",
        selectAnnualPaymentVolume: 'Sélectionner le volume de paiement annuel',
        selectIncorporationCountry: "Sélectionnez le pays d'incorporation",
        selectIncorporationState: "Sélectionnez l'état d'incorporation",
        selectAverageReimbursement: 'Sélectionner le montant moyen de remboursement',
        findIncorporationType: "Trouver le type d'incorporation",
        findBusinessCategory: "Trouver la catégorie d'entreprise",
        findAnnualPaymentVolume: 'Trouver le volume de paiement annuel',
        findIncorporationState: "Trouver l'état d'incorporation",
        findAverageReimbursement: 'Trouver le montant moyen de remboursement',
        error: {
            registrationNumber: "Veuillez fournir un numéro d'enregistrement valide",
            taxIDEIN: ({country}: BusinessTaxIDParams) => {
                switch (country) {
                    case CONST.COUNTRY.US:
                        return 'Veuillez fournir un numéro d’identification d’employeur (EIN) valide';
                    case CONST.COUNTRY.CA:
                        return 'Veuillez fournir un numéro d’entreprise (BN) valide';
                    case CONST.COUNTRY.GB:
                        return 'Veuillez fournir un numéro de TVA (VRN) valide';
                    case CONST.COUNTRY.AU:
                        return 'Veuillez fournir un numéro d’entreprise australien (ABN) valide';
                    default:
                        return 'Veuillez fournir un numéro de TVA intracommunautaire valide';
                }
            },
        },
    },
    beneficialOwnerInfoStep: {
        doYouOwn25percent: 'Possédez-vous 25 % ou plus de',
        doAnyIndividualOwn25percent: 'Des individus possèdent-ils 25 % ou plus de',
        areThereMoreIndividualsWhoOwn25percent: "Y a-t-il plus d'individus qui possèdent 25 % ou plus de",
        regulationRequiresUsToVerifyTheIdentity: "La réglementation nous oblige à vérifier l'identité de toute personne qui possède plus de 25 % de l'entreprise.",
        companyOwner: "Propriétaire d'entreprise",
        enterLegalFirstAndLastName: 'Quel est le nom légal du propriétaire ?',
        legalFirstName: 'Prénom légal',
        legalLastName: 'Nom de famille légal',
        enterTheDateOfBirthOfTheOwner: 'Quelle est la date de naissance du propriétaire ?',
        enterTheLast4: 'Quels sont les 4 derniers chiffres du numéro de sécurité sociale du propriétaire ?',
        last4SSN: 'Derniers 4 du SSN',
        dontWorry: 'Ne vous inquiétez pas, nous ne faisons aucune vérification de crédit personnel !',
        enterTheOwnersAddress: "Quelle est l'adresse du propriétaire ?",
        letsDoubleCheck: 'Vérifions que tout est correct.',
        legalName: 'Nom légal',
        address: 'Adresse',
        byAddingThisBankAccount: 'En ajoutant ce compte bancaire, vous confirmez que vous avez lu, compris et accepté',
        owners: 'Propriétaires',
    },
    ownershipInfoStep: {
        ownerInfo: 'Informations sur le propriétaire',
        businessOwner: "Propriétaire d'entreprise",
        signerInfo: 'Informations du signataire',
        doYouOwn: ({companyName}: CompanyNameParams) => `Possédez-vous 25 % ou plus de ${companyName} ?`,
        doesAnyoneOwn: ({companyName}: CompanyNameParams) => `Est-ce qu'une personne possède 25 % ou plus de ${companyName} ?`,
        regulationsRequire: "Les réglementations nous obligent à vérifier l'identité de toute personne possédant plus de 25 % de l'entreprise.",
        legalFirstName: 'Prénom légal',
        legalLastName: 'Nom de famille légal',
        whatsTheOwnersName: 'Quel est le nom légal du propriétaire ?',
        whatsYourName: 'Quel est votre nom légal ?',
        whatPercentage: "Quel pourcentage de l'entreprise appartient au propriétaire ?",
        whatsYoursPercentage: "Quel pourcentage de l'entreprise possédez-vous ?",
        ownership: 'Propriété',
        whatsTheOwnersDOB: 'Quelle est la date de naissance du propriétaire ?',
        whatsYourDOB: 'Quelle est votre date de naissance ?',
        whatsTheOwnersAddress: "Quelle est l'adresse du propriétaire ?",
        whatsYourAddress: 'Quelle est votre adresse ?',
        whatAreTheLast: 'Quels sont les 4 derniers chiffres du numéro de sécurité sociale du propriétaire ?',
        whatsYourLast: 'Quels sont les 4 derniers chiffres de votre numéro de sécurité sociale ?',
        dontWorry: 'Ne vous inquiétez pas, nous ne faisons aucune vérification de crédit personnel !',
        last4: 'Derniers 4 du SSN',
        whyDoWeAsk: 'Pourquoi demandons-nous cela ?',
        letsDoubleCheck: 'Vérifions que tout est correct.',
        legalName: 'Nom légal',
        ownershipPercentage: 'Pourcentage de propriété',
        areThereOther: ({companyName}: CompanyNameParams) => `Y a-t-il d'autres personnes qui possèdent 25 % ou plus de ${companyName} ?`,
        owners: 'Propriétaires',
        addCertified: 'Ajoutez un organigramme certifié qui montre les propriétaires bénéficiaires',
        regulationRequiresChart:
            "La réglementation nous oblige à collecter une copie certifiée du tableau de propriété qui montre chaque individu ou entité possédant 25 % ou plus de l'entreprise.",
        uploadEntity: 'Télécharger le tableau de propriété des entités',
        noteEntity: "Remarque : Le schéma de propriété de l'entité doit être signé par votre comptable, votre conseiller juridique ou être notarié.",
        certified: "Tableau de propriété de l'entité certifiée",
        selectCountry: 'Sélectionner le pays',
        findCountry: 'Trouver le pays',
        address: 'Adresse',
        chooseFile: 'Choisir un fichier',
        uploadDocuments: 'Télécharger des documents supplémentaires',
        pleaseUpload:
            "Veuillez télécharger des documents supplémentaires ci-dessous pour nous aider à vérifier votre identité en tant que propriétaire direct ou indirect de 25 % ou plus de l'entité commerciale.",
        acceptedFiles: 'Formats de fichiers acceptés : PDF, PNG, JPEG. La taille totale des fichiers pour chaque section ne peut pas dépasser 5 Mo.',
        proofOfBeneficialOwner: 'Preuve du bénéficiaire effectif',
        proofOfBeneficialOwnerDescription:
            "Veuillez fournir une attestation signée et un organigramme d'un comptable public, notaire ou avocat vérifiant la propriété de 25 % ou plus de l'entreprise. Elle doit être datée des trois derniers mois et inclure le numéro de licence du signataire.",
        copyOfID: "Copie de la pièce d'identité pour le bénéficiaire effectif",
        copyOfIDDescription: 'Exemples : Passeport, permis de conduire, etc.',
        proofOfAddress: 'Justificatif de domicile pour le bénéficiaire effectif',
        proofOfAddressDescription: 'Exemples : Facture de services publics, contrat de location, etc.',
        codiceFiscale: 'Codice fiscale/Tax ID',
        codiceFiscaleDescription:
            "Veuillez télécharger une vidéo d'une visite de site ou un appel enregistré avec le signataire. Le signataire doit fournir : nom complet, date de naissance, nom de l'entreprise, numéro d'enregistrement, numéro de code fiscal, adresse enregistrée, nature de l'activité et objet du compte.",
    },
    validationStep: {
        headerTitle: 'Valider le compte bancaire',
        buttonText: 'Terminer la configuration',
        maxAttemptsReached: 'La validation de ce compte bancaire a été désactivée en raison de trop nombreuses tentatives incorrectes.',
        description: `Dans un délai de 1 à 2 jours ouvrables, nous enverrons trois (3) petites transactions sur votre compte bancaire sous un nom tel que "Expensify, Inc. Validation".`,
        descriptionCTA: 'Veuillez entrer le montant de chaque transaction dans les champs ci-dessous. Exemple : 1,51.',
        reviewingInfo: 'Merci ! Nous examinons vos informations et nous vous contacterons sous peu. Veuillez vérifier votre chat avec Concierge.',
        forNextStep: 'pour les prochaines étapes pour terminer la configuration de votre compte bancaire.',
        letsChatCTA: 'Oui, discutons.',
        letsChatText: 'Presque terminé ! Nous avons besoin de votre aide pour vérifier quelques dernières informations par chat. Prêt ?',
        letsChatTitle: 'Discutons !',
        enable2FATitle: "Prévenez la fraude, activez l'authentification à deux facteurs (2FA)",
        enable2FAText:
            "Nous prenons votre sécurité au sérieux. Veuillez configurer l'authentification à deux facteurs (2FA) maintenant pour ajouter une couche de protection supplémentaire à votre compte.",
        secureYourAccount: 'Sécurisez votre compte',
    },
    beneficialOwnersStep: {
        additionalInformation: 'Informations supplémentaires',
        checkAllThatApply: "Cochez tout ce qui s'applique, sinon laissez vide.",
        iOwnMoreThan25Percent: 'Je possède plus de 25 % de',
        someoneOwnsMoreThan25Percent: "Quelqu'un d'autre possède plus de 25 % de",
        additionalOwner: 'Bénéficiaire effectif supplémentaire',
        removeOwner: 'Supprimer ce bénéficiaire effectif',
        addAnotherIndividual: 'Ajouter une autre personne qui possède plus de 25 % de',
        agreement: 'Accord :',
        termsAndConditions: 'termes et conditions',
        certifyTrueAndAccurate: 'Je certifie que les informations fournies sont vraies et exactes.',
        error: {
            certify: 'Doit certifier que les informations sont vraies et exactes',
        },
    },
    completeVerificationStep: {
        completeVerification: 'Terminer la vérification',
        confirmAgreements: 'Veuillez confirmer les accords ci-dessous.',
        certifyTrueAndAccurate: 'Je certifie que les informations fournies sont vraies et exactes.',
        certifyTrueAndAccurateError: "Veuillez certifier que l'information est vraie et exacte.",
        isAuthorizedToUseBankAccount: 'Je suis autorisé à utiliser ce compte bancaire professionnel pour les dépenses professionnelles.',
        isAuthorizedToUseBankAccountError: "Vous devez être un agent de contrôle avec l'autorisation d'opérer le compte bancaire de l'entreprise.",
        termsAndConditions: 'termes et conditions',
    },
    connectBankAccountStep: {
        finishButtonText: 'Terminer la configuration',
        validateYourBankAccount: 'Validez votre compte bancaire',
        validateButtonText: 'Valider',
        validationInputLabel: 'Transaction',
        maxAttemptsReached: 'La validation de ce compte bancaire a été désactivée en raison de trop nombreuses tentatives incorrectes.',
        description: `Dans un délai de 1 à 2 jours ouvrables, nous enverrons trois (3) petites transactions sur votre compte bancaire sous un nom tel que "Expensify, Inc. Validation".`,
        descriptionCTA: 'Veuillez entrer le montant de chaque transaction dans les champs ci-dessous. Exemple : 1,51.',
        reviewingInfo: 'Merci ! Nous examinons vos informations et nous vous contacterons sous peu. Veuillez vérifier votre chat avec Concierge.',
        forNextSteps: 'pour les prochaines étapes pour terminer la configuration de votre compte bancaire.',
        letsChatCTA: 'Oui, discutons.',
        letsChatText: 'Presque terminé ! Nous avons besoin de votre aide pour vérifier quelques dernières informations par chat. Prêt ?',
        letsChatTitle: 'Discutons !',
        enable2FATitle: "Prévenez la fraude, activez l'authentification à deux facteurs (2FA)",
        enable2FAText:
            "Nous prenons votre sécurité au sérieux. Veuillez configurer l'authentification à deux facteurs (2FA) maintenant pour ajouter une couche de protection supplémentaire à votre compte.",
        secureYourAccount: 'Sécurisez votre compte',
    },
    countryStep: {
        confirmBusinessBank: 'Confirmer la devise et le pays du compte bancaire professionnel',
        confirmCurrency: 'Confirmer la devise et le pays',
        yourBusiness: 'La devise de votre compte bancaire professionnel doit correspondre à la devise de votre espace de travail.',
        youCanChange: 'Vous pouvez changer la devise de votre espace de travail dans votre',
        findCountry: 'Trouver le pays',
        selectCountry: 'Sélectionner le pays',
    },
    bankInfoStep: {
        whatAreYour: 'Quelles sont les coordonnées de votre compte bancaire professionnel ?',
        letsDoubleCheck: 'Vérifions que tout est en ordre.',
        thisBankAccount: 'Ce compte bancaire sera utilisé pour les paiements professionnels sur votre espace de travail.',
        accountNumber: 'Numéro de compte',
        accountHolderNameDescription: 'Nom complet du signataire autorisé',
    },
    signerInfoStep: {
        signerInfo: 'Informations du signataire',
        areYouDirector: ({companyName}: CompanyNameParams) => `Êtes-vous un directeur ou un cadre supérieur chez ${companyName} ?`,
        regulationRequiresUs: "La réglementation nous oblige à vérifier si le signataire a l'autorité pour prendre cette action au nom de l'entreprise.",
        whatsYourName: 'Quel est votre nom légal ?',
        fullName: 'Nom légal complet',
        whatsYourJobTitle: 'Quel est votre titre de poste ?',
        jobTitle: 'Intitulé du poste',
        whatsYourDOB: 'Quelle est votre date de naissance ?',
        uploadID: "Téléchargez une pièce d'identité et un justificatif de domicile",
        personalAddress: "Preuve d'adresse personnelle (par exemple, facture de services publics)",
        letsDoubleCheck: 'Vérifions que tout est correct.',
        legalName: 'Nom légal',
        proofOf: 'Justificatif de domicile personnel',
        enterOneEmail: ({companyName}: CompanyNameParams) => `Entrez l'email du directeur ou d'un cadre supérieur chez ${companyName}`,
        regulationRequiresOneMoreDirector: 'La réglementation exige au moins un autre directeur ou cadre supérieur en tant que signataire.',
        hangTight: 'Patientez...',
        enterTwoEmails: ({companyName}: CompanyNameParams) => `Entrez les e-mails de deux directeurs ou cadres supérieurs chez ${companyName}`,
        sendReminder: 'Envoyer un rappel',
        chooseFile: 'Choisir un fichier',
        weAreWaiting: "Nous attendons que d'autres vérifient leur identité en tant que directeurs ou cadres supérieurs de l'entreprise.",
        id: "Copie de la pièce d'identité",
        proofOfDirectors: 'Preuve du ou des directeur(s)',
        proofOfDirectorsDescription: "Exemples : Profil d'entreprise Oncorp ou Enregistrement d'entreprise.",
        codiceFiscale: 'Codice Fiscale',
        codiceFiscaleDescription: 'Codice Fiscale pour les signataires, utilisateurs autorisés et bénéficiaires effectifs.',
        PDSandFSG: 'Documents de divulgation PDS + FSG',
        PDSandFSGDescription:
            "Notre partenariat avec Corpay utilise une connexion API pour tirer parti de leur vaste réseau de partenaires bancaires internationaux afin d'alimenter les Remboursements Globaux dans Expensify. Conformément à la réglementation australienne, nous vous fournissons le Guide des Services Financiers (FSG) et le Document de Révélation de Produit (PDS) de Corpay.\n\nVeuillez lire attentivement les documents FSG et PDS car ils contiennent des détails complets et des informations importantes sur les produits et services offerts par Corpay. Conservez ces documents pour référence future.",
        pleaseUpload:
            "Veuillez télécharger ci-dessous des documents supplémentaires pour nous aider à vérifier votre identité en tant que directeur ou cadre supérieur de l'entité commerciale.",
    },
    agreementsStep: {
        agreements: 'Accords',
        pleaseConfirm: 'Veuillez confirmer les accords ci-dessous',
        regulationRequiresUs: "La réglementation nous oblige à vérifier l'identité de toute personne qui possède plus de 25 % de l'entreprise.",
        iAmAuthorized: 'Je suis autorisé à utiliser le compte bancaire professionnel pour les dépenses professionnelles.',
        iCertify: 'Je certifie que les informations fournies sont vraies et exactes.',
        termsAndConditions: 'termes et conditions',
        accept: 'Accepter et ajouter un compte bancaire',
        iConsentToThe: 'Je consens à la',
        privacyNotice: 'avis de confidentialité',
        error: {
            authorized: "Vous devez être un agent de contrôle avec l'autorisation d'opérer le compte bancaire de l'entreprise.",
            certify: "Veuillez certifier que l'information est vraie et exacte.",
            consent: "Veuillez consentir à l'avis de confidentialité",
        },
    },
    docusignStep: {
        subheader: 'Formulaire Docusign',
        pleaseComplete:
            'Veuillez remplir le formulaire d’autorisation ACH via le lien Docusign ci-dessous, puis téléversez une copie signée ici afin que nous puissions prélever les fonds directement de votre compte bancaire.',
        pleaseCompleteTheBusinessAccount: 'Veuillez remplir la demande de compte professionnel et l’accord de prélèvement automatique.',
        pleaseCompleteTheDirect:
            'Veuillez remplir l’accord de prélèvement automatique via le lien Docusign ci-dessous, puis téléversez une copie signée ici afin que nous puissions prélever les fonds directement de votre compte bancaire.',
        takeMeTo: 'Aller à Docusign',
        uploadAdditional: 'Téléverser des documents supplémentaires',
        pleaseUpload: 'Veuillez téléverser le formulaire DEFT et la page de signature Docusign.',
        pleaseUploadTheDirect: 'Veuillez téléverser les accords de prélèvement automatique et la page de signature Docusign.',
    },
    finishStep: {
        letsFinish: 'Terminons dans le chat !',
        thanksFor:
            "Merci pour ces détails. Un agent de support dédié va maintenant examiner vos informations. Nous reviendrons vers vous si nous avons besoin de quelque chose d'autre, mais en attendant, n'hésitez pas à nous contacter si vous avez des questions.",
        iHaveA: "J'ai une question",
        enable2FA: "Activez l'authentification à deux facteurs (2FA) pour prévenir la fraude",
        weTake: "Nous prenons votre sécurité au sérieux. Veuillez configurer l'authentification à deux facteurs (2FA) maintenant pour ajouter une couche de protection supplémentaire à votre compte.",
        secure: 'Sécurisez votre compte',
    },
    reimbursementAccountLoadingAnimation: {
        oneMoment: 'Un instant',
        explanationLine: 'Nous examinons vos informations. Vous pourrez bientôt passer aux étapes suivantes.',
    },
    session: {
        offlineMessageRetry: 'Il semble que vous soyez hors ligne. Veuillez vérifier votre connexion et réessayer.',
    },
    travel: {
        header: 'Réserver un voyage',
        title: 'Voyagez intelligemment',
        subtitle: 'Utilisez Expensify Travel pour obtenir les meilleures offres de voyage et gérer toutes vos dépenses professionnelles en un seul endroit.',
        features: {
            saveMoney: 'Économisez sur vos réservations',
            alerts: 'Recevez des mises à jour et des alertes en temps réel',
        },
        bookTravel: 'Réserver un voyage',
        bookDemo: 'Réserver une démo',
        bookADemo: 'Réserver une démo',
        toLearnMore: 'pour en savoir plus.',
        termsAndConditions: {
            header: 'Avant de continuer...',
            title: 'Termes et conditions',
            label: "J'accepte les termes et conditions",
            subtitle: `Veuillez accepter les <a href="${CONST.TRAVEL_TERMS_URL}">conditions générales</a> d'Expensify Travel.`,
            error: 'Vous devez accepter les conditions générales de Expensify Travel pour continuer.',
            defaultWorkspaceError:
                "Vous devez définir un espace de travail par défaut pour activer Expensify Travel. Allez dans Paramètres > Espaces de travail > cliquez sur les trois points verticaux à côté d'un espace de travail > Définir comme espace de travail par défaut, puis réessayez !",
        },
        flight: 'Vol',
        flightDetails: {
            passenger: 'Passager',
            layover: ({layover}: FlightLayoverParams) => `<muted-text-label>Vous avez une <strong>escale de ${layover}</strong> avant ce vol</muted-text-label>`,
            takeOff: 'Décollage',
            landing: 'Atterrissage',
            seat: 'Siège',
            class: 'Classe Cabine',
            recordLocator: "Localisateur d'enregistrement",
            cabinClasses: {
                unknown: 'Unknown',
                economy: 'Économie',
                premiumEconomy: 'Premium Economy',
                business: 'Entreprise',
                first: 'Premier',
            },
        },
        hotel: 'Hôtel',
        hotelDetails: {
            guest: 'Invité',
            checkIn: 'Enregistrement',
            checkOut: 'Check-out',
            roomType: 'Type de chambre',
            cancellation: "Politique d'annulation",
            cancellationUntil: "Annulation gratuite jusqu'à",
            confirmation: 'Numéro de confirmation',
            cancellationPolicies: {
                unknown: 'Unknown',
                nonRefundable: 'Non remboursable',
                freeCancellationUntil: "Annulation gratuite jusqu'à",
                partiallyRefundable: 'Partiellement remboursable',
            },
        },
        car: 'Voiture',
        carDetails: {
            rentalCar: 'Location de voiture',
            pickUp: 'Ramassage',
            dropOff: 'Dépose',
            driver: 'Conducteur',
            carType: 'Type de voiture',
            cancellation: "Politique d'annulation",
            cancellationUntil: "Annulation gratuite jusqu'à",
            freeCancellation: 'Annulation gratuite',
            confirmation: 'Numéro de confirmation',
        },
        train: 'Rail',
        trainDetails: {
            passenger: 'Passager',
            departs: 'Départs',
            arrives: 'Arrive',
            coachNumber: 'Numéro de coach',
            seat: 'Siège',
            fareDetails: 'Détails du tarif',
            confirmation: 'Numéro de confirmation',
        },
        viewTrip: 'Voir le voyage',
        modifyTrip: 'Modifier le voyage',
        tripSupport: 'Assistance de voyage',
        tripDetails: 'Détails du voyage',
        viewTripDetails: 'Voir les détails du voyage',
        trip: 'Voyage',
        trips: 'Voyages',
        tripSummary: 'Résumé du voyage',
        departs: 'Départs',
        errorMessage: 'Un problème est survenu. Veuillez réessayer plus tard.',
        phoneError: {
            phrase1: "S'il vous plaît",
            link: 'ajoutez un e-mail professionnel comme identifiant principal',
            phrase2: 'pour réserver un voyage.',
        },
        domainSelector: {
            title: 'Domaine',
            subtitle: "Choisissez un domaine pour la configuration d'Expensify Travel.",
            recommended: 'Recommandé',
        },
        domainPermissionInfo: {
            title: 'Domaine',
            restriction: ({domain}: DomainPermissionInfoRestrictionParams) =>
                `Vous n'avez pas l'autorisation d'activer Expensify Travel pour le domaine <strong>${domain}</strong>. Vous devrez demander à quelqu'un de ce domaine d'activer Travel à votre place.`,
            accountantInvitation: `Si vous êtes comptable, pensez à rejoindre le <a href="${CONST.OLD_DOT_PUBLIC_URLS.EXPENSIFY_APPROVED_PROGRAM_URL}">programme ExpensifyApproved! pour les comptables</a> afin d'activer les déplacements pour ce domaine.`,
        },
        publicDomainError: {
            title: 'Commencez avec Expensify Travel',
            message: `Vous devrez utiliser votre e-mail professionnel (par exemple, nom@entreprise.com) avec Expensify Travel, et non votre e-mail personnel (par exemple, nom@gmail.com).`,
        },
        blockedFeatureModal: {
            title: 'Expensify Travel a été désactivé',
            message: `Votre administrateur a désactivé Expensify Travel. Veuillez suivre la politique de réservation de votre entreprise pour les arrangements de voyage.`,
        },
        verifyCompany: {
            title: "Commencez votre voyage dès aujourd'hui !",
            message: `Veuillez contacter votre gestionnaire de compte ou salesteam@expensify.com pour obtenir une démonstration de voyage et l'activer pour votre entreprise.`,
        },
        updates: {
            bookingTicketed: ({airlineCode, origin, destination, startDate, confirmationID = ''}: FlightParams) =>
                `Votre vol ${airlineCode} (${origin} → ${destination}) le ${startDate} a été réservé. Code de confirmation : ${confirmationID}`,
            ticketVoided: ({airlineCode, origin, destination, startDate}: FlightParams) =>
                `Votre billet pour le vol ${airlineCode} (${origin} → ${destination}) du ${startDate} a été annulé.`,
            ticketRefunded: ({airlineCode, origin, destination, startDate}: FlightParams) =>
                `Votre billet pour le vol ${airlineCode} (${origin} → ${destination}) le ${startDate} a été remboursé ou échangé.`,
            flightCancelled: ({airlineCode, origin, destination, startDate}: FlightParams) =>
                `Votre vol ${airlineCode} (${origin} → ${destination}) du ${startDate} a été annulé par la compagnie aérienne.`,
            flightScheduleChangePending: ({airlineCode}: AirlineParams) =>
                `La compagnie aérienne a proposé un changement d'horaire pour le vol ${airlineCode} ; nous attendons la confirmation.`,
            flightScheduleChangeClosed: ({airlineCode, startDate}: AirlineParams) => `Changement d'horaire confirmé : le vol ${airlineCode} part maintenant à ${startDate}.`,
            flightUpdated: ({airlineCode, origin, destination, startDate}: FlightParams) => `Votre vol ${airlineCode} (${origin} → ${destination}) le ${startDate} a été mis à jour.`,
            flightCabinChanged: ({airlineCode, cabinClass}: AirlineParams) => `Votre classe de cabine a été mise à jour en ${cabinClass} sur le vol ${airlineCode}.`,
            flightSeatConfirmed: ({airlineCode}: AirlineParams) => `Votre attribution de siège sur le vol ${airlineCode} a été confirmée.`,
            flightSeatChanged: ({airlineCode}: AirlineParams) => `Votre attribution de siège sur le vol ${airlineCode} a été modifiée.`,
            flightSeatCancelled: ({airlineCode}: AirlineParams) => `Votre attribution de siège sur le vol ${airlineCode} a été supprimée.`,
            paymentDeclined: 'Le paiement de votre réservation de vol a échoué. Veuillez réessayer.',
            bookingCancelledByTraveler: ({type, id = ''}: TravelTypeParams) => `Vous avez annulé votre réservation de ${type} ${id}.`,
            bookingCancelledByVendor: ({type, id = ''}: TravelTypeParams) => `Le fournisseur a annulé votre réservation de ${type} ${id}.`,
            bookingRebooked: ({type, id = ''}: TravelTypeParams) => `Votre réservation de ${type} a été rebookée. Nouveau numéro de confirmation : ${id}.`,
            bookingUpdated: ({type}: TravelTypeParams) => `Votre réservation de ${type} a été mise à jour. Consultez les nouveaux détails dans l'itinéraire.`,
            railTicketRefund: ({origin, destination, startDate}: RailTicketParams) =>
                `Votre billet de train pour ${origin} → ${destination} le ${startDate} a été remboursé. Un crédit sera traité.`,
            railTicketExchange: ({origin, destination, startDate}: RailTicketParams) => `Votre billet de train pour ${origin} → ${destination} le ${startDate} a été échangé.`,
            railTicketUpdate: ({origin, destination, startDate}: RailTicketParams) => `Votre billet de train pour ${origin} → ${destination} le ${startDate} a été mis à jour.`,
            defaultUpdate: ({type}: TravelTypeParams) => `Votre réservation de ${type} a été mise à jour.`,
        },
        flightTo: 'Vol pour',
        trainTo: 'Train pour',
        carRental: ' de location de voiture',
        nightIn: 'nuit à',
        nightsIn: 'nuits à',
    },
    workspace: {
        common: {
            card: 'Cartes',
            expensifyCard: 'Expensify Card',
            companyCards: "Cartes d'entreprise",
            workflows: 'Workflows',
            workspace: 'Espace de travail',
            findWorkspace: "Trouver l'espace de travail",
            edit: "Modifier l'espace de travail",
            enabled: 'Activé',
            disabled: 'Désactivé',
            everyone: 'Tout le monde',
            delete: "Supprimer l'espace de travail",
            settings: 'Paramètres',
            reimburse: 'Remboursements',
            categories: 'Catégories',
            tags: 'Tags',
            customField1: 'Champ personnalisé 1',
            customField2: 'Champ personnalisé 2',
            customFieldHint: "Ajoutez un codage personnalisé qui s'applique à toutes les dépenses de ce membre.",
            reportFields: 'Champs de rapport',
            reportTitle: 'Titre du rapport',
            reportField: 'Champ de rapport',
            taxes: 'Taxes',
            bills: 'Bills',
            invoices: 'Factures',
            travel: 'Voyage',
            members: 'Membres',
            accounting: 'Comptabilité',
            receiptPartners: 'Partenaires de reçus',
            rules: 'Règles',
            displayedAs: 'Affiché comme',
            plan: 'Planification',
            profile: 'Aperçu',
            bankAccount: 'Compte bancaire',
            testTransactions: 'Tester les transactions',
            issueAndManageCards: 'Émettre et gérer des cartes',
            reconcileCards: 'Rapprocher les cartes',
            selected: () => ({
                one: '1 sélectionné',
                other: (count: number) => `${count} sélectionné(s)`,
            }),
            settlementFrequency: 'Fréquence de règlement',
            setAsDefault: 'Définir comme espace de travail par défaut',
            defaultNote: `Les reçus envoyés à ${CONST.EMAIL.RECEIPTS} apparaîtront dans cet espace de travail.`,
            deleteConfirmation: 'Êtes-vous sûr de vouloir supprimer cet espace de travail ?',
            deleteWithCardsConfirmation: 'Êtes-vous sûr de vouloir supprimer cet espace de travail ? Cela supprimera tous les flux de cartes et les cartes attribuées.',
            unavailable: 'Espace de travail indisponible',
            memberNotFound: "Membre introuvable. Pour inviter un nouveau membre à l'espace de travail, veuillez utiliser le bouton d'invitation ci-dessus.",
            notAuthorized: `Vous n'avez pas accès à cette page. Si vous essayez de rejoindre cet espace de travail, demandez simplement au propriétaire de l'espace de travail de vous ajouter en tant que membre. Autre chose ? Contactez ${CONST.EMAIL.CONCIERGE}.`,
            goToWorkspace: "Aller à l'espace de travail",
            goToWorkspaces: 'Aller aux espaces de travail',
            clearFilter: 'Effacer le filtre',
            workspaceName: "Nom de l'espace de travail",
            workspaceOwner: 'Propriétaire',
            workspaceType: "Type d'espace de travail",
            workspaceAvatar: "Avatar de l'espace de travail",
            mustBeOnlineToViewMembers: 'Vous devez être en ligne pour voir les membres de cet espace de travail.',
            moreFeatures: 'Plus de fonctionnalités',
            requested: 'Demandé',
            distanceRates: 'Tarifs de distance',
            defaultDescription: 'Un seul endroit pour tous vos reçus et dépenses.',
            descriptionHint: 'Partager des informations sur cet espace de travail avec tous les membres.',
            welcomeNote: 'Veuillez utiliser Expensify pour soumettre vos reçus pour remboursement, merci !',
            subscription: 'Abonnement',
            markAsEntered: 'Marquer comme saisi manuellement',
            markAsExported: 'Marquer comme exporté',
            exportIntegrationSelected: ({connectionName}: ExportIntegrationSelectedParams) => `Exporter vers ${CONST.POLICY.CONNECTIONS.NAME_USER_FRIENDLY[connectionName]}`,
            letsDoubleCheck: 'Vérifions que tout est correct.',
            lineItemLevel: 'Niveau des postes de dépense',
            reportLevel: 'Niveau de rapport',
            topLevel: 'Niveau supérieur',
            appliedOnExport: "Non importé dans Expensify, appliqué à l'exportation",
            shareNote: {
                header: "Partagez votre espace de travail avec d'autres membres",
                content: ({adminsRoomLink}: WorkspaceShareNoteParams) =>
                    `Partagez ce code QR ou copiez le lien ci-dessous pour permettre aux membres de demander facilement l'accès à votre espace de travail. Toutes les demandes d'adhésion à l'espace de travail s'afficheront dans la salle <a href="${adminsRoomLink}">${CONST.REPORT.WORKSPACE_CHAT_ROOMS.ADMINS}</a> pour que vous puissiez les examiner.`,
            },
            connectTo: ({connectionName}: ConnectionNameParams) => `Se connecter à ${CONST.POLICY.CONNECTIONS.NAME_USER_FRIENDLY[connectionName]}`,
            createNewConnection: 'Créer une nouvelle connexion',
            reuseExistingConnection: 'Réutiliser la connexion existante',
            existingConnections: 'Connexions existantes',
            existingConnectionsDescription: ({connectionName}: ConnectionNameParams) =>
                `Puisque vous vous êtes déjà connecté à ${CONST.POLICY.CONNECTIONS.NAME_USER_FRIENDLY[connectionName]}, vous pouvez choisir de réutiliser une connexion existante ou d'en créer une nouvelle.`,
            lastSyncDate: ({connectionName, formattedDate}: LastSyncDateParams) => `${connectionName} - Dernière synchronisation le ${formattedDate}`,
            authenticationError: ({connectionName}: AuthenticationErrorParams) => `Impossible de se connecter à ${connectionName} en raison d'une erreur d'authentification`,
            learnMore: 'En savoir plus',
            memberAlternateText: 'Les membres peuvent soumettre et approuver des rapports.',
            adminAlternateText: "Les administrateurs ont un accès complet pour modifier tous les rapports et les paramètres de l'espace de travail.",
            auditorAlternateText: 'Les auditeurs peuvent voir et commenter les rapports.',
            roleName: ({role}: OptionalParam<RoleNamesParams> = {}) => {
                switch (role) {
                    case CONST.POLICY.ROLE.ADMIN:
                        return 'Admin';
                    case CONST.POLICY.ROLE.AUDITOR:
                        return 'Auditeur';
                    case CONST.POLICY.ROLE.USER:
                        return 'Membre';
                    default:
                        return 'Membre';
                }
            },
            frequency: {
                manual: 'Manuellement',
                instant: 'Instantané',
                immediate: 'Quotidiennement',
                trip: 'Par voyage',
                weekly: 'Hebdomadaire',
                semimonthly: 'Deux fois par mois',
                monthly: 'Mensuel',
            },
            planType: 'Type de plan',
            submitExpense: 'Soumettez vos dépenses ci-dessous :',
            defaultCategory: 'Catégorie par défaut',
            viewTransactions: 'Voir les transactions',
            policyExpenseChatName: ({displayName}: PolicyExpenseChatNameParams) => `Les dépenses de ${displayName}`,
            deepDiveExpensifyCard: `<muted-text-label>Les transactions Expensify Card seront automatiquement exportées vers un « Expensify Card Liability Account » créé avec <a href="${CONST.DEEP_DIVE_EXPENSIFY_CARD}">notre intégration</a>.</muted-text-label>`,
        },
        receiptPartners: {
            uber: {
                subtitle: 'Automatisez les dépenses de déplacement et de livraison de repas dans toute votre organisation.',
            },
        },
        perDiem: {
            subtitle: 'Définissez des taux de per diem pour contrôler les dépenses quotidiennes des employés.',
            amount: 'Montant',
            deleteRates: () => ({
                one: 'Supprimer le taux',
                other: 'Supprimer les tarifs',
            }),
            deletePerDiemRate: 'Supprimer le taux de per diem',
            findPerDiemRate: 'Trouver le taux journalier',
            areYouSureDelete: () => ({
                one: 'Êtes-vous sûr de vouloir supprimer ce tarif ?',
                other: 'Êtes-vous sûr de vouloir supprimer ces tarifs ?',
            }),
            emptyList: {
                title: 'Per diem',
                subtitle: 'Définissez des taux de per diem pour contrôler les dépenses quotidiennes des employés. Importez les taux depuis une feuille de calcul pour commencer.',
            },
            errors: {
                existingRateError: ({rate}: CustomUnitRateParams) => `Un taux avec la valeur ${rate} existe déjà`,
            },
            importPerDiemRates: 'Importer les taux de per diem',
            editPerDiemRate: 'Modifier le taux de per diem',
            editPerDiemRates: 'Modifier les taux de per diem',
            editDestinationSubtitle: ({destination}: EditDestinationSubtitleParams) => `La mise à jour de cette destination la modifiera pour tous les sous-taux de ${destination} par diem.`,
            editCurrencySubtitle: ({destination}: EditDestinationSubtitleParams) => `La mise à jour de cette devise la modifiera pour tous les sous-taux de per diem ${destination}.`,
        },
        qbd: {
            exportOutOfPocketExpensesDescription: 'Définissez comment les dépenses hors de la poche sont exportées vers QuickBooks Desktop.',
            exportOutOfPocketExpensesCheckToggle: 'Marquer les chèques comme « imprimer plus tard »',
            exportDescription: 'Configurez comment les données Expensify sont exportées vers QuickBooks Desktop.',
            date: "Date d'exportation",
            exportInvoices: 'Exporter les factures vers',
            exportExpensifyCard: 'Exporter les transactions de la carte Expensify en tant que',
            account: 'Compte',
            accountDescription: 'Choisissez où publier les écritures de journal.',
            accountsPayable: 'Comptes fournisseurs',
            accountsPayableDescription: 'Choisissez où créer des factures fournisseurs.',
            bankAccount: 'Compte bancaire',
            notConfigured: 'Non configuré',
            bankAccountDescription: "Choisissez d'où envoyer les chèques.",
            creditCardAccount: 'Compte de carte de crédit',
            exportDate: {
                label: "Date d'exportation",
                description: "Utilisez cette date lors de l'exportation des rapports vers QuickBooks Desktop.",
                values: {
                    [CONST.QUICKBOOKS_EXPORT_DATE.LAST_EXPENSE]: {
                        label: 'Date de la dernière dépense',
                        description: 'Date de la dépense la plus récente sur le rapport.',
                    },
                    [CONST.QUICKBOOKS_EXPORT_DATE.REPORT_EXPORTED]: {
                        label: "Date d'exportation",
                        description: 'Date à laquelle le rapport a été exporté vers QuickBooks Desktop.',
                    },
                    [CONST.QUICKBOOKS_EXPORT_DATE.REPORT_SUBMITTED]: {
                        label: 'Date de soumission',
                        description: 'Date à laquelle le rapport a été soumis pour approbation.',
                    },
                },
            },
            exportCheckDescription: "Nous créerons un chèque détaillé pour chaque rapport Expensify et l'enverrons depuis le compte bancaire ci-dessous.",
            exportJournalEntryDescription: 'Nous créerons une écriture de journal détaillée pour chaque rapport Expensify et la publierons sur le compte ci-dessous.',
            exportVendorBillDescription:
                "Nous créerons une facture détaillée pour chaque rapport Expensify et l'ajouterons au compte ci-dessous. Si cette période est clôturée, nous la publierons au 1er de la prochaine période ouverte.",
            outOfPocketTaxEnabledDescription:
                "QuickBooks Desktop ne prend pas en charge les taxes sur les exportations d'écritures de journal. Comme vous avez activé les taxes dans votre espace de travail, cette option d'exportation n'est pas disponible.",
            outOfPocketTaxEnabledError: "Les écritures de journal ne sont pas disponibles lorsque les taxes sont activées. Veuillez choisir une autre option d'exportation.",
            accounts: {
                [CONST.QUICKBOOKS_DESKTOP_NON_REIMBURSABLE_EXPORT_ACCOUNT_TYPE.CREDIT_CARD]: 'Carte de crédit',
                [CONST.QUICKBOOKS_DESKTOP_REIMBURSABLE_ACCOUNT_TYPE.VENDOR_BILL]: 'Facture fournisseur',
                [CONST.QUICKBOOKS_DESKTOP_REIMBURSABLE_ACCOUNT_TYPE.JOURNAL_ENTRY]: 'Écriture comptable',
                [CONST.QUICKBOOKS_DESKTOP_REIMBURSABLE_ACCOUNT_TYPE.CHECK]: 'Vérifier',
                [`${CONST.QUICKBOOKS_DESKTOP_NON_REIMBURSABLE_EXPORT_ACCOUNT_TYPE.CHECK}Description`]:
                    "Nous créerons un chèque détaillé pour chaque rapport Expensify et l'enverrons depuis le compte bancaire ci-dessous.",
                [`${CONST.QUICKBOOKS_DESKTOP_NON_REIMBURSABLE_EXPORT_ACCOUNT_TYPE.CREDIT_CARD}Description`]:
                    "Nous associerons automatiquement le nom du commerçant sur la transaction par carte de crédit à tout fournisseur correspondant dans QuickBooks. Si aucun fournisseur n'existe, nous créerons un fournisseur « Crédit Carte Divers » pour l'association.",
                [`${CONST.QUICKBOOKS_DESKTOP_REIMBURSABLE_ACCOUNT_TYPE.VENDOR_BILL}Description`]:
                    "Nous créerons une facture fournisseur détaillée pour chaque rapport Expensify avec la date de la dernière dépense, et l'ajouterons au compte ci-dessous. Si cette période est clôturée, nous la publierons au 1er de la prochaine période ouverte.",
                [`${CONST.QUICKBOOKS_DESKTOP_NON_REIMBURSABLE_EXPORT_ACCOUNT_TYPE.CREDIT_CARD}AccountDescription`]: 'Choisissez où exporter les transactions par carte de crédit.',
                [`${CONST.QUICKBOOKS_DESKTOP_REIMBURSABLE_ACCOUNT_TYPE.VENDOR_BILL}AccountDescription`]:
                    'Choisissez un fournisseur à appliquer à toutes les transactions par carte de crédit.',
                [`${CONST.QUICKBOOKS_DESKTOP_REIMBURSABLE_ACCOUNT_TYPE.CHECK}AccountDescription`]: "Choisissez d'où envoyer les chèques.",
                [`${CONST.QUICKBOOKS_DESKTOP_REIMBURSABLE_ACCOUNT_TYPE.VENDOR_BILL}Error`]:
                    "Les factures des fournisseurs ne sont pas disponibles lorsque les emplacements sont activés. Veuillez choisir une autre option d'exportation.",
                [`${CONST.QUICKBOOKS_DESKTOP_REIMBURSABLE_ACCOUNT_TYPE.CHECK}Error`]:
                    "Les chèques sont indisponibles lorsque les emplacements sont activés. Veuillez choisir une autre option d'exportation.",
                [`${CONST.QUICKBOOKS_DESKTOP_REIMBURSABLE_ACCOUNT_TYPE.JOURNAL_ENTRY}Error`]:
                    "Les écritures de journal ne sont pas disponibles lorsque les taxes sont activées. Veuillez choisir une autre option d'exportation.",
            },
            noAccountsFound: 'Aucun compte trouvé',
            noAccountsFoundDescription: 'Ajoutez le compte dans QuickBooks Desktop et synchronisez à nouveau la connexion.',
            qbdSetup: 'Configuration de QuickBooks Desktop',
            requiredSetupDevice: {
                title: 'Impossible de se connecter depuis cet appareil',
                body1: "Vous devrez configurer cette connexion à partir de l'ordinateur qui héberge votre fichier d'entreprise QuickBooks Desktop.",
                body2: "Une fois connecté, vous pourrez synchroniser et exporter de n'importe où.",
            },
            setupPage: {
                title: 'Ouvrez ce lien pour vous connecter.',
                body: "Pour terminer la configuration, ouvrez le lien suivant sur l'ordinateur où QuickBooks Desktop est en cours d'exécution.",
                setupErrorTitle: "Quelque chose s'est mal passé",
                setupErrorBody: ({conciergeLink}: QBDSetupErrorBodyParams) =>
                    `<muted-text><centered-text>La connexion à QuickBooks Desktop ne fonctionne pas pour le moment. Veuillez réessayer plus tard ou <a href="${conciergeLink}">contacter le Concierge</a> si le problème persiste.</centered-text></muted-text>`,
            },
            importDescription: 'Choisissez quelles configurations de codage importer de QuickBooks Desktop vers Expensify.',
            classes: 'Cours',
            items: 'Articles',
            customers: 'Clients/projets',
            exportCompanyCardsDescription: "Définir comment les achats par carte d'entreprise sont exportés vers QuickBooks Desktop.",
            defaultVendorDescription: "Définir un fournisseur par défaut qui s'appliquera à toutes les transactions par carte de crédit lors de l'exportation.",
            accountsDescription: 'Votre plan comptable QuickBooks Desktop sera importé dans Expensify en tant que catégories.',
            accountsSwitchTitle: "Choisissez d'importer de nouveaux comptes en tant que catégories activées ou désactivées.",
            accountsSwitchDescription: 'Les catégories activées seront disponibles pour les membres lors de la création de leurs dépenses.',
            classesDescription: 'Choisissez comment gérer les classes QuickBooks Desktop dans Expensify.',
            tagsDisplayedAsDescription: "Niveau de ligne d'article",
            reportFieldsDisplayedAsDescription: 'Niveau de rapport',
            customersDescription: 'Choisissez comment gérer les clients/projets QuickBooks Desktop dans Expensify.',
            advancedConfig: {
                autoSyncDescription: 'Expensify se synchronisera automatiquement avec QuickBooks Desktop tous les jours.',
                createEntities: 'Créer automatiquement des entités',
                createEntitiesDescription: "Expensify créera automatiquement des fournisseurs dans QuickBooks Desktop s'ils n'existent pas déjà.",
            },
            itemsDescription: 'Choisissez comment gérer les éléments QuickBooks Desktop dans Expensify.',
        },
        qbo: {
            connectedTo: 'Connecté à',
            importDescription: 'Choisissez quelles configurations de codage importer de QuickBooks Online vers Expensify.',
            classes: 'Cours',
            locations: 'Lieux',
            customers: 'Clients/projets',
            accountsDescription: 'Votre plan comptable QuickBooks Online sera importé dans Expensify en tant que catégories.',
            accountsSwitchTitle: "Choisissez d'importer de nouveaux comptes en tant que catégories activées ou désactivées.",
            accountsSwitchDescription: 'Les catégories activées seront disponibles pour les membres lors de la création de leurs dépenses.',
            classesDescription: 'Choisissez comment gérer les classes QuickBooks Online dans Expensify.',
            customersDescription: 'Choisissez comment gérer les clients/projets QuickBooks Online dans Expensify.',
            locationsDescription: 'Choisissez comment gérer les emplacements QuickBooks Online dans Expensify.',
            taxesDescription: 'Choisissez comment gérer les taxes QuickBooks Online dans Expensify.',
            locationsLineItemsRestrictionDescription:
                "QuickBooks Online ne prend pas en charge les emplacements au niveau des lignes pour les chèques ou les factures fournisseurs. Si vous souhaitez avoir des emplacements au niveau des lignes, assurez-vous d'utiliser les écritures de journal et les dépenses par carte de crédit/débit.",
            taxesJournalEntrySwitchNote:
                "QuickBooks Online ne prend pas en charge les taxes sur les écritures de journal. Veuillez changer votre option d'exportation en facture fournisseur ou chèque.",
            exportDescription: 'Configurez comment les données Expensify sont exportées vers QuickBooks Online.',
            date: "Date d'exportation",
            exportInvoices: 'Exporter les factures vers',
            exportExpensifyCard: 'Exporter les transactions de la carte Expensify en tant que',
            exportDate: {
                label: "Date d'exportation",
                description: "Utilisez cette date lors de l'exportation des rapports vers QuickBooks Online.",
                values: {
                    [CONST.QUICKBOOKS_EXPORT_DATE.LAST_EXPENSE]: {
                        label: 'Date de la dernière dépense',
                        description: 'Date de la dépense la plus récente sur le rapport.',
                    },
                    [CONST.QUICKBOOKS_EXPORT_DATE.REPORT_EXPORTED]: {
                        label: "Date d'exportation",
                        description: 'Date à laquelle le rapport a été exporté vers QuickBooks Online.',
                    },
                    [CONST.QUICKBOOKS_EXPORT_DATE.REPORT_SUBMITTED]: {
                        label: 'Date de soumission',
                        description: 'Date à laquelle le rapport a été soumis pour approbation.',
                    },
                },
            },
            receivable: 'Comptes clients', // This is an account name that will come directly from QBO, so I don't know why we need a translation for it. It should take whatever the name of the account is in QBO. Leaving this note for CS.
            archive: 'Archive des comptes clients', // This is an account name that will come directly from QBO, so I don't know why we need a translation for it. It should take whatever the name of the account is in QBO. Leaving this note for CS.
            exportInvoicesDescription: "Utilisez ce compte lors de l'exportation des factures vers QuickBooks Online.",
            exportCompanyCardsDescription: "Définir comment les achats par carte d'entreprise sont exportés vers QuickBooks Online.",
            vendor: 'Fournisseur',
            defaultVendorDescription: "Définir un fournisseur par défaut qui s'appliquera à toutes les transactions par carte de crédit lors de l'exportation.",
            exportOutOfPocketExpensesDescription: 'Définissez comment les dépenses hors de la poche sont exportées vers QuickBooks Online.',
            exportCheckDescription: "Nous créerons un chèque détaillé pour chaque rapport Expensify et l'enverrons depuis le compte bancaire ci-dessous.",
            exportJournalEntryDescription: 'Nous créerons une écriture de journal détaillée pour chaque rapport Expensify et la publierons sur le compte ci-dessous.',
            exportVendorBillDescription:
                "Nous créerons une facture détaillée pour chaque rapport Expensify et l'ajouterons au compte ci-dessous. Si cette période est clôturée, nous la publierons au 1er de la prochaine période ouverte.",
            account: 'Compte',
            accountDescription: 'Choisissez où publier les écritures de journal.',
            accountsPayable: 'Comptes fournisseurs',
            accountsPayableDescription: 'Choisissez où créer des factures fournisseurs.',
            bankAccount: 'Compte bancaire',
            notConfigured: 'Non configuré',
            bankAccountDescription: "Choisissez d'où envoyer les chèques.",
            creditCardAccount: 'Compte de carte de crédit',
            companyCardsLocationEnabledDescription:
                "QuickBooks Online ne prend pas en charge les emplacements pour les exportations de factures fournisseurs. Comme vous avez activé les emplacements dans votre espace de travail, cette option d'exportation n'est pas disponible.",
            outOfPocketTaxEnabledDescription:
                "QuickBooks Online ne prend pas en charge les taxes sur les exportations d'écritures de journal. Comme vous avez activé les taxes sur votre espace de travail, cette option d'exportation n'est pas disponible.",
            outOfPocketTaxEnabledError: "Les écritures de journal ne sont pas disponibles lorsque les taxes sont activées. Veuillez choisir une autre option d'exportation.",
            advancedConfig: {
                autoSyncDescription: 'Expensify se synchronisera automatiquement avec QuickBooks Online chaque jour.',
                inviteEmployees: 'Inviter des employés',
                inviteEmployeesDescription: 'Importer les dossiers des employés de QuickBooks Online et inviter les employés à cet espace de travail.',
                createEntities: 'Créer automatiquement des entités',
                createEntitiesDescription:
                    "Expensify créera automatiquement des fournisseurs dans QuickBooks Online s'ils n'existent pas déjà, et créera automatiquement des clients lors de l'exportation des factures.",
                reimbursedReportsDescription:
                    "Chaque fois qu'un rapport est payé en utilisant Expensify ACH, le paiement de facture correspondant sera créé dans le compte QuickBooks Online ci-dessous.",
                qboBillPaymentAccount: 'Compte de paiement de factures QuickBooks',
                qboInvoiceCollectionAccount: 'Compte de recouvrement des factures QuickBooks',
                accountSelectDescription: "Choisissez d'où payer les factures et nous créerons le paiement dans QuickBooks Online.",
                invoiceAccountSelectorDescription: 'Choisissez où recevoir les paiements de factures et nous créerons le paiement dans QuickBooks Online.',
            },
            accounts: {
                [CONST.QUICKBOOKS_NON_REIMBURSABLE_EXPORT_ACCOUNT_TYPE.DEBIT_CARD]: 'Carte de débit',
                [CONST.QUICKBOOKS_NON_REIMBURSABLE_EXPORT_ACCOUNT_TYPE.CREDIT_CARD]: 'Carte de crédit',
                [CONST.QUICKBOOKS_REIMBURSABLE_ACCOUNT_TYPE.VENDOR_BILL]: 'Facture fournisseur',
                [CONST.QUICKBOOKS_REIMBURSABLE_ACCOUNT_TYPE.JOURNAL_ENTRY]: 'Écriture comptable',
                [CONST.QUICKBOOKS_REIMBURSABLE_ACCOUNT_TYPE.CHECK]: 'Vérifier',
                [`${CONST.QUICKBOOKS_NON_REIMBURSABLE_EXPORT_ACCOUNT_TYPE.DEBIT_CARD}Description`]:
                    "Nous associerons automatiquement le nom du marchand sur la transaction par carte de débit à tout fournisseur correspondant dans QuickBooks. Si aucun fournisseur n'existe, nous créerons un fournisseur 'Carte de Débit Divers' pour l'association.",
                [`${CONST.QUICKBOOKS_NON_REIMBURSABLE_EXPORT_ACCOUNT_TYPE.CREDIT_CARD}Description`]:
                    "Nous associerons automatiquement le nom du commerçant sur la transaction par carte de crédit à tout fournisseur correspondant dans QuickBooks. Si aucun fournisseur n'existe, nous créerons un fournisseur « Crédit Carte Divers » pour l'association.",
                [`${CONST.QUICKBOOKS_REIMBURSABLE_ACCOUNT_TYPE.VENDOR_BILL}Description`]:
                    "Nous créerons une facture fournisseur détaillée pour chaque rapport Expensify avec la date de la dernière dépense, et l'ajouterons au compte ci-dessous. Si cette période est clôturée, nous la publierons au 1er de la prochaine période ouverte.",
                [`${CONST.QUICKBOOKS_NON_REIMBURSABLE_EXPORT_ACCOUNT_TYPE.DEBIT_CARD}AccountDescription`]: 'Choisissez où exporter les transactions par carte de débit.',
                [`${CONST.QUICKBOOKS_NON_REIMBURSABLE_EXPORT_ACCOUNT_TYPE.CREDIT_CARD}AccountDescription`]: 'Choisissez où exporter les transactions par carte de crédit.',
                [`${CONST.QUICKBOOKS_REIMBURSABLE_ACCOUNT_TYPE.VENDOR_BILL}AccountDescription`]: 'Choisissez un fournisseur à appliquer à toutes les transactions par carte de crédit.',
                [`${CONST.QUICKBOOKS_REIMBURSABLE_ACCOUNT_TYPE.VENDOR_BILL}Error`]:
                    "Les factures des fournisseurs ne sont pas disponibles lorsque les emplacements sont activés. Veuillez choisir une autre option d'exportation.",
                [`${CONST.QUICKBOOKS_REIMBURSABLE_ACCOUNT_TYPE.CHECK}Error`]:
                    "Les chèques sont indisponibles lorsque les emplacements sont activés. Veuillez choisir une autre option d'exportation.",
                [`${CONST.QUICKBOOKS_REIMBURSABLE_ACCOUNT_TYPE.JOURNAL_ENTRY}Error`]:
                    "Les écritures de journal ne sont pas disponibles lorsque les taxes sont activées. Veuillez choisir une autre option d'exportation.",
            },
            exportDestinationAccountsMisconfigurationError: {
                [CONST.QUICKBOOKS_REIMBURSABLE_ACCOUNT_TYPE.VENDOR_BILL]: "Choisissez un compte valide pour l'exportation de la facture fournisseur",
                [CONST.QUICKBOOKS_REIMBURSABLE_ACCOUNT_TYPE.JOURNAL_ENTRY]: "Choisissez un compte valide pour l'exportation de l'écriture de journal",
                [CONST.QUICKBOOKS_REIMBURSABLE_ACCOUNT_TYPE.CHECK]: "Choisissez un compte valide pour l'exportation de chèques",
            },
            exportDestinationSetupAccountsInfo: {
                [CONST.QUICKBOOKS_REIMBURSABLE_ACCOUNT_TYPE.VENDOR_BILL]:
                    "Pour utiliser l'exportation de factures fournisseurs, configurez un compte de comptes fournisseurs dans QuickBooks Online.",
                [CONST.QUICKBOOKS_REIMBURSABLE_ACCOUNT_TYPE.JOURNAL_ENTRY]: "Pour utiliser l'exportation d'écritures de journal, configurez un compte de journal dans QuickBooks Online.",
                [CONST.QUICKBOOKS_REIMBURSABLE_ACCOUNT_TYPE.CHECK]: "Pour utiliser l'exportation de chèques, configurez un compte bancaire dans QuickBooks Online.",
            },
            noAccountsFound: 'Aucun compte trouvé',
            noAccountsFoundDescription: 'Ajoutez le compte dans QuickBooks Online et synchronisez à nouveau la connexion.',
            accountingMethods: {
                label: 'Quand exporter',
                description: 'Choisissez quand exporter les dépenses :',
                values: {
                    [COMMON_CONST.INTEGRATIONS.ACCOUNTING_METHOD.ACCRUAL]: 'Accrual',
                    [COMMON_CONST.INTEGRATIONS.ACCOUNTING_METHOD.CASH]: 'Espèces',
                },
                alternateText: {
                    [COMMON_CONST.INTEGRATIONS.ACCOUNTING_METHOD.ACCRUAL]: 'Les dépenses hors de la poche seront exportées une fois approuvées définitivement.',
                    [COMMON_CONST.INTEGRATIONS.ACCOUNTING_METHOD.CASH]: "Les dépenses personnelles seront exportées lorsqu'elles seront payées.",
                },
            },
        },
        workspaceList: {
            joinNow: 'Rejoignez maintenant',
            askToJoin: 'Demander à rejoindre',
        },
        xero: {
            organization: 'organisation Xero',
            organizationDescription: "Choisissez l'organisation Xero à partir de laquelle vous souhaitez importer des données.",
            importDescription: 'Choisissez quelles configurations de codage importer de Xero vers Expensify.',
            accountsDescription: 'Votre plan comptable Xero sera importé dans Expensify en tant que catégories.',
            accountsSwitchTitle: "Choisissez d'importer de nouveaux comptes en tant que catégories activées ou désactivées.",
            accountsSwitchDescription: 'Les catégories activées seront disponibles pour les membres lors de la création de leurs dépenses.',
            trackingCategories: 'Catégories de suivi',
            trackingCategoriesDescription: 'Choisissez comment gérer les catégories de suivi Xero dans Expensify.',
            mapTrackingCategoryTo: ({categoryName}: CategoryNameParams) => `Mapper ${categoryName} de Xero à`,
            mapTrackingCategoryToDescription: ({categoryName}: CategoryNameParams) => `Choisissez où mapper ${categoryName} lors de l'exportation vers Xero.`,
            customers: 'Refacturer les clients',
            customersDescription:
                'Choisissez si vous souhaitez refacturer les clients dans Expensify. Vos contacts clients Xero peuvent être associés à des dépenses et seront exportés vers Xero en tant que facture de vente.',
            taxesDescription: 'Choisissez comment gérer les taxes Xero dans Expensify.',
            notImported: 'Non importé',
            notConfigured: 'Non configuré',
            trackingCategoriesOptions: {
                [CONST.XERO_CONFIG.TRACKING_CATEGORY_OPTIONS.DEFAULT]: 'Xero contact par défaut',
                [CONST.XERO_CONFIG.TRACKING_CATEGORY_OPTIONS.TAG]: 'Tags',
                [CONST.XERO_CONFIG.TRACKING_CATEGORY_OPTIONS.REPORT_FIELD]: 'Champs de rapport',
            },
            exportDescription: 'Configurez comment les données Expensify sont exportées vers Xero.',
            purchaseBill: "Facture d'achat",
            exportDeepDiveCompanyCard:
                'Les dépenses exportées seront enregistrées comme transactions bancaires sur le compte bancaire Xero ci-dessous, et les dates des transactions correspondront aux dates de votre relevé bancaire.',
            bankTransactions: 'Transactions bancaires',
            xeroBankAccount: 'Compte bancaire Xero',
            xeroBankAccountDescription: 'Choisissez où les dépenses seront enregistrées en tant que transactions bancaires.',
            exportExpensesDescription: "Les rapports seront exportés en tant que facture d'achat avec la date et le statut sélectionnés ci-dessous.",
            purchaseBillDate: "Date de la facture d'achat",
            exportInvoices: 'Exporter les factures en tant que',
            salesInvoice: 'Facture de vente',
            exportInvoicesDescription: 'Les factures de vente affichent toujours la date à laquelle la facture a été envoyée.',
            advancedConfig: {
                autoSyncDescription: 'Expensify se synchronisera automatiquement avec Xero tous les jours.',
                purchaseBillStatusTitle: "Statut de la facture d'achat",
                reimbursedReportsDescription: "Chaque fois qu'un rapport est payé en utilisant Expensify ACH, le paiement de facture correspondant sera créé dans le compte Xero ci-dessous.",
                xeroBillPaymentAccount: 'Compte de paiement de factures Xero',
                xeroInvoiceCollectionAccount: 'Compte de recouvrement des factures Xero',
                xeroBillPaymentAccountDescription: "Choisissez d'où payer les factures et nous créerons le paiement dans Xero.",
                invoiceAccountSelectorDescription: 'Choisissez où recevoir les paiements de factures et nous créerons le paiement dans Xero.',
            },
            exportDate: {
                label: "Date de la facture d'achat",
                description: "Utilisez cette date lors de l'exportation des rapports vers Xero.",
                values: {
                    [CONST.XERO_EXPORT_DATE.LAST_EXPENSE]: {
                        label: 'Date de la dernière dépense',
                        description: 'Date de la dépense la plus récente sur le rapport.',
                    },
                    [CONST.XERO_EXPORT_DATE.REPORT_EXPORTED]: {
                        label: "Date d'exportation",
                        description: 'Date à laquelle le rapport a été exporté vers Xero.',
                    },
                    [CONST.XERO_EXPORT_DATE.REPORT_SUBMITTED]: {
                        label: 'Date de soumission',
                        description: 'Date à laquelle le rapport a été soumis pour approbation.',
                    },
                },
            },
            invoiceStatus: {
                label: "Statut de la facture d'achat",
                description: "Utilisez ce statut lors de l'exportation des factures d'achat vers Xero.",
                values: {
                    [CONST.XERO_CONFIG.INVOICE_STATUS.DRAFT]: 'Brouillon',
                    [CONST.XERO_CONFIG.INVOICE_STATUS.AWAITING_APPROVAL]: "En attente d'approbation",
                    [CONST.XERO_CONFIG.INVOICE_STATUS.AWAITING_PAYMENT]: 'En attente de paiement',
                },
            },
            noAccountsFound: 'Aucun compte trouvé',
            noAccountsFoundDescription: 'Veuillez ajouter le compte dans Xero et synchroniser à nouveau la connexion.',
            accountingMethods: {
                label: 'Quand exporter',
                description: 'Choisissez quand exporter les dépenses :',
                values: {
                    [COMMON_CONST.INTEGRATIONS.ACCOUNTING_METHOD.ACCRUAL]: 'Accrual',
                    [COMMON_CONST.INTEGRATIONS.ACCOUNTING_METHOD.CASH]: 'Espèces',
                },
                alternateText: {
                    [COMMON_CONST.INTEGRATIONS.ACCOUNTING_METHOD.ACCRUAL]: 'Les dépenses hors de la poche seront exportées une fois approuvées définitivement.',
                    [COMMON_CONST.INTEGRATIONS.ACCOUNTING_METHOD.CASH]: "Les dépenses personnelles seront exportées lorsqu'elles seront payées.",
                },
            },
        },
        sageIntacct: {
            preferredExporter: 'Exportateur préféré',
            taxSolution: 'Solution fiscale',
            notConfigured: 'Non configuré',
            exportDate: {
                label: "Date d'exportation",
                description: "Utilisez cette date lors de l'exportation des rapports vers Sage Intacct.",
                values: {
                    [CONST.SAGE_INTACCT_EXPORT_DATE.LAST_EXPENSE]: {
                        label: 'Date de la dernière dépense',
                        description: 'Date de la dépense la plus récente sur le rapport.',
                    },
                    [CONST.SAGE_INTACCT_EXPORT_DATE.EXPORTED]: {
                        label: "Date d'exportation",
                        description: 'Date à laquelle le rapport a été exporté vers Sage Intacct.',
                    },
                    [CONST.SAGE_INTACCT_EXPORT_DATE.SUBMITTED]: {
                        label: 'Date de soumission',
                        description: 'Date à laquelle le rapport a été soumis pour approbation.',
                    },
                },
            },
            reimbursableExpenses: {
                description: 'Définissez comment les dépenses personnelles sont exportées vers Sage Intacct.',
                values: {
                    [CONST.SAGE_INTACCT_REIMBURSABLE_EXPENSE_TYPE.EXPENSE_REPORT]: 'Rapports de dépenses',
                    [CONST.SAGE_INTACCT_REIMBURSABLE_EXPENSE_TYPE.VENDOR_BILL]: 'Factures fournisseurs',
                },
            },
            nonReimbursableExpenses: {
                description: "Définissez comment les achats par carte d'entreprise sont exportés vers Sage Intacct.",
                values: {
                    [CONST.SAGE_INTACCT_NON_REIMBURSABLE_EXPENSE_TYPE.CREDIT_CARD_CHARGE]: 'Cartes de crédit',
                    [CONST.SAGE_INTACCT_NON_REIMBURSABLE_EXPENSE_TYPE.VENDOR_BILL]: 'Factures fournisseurs',
                },
            },
            creditCardAccount: 'Compte de carte de crédit',
            defaultVendor: 'Fournisseur par défaut',
            defaultVendorDescription: ({isReimbursable}: DefaultVendorDescriptionParams) =>
                `Définissez un fournisseur par défaut qui s'appliquera aux dépenses remboursables de ${isReimbursable ? '' : 'non-'} qui n'ont pas de fournisseur correspondant dans Sage Intacct.`,
            exportDescription: 'Configurez comment les données Expensify sont exportées vers Sage Intacct.',
            exportPreferredExporterNote:
                "L'exportateur préféré peut être n'importe quel administrateur de l'espace de travail, mais doit également être un administrateur de domaine si vous définissez différents comptes d'exportation pour des cartes d'entreprise individuelles dans les paramètres de domaine.",
            exportPreferredExporterSubNote: "Une fois défini, l'exportateur préféré verra les rapports à exporter dans son compte.",
            noAccountsFound: 'Aucun compte trouvé',
            noAccountsFoundDescription: `Veuillez ajouter le compte dans Sage Intacct et synchroniser à nouveau la connexion.`,
            autoSync: 'Synchronisation automatique',
            autoSyncDescription: 'Expensify se synchronisera automatiquement avec Sage Intacct tous les jours.',
            inviteEmployees: 'Inviter des employés',
            inviteEmployeesDescription:
                "Importer les dossiers des employés Sage Intacct et inviter les employés à cet espace de travail. Votre flux de travail d'approbation sera par défaut une approbation par le manager et peut être configuré davantage sur la page Membres.",
            syncReimbursedReports: 'Synchroniser les rapports remboursés',
            syncReimbursedReportsDescription:
                "Chaque fois qu'un rapport est payé en utilisant Expensify ACH, le paiement de facture correspondant sera créé dans le compte Sage Intacct ci-dessous.",
            paymentAccount: 'Compte de paiement Sage Intacct',
        },
        netsuite: {
            subsidiary: 'Filiale',
            subsidiarySelectDescription: 'Choisissez la filiale dans NetSuite à partir de laquelle vous souhaitez importer des données.',
            exportDescription: 'Configurez comment les données Expensify sont exportées vers NetSuite.',
            exportInvoices: 'Exporter les factures vers',
            journalEntriesTaxPostingAccount: 'Comptes de publication fiscale des écritures de journal',
            journalEntriesProvTaxPostingAccount: 'Entrées de journal compte de publication de la taxe provinciale',
            foreignCurrencyAmount: 'Exporter le montant en devise étrangère',
            exportToNextOpenPeriod: 'Exporter vers la prochaine période ouverte',
            nonReimbursableJournalPostingAccount: 'Compte de publication de journal non remboursable',
            reimbursableJournalPostingAccount: 'Compte de publication de journal remboursable',
            journalPostingPreference: {
                label: 'Préférence de publication des écritures de journal',
                values: {
                    [CONST.NETSUITE_JOURNAL_POSTING_PREFERENCE.JOURNALS_POSTING_INDIVIDUAL_LINE]: 'Entrée unique et détaillée pour chaque rapport',
                    [CONST.NETSUITE_JOURNAL_POSTING_PREFERENCE.JOURNALS_POSTING_TOTAL_LINE]: 'Une seule entrée pour chaque dépense',
                },
            },
            invoiceItem: {
                label: 'Article de facture',
                values: {
                    [CONST.NETSUITE_INVOICE_ITEM_PREFERENCE.CREATE]: {
                        label: 'Créez-en un pour moi',
                        description: 'Nous créerons un "élément de ligne de facture Expensify" pour vous lors de l\'exportation (si un n\'existe pas déjà).',
                    },
                    [CONST.NETSUITE_INVOICE_ITEM_PREFERENCE.SELECT]: {
                        label: 'Sélectionner existant',
                        description: "Nous lierons les factures d'Expensify à l'élément sélectionné ci-dessous.",
                    },
                },
            },
            exportDate: {
                label: "Date d'exportation",
                description: "Utilisez cette date lors de l'exportation des rapports vers NetSuite.",
                values: {
                    [CONST.NETSUITE_EXPORT_DATE.LAST_EXPENSE]: {
                        label: 'Date de la dernière dépense',
                        description: 'Date de la dépense la plus récente sur le rapport.',
                    },
                    [CONST.NETSUITE_EXPORT_DATE.EXPORTED]: {
                        label: "Date d'exportation",
                        description: 'Date à laquelle le rapport a été exporté vers NetSuite.',
                    },
                    [CONST.NETSUITE_EXPORT_DATE.SUBMITTED]: {
                        label: 'Date de soumission',
                        description: 'Date à laquelle le rapport a été soumis pour approbation.',
                    },
                },
            },
            exportDestination: {
                values: {
                    [CONST.NETSUITE_EXPORT_DESTINATION.EXPENSE_REPORT]: {
                        label: 'Rapports de dépenses',
                        reimbursableDescription: 'Les dépenses personnelles seront exportées sous forme de rapports de dépenses vers NetSuite.',
                        nonReimbursableDescription: "Les dépenses des cartes d'entreprise seront exportées sous forme de rapports de dépenses vers NetSuite.",
                    },
                    [CONST.NETSUITE_EXPORT_DESTINATION.VENDOR_BILL]: {
                        label: 'Factures fournisseurs',
                        reimbursableDescription:
                            'Out-of-pocket expenses will export as bills payable to the NetSuite vendor specified below.\n' +
                            '\n' +
                            'If you’d like to set a specific vendor for each card, go to *Settings > Domains > Company Cards*.',
                        nonReimbursableDescription:
                            'Company card expenses will export as bills payable to the NetSuite vendor specified below.\n' +
                            '\n' +
                            'If you’d like to set a specific vendor for each card, go to *Settings > Domains > Company Cards*.',
                    },
                    [CONST.NETSUITE_EXPORT_DESTINATION.JOURNAL_ENTRY]: {
                        label: 'Écritures de journal',
                        reimbursableDescription:
                            'Out-of-pocket expenses will export as journal entries to the NetSuite account specified below.\n' +
                            '\n' +
                            'If you’d like to set a specific vendor for each card, go to *Settings > Domains > Company Cards*.',
                        nonReimbursableDescription:
                            'Company card expenses will export as journal entries to the NetSuite account specified below.\n' +
                            '\n' +
                            'If you’d like to set a specific vendor for each card, go to *Settings > Domains > Company Cards*.',
                    },
                },
            },
            advancedConfig: {
                autoSyncDescription: 'Expensify se synchronisera automatiquement avec NetSuite tous les jours.',
                reimbursedReportsDescription:
                    "Chaque fois qu'un rapport est payé en utilisant Expensify ACH, le paiement de facture correspondant sera créé dans le compte NetSuite ci-dessous.",
                reimbursementsAccount: 'Compte de remboursements',
                reimbursementsAccountDescription: 'Choisissez le compte bancaire que vous utiliserez pour les remboursements, et nous créerons le paiement associé dans NetSuite.',
                collectionsAccount: 'Compte de recouvrement',
                collectionsAccountDescription: "Une fois qu'une facture est marquée comme payée dans Expensify et exportée vers NetSuite, elle apparaîtra sur le compte ci-dessous.",
                approvalAccount: "Compte d'approbation A/P",
                approvalAccountDescription:
                    "Choisissez le compte contre lequel les transactions seront approuvées dans NetSuite. Si vous synchronisez des rapports remboursés, c'est également le compte contre lequel les paiements de factures seront créés.",
                defaultApprovalAccount: 'NetSuite par défaut',
                inviteEmployees: 'Invitez des employés et définissez les approbations',
                inviteEmployeesDescription:
                    "Importer les dossiers des employés de NetSuite et inviter les employés à cet espace de travail. Votre flux de travail d'approbation sera par défaut l'approbation du gestionnaire et peut être configuré davantage sur la page *Membres*.",
                autoCreateEntities: 'Créer automatiquement des employés/fournisseurs',
                enableCategories: 'Activer les catégories nouvellement importées',
                customFormID: 'ID de formulaire personnalisé',
                customFormIDDescription:
                    'Par défaut, Expensify créera des entrées en utilisant le formulaire de transaction préféré défini dans NetSuite. Vous pouvez également désigner un formulaire de transaction spécifique à utiliser.',
                customFormIDReimbursable: 'Dépense personnelle',
                customFormIDNonReimbursable: "Dépense de carte d'entreprise",
                exportReportsTo: {
                    label: "Niveau d'approbation du rapport de dépenses",
                    description:
                        "Une fois qu'un rapport de dépenses est approuvé dans Expensify et exporté vers NetSuite, vous pouvez définir un niveau d'approbation supplémentaire dans NetSuite avant la publication.",
                    values: {
                        [CONST.NETSUITE_REPORTS_APPROVAL_LEVEL.REPORTS_APPROVED_NONE]: 'Préférence par défaut de NetSuite',
                        [CONST.NETSUITE_REPORTS_APPROVAL_LEVEL.REPORTS_SUPERVISOR_APPROVED]: 'Approuvé uniquement par le superviseur',
                        [CONST.NETSUITE_REPORTS_APPROVAL_LEVEL.REPORTS_ACCOUNTING_APPROVED]: 'Seulement la comptabilité approuvée',
                        [CONST.NETSUITE_REPORTS_APPROVAL_LEVEL.REPORTS_APPROVED_BOTH]: 'Superviseur et comptabilité approuvés',
                    },
                },
                accountingMethods: {
                    label: 'Quand exporter',
                    description: 'Choisissez quand exporter les dépenses :',
                    values: {
                        [COMMON_CONST.INTEGRATIONS.ACCOUNTING_METHOD.ACCRUAL]: 'Accrual',
                        [COMMON_CONST.INTEGRATIONS.ACCOUNTING_METHOD.CASH]: 'Espèces',
                    },
                    alternateText: {
                        [COMMON_CONST.INTEGRATIONS.ACCOUNTING_METHOD.ACCRUAL]: 'Les dépenses hors de la poche seront exportées une fois approuvées définitivement.',
                        [COMMON_CONST.INTEGRATIONS.ACCOUNTING_METHOD.CASH]: "Les dépenses personnelles seront exportées lorsqu'elles seront payées.",
                    },
                },
                exportVendorBillsTo: {
                    label: "Niveau d'approbation des factures fournisseurs",
                    description:
                        "Une fois qu'une facture fournisseur est approuvée dans Expensify et exportée vers NetSuite, vous pouvez définir un niveau d'approbation supplémentaire dans NetSuite avant la publication.",
                    values: {
                        [CONST.NETSUITE_VENDOR_BILLS_APPROVAL_LEVEL.VENDOR_BILLS_APPROVED_NONE]: 'Préférence par défaut de NetSuite',
                        [CONST.NETSUITE_VENDOR_BILLS_APPROVAL_LEVEL.VENDOR_BILLS_APPROVAL_PENDING]: "En attente d'approbation",
                        [CONST.NETSUITE_VENDOR_BILLS_APPROVAL_LEVEL.VENDOR_BILLS_APPROVED]: 'Approuvé pour publication',
                    },
                },
                exportJournalsTo: {
                    label: "Niveau d'approbation de l'écriture de journal",
                    description:
                        "Une fois qu'une écriture de journal est approuvée dans Expensify et exportée vers NetSuite, vous pouvez définir un niveau d'approbation supplémentaire dans NetSuite avant de la comptabiliser.",
                    values: {
                        [CONST.NETSUITE_JOURNALS_APPROVAL_LEVEL.JOURNALS_APPROVED_NONE]: 'Préférence par défaut de NetSuite',
                        [CONST.NETSUITE_JOURNALS_APPROVAL_LEVEL.JOURNALS_APPROVAL_PENDING]: "En attente d'approbation",
                        [CONST.NETSUITE_JOURNALS_APPROVAL_LEVEL.JOURNALS_APPROVED]: 'Approuvé pour publication',
                    },
                },
                error: {
                    customFormID: 'Veuillez entrer un ID de formulaire personnalisé numérique valide',
                },
            },
            noAccountsFound: 'Aucun compte trouvé',
            noAccountsFoundDescription: 'Veuillez ajouter le compte dans NetSuite et synchroniser à nouveau la connexion.',
            noVendorsFound: 'Aucun fournisseur trouvé',
            noVendorsFoundDescription: 'Veuillez ajouter des fournisseurs dans NetSuite et synchroniser à nouveau la connexion.',
            noItemsFound: 'Aucun élément de facture trouvé',
            noItemsFoundDescription: 'Veuillez ajouter des éléments de facture dans NetSuite et synchroniser à nouveau la connexion.',
            noSubsidiariesFound: 'Aucune filiale trouvée',
            noSubsidiariesFoundDescription: 'Veuillez ajouter une filiale dans NetSuite et synchroniser à nouveau la connexion.',
            tokenInput: {
                title: 'Configuration de NetSuite',
                formSteps: {
                    installBundle: {
                        title: 'Installer le bundle Expensify',
                        description: 'Dans NetSuite, allez à *Customization > SuiteBundler > Search & Install Bundles* > recherchez "Expensify" > installez le bundle.',
                    },
                    enableTokenAuthentication: {
                        title: "Activer l'authentification par jeton",
                        description: "Dans NetSuite, allez à *Setup > Company > Enable Features > SuiteCloud* > activez *l'authentification basée sur les jetons*.",
                    },
                    enableSoapServices: {
                        title: 'Activer les services web SOAP',
                        description: 'Dans NetSuite, allez dans *Setup > Company > Enable Features > SuiteCloud* > activez *SOAP Web Services*.',
                    },
                    createAccessToken: {
                        title: "Créer un jeton d'accès",
                        description:
                            'Dans NetSuite, allez à *Setup > Users/Roles > Access Tokens* > créez un jeton d\'accès pour l\'application "Expensify" et soit le rôle "Expensify Integration" soit le rôle "Administrator".\n\n*Important :* Assurez-vous de sauvegarder le *Token ID* et le *Token Secret* de cette étape. Vous en aurez besoin pour l\'étape suivante.',
                    },
                    enterCredentials: {
                        title: 'Entrez vos identifiants NetSuite',
                        formInputs: {
                            netSuiteAccountID: 'NetSuite Account ID',
                            netSuiteTokenID: 'Token ID',
                            netSuiteTokenSecret: 'Token Secret',
                        },
                        netSuiteAccountIDDescription: 'Dans NetSuite, allez à *Setup > Integration > SOAP Web Services Preferences*.',
                    },
                },
            },
            import: {
                expenseCategories: 'Catégories de dépenses',
                expenseCategoriesDescription: 'Vos catégories de dépenses NetSuite seront importées dans Expensify en tant que catégories.',
                crossSubsidiaryCustomers: 'Clients/projets inter-filiales',
                importFields: {
                    departments: {
                        title: 'Départements',
                        subtitle: 'Choisissez comment gérer les *départements* NetSuite dans Expensify.',
                    },
                    classes: {
                        title: 'Cours',
                        subtitle: 'Choisissez comment gérer les *classes* dans Expensify.',
                    },
                    locations: {
                        title: 'Lieux',
                        subtitle: 'Choisissez comment gérer les *emplacements* dans Expensify.',
                    },
                },
                customersOrJobs: {
                    title: 'Clients/projets',
                    subtitle: 'Choisissez comment gérer les *clients* et les *projets* NetSuite dans Expensify.',
                    importCustomers: 'Importer des clients',
                    importJobs: 'Importer des projets',
                    customers: 'clients',
                    jobs: 'projets',
                    label: ({importFields, importType}: CustomersOrJobsLabelParams) => `${importFields.join('et')}, ${importType}`,
                },
                importTaxDescription: 'Importer des groupes de taxes depuis NetSuite.',
                importCustomFields: {
                    chooseOptionBelow: 'Choisissez une option ci-dessous :',
                    label: ({importedTypes}: ImportedTypesParams) => `Importé en tant que ${importedTypes.join('et')}`,
                    requiredFieldError: ({fieldName}: RequiredFieldParams) => `Veuillez entrer le ${fieldName}`,
                    customSegments: {
                        title: 'Segments/enregistrements personnalisés',
                        addText: 'Ajouter un segment/enregistrement personnalisé',
                        recordTitle: 'Segment/record personnalisé',
                        helpLink: CONST.NETSUITE_IMPORT.HELP_LINKS.CUSTOM_SEGMENTS,
                        helpLinkText: 'Voir les instructions détaillées',
                        helpText: 'sur la configuration de segments/enregistrements personnalisés.',
                        emptyTitle: 'Ajouter un segment personnalisé ou un enregistrement personnalisé',
                        fields: {
                            segmentName: 'Nom',
                            internalID: 'ID interne',
                            scriptID: 'Script ID',
                            customRecordScriptID: 'ID de colonne de transaction',
                            mapping: 'Affiché comme',
                        },
                        removeTitle: 'Supprimer le segment/enregistrement personnalisé',
                        removePrompt: 'Êtes-vous sûr de vouloir supprimer ce segment/enregistrement personnalisé ?',
                        addForm: {
                            customSegmentName: 'nom de segment personnalisé',
                            customRecordName: "nom d'enregistrement personnalisé",
                            segmentTitle: 'Segment personnalisé',
                            customSegmentAddTitle: 'Ajouter un segment personnalisé',
                            customRecordAddTitle: 'Ajouter un enregistrement personnalisé',
                            recordTitle: 'Enregistrement personnalisé',
                            segmentRecordType: 'Voulez-vous ajouter un segment personnalisé ou un enregistrement personnalisé ?',
                            customSegmentNameTitle: 'Quel est le nom du segment personnalisé ?',
                            customRecordNameTitle: "Quel est le nom de l'enregistrement personnalisé ?",
                            customSegmentNameFooter: `Vous pouvez trouver les noms de segments personnalisés dans NetSuite sous *Customizations > Links, Records & Fields > Custom Segments*.\n\n_Pour des instructions plus détaillées, [visitez notre site d'aide](${CONST.NETSUITE_IMPORT.HELP_LINKS.CUSTOM_SEGMENTS})_.`,
                            customRecordNameFooter: `Vous pouvez trouver des noms d'enregistrements personnalisés dans NetSuite en entrant "Transaction Column Field" dans la recherche globale.\n\n_Pour des instructions plus détaillées, [visitez notre site d'aide](${CONST.NETSUITE_IMPORT.HELP_LINKS.CUSTOM_SEGMENTS})_.`,
                            customSegmentInternalIDTitle: "Quel est l'ID interne ?",
                            customSegmentInternalIDFooter: `Tout d'abord, assurez-vous d'avoir activé les ID internes dans NetSuite sous *Accueil > Définir les préférences > Afficher l'ID interne.*\n\nVous pouvez trouver les ID internes des segments personnalisés dans NetSuite sous :\n\n1. *Personnalisation > Listes, enregistrements et champs > Segments personnalisés*.\n2. Cliquez sur un segment personnalisé.\n3. Cliquez sur le lien hypertexte à côté de *Type d'enregistrement personnalisé*.\n4. Trouvez l'ID interne dans le tableau en bas.\n\n_Pour des instructions plus détaillées, [visitez notre site d'aide](${CONST.NETSUITE_IMPORT.HELP_LINKS.CUSTOM_LISTS})_.`,
                            customRecordInternalIDFooter: `Vous pouvez trouver les ID internes des enregistrements personnalisés dans NetSuite en suivant ces étapes :\n\n1. Entrez "Transaction Line Fields" dans la recherche globale.\n2. Cliquez sur un enregistrement personnalisé.\n3. Trouvez l'ID interne sur le côté gauche.\n\n_Pour des instructions plus détaillées, [visitez notre site d'aide](${CONST.NETSUITE_IMPORT.HELP_LINKS.CUSTOM_SEGMENTS})_.`,
                            customSegmentScriptIDTitle: "Quel est l'ID du script ?",
                            customSegmentScriptIDFooter: `Vous pouvez trouver les IDs de script de segment personnalisé dans NetSuite sous :\n\n1. *Personnalisation > Listes, Enregistrements et Champs > Segments Personnalisés*.\n2. Cliquez sur un segment personnalisé.\n3. Cliquez sur l'onglet *Application et Sourcing* en bas, puis :\n    a. Si vous souhaitez afficher le segment personnalisé comme un *tag* (au niveau de l'article) dans Expensify, cliquez sur le sous-onglet *Colonnes de Transaction* et utilisez l'*ID de Champ*.\n    b. Si vous souhaitez afficher le segment personnalisé comme un *champ de rapport* (au niveau du rapport) dans Expensify, cliquez sur le sous-onglet *Transactions* et utilisez l'*ID de Champ*.\n\n_Pour des instructions plus détaillées, [visitez notre site d'aide](${CONST.NETSUITE_IMPORT.HELP_LINKS.CUSTOM_LISTS})_.`,
                            customRecordScriptIDTitle: "Quel est l'ID de la colonne de transaction ?",
                            customRecordScriptIDFooter: `Vous pouvez trouver les ID de script d'enregistrement personnalisé dans NetSuite sous :\n\n1. Entrez "Transaction Line Fields" dans la recherche globale.\n2. Cliquez sur un enregistrement personnalisé.\n3. Trouvez l'ID de script sur le côté gauche.\n\n_Pour des instructions plus détaillées, [visitez notre site d'aide](${CONST.NETSUITE_IMPORT.HELP_LINKS.CUSTOM_SEGMENTS})_.`,
                            customSegmentMappingTitle: 'Comment ce segment personnalisé doit-il être affiché dans Expensify ?',
                            customRecordMappingTitle: 'Comment cet enregistrement personnalisé doit-il être affiché dans Expensify ?',
                        },
                        errors: {
                            uniqueFieldError: ({fieldName}: RequiredFieldParams) => `Un segment/enregistrement personnalisé avec ce ${fieldName?.toLowerCase()} existe déjà.`,
                        },
                    },
                    customLists: {
                        title: 'Listes personnalisées',
                        addText: 'Ajouter une liste personnalisée',
                        recordTitle: 'Liste personnalisée',
                        helpLink: CONST.NETSUITE_IMPORT.HELP_LINKS.CUSTOM_LISTS,
                        helpLinkText: 'Voir les instructions détaillées',
                        helpText: 'sur la configuration des listes personnalisées.',
                        emptyTitle: 'Ajouter une liste personnalisée',
                        fields: {
                            listName: 'Nom',
                            internalID: 'ID interne',
                            transactionFieldID: 'ID du champ de transaction',
                            mapping: 'Affiché comme',
                        },
                        removeTitle: 'Supprimer la liste personnalisée',
                        removePrompt: 'Êtes-vous sûr de vouloir supprimer cette liste personnalisée ?',
                        addForm: {
                            listNameTitle: 'Choisir une liste personnalisée',
                            transactionFieldIDTitle: "Quel est l'ID du champ de transaction ?",
                            transactionFieldIDFooter: `Vous pouvez trouver les identifiants des champs de transaction dans NetSuite en suivant ces étapes :\n\n1. Entrez "Champs de ligne de transaction" dans la recherche globale.\n2. Cliquez sur une liste personnalisée.\n3. Trouvez l'identifiant du champ de transaction sur le côté gauche.\n\n_Pour des instructions plus détaillées, [visitez notre site d'aide](${CONST.NETSUITE_IMPORT.HELP_LINKS.CUSTOM_LISTS})_.`,
                            mappingTitle: 'Comment cette liste personnalisée doit-elle être affichée dans Expensify ?',
                        },
                        errors: {
                            uniqueTransactionFieldIDError: `Une liste personnalisée avec cet ID de champ de transaction existe déjà.`,
                        },
                    },
                },
                importTypes: {
                    [CONST.INTEGRATION_ENTITY_MAP_TYPES.NETSUITE_DEFAULT]: {
                        label: 'Employé par défaut de NetSuite',
                        description: "Non importé dans Expensify, appliqué à l'exportation",
                        footerContent: ({importField}: ImportFieldParams) =>
                            `Si vous utilisez ${importField} dans NetSuite, nous appliquerons la valeur par défaut définie sur le dossier de l'employé lors de l'exportation vers le rapport de dépenses ou l'écriture de journal.`,
                    },
                    [CONST.INTEGRATION_ENTITY_MAP_TYPES.TAG]: {
                        label: 'Tags',
                        description: 'Niveau des postes de dépense',
                        footerContent: ({importField}: ImportFieldParams) => `${startCase(importField)} sera sélectionnable pour chaque dépense individuelle sur le rapport d'un employé.`,
                    },
                    [CONST.INTEGRATION_ENTITY_MAP_TYPES.REPORT_FIELD]: {
                        label: 'Champs de rapport',
                        description: 'Niveau de rapport',
                        footerContent: ({importField}: ImportFieldParams) => `La sélection ${startCase(importField)} s'appliquera à toutes les dépenses sur le rapport d'un employé.`,
                    },
                },
            },
        },
        intacct: {
            sageIntacctSetup: 'Configuration de Sage Intacct',
            prerequisitesTitle: 'Avant de vous connecter...',
            downloadExpensifyPackage: 'Téléchargez le package Expensify pour Sage Intacct',
            followSteps: 'Suivez les étapes de notre guide Comment faire : Connecter à Sage Intacct.',
            enterCredentials: 'Entrez vos identifiants Sage Intacct',
            entity: 'Entity',
            employeeDefault: 'Sage Intacct employé par défaut',
            employeeDefaultDescription: "Le département par défaut de l'employé sera appliqué à ses dépenses dans Sage Intacct si un existe.",
            displayedAsTagDescription: "Le département sera sélectionnable pour chaque dépense individuelle sur le rapport d'un employé.",
            displayedAsReportFieldDescription: "La sélection du département s'appliquera à toutes les dépenses sur le rapport d'un employé.",
            toggleImportTitleFirstPart: 'Choisissez comment gérer Sage Intacct',
            toggleImportTitleSecondPart: 'dans Expensify.',
            expenseTypes: 'Types de dépenses',
            expenseTypesDescription: 'Vos types de dépenses Sage Intacct seront importés dans Expensify en tant que catégories.',
            accountTypesDescription: 'Votre plan comptable Sage Intacct sera importé dans Expensify en tant que catégories.',
            importTaxDescription: "Importer le taux de taxe d'achat depuis Sage Intacct.",
            userDefinedDimensions: "Dimensions définies par l'utilisateur",
            addUserDefinedDimension: "Ajouter une dimension définie par l'utilisateur",
            integrationName: "Nom de l'intégration",
            dimensionExists: 'Une dimension portant ce nom existe déjà.',
            removeDimension: "Supprimer la dimension définie par l'utilisateur",
            removeDimensionPrompt: "Êtes-vous sûr de vouloir supprimer cette dimension définie par l'utilisateur ?",
            userDefinedDimension: "Dimension définie par l'utilisateur",
            addAUserDefinedDimension: "Ajouter une dimension définie par l'utilisateur",
            detailedInstructionsLink: 'Voir les instructions détaillées',
            detailedInstructionsRestOfSentence: "sur l'ajout de dimensions définies par l'utilisateur.",
            userDimensionsAdded: () => ({
                one: '1 UDD ajouté',
                other: (count: number) => `${count} UDD ajoutés`,
            }),
            mappingTitle: ({mappingName}: IntacctMappingTitleParams) => {
                switch (mappingName) {
                    case CONST.SAGE_INTACCT_CONFIG.MAPPINGS.DEPARTMENTS:
                        return 'départements';
                    case CONST.SAGE_INTACCT_CONFIG.MAPPINGS.CLASSES:
                        return 'classes';
                    case CONST.SAGE_INTACCT_CONFIG.MAPPINGS.LOCATIONS:
                        return 'locations';
                    case CONST.SAGE_INTACCT_CONFIG.MAPPINGS.CUSTOMERS:
                        return 'clients';
                    case CONST.SAGE_INTACCT_CONFIG.MAPPINGS.PROJECTS:
                        return 'projets (emplois)';
                    default:
                        return 'mappages';
                }
            },
        },
        type: {
            free: 'Gratuit',
            control: 'Contrôle',
            collect: 'Collecter',
        },
        companyCards: {
            addCards: 'Ajouter des cartes',
            selectCards: 'Sélectionner des cartes',
            addNewCard: {
                other: 'Autre',
                cardProviders: {
                    gl1025: 'American Express Corporate Cards',
                    cdf: 'Mastercard Cartes Commerciales',
                    vcf: 'Visa Commercial Cards',
                    stripe: 'Cartes Stripe',
                },
                yourCardProvider: `Qui est votre fournisseur de carte ?`,
                whoIsYourBankAccount: 'Quelle est votre banque ?',
                whereIsYourBankLocated: 'Où se trouve votre banque ?',
                howDoYouWantToConnect: 'Comment souhaitez-vous vous connecter à votre banque ?',
                learnMoreAboutOptions: {
                    text: 'En savoir plus sur ces',
                    linkText: 'options.',
                },
                commercialFeedDetails:
                    'Nécessite une configuration avec votre banque. Cela est généralement utilisé par les grandes entreprises et est souvent la meilleure option si vous êtes éligible.',
                commercialFeedPlaidDetails: `Nécessite une configuration avec votre banque, mais nous vous guiderons. Cela est généralement limité aux grandes entreprises.`,
                directFeedDetails: "L'approche la plus simple. Connectez-vous immédiatement en utilisant vos identifiants principaux. Cette méthode est la plus courante.",
                enableFeed: {
                    title: ({provider}: GoBackMessageParams) => `Activez votre flux ${provider}`,
                    heading:
                        "Nous avons une intégration directe avec l'émetteur de votre carte et pouvons importer vos données de transaction dans Expensify rapidement et avec précision.\n\nPour commencer, il vous suffit de :",
                    visa: "Nous avons des intégrations globales avec Visa, bien que l'éligibilité varie selon la banque et le programme de carte.\n\nPour commencer, il suffit de :",
                    mastercard:
                        "Nous avons des intégrations globales avec Mastercard, bien que l'éligibilité varie selon la banque et le programme de carte.\n\nPour commencer, il vous suffit de :",
                    vcf: `1. Consultez [cet article d'aide](${CONST.COMPANY_CARDS_VISA_COMMERCIAL_CARD_HELP}) pour des instructions détaillées sur la configuration de vos cartes commerciales Visa.\n\n2. [Contactez votre banque](${CONST.COMPANY_CARDS_VISA_COMMERCIAL_CARD_HELP}) pour vérifier qu'elle prend en charge un flux commercial pour votre programme, et demandez-lui de l'activer.\n\n3. *Une fois le flux activé et ses détails obtenus, passez à l'écran suivant.*`,
                    gl1025: `1. Visitez [cet article d'aide](${CONST.COMPANY_CARDS_AMEX_COMMERCIAL_CARD_HELP}) pour savoir si American Express peut activer un flux commercial pour votre programme.\n\n2. Une fois le flux activé, Amex vous enverra une lettre de production.\n\n3. *Une fois que vous avez les informations du flux, continuez à l'écran suivant.*`,
                    cdf: `1. Consultez [cet article d'aide](${CONST.COMPANY_CARDS_MASTERCARD_COMMERCIAL_CARDS}) pour obtenir des instructions détaillées sur la configuration de vos cartes commerciales Mastercard.\n\n2. [Contactez votre banque](${CONST.COMPANY_CARDS_MASTERCARD_COMMERCIAL_CARDS}) pour vérifier qu'elle prend en charge un flux commercial pour votre programme et demandez-lui de l'activer.\n\n3. *Une fois le flux activé et ses détails obtenus, passez à l'écran suivant.*`,
                    stripe: `1. Visitez le tableau de bord de Stripe, et allez dans [Paramètres](${CONST.COMPANY_CARDS_STRIPE_HELP}).\n\n2. Sous Intégrations de produits, cliquez sur Activer à côté de Expensify.\n\n3. Une fois le flux activé, cliquez sur Soumettre ci-dessous et nous travaillerons à l'ajouter.`,
                },
                whatBankIssuesCard: 'Quelle banque émet ces cartes ?',
                enterNameOfBank: 'Entrez le nom de la banque',
                feedDetails: {
                    vcf: {
                        title: 'Quels sont les détails du flux Visa ?',
                        processorLabel: 'ID du processeur',
                        bankLabel: "ID de l'institution financière (banque)",
                        companyLabel: "ID de l'entreprise",
                        helpLabel: 'Où puis-je trouver ces identifiants ?',
                    },
                    gl1025: {
                        title: `Quel est le nom du fichier de livraison Amex ?`,
                        fileNameLabel: 'Nom du fichier de livraison',
                        helpLabel: 'Où puis-je trouver le nom du fichier de livraison ?',
                    },
                    cdf: {
                        title: `Quel est l'identifiant de distribution Mastercard ?`,
                        distributionLabel: 'ID de distribution',
                        helpLabel: "Où puis-je trouver l'ID de distribution ?",
                    },
                },
                amexCorporate: 'Sélectionnez ceci si le devant de vos cartes indique « Corporate »',
                amexBusiness: 'Sélectionnez ceci si le recto de vos cartes indique « Business »',
                amexPersonal: 'Sélectionnez ceci si vos cartes sont personnelles',
                error: {
                    pleaseSelectProvider: 'Veuillez sélectionner un fournisseur de carte avant de continuer',
                    pleaseSelectBankAccount: 'Veuillez sélectionner un compte bancaire avant de continuer',
                    pleaseSelectBank: 'Veuillez sélectionner une banque avant de continuer.',
                    pleaseSelectCountry: 'Veuillez sélectionner un pays avant de continuer',
                    pleaseSelectFeedType: 'Veuillez sélectionner un type de flux avant de continuer',
                },
            },
            statementCloseDate: {
                [CONST.COMPANY_CARDS.STATEMENT_CLOSE_DATE.LAST_DAY_OF_MONTH]: 'Dernier jour du mois',
                [CONST.COMPANY_CARDS.STATEMENT_CLOSE_DATE.LAST_BUSINESS_DAY_OF_MONTH]: 'Dernier jour ouvrable du mois',
                [CONST.COMPANY_CARDS.STATEMENT_CLOSE_DATE.CUSTOM_DAY_OF_MONTH]: 'Jour personnalisé du mois',
            },
            assignCard: 'Attribuer la carte',
            findCard: 'Trouver la carte',
            cardNumber: 'Numéro de carte',
            commercialFeed: 'Flux commercial',
            feedName: ({feedName}: CompanyCardFeedNameParams) => `Cartes ${feedName}`,
            directFeed: 'Flux direct',
            whoNeedsCardAssigned: "Qui a besoin d'une carte assignée ?",
            chooseCard: 'Choisissez une carte',
            chooseCardFor: ({assignee, feed}: AssignCardParams) => `Choisissez une carte pour ${assignee} à partir du flux de cartes ${feed}.`,
            noActiveCards: 'Aucune carte active dans ce flux',
            somethingMightBeBroken:
                "<muted-text><centered-text>Ou quelque chose pourrait être cassé. Dans tous les cas, si vous avez des questions, n'hésitez pas à <concierge-link>contacter le Concierge</concierge-link>.</centered-text></muted-text>",
            chooseTransactionStartDate: 'Choisissez une date de début de transaction',
            startDateDescription: "Nous importerons toutes les transactions à partir de cette date. Si aucune date n'est spécifiée, nous remonterons aussi loin que votre banque le permet.",
            fromTheBeginning: 'Depuis le début',
            customStartDate: 'Date de début personnalisé',
            customCloseDate: 'Date de clôture personnalisée',
            letsDoubleCheck: 'Vérifions que tout est correct.',
            confirmationDescription: 'Nous commencerons à importer les transactions immédiatement.',
            cardholder: 'Titulaire de carte',
            card: 'Carte',
            cardName: 'Nom de la carte',
            brokenConnectionErrorFirstPart: `La connexion du flux de carte est interrompue. S'il vous plaît`,
            brokenConnectionErrorLink: 'connectez-vous à votre banque',
            brokenConnectionErrorSecondPart: 'afin que nous puissions rétablir la connexion.',
            assignedCard: ({assignee, link}: AssignedCardParams) => `a attribué ${link} à ${assignee} ! Les transactions importées apparaîtront dans cette discussion.`,
            companyCard: "carte d'entreprise",
            chooseCardFeed: 'Choisir le flux de cartes',
            ukRegulation:
                "Expensify, Inc. est un agent de Plaid Financial Ltd., une institution de paiement autorisée régulée par la Financial Conduct Authority sous les Payment Services Regulations 2017 (Numéro de Référence de l'Entreprise : 804718). Plaid vous fournit des services d'information de compte régulés via Expensify Limited en tant qu'agent.",
        },
        expensifyCard: {
            issueAndManageCards: 'Émettre et gérer vos cartes Expensify',
            getStartedIssuing: 'Commencez en émettant votre première carte virtuelle ou physique.',
            verificationInProgress: 'Vérification en cours...',
            verifyingTheDetails: 'Nous vérifions quelques détails. Concierge vous informera lorsque les cartes Expensify seront prêtes à être émises.',
            disclaimer:
                "La carte commerciale Expensify Visa® est émise par The Bancorp Bank, N.A., membre FDIC, conformément à une licence de Visa U.S.A. Inc. et ne peut pas être utilisée chez tous les commerçants qui acceptent les cartes Visa. Apple® et le logo Apple® sont des marques déposées d'Apple Inc., enregistrées aux États-Unis et dans d'autres pays. App Store est une marque de service d'Apple Inc. Google Play et le logo Google Play sont des marques de commerce de Google LLC.",
            issueCard: 'Émettre une carte',
            findCard: 'Trouver la carte',
            newCard: 'Nouvelle carte',
            name: 'Nom',
            lastFour: 'Derniers 4',
            limit: 'Limite',
            currentBalance: 'Solde actuel',
            currentBalanceDescription: 'Le solde actuel est la somme de toutes les transactions effectuées avec la carte Expensify depuis la dernière date de règlement.',
            balanceWillBeSettledOn: ({settlementDate}: SettlementDateParams) => `Le solde sera réglé le ${settlementDate}`,
            settleBalance: 'Régler le solde',
            cardLimit: 'Limite de carte',
            remainingLimit: 'Limite restante',
            requestLimitIncrease: "Demande d'augmentation de la limite",
            remainingLimitDescription:
                "Nous prenons en compte plusieurs facteurs pour calculer votre limite restante : votre ancienneté en tant que client, les informations professionnelles que vous avez fournies lors de l'inscription, et la trésorerie disponible sur votre compte bancaire professionnel. Votre limite restante peut fluctuer quotidiennement.",
            earnedCashback: 'Cashback',
            earnedCashbackDescription: 'Le solde de cashback est basé sur les dépenses mensuelles réglées avec la carte Expensify dans votre espace de travail.',
            issueNewCard: 'Émettre une nouvelle carte',
            finishSetup: 'Terminer la configuration',
            chooseBankAccount: 'Choisir un compte bancaire',
            chooseExistingBank: 'Choisissez un compte bancaire professionnel existant pour payer le solde de votre carte Expensify, ou ajoutez un nouveau compte bancaire.',
            accountEndingIn: 'Compte se terminant par',
            addNewBankAccount: 'Ajouter un nouveau compte bancaire',
            settlementAccount: 'Compte de règlement',
            settlementAccountDescription: 'Choisissez un compte pour payer le solde de votre carte Expensify.',
            settlementAccountInfo: ({reconciliationAccountSettingsLink, accountNumber}: SettlementAccountInfoParams) =>
                `Assurez-vous que ce compte correspond à votre <a href="${reconciliationAccountSettingsLink}">compte de réconciliation</a> (${accountNumber}) afin que le réconciliation continu fonctionne correctement.`,
            settlementFrequency: 'Fréquence de règlement',
            settlementFrequencyDescription: 'Choisissez la fréquence à laquelle vous paierez le solde de votre Expensify Card.',
            settlementFrequencyInfo:
                'Si vous souhaitez passer à un règlement mensuel, vous devrez connecter votre compte bancaire via Plaid et avoir un historique de solde positif sur 90 jours.',
            frequency: {
                daily: 'Quotidiennement',
                monthly: 'Mensuel',
            },
            cardDetails: 'Détails de la carte',
            virtual: 'Virtuel',
            physical: 'Physique',
            deactivate: 'Désactiver la carte',
            changeCardLimit: 'Modifier la limite de la carte',
            changeLimit: 'Modifier la limite',
            smartLimitWarning: ({limit}: CharacterLimitParams) =>
                `Si vous modifiez la limite de cette carte à ${limit}, les nouvelles transactions seront refusées jusqu'à ce que vous approuviez plus de dépenses sur la carte.`,
            monthlyLimitWarning: ({limit}: CharacterLimitParams) => `Si vous changez la limite de cette carte à ${limit}, les nouvelles transactions seront refusées jusqu'au mois prochain.`,
            fixedLimitWarning: ({limit}: CharacterLimitParams) => `Si vous changez la limite de cette carte à ${limit}, les nouvelles transactions seront refusées.`,
            changeCardLimitType: 'Modifier le type de limite de carte',
            changeLimitType: 'Modifier le type de limite',
            changeCardSmartLimitTypeWarning: ({limit}: CharacterLimitParams) =>
                `Si vous changez le type de limite de cette carte en Limite Intelligente, les nouvelles transactions seront refusées car la limite non approuvée de ${limit} a déjà été atteinte.`,
            changeCardMonthlyLimitTypeWarning: ({limit}: CharacterLimitParams) =>
                `Si vous changez le type de limite de cette carte en Mensuel, les nouvelles transactions seront refusées car la limite mensuelle de ${limit} a déjà été atteinte.`,
            addShippingDetails: "Ajouter les détails d'expédition",
            issuedCard: ({assignee}: AssigneeParams) => `a émis une carte Expensify à ${assignee} ! La carte arrivera dans 2-3 jours ouvrables.`,
            issuedCardNoShippingDetails: ({assignee}: AssigneeParams) =>
                `a émis une carte Expensify à ${assignee} ! La carte sera expédiée une fois que les détails d'expédition seront ajoutés.`,
            issuedCardVirtual: ({assignee, link}: IssueVirtualCardParams) => `a émis une ${link} virtuelle à ${assignee} ! La carte peut être utilisée immédiatement.`,
            addedShippingDetails: ({assignee}: AssigneeParams) => `${assignee} a ajouté les détails d'expédition. La carte Expensify arrivera dans 2-3 jours ouvrables.`,
            verifyingHeader: 'Vérification en cours',
            bankAccountVerifiedHeader: 'Compte bancaire vérifié',
            verifyingBankAccount: 'Vérification du compte bancaire...',
            verifyingBankAccountDescription: 'Veuillez patienter pendant que nous confirmons que ce compte peut être utilisé pour émettre des cartes Expensify.',
            bankAccountVerified: 'Compte bancaire vérifié !',
            bankAccountVerifiedDescription: "Vous pouvez maintenant émettre des cartes Expensify à vos membres de l'espace de travail.",
            oneMoreStep: 'Encore une étape...',
            oneMoreStepDescription: 'Il semble que nous devions vérifier manuellement votre compte bancaire. Veuillez vous rendre sur Concierge où vos instructions vous attendent.',
            gotIt: 'Compris',
            goToConcierge: 'Aller à Concierge',
        },
        categories: {
            deleteCategories: 'Supprimer les catégories',
            deleteCategoriesPrompt: 'Êtes-vous sûr de vouloir supprimer ces catégories ?',
            deleteCategory: 'Supprimer la catégorie',
            deleteCategoryPrompt: 'Êtes-vous sûr de vouloir supprimer cette catégorie ?',
            disableCategories: 'Désactiver les catégories',
            disableCategory: 'Désactiver la catégorie',
            enableCategories: 'Activer les catégories',
            enableCategory: 'Activer la catégorie',
            defaultSpendCategories: 'Catégories de dépenses par défaut',
            spendCategoriesDescription: 'Personnalisez la façon dont les dépenses des commerçants sont catégorisées pour les transactions par carte de crédit et les reçus scannés.',
            deleteFailureMessage: "Une erreur s'est produite lors de la suppression de la catégorie, veuillez réessayer.",
            categoryName: 'Nom de catégorie',
            requiresCategory: 'Les membres doivent catégoriser toutes les dépenses',
            needCategoryForExportToIntegration: ({connectionName}: NeedCategoryForExportToIntegrationParams) =>
                `Toutes les dépenses doivent être catégorisées pour pouvoir être exportées vers ${connectionName}.`,
            subtitle: "Obtenez une meilleure vue d'ensemble de l'endroit où l'argent est dépensé. Utilisez nos catégories par défaut ou ajoutez les vôtres.",
            emptyCategories: {
                title: "Vous n'avez créé aucune catégorie",
                subtitle: 'Ajoutez une catégorie pour organiser vos dépenses.',
                subtitleWithAccounting: ({accountingPageURL}: EmptyCategoriesSubtitleWithAccountingParams) =>
                    `<muted-text><centered-text>Vos catégories sont actuellement importées à partir d'une connexion comptable. Allez dans la <a href="${accountingPageURL}">comptabilité</a> pour faire des changements.</centered-text></muted-text>`,
            },
            updateFailureMessage: "Une erreur s'est produite lors de la mise à jour de la catégorie, veuillez réessayer.",
            createFailureMessage: "Une erreur s'est produite lors de la création de la catégorie, veuillez réessayer.",
            addCategory: 'Ajouter une catégorie',
            editCategory: 'Modifier la catégorie',
            editCategories: 'Modifier les catégories',
            findCategory: 'Trouver la catégorie',
            categoryRequiredError: 'Le nom de la catégorie est requis',
            existingCategoryError: 'Une catégorie avec ce nom existe déjà',
            invalidCategoryName: 'Nom de catégorie invalide',
            importedFromAccountingSoftware: 'Les catégories ci-dessous sont importées de votre',
            payrollCode: 'Code de paie',
            updatePayrollCodeFailureMessage: "Une erreur s'est produite lors de la mise à jour du code de paie, veuillez réessayer.",
            glCode: 'Code GL',
            updateGLCodeFailureMessage: "Une erreur s'est produite lors de la mise à jour du code GL, veuillez réessayer.",
            importCategories: 'Importer des catégories',
            cannotDeleteOrDisableAllCategories: {
                title: 'Impossible de supprimer ou désactiver toutes les catégories',
                description: `Au moins une catégorie doit rester activée car votre espace de travail nécessite des catégories.`,
            },
        },
        moreFeatures: {
            subtitle:
                'Utilisez les commutateurs ci-dessous pour activer plus de fonctionnalités à mesure que vous vous développez. Chaque fonctionnalité apparaîtra dans le menu de navigation pour une personnalisation supplémentaire.',
            spendSection: {
                title: 'Dépenser',
                subtitle: 'Activez la fonctionnalité qui vous aide à faire évoluer votre équipe.',
            },
            manageSection: {
                title: 'Gérer',
                subtitle: 'Ajoutez des contrôles qui aident à maintenir les dépenses dans le budget.',
            },
            earnSection: {
                title: 'Gagner',
                subtitle: 'Rationalisez vos revenus et soyez payé plus rapidement.',
            },
            organizeSection: {
                title: 'Organiser',
                subtitle: 'Regroupez et analysez les dépenses, enregistrez chaque taxe payée.',
            },
            integrateSection: {
                title: 'Intégrer',
                subtitle: 'Connectez Expensify à des produits financiers populaires.',
            },
            distanceRates: {
                title: 'Tarifs de distance',
                subtitle: 'Ajouter, mettre à jour et appliquer les tarifs.',
            },
            perDiem: {
                title: 'Per diem',
                subtitle: 'Définissez des taux de per diem pour contrôler les dépenses quotidiennes des employés.',
            },
            expensifyCard: {
                title: 'Expensify Card',
                subtitle: 'Obtenez des informations et contrôlez les dépenses.',
                disableCardTitle: 'Désactiver la carte Expensify',
                disableCardPrompt: 'Vous ne pouvez pas désactiver la carte Expensify car elle est déjà utilisée. Contactez Concierge pour connaître les prochaines étapes.',
                disableCardButton: 'Discuter avec Concierge',
                feed: {
                    title: 'Obtenez la carte Expensify',
                    subTitle: "Rationalisez vos dépenses professionnelles et économisez jusqu'à 50 % sur votre facture Expensify, plus :",
                    features: {
                        cashBack: 'Cashback sur chaque achat aux États-Unis',
                        unlimited: 'Cartes virtuelles illimitées',
                        spend: 'Contrôles de dépenses et limites personnalisées',
                    },
                    ctaTitle: 'Émettre une nouvelle carte',
                },
            },
            companyCards: {
                title: "Cartes d'entreprise",
                subtitle: "Importer les dépenses à partir des cartes d'entreprise existantes.",
                feed: {
                    title: "Importer des cartes d'entreprise",
                    features: {
                        support: 'Prise en charge de tous les principaux fournisseurs de cartes',
                        assignCards: "Attribuer des cartes à toute l'équipe",
                        automaticImport: 'Importation automatique des transactions',
                    },
                },
                disableCardTitle: "Désactiver les cartes d'entreprise",
                disableCardPrompt:
                    "Vous ne pouvez pas désactiver les cartes d'entreprise car cette fonctionnalité est en cours d'utilisation. Contactez le Concierge pour connaître les prochaines étapes.",
                disableCardButton: 'Discuter avec Concierge',
                cardDetails: 'Détails de la carte',
                cardNumber: 'Numéro de carte',
                cardholder: 'Titulaire de carte',
                cardName: 'Nom de la carte',
                integrationExport: ({integration, type}: IntegrationExportParams) =>
                    integration && type ? `${integration} ${type.toLowerCase()} exportation` : `exportation ${integration}`,
                integrationExportTitleFirstPart: ({integration}: IntegrationExportParams) => `Choisissez le compte ${integration} vers lequel les transactions doivent être exportées.`,
                integrationExportTitlePart: 'Sélectionner un autre',
                integrationExportTitleLinkPart: "option d'exportation",
                integrationExportTitleSecondPart: 'pour changer les comptes disponibles.',
                lastUpdated: 'Dernière mise à jour',
                transactionStartDate: 'Date de début de la transaction',
                updateCard: 'Mettre à jour la carte',
                unassignCard: 'Désattribuer la carte',
                unassign: 'Désassigner',
                unassignCardDescription: 'Désassigner cette carte supprimera toutes les transactions sur les rapports en brouillon du compte du titulaire de la carte.',
                assignCard: 'Attribuer la carte',
                cardFeedName: 'Nom du flux de carte',
                cardFeedNameDescription: 'Donnez un nom unique au flux de cartes afin de le distinguer des autres.',
                cardFeedTransaction: 'Supprimer les transactions',
                cardFeedTransactionDescription: 'Choisissez si les titulaires de carte peuvent supprimer les transactions par carte. Les nouvelles transactions suivront ces règles.',
                cardFeedRestrictDeletingTransaction: 'Restreindre la suppression des transactions',
                cardFeedAllowDeletingTransaction: 'Autoriser la suppression des transactions',
                removeCardFeed: 'Supprimer le flux de cartes',
                removeCardFeedTitle: ({feedName}: CompanyCardFeedNameParams) => `Supprimer le flux ${feedName}`,
                removeCardFeedDescription: 'Êtes-vous sûr de vouloir supprimer ce flux de cartes ? Cela désassignera toutes les cartes.',
                error: {
                    feedNameRequired: 'Le nom du flux de carte est requis',
                    statementCloseDateRequired: 'Veuillez sélectionner une date de clôture du relevé.',
                },
                corporate: 'Restreindre la suppression des transactions',
                personal: 'Autoriser la suppression des transactions',
                setFeedNameDescription: 'Donnez un nom unique au flux de cartes afin de le distinguer des autres.',
                setTransactionLiabilityDescription:
                    "Lorsqu'elle est activée, les titulaires de carte peuvent supprimer des transactions par carte. Les nouvelles transactions suivront cette règle.",
                emptyAddedFeedTitle: "Attribuer des cartes d'entreprise",
                emptyAddedFeedDescription: 'Commencez en attribuant votre première carte à un membre.',
                pendingFeedTitle: `Nous examinons votre demande...`,
                pendingFeedDescription: `Nous examinons actuellement les détails de votre flux. Une fois cela terminé, nous vous contacterons via`,
                pendingBankTitle: 'Vérifiez la fenêtre de votre navigateur',
                pendingBankDescription: ({bankName}: CompanyCardBankName) =>
                    `Veuillez vous connecter à ${bankName} via la fenêtre de votre navigateur qui vient de s'ouvrir. Si aucune ne s'est ouverte,`,
                pendingBankLink: 'veuillez cliquer ici',
                giveItNameInstruction: 'Donnez un nom à la carte qui la distingue des autres.',
                updating: 'Mise à jour...',
                noAccountsFound: 'Aucun compte trouvé',
                defaultCard: 'Carte par défaut',
                downgradeTitle: `Impossible de rétrograder l'espace de travail`,
                downgradeSubTitleFirstPart: `Cet espace de travail ne peut pas être rétrogradé car plusieurs flux de cartes sont connectés (à l'exclusion des cartes Expensify). Veuillez`,
                downgradeSubTitleMiddlePart: `garder uniquement un flux de cartes`,
                downgradeSubTitleLastPart: 'pour continuer.',
                noAccountsFoundDescription: ({connection}: ConnectionParams) => `Veuillez ajouter le compte dans ${connection} et synchroniser à nouveau la connexion.`,
                expensifyCardBannerTitle: 'Obtenez la carte Expensify',
                expensifyCardBannerSubtitle:
                    "Profitez de remises en argent sur chaque achat aux États-Unis, jusqu'à 50 % de réduction sur votre facture Expensify, des cartes virtuelles illimitées, et bien plus encore.",
                expensifyCardBannerLearnMoreButton: 'En savoir plus',
                statementCloseDateTitle: 'Date de clôture du relevé',
                statementCloseDateDescription: 'Indiquez-nous la date de clôture de votre relevé de carte et nous créerons un relevé correspondant dans Expensify.',
            },
            workflows: {
                title: 'Workflows',
                subtitle: 'Configurez comment les dépenses sont approuvées et payées.',
                disableApprovalPrompt:
                    "Les cartes Expensify de cet espace de travail dépendent actuellement de l'approbation pour définir leurs limites intelligentes. Veuillez modifier les types de limites de toute carte Expensify avec des limites intelligentes avant de désactiver les approbations.",
            },
            invoices: {
                title: 'Factures',
                subtitle: 'Envoyez et recevez des factures.',
            },
            categories: {
                title: 'Catégories',
                subtitle: 'Suivre et organiser les dépenses.',
            },
            tags: {
                title: 'Tags',
                subtitle: 'Classifiez les coûts et suivez les dépenses facturables.',
            },
            taxes: {
                title: 'Taxes',
                subtitle: 'Documentez et récupérez les taxes éligibles.',
            },
            reportFields: {
                title: 'Champs de rapport',
                subtitle: 'Configurer des champs personnalisés pour les dépenses.',
            },
            connections: {
                title: 'Comptabilité',
                subtitle: 'Synchronisez votre plan comptable et plus encore.',
            },
            receiptPartners: {
                title: 'Partenaires de reçus',
                subtitle: 'Importer automatiquement les reçus.',
            },
            connectionsWarningModal: {
                featureEnabledTitle: 'Pas si vite...',
                featureEnabledText: "Pour activer ou désactiver cette fonctionnalité, vous devrez modifier vos paramètres d'importation comptable.",
                disconnectText: 'Pour désactiver la comptabilité, vous devrez déconnecter votre connexion comptable de votre espace de travail.',
                manageSettings: 'Gérer les paramètres',
            },
            receiptPartnersWarningModal: {
                featureEnabledTitle: 'Déconnecter Uber',
                disconnectText: "Pour désactiver cette fonctionnalité, veuillez d'abord déconnecter l'intégration Uber for Business.",
                confirmText: 'Compris',
            },
            workflowWarningModal: {
                featureEnabledTitle: 'Pas si vite...',
                featureEnabledText:
                    "Les cartes Expensify dans cet espace de travail dépendent des flux de travail d'approbation pour définir leurs limites intelligentes.\n\nVeuillez modifier les types de limites de toutes les cartes avec des limites intelligentes avant de désactiver les flux de travail.",
                confirmText: 'Aller aux cartes Expensify',
            },
            rules: {
                title: 'Règles',
                subtitle: 'Exiger des reçus, signaler les dépenses élevées, et plus encore.',
            },
        },
        reports: {
            reportsCustomTitleExamples: 'Exemples :',
            customReportNamesSubtitle: `<muted-text>Personnalisez les titres des rapports à l'aide de nos <a href="${CONST.CUSTOM_REPORT_NAME_HELP_URL}">formules complètes</a>.</muted-text>`,
            customNameTitle: 'Titre de rapport par défaut',
            customNameDescription: `Choisissez un nom personnalisé pour vos notes de frais à l'aide de nos <a href="${CONST.CUSTOM_REPORT_NAME_HELP_URL}">formules complètes</a>.`,
            customNameInputLabel: 'Nom',
            customNameEmailPhoneExample: 'E-mail ou téléphone du membre : {report:submit:from}',
            customNameStartDateExample: 'Date de début du rapport : {report:startdate}',
            customNameWorkspaceNameExample: "Nom de l'espace de travail : {report:workspacename}",
            customNameReportIDExample: 'Report ID : {report:id}',
            customNameTotalExample: 'Total : {report:total}.',
            preventMembersFromChangingCustomNamesTitle: 'Empêcher les membres de modifier les noms des rapports personnalisés',
        },
        reportFields: {
            addField: 'Ajouter un champ',
            delete: 'Supprimer le champ',
            deleteFields: 'Supprimer les champs',
            findReportField: 'Trouver le champ du rapport',
            deleteConfirmation: 'Êtes-vous sûr de vouloir supprimer ce champ de rapport ?',
            deleteFieldsConfirmation: 'Êtes-vous sûr de vouloir supprimer ces champs de rapport ?',
            emptyReportFields: {
                title: "Vous n'avez créé aucun champ de rapport",
                subtitle: 'Ajoutez un champ personnalisé (texte, date ou liste déroulante) qui apparaît sur les rapports.',
            },
            subtitle: "Les champs de rapport s'appliquent à toutes les dépenses et peuvent être utiles lorsque vous souhaitez demander des informations supplémentaires.",
            disableReportFields: 'Désactiver les champs de rapport',
            disableReportFieldsConfirmation: 'Êtes-vous sûr ? Les champs de texte et de date seront supprimés, et les listes seront désactivées.',
            importedFromAccountingSoftware: 'Les champs de rapport ci-dessous sont importés de votre',
            textType: 'Texte',
            dateType: 'Date',
            dropdownType: 'Liste',
            textAlternateText: 'Ajoutez un champ pour la saisie de texte libre.',
            dateAlternateText: 'Ajouter un calendrier pour la sélection de la date.',
            dropdownAlternateText: "Ajouter une liste d'options à choisir.",
            nameInputSubtitle: 'Choisissez un nom pour le champ du rapport.',
            typeInputSubtitle: 'Choisissez le type de champ de rapport à utiliser.',
            initialValueInputSubtitle: 'Entrez une valeur de départ à afficher dans le champ du rapport.',
            listValuesInputSubtitle: 'Ces valeurs apparaîtront dans le menu déroulant des champs de votre rapport. Les valeurs activées peuvent être sélectionnées par les membres.',
            listInputSubtitle: 'Ces valeurs apparaîtront dans la liste des champs de votre rapport. Les valeurs activées peuvent être sélectionnées par les membres.',
            deleteValue: 'Supprimer la valeur',
            deleteValues: 'Supprimer les valeurs',
            disableValue: 'Désactiver la valeur',
            disableValues: 'Désactiver les valeurs',
            enableValue: 'Activer la valeur',
            enableValues: 'Activer les valeurs',
            emptyReportFieldsValues: {
                title: "Vous n'avez créé aucune valeur de liste",
                subtitle: 'Ajoutez des valeurs personnalisées pour apparaître sur les rapports.',
            },
            deleteValuePrompt: 'Êtes-vous sûr de vouloir supprimer cette valeur de la liste ?',
            deleteValuesPrompt: 'Êtes-vous sûr de vouloir supprimer ces valeurs de la liste ?',
            listValueRequiredError: 'Veuillez entrer un nom de valeur de liste',
            existingListValueError: 'Une valeur de liste avec ce nom existe déjà',
            editValue: 'Modifier la valeur',
            listValues: 'Lister les valeurs',
            addValue: 'Ajouter de la valeur',
            existingReportFieldNameError: 'Un champ de rapport avec ce nom existe déjà',
            reportFieldNameRequiredError: 'Veuillez entrer un nom de champ de rapport',
            reportFieldTypeRequiredError: 'Veuillez choisir un type de champ de rapport',
            reportFieldInitialValueRequiredError: 'Veuillez choisir une valeur initiale pour le champ du rapport',
            genericFailureMessage: "Une erreur s'est produite lors de la mise à jour du champ du rapport. Veuillez réessayer.",
        },
        tags: {
            tagName: 'Nom de balise',
            requiresTag: 'Les membres doivent étiqueter toutes les dépenses',
            trackBillable: 'Suivre les dépenses facturables',
            customTagName: 'Nom de balise personnalisé',
            enableTag: 'Activer le tag',
            enableTags: 'Activer les étiquettes',
            requireTag: 'Étiquette requise',
            requireTags: 'Exiger des balises',
            notRequireTags: 'Ne pas exiger',
            disableTag: 'Désactiver le tag',
            disableTags: 'Désactiver les tags',
            addTag: 'Ajouter une étiquette',
            editTag: 'Modifier le tag',
            editTags: 'Modifier les balises',
            findTag: 'Trouver une balise',
            subtitle: 'Les étiquettes ajoutent des moyens plus détaillés pour classer les coûts.',
            dependentMultiLevelTagsSubtitle: {
                phrase1: 'Vous utilisez',
                phrase2: 'balises dépendantes',
                phrase3: '. Vous pouvez',
                phrase4: 'réimporter une feuille de calcul',
                phrase5: 'mettre à jour vos tags.',
            },
            emptyTags: {
                title: "Vous n'avez créé aucun tag",
                //  We need to remove the subtitle and use the below one when we remove the canUseMultiLevelTags beta
                subtitle: 'Ajoutez une étiquette pour suivre les projets, les emplacements, les départements, et plus encore.',
                subtitleHTML: `<muted-text><centered-text>Importez une feuille de calcul pour ajouter des balises permettant de suivre les projets, les lieux, les services, etc. <a href="${CONST.IMPORT_TAGS_EXPENSIFY_URL}">En savoir plus</a> sur le formatage des fichiers de balises.</centered-text></muted-text>`,
                subtitleWithAccounting: ({accountingPageURL}: EmptyTagsSubtitleWithAccountingParams) =>
                    `<muted-text><centered-text>Vos étiquettes sont actuellement importées à partir d'une connexion comptable. Allez dans la <a href="${accountingPageURL}">comptabilité</a> pour faire des changements.</centered-text></muted-text>`,
            },
            deleteTag: 'Supprimer le tag',
            deleteTags: 'Supprimer les balises',
            deleteTagConfirmation: 'Êtes-vous sûr de vouloir supprimer ce tag ?',
            deleteTagsConfirmation: 'Êtes-vous sûr de vouloir supprimer ces étiquettes ?',
            deleteFailureMessage: "Une erreur s'est produite lors de la suppression du tag, veuillez réessayer.",
            tagRequiredError: 'Le nom de la balise est requis',
            existingTagError: 'Un tag avec ce nom existe déjà',
            invalidTagNameError: 'Le nom de la balise ne peut pas être 0. Veuillez choisir une autre valeur.',
            genericFailureMessage: "Une erreur s'est produite lors de la mise à jour du tag, veuillez réessayer.",
            importedFromAccountingSoftware: 'Les balises ci-dessous sont importées de votre',
            glCode: 'Code GL',
            updateGLCodeFailureMessage: "Une erreur s'est produite lors de la mise à jour du code GL, veuillez réessayer.",
            tagRules: 'Règles de balise',
            approverDescription: 'Approbateur',
            importTags: 'Importer des tags',
            importTagsSupportingText: 'Codez vos dépenses avec un type de balise ou plusieurs.',
            configureMultiLevelTags: 'Configurez votre liste de tags pour un étiquetage multi-niveaux.',
            importMultiLevelTagsSupportingText: `Voici un aperçu de vos étiquettes. Si tout semble correct, cliquez ci-dessous pour les importer.`,
            importMultiLevelTags: {
                firstRowTitle: 'La première ligne est le titre de chaque liste de tags',
                independentTags: 'Ce sont des balises indépendantes',
                glAdjacentColumn: 'Il y a un code GL dans la colonne adjacente',
            },
            tagLevel: {
                singleLevel: 'Niveau unique de balises',
                multiLevel: 'Tags multi-niveaux',
            },
            switchSingleToMultiLevelTagWarning: {
                title: 'Changer les niveaux de balise',
                prompt1: 'Changer les niveaux de balises effacera toutes les balises actuelles.',
                prompt2: "Nous vous suggérons d'abord",
                prompt3: 'télécharger une sauvegarde',
                prompt4: 'en exportant vos étiquettes.',
                prompt5: 'En savoir plus',
                prompt6: 'à propos des niveaux de balises.',
            },
            importedTagsMessage: ({columnCounts}: ImportedTagsMessageParams) =>
                `Nous avons trouvé *${columnCounts} colonnes* dans votre feuille de calcul. Sélectionnez *Nom* à côté de la colonne contenant les noms des balises. Vous pouvez également sélectionner *Activé* à côté de la colonne qui définit le statut des balises.`,
            cannotDeleteOrDisableAllTags: {
                title: 'Impossible de supprimer ou de désactiver tous les tags',
                description: `Au moins une étiquette doit rester activée car votre espace de travail nécessite des étiquettes.`,
            },
            cannotMakeAllTagsOptional: {
                title: 'Impossible de rendre toutes les balises facultatives',
                description: `Au moins une étiquette doit rester obligatoire car les paramètres de votre espace de travail exigent des étiquettes.`,
            },
            tagCount: () => ({
                one: '1 jour',
                other: (count: number) => `${count} Tags`,
            }),
        },
        taxes: {
            subtitle: 'Ajoutez les noms de taxes, les taux et définissez les valeurs par défaut.',
            addRate: 'Ajouter un tarif',
            workspaceDefault: "Devise par défaut de l'espace de travail",
            foreignDefault: 'Devise étrangère par défaut',
            customTaxName: 'Nom de taxe personnalisé',
            value: 'Valeur',
            taxReclaimableOn: 'Taxe récupérable sur',
            taxRate: "Taux d'imposition",
            findTaxRate: "Trouver le taux d'imposition",
            error: {
                taxRateAlreadyExists: 'Ce nom de taxe est déjà utilisé',
                taxCodeAlreadyExists: 'Ce code fiscal est déjà utilisé.',
                valuePercentageRange: 'Veuillez entrer un pourcentage valide entre 0 et 100',
                customNameRequired: 'Le nom de la taxe personnalisée est requis',
                deleteFailureMessage: "Une erreur s'est produite lors de la suppression du taux de taxe. Veuillez réessayer ou demander de l'aide à Concierge.",
                updateFailureMessage: "Une erreur s'est produite lors de la mise à jour du taux de taxe. Veuillez réessayer ou demander de l'aide à Concierge.",
                createFailureMessage: "Une erreur s'est produite lors de la création du taux de taxe. Veuillez réessayer ou demander de l'aide à Concierge.",
                updateTaxClaimableFailureMessage: 'La portion récupérable doit être inférieure au montant du taux de distance.',
            },
            deleteTaxConfirmation: 'Êtes-vous sûr de vouloir supprimer cette taxe ?',
            deleteMultipleTaxConfirmation: ({taxAmount}: TaxAmountParams) => `Êtes-vous sûr de vouloir supprimer les taxes de ${taxAmount} ?`,
            actions: {
                delete: 'Supprimer le taux',
                deleteMultiple: 'Supprimer les tarifs',
                enable: 'Activer le tarif',
                disable: 'Désactiver le taux',
                enableTaxRates: () => ({
                    one: 'Activer le tarif',
                    other: 'Activer les tarifs',
                }),
                disableTaxRates: () => ({
                    one: 'Désactiver le taux',
                    other: 'Désactiver les taux',
                }),
            },
            importedFromAccountingSoftware: 'Les taxes ci-dessous sont importées de votre',
            taxCode: 'Code fiscal',
            updateTaxCodeFailureMessage: "Une erreur s'est produite lors de la mise à jour du code fiscal, veuillez réessayer.",
        },
        emptyWorkspace: {
            title: 'Créer un espace de travail',
            subtitle: 'Créez un espace de travail pour suivre les reçus, rembourser les dépenses, gérer les voyages, envoyer des factures, et plus encore — le tout à la vitesse du chat.',
            createAWorkspaceCTA: 'Commencer',
            features: {
                trackAndCollect: 'Suivre et collecter les reçus',
                reimbursements: 'Rembourser les employés',
                companyCards: "Gérer les cartes de l'entreprise",
            },
            notFound: 'Aucun espace de travail trouvé',
            description: 'Les salles sont un excellent endroit pour discuter et travailler avec plusieurs personnes. Pour commencer à collaborer, créez ou rejoignez un espace de travail.',
        },
        new: {
            newWorkspace: 'Nouvel espace de travail',
            getTheExpensifyCardAndMore: 'Obtenez la carte Expensify et plus encore',
            confirmWorkspace: "Confirmer l'espace de travail",
            myGroupWorkspace: ({workspaceNumber}: {workspaceNumber?: number}) => `Mon espace de travail de groupe${workspaceNumber ? ` ${workspaceNumber}` : ''}`,
            workspaceName: ({userName, workspaceNumber}: NewWorkspaceNameParams) => `Espace de travail de ${userName}${workspaceNumber ? ` ${workspaceNumber}` : ''}`,
        },
        people: {
            genericFailureMessage: "Une erreur s'est produite lors de la suppression d'un membre de l'espace de travail, veuillez réessayer.",
            removeMembersPrompt: ({memberName}: {memberName: string}) => ({
                one: `Êtes-vous sûr de vouloir supprimer ${memberName} ?`,
                other: 'Êtes-vous sûr de vouloir supprimer ces membres ?',
            }),
            removeMembersWarningPrompt: ({memberName, ownerName}: RemoveMembersWarningPrompt) =>
                `${memberName} est un approbateur dans cet espace de travail. Lorsque vous ne partagez plus cet espace de travail avec eux, nous les remplacerons dans le flux d'approbation par le propriétaire de l'espace de travail, ${ownerName}.`,
            removeMembersTitle: () => ({
                one: 'Supprimer le membre',
                other: 'Supprimer des membres',
            }),
            findMember: 'Trouver un membre',
            removeWorkspaceMemberButtonTitle: "Supprimer de l'espace de travail",
            removeGroupMemberButtonTitle: 'Retirer du groupe',
            removeRoomMemberButtonTitle: 'Supprimer du chat',
            removeMemberPrompt: ({memberName}: RemoveMemberPromptParams) => `Êtes-vous sûr de vouloir supprimer ${memberName} ?`,
            removeMemberTitle: 'Supprimer le membre',
            transferOwner: 'Transférer le propriétaire',
            makeMember: 'Rendre membre',
            makeAdmin: 'Nommer administrateur',
            makeAuditor: 'Créer un auditeur',
            selectAll: 'Tout sélectionner',
            error: {
                genericAdd: "Un problème est survenu lors de l'ajout de ce membre de l'espace de travail.",
                cannotRemove: "Vous ne pouvez pas vous supprimer ou supprimer le propriétaire de l'espace de travail.",
                genericRemove: "Un problème est survenu lors de la suppression de ce membre de l'espace de travail.",
            },
            addedWithPrimary: 'Certains membres ont été ajoutés avec leurs identifiants principaux.',
            invitedBySecondaryLogin: ({secondaryLogin}: SecondaryLoginParams) => `Ajouté par la connexion secondaire ${secondaryLogin}.`,
            membersListTitle: "Annuaire de tous les membres de l'espace de travail.",
            importMembers: 'Importer des membres',
        },
        card: {
            getStartedIssuing: 'Commencez en émettant votre première carte virtuelle ou physique.',
            issueCard: 'Émettre une carte',
            issueNewCard: {
                whoNeedsCard: "Qui a besoin d'une carte ?",
                findMember: 'Trouver un membre',
                chooseCardType: 'Choisissez un type de carte',
                physicalCard: 'Carte physique',
                physicalCardDescription: 'Idéal pour le dépensier fréquent',
                virtualCard: 'Carte virtuelle',
                virtualCardDescription: 'Instantané et flexible',
                chooseLimitType: 'Choisissez un type de limite',
                smartLimit: 'Limite Intelligent',
                smartLimitDescription: "Dépenser jusqu'à un certain montant avant de nécessiter une approbation",
                monthly: 'Mensuel',
                monthlyDescription: "Dépenser jusqu'à un certain montant par mois",
                fixedAmount: 'Montant fixe',
                fixedAmountDescription: "Dépenser jusqu'à un certain montant une fois",
                setLimit: 'Définir une limite',
                cardLimitError: 'Veuillez entrer un montant inférieur à 21 474 836 $',
                giveItName: 'Donnez-lui un nom',
                giveItNameInstruction: "Rendez-le suffisamment unique pour le distinguer des autres cartes. Des cas d'utilisation spécifiques sont encore mieux !",
                cardName: 'Nom de la carte',
                letsDoubleCheck: 'Vérifions que tout est correct.',
                willBeReady: 'Cette carte sera prête à être utilisée immédiatement.',
                cardholder: 'Titulaire de carte',
                cardType: 'Type de carte',
                limit: 'Limite',
                limitType: 'Limiter le type',
                name: 'Nom',
            },
            deactivateCardModal: {
                deactivate: 'Désactiver',
                deactivateCard: 'Désactiver la carte',
                deactivateConfirmation: 'La désactivation de cette carte entraînera le refus de toutes les transactions futures et ne pourra pas être annulée.',
            },
        },
        accounting: {
            settings: 'paramètres',
            title: 'Connexions',
            subtitle:
                'Connectez-vous à votre système comptable pour coder les transactions avec votre plan comptable, faire correspondre automatiquement les paiements et garder vos finances synchronisées.',
            qbo: 'QuickBooks Online',
            qbd: 'QuickBooks Desktop',
            xero: 'Xero',
            netsuite: 'NetSuite',
            intacct: 'Sage Intacct',
            sap: 'SAP',
            oracle: 'Oracle',
            microsoftDynamics: 'Microsoft Dynamics',
            talkYourOnboardingSpecialist: 'Discutez avec votre spécialiste de configuration.',
            talkYourAccountManager: 'Discutez avec votre gestionnaire de compte.',
            talkToConcierge: 'Discuter avec Concierge.',
            needAnotherAccounting: "Besoin d'un autre logiciel de comptabilité ?",
            connectionName: ({connectionName}: ConnectionNameParams) => {
                switch (connectionName) {
                    case CONST.POLICY.CONNECTIONS.NAME.QBO:
                        return 'QuickBooks Online';
                    case CONST.POLICY.CONNECTIONS.NAME.XERO:
                        return 'Xero';
                    case CONST.POLICY.CONNECTIONS.NAME.NETSUITE:
                        return 'NetSuite';
                    case CONST.POLICY.CONNECTIONS.NAME.SAGE_INTACCT:
                        return 'Sage Intacct';
                    default: {
                        return '';
                    }
                }
            },
            errorODIntegration: 'Il y a une erreur avec une connexion qui a été configurée dans Expensify Classic.',
            goToODToFix: 'Allez sur Expensify Classic pour résoudre ce problème.',
            goToODToSettings: 'Accédez à Expensify Classic pour gérer vos paramètres.',
            setup: 'Connecter',
            lastSync: ({relativeDate}: LastSyncAccountingParams) => `Dernière synchronisation ${relativeDate}`,
            notSync: 'Non synchronisé',
            import: 'Importation',
            export: 'Exportation',
            advanced: 'Avancé',
            other: 'Autre',
            syncNow: 'Synchroniser maintenant',
            disconnect: 'Déconnecter',
            reinstall: 'Réinstaller le connecteur',
            disconnectTitle: ({connectionName}: OptionalParam<ConnectionNameParams> = {}) => {
                const integrationName =
                    connectionName && CONST.POLICY.CONNECTIONS.NAME_USER_FRIENDLY[connectionName] ? CONST.POLICY.CONNECTIONS.NAME_USER_FRIENDLY[connectionName] : 'intégration';
                return `Déconnecter ${integrationName}`;
            },
            connectTitle: ({connectionName}: ConnectionNameParams) => `Connecter ${CONST.POLICY.CONNECTIONS.NAME_USER_FRIENDLY[connectionName] ?? 'intégration comptable'}`,
            syncError: ({connectionName}: ConnectionNameParams) => {
                switch (connectionName) {
                    case CONST.POLICY.CONNECTIONS.NAME.QBO:
                        return 'Impossible de se connecter à QuickBooks Online';
                    case CONST.POLICY.CONNECTIONS.NAME.XERO:
                        return 'Impossible de se connecter à Xero';
                    case CONST.POLICY.CONNECTIONS.NAME.NETSUITE:
                        return 'Impossible de se connecter à NetSuite';
                    case CONST.POLICY.CONNECTIONS.NAME.QBD:
                        return 'Impossible de se connecter à QuickBooks Desktop';
                    default: {
                        return "Impossible de se connecter à l'intégration";
                    }
                }
            },
            accounts: 'Plan comptable',
            taxes: 'Taxes',
            imported: 'Importé',
            notImported: 'Non importé',
            importAsCategory: 'Importé en tant que catégories',
            importTypes: {
                [CONST.INTEGRATION_ENTITY_MAP_TYPES.IMPORTED]: 'Importé',
                [CONST.INTEGRATION_ENTITY_MAP_TYPES.TAG]: 'Importé en tant que tags',
                [CONST.INTEGRATION_ENTITY_MAP_TYPES.DEFAULT]: 'Importé',
                [CONST.INTEGRATION_ENTITY_MAP_TYPES.NOT_IMPORTED]: 'Non importé',
                [CONST.INTEGRATION_ENTITY_MAP_TYPES.NONE]: 'Non importé',
                [CONST.INTEGRATION_ENTITY_MAP_TYPES.REPORT_FIELD]: 'Importé en tant que champs de rapport',
                [CONST.INTEGRATION_ENTITY_MAP_TYPES.NETSUITE_DEFAULT]: 'Employé par défaut de NetSuite',
            },
            disconnectPrompt: ({connectionName}: OptionalParam<ConnectionNameParams> = {}) => {
                const integrationName =
                    connectionName && CONST.POLICY.CONNECTIONS.NAME_USER_FRIENDLY[connectionName] ? CONST.POLICY.CONNECTIONS.NAME_USER_FRIENDLY[connectionName] : 'cette intégration';
                return `Êtes-vous sûr de vouloir déconnecter ${integrationName} ?`;
            },
            connectPrompt: ({connectionName}: ConnectionNameParams) =>
                `Êtes-vous sûr de vouloir connecter ${CONST.POLICY.CONNECTIONS.NAME_USER_FRIENDLY[connectionName] ?? 'cette intégration comptable'} ? Cela supprimera toutes les connexions comptables existantes.`,
            enterCredentials: 'Entrez vos identifiants',
            connections: {
                syncStageName: ({stage}: SyncStageNameConnectionsParams) => {
                    switch (stage) {
                        case 'quickbooksOnlineImportCustomers':
                        case 'quickbooksDesktopImportCustomers':
                            return 'Importation des clients';
                        case 'quickbooksOnlineImportEmployees':
                        case 'netSuiteSyncImportEmployees':
                        case 'intacctImportEmployees':
                        case 'quickbooksDesktopImportEmployees':
                            return 'Importation des employés';
                        case 'quickbooksOnlineImportAccounts':
                        case 'quickbooksDesktopImportAccounts':
                            return 'Importation de comptes';
                        case 'quickbooksOnlineImportClasses':
                        case 'quickbooksDesktopImportClasses':
                            return 'Importation de classes';
                        case 'quickbooksOnlineImportLocations':
                            return 'Importation des emplacements';
                        case 'quickbooksOnlineImportProcessing':
                            return 'Traitement des données importées';
                        case 'quickbooksOnlineSyncBillPayments':
                        case 'intacctImportSyncBillPayments':
                            return 'Synchronisation des rapports remboursés et des paiements de factures';
                        case 'quickbooksOnlineSyncTaxCodes':
                            return 'Importation des codes fiscaux';
                        case 'quickbooksOnlineCheckConnection':
                            return 'Vérification de la connexion QuickBooks Online';
                        case 'quickbooksOnlineImportMain':
                            return 'Importation des données QuickBooks Online';
                        case 'startingImportXero':
                            return 'Importation des données Xero';
                        case 'startingImportQBO':
                            return 'Importation des données QuickBooks Online';
                        case 'startingImportQBD':
                        case 'quickbooksDesktopImportMore':
                            return 'Importation des données QuickBooks Desktop';
                        case 'quickbooksDesktopImportTitle':
                            return "Titre d'importation";
                        case 'quickbooksDesktopImportApproveCertificate':
                            return "Importer le certificat d'approbation";
                        case 'quickbooksDesktopImportDimensions':
                            return 'Importation des dimensions';
                        case 'quickbooksDesktopImportSavePolicy':
                            return "Importer la politique d'enregistrement";
                        case 'quickbooksDesktopWebConnectorReminder':
                            return "Synchronisation des données avec QuickBooks en cours... Veuillez vous assurer que le Web Connector est en cours d'exécution.";
                        case 'quickbooksOnlineSyncTitle':
                            return 'Synchronisation des données QuickBooks Online';
                        case 'quickbooksOnlineSyncLoadData':
                        case 'xeroSyncStep':
                        case 'intacctImportData':
                            return 'Chargement des données';
                        case 'quickbooksOnlineSyncApplyCategories':
                            return 'Mise à jour des catégories';
                        case 'quickbooksOnlineSyncApplyCustomers':
                            return 'Mise à jour des clients/projets';
                        case 'quickbooksOnlineSyncApplyEmployees':
                            return 'Mise à jour de la liste des personnes';
                        case 'quickbooksOnlineSyncApplyClassesLocations':
                            return 'Mise à jour des champs du rapport';
                        case 'jobDone':
                            return 'En attente du chargement des données importées';
                        case 'xeroSyncImportChartOfAccounts':
                            return 'Synchronisation du plan comptable';
                        case 'xeroSyncImportCategories':
                            return 'Synchronisation des catégories';
                        case 'xeroSyncImportCustomers':
                            return 'Synchronisation des clients';
                        case 'xeroSyncXeroReimbursedReports':
                            return 'Marquer les rapports Expensify comme remboursés';
                        case 'xeroSyncExpensifyReimbursedReports':
                            return 'Marquer les factures et les factures Xero comme payées';
                        case 'xeroSyncImportTrackingCategories':
                            return 'Synchronisation des catégories de suivi';
                        case 'xeroSyncImportBankAccounts':
                            return 'Synchronisation des comptes bancaires';
                        case 'xeroSyncImportTaxRates':
                            return 'Synchronisation des taux de taxe';
                        case 'xeroCheckConnection':
                            return 'Vérification de la connexion Xero';
                        case 'xeroSyncTitle':
                            return 'Synchronisation des données Xero';
                        case 'netSuiteSyncConnection':
                            return 'Initialisation de la connexion à NetSuite';
                        case 'netSuiteSyncCustomers':
                            return 'Importation des clients';
                        case 'netSuiteSyncInitData':
                            return 'Récupération des données depuis NetSuite';
                        case 'netSuiteSyncImportTaxes':
                            return 'Importation des taxes';
                        case 'netSuiteSyncImportItems':
                            return "Importation d'articles";
                        case 'netSuiteSyncData':
                            return 'Importation de données dans Expensify';
                        case 'netSuiteSyncAccounts':
                            return 'Synchronisation des comptes';
                        case 'netSuiteSyncCurrencies':
                            return 'Synchronisation des devises';
                        case 'netSuiteSyncCategories':
                            return 'Synchronisation des catégories';
                        case 'netSuiteSyncReportFields':
                            return 'Importer des données en tant que champs de rapport Expensify';
                        case 'netSuiteSyncTags':
                            return 'Importer des données en tant que tags Expensify';
                        case 'netSuiteSyncUpdateConnectionData':
                            return 'Mise à jour des informations de connexion';
                        case 'netSuiteSyncNetSuiteReimbursedReports':
                            return 'Marquer les rapports Expensify comme remboursés';
                        case 'netSuiteSyncExpensifyReimbursedReports':
                            return 'Marquer les factures et les factures NetSuite comme payées';
                        case 'netSuiteImportVendorsTitle':
                            return 'Importation des fournisseurs';
                        case 'netSuiteImportCustomListsTitle':
                            return 'Importation de listes personnalisées';
                        case 'netSuiteSyncImportCustomLists':
                            return 'Importation de listes personnalisées';
                        case 'netSuiteSyncImportSubsidiaries':
                            return 'Importation de filiales';
                        case 'netSuiteSyncImportVendors':
                        case 'quickbooksDesktopImportVendors':
                            return 'Importation des fournisseurs';
                        case 'intacctCheckConnection':
                            return 'Vérification de la connexion Sage Intacct';
                        case 'intacctImportDimensions':
                            return 'Importation des dimensions Sage Intacct';
                        case 'intacctImportTitle':
                            return 'Importation des données Sage Intacct';
                        default: {
                            // eslint-disable-next-line @typescript-eslint/restrict-template-expressions
                            return `Traduction manquante pour l'étape : ${stage}`;
                        }
                    }
                },
            },
            preferredExporter: 'Exportateur préféré',
            exportPreferredExporterNote:
                "L'exportateur préféré peut être n'importe quel administrateur de l'espace de travail, mais doit également être un administrateur de domaine si vous définissez différents comptes d'exportation pour des cartes d'entreprise individuelles dans les paramètres de domaine.",
            exportPreferredExporterSubNote: "Une fois défini, l'exportateur préféré verra les rapports à exporter dans son compte.",
            exportAs: 'Exporter en tant que',
            exportOutOfPocket: 'Exporter les dépenses personnelles en tant que',
            exportCompanyCard: "Exporter les dépenses de la carte de l'entreprise en tant que",
            exportDate: "Date d'exportation",
            defaultVendor: 'Fournisseur par défaut',
            autoSync: 'Synchronisation automatique',
            autoSyncDescription: 'Synchronisez NetSuite et Expensify automatiquement, chaque jour. Exportez le rapport finalisé en temps réel.',
            reimbursedReports: 'Synchroniser les rapports remboursés',
            cardReconciliation: 'Rapprochement de carte',
            reconciliationAccount: 'Compte de réconciliation',
            continuousReconciliation: 'Réconciliation Continue',
            saveHoursOnReconciliation:
                'Gagnez des heures sur la réconciliation à chaque période comptable en laissant Expensify réconcilier en continu les relevés et les règlements de la carte Expensify pour vous.',
            enableContinuousReconciliation: 'Pour activer la Réconciliation Continue, veuillez activer',
            chooseReconciliationAccount: {
                chooseBankAccount: 'Choisissez le compte bancaire sur lequel les paiements de votre carte Expensify seront rapprochés.',
                accountMatches: 'Assurez-vous que ce compte correspond à votre',
                settlementAccount: 'Compte de règlement de la carte Expensify',
                reconciliationWorks: ({lastFourPAN}: ReconciliationWorksParams) => `(terminant par ${lastFourPAN}) afin que la Réconciliation Continue fonctionne correctement.`,
            },
        },
        export: {
            notReadyHeading: 'Pas prêt à exporter',
            notReadyDescription:
                'Les rapports de dépenses brouillons ou en attente ne peuvent pas être exportés vers le système comptable. Veuillez approuver ou payer ces dépenses avant de les exporter.',
        },
        invoices: {
            sendInvoice: 'Envoyer la facture',
            sendFrom: 'Envoyer depuis',
            invoicingDetails: 'Détails de facturation',
            invoicingDetailsDescription: 'Ces informations apparaîtront sur vos factures.',
            companyName: "Nom de l'entreprise",
            companyWebsite: "Site web de l'entreprise",
            paymentMethods: {
                personal: 'Personnel',
                business: 'Entreprise',
                chooseInvoiceMethod: 'Choisissez un mode de paiement ci-dessous :',
                payingAsIndividual: "Payer en tant qu'individu",
                payingAsBusiness: "Payer en tant qu'entreprise",
            },
            invoiceBalance: 'Solde de la facture',
            invoiceBalanceSubtitle:
                "Ceci est votre solde actuel provenant de l'encaissement des paiements de factures. Il sera transféré automatiquement sur votre compte bancaire si vous en avez ajouté un.",
            bankAccountsSubtitle: 'Ajoutez un compte bancaire pour effectuer et recevoir des paiements de factures.',
        },
        invite: {
            member: 'Inviter un membre',
            members: 'Inviter des membres',
            invitePeople: 'Inviter de nouveaux membres',
            genericFailureMessage: "Une erreur s'est produite lors de l'invitation du membre à l'espace de travail. Veuillez réessayer.",
            pleaseEnterValidLogin: `Veuillez vous assurer que l'email ou le numéro de téléphone est valide (par exemple, ${CONST.EXAMPLE_PHONE_NUMBER}).`,
            user: 'utilisateur',
            users: 'utilisateurs',
            invited: 'invité',
            removed: 'removed',
            to: 'à',
            from: 'de',
        },
        inviteMessage: {
            confirmDetails: 'Confirmer les détails',
            inviteMessagePrompt: 'Rendez votre invitation encore plus spéciale en ajoutant un message ci-dessous !',
            personalMessagePrompt: 'Message',
            genericFailureMessage: "Une erreur s'est produite lors de l'invitation du membre à l'espace de travail. Veuillez réessayer.",
            inviteNoMembersError: 'Veuillez sélectionner au moins un membre à inviter',
            joinRequest: ({user, workspaceName}: {user: string; workspaceName: string}) => `${user} a demandé à rejoindre ${workspaceName}`,
        },
        distanceRates: {
            oopsNotSoFast: 'Oups ! Pas si vite...',
            workspaceNeeds: 'Un espace de travail nécessite au moins un tarif de distance activé.',
            distance: 'Distance',
            centrallyManage: 'Gérez les tarifs de manière centralisée, suivez en miles ou en kilomètres, et définissez une catégorie par défaut.',
            rate: 'Taux',
            addRate: 'Ajouter un tarif',
            findRate: 'Trouver le tarif',
            trackTax: 'Suivre la taxe',
            deleteRates: () => ({
                one: 'Supprimer le taux',
                other: 'Supprimer les tarifs',
            }),
            enableRates: () => ({
                one: 'Activer le tarif',
                other: 'Activer les tarifs',
            }),
            disableRates: () => ({
                one: 'Désactiver le taux',
                other: 'Désactiver les taux',
            }),
            enableRate: 'Activer le tarif',
            status: 'Statut',
            unit: 'Unité',
            taxFeatureNotEnabledMessage: "Les taxes doivent être activées sur l'espace de travail pour utiliser cette fonctionnalité. Rendez-vous sur",
            changePromptMessage: 'pour effectuer ce changement.',
            deleteDistanceRate: 'Supprimer le tarif de distance',
            areYouSureDelete: () => ({
                one: 'Êtes-vous sûr de vouloir supprimer ce tarif ?',
                other: 'Êtes-vous sûr de vouloir supprimer ces tarifs ?',
            }),
            errors: {
                rateNameRequired: 'Le nom du tarif est requis',
                existingRateName: 'Un tarif de distance avec ce nom existe déjà.',
            },
        },
        editor: {
            descriptionInputLabel: 'Description',
            nameInputLabel: 'Nom',
            typeInputLabel: 'Type',
            initialValueInputLabel: 'Valeur initiale',
            nameInputHelpText: "C'est le nom que vous verrez sur votre espace de travail.",
            nameIsRequiredError: 'Vous devrez donner un nom à votre espace de travail',
            currencyInputLabel: 'Devise par défaut',
            currencyInputHelpText: 'Toutes les dépenses de cet espace de travail seront converties dans cette devise.',
            currencyInputDisabledText: ({currency}: CurrencyInputDisabledTextParams) =>
                `La devise par défaut ne peut pas être modifiée car cet espace de travail est lié à un compte bancaire en ${currency}.`,
            save: 'Enregistrer',
            genericFailureMessage: "Une erreur s'est produite lors de la mise à jour de l'espace de travail. Veuillez réessayer.",
            avatarUploadFailureMessage: "Une erreur s'est produite lors du téléchargement de l'avatar. Veuillez réessayer.",
            addressContext: "Une adresse de l'espace de travail est requise pour activer Expensify Travel. Veuillez entrer une adresse associée à votre entreprise.",
        },
        bankAccount: {
            continueWithSetup: 'Continuer la configuration',
            youAreAlmostDone:
                "Vous avez presque terminé de configurer votre compte bancaire, ce qui vous permettra d'émettre des cartes d'entreprise, de rembourser des dépenses, de collecter des factures et de payer des factures.",
            streamlinePayments: 'Rationaliser les paiements',
            connectBankAccountNote: 'Remarque : Les comptes bancaires personnels ne peuvent pas être utilisés pour les paiements sur les espaces de travail.',
            oneMoreThing: 'Encore une chose !',
            allSet: 'Vous êtes prêt !',
            accountDescriptionWithCards: "Ce compte bancaire sera utilisé pour émettre des cartes d'entreprise, rembourser des dépenses, encaisser des factures et payer des factures.",
            letsFinishInChat: 'Terminons dans le chat !',
            finishInChat: 'Terminer dans le chat',
            almostDone: 'Presque terminé !',
            disconnectBankAccount: 'Déconnecter le compte bancaire',
            startOver: 'Recommencer',
            updateDetails: 'Mettre à jour les détails',
            yesDisconnectMyBankAccount: 'Oui, déconnectez mon compte bancaire.',
            yesStartOver: 'Oui, recommencez',
            disconnectYour: 'Déconnectez votre',
            bankAccountAnyTransactions: 'compte bancaire. Toutes les transactions en cours pour ce compte seront toujours effectuées.',
            clearProgress: "Recommencer effacera les progrès que vous avez réalisés jusqu'à présent.",
            areYouSure: 'Êtes-vous sûr ?',
            workspaceCurrency: "Devise de l'espace de travail",
            updateCurrencyPrompt:
                "Il semble que votre espace de travail soit actuellement configuré pour une devise différente de l'USD. Veuillez cliquer sur le bouton ci-dessous pour mettre à jour votre devise en USD maintenant.",
            updateToUSD: 'Mettre à jour en USD',
            updateWorkspaceCurrency: "Mettre à jour la devise de l'espace de travail",
            workspaceCurrencyNotSupported: "Devise de l'espace de travail non prise en charge",
            yourWorkspace: `Votre espace de travail est configuré avec une devise non prise en charge. Consultez la <a href="${CONST.CONNECT_A_BUSINESS_BANK_ACCOUNT_HELP_URL}">liste des devises prises en charge</a>.`,
        },
        changeOwner: {
            changeOwnerPageTitle: 'Transférer le propriétaire',
            addPaymentCardTitle: 'Entrez votre carte de paiement pour transférer la propriété',
            addPaymentCardButtonText: 'Accepter les conditions et ajouter une carte de paiement',
            addPaymentCardReadAndAcceptTextPart1: 'Lire et accepter',
            addPaymentCardReadAndAcceptTextPart2: 'politique pour ajouter votre carte',
            addPaymentCardTerms: 'termes',
            addPaymentCardPrivacy: 'confidentialité',
            addPaymentCardAnd: '&',
            addPaymentCardPciCompliant: 'Conforme à la norme PCI-DSS',
            addPaymentCardBankLevelEncrypt: 'Chiffrement de niveau bancaire',
            addPaymentCardRedundant: 'Infrastructure redondante',
            addPaymentCardLearnMore: `<muted-text>LEn savoir plus sur notre <a href="${CONST.PERSONAL_DATA_PROTECTION_INFO_URL}">sécurité</a>.</muted-text>`,
            amountOwedTitle: 'Solde impayé',
            amountOwedButtonText: "D'accord",
            amountOwedText: "Ce compte a un solde impayé d'un mois précédent.\n\nVoulez-vous régler le solde et prendre en charge la facturation de cet espace de travail ?",
            ownerOwesAmountTitle: 'Solde impayé',
            ownerOwesAmountButtonText: 'Transférer le solde',
            ownerOwesAmountText: ({email, amount}: OwnerOwesAmountParams) =>
                `Le compte propriétaire de cet espace de travail (${email}) a un solde impayé d'un mois précédent.\n\nSouhaitez-vous transférer ce montant (${amount}) afin de prendre en charge la facturation de cet espace de travail ? Votre carte de paiement sera débitée immédiatement.`,
            subscriptionTitle: "Prendre en charge l'abonnement annuel",
            subscriptionButtonText: "Transférer l'abonnement",
            subscriptionText: ({usersCount, finalCount}: ChangeOwnerSubscriptionParams) =>
                `Prendre en charge cet espace de travail fusionnera son abonnement annuel avec votre abonnement actuel. Cela augmentera la taille de votre abonnement de ${usersCount} membres, portant la nouvelle taille de votre abonnement à ${finalCount}. Souhaitez-vous continuer ?`,
            duplicateSubscriptionTitle: "Alerte d'abonnement en double",
            duplicateSubscriptionButtonText: 'Continuer',
            duplicateSubscriptionText: ({email, workspaceName}: ChangeOwnerDuplicateSubscriptionParams) =>
                `Il semble que vous essayiez de prendre en charge la facturation des espaces de travail de ${email}, mais pour cela, vous devez d'abord être administrateur sur tous leurs espaces de travail.\n\nCliquez sur "Continuer" si vous souhaitez uniquement prendre en charge la facturation pour l'espace de travail ${workspaceName}.\n\nSi vous souhaitez prendre en charge la facturation de l'ensemble de leur abonnement, veuillez leur demander de vous ajouter en tant qu'administrateur à tous leurs espaces de travail avant de prendre en charge la facturation.`,
            hasFailedSettlementsTitle: 'Impossible de transférer la propriété',
            hasFailedSettlementsButtonText: 'Compris',
            hasFailedSettlementsText: ({email}: ChangeOwnerHasFailedSettlementsParams) =>
                `Vous ne pouvez pas prendre en charge la facturation car ${email} a un règlement de carte Expensify en retard. Veuillez leur demander de contacter concierge@expensify.com pour résoudre le problème. Ensuite, vous pourrez prendre en charge la facturation de cet espace de travail.`,
            failedToClearBalanceTitle: "Échec de l'effacement du solde",
            failedToClearBalanceButtonText: "D'accord",
            failedToClearBalanceText: "Nous n'avons pas pu régler le solde. Veuillez réessayer plus tard.",
            successTitle: 'Youpi ! Tout est prêt.',
            successDescription: 'Vous êtes maintenant le propriétaire de cet espace de travail.',
            errorTitle: 'Oups ! Pas si vite...',
            errorDescription: `<muted-text><centered-text>Un problème est survenu lors du transfert de propriété de cet espace de travail. Veuillez réessayer ou <concierge-link>contacter le Concierge</concierge-link> pour obtenir de l'aide.</centered-text></muted-text>`,
        },
        exportAgainModal: {
            title: 'Attention !',
            description: ({reportName, connectionName}: ExportAgainModalDescriptionParams) =>
                `Les rapports suivants ont déjà été exportés vers ${CONST.POLICY.CONNECTIONS.NAME_USER_FRIENDLY[connectionName]} :\n\n${reportName}\n\nÊtes-vous sûr de vouloir les exporter à nouveau ?`,
            confirmText: 'Oui, exporter à nouveau',
            cancelText: 'Annuler',
        },
        upgrade: {
            reportFields: {
                title: 'Champs de rapport',
                description: `Les champs de rapport vous permettent de spécifier des détails au niveau de l'en-tête, distincts des tags qui se rapportent aux dépenses sur des éléments de ligne individuels. Ces détails peuvent inclure des noms de projet spécifiques, des informations sur les voyages d'affaires, des emplacements, et plus encore.`,
                onlyAvailableOnPlan: 'Les champs de rapport ne sont disponibles que sur le plan Control, à partir de',
            },
            [CONST.POLICY.CONNECTIONS.NAME.NETSUITE]: {
                title: 'NetSuite',
                description: `Profitez de la synchronisation automatisée et réduisez les saisies manuelles grâce à l'intégration Expensify + NetSuite. Obtenez des informations financières approfondies et en temps réel avec la prise en charge des segments natifs et personnalisés, y compris la cartographie des projets et des clients.`,
                onlyAvailableOnPlan: 'Notre intégration NetSuite est uniquement disponible avec le plan Control, à partir de',
            },
            [CONST.POLICY.CONNECTIONS.NAME.SAGE_INTACCT]: {
                title: 'Sage Intacct',
                description: `Profitez de la synchronisation automatisée et réduisez les saisies manuelles avec l'intégration Expensify + Sage Intacct. Obtenez des informations financières approfondies et en temps réel grâce à des dimensions définies par l'utilisateur, ainsi qu'un codage des dépenses par département, classe, emplacement, client et projet (travail).`,
                onlyAvailableOnPlan: 'Notre intégration Sage Intacct est uniquement disponible avec le plan Control, à partir de',
            },
            [CONST.POLICY.CONNECTIONS.NAME.QBD]: {
                title: 'QuickBooks Desktop',
                description: `Profitez de la synchronisation automatisée et réduisez les saisies manuelles avec l'intégration Expensify + QuickBooks Desktop. Obtenez une efficacité ultime grâce à une connexion bidirectionnelle en temps réel et au codage des dépenses par classe, article, client et projet.`,
                onlyAvailableOnPlan: 'Notre intégration QuickBooks Desktop est uniquement disponible avec le plan Control, à partir de',
            },
            [CONST.UPGRADE_FEATURE_INTRO_MAPPING.approvals.id]: {
                title: 'Approvals avancés',
                description: `Si vous souhaitez ajouter plus de niveaux d'approbation au processus – ou simplement vous assurer que les dépenses les plus importantes bénéficient d'un autre regard – nous avons ce qu'il vous faut. Les approbations avancées vous aident à mettre en place les contrôles appropriés à chaque niveau afin de garder les dépenses de votre équipe sous contrôle.`,
                onlyAvailableOnPlan: 'Les approbations avancées ne sont disponibles que sur le plan Control, qui commence à',
            },
            categories: {
                title: 'Catégories',
                description: `Les catégories vous aident à mieux organiser vos dépenses pour suivre où vous dépensez votre argent. Utilisez notre liste de catégories suggérées ou créez les vôtres.`,
                onlyAvailableOnPlan: 'Les catégories sont disponibles sur le plan Collect, à partir de',
            },
            glCodes: {
                title: 'Codes GL',
                description: `Ajoutez des codes GL à vos catégories et étiquettes pour faciliter l'exportation des dépenses vers vos systèmes de comptabilité et de paie.`,
                onlyAvailableOnPlan: 'Les codes GL sont uniquement disponibles sur le plan Control, à partir de',
            },
            glAndPayrollCodes: {
                title: 'Codes GL et de paie',
                description: `Ajoutez des codes GL et de paie à vos catégories pour faciliter l'exportation des dépenses vers vos systèmes de comptabilité et de paie.`,
                onlyAvailableOnPlan: 'Les codes GL et de paie sont uniquement disponibles sur le plan Control, à partir de',
            },
            taxCodes: {
                title: 'Codes fiscaux',
                description: `Ajoutez des codes fiscaux à vos taxes pour faciliter l'exportation des dépenses vers vos systèmes de comptabilité et de paie.`,
                onlyAvailableOnPlan: 'Les codes fiscaux sont uniquement disponibles avec le plan Control, à partir de',
            },
            companyCards: {
                title: "Cartes d'entreprise illimitées",
                description: `Besoin d'ajouter plus de flux de cartes ? Débloquez des cartes d'entreprise illimitées pour synchroniser les transactions de tous les principaux émetteurs de cartes.`,
                onlyAvailableOnPlan: 'Ceci est uniquement disponible sur le plan Control, à partir de',
            },
            rules: {
                title: 'Règles',
                description: `Les règles fonctionnent en arrière-plan et gardent vos dépenses sous contrôle pour que vous n'ayez pas à vous soucier des petites choses.\n\nExigez des détails de dépense comme des reçus et des descriptions, définissez des limites et des valeurs par défaut, et automatisez les approbations et les paiements – tout en un seul endroit.`,
                onlyAvailableOnPlan: 'Les règles sont uniquement disponibles sur le plan Control, à partir de',
            },
            perDiem: {
                title: 'Per diem',
                description:
                    'Le per diem est un excellent moyen de maintenir vos coûts quotidiens conformes et prévisibles lorsque vos employés voyagent. Profitez de fonctionnalités telles que des tarifs personnalisés, des catégories par défaut et des détails plus précis comme les destinations et les sous-tarifs.',
                onlyAvailableOnPlan: 'Les indemnités journalières ne sont disponibles que sur le plan Control, à partir de',
            },
            travel: {
                title: 'Voyage',
                description:
                    "Expensify Travel est une nouvelle plateforme de réservation et de gestion de voyages d'affaires qui permet aux membres de réserver des hébergements, des vols, des transports, et plus encore.",
                onlyAvailableOnPlan: 'Le voyage est disponible sur le plan Collect, à partir de',
            },
            multiLevelTags: {
                title: 'Tags multi-niveaux',
                description:
                    "Les balises multi-niveaux vous aident à suivre les dépenses avec plus de précision. Assignez plusieurs balises à chaque poste—comme le département, le client ou le centre de coût—pour capturer le contexte complet de chaque dépense. Cela permet des rapports plus détaillés, des flux de travail d'approbation et des exportations comptables.",
                onlyAvailableOnPlan: 'Les balises multi-niveaux sont uniquement disponibles sur le plan Control, à partir de',
            },
            pricing: {
                perActiveMember: 'par membre actif par mois.',
                perMember: 'par membre par mois.',
            },
            note: {
                upgradeWorkspace: 'Mettez à niveau votre espace de travail pour accéder à cette fonctionnalité, ou',
                learnMore: 'en savoir plus',
                aboutOurPlans: 'à propos de nos plans et tarifs.',
            },
            upgradeToUnlock: 'Débloquez cette fonctionnalité',
            completed: {
                headline: `Vous avez amélioré votre espace de travail !`,
                successMessage: ({policyName, subscriptionLink}: UpgradeSuccessMessageParams) =>
                    `<centered-text>Vous avez réussi à passer de ${policyName} au forfait Control ! <a href="${subscriptionLink}">Consultez votre abonnement</a> pour plus de détails.</centered-text>`,
                categorizeMessage: `Vous avez réussi à passer à un espace de travail sur le plan Collect. Vous pouvez maintenant catégoriser vos dépenses !`,
                travelMessage: `Vous avez réussi à passer à un espace de travail sur le plan Collect. Vous pouvez maintenant commencer à réserver et gérer vos voyages !`,
                gotIt: 'Compris, merci',
            },
            commonFeatures: {
                title: 'Passez au plan Control',
                note: 'Débloquez nos fonctionnalités les plus puissantes, y compris :',
                benefits: {
                    startsAt: 'Le plan Control commence à',
                    perMember: 'par membre actif par mois.',
                    learnMore: 'En savoir plus',
                    pricing: 'à propos de nos plans et tarifs.',
                    benefit1: 'Connexions comptables avancées (NetSuite, Sage Intacct, et plus)',
                    benefit2: 'Règles de dépenses intelligentes',
                    benefit3: "Flux de travail d'approbation à plusieurs niveaux",
                    benefit4: 'Contrôles de sécurité renforcés',
                    toUpgrade: 'Pour mettre à niveau, cliquez',
                    selectWorkspace: 'sélectionnez un espace de travail et changez le type de plan en',
                },
            },
        },
        downgrade: {
            commonFeatures: {
                title: 'Passer au plan Collect',
                note: "Si vous rétrogradez, vous perdrez l'accès à ces fonctionnalités et plus encore :",
                benefits: {
                    note: 'Pour une comparaison complète de nos plans, consultez notre',
                    pricingPage: 'page de tarification',
                    confirm: 'Êtes-vous sûr de vouloir rétrograder et supprimer vos configurations ?',
                    warning: 'Ceci ne peut pas être annulé.',
                    benefit1: 'Connexions comptables (sauf QuickBooks Online et Xero)',
                    benefit2: 'Règles de dépenses intelligentes',
                    benefit3: "Flux de travail d'approbation à plusieurs niveaux",
                    benefit4: 'Contrôles de sécurité renforcés',
                    headsUp: 'Attention !',
                    multiWorkspaceNote: 'Vous devrez rétrograder tous vos espaces de travail avant votre premier paiement mensuel pour commencer un abonnement au tarif Collect. Cliquez',
                    selectStep: '> sélectionnez chaque espace de travail > changez le type de plan en',
                },
            },
            completed: {
                headline: 'Votre espace de travail a été rétrogradé',
                description: "Vous avez d'autres espaces de travail sur le plan Control. Pour être facturé au tarif Collect, vous devez rétrograder tous les espaces de travail.",
                gotIt: 'Compris, merci',
            },
        },
        payAndDowngrade: {
            title: 'Payer et rétrograder',
            headline: 'Votre paiement final',
            description1: 'Votre facture finale pour cet abonnement sera',
            description2: ({date}: DateParams) => `Voir votre répartition ci-dessous pour le ${date} :`,
            subscription:
                "Attention ! Cette action mettra fin à votre abonnement Expensify, supprimera cet espace de travail et retirera tous les membres de l'espace de travail. Si vous souhaitez conserver cet espace de travail et seulement vous retirer, demandez à un autre administrateur de prendre en charge la facturation d'abord.",
            genericFailureMessage: "Une erreur s'est produite lors du paiement de votre facture. Veuillez réessayer.",
        },
        restrictedAction: {
            restricted: 'Restreint',
            actionsAreCurrentlyRestricted: ({workspaceName}: ActionsAreCurrentlyRestricted) => `Les actions sur l'espace de travail ${workspaceName} sont actuellement restreintes.`,
            workspaceOwnerWillNeedToAddOrUpdatePaymentCard: ({workspaceOwnerName}: WorkspaceOwnerWillNeedToAddOrUpdatePaymentCardParams) =>
                `Le propriétaire de l'espace de travail, ${workspaceOwnerName}, devra ajouter ou mettre à jour la carte de paiement enregistrée pour débloquer la nouvelle activité de l'espace de travail.`,
            youWillNeedToAddOrUpdatePaymentCard: "Vous devrez ajouter ou mettre à jour la carte de paiement enregistrée pour débloquer la nouvelle activité de l'espace de travail.",
            addPaymentCardToUnlock: 'Ajoutez une carte de paiement pour débloquer !',
            addPaymentCardToContinueUsingWorkspace: 'Ajoutez une carte de paiement pour continuer à utiliser cet espace de travail.',
            pleaseReachOutToYourWorkspaceAdmin: "Veuillez contacter l'administrateur de votre espace de travail pour toute question.",
            chatWithYourAdmin: 'Discutez avec votre administrateur',
            chatInAdmins: 'Discuter dans #admins',
            addPaymentCard: 'Ajouter une carte de paiement',
        },
        rules: {
            individualExpenseRules: {
                title: 'Dépenses',
                subtitle: ({categoriesPageLink, tagsPageLink}: IndividualExpenseRulesSubtitleParams) =>
                    `<muted-text>Définissez des contrôles de dépenses et des valeurs par défaut pour chaque dépense. Vous pouvez également créer des règles pour les <a href="${categoriesPageLink}">catégories</a> et <a href="${tagsPageLink}">tags</a>.</muted-text>`,
                receiptRequiredAmount: 'Montant requis pour le reçu',
                receiptRequiredAmountDescription: 'Exiger des reçus lorsque les dépenses dépassent ce montant, sauf si une règle de catégorie le remplace.',
                maxExpenseAmount: 'Montant maximum de la dépense',
                maxExpenseAmountDescription: 'Signaler les dépenses qui dépassent ce montant, sauf si une règle de catégorie les remplace.',
                maxAge: 'Âge maximum',
                maxExpenseAge: 'Âge maximal des dépenses',
                maxExpenseAgeDescription: "Signaler les dépenses plus anciennes qu'un nombre spécifique de jours.",
                maxExpenseAgeDays: () => ({
                    one: '1 jour',
                    other: (count: number) => `${count} jours`,
                }),
                billableDefault: 'Par défaut facturable',
                billableDefaultDescription: ({tagsPageLink}: BillableDefaultDescriptionParams) =>
                    `<muted-text>Choisissez si les dépenses en espèces et par carte de crédit doivent être facturables par défaut. Les dépenses facturables sont activées ou désactivées dans les <a href="${tagsPageLink}">tags</a>.</muted-text>`,
                billable: 'Facturable',
                billableDescription: 'Les dépenses sont le plus souvent refacturées aux clients.',
                nonBillable: 'Non-facturable',
                nonBillableDescription: 'Les dépenses sont occasionnellement refacturées aux clients.',
                eReceipts: 'eReceipts',
                eReceiptsHint: 'Les eReceipts sont créés automatiquement',
                eReceiptsHintLink: 'pour la plupart des transactions de crédit en USD',
                attendeeTracking: 'Suivi des participants',
                attendeeTrackingHint: 'Suivez le coût par personne pour chaque dépense.',
                prohibitedDefaultDescription:
                    "Signalez tous les reçus où apparaissent de l'alcool, des jeux d'argent ou d'autres articles restreints. Les dépenses avec des reçus contenant ces articles devront faire l'objet d'une vérification manuelle.",
                prohibitedExpenses: 'Dépenses interdites',
                alcohol: 'Alcool',
                hotelIncidentals: "Frais accessoires d'hôtel",
                gambling: "Jeux d'argent",
                tobacco: 'Tabac',
                adultEntertainment: 'Divertissement pour adultes',
            },
            expenseReportRules: {
                title: 'Rapports de dépenses',
                subtitle: 'Automatisez la conformité des rapports de dépenses, les approbations et le paiement.',
                preventSelfApprovalsTitle: 'Empêcher les auto-approbations',
                preventSelfApprovalsSubtitle: "Empêcher les membres de l'espace de travail d'approuver leurs propres rapports de dépenses.",
                autoApproveCompliantReportsTitle: 'Approuver automatiquement les rapports conformes',
                autoApproveCompliantReportsSubtitle: "Configurez quels rapports de dépenses sont éligibles pour l'approbation automatique.",
                autoApproveReportsUnderTitle: 'Approuver automatiquement les rapports sous',
                autoApproveReportsUnderDescription: 'Les rapports de dépenses entièrement conformes en dessous de ce montant seront automatiquement approuvés.',
                randomReportAuditTitle: 'Audit de rapport aléatoire',
                randomReportAuditDescription: "Exiger que certains rapports soient approuvés manuellement, même s'ils sont éligibles pour une approbation automatique.",
                autoPayApprovedReportsTitle: 'Rapports approuvés de paiement automatique',
                autoPayApprovedReportsSubtitle: 'Configurez quels rapports de dépenses sont éligibles pour le paiement automatique.',
                autoPayApprovedReportsLimitError: ({currency}: AutoPayApprovedReportsLimitErrorParams = {}) => `Veuillez entrer un montant inférieur à ${currency ?? ''}20 000`,
                autoPayApprovedReportsLockedSubtitle: 'Allez dans plus de fonctionnalités et activez les flux de travail, puis ajoutez des paiements pour débloquer cette fonctionnalité.',
                autoPayReportsUnderTitle: 'Rapports de paiement automatique sous',
                autoPayReportsUnderDescription: 'Les rapports de dépenses entièrement conformes en dessous de ce montant seront automatiquement payés.',
                unlockFeatureEnableWorkflowsSubtitle: ({featureName, moreFeaturesLink}: FeatureNameParams) =>
                    `Accédez à [plus de fonctionnalités](${moreFeaturesLink}) et activez les workflows, puis ajoutez ${featureName} pour débloquer cette fonctionnalité.`,
                enableFeatureSubtitle: ({featureName, moreFeaturesLink}: FeatureNameParams) =>
                    `Accédez à [plus de fonctionnalités](${moreFeaturesLink}) et activez ${featureName} pour débloquer cette fonctionnalité.`,
            },
            categoryRules: {
                title: 'Règles de catégorie',
                approver: 'Approbateur',
                requireDescription: 'Description requise',
                descriptionHint: 'Indice de description',
                descriptionHintDescription: ({categoryName}: CategoryNameParams) =>
                    `Rappelez aux employés de fournir des informations supplémentaires pour les dépenses de « ${categoryName} ». Cet indice apparaît dans le champ de description des dépenses.`,
                descriptionHintLabel: 'Indice',
                descriptionHintSubtitle: "Astuce : Plus c'est court, mieux c'est !",
                maxAmount: 'Montant maximum',
                flagAmountsOver: 'Signaler les montants supérieurs à',
                flagAmountsOverDescription: ({categoryName}: CategoryNameParams) => `S'applique à la catégorie « ${categoryName} ».`,
                flagAmountsOverSubtitle: 'Cela remplace le montant maximum pour toutes les dépenses.',
                expenseLimitTypes: {
                    expense: 'Dépense individuelle',
                    expenseSubtitle: "Marquer les montants des dépenses par catégorie. Cette règle remplace la règle générale de l'espace de travail pour le montant maximal des dépenses.",
                    daily: 'Total de la catégorie',
                    dailySubtitle: 'Indiquer le total des dépenses par catégorie pour chaque rapport de dépenses.',
                },
                requireReceiptsOver: 'Exiger des reçus au-dessus de',
                requireReceiptsOverList: {
                    default: ({defaultAmount}: DefaultAmountParams) => `${defaultAmount} ${CONST.DOT_SEPARATOR} Par défaut`,
                    never: 'Ne jamais exiger de reçus',
                    always: 'Toujours exiger des reçus',
                },
                defaultTaxRate: 'Taux de taxe par défaut',
                enableWorkflows: ({moreFeaturesLink}: RulesEnableWorkflowsParams) =>
                    `Accédez à [Plus de fonctionnalités](${moreFeaturesLink}) et activez les workflows, puis ajoutez des approbations pour débloquer cette fonctionnalité.`,
            },
            customRules: {
                title: 'Règles personnalisées',
                subtitle: 'Description',
                description: 'Saisir des règles personnalisées pour les rapports de dépenses',
            },
        },
        planTypePage: {
            planTypes: {
                team: {
                    label: 'Collecter',
                    description: 'Pour les équipes cherchant à automatiser leurs processus.',
                },
                corporate: {
                    label: 'Contrôle',
                    description: 'Pour les organisations ayant des exigences avancées.',
                },
            },
            description: 'Choisissez un plan qui vous convient. Pour une liste détaillée des fonctionnalités et des tarifs, consultez notre',
            subscriptionLink: "types de plan et page d'aide sur les tarifs",
            lockedPlanDescription: ({count, annualSubscriptionEndDate}: WorkspaceLockedPlanTypeParams) => ({
                one: `Vous vous êtes engagé à avoir 1 membre actif sur le plan Control jusqu'à la fin de votre abonnement annuel le ${annualSubscriptionEndDate}. Vous pouvez passer à un abonnement à l'utilisation et rétrograder vers le plan Collect à partir du ${annualSubscriptionEndDate} en désactivant le renouvellement automatique dans`,
                other: `Vous vous êtes engagé à avoir ${count} membres actifs sur le plan Control jusqu'à la fin de votre abonnement annuel le ${annualSubscriptionEndDate}. Vous pouvez passer à l'abonnement à l'utilisation et rétrograder au plan Collect à partir du ${annualSubscriptionEndDate} en désactivant le renouvellement automatique dans`,
            }),
            subscriptions: 'Abonnements',
        },
    },
    getAssistancePage: {
        title: "Obtenir de l'aide",
        subtitle: 'Nous sommes ici pour vous ouvrir la voie vers la grandeur !',
        description: 'Choisissez parmi les options de support ci-dessous :',
        chatWithConcierge: 'Discuter avec Concierge',
        scheduleSetupCall: 'Planifier un appel de configuration',
        scheduleACall: 'Planifier un appel',
        questionMarkButtonTooltip: "Obtenez de l'aide de notre équipe",
        exploreHelpDocs: "Explorer les documents d'aide",
        registerForWebinar: "S'inscrire au webinaire",
        onboardingHelp: "Aide à l'intégration",
    },
    emojiPicker: {
        skinTonePickerLabel: 'Changer la couleur de peau par défaut',
        headers: {
            frequentlyUsed: 'Fréquemment utilisé',
            smileysAndEmotion: 'Smileys et émotions',
            peopleAndBody: 'Personnes et Corps',
            animalsAndNature: 'Animaux et Nature',
            foodAndDrink: 'Nourriture et Boissons',
            travelAndPlaces: 'Voyages et lieux',
            activities: 'Activités',
            objects: 'Objets',
            symbols: 'Symboles',
            flags: 'Drapeaux',
        },
    },
    newRoomPage: {
        newRoom: 'Nouvelle salle',
        groupName: 'Nom du groupe',
        roomName: 'Nom de la salle',
        visibility: 'Visibilité',
        restrictedDescription: 'Les personnes de votre espace de travail peuvent trouver cette salle',
        privateDescription: 'Les personnes invitées à cette salle peuvent la trouver.',
        publicDescription: 'Tout le monde peut trouver cette salle',
        // eslint-disable-next-line @typescript-eslint/naming-convention
        public_announceDescription: 'Tout le monde peut trouver cette salle',
        createRoom: 'Créer une salle',
        roomAlreadyExistsError: 'Une salle portant ce nom existe déjà',
        roomNameReservedError: ({reservedName}: RoomNameReservedErrorParams) => `${reservedName} est une salle par défaut sur tous les espaces de travail. Veuillez choisir un autre nom.`,
        roomNameInvalidError: 'Les noms de salle peuvent uniquement inclure des lettres minuscules, des chiffres et des tirets',
        pleaseEnterRoomName: 'Veuillez entrer un nom de salle',
        pleaseSelectWorkspace: 'Veuillez sélectionner un espace de travail',
        renamedRoomAction: ({oldName, newName, actorName, isExpenseReport}: RenamedRoomActionParams) => {
            const actor = actorName ? `${actorName} ` : '';
            return isExpenseReport ? `${actor} renommé en "${newName}" (précédemment "${oldName}")` : `${actor} a renommé cette salle en "${newName}" (précédemment "${oldName}")`;
        },
        roomRenamedTo: ({newName}: RoomRenamedToParams) => `Salle renommée en ${newName}`,
        social: 'social',
        selectAWorkspace: 'Sélectionner un espace de travail',
        growlMessageOnRenameError: "Impossible de renommer la salle de l'espace de travail. Veuillez vérifier votre connexion et réessayer.",
        visibilityOptions: {
            restricted: 'Espace de travail', // the translation for "restricted" visibility is actually workspace. This is so we can display restricted visibility rooms as "workspace" without having to change what's stored.
            private: 'Privé',
            public: 'Public',
            // eslint-disable-next-line @typescript-eslint/naming-convention
            public_announce: 'Annonce publique',
        },
    },
    workspaceApprovalModes: {
        submitAndClose: 'Soumettre et fermer',
        submitAndApprove: 'Soumettre et Approuver',
        advanced: 'AVANCÉ',
        dynamicExternal: 'DYNAMIC_EXTERNAL',
        smartReport: 'SMARTREPORT',
        billcom: 'BILLCOM',
    },
    workspaceActions: {
        addApprovalRule: ({approverEmail, approverName, field, name}: AddedPolicyApprovalRuleParams) =>
            `ajouté ${approverName} (${approverEmail}) comme approbateur pour le ${field} "${name}"`,
        deleteApprovalRule: ({approverEmail, approverName, field, name}: AddedPolicyApprovalRuleParams) =>
            `supprimé ${approverName} (${approverEmail}) en tant qu'approbateur pour le ${field} "${name}"`,
        updateApprovalRule: ({field, name, newApproverEmail, newApproverName, oldApproverEmail, oldApproverName}: UpdatedPolicyApprovalRuleParams) => {
            const formatApprover = (displayName?: string, email?: string) => (displayName ? `${displayName} (${email})` : email);
            return `a changé l'approbateur pour le ${field} "${name}" à ${formatApprover(newApproverName, newApproverEmail)} (précédemment ${formatApprover(oldApproverName, oldApproverEmail)})`;
        },
        addCategory: ({categoryName}: UpdatedPolicyCategoryParams) => `a ajouté la catégorie "${categoryName}"`,
        deleteCategory: ({categoryName}: UpdatedPolicyCategoryParams) => `a supprimé la catégorie "${categoryName}"`,
        updateCategory: ({oldValue, categoryName}: UpdatedPolicyCategoryParams) => `${oldValue ? 'désactivé' : 'activé'} la catégorie "${categoryName}"`,
        updateCategoryPayrollCode: ({oldValue, categoryName, newValue}: UpdatedPolicyCategoryGLCodeParams) => {
            if (!oldValue) {
                return `ajouté le code de paie "${newValue}" à la catégorie "${categoryName}"`;
            }
            if (!newValue && oldValue) {
                return `a supprimé le code de paie "${oldValue}" de la catégorie "${categoryName}"`;
            }
            return `a changé le code de paie de la catégorie "${categoryName}" en “${newValue}” (auparavant “${oldValue}”)`;
        },
        updateCategoryGLCode: ({oldValue, categoryName, newValue}: UpdatedPolicyCategoryGLCodeParams) => {
            if (!oldValue) {
                return `a ajouté le code GL "${newValue}" à la catégorie "${categoryName}"`;
            }
            if (!newValue && oldValue) {
                return `a supprimé le code GL "${oldValue}" de la catégorie "${categoryName}"`;
            }
            return `a changé le code GL de la catégorie “${categoryName}” en “${newValue}” (précédemment “${oldValue}“)`;
        },
        updateAreCommentsRequired: ({oldValue, categoryName}: UpdatedPolicyCategoryParams) => {
            return `a changé la description de la catégorie "${categoryName}" en ${!oldValue ? 'requis' : 'pas requis'} (précédemment ${!oldValue ? 'pas requis' : 'requis'})`;
        },
        updateCategoryMaxExpenseAmount: ({categoryName, oldAmount, newAmount}: UpdatedPolicyCategoryMaxExpenseAmountParams) => {
            if (newAmount && !oldAmount) {
                return `a ajouté un montant maximum de ${newAmount} à la catégorie "${categoryName}"`;
            }
            if (oldAmount && !newAmount) {
                return `a supprimé le montant maximum de ${oldAmount} de la catégorie "${categoryName}"`;
            }
            return `a modifié le montant maximum de la catégorie "${categoryName}" à ${newAmount} (précédemment ${oldAmount})`;
        },
        updateCategoryExpenseLimitType: ({categoryName, oldValue, newValue}: UpdatedPolicyCategoryExpenseLimitTypeParams) => {
            if (!oldValue) {
                return `a ajouté un type de limite de ${newValue} à la catégorie "${categoryName}"`;
            }
            return `a changé le type de limite de la catégorie "${categoryName}" en ${newValue} (précédemment ${oldValue})`;
        },
        updateCategoryMaxAmountNoReceipt: ({categoryName, oldValue, newValue}: UpdatedPolicyCategoryMaxAmountNoReceiptParams) => {
            if (!oldValue) {
                return `mis à jour la catégorie "${categoryName}" en changeant Reçus en ${newValue}`;
            }
            return `a changé la catégorie "${categoryName}" en ${newValue} (précédemment ${oldValue})`;
        },
        setCategoryName: ({oldName, newName}: UpdatedPolicyCategoryNameParams) => `a renommé la catégorie "${oldName}" en "${newName}"`,
        updatedDescriptionHint: ({categoryName, oldValue, newValue}: UpdatedPolicyCategoryDescriptionHintTypeParams) => {
            if (!newValue) {
                return `a supprimé l'indication de description "${oldValue}" de la catégorie "${categoryName}"`;
            }
            return !oldValue
                ? `ajouté l'indice de description "${newValue}" à la catégorie "${categoryName}"`
                : `a changé l'indice de description de la catégorie "${categoryName}" en « ${newValue} » (auparavant « ${oldValue} »)`;
        },
        updateTagListName: ({oldName, newName}: UpdatedPolicyCategoryNameParams) => `a changé le nom de la liste de tags en "${newName}" (précédemment "${oldName}")`,
        addTag: ({tagListName, tagName}: UpdatedPolicyTagParams) => `a ajouté le tag "${tagName}" à la liste "${tagListName}"`,
        updateTagName: ({tagListName, newName, oldName}: UpdatedPolicyTagNameParams) =>
            `a mis à jour la liste des étiquettes "${tagListName}" en changeant l'étiquette "${oldName}" en "${newName}"`,
        updateTagEnabled: ({tagListName, tagName, enabled}: UpdatedPolicyTagParams) => `${enabled ? 'activé' : 'désactivé'} le tag "${tagName}" dans la liste "${tagListName}"`,
        deleteTag: ({tagListName, tagName}: UpdatedPolicyTagParams) => `a supprimé le tag "${tagName}" de la liste "${tagListName}"`,
        deleteMultipleTags: ({count, tagListName}: UpdatedPolicyTagParams) => `supprimé les balises "${count}" de la liste "${tagListName}"`,
        updateTag: ({tagListName, newValue, tagName, updatedField, oldValue}: UpdatedPolicyTagFieldParams) => {
            if (oldValue) {
                return `mis à jour le tag "${tagName}" dans la liste "${tagListName}" en changeant le ${updatedField} à "${newValue}" (auparavant "${oldValue}")`;
            }
            return `a mis à jour le tag "${tagName}" dans la liste "${tagListName}" en ajoutant un ${updatedField} de "${newValue}"`;
        },
        updateCustomUnit: ({customUnitName, newValue, oldValue, updatedField}: UpdatePolicyCustomUnitParams) =>
            `a changé le ${customUnitName} ${updatedField} en "${newValue}" (auparavant "${oldValue}")`,
        updateCustomUnitTaxEnabled: ({newValue}: UpdatePolicyCustomUnitTaxEnabledParams) => `Suivi fiscal ${newValue ? 'activé' : 'désactivé'} sur les taux de distance`,
        addCustomUnitRate: ({customUnitName, rateName}: AddOrDeletePolicyCustomUnitRateParams) => `a ajouté un nouveau taux "${customUnitName}" "${rateName}"`,
        updatedCustomUnitRate: ({customUnitName, customUnitRateName, newValue, oldValue, updatedField}: UpdatedPolicyCustomUnitRateParams) =>
            `a changé le taux de ${customUnitName} ${updatedField} "${customUnitRateName}" à "${newValue}" (auparavant "${oldValue}")`,
        updatedCustomUnitTaxRateExternalID: ({customUnitRateName, newValue, newTaxPercentage, oldTaxPercentage, oldValue}: UpdatedPolicyCustomUnitTaxRateExternalIDParams) => {
            if (oldTaxPercentage && oldValue) {
                return `a modifié le taux de taxe sur le taux de distance "${customUnitRateName}" à "${newValue} (${newTaxPercentage})" (précédemment "${oldValue} (${oldTaxPercentage})")`;
            }
            return `a ajouté le taux de taxe "${newValue} (${newTaxPercentage})" au taux de distance "${customUnitRateName}"`;
        },
        updatedCustomUnitTaxClaimablePercentage: ({customUnitRateName, newValue, oldValue}: UpdatedPolicyCustomUnitTaxClaimablePercentageParams) => {
            if (oldValue) {
                return `a modifié la partie récupérable de la taxe sur le taux de distance "${customUnitRateName}" à "${newValue}" (auparavant "${oldValue}")`;
            }
            return `ajouté une partie récupérable de taxe de "${newValue}" au taux de distance "${customUnitRateName}"`;
        },
        deleteCustomUnitRate: ({customUnitName, rateName}: AddOrDeletePolicyCustomUnitRateParams) => `supprimé le taux "${rateName}" de "${customUnitName}"`,
        addedReportField: ({fieldType, fieldName}: AddedOrDeletedPolicyReportFieldParams) => `ajouté le champ de rapport ${fieldType} "${fieldName}"`,
        updateReportFieldDefaultValue: ({defaultValue, fieldName}: UpdatedPolicyReportFieldDefaultValueParams) =>
            `définir la valeur par défaut du champ de rapport "${fieldName}" sur "${defaultValue}"`,
        addedReportFieldOption: ({fieldName, optionName}: PolicyAddedReportFieldOptionParams) => `a ajouté l'option "${optionName}" au champ de rapport "${fieldName}"`,
        removedReportFieldOption: ({fieldName, optionName}: PolicyAddedReportFieldOptionParams) => `a supprimé l'option "${optionName}" du champ de rapport "${fieldName}"`,
        updateReportFieldOptionDisabled: ({fieldName, optionName, optionEnabled}: PolicyDisabledReportFieldOptionParams) =>
            `${optionEnabled ? 'activé' : 'désactivé'} l'option "${optionName}" pour le champ de rapport "${fieldName}"`,
        updateReportFieldAllOptionsDisabled: ({fieldName, optionName, allEnabled, toggledOptionsCount}: PolicyDisabledReportFieldAllOptionsParams) => {
            if (toggledOptionsCount && toggledOptionsCount > 1) {
                return `${allEnabled ? 'activé' : 'désactivé'} toutes les options pour le champ de rapport "${fieldName}"`;
            }
            return `${allEnabled ? 'activé' : 'désactivé'} l'option "${optionName}" pour le champ de rapport "${fieldName}", rendant toutes les options ${allEnabled ? 'activé' : 'désactivé'}`;
        },
        deleteReportField: ({fieldType, fieldName}: AddedOrDeletedPolicyReportFieldParams) => `supprimé le champ de rapport ${fieldType} "${fieldName}"`,
        preventSelfApproval: ({oldValue, newValue}: UpdatedPolicyPreventSelfApprovalParams) =>
            `mis à jour "Empêcher l'auto-approbation" en "${newValue === 'true' ? 'Activé' : 'Désactivé'}" (précédemment "${oldValue === 'true' ? 'Activé' : 'Désactivé'}")`,
        updateMaxExpenseAmountNoReceipt: ({oldValue, newValue}: UpdatedPolicyFieldWithNewAndOldValueParams) =>
            `a modifié le montant maximum requis pour les dépenses avec reçu à ${newValue} (auparavant ${oldValue})`,
        updateMaxExpenseAmount: ({oldValue, newValue}: UpdatedPolicyFieldWithNewAndOldValueParams) =>
            `a modifié le montant maximum des dépenses pour les violations à ${newValue} (précédemment ${oldValue})`,
        updateMaxExpenseAge: ({oldValue, newValue}: UpdatedPolicyFieldWithNewAndOldValueParams) =>
            `mis à jour "Âge maximal des dépenses (jours)" à "${newValue}" (précédemment "${oldValue === 'false' ? CONST.POLICY.DEFAULT_MAX_EXPENSE_AGE : oldValue}")`,
        updateMonthlyOffset: ({oldValue, newValue}: UpdatedPolicyFieldWithNewAndOldValueParams) => {
            if (!oldValue) {
                return `définir la date de soumission du rapport mensuel sur "${newValue}"`;
            }
            return `a mis à jour la date de soumission du rapport mensuel à "${newValue}" (précédemment "${oldValue}")`;
        },
        updateDefaultBillable: ({oldValue, newValue}: UpdatedPolicyFieldWithNewAndOldValueParams) =>
            `mis à jour "Refacturer les dépenses aux clients" à "${newValue}" (précédemment "${oldValue}")`,
        updateDefaultTitleEnforced: ({value}: UpdatedPolicyFieldWithValueParam) => `"Appliquer les titres de rapport par défaut" ${value ? 'sur' : 'désactivé'}`,
        renamedWorkspaceNameAction: ({oldName, newName}: RenamedWorkspaceNameActionParams) => `a mis à jour le nom de cet espace de travail en "${newName}" (précédemment "${oldName}")`,
        updateWorkspaceDescription: ({newDescription, oldDescription}: UpdatedPolicyDescriptionParams) =>
            !oldDescription
                ? `définir la description de cet espace de travail sur "${newDescription}"`
                : `a mis à jour la description de cet espace de travail en "${newDescription}" (précédemment "${oldDescription}")`,
        removedFromApprovalWorkflow: ({submittersNames}: RemovedFromApprovalWorkflowParams) => {
            let joinedNames = '';
            if (submittersNames.length === 1) {
                joinedNames = submittersNames.at(0) ?? '';
            } else if (submittersNames.length === 2) {
                joinedNames = submittersNames.join('et');
            } else if (submittersNames.length > 2) {
                joinedNames = `${submittersNames.slice(0, submittersNames.length - 1).join(', ')} and ${submittersNames.at(-1)}`;
            }
            return {
                one: `vous a retiré du flux de travail d'approbation et du chat de dépenses de ${joinedNames}. Les rapports précédemment soumis resteront disponibles pour approbation dans votre boîte de réception.`,
                other: `vous a retiré des flux de travail d'approbation et des discussions de dépenses de ${joinedNames}. Les rapports précédemment soumis resteront disponibles pour approbation dans votre boîte de réception.`,
            };
        },
        demotedFromWorkspace: ({policyName, oldRole}: DemotedFromWorkspaceParams) =>
            `a mis à jour votre rôle dans ${policyName} de ${oldRole} à utilisateur. Vous avez été retiré de toutes les discussions de dépenses des soumetteurs, sauf la vôtre.`,
        updatedWorkspaceCurrencyAction: ({oldCurrency, newCurrency}: UpdatedPolicyCurrencyParams) => `a mis à jour la devise par défaut en ${newCurrency} (précédemment ${oldCurrency})`,
        updatedWorkspaceFrequencyAction: ({oldFrequency, newFrequency}: UpdatedPolicyFrequencyParams) =>
            `a mis à jour la fréquence de rapport automatique à "${newFrequency}" (précédemment "${oldFrequency}")`,
        updateApprovalMode: ({newValue, oldValue}: ChangeFieldParams) => `a mis à jour le mode d'approbation en "${newValue}" (auparavant "${oldValue}")`,
        upgradedWorkspace: 'a mis à niveau cet espace de travail vers le plan Control',
        downgradedWorkspace: 'a rétrogradé cet espace de travail vers le plan Collect',
        updatedAuditRate: ({oldAuditRate, newAuditRate}: UpdatedPolicyAuditRateParams) =>
            `a changé le taux de rapports acheminés aléatoirement pour approbation manuelle à ${Math.round(newAuditRate * 100)}% (précédemment ${Math.round(oldAuditRate * 100)}%)`,
        updatedManualApprovalThreshold: ({oldLimit, newLimit}: UpdatedPolicyManualApprovalThresholdParams) =>
            `a modifié la limite d'approbation manuelle pour toutes les dépenses à ${newLimit} (précédemment ${oldLimit})`,
    },
    roomMembersPage: {
        memberNotFound: 'Membre non trouvé.',
        useInviteButton: "Pour inviter un nouveau membre à la discussion, veuillez utiliser le bouton d'invitation ci-dessus.",
        notAuthorized: `Vous n'avez pas accès à cette page. Si vous essayez de rejoindre cette salle, demandez simplement à un membre de la salle de vous ajouter. Autre chose ? Contactez ${CONST.EMAIL.CONCIERGE}`,
        removeMembersPrompt: ({memberName}: {memberName: string}) => ({
            one: `Êtes-vous sûr de vouloir retirer ${memberName} de la salle ?`,
            other: 'Êtes-vous sûr de vouloir supprimer les membres sélectionnés de la salle ?',
        }),
        error: {
            genericAdd: "Un problème est survenu lors de l'ajout de ce membre à la salle.",
        },
    },
    newTaskPage: {
        assignTask: 'Attribuer une tâche',
        assignMe: 'Assigner à moi',
        confirmTask: 'Confirmer la tâche',
        confirmError: 'Veuillez entrer un titre et sélectionner une destination de partage',
        descriptionOptional: 'Description (facultatif)',
        pleaseEnterTaskName: 'Veuillez entrer un titre',
        pleaseEnterTaskDestination: 'Veuillez sélectionner où vous souhaitez partager cette tâche.',
    },
    task: {
        task: 'Tâche',
        title: 'Titre',
        description: 'Description',
        assignee: 'Cessionnaire',
        completed: 'Terminé',
        action: 'Compléter',
        messages: {
            created: ({title}: TaskCreatedActionParams) => `tâche pour ${title}`,
            completed: 'marqué comme terminé',
            canceled: 'tâche supprimée',
            reopened: 'marqué comme incomplet',
            error: "Vous n'avez pas la permission d'effectuer l'action demandée.",
        },
        markAsComplete: 'Marquer comme terminé',
        markAsIncomplete: 'Marquer comme incomplet',
        assigneeError: "Une erreur s'est produite lors de l'attribution de cette tâche. Veuillez essayer un autre assigné.",
        genericCreateTaskFailureMessage: "Une erreur s'est produite lors de la création de cette tâche. Veuillez réessayer plus tard.",
        deleteTask: 'Supprimer la tâche',
        deleteConfirmation: 'Êtes-vous sûr de vouloir supprimer cette tâche ?',
    },
    statementPage: {
        title: ({year, monthName}: StatementTitleParams) => `Relevé de ${monthName} ${year}`,
    },
    keyboardShortcutsPage: {
        title: 'Raccourcis clavier',
        subtitle: 'Gagnez du temps avec ces raccourcis clavier pratiques :',
        shortcuts: {
            openShortcutDialog: 'Ouvre la boîte de dialogue des raccourcis clavier',
            markAllMessagesAsRead: 'Marquer tous les messages comme lus',
            escape: "Boîtes de dialogue d'échappement",
            search: 'Ouvrir la boîte de dialogue de recherche',
            newChat: 'Nouvel écran de chat',
            copy: 'Copier le commentaire',
            openDebug: 'Ouvrir la boîte de dialogue des préférences de test',
        },
    },
    guides: {
        screenShare: "Partage d'écran",
        screenShareRequest: "Expensify vous invite à un partage d'écran",
    },
    search: {
        resultsAreLimited: 'Les résultats de recherche sont limités.',
        viewResults: 'Voir les résultats',
        resetFilters: 'Réinitialiser les filtres',
        searchResults: {
            emptyResults: {
                title: 'Rien à afficher',
                subtitle: "Essayez d'ajuster vos critères de recherche ou de créer quelque chose avec le bouton vert +.",
            },
            emptyExpenseResults: {
                title: "Vous n'avez pas encore créé de dépenses.",
                subtitle: "Créez une dépense ou faites un essai d'Expensify pour en savoir plus.",
                subtitleWithOnlyCreateButton: 'Utilisez le bouton vert ci-dessous pour créer une dépense.',
            },
            emptyReportResults: {
                title: "Vous n'avez pas encore créé de rapports",
                subtitle: 'Créez un rapport ou essayez Expensify pour en savoir plus.',
                subtitleWithOnlyCreateButton: 'Utilisez le bouton vert ci-dessous pour créer un rapport.',
            },
            emptyInvoiceResults: {
                title: "Vous n'avez pas encore créé de factures.",
                subtitle: 'Envoyez une facture ou faites un essai de Expensify pour en savoir plus.',
                subtitleWithOnlyCreateButton: 'Utilisez le bouton vert ci-dessous pour envoyer une facture.',
            },
            emptyTripResults: {
                title: 'Aucun voyage à afficher',
                subtitle: 'Commencez par réserver votre premier voyage ci-dessous.',
                buttonText: 'Réserver un voyage',
            },
            emptySubmitResults: {
                title: 'Aucune dépense à soumettre',
                subtitle: 'Tout est en ordre. Faites un tour de victoire !',
                buttonText: 'Créer un rapport',
            },
            emptyApproveResults: {
                title: 'Aucune dépense à approuver',
                subtitle: 'Zéro dépenses. Détente maximale. Bien joué !',
            },
            emptyPayResults: {
                title: 'Aucune dépense à payer',
                subtitle: "Félicitations ! Vous avez franchi la ligne d'arrivée.",
            },
            emptyExportResults: {
                title: 'Aucune dépense à exporter',
                subtitle: 'Il est temps de se détendre, beau travail.',
            },
            emptyStatementsResults: {
                title: 'Aucun relevé à afficher',
                subtitle: "Aucun résultat. Veuillez essayer d'ajuster vos filtres.",
            },
            emptyUnapprovedResults: {
                title: 'Aucune dépense à approuver',
                subtitle: 'Zéro dépenses. Détente maximale. Bien joué !',
            },
        },
        statements: 'Relevés',
        unapprovedCash: 'Espèces non approuvées',
        unapprovedCard: 'Carte non approuvée',
        saveSearch: 'Enregistrer la recherche',
        deleteSavedSearch: 'Supprimer la recherche enregistrée',
        deleteSavedSearchConfirm: 'Êtes-vous sûr de vouloir supprimer cette recherche ?',
        searchName: 'Rechercher un nom',
        savedSearchesMenuItemTitle: 'Enregistré',
        groupedExpenses: 'dépenses groupées',
        bulkActions: {
            approve: 'Approuver',
            pay: 'Payer',
            delete: 'Supprimer',
            hold: 'Attente',
            unhold: 'Supprimer la suspension',
            noOptionsAvailable: 'Aucune option disponible pour le groupe de dépenses sélectionné.',
        },
        filtersHeader: 'Filtres',
        filters: {
            date: {
                before: ({date}: OptionalParam<DateParams> = {}) => `Before ${date ?? ''}`,
                after: ({date}: OptionalParam<DateParams> = {}) => `Après ${date ?? ''}`,
                on: ({date}: OptionalParam<DateParams> = {}) => `On ${date ?? ''}`,
                presets: {
                    [CONST.SEARCH.DATE_PRESETS.NEVER]: 'Jamais',
                    [CONST.SEARCH.DATE_PRESETS.LAST_MONTH]: 'Le mois dernier',
                    [CONST.SEARCH.DATE_PRESETS.LAST_STATEMENT]: 'Dernière relevé',
                },
            },
            status: 'Statut',
            keyword: 'Mot-clé',
            hasKeywords: 'A des mots-clés',
            currency: 'Devise',
            link: 'Lien',
            pinned: 'Épinglé',
            unread: 'Non lu',
            completed: 'Terminé',
            amount: {
                lessThan: ({amount}: OptionalParam<RequestAmountParams> = {}) => `Moins de ${amount ?? ''}`,
                greaterThan: ({amount}: OptionalParam<RequestAmountParams> = {}) => `Supérieur à ${amount ?? ''}`,
                between: ({greaterThan, lessThan}: FiltersAmountBetweenParams) => `Entre ${greaterThan} et ${lessThan}`,
            },
            card: {
                expensify: 'Expensify',
                individualCards: 'Cartes individuelles',
                closedCards: 'Cartes fermées',
                cardFeeds: 'Flux de cartes',
                cardFeedName: ({cardFeedBankName, cardFeedLabel}: {cardFeedBankName: string; cardFeedLabel?: string}) =>
                    `Tout ${cardFeedBankName}${cardFeedLabel ? ` - ${cardFeedLabel}` : ''}`,
                cardFeedNameCSV: ({cardFeedLabel}: {cardFeedLabel?: string}) => `Toutes les cartes importées CSV${cardFeedLabel ? ` - ${cardFeedLabel}` : ''}`,
            },
            current: 'Actuel',
            past: 'Passé',
            submitted: 'Date de soumission',
            approved: 'Date approuvée',
            paid: 'Date de paiement',
            exported: 'Date exportée',
            posted: 'Date de publication',
            withdrawn: 'Date de retrait',
            billable: 'Facturable',
            reimbursable: 'Remboursable',
            groupBy: {
                [CONST.SEARCH.GROUP_BY.REPORTS]: 'Rapport',
<<<<<<< HEAD
                [CONST.SEARCH.GROUP_BY.MEMBERS]: 'Membre',
                [CONST.SEARCH.GROUP_BY.CARDS]: 'Carte',
                [CONST.SEARCH.GROUP_BY.BANK_WITHDRAWAL]: 'Retrait bancaire',
=======
                [CONST.SEARCH.GROUP_BY.FROM]: 'De',
                [CONST.SEARCH.GROUP_BY.CARD]: 'Carte',
                [CONST.SEARCH.GROUP_BY.WITHDRAWAL_ID]: 'ID de retrait',
>>>>>>> ed813878
            },
            feed: 'Flux',
            withdrawalType: {
                [CONST.SEARCH.WITHDRAWAL_TYPE.EXPENSIFY_CARD]: 'Expensify Card',
                [CONST.SEARCH.WITHDRAWAL_TYPE.REIMBURSEMENT]: 'Remboursement',
            },
        },
        groupBy: 'Groupe par',
        moneyRequestReport: {
            emptyStateTitle: "Ce rapport n'a pas de dépenses.",
            emptyStateSubtitle: 'Vous pouvez ajouter des dépenses à ce rapport en utilisant le bouton ci-dessus.',
        },
        noCategory: 'Aucune catégorie',
        noTag: 'Aucun tag',
        expenseType: 'Type de dépense',
        withdrawalType: 'Type de retrait',
        recentSearches: 'Recherches récentes',
        recentChats: 'Discussions récentes',
        searchIn: 'Rechercher dans',
        searchPlaceholder: 'Rechercher quelque chose',
        suggestions: 'Suggestions',
        exportSearchResults: {
            title: 'Créer une exportation',
            description: "Wow, ça fait beaucoup d'articles ! Nous allons les regrouper, et Concierge vous enverra un fichier sous peu.",
        },
        exportAll: {
            selectAllMatchingItems: 'Sélectionnez tous les éléments correspondants',
            allMatchingItemsSelected: 'Tous les éléments correspondants sélectionnés',
        },
    },
    genericErrorPage: {
        title: 'Oh-oh, quelque chose a mal tourné !',
        body: {
            helpTextMobile: "Veuillez fermer et rouvrir l'application, ou passer à",
            helpTextWeb: 'web.',
            helpTextConcierge: 'Si le problème persiste, contactez',
        },
        refresh: 'Rafraîchir',
    },
    fileDownload: {
        success: {
            title: 'Téléchargé !',
            message: 'Pièce jointe téléchargée avec succès !',
            qrMessage:
                'Vérifiez votre dossier de photos ou de téléchargements pour une copie de votre code QR. Astuce : Ajoutez-le à une présentation pour que votre audience puisse le scanner et se connecter directement avec vous.',
        },
        generalError: {
            title: 'Erreur de pièce jointe',
            message: 'La pièce jointe ne peut pas être téléchargée',
        },
        permissionError: {
            title: 'Accès au stockage',
            message: 'Expensify ne peut pas enregistrer les pièces jointes sans accès au stockage. Appuyez sur paramètres pour mettre à jour les autorisations.',
        },
    },
    desktopApplicationMenu: {
        mainMenu: 'Nouveau Expensify',
        about: 'About New Expensify',
        update: 'Mettre à jour New Expensify',
        checkForUpdates: 'Vérifier les mises à jour',
        toggleDevTools: 'Basculer les outils de développement',
        viewShortcuts: 'Voir les raccourcis clavier',
        services: 'Services',
        hide: 'Masquer New Expensify',
        hideOthers: 'Masquer les autres',
        showAll: 'Afficher tout',
        quit: 'Quitter New Expensify',
        fileMenu: 'Fichier',
        closeWindow: 'Fermer la fenêtre',
        editMenu: 'Modifier',
        undo: 'Annuler',
        redo: 'Refaire',
        cut: 'Couper',
        copy: 'Copier',
        paste: 'Coller',
        pasteAndMatchStyle: 'Coller et adapter le style',
        pasteAsPlainText: 'Coller en tant que texte brut',
        delete: 'Supprimer',
        selectAll: 'Tout sélectionner',
        speechSubmenu: 'Discours',
        startSpeaking: 'Commencer à parler',
        stopSpeaking: 'Arrête de parler',
        viewMenu: 'Voir',
        reload: 'Recharger',
        forceReload: 'Recharger de force',
        resetZoom: 'Taille réelle',
        zoomIn: 'Zoomer',
        zoomOut: 'Dézoomer',
        togglefullscreen: 'Basculer en plein écran',
        historyMenu: 'Historique',
        back: 'Retour',
        forward: 'Transférer',
        windowMenu: 'Fenêtre',
        minimize: 'Minimiser',
        zoom: 'Zoom',
        front: 'Tout amener au premier plan',
        helpMenu: 'Aide',
        learnMore: 'En savoir plus',
        documentation: 'Documentation',
        communityDiscussions: 'Discussions Communautaires',
        searchIssues: 'Rechercher des problèmes',
    },
    historyMenu: {
        forward: 'Transférer',
        back: 'Retour',
    },
    checkForUpdatesModal: {
        available: {
            title: 'Mise à jour disponible',
            message: ({isSilentUpdating}: {isSilentUpdating: boolean}) =>
                `La nouvelle version sera bientôt disponible.${!isSilentUpdating ? 'Nous vous informerons lorsque nous serons prêts à mettre à jour.' : ''}`,
            soundsGood: 'Ça marche',
        },
        notAvailable: {
            title: 'Mise à jour indisponible',
            message: "Aucune mise à jour n'est disponible pour le moment. Veuillez revenir plus tard !",
            okay: "D'accord",
        },
        error: {
            title: 'Échec de la vérification de mise à jour',
            message: "Nous n'avons pas pu vérifier la mise à jour. Veuillez réessayer dans un moment.",
        },
    },
    report: {
        newReport: {
            createReport: 'Créer un rapport',
            chooseWorkspace: 'Choisissez un espace de travail pour ce rapport.',
        },
        genericCreateReportFailureMessage: 'Erreur inattendue lors de la création de ce chat. Veuillez réessayer plus tard.',
        genericAddCommentFailureMessage: 'Erreur inattendue lors de la publication du commentaire. Veuillez réessayer plus tard.',
        genericUpdateReportFieldFailureMessage: 'Erreur inattendue lors de la mise à jour du champ. Veuillez réessayer plus tard.',
        genericUpdateReportNameEditFailureMessage: 'Erreur inattendue lors du renommage du rapport. Veuillez réessayer plus tard.',
        noActivityYet: 'Aucune activité pour le moment',
        actions: {
            type: {
                changeField: ({oldValue, newValue, fieldName}: ChangeFieldParams) => `modifié ${fieldName} de ${oldValue} à ${newValue}`,
                changeFieldEmpty: ({newValue, fieldName}: ChangeFieldParams) => `changé ${fieldName} en ${newValue}`,
                changeReportPolicy: ({fromPolicyName, toPolicyName}: ChangeReportPolicyParams) => {
                    if (!toPolicyName) {
                        return `Espace de travail modifié${fromPolicyName ? ` (auparavant ${fromPolicyName})` : ''}`;
                    }
                    return `Espace de travail modifié en ${toPolicyName}${fromPolicyName ? ` (auparavant ${fromPolicyName})` : ''}`;
                },
                changeType: ({oldType, newType}: ChangeTypeParams) => `changé le type de ${oldType} à ${newType}`,
                exportedToCSV: `exporté en CSV`,
                exportedToIntegration: {
                    automatic: ({label}: ExportedToIntegrationParams) => `exporté vers ${label}`,
                    automaticActionOne: ({label}: ExportedToIntegrationParams) => `exporté vers ${label} via`,
                    automaticActionTwo: 'paramètres de comptabilité',
                    manual: ({label}: ExportedToIntegrationParams) => `a marqué ce rapport comme exporté manuellement vers ${label}.`,
                    automaticActionThree: 'et a créé avec succès un enregistrement pour',
                    reimburseableLink: 'dépenses personnelles',
                    nonReimbursableLink: "dépenses de carte d'entreprise",
                    pending: ({label}: ExportedToIntegrationParams) => `a commencé à exporter ce rapport vers ${label}...`,
                },
                integrationsMessage: ({errorMessage, label, linkText, linkURL}: IntegrationSyncFailedParams) =>
                    `échec de l'exportation de ce rapport vers ${label} ("${errorMessage} ${linkText ? `<a href="${linkURL}">${linkText}</a>` : ''}")`,
                managerAttachReceipt: `a ajouté un reçu`,
                managerDetachReceipt: `a supprimé un reçu`,
                markedReimbursed: ({amount, currency}: MarkedReimbursedParams) => `payé ${currency}${amount} ailleurs`,
                markedReimbursedFromIntegration: ({amount, currency}: MarkReimbursedFromIntegrationParams) => `payé ${currency}${amount} via intégration`,
                outdatedBankAccount: `n’a pas pu traiter le paiement en raison d’un problème avec le compte bancaire du payeur`,
                reimbursementACHBounce: `impossible de traiter le paiement, car le payeur n'a pas suffisamment de fonds`,
                reimbursementACHCancelled: `annulé le paiement`,
                reimbursementAccountChanged: `impossible de traiter le paiement, car le payeur a changé de compte bancaire`,
                reimbursementDelayed: `a traité le paiement mais il est retardé de 1 à 2 jours ouvrables supplémentaires`,
                selectedForRandomAudit: `sélectionné au hasard pour examen`,
                selectedForRandomAuditMarkdown: `[sélectionné au hasard](https://help.expensify.com/articles/expensify-classic/reports/Set-a-random-report-audit-schedule) pour examen`,
                share: ({to}: ShareParams) => `membre invité ${to}`,
                unshare: ({to}: UnshareParams) => `membre supprimé ${to}`,
                stripePaid: ({amount, currency}: StripePaidParams) => `payé ${currency}${amount}`,
                takeControl: `a pris le contrôle`,
                integrationSyncFailed: ({label, errorMessage, workspaceAccountingLink}: IntegrationSyncFailedParams) =>
                    `Un problème est survenu lors de la synchronisation avec ${label}${errorMessage ? ` ("${errorMessage}")` : ''}. Veuillez corriger le problème dans les <a href="${workspaceAccountingLink}">paramètres de l'espace de travail</a>.`,
                addEmployee: ({email, role}: AddEmployeeParams) => `ajouté ${email} en tant que ${role === 'member' ? 'a' : 'un'} ${role}`,
                updateRole: ({email, currentRole, newRole}: UpdateRoleParams) => `a mis à jour le rôle de ${email} à ${newRole} (précédemment ${currentRole})`,
                updatedCustomField1: ({email, previousValue, newValue}: UpdatedCustomFieldParams) => {
                    if (!newValue) {
                        return `a supprimé le champ personnalisé 1 de ${email} (précédemment "${previousValue}")`;
                    }
                    return !previousValue
                        ? `ajouté "${newValue}" au champ personnalisé 1 de ${email}`
                        : `a changé le champ personnalisé 1 de ${email} en "${newValue}" (précédemment "${previousValue}")`;
                },
                updatedCustomField2: ({email, previousValue, newValue}: UpdatedCustomFieldParams) => {
                    if (!newValue) {
                        return `supprimé le champ personnalisé 2 de ${email} (précédemment "${previousValue}")`;
                    }
                    return !previousValue
                        ? `ajouté "${newValue}" au champ personnalisé 2 de ${email}`
                        : `a changé le champ personnalisé 2 de ${email} en "${newValue}" (auparavant "${previousValue}")`;
                },
                leftWorkspace: ({nameOrEmail}: LeftWorkspaceParams) => `${nameOrEmail} a quitté l'espace de travail`,
                removeMember: ({email, role}: AddEmployeeParams) => `supprimé ${role} ${email}`,
                removedConnection: ({connectionName}: ConnectionNameParams) => `connexion supprimée vers ${CONST.POLICY.CONNECTIONS.NAME_USER_FRIENDLY[connectionName]}`,
                addedConnection: ({connectionName}: ConnectionNameParams) => `connecté à ${CONST.POLICY.CONNECTIONS.NAME_USER_FRIENDLY[connectionName]}`,
                leftTheChat: 'a quitté le chat',
            },
        },
    },
    chronos: {
        oooEventSummaryFullDay: ({summary, dayCount, date}: OOOEventSummaryFullDayParams) => `${summary} pour ${dayCount} ${dayCount === 1 ? 'jour' : 'jours'} jusqu'à ${date}`,
        oooEventSummaryPartialDay: ({summary, timePeriod, date}: OOOEventSummaryPartialDayParams) => `${summary} de ${timePeriod} le ${date}`,
    },
    footer: {
        features: 'Fonctionnalités',
        expenseManagement: 'Gestion des dépenses',
        spendManagement: 'Gestion des dépenses',
        expenseReports: 'Rapports de dépenses',
        companyCreditCard: "Carte de crédit d'entreprise",
        receiptScanningApp: 'Application de numérisation de reçus',
        billPay: 'Bill Pay',
        invoicing: 'Facturation',
        CPACard: 'Carte CPA',
        payroll: 'Paie',
        travel: 'Voyage',
        resources: 'Ressources',
        expensifyApproved: 'ExpensifyApproved!',
        pressKit: 'Kit de presse',
        support: 'Support',
        expensifyHelp: 'ExpensifyHelp',
        terms: "Conditions d'utilisation",
        privacy: 'Confidentialité',
        learnMore: 'En savoir plus',
        aboutExpensify: "À propos d'Expensify",
        blog: 'Blog',
        jobs: 'Emplois',
        expensifyOrg: 'Expensify.org',
        investorRelations: 'Relations avec les investisseurs',
        getStarted: 'Commencer',
        createAccount: 'Créer un nouveau compte',
        logIn: 'Se connecter',
    },
    allStates: COMMON_CONST.STATES as States,
    allCountries: CONST.ALL_COUNTRIES as AllCountries,
    accessibilityHints: {
        navigateToChatsList: 'Revenir à la liste des discussions',
        chatWelcomeMessage: 'Message de bienvenue du chat',
        navigatesToChat: 'Navigue vers un chat',
        newMessageLineIndicator: 'Indicateur de nouvelle ligne de message',
        chatMessage: 'Message de chat',
        lastChatMessagePreview: 'Aperçu du dernier message de chat',
        workspaceName: "Nom de l'espace de travail",
        chatUserDisplayNames: "Noms d'affichage des membres du chat",
        scrollToNewestMessages: "Faites défiler jusqu'aux messages les plus récents",
        preStyledText: 'Texte pré-stylé',
        viewAttachment: 'Voir la pièce jointe',
    },
    parentReportAction: {
        deletedReport: 'Rapport supprimé',
        deletedMessage: 'Message supprimé',
        deletedExpense: 'Dépense supprimée',
        reversedTransaction: 'Transaction inversée',
        deletedTask: 'Tâche supprimée',
        hiddenMessage: 'Message caché',
    },
    threads: {
        thread: 'Fil de discussion',
        replies: 'Réponses',
        reply: 'Répondre',
        from: 'De',
        in: 'dans',
        parentNavigationSummary: ({reportName, workspaceName}: ParentNavigationSummaryParams) => `De ${reportName}${workspaceName ? `dans ${workspaceName}` : ''}`,
    },
    qrCodes: {
        copy: "Copier l'URL",
        copied: 'Copié !',
    },
    moderation: {
        flagDescription: 'Tous les messages signalés seront envoyés à un modérateur pour examen.',
        chooseAReason: 'Choisissez une raison pour signaler ci-dessous :',
        spam: 'Spam',
        spamDescription: 'Promotion hors sujet non sollicitée',
        inconsiderate: 'Inconsidéré',
        inconsiderateDescription: 'Phraséologie insultante ou irrespectueuse, avec des intentions douteuses',
        intimidation: 'Intimidation',
        intimidationDescription: 'Poursuivre agressivement un programme malgré des objections valides',
        bullying: 'Harcèlement',
        bullyingDescription: 'Cibler un individu pour obtenir son obéissance',
        harassment: 'Harcèlement',
        harassmentDescription: 'Comportement raciste, misogyne ou autre comportement largement discriminatoire',
        assault: 'Agression',
        assaultDescription: "Attaque émotionnelle spécifiquement ciblée avec l'intention de nuire",
        flaggedContent: 'Ce message a été signalé comme enfreignant nos règles communautaires et le contenu a été masqué.',
        hideMessage: 'Masquer le message',
        revealMessage: 'Révéler le message',
        levelOneResult: 'Envoie un avertissement anonyme et le message est signalé pour examen.',
        levelTwoResult: 'Message masqué du canal, avec avertissement anonyme et le message est signalé pour examen.',
        levelThreeResult: 'Message supprimé du canal avec un avertissement anonyme et le message est signalé pour examen.',
    },
    actionableMentionWhisperOptions: {
        invite: 'Invitez-les',
        nothing: 'Ne rien faire',
    },
    actionableMentionJoinWorkspaceOptions: {
        accept: 'Accepter',
        decline: 'Refuser',
    },
    actionableMentionTrackExpense: {
        submit: "Soumettez-le à quelqu'un",
        categorize: 'Catégorisez-le',
        share: 'Partagez-le avec mon comptable',
        nothing: "Rien pour l'instant",
    },
    teachersUnitePage: {
        teachersUnite: 'Teachers Unite',
        joinExpensifyOrg:
            'Rejoignez Expensify.org pour éliminer l\'injustice dans le monde entier. La campagne actuelle "Teachers Unite" soutient les éducateurs partout en partageant les coûts des fournitures scolaires essentielles.',
        iKnowATeacher: 'Je connais un enseignant',
        iAmATeacher: 'Je suis enseignant(e)',
        getInTouch: 'Excellent ! Veuillez partager leurs informations afin que nous puissions les contacter.',
        introSchoolPrincipal: "Présentation à votre directeur d'école",
        schoolPrincipalVerifyExpense:
            "Expensify.org partage le coût des fournitures scolaires essentielles afin que les élèves de ménages à faible revenu puissent avoir une meilleure expérience d'apprentissage. Votre principal sera invité à vérifier vos dépenses.",
        principalFirstName: 'Prénom du principal',
        principalLastName: 'Nom de famille du principal',
        principalWorkEmail: 'Email professionnel principal',
        updateYourEmail: 'Mettez à jour votre adresse e-mail',
        updateEmail: "Mettre à jour l'adresse e-mail",
        schoolMailAsDefault: ({contactMethodsRoute}: ContactMethodsRouteParams) =>
            `Avant de continuer, veuillez vous assurer de définir votre e-mail scolaire comme méthode de contact par défaut. Vous pouvez le faire dans Paramètres > Profil > <a href="${contactMethodsRoute}">Méthodes de contact</a>.`,
        error: {
            enterPhoneEmail: 'Entrez un e-mail ou un numéro de téléphone valide',
            enterEmail: 'Entrez un e-mail',
            enterValidEmail: 'Entrez une adresse e-mail valide',
            tryDifferentEmail: 'Veuillez essayer un autre e-mail',
        },
    },
    cardTransactions: {
        notActivated: 'Non activé',
        outOfPocket: 'Dépenses personnelles',
        companySpend: "Dépenses de l'entreprise",
    },
    distance: {
        addStop: 'Ajouter un arrêt',
        deleteWaypoint: 'Supprimer le point de passage',
        deleteWaypointConfirmation: 'Êtes-vous sûr de vouloir supprimer ce point de passage ?',
        address: 'Adresse',
        waypointDescription: {
            start: 'Commencer',
            stop: 'Arrêter',
        },
        mapPending: {
            title: 'Carte en attente',
            subtitle: 'La carte sera générée lorsque vous serez de nouveau en ligne.',
            onlineSubtitle: 'Un instant pendant que nous configurons la carte',
            errorTitle: 'Erreur de carte',
            errorSubtitle: "Une erreur s'est produite lors du chargement de la carte. Veuillez réessayer.",
        },
        error: {
            selectSuggestedAddress: "Veuillez sélectionner une adresse suggérée ou utiliser l'emplacement actuel",
        },
    },
    reportCardLostOrDamaged: {
        screenTitle: 'Bulletin perdu ou endommagé',
        nextButtonLabel: 'Suivant',
        reasonTitle: "Pourquoi avez-vous besoin d'une nouvelle carte ?",
        cardDamaged: 'Ma carte a été endommagée',
        cardLostOrStolen: 'Ma carte a été perdue ou volée',
        confirmAddressTitle: "Veuillez confirmer l'adresse postale pour votre nouvelle carte.",
        cardDamagedInfo: "Votre nouvelle carte arrivera dans 2 à 3 jours ouvrables. Votre carte actuelle continuera à fonctionner jusqu'à ce que vous activiez la nouvelle.",
        cardLostOrStolenInfo: 'Votre carte actuelle sera définitivement désactivée dès que votre commande sera passée. La plupart des cartes arrivent en quelques jours ouvrables.',
        address: 'Adresse',
        deactivateCardButton: 'Désactiver la carte',
        shipNewCardButton: 'Expédier une nouvelle carte',
        addressError: "L'adresse est requise",
        reasonError: 'La raison est requise',
        successTitle: 'Ihre neue Karte ist auf dem Weg!',
        successDescription: "Vous devrez l'activer une fois qu'elle arrivera dans quelques jours ouvrables. En attendant, vous pouvez utiliser une carte virtuelle.",
    },
    eReceipt: {
        guaranteed: 'eReçu garanti',
        transactionDate: 'Date de transaction',
    },
    referralProgram: {
        [CONST.REFERRAL_PROGRAM.CONTENT_TYPES.START_CHAT]: {
            buttonText: 'Commencez un chat, <success><strong>recommandez un ami</strong></success>.',
            header: 'Démarrer une discussion, recommander un ami',
            body: 'Vous voulez que vos amis utilisent aussi Expensify ? Commencez simplement une discussion avec eux et nous nous occuperons du reste.',
        },
        [CONST.REFERRAL_PROGRAM.CONTENT_TYPES.SUBMIT_EXPENSE]: {
            buttonText: 'Soumettre une dépense, <success><strong>référez-vous à votre patron</strong></success>.',
            header: 'Soumettre une dépense, référer votre patron',
            body: 'Vous voulez que votre patron utilise Expensify aussi ? Soumettez-lui simplement une dépense et nous nous occuperons du reste.',
        },
        [CONST.REFERRAL_PROGRAM.CONTENT_TYPES.REFER_FRIEND]: {
            header: 'Parrainez un ami',
            body: "Vous voulez que vos amis utilisent aussi Expensify ? Discutez, payez ou partagez une dépense avec eux et nous nous occupons du reste. Ou partagez simplement votre lien d'invitation !",
        },
        [CONST.REFERRAL_PROGRAM.CONTENT_TYPES.SHARE_CODE]: {
            buttonText: 'Parrainez un ami',
            header: 'Parrainez un ami',
            body: "Vous voulez que vos amis utilisent aussi Expensify ? Discutez, payez ou partagez une dépense avec eux et nous nous occupons du reste. Ou partagez simplement votre lien d'invitation !",
        },
        copyReferralLink: "Copier le lien d'invitation",
    },
    systemChatFooterMessage: {
        [CONST.INTRO_CHOICES.MANAGE_TEAM]: {
            phrase1: 'Discutez avec votre spécialiste de configuration en',
            phrase2: "pour obtenir de l'aide",
        },
        default: {
            phrase1: 'Message',
            phrase2: "pour obtenir de l'aide avec la configuration",
        },
    },
    violations: {
        allTagLevelsRequired: 'Tous les tags requis',
        autoReportedRejectedExpense: ({rejectReason, rejectedBy}: ViolationsAutoReportedRejectedExpenseParams) =>
            `${rejectedBy} a rejeté cette dépense avec le commentaire "${rejectReason}"`,
        billableExpense: "Facturable n'est plus valide",
        cashExpenseWithNoReceipt: ({formattedLimit}: ViolationsCashExpenseWithNoReceiptParams = {}) => `Receipt required${formattedLimit ? `au-delà de ${formattedLimit}` : ''}`,
        categoryOutOfPolicy: 'Catégorie non valide',
        conversionSurcharge: ({surcharge}: ViolationsConversionSurchargeParams) => `Surcharge de conversion de ${surcharge}% appliqué`,
        customUnitOutOfPolicy: 'Tarif non valide pour cet espace de travail',
        duplicatedTransaction: 'Duplicate',
        fieldRequired: 'Les champs du rapport sont obligatoires',
        futureDate: 'Date future non autorisée',
        invoiceMarkup: ({invoiceMarkup}: ViolationsInvoiceMarkupParams) => `Majoré de ${invoiceMarkup}%`,
        maxAge: ({maxAge}: ViolationsMaxAgeParams) => `Date antérieure à ${maxAge} jours`,
        missingCategory: 'Catégorie manquante',
        missingComment: 'Description requise pour la catégorie sélectionnée',
        missingTag: ({tagName}: ViolationsMissingTagParams = {}) => `Manquant ${tagName ?? 'tag'}`,
        modifiedAmount: ({type, displayPercentVariance}: ViolationsModifiedAmountParams) => {
            switch (type) {
                case 'distance':
                    return 'Le montant diffère de la distance calculée';
                case 'card':
                    return 'Montant supérieur à la transaction par carte';
                default:
                    if (displayPercentVariance) {
                        return `Montant ${displayPercentVariance}% supérieur au reçu scanné`;
                    }
                    return 'Montant supérieur au reçu scanné';
            }
        },
        modifiedDate: 'La date diffère du reçu scanné',
        nonExpensiworksExpense: 'Dépense non-Expensiworks',
        overAutoApprovalLimit: ({formattedLimit}: ViolationsOverLimitParams) => `La dépense dépasse la limite d'approbation automatique de ${formattedLimit}`,
        overCategoryLimit: ({formattedLimit}: ViolationsOverCategoryLimitParams) => `Montant supérieur à ${formattedLimit}/limite de catégorie par personne`,
        overLimit: ({formattedLimit}: ViolationsOverLimitParams) => `Montant au-delà de la limite de ${formattedLimit}/personne`,
        overTripLimit: ({formattedLimit}: ViolationsOverLimitParams) => `Montant supérieur à la limite de ${formattedLimit}/voyage`,
        overLimitAttendee: ({formattedLimit}: ViolationsOverLimitParams) => `Montant au-delà de la limite de ${formattedLimit}/personne`,
        perDayLimit: ({formattedLimit}: ViolationsPerDayLimitParams) => `Montant dépassant la limite quotidienne de ${formattedLimit}/personne pour la catégorie`,
        receiptNotSmartScanned:
            'Reçu et détails de la dépense ajoutés manuellement. <a href="https://help.expensify.com/articles/expensify-classic/reports/Automatic-Receipt-Audit">En savoir plus</a>.',
        receiptRequired: ({formattedLimit, category}: ViolationsReceiptRequiredParams) => {
            let message = 'Reçu requis';
            if (formattedLimit ?? category) {
                message += 'terminé';
                if (formattedLimit) {
                    message += ` ${formattedLimit}`;
                }
                if (category) {
                    message += 'limite de catégorie';
                }
            }
            return message;
        },
        prohibitedExpense: ({prohibitedExpenseType}: ViolationsProhibitedExpenseParams) => {
            const preMessage = 'Dépense interdite :';
            switch (prohibitedExpenseType) {
                case 'alcohol':
                    return `${preMessage} alcool`;
                case 'gambling':
                    return `${preMessage} jeu d'argent`;
                case 'tobacco':
                    return `${preMessage} tabac`;
                case 'adultEntertainment':
                    return `${preMessage} divertissement pour adultes`;
                case 'hotelIncidentals':
                    return `${preMessage} frais accessoires d'hôtel`;
                default:
                    return `${preMessage}${prohibitedExpenseType}`;
            }
        },
        customRules: ({message}: ViolationsCustomRulesParams) => message,
        reviewRequired: 'Examen requis',
        rter: ({brokenBankConnection, email, isAdmin, isTransactionOlderThan7Days, member, rterType}: ViolationsRterParams) => {
            if (rterType === CONST.RTER_VIOLATION_TYPES.BROKEN_CARD_CONNECTION_530) {
                return "Impossible de faire correspondre automatiquement le reçu en raison d'une connexion bancaire défectueuse.";
            }
            if (brokenBankConnection || rterType === CONST.RTER_VIOLATION_TYPES.BROKEN_CARD_CONNECTION) {
                return isAdmin
                    ? `Impossible de faire correspondre automatiquement le reçu en raison d'une connexion bancaire défectueuse que ${email} doit corriger.`
                    : "Impossible de faire correspondre automatiquement le reçu en raison d'une connexion bancaire défectueuse que vous devez réparer.";
            }
            if (!isTransactionOlderThan7Days) {
                return isAdmin ? `Demandez à ${member} de marquer comme espèce ou attendez 7 jours et réessayez` : 'En attente de fusion avec la transaction par carte.';
            }
            return '';
        },
        brokenConnection530Error: "Reçu en attente en raison d'une connexion bancaire interrompue",
        adminBrokenConnectionError: "Reçu en attente en raison d'une connexion bancaire défaillante. Veuillez résoudre dans",
        memberBrokenConnectionError: "Reçu en attente en raison d'une connexion bancaire défectueuse. Veuillez demander à un administrateur de l'espace de travail de résoudre le problème.",
        markAsCashToIgnore: 'Marquer comme espèce pour ignorer et demander un paiement.',
        smartscanFailed: ({canEdit = true}) => `Échec de la numérisation du reçu.${canEdit ? 'Saisir les détails manuellement.' : ''}`,
        receiptGeneratedWithAI: 'Reçu potentiellement généré par IA',
        someTagLevelsRequired: ({tagName}: ViolationsTagOutOfPolicyParams = {}) => `Missing ${tagName ?? 'Tag'}`,
        tagOutOfPolicy: ({tagName}: ViolationsTagOutOfPolicyParams = {}) => `${tagName ?? 'Tag'} n'est plus valide`,
        taxAmountChanged: 'Le montant de la taxe a été modifié',
        taxOutOfPolicy: ({taxName}: ViolationsTaxOutOfPolicyParams = {}) => `${taxName ?? 'Taxe'} n'est plus valide`,
        taxRateChanged: 'Le taux de taxe a été modifié',
        taxRequired: 'Taux de taxe manquant',
        none: 'Aucun',
        taxCodeToKeep: 'Choisissez le code fiscal à conserver',
        tagToKeep: 'Choisissez quelle balise conserver',
        isTransactionReimbursable: 'Choisissez si la transaction est remboursable',
        merchantToKeep: 'Choisissez quel commerçant conserver',
        descriptionToKeep: 'Choisissez quelle description conserver',
        categoryToKeep: 'Choisissez quelle catégorie conserver',
        isTransactionBillable: 'Choisissez si la transaction est facturable',
        keepThisOne: 'Keep this one',
        confirmDetails: `Confirmez les détails que vous conservez`,
        confirmDuplicatesInfo: `Les demandes en double que vous ne conservez pas seront conservées pour que le membre les supprime.`,
        hold: 'Cette dépense a été mise en attente',
        resolvedDuplicates: 'résolu le doublon',
    },
    reportViolations: {
        [CONST.REPORT_VIOLATIONS.FIELD_REQUIRED]: ({fieldName}: RequiredFieldParams) => `${fieldName} est requis`,
    },
    violationDismissal: {
        rter: {
            manual: 'a marqué ce reçu comme espèces',
        },
        duplicatedTransaction: {
            manual: 'résolu le doublon',
        },
    },
    videoPlayer: {
        play: 'Jouer',
        pause: 'Pause',
        fullscreen: 'Plein écran',
        playbackSpeed: 'Vitesse de lecture',
        expand: 'Développer',
        mute: 'Muet',
        unmute: 'Réactiver le son',
        normal: 'Normal',
    },
    exitSurvey: {
        header: 'Avant de partir',
        reasonPage: {
            title: 'Veuillez nous dire pourquoi vous partez',
            subtitle: 'Avant de partir, veuillez nous dire pourquoi vous souhaitez passer à Expensify Classic.',
        },
        reasons: {
            [CONST.EXIT_SURVEY.REASONS.FEATURE_NOT_AVAILABLE]: "J'ai besoin d'une fonctionnalité qui n'est disponible que dans Expensify Classic.",
            [CONST.EXIT_SURVEY.REASONS.DONT_UNDERSTAND]: 'Je ne comprends pas comment utiliser New Expensify.',
            [CONST.EXIT_SURVEY.REASONS.PREFER_CLASSIC]: 'Je comprends comment utiliser New Expensify, mais je préfère Expensify Classic.',
        },
        prompts: {
            [CONST.EXIT_SURVEY.REASONS.FEATURE_NOT_AVAILABLE]: 'Quelle fonctionnalité vous manque-t-il dans le nouveau Expensify ?',
            [CONST.EXIT_SURVEY.REASONS.DONT_UNDERSTAND]: 'Que cherchez-vous à faire ?',
            [CONST.EXIT_SURVEY.REASONS.PREFER_CLASSIC]: 'Pourquoi préférez-vous Expensify Classic ?',
        },
        responsePlaceholder: 'Votre réponse',
        thankYou: 'Merci pour le retour !',
        thankYouSubtitle: 'Vos réponses nous aideront à créer un meilleur produit pour accomplir les tâches. Merci beaucoup !',
        goToExpensifyClassic: 'Passer à Expensify Classic',
        offlineTitle: 'On dirait que vous êtes coincé ici...',
        offline:
            'Vous semblez être hors ligne. Malheureusement, Expensify Classic ne fonctionne pas hors ligne, mais New Expensify le fait. Si vous préférez utiliser Expensify Classic, réessayez lorsque vous aurez une connexion Internet.',
        quickTip: 'Petit conseil...',
        quickTipSubTitle: 'Vous pouvez accéder directement à Expensify Classic en visitant expensify.com. Ajoutez-le à vos favoris pour un raccourci facile !',
        bookACall: 'Réserver un appel',
        noThanks: 'Non merci',
        bookACallTitle: 'Souhaitez-vous parler à un chef de produit ?',
        benefits: {
            [CONST.EXIT_SURVEY.BENEFIT.CHATTING_DIRECTLY]: 'Discussion directe sur les dépenses et les rapports',
            [CONST.EXIT_SURVEY.BENEFIT.EVERYTHING_MOBILE]: 'Possibilité de tout faire sur mobile',
            [CONST.EXIT_SURVEY.BENEFIT.TRAVEL_EXPENSE]: 'Voyage et dépenses à la vitesse du chat',
        },
        bookACallTextTop: 'En passant à Expensify Classic, vous manquerez :',
        bookACallTextBottom:
            "Nous serions ravis de vous appeler pour comprendre pourquoi. Vous pouvez réserver un appel avec l'un de nos chefs de produit senior pour discuter de vos besoins.",
        takeMeToExpensifyClassic: 'Emmenez-moi à Expensify Classic',
    },
    listBoundary: {
        errorMessage: "Une erreur s'est produite lors du chargement de plus de messages",
        tryAgain: 'Réessayez',
    },
    systemMessage: {
        mergedWithCashTransaction: 'a associé un reçu à cette transaction',
    },
    subscription: {
        authenticatePaymentCard: 'Authentifier la carte de paiement',
        mobileReducedFunctionalityMessage: "Vous ne pouvez pas apporter de modifications à votre abonnement dans l'application mobile.",
        badge: {
            freeTrial: ({numOfDays}: BadgeFreeTrialParams) => `Essai gratuit : ${numOfDays} ${numOfDays === 1 ? 'jour' : 'jours'} restants`,
        },
        billingBanner: {
            policyOwnerAmountOwed: {
                title: 'Vos informations de paiement sont obsolètes.',
                subtitle: ({date}: BillingBannerSubtitleWithDateParams) =>
                    `Mettez à jour votre carte de paiement avant le ${date} pour continuer à utiliser toutes vos fonctionnalités préférées.`,
            },
            policyOwnerAmountOwedOverdue: {
                title: "Votre paiement n'a pas pu être traité",
                subtitle: ({date, purchaseAmountOwed}: BillingBannerOwnerAmountOwedOverdueParams) =>
                    date && purchaseAmountOwed
                        ? `Votre charge du ${date} de ${purchaseAmountOwed} n'a pas pu être traitée. Veuillez ajouter une carte de paiement pour régler le montant dû.`
                        : 'Veuillez ajouter une carte de paiement pour régler le montant dû.',
            },
            policyOwnerUnderInvoicing: {
                title: 'Vos informations de paiement sont obsolètes.',
                subtitle: ({date}: BillingBannerSubtitleWithDateParams) =>
                    `Votre paiement est en retard. Veuillez régler votre facture avant le ${date} pour éviter une interruption de service.`,
            },
            policyOwnerUnderInvoicingOverdue: {
                title: 'Vos informations de paiement sont obsolètes.',
                subtitle: 'Votre paiement est en retard. Veuillez régler votre facture.',
            },
            billingDisputePending: {
                title: "Votre carte n'a pas pu être débitée",
                subtitle: ({amountOwed, cardEnding}: BillingBannerDisputePendingParams) =>
                    `Vous avez contesté le débit de ${amountOwed} sur la carte se terminant par ${cardEnding}. Votre compte sera verrouillé jusqu'à ce que le litige soit résolu avec votre banque.`,
            },
            cardAuthenticationRequired: {
                title: "Votre carte n'a pas pu être débitée",
                subtitle: ({cardEnding}: BillingBannerCardAuthenticationRequiredParams) =>
                    `Votre carte de paiement n'a pas été entièrement authentifiée. Veuillez compléter le processus d'authentification pour activer votre carte de paiement se terminant par ${cardEnding}.`,
            },
            insufficientFunds: {
                title: "Votre carte n'a pas pu être débitée",
                subtitle: ({amountOwed}: BillingBannerInsufficientFundsParams) =>
                    `Votre carte de paiement a été refusée en raison de fonds insuffisants. Veuillez réessayer ou ajouter une nouvelle carte de paiement pour régler votre solde impayé de ${amountOwed}.`,
            },
            cardExpired: {
                title: "Votre carte n'a pas pu être débitée",
                subtitle: ({amountOwed}: BillingBannerCardExpiredParams) =>
                    `Votre carte de paiement a expiré. Veuillez ajouter une nouvelle carte de paiement pour régler votre solde impayé de ${amountOwed}.`,
            },
            cardExpireSoon: {
                title: 'Votre carte expire bientôt',
                subtitle:
                    'Votre carte de paiement expirera à la fin de ce mois. Cliquez sur le menu à trois points ci-dessous pour la mettre à jour et continuer à utiliser toutes vos fonctionnalités préférées.',
            },
            retryBillingSuccess: {
                title: 'Succès !',
                subtitle: 'Votre carte a été débitée avec succès.',
            },
            retryBillingError: {
                title: "Votre carte n'a pas pu être débitée",
                subtitle:
                    "Avant de réessayer, veuillez appeler directement votre banque pour autoriser les frais Expensify et supprimer toute retenue. Sinon, essayez d'ajouter une autre carte de paiement.",
            },
            cardOnDispute: ({amountOwed, cardEnding}: BillingBannerCardOnDisputeParams) =>
                `Vous avez contesté le débit de ${amountOwed} sur la carte se terminant par ${cardEnding}. Votre compte sera verrouillé jusqu'à ce que le litige soit résolu avec votre banque.`,
            preTrial: {
                title: 'Commencer un essai gratuit',
                subtitleStart: 'Comme prochaine étape,',
                subtitleLink: 'complétez votre liste de vérification de configuration',
                subtitleEnd: 'afin que votre équipe puisse commencer à soumettre des notes de frais.',
            },
            trialStarted: {
                title: ({numOfDays}: TrialStartedTitleParams) => `Essai : ${numOfDays} ${numOfDays === 1 ? 'jour' : 'jours'} restants !`,
                subtitle: 'Ajoutez une carte de paiement pour continuer à utiliser toutes vos fonctionnalités préférées.',
            },
            trialEnded: {
                title: 'Votre essai gratuit est terminé',
                subtitle: 'Ajoutez une carte de paiement pour continuer à utiliser toutes vos fonctionnalités préférées.',
            },
            earlyDiscount: {
                claimOffer: "Réclamer l'offre",
                noThanks: 'Non merci',
                subscriptionPageTitle: ({discountType}: EarlyDiscountTitleParams) =>
                    `<strong>${discountType}% de réduction sur votre première année !</strong> Ajoutez simplement une carte de paiement et commencez un abonnement annuel.`,
                onboardingChatTitle: ({discountType}: EarlyDiscountTitleParams) => `Offre à durée limitée : ${discountType}% de réduction sur votre première année !`,
                subtitle: ({days, hours, minutes, seconds}: EarlyDiscountSubtitleParams) => `Réclamer dans ${days > 0 ? `${days}j :` : ''}${hours}h : ${minutes}m : ${seconds}s`,
            },
        },
        cardSection: {
            title: 'Paiement',
            subtitle: 'Ajoutez une carte pour payer votre abonnement Expensify.',
            addCardButton: 'Ajouter une carte de paiement',
            cardNextPayment: ({nextPaymentDate}: CardNextPaymentParams) => `Votre prochaine date de paiement est le ${nextPaymentDate}.`,
            cardEnding: ({cardNumber}: CardEndingParams) => `Carte se terminant par ${cardNumber}`,
            cardInfo: ({name, expiration, currency}: CardInfoParams) => `Nom : ${name}, Expiration : ${expiration}, Devise : ${currency}`,
            changeCard: 'Changer la carte de paiement',
            changeCurrency: 'Changer la devise de paiement',
            cardNotFound: 'Aucune carte de paiement ajoutée',
            retryPaymentButton: 'Réessayer le paiement',
            authenticatePayment: 'Authentifier le paiement',
            requestRefund: 'Demander un remboursement',
            requestRefundModal: {
                full: "Obtenir un remboursement est facile, il suffit de rétrograder votre compte avant votre prochaine date de facturation et vous recevrez un remboursement. <br /> <br /> Attention : La rétrogradation de votre compte entraînera la suppression de votre/vos espace(s) de travail. Cette action est irréversible, mais vous pouvez toujours créer un nouvel espace de travail si vous changez d'avis.",
                confirm: 'Supprimer le(s) espace(s) de travail et rétrograder',
            },
            viewPaymentHistory: "Voir l'historique des paiements",
        },
        yourPlan: {
            title: 'Votre plan',
            exploreAllPlans: 'Explorez tous les forfaits',
            customPricing: 'Tarification personnalisée',
            asLowAs: ({price}: YourPlanPriceValueParams) => `à partir de ${price} par membre actif/mois`,
            pricePerMemberMonth: ({price}: YourPlanPriceValueParams) => `${price} par membre/mois`,
            pricePerMemberPerMonth: ({price}: YourPlanPriceValueParams) => `${price} par membre par mois`,
            perMemberMonth: 'par membre/mois',
            collect: {
                title: 'Collecter',
                description: 'Le plan pour petites entreprises qui vous offre la gestion des dépenses, des voyages et le chat.',
                priceAnnual: ({lower, upper}: YourPlanPriceParams) => `De ${lower}/membre actif avec la carte Expensify, ${upper}/membre actif sans la carte Expensify.`,
                pricePayPerUse: ({lower, upper}: YourPlanPriceParams) => `De ${lower}/membre actif avec la carte Expensify, ${upper}/membre actif sans la carte Expensify.`,
                benefit1: 'Numérisation de reçus',
                benefit2: 'Remboursements',
                benefit3: "Gestion des cartes d'entreprise",
                benefit4: 'Approbations de dépenses et de voyages',
                benefit5: 'Réservation de voyage et règles',
                benefit6: 'Intégrations QuickBooks/Xero',
                benefit7: 'Discuter des dépenses, des rapports et des salles',
                benefit8: 'Assistance AI et humaine',
            },
            control: {
                title: 'Contrôle',
                description: 'Dépenses, voyages et discussions pour les grandes entreprises.',
                priceAnnual: ({lower, upper}: YourPlanPriceParams) => `De ${lower}/membre actif avec la carte Expensify, ${upper}/membre actif sans la carte Expensify.`,
                pricePayPerUse: ({lower, upper}: YourPlanPriceParams) => `De ${lower}/membre actif avec la carte Expensify, ${upper}/membre actif sans la carte Expensify.`,
                benefit1: 'Tout dans le plan Collect',
                benefit2: "Flux de travail d'approbation à plusieurs niveaux",
                benefit3: 'Règles de dépenses personnalisées',
                benefit4: 'Intégrations ERP (NetSuite, Sage Intacct, Oracle)',
                benefit5: 'Intégrations RH (Workday, Certinia)',
                benefit6: 'SAML/SSO',
                benefit7: 'Informations et rapports personnalisés',
                benefit8: 'Budgétisation',
            },
            thisIsYourCurrentPlan: "C'est votre plan actuel",
            downgrade: 'Rétrograder vers Collect',
            upgrade: 'Passer à Control',
            addMembers: 'Ajouter des membres',
            saveWithExpensifyTitle: 'Économisez avec la carte Expensify',
            saveWithExpensifyDescription: "Utilisez notre calculateur d'économies pour voir comment le cashback de la carte Expensify peut réduire votre facture Expensify.",
            saveWithExpensifyButton: 'En savoir plus',
        },
        compareModal: {
            comparePlans: 'Comparer les forfaits',
            subtitle: `<muted-text>Débloquez les fonctionnalités dont vous avez besoin avec le forfait qui vous convient. <a href="${CONST.PRICING}">Consultez notre page de tarifs</a> ou la liste complète des fonctionnalités de chacun de nos forfaits.</muted-text>`,
        },
        details: {
            title: "Détails de l'abonnement",
            annual: 'Abonnement annuel',
            taxExempt: "Demander le statut d'exonération fiscale",
            taxExemptEnabled: "Exonéré d'impôt",
            taxExemptStatus: "Statut d'exonération fiscale",
            payPerUse: "Paiement à l'utilisation",
            subscriptionSize: "Taille de l'abonnement",
            headsUp:
                'Attention : Si vous ne définissez pas la taille de votre abonnement maintenant, nous la définirons automatiquement en fonction du nombre de membres actifs de votre premier mois. Vous serez alors engagé à payer pour au moins ce nombre de membres pendant les 12 prochains mois. Vous pouvez augmenter la taille de votre abonnement à tout moment, mais vous ne pouvez pas la diminuer avant la fin de votre abonnement.',
            zeroCommitment: "Aucun engagement au tarif d'abonnement annuel réduit",
        },
        subscriptionSize: {
            title: "Taille de l'abonnement",
            yourSize: "La taille de votre abonnement est le nombre de places disponibles qui peuvent être occupées par tout membre actif au cours d'un mois donné.",
            eachMonth:
                "Chaque mois, votre abonnement couvre jusqu'au nombre de membres actifs défini ci-dessus. Chaque fois que vous augmentez la taille de votre abonnement, vous commencerez un nouvel abonnement de 12 mois à cette nouvelle taille.",
            note: "Remarque : Un membre actif est toute personne qui a créé, modifié, soumis, approuvé, remboursé ou exporté des données de dépenses liées à l'espace de travail de votre entreprise.",
            confirmDetails: 'Confirmez les détails de votre nouvel abonnement annuel :',
            subscriptionSize: "Taille de l'abonnement",
            activeMembers: ({size}: SubscriptionSizeParams) => `${size} membres actifs/mois`,
            subscriptionRenews: "Renouvellement de l'abonnement",
            youCantDowngrade: 'Vous ne pouvez pas rétrograder pendant votre abonnement annuel.',
            youAlreadyCommitted: ({size, date}: SubscriptionCommitmentParams) =>
                `Vous vous êtes déjà engagé à un abonnement annuel de ${size} membres actifs par mois jusqu'au ${date}. Vous pouvez passer à un abonnement à l'utilisation le ${date} en désactivant le renouvellement automatique.`,
            error: {
                size: "Veuillez entrer une taille d'abonnement valide",
                sameSize: 'Veuillez entrer un nombre différent de la taille actuelle de votre abonnement',
            },
        },
        paymentCard: {
            addPaymentCard: 'Ajouter une carte de paiement',
            enterPaymentCardDetails: 'Entrez les détails de votre carte de paiement',
            security: 'Expensify est conforme à la norme PCI-DSS, utilise un cryptage de niveau bancaire et utilise une infrastructure redondante pour protéger vos données.',
            learnMoreAboutSecurity: 'En savoir plus sur notre sécurité.',
        },
        subscriptionSettings: {
            title: "Paramètres d'abonnement",
            summary: ({subscriptionType, subscriptionSize, autoRenew, autoIncrease}: SubscriptionSettingsSummaryParams) =>
                `Type d'abonnement : ${subscriptionType}, Taille de l'abonnement : ${subscriptionSize}, Renouvellement automatique : ${autoRenew}, Augmentation automatique des sièges annuels : ${autoIncrease}`,
            none: 'aucun',
            on: 'sur',
            off: 'désactivé',
            annual: 'Annuel',
            autoRenew: 'Renouvellement automatique',
            autoIncrease: 'Augmenter automatiquement les sièges annuels',
            saveUpTo: ({amountWithCurrency}: SubscriptionSettingsSaveUpToParams) => `Économisez jusqu'à ${amountWithCurrency}/mois par membre actif`,
            automaticallyIncrease:
                'Augmentez automatiquement vos sièges annuels pour accueillir les membres actifs qui dépassent la taille de votre abonnement. Remarque : Cela prolongera la date de fin de votre abonnement annuel.',
            disableAutoRenew: 'Désactiver le renouvellement automatique',
            helpUsImprove: 'Aidez-nous à améliorer Expensify',
            whatsMainReason: 'Quelle est la principale raison pour laquelle vous désactivez le renouvellement automatique ?',
            renewsOn: ({date}: SubscriptionSettingsRenewsOnParams) => `Renouvelle le ${date}.`,
            pricingConfiguration: 'Les tarifs dépendent de la configuration. Pour le prix le plus bas, choisissez un abonnement annuel et obtenez la carte Expensify.',
            learnMore: {
                part1: 'En savoir plus sur notre',
                pricingPage: 'page de tarification',
                part2: 'ou discutez avec notre équipe dans votre',
                adminsRoom: '#admins room.',
            },
            estimatedPrice: 'Prix estimé',
            changesBasedOn: "Cela change en fonction de votre utilisation de la carte Expensify et des options d'abonnement ci-dessous.",
        },
        requestEarlyCancellation: {
            title: 'Demander une annulation anticipée',
            subtitle: 'Quelle est la principale raison pour laquelle vous demandez une annulation anticipée ?',
            subscriptionCanceled: {
                title: 'Abonnement annulé',
                subtitle: 'Votre abonnement annuel a été annulé.',
                info: "Si vous souhaitez continuer à utiliser votre/vos espace(s) de travail sur une base de paiement à l'utilisation, vous êtes prêt.",
                preventFutureActivity: ({workspacesListRoute}: WorkspacesListRouteParams) =>
                    `Si vous souhaitez éviter toute activité et frais futurs, vous devez <a href="${workspacesListRoute}">supprimer votre/vos espace(s) de travail</a>. Notez que lorsque vous supprimez votre(vos) espace(s) de travail, vous serez facturé pour toute activité en cours qui a été engagée au cours du mois civil en cours.`,
            },
            requestSubmitted: {
                title: 'Demande soumise',
                subtitle:
                    'Merci de nous avoir fait part de votre souhait de résilier votre abonnement. Nous examinons actuellement votre demande et vous contacterons prochainement via votre chat avec <concierge-link>Concierge</concierge-link>.',
            },
            acknowledgement: `En demandant une annulation anticipée, je reconnais et accepte qu'Expensify n'a aucune obligation d'accéder à cette demande en vertu d'Expensify.<a href=${CONST.OLD_DOT_PUBLIC_URLS.TERMS_URL}>Conditions d'utilisation</a>ou tout autre accord de services applicable entre moi et Expensify et qu'Expensify conserve l'entière discrétion quant à l'octroi de toute demande de ce type.`,
        },
    },
    feedbackSurvey: {
        tooLimited: 'La fonctionnalité doit être améliorée',
        tooExpensive: 'Trop cher',
        inadequateSupport: 'Support client insuffisant',
        businessClosing: "Fermeture, réduction d'effectifs ou acquisition de l'entreprise",
        additionalInfoTitle: 'Quel logiciel utilisez-vous et pourquoi ?',
        additionalInfoInputLabel: 'Votre réponse',
    },
    roomChangeLog: {
        updateRoomDescription: 'définir la description de la salle sur :',
        clearRoomDescription: 'effacé la description de la salle',
    },
    delegate: {
        switchAccount: 'Changer de compte :',
        copilotDelegatedAccess: 'Copilot : Accès délégué',
        copilotDelegatedAccessDescription: "Autoriser d'autres membres à accéder à votre compte.",
        addCopilot: 'Ajouter copilote',
        membersCanAccessYourAccount: 'Ces membres peuvent accéder à votre compte :',
        youCanAccessTheseAccounts: 'Vous pouvez accéder à ces comptes via le sélecteur de compte :',
        role: ({role}: OptionalParam<DelegateRoleParams> = {}) => {
            switch (role) {
                case CONST.DELEGATE_ROLE.ALL:
                    return 'Complet';
                case CONST.DELEGATE_ROLE.SUBMITTER:
                    return 'Limité';
                default:
                    return '';
            }
        },
        genericError: "Oups, quelque chose s'est mal passé. Veuillez réessayer.",
        onBehalfOfMessage: ({delegator}: DelegatorParams) => `au nom de ${delegator}`,
        accessLevel: "Niveau d'accès",
        confirmCopilot: 'Confirmez votre copilote ci-dessous.',
        accessLevelDescription: "Choisissez un niveau d'accès ci-dessous. Les accès Complet et Limité permettent aux copilotes de voir toutes les conversations et dépenses.",
        roleDescription: ({role}: OptionalParam<DelegateRoleParams> = {}) => {
            switch (role) {
                case CONST.DELEGATE_ROLE.ALL:
                    return 'Autoriser un autre membre à effectuer toutes les actions sur votre compte, en votre nom. Inclut le chat, les soumissions, les approbations, les paiements, les mises à jour des paramètres, et plus encore.';
                case CONST.DELEGATE_ROLE.SUBMITTER:
                    return 'Autoriser un autre membre à effectuer la plupart des actions sur votre compte, en votre nom. Exclut les approbations, paiements, rejets et blocages.';
                default:
                    return '';
            }
        },
        removeCopilot: 'Supprimer copilot',
        removeCopilotConfirmation: 'Êtes-vous sûr de vouloir supprimer ce copilote ?',
        changeAccessLevel: "Modifier le niveau d'accès",
        makeSureItIsYou: "Assurons-nous que c'est bien vous",
        enterMagicCode: ({contactMethod}: EnterMagicCodeParams) =>
            `Veuillez entrer le code magique envoyé à ${contactMethod} pour ajouter un copilote. Il devrait arriver d'ici une à deux minutes.`,
        enterMagicCodeUpdate: ({contactMethod}: EnterMagicCodeParams) => `Veuillez entrer le code magique envoyé à ${contactMethod} pour mettre à jour votre copilote.`,
        notAllowed: 'Pas si vite...',
        noAccessMessage: "En tant que copilote, vous n'avez pas accès à cette page. Désolé !",
        notAllowedMessage: ({accountOwnerEmail}: AccountOwnerParams) =>
            `En tant que <a href="${CONST.DELEGATE_ROLE_HELP_DOT_ARTICLE_LINK}">copilote</a> de ${accountOwnerEmail}, vous n'avez pas la permission d'entreprendre cette action. Désolé de ne pas pouvoir effectuer cette action.`,
        copilotAccess: 'Accès Copilot',
    },
    debug: {
        debug: 'Déboguer',
        details: 'Détails',
        JSON: 'JSON',
        reportActions: 'Actions',
        reportActionPreview: 'Aperçu',
        nothingToPreview: 'Rien à prévisualiser',
        editJson: 'Modifier JSON :',
        preview: 'Aperçu :',
        missingProperty: ({propertyName}: MissingPropertyParams) => `${propertyName} manquant`,
        invalidProperty: ({propertyName, expectedType}: InvalidPropertyParams) => `Propriété invalide : ${propertyName} - Attendu : ${expectedType}`,
        invalidValue: ({expectedValues}: InvalidValueParams) => `Valeur invalide - Attendu : ${expectedValues}`,
        missingValue: 'Valeur manquante',
        createReportAction: 'Créer une action de rapport',
        reportAction: "Signaler l'action",
        report: 'Rapport',
        transaction: 'Transaction',
        violations: 'Violations',
        transactionViolation: 'Violation de transaction',
        hint: 'Les modifications de données ne seront pas envoyées au backend.',
        textFields: 'Champs de texte',
        numberFields: 'Champs numériques',
        booleanFields: 'Champs booléens',
        constantFields: 'Champs constants',
        dateTimeFields: 'Champs DateTime',
        date: 'Date',
        time: 'Temps',
        none: 'Aucun',
        visibleInLHN: 'Visible dans le LHN',
        GBR: 'GBR',
        RBR: 'RBR',
        true: 'true',
        false: 'false',
        viewReport: 'Voir le rapport',
        viewTransaction: 'Voir la transaction',
        createTransactionViolation: 'Créer une violation de transaction',
        reasonVisibleInLHN: {
            hasDraftComment: 'A un commentaire brouillon',
            hasGBR: 'Has GBR',
            hasRBR: 'Has RBR',
            pinnedByUser: 'Épinglé par un membre',
            hasIOUViolations: 'A des violations de dette (IOU)',
            hasAddWorkspaceRoomErrors: "A des erreurs d'ajout de salle de travail",
            isUnread: 'Est non lu (mode de concentration)',
            isArchived: 'Est archivé (mode le plus récent)',
            isSelfDM: 'Est un message direct à soi-même',
            isFocused: 'Est temporairement concentré(e)',
        },
        reasonGBR: {
            hasJoinRequest: 'A une demande de rejoindre (salle admin)',
            isUnreadWithMention: 'Est non lu avec mention',
            isWaitingForAssigneeToCompleteAction: "Attend que le responsable termine l'action",
            hasChildReportAwaitingAction: 'Le rapport enfant attend une action',
            hasMissingInvoiceBankAccount: 'Il manque le compte bancaire de la facture',
        },
        reasonRBR: {
            hasErrors: 'Contient des erreurs dans les données du rapport ou des actions du rapport',
            hasViolations: 'A des violations',
            hasTransactionThreadViolations: 'A des violations de fil de transaction',
        },
        indicatorStatus: {
            theresAReportAwaitingAction: "Il y a un rapport en attente d'action",
            theresAReportWithErrors: 'Il y a un rapport avec des erreurs',
            theresAWorkspaceWithCustomUnitsErrors: "Il y a un espace de travail avec des erreurs d'unités personnalisées.",
            theresAProblemWithAWorkspaceMember: "Il y a un problème avec un membre de l'espace de travail",
            theresAProblemWithAWorkspaceQBOExport: "Il y a eu un problème avec un paramètre d'exportation de connexion de l'espace de travail.",
            theresAProblemWithAContactMethod: 'Il y a un problème avec un moyen de contact',
            aContactMethodRequiresVerification: 'Une méthode de contact nécessite une vérification',
            theresAProblemWithAPaymentMethod: 'Il y a un problème avec un mode de paiement',
            theresAProblemWithAWorkspace: 'Il y a un problème avec un espace de travail.',
            theresAProblemWithYourReimbursementAccount: 'Il y a un problème avec votre compte de remboursement',
            theresABillingProblemWithYourSubscription: 'Il y a un problème de facturation avec votre abonnement.',
            yourSubscriptionHasBeenSuccessfullyRenewed: 'Votre abonnement a été renouvelé avec succès',
            theresWasAProblemDuringAWorkspaceConnectionSync: "Un problème est survenu lors de la synchronisation de la connexion de l'espace de travail.",
            theresAProblemWithYourWallet: 'Il y a un problème avec votre portefeuille',
            theresAProblemWithYourWalletTerms: 'Il y a un problème avec les conditions de votre portefeuille',
        },
    },
    emptySearchView: {
        takeATestDrive: 'Faites un essai',
    },
    migratedUserWelcomeModal: {
        title: 'Voyage et dépenses, à la vitesse du chat',
        subtitle: 'New Expensify a la même excellente automatisation, mais maintenant avec une collaboration incroyable :',
        confirmText: 'Allons-y !',
        features: {
            chat: "<strong>Discutez directement sur n'importe quelle dépense</strong>, rapport ou espace de travail",
            scanReceipt: '<strong>Scannez les reçus</strong> et soyez remboursé',
            crossPlatform: 'Faites <strong>tout</strong> depuis votre téléphone ou navigateur',
        },
    },
    productTrainingTooltip: {
        // TODO: CONCIERGE_LHN_GBR tooltip will be replaced by a tooltip in the #admins room
        // https://github.com/Expensify/App/issues/57045#issuecomment-2701455668
        conciergeLHNGBR: '<tooltip>Commencer <strong>ici !</strong></tooltip>',
        saveSearchTooltip: '<tooltip><strong>Renommez vos recherches enregistrées</strong> ici !</tooltip>',
        globalCreateTooltip: '<tooltip><strong>Créer des dépenses</strong>, commencer à discuter, et plus. Essayez-le !</tooltip>',
        bottomNavInboxTooltip: '<tooltip>Vérifier quoi <strong>nécessite votre attention</strong> et <strong>discuter des dépenses.</strong></tooltip>',
        workspaceChatTooltip: '<tooltip>Discuter avec <strong>approbateurs</strong></tooltip>',
        GBRRBRChat: '<tooltip>Vous verrez 🟢 sur <strong>actions à entreprendre</strong>,\net 🔴 sur <strong>éléments à examiner.</strong></tooltip>',
        accountSwitcher: '<tooltip>Accédez à votre <strong>Comptes Copilot</strong> ici</tooltip>',
        expenseReportsFilter: "<tooltip>Bienvenue ! Trouvez tous vos <strong>rapports de l'entreprise</strong> ici.</tooltip>",
        scanTestTooltip: {
            main: '<tooltip><strong>Vous voulez voir comment fonctionne Scan ?</strong> Essayez un reçu de test !</tooltip>',
            manager: "<tooltip>Choisissez notre <strong>responsable des tests</strong> pour l'essayer !</tooltip>",
            confirmation: '<tooltip>Maintenant, <strong>soumettez votre dépense</strong> et regardez la magie opérer !</tooltip>',
            tryItOut: 'Essayez-le',
            noThanks: 'Non merci',
        },
        outstandingFilter: "<tooltip>Filtrer les dépenses qui <strong>besoin d'approbation</strong></tooltip>",
        scanTestDriveTooltip: "<tooltip>Envoyer ce reçu à<strong>complétez l'essai !</strong></tooltip>",
    },
    discardChangesConfirmation: {
        title: 'Annuler les modifications ?',
        body: 'Êtes-vous sûr de vouloir abandonner les modifications que vous avez apportées ?',
        confirmText: 'Annuler les modifications',
    },
    scheduledCall: {
        book: {
            title: 'Planifier un appel',
            description: 'Trouvez un moment qui vous convient.',
            slots: 'Heures disponibles pour',
        },
        confirmation: {
            title: "Confirmer l'appel",
            description: "Assurez-vous que les détails ci-dessous vous conviennent. Une fois que vous confirmez l'appel, nous enverrons une invitation avec plus d'informations.",
            setupSpecialist: 'Votre spécialiste de configuration',
            meetingLength: 'Durée de la réunion',
            dateTime: 'Date et heure',
            minutes: '30 minutes',
        },
        callScheduled: 'Appel programmé',
    },
    autoSubmitModal: {
        title: 'Tout est clair et soumis !',
        description: 'Tous les avertissements et infractions ont été levés, donc :',
        submittedExpensesTitle: 'Ces dépenses ont été soumises',
        submittedExpensesDescription: "Ces dépenses ont été envoyées à votre approbateur mais peuvent encore être modifiées jusqu'à ce qu'elles soient approuvées.",
        pendingExpensesTitle: 'Les dépenses en attente ont été déplacées',
        pendingExpensesDescription: "Toutes les dépenses de carte en attente ont été déplacées vers un rapport séparé jusqu'à ce qu'elles soient publiées.",
    },
    testDrive: {
        quickAction: {
            takeATwoMinuteTestDrive: 'Faites un essai de 2 minutes',
        },
        modal: {
            title: 'Faites un essai avec nous',
            description: "Faites une visite rapide du produit pour vous mettre rapidement à jour. Pas d'arrêts nécessaires !",
            confirmText: "Commencer l'essai",
            helpText: 'Passer',
            employee: {
                description:
                    "<muted-text>Offrez à votre équipe <strong>3 mois gratuits d'Expensify !</strong> Entrez simplement l'email de votre patron ci-dessous et envoyez-lui une dépense test.</muted-text>",
                email: "Entrez l'email de votre patron",
                error: 'Ce membre possède un espace de travail, veuillez entrer un nouveau membre pour tester.',
            },
        },
        banner: {
            currentlyTestDrivingExpensify: 'Vous êtes actuellement en train de tester Expensify',
            readyForTheRealThing: 'Prêt pour le grand saut ?',
            getStarted: 'Commencer',
        },
        employeeInviteMessage: ({name}: EmployeeInviteMessageParams) =>
            `# ${name} vous a invité à essayer Expensify\nSalut ! Je viens de nous obtenir *3 mois gratuits* pour essayer Expensify, la façon la plus rapide de gérer les notes de frais.\n\nVoici un *reçu de test* pour vous montrer comment cela fonctionne :`,
    },
    export: {
        basicExport: 'Exportation basique',
        reportLevelExport: 'Toutes les données - niveau rapport',
        expenseLevelExport: 'Toutes les données - niveau dépense',
        exportInProgress: 'Exportation en cours',
        conciergeWillSend: 'Concierge vous enverra le fichier sous peu.',
    },
};
// IMPORTANT: This line is manually replaced in generate translation files by scripts/generateTranslations.ts,
// so if you change it here, please update it there as well.
export default translations satisfies TranslationDeepObject<typeof en>;<|MERGE_RESOLUTION|>--- conflicted
+++ resolved
@@ -6061,15 +6061,9 @@
             reimbursable: 'Remboursable',
             groupBy: {
                 [CONST.SEARCH.GROUP_BY.REPORTS]: 'Rapport',
-<<<<<<< HEAD
-                [CONST.SEARCH.GROUP_BY.MEMBERS]: 'Membre',
-                [CONST.SEARCH.GROUP_BY.CARDS]: 'Carte',
-                [CONST.SEARCH.GROUP_BY.BANK_WITHDRAWAL]: 'Retrait bancaire',
-=======
                 [CONST.SEARCH.GROUP_BY.FROM]: 'De',
                 [CONST.SEARCH.GROUP_BY.CARD]: 'Carte',
                 [CONST.SEARCH.GROUP_BY.WITHDRAWAL_ID]: 'ID de retrait',
->>>>>>> ed813878
             },
             feed: 'Flux',
             withdrawalType: {
