--- conflicted
+++ resolved
@@ -2052,13 +2052,8 @@
         delaySubmissionTitle: 'Retarder les soumissions',
         delaySubmissionDescription: 'Choisissez un calendrier personnalisé pour soumettre les dépenses, ou laissez cette option désactivée pour des mises à jour en temps réel des dépenses.',
         submissionFrequency: 'Fréquence de soumission',
-<<<<<<< HEAD
-        submissionFrequencyDescription:
-            'Choisissez un calendrier personnalisé pour soumettre les dépenses, ou laissez cette option désactivée pour des mises à jour en temps réel sur les dépenses.',
+        submissionFrequencyDescription: 'Choisissez une fréquence pour soumettre les dépenses.',
         disableApprovalPromptDescription: "Désactiver les approbations effacera tous les flux de travail d'approbation existants.",
-=======
-        submissionFrequencyDescription: 'Choisissez une fréquence pour soumettre les dépenses.',
->>>>>>> 362571ef
         submissionFrequencyDateOfMonth: 'Date du mois',
         addApprovalsTitle: 'Ajouter des approbations',
         addApprovalButton: "Ajouter un flux de travail d'approbation",
