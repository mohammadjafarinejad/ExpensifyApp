--- conflicted
+++ resolved
@@ -635,12 +635,9 @@
         getTheApp: "Obtenez l'application",
         scanReceiptsOnTheGo: 'Numérisez les reçus depuis votre téléphone',
         headsUp: 'Attention !',
-<<<<<<< HEAD
         submitTo: 'Envoyer à',
         forwardTo: 'Transférer à',
-=======
         merge: 'Fusionner',
->>>>>>> 4ae92b79
         unstableInternetConnection: 'Connexion Internet instable. Veuillez vérifier votre réseau et réessayer.',
     },
     supportalNoAccess: {
