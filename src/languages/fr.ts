--- conflicted
+++ resolved
@@ -326,12 +326,8 @@
         magicCode: 'Magic code',
         twoFactorCode: 'Code à deux facteurs',
         workspaces: 'Espaces de travail',
-<<<<<<< HEAD
-        inbox: 'Bo\u00EEte de r\u00E9ception',
         success: 'Succ\u00E8s',
-=======
         inbox: 'Boîte de réception',
->>>>>>> de3f8aff
         group: 'Groupe',
         profile: 'Profil',
         referral: 'Parrainage',
@@ -6048,12 +6044,7 @@
         },
     },
     reportCardLostOrDamaged: {
-<<<<<<< HEAD
-        screenTitle: 'Bulletin perdu ou endommag\u00E9',
-=======
-        report: "Signaler la perte / l'endommagement de la carte physique",
         screenTitle: 'Bulletin perdu ou endommagé',
->>>>>>> de3f8aff
         nextButtonLabel: 'Suivant',
         reasonTitle: "Pourquoi avez-vous besoin d'une nouvelle carte ?",
         cardDamaged: 'Ma carte a été endommagée',
