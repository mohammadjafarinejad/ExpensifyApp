--- conflicted
+++ resolved
@@ -3489,11 +3489,8 @@
             defaultCategory: 'Catégorie par défaut',
             viewTransactions: 'Voir les transactions',
             policyExpenseChatName: ({displayName}: PolicyExpenseChatNameParams) => `Les dépenses de ${displayName}`,
-<<<<<<< HEAD
+            deepDiveExpensifyCard: `<muted-text-label>Les transactions Expensify Card seront automatiquement exportées vers un « Expensify Card Liability Account » créé avec <a href="${CONST.DEEP_DIVE_EXPENSIFY_CARD}">notre intégration</a>.</muted-text-label>`,
             cannotDeleteWorkspaceAnnualSubscriptionError: "Vous ne pouvez pas supprimer l'espace de travail avant la fin de la période d'abonnement annuel.",
-=======
-            deepDiveExpensifyCard: `<muted-text-label>Les transactions Expensify Card seront automatiquement exportées vers un « Expensify Card Liability Account » créé avec <a href="${CONST.DEEP_DIVE_EXPENSIFY_CARD}">notre intégration</a>.</muted-text-label>`,
->>>>>>> 2c1e1070
         },
         perDiem: {
             subtitle: 'Définissez des taux de per diem pour contrôler les dépenses quotidiennes des employés.',
