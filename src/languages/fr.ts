/**
 *   _____                      __         __
 *  / ___/__ ___  ___ _______ _/ /____ ___/ /
 * / (_ / -_) _ \/ -_) __/ _ \`/ __/ -_) _  /
 * \___/\__/_//_/\__/_/  \_,_/\__/\__/\_,_/
 *
 * This file was automatically generated. Please consider these alternatives before manually editing it:
 *
 * - Improve the prompts in prompts/translation, or
 * - Improve context annotations in src/languages/en.ts
 */
import {CONST as COMMON_CONST} from 'expensify-common';
import startCase from 'lodash/startCase';
import type {OnboardingCompanySize, OnboardingTask} from '@libs/actions/Welcome/OnboardingFlow';
import CONST from '@src/CONST';
import type {Country} from '@src/CONST';
import type OriginalMessage from '@src/types/onyx/OriginalMessage';
import type en from './en';
import type {
    AccountOwnerParams,
    ActionsAreCurrentlyRestricted,
    AddedOrDeletedPolicyReportFieldParams,
    AddedPolicyApprovalRuleParams,
    AddEmployeeParams,
    AddOrDeletePolicyCustomUnitRateParams,
    AddressLineParams,
    AdminCanceledRequestParams,
    AirlineParams,
    AlreadySignedInParams,
    ApprovalWorkflowErrorParams,
    ApprovedAmountParams,
    AssignCardParams,
    AssignedCardParams,
    AssigneeParams,
    AuthenticationErrorParams,
    AutoPayApprovedReportsLimitErrorParams,
    BadgeFreeTrialParams,
<<<<<<< HEAD
=======
    BankAccountLastFourParams,
>>>>>>> 4b22ec27
    BeginningOfArchivedRoomParams,
    BeginningOfChatHistoryAdminRoomParams,
    BeginningOfChatHistoryAnnounceRoomParams,
    BeginningOfChatHistoryDomainRoomParams,
    BeginningOfChatHistoryInvoiceRoomParams,
    BeginningOfChatHistoryPolicyExpenseChatParams,
    BeginningOfChatHistoryUserRoomParams,
    BillingBannerCardAuthenticationRequiredParams,
    BillingBannerCardExpiredParams,
    BillingBannerCardOnDisputeParams,
    BillingBannerDisputePendingParams,
    BillingBannerInsufficientFundsParams,
    BillingBannerOwnerAmountOwedOverdueParams,
    BillingBannerSubtitleWithDateParams,
    BusinessBankAccountParams,
    BusinessTaxIDParams,
    CanceledRequestParams,
    CardEndingParams,
    CardInfoParams,
    CardNextPaymentParams,
    CategoryNameParams,
    ChangeFieldParams,
    ChangeOwnerDuplicateSubscriptionParams,
    ChangeOwnerHasFailedSettlementsParams,
    ChangeOwnerSubscriptionParams,
    ChangeReportPolicyParams,
    ChangeTypeParams,
    CharacterLengthLimitParams,
    CharacterLimitParams,
    ChatWithAccountManagerParams,
    CompanyCardBankName,
    CompanyCardFeedNameParams,
    CompanyNameParams,
    ConfirmThatParams,
    ConnectionNameParams,
    ConnectionParams,
    ContactMethodParams,
    ContactMethodsRouteParams,
    CreateExpensesParams,
    CurrencyCodeParams,
    CurrencyInputDisabledTextParams,
    CustomersOrJobsLabelParams,
    CustomUnitRateParams,
    DateParams,
    DateShouldBeAfterParams,
    DateShouldBeBeforeParams,
    DefaultAmountParams,
    DefaultVendorDescriptionParams,
    DelegateRoleParams,
    DelegatorParams,
    DeleteActionParams,
    DeleteConfirmationParams,
    DeleteTransactionParams,
    DemotedFromWorkspaceParams,
    DidSplitAmountMessageParams,
    DuplicateTransactionParams,
    EarlyDiscountSubtitleParams,
    EarlyDiscountTitleParams,
    EditActionParams,
    EditDestinationSubtitleParams,
    ElectronicFundsParams,
    EmployeeInviteMessageParams,
    EmptyCategoriesSubtitleWithAccountingParams,
    EmptyTagsSubtitleWithAccountingParams,
    EnterMagicCodeParams,
    ExportAgainModalDescriptionParams,
    ExportedToIntegrationParams,
    ExportIntegrationSelectedParams,
    FeatureNameParams,
    FileLimitParams,
    FileTypeParams,
    FiltersAmountBetweenParams,
    FlightLayoverParams,
    FlightParams,
    FormattedMaxLengthParams,
    GoBackMessageParams,
    ImportedTagsMessageParams,
    ImportedTypesParams,
    ImportFieldParams,
    ImportMembersSuccessfulDescriptionParams,
    ImportPerDiemRatesSuccessfulDescriptionParams,
    ImportTagsSuccessfulDescriptionParams,
    IncorrectZipFormatParams,
    InstantSummaryParams,
    IntacctMappingTitleParams,
    IntegrationExportParams,
    IntegrationSyncFailedParams,
    InvalidPropertyParams,
    InvalidValueParams,
    IssueVirtualCardParams,
    LastSyncAccountingParams,
    LastSyncDateParams,
    LeftWorkspaceParams,
    LocalTimeParams,
    LoggedInAsParams,
    LogSizeParams,
    ManagerApprovedAmountParams,
    ManagerApprovedParams,
    MarkedReimbursedParams,
    MarkReimbursedFromIntegrationParams,
    MergeFailureDescriptionGenericParams,
    MergeFailureUncreatedAccountDescriptionParams,
    MergeSuccessDescriptionParams,
    MissingPropertyParams,
    MovedFromPersonalSpaceParams,
    MovedFromReportParams,
    MovedTransactionParams,
    NeedCategoryForExportToIntegrationParams,
    NewWorkspaceNameParams,
    NoLongerHaveAccessParams,
    NotAllowedExtensionParams,
    NotYouParams,
    OOOEventSummaryFullDayParams,
    OOOEventSummaryPartialDayParams,
    OptionalParam,
    OurEmailProviderParams,
    OwnerOwesAmountParams,
    PaidElsewhereParams,
    PaidWithExpensifyParams,
    ParentNavigationSummaryParams,
    PayerOwesAmountParams,
    PayerOwesParams,
    PayerPaidAmountParams,
    PayerPaidParams,
    PayerSettledParams,
    PaySomeoneParams,
    PolicyAddedReportFieldOptionParams,
    PolicyDisabledReportFieldAllOptionsParams,
    PolicyDisabledReportFieldOptionParams,
    PolicyExpenseChatNameParams,
    QBDSetupErrorBodyParams,
    RailTicketParams,
    ReconciliationWorksParams,
    RemovedFromApprovalWorkflowParams,
    RemovedTheRequestParams,
    RemoveMemberPromptParams,
    RemoveMembersWarningPrompt,
    RenamedRoomActionParams,
    RenamedWorkspaceNameActionParams,
    ReportArchiveReasonsClosedParams,
    ReportArchiveReasonsInvoiceReceiverPolicyDeletedParams,
    ReportArchiveReasonsMergedParams,
    ReportArchiveReasonsRemovedFromPolicyParams,
    ReportPolicyNameParams,
    RequestAmountParams,
    RequestCountParams,
    RequestedAmountMessageParams,
    RequiredFieldParams,
    ResolutionConstraintsParams,
    ReviewParams,
    RoleNamesParams,
    RoomNameReservedErrorParams,
    RoomRenamedToParams,
    SecondaryLoginParams,
    SetTheDistanceMerchantParams,
    SetTheRequestParams,
    SettledAfterAddedBankAccountParams,
    SettleExpensifyCardParams,
    SettlementAccountInfoParams,
    SettlementDateParams,
    ShareParams,
    SignUpNewFaceCodeParams,
    SizeExceededParams,
    SplitAmountParams,
    SplitExpenseEditTitleParams,
    SplitExpenseSubtitleParams,
    SpreadCategoriesParams,
    SpreadFieldNameParams,
    SpreadSheetColumnParams,
    StatementTitleParams,
    StepCounterParams,
    StripePaidParams,
    SubmitsToParams,
    SubmittedToVacationDelegateParams,
    SubscriptionCommitmentParams,
    SubscriptionSettingsRenewsOnParams,
    SubscriptionSettingsSaveUpToParams,
    SubscriptionSettingsSummaryParams,
    SubscriptionSizeParams,
    SyncStageNameConnectionsParams,
    TaskCreatedActionParams,
    TaxAmountParams,
    TermsParams,
    ThreadRequestReportNameParams,
    ThreadSentMoneyReportNameParams,
    TotalAmountGreaterOrLessThanOriginalParams,
    ToValidateLoginParams,
    TransferParams,
    TravelTypeParams,
    TrialStartedTitleParams,
    UnapproveWithIntegrationWarningParams,
    UnshareParams,
    UntilTimeParams,
    UpdatedCustomFieldParams,
    UpdatedPolicyApprovalRuleParams,
    UpdatedPolicyAuditRateParams,
    UpdatedPolicyCategoryDescriptionHintTypeParams,
    UpdatedPolicyCategoryExpenseLimitTypeParams,
    UpdatedPolicyCategoryGLCodeParams,
    UpdatedPolicyCategoryMaxAmountNoReceiptParams,
    UpdatedPolicyCategoryMaxExpenseAmountParams,
    UpdatedPolicyCategoryNameParams,
    UpdatedPolicyCategoryParams,
    UpdatedPolicyCurrencyParams,
    UpdatedPolicyCustomUnitRateParams,
    UpdatedPolicyCustomUnitTaxClaimablePercentageParams,
    UpdatedPolicyCustomUnitTaxRateExternalIDParams,
    UpdatedPolicyDescriptionParams,
    UpdatedPolicyFieldWithNewAndOldValueParams,
    UpdatedPolicyFieldWithValueParam,
    UpdatedPolicyFrequencyParams,
    UpdatedPolicyManualApprovalThresholdParams,
    UpdatedPolicyPreventSelfApprovalParams,
    UpdatedPolicyReportFieldDefaultValueParams,
    UpdatedPolicyTagFieldParams,
    UpdatedPolicyTagNameParams,
    UpdatedPolicyTagParams,
    UpdatedTheDistanceMerchantParams,
    UpdatedTheRequestParams,
    UpdatePolicyCustomUnitParams,
    UpdatePolicyCustomUnitTaxEnabledParams,
    UpdateRoleParams,
    UsePlusButtonParams,
    UserIsAlreadyMemberParams,
    UserSplitParams,
    VacationDelegateParams,
    ViolationsAutoReportedRejectedExpenseParams,
    ViolationsCashExpenseWithNoReceiptParams,
    ViolationsConversionSurchargeParams,
    ViolationsCustomRulesParams,
    ViolationsInvoiceMarkupParams,
    ViolationsMaxAgeParams,
    ViolationsMissingTagParams,
    ViolationsModifiedAmountParams,
    ViolationsOverCategoryLimitParams,
    ViolationsOverLimitParams,
    ViolationsPerDayLimitParams,
    ViolationsProhibitedExpenseParams,
    ViolationsReceiptRequiredParams,
    ViolationsRterParams,
    ViolationsTagOutOfPolicyParams,
    ViolationsTaxOutOfPolicyParams,
    WaitingOnBankAccountParams,
    WalletProgramParams,
    WelcomeEnterMagicCodeParams,
    WelcomeToRoomParams,
    WeSentYouMagicSignInLinkParams,
    WorkEmailMergingBlockedParams,
    WorkEmailResendCodeParams,
    WorkspaceLockedPlanTypeParams,
    WorkspaceMemberList,
    WorkspaceOwnerWillNeedToAddOrUpdatePaymentCardParams,
    WorkspaceRouteParams,
    WorkspacesListRouteParams,
    WorkspaceYouMayJoin,
    YourPlanPriceParams,
    YourPlanPriceValueParams,
    ZipCodeExampleFormatParams,
} from './params';
import type {TranslationDeepObject} from './types';

type StateValue = {
    stateISO: string;
    stateName: string;
};
type States = Record<keyof typeof COMMON_CONST.STATES, StateValue>;
type AllCountries = Record<Country, string>;
/* eslint-disable max-len */
const translations = {
    common: {
        count: 'Compter',
        cancel: 'Annuler',
        dismiss: 'Ignorer',
        yes: 'Oui',
        no: 'No',
        ok: "D'accord",
        notNow: 'Pas maintenant',
        learnMore: 'En savoir plus.',
        buttonConfirm: 'Compris',
        name: 'Nom',
        attachment: 'Pièce jointe',
        attachments: 'Pièces jointes',
        center: 'Centre',
        from: 'De',
        to: 'À',
        in: 'Dans',
        optional: 'Optionnel',
        new: 'Nouveau',
        search: 'Rechercher',
        reports: 'Rapports',
        find: 'Trouver',
        searchWithThreeDots: 'Rechercher...',
        next: 'Suivant',
        previous: 'Précédent',
        goBack: 'Retourner',
        create: 'Créer',
        add: 'Ajouter',
        resend: 'Renvoyer',
        save: 'Enregistrer',
        select: 'Sélectionner',
        deselect: 'Désélectionner',
        selectMultiple: 'Sélectionner plusieurs',
        saveChanges: 'Enregistrer les modifications',
        submit: 'Soumettre',
        rotate: 'Pivoter',
        zoom: 'Zoom',
        password: 'Mot de passe',
        magicCode: 'Magic code',
        twoFactorCode: 'Code à deux facteurs',
        workspaces: 'Espaces de travail',
        success: 'Succ\u00E8s',
        inbox: 'Boîte de réception',
        group: 'Groupe',
        profile: 'Profil',
        referral: 'Parrainage',
        payments: 'Paiements',
        approvals: 'Approbations',
        wallet: 'Portefeuille',
        preferences: 'Préférences',
        view: 'Voir',
        review: (reviewParams?: ReviewParams) => `Review${reviewParams?.amount ? ` ${reviewParams?.amount}` : ''}`,
        not: 'Pas',
        signIn: 'Se connecter',
        signInWithGoogle: 'Se connecter avec Google',
        signInWithApple: 'Se connecter avec Apple',
        signInWith: 'Se connecter avec',
        continue: 'Continuer',
        firstName: 'Prénom',
        lastName: 'Nom de famille',
        scanning: 'Analyse en cours',
        addCardTermsOfService: "Conditions d'utilisation d'Expensify",
        perPerson: 'par personne',
        phone: 'Téléphone',
        phoneNumber: 'Numéro de téléphone',
        phoneNumberPlaceholder: '(xxx) xxx-xxxx',
        email: 'Email',
        and: 'et',
        or: 'ou',
        details: 'Détails',
        privacy: 'Confidentialité',
        privacyPolicy: 'Politique de confidentialité',
        hidden: 'Hidden',
        visible: 'Visible',
        delete: 'Supprimer',
        archived: 'archivé',
        contacts: 'Contacts',
        recents: 'Récents',
        close: 'Fermer',
        download: 'Télécharger',
        downloading: 'Téléchargement en cours',
        uploading: 'Téléchargement en cours',
        pin: 'Épingler',
        unPin: 'Détacher',
        back: 'Retour',
        saveAndContinue: 'Enregistrer et continuer',
        settings: 'Paramètres',
        termsOfService: "Conditions d'utilisation",
        members: 'Membres',
        invite: 'Inviter',
        here: 'ici',
        date: 'Date',
        dob: 'Date de naissance',
        currentYear: 'Année en cours',
        currentMonth: 'Mois en cours',
        ssnLast4: 'Les 4 derniers chiffres du SSN',
        ssnFull9: 'Les 9 chiffres complets du SSN',
        addressLine: ({lineNumber}: AddressLineParams) => `Adresse ligne ${lineNumber}`,
        personalAddress: 'Adresse personnelle',
        companyAddress: "Adresse de l'entreprise",
        noPO: "Pas de boîtes postales ou d'adresses de dépôt de courrier, s'il vous plaît.",
        city: 'Ville',
        state: 'État',
        streetAddress: 'Adresse postale',
        stateOrProvince: 'État / Province',
        country: 'Pays',
        zip: 'Code postal',
        zipPostCode: 'Code postal',
        whatThis: "Qu'est-ce que c'est ?",
        iAcceptThe: "J'accepte le",
        remove: 'Supprimer',
        admin: 'Admin',
        owner: 'Propriétaire',
        dateFormat: 'YYYY-MM-DD',
        send: 'Envoyer',
        na: 'N/A',
        noResultsFound: 'Aucun résultat trouvé',
        noResultsFoundMatching: ({searchString}: {searchString: string}) => `Aucun résultat trouvé correspondant à "${searchString}"`,
        recentDestinations: 'Destinations récentes',
        timePrefix: "C'est",
        conjunctionFor: 'pour',
        todayAt: "Aujourd'hui à",
        tomorrowAt: 'Demain à',
        yesterdayAt: 'Hier à',
        conjunctionAt: 'à',
        conjunctionTo: 'à',
        genericErrorMessage: "Oups... quelque chose s'est mal passé et votre demande n'a pas pu être complétée. Veuillez réessayer plus tard.",
        percentage: 'Pourcentage',
        error: {
            invalidAmount: 'Montant invalide',
            acceptTerms: "Vous devez accepter les Conditions d'utilisation pour continuer.",
            phoneNumber: `Veuillez entrer un numéro de téléphone valide, avec l'indicatif du pays (par exemple, ${CONST.EXAMPLE_PHONE_NUMBER})`,
            fieldRequired: 'Ce champ est requis',
            requestModified: 'Cette demande est en cours de modification par un autre membre',
            characterLimitExceedCounter: ({length, limit}: CharacterLengthLimitParams) => `Limite de caractères dépassé (${length}/${limit})`,
            dateInvalid: 'Veuillez sélectionner une date valide',
            invalidDateShouldBeFuture: "Veuillez choisir aujourd'hui ou une date future",
            invalidTimeShouldBeFuture: 'Veuillez choisir une heure au moins une minute plus tard.',
            invalidCharacter: 'Caractère invalide',
            enterMerchant: 'Entrez un nom de commerçant',
            enterAmount: 'Entrez un montant',
            missingMerchantName: 'Nom du commerçant manquant',
            missingAmount: 'Montant manquant',
            missingDate: 'Date manquante',
            enterDate: 'Entrez une date',
            invalidTimeRange: 'Veuillez entrer une heure au format 12 heures (par exemple, 14h30)',
            pleaseCompleteForm: 'Veuillez remplir le formulaire ci-dessus pour continuer',
            pleaseSelectOne: 'Veuillez sélectionner une option ci-dessus',
            invalidRateError: 'Veuillez entrer un taux valide',
            lowRateError: 'Le taux doit être supérieur à 0',
            email: 'Veuillez entrer une adresse e-mail valide',
            login: "Une erreur s'est produite lors de la connexion. Veuillez réessayer.",
        },
        comma: 'virgule',
        semicolon: 'point-virgule',
        please: "S'il vous plaît",
        contactUs: 'contactez-nous',
        pleaseEnterEmailOrPhoneNumber: 'Veuillez entrer un e-mail ou un numéro de téléphone',
        fixTheErrors: 'corriger les erreurs',
        inTheFormBeforeContinuing: 'dans le formulaire avant de continuer',
        confirm: 'Confirmer',
        reset: 'Réinitialiser',
        done: 'Fait',
        more: 'Plus',
        debitCard: 'Carte de débit',
        bankAccount: 'Compte bancaire',
        personalBankAccount: 'Compte bancaire personnel',
        businessBankAccount: 'Compte bancaire professionnel',
        join: 'Rejoindre',
        leave: 'Quitter',
        decline: 'Refuser',
        transferBalance: 'Transférer le solde',
        cantFindAddress: 'Impossible de trouver votre adresse ?',
        enterManually: 'Entrez-le manuellement',
        message: 'Message',
        leaveThread: 'Quitter le fil de discussion',
        you: 'Vous',
        me: 'moi',
        youAfterPreposition: 'vous',
        your: 'votre',
        conciergeHelp: "Veuillez contacter Concierge pour obtenir de l'aide.",
        youAppearToBeOffline: 'Vous semblez être hors ligne.',
        thisFeatureRequiresInternet: 'Cette fonctionnalité nécessite une connexion Internet active.',
        attachmentWillBeAvailableOnceBackOnline: 'La pièce jointe sera disponible une fois de retour en ligne.',
        errorOccurredWhileTryingToPlayVideo: "Une erreur s'est produite lors de la tentative de lecture de cette vidéo.",
        areYouSure: 'Êtes-vous sûr ?',
        verify: 'Vérifier',
        yesContinue: 'Oui, continuez',
        websiteExample: 'e.g. https://www.expensify.com',
        zipCodeExampleFormat: ({zipSampleFormat}: ZipCodeExampleFormatParams) => (zipSampleFormat ? `e.g. ${zipSampleFormat}` : ''),
        description: 'Description',
        title: 'Titre',
        assignee: 'Cessionnaire',
        createdBy: 'Créé par',
        with: 'avec',
        shareCode: 'Partager le code',
        share: 'Partager',
        per: 'par',
        mi: 'mile',
        km: 'kilomètre',
        copied: 'Copié !',
        someone: "Quelqu'un",
        total: 'Total',
        edit: 'Modifier',
        letsDoThis: `Allons-y !`,
        letsStart: `Commençons`,
        showMore: 'Afficher plus',
        merchant: 'Marchand',
        category: 'Catégorie',
        report: 'Rapport',
        billable: 'Facturable',
        nonBillable: 'Non-facturable',
        tag: 'Tag',
        receipt: 'Reçu',
        verified: 'Vérifié',
        replace: 'Remplacer',
        distance: 'Distance',
        mile: 'mile',
        miles: 'miles',
        kilometer: 'kilomètre',
        kilometers: 'kilomètres',
        recent: 'Récent',
        all: 'Tous',
        am: 'AM',
        pm: 'PM',
        tbd: 'TBD',
        selectCurrency: 'Sélectionnez une devise',
        selectSymbolOrCurrency: 'Sélectionnez un symbole ou une devise',
        card: 'Carte',
        whyDoWeAskForThis: 'Pourquoi demandons-nous cela ?',
        required: 'Requis',
        showing: 'Affichage',
        of: 'de',
        default: 'Par défaut',
        update: 'Mettre à jour',
        member: 'Membre',
        auditor: 'Auditeur',
        role: 'Rôle',
        currency: 'Devise',
        rate: 'Taux',
        emptyLHN: {
            title: 'Youpi ! Tout est à jour.',
            subtitleText1: 'Trouver un chat en utilisant le',
            subtitleText2: 'bouton ci-dessus, ou créez quelque chose en utilisant le',
            subtitleText3: 'bouton ci-dessous.',
        },
        businessName: "Nom de l'entreprise",
        clear: 'Effacer',
        type: 'Type',
        action: 'Action',
        expenses: 'Dépenses',
        totalSpend: 'Dépense totale',
        tax: 'Taxe',
        shared: 'Partagé',
        drafts: 'Brouillons',
        draft: 'Brouillon',
        finished: 'Terminé',
        upgrade: 'Mise à niveau',
        downgradeWorkspace: "Rétrograder l'espace de travail",
        companyID: "ID de l'entreprise",
        userID: 'ID utilisateur',
        disable: 'Désactiver',
        export: 'Exportation',
        basicExport: 'Exportation basique',
        initialValue: 'Valeur initiale',
        currentDate: 'Current date',
        value: 'Valeur',
        downloadFailedTitle: 'Échec du téléchargement',
        downloadFailedDescription: "Votre téléchargement n'a pas pu être terminé. Veuillez réessayer plus tard.",
        filterLogs: 'Filtrer les journaux',
        network: 'Réseau',
        reportID: 'ID du rapport',
        longID: 'ID long',
        bankAccounts: 'Comptes bancaires',
        chooseFile: 'Choisir un fichier',
        chooseFiles: 'Choisir des fichiers',
        dropTitle: 'Laisse tomber',
        dropMessage: 'Déposez votre fichier ici',
        ignore: 'Ignore',
        enabled: 'Activé',
        disabled: 'Désactivé',
        import: 'Importation',
        offlinePrompt: 'Vous ne pouvez pas effectuer cette action pour le moment.',
        outstanding: 'Exceptionnel',
        chats: 'Chats',
        tasks: 'Tâches',
        unread: 'Non lu',
        sent: 'Envoyé',
        links: 'Liens',
        days: 'jours',
        rename: 'Renommer',
        address: 'Adresse',
        hourAbbreviation: 'h',
        minuteAbbreviation: 'm',
        skip: 'Passer',
        chatWithAccountManager: ({accountManagerDisplayName}: ChatWithAccountManagerParams) =>
            `Besoin de quelque chose de spécifique ? Discutez avec votre gestionnaire de compte, ${accountManagerDisplayName}.`,
        chatNow: 'Discuter maintenant',
        workEmail: 'Email professionnel',
        destination: 'Destination',
        subrate: 'Subrate',
        perDiem: 'Per diem',
        validate: 'Valider',
        downloadAsPDF: 'Télécharger en PDF',
        downloadAsCSV: 'Télécharger en CSV',
        help: 'Aide',
        expenseReports: 'Rapports de dépenses',
        rateOutOfPolicy: 'Évaluer hors politique',
        reimbursable: 'Remboursable',
        editYourProfile: 'Modifier votre profil',
        comments: 'Commentaires',
        sharedIn: 'Partagé dans',
        unreported: 'Non déclaré',
        explore: 'Explorer',
        todo: 'À faire',
        invoice: 'Facture',
        expense: 'Dépense',
        chat: 'Discussion',
        task: 'Tâche',
        trip: 'Voyage',
        apply: 'Appliquer',
        status: 'Statut',
        on: 'On',
        before: 'Avant',
        after: 'Après',
        reschedule: 'Reprogrammer',
        general: 'Général',
        workspacesTabTitle: 'Espaces de travail',
        getTheApp: "Obtenez l'application",
        scanReceiptsOnTheGo: 'Numérisez les reçus depuis votre téléphone',
        headsUp: 'Attention !',
        merge: 'Fusionner',
        unstableInternetConnection: 'Connexion Internet instable. Veuillez vérifier votre réseau et réessayer.',
    },
    supportalNoAccess: {
        title: 'Pas si vite',
        description: "Vous n'êtes pas autorisé à effectuer cette action lorsque le support est connecté.",
    },
    lockedAccount: {
        title: 'Compte verrouillé',
        description: "Vous n'êtes pas autorisé à effectuer cette action car ce compte a été verrouillé. Veuillez contacter concierge@expensify.com pour les prochaines étapes.",
    },
    location: {
        useCurrent: 'Utiliser la position actuelle',
        notFound: "Nous n'avons pas pu trouver votre emplacement. Veuillez réessayer ou entrer une adresse manuellement.",
        permissionDenied: "Il semble que vous ayez refusé l'accès à votre localisation.",
        please: "S'il vous plaît",
        allowPermission: "autoriser l'accès à la localisation dans les paramètres",
        tryAgain: 'et réessayez.',
    },
    contact: {
        importContacts: 'Importer des contacts',
        importContactsTitle: 'Importer vos contacts',
        importContactsText: 'Importez les contacts de votre téléphone pour que vos personnes préférées soient toujours à portée de main.',
        importContactsExplanation: 'pour que vos personnes préférées soient toujours à portée de main.',
        importContactsNativeText: 'Encore une étape ! Donnez-nous le feu vert pour importer vos contacts.',
    },
    anonymousReportFooter: {
        logoTagline: 'Rejoignez la discussion.',
    },
    attachmentPicker: {
        cameraPermissionRequired: 'Accès à la caméra',
        expensifyDoesNotHaveAccessToCamera: 'Expensify ne peut pas prendre de photos sans accès à votre appareil photo. Appuyez sur paramètres pour mettre à jour les autorisations.',
        attachmentError: 'Erreur de pièce jointe',
        errorWhileSelectingAttachment: "Une erreur s'est produite lors de la sélection d'une pièce jointe. Veuillez réessayer.",
        errorWhileSelectingCorruptedAttachment: "Une erreur s'est produite lors de la sélection d'une pièce jointe corrompue. Veuillez essayer un autre fichier.",
        takePhoto: 'Prendre une photo',
        chooseFromGallery: 'Choisir depuis la galerie',
        chooseDocument: 'Choisir un fichier',
        attachmentTooLarge: 'La pièce jointe est trop volumineuse',
        sizeExceeded: 'La taille de la pièce jointe dépasse la limite de 24 Mo',
        sizeExceededWithLimit: ({maxUploadSizeInMB}: SizeExceededParams) => `La taille de la pièce jointe dépasse la limite de ${maxUploadSizeInMB} Mo`,
        attachmentTooSmall: 'La pièce jointe est trop petite',
        sizeNotMet: 'La taille de la pièce jointe doit être supérieure à 240 octets',
        wrongFileType: 'Type de fichier invalide',
        notAllowedExtension: "Ce type de fichier n'est pas autorisé. Veuillez essayer un autre type de fichier.",
        folderNotAllowedMessage: "Le téléchargement d'un dossier n'est pas autorisé. Veuillez essayer un autre fichier.",
        protectedPDFNotSupported: 'Les PDF protégés par mot de passe ne sont pas pris en charge',
        attachmentImageResized: "Cette image a été redimensionnée pour l'aperçu. Téléchargez pour la pleine résolution.",
        attachmentImageTooLarge: 'Cette image est trop grande pour être prévisualisée avant le téléchargement.',
        tooManyFiles: ({fileLimit}: FileLimitParams) => `Vous pouvez télécharger jusqu'à ${fileLimit} fichiers à la fois.`,
        sizeExceededWithValue: ({maxUploadSizeInMB}: SizeExceededParams) => `Les fichiers dépassent ${maxUploadSizeInMB} MB. Veuillez réessayer.`,
        someFilesCantBeUploaded: 'Certains fichiers ne peuvent pas être téléchargés',
        sizeLimitExceeded: ({maxUploadSizeInMB}: SizeExceededParams) =>
            `Les fichiers doivent faire moins de ${maxUploadSizeInMB} MB. Les fichiers plus volumineux ne seront pas téléchargés.`,
        maxFileLimitExceeded: "Vous pouvez télécharger jusqu'à 30 reçus à la fois. Les fichiers supplémentaires ne seront pas téléchargés.",
        unsupportedFileType: ({fileType}: FileTypeParams) => `Les fichiers ${fileType} ne sont pas pris en charge. Seuls les types de fichiers pris en charge seront téléchargés.`,
        learnMoreAboutSupportedFiles: 'En savoir plus sur les formats pris en charge.',
        passwordProtected: 'Les PDF protégés par mot de passe ne sont pas pris en charge. Seuls les fichiers pris en charge seront téléchargés.',
    },
    dropzone: {
        addAttachments: 'Ajouter des pièces jointes',
        addReceipt: 'Ajouter un reçu',
        scanReceipts: 'Scanner les reçus',
        replaceReceipt: 'Remplacer le reçu',
    },
    filePicker: {
        fileError: 'Erreur de fichier',
        errorWhileSelectingFile: "Une erreur s'est produite lors de la sélection d'un fichier. Veuillez réessayer.",
    },
    connectionComplete: {
        title: 'Connexion terminée',
        supportingText: "Vous pouvez fermer cette fenêtre et retourner à l'application Expensify.",
    },
    avatarCropModal: {
        title: 'Modifier la photo',
        description: 'Faites glisser, zoomez et faites pivoter votre image comme vous le souhaitez.',
    },
    composer: {
        noExtensionFoundForMimeType: 'Aucune extension trouvée pour le type MIME',
        problemGettingImageYouPasted: "Un problème est survenu lors de l'obtention de l'image que vous avez collée.",
        commentExceededMaxLength: ({formattedMaxLength}: FormattedMaxLengthParams) => `La longueur maximale du commentaire est de ${formattedMaxLength} caractères.`,
        taskTitleExceededMaxLength: ({formattedMaxLength}: FormattedMaxLengthParams) => `La longueur maximale du titre de la tâche est de ${formattedMaxLength} caractères.`,
    },
    baseUpdateAppModal: {
        updateApp: "Mettre à jour l'application",
        updatePrompt:
            "Une nouvelle version de cette application est disponible.  \nMettez à jour maintenant ou redémarrez l'application plus tard pour télécharger les dernières modifications.",
    },
    deeplinkWrapper: {
        launching: "Lancement d'Expensify",
        expired: 'Votre session a expiré.',
        signIn: 'Veuillez vous reconnecter.',
        redirectedToDesktopApp: "Nous vous avons redirigé vers l'application de bureau.",
        youCanAlso: 'Vous pouvez également',
        openLinkInBrowser: 'ouvrez ce lien dans votre navigateur',
        loggedInAs: ({email}: LoggedInAsParams) =>
            `Vous êtes connecté en tant que ${email}. Cliquez sur "Ouvrir le lien" dans l'invite pour vous connecter à l'application de bureau avec ce compte.`,
        doNotSeePrompt: "Impossible de voir l'invite ?",
        tryAgain: 'Réessayez',
        or: ', ou',
        continueInWeb: "continuer vers l'application web",
    },
    validateCodeModal: {
        successfulSignInTitle: 'Abracadabra, vous êtes connecté !',
        successfulSignInDescription: "Retournez à votre onglet d'origine pour continuer.",
        title: 'Voici votre code magique',
        description: "Veuillez entrer le code depuis l'appareil où il a été initialement demandé.",
        doNotShare: 'Ne partagez votre code avec personne. Expensify ne vous le demandera jamais !',
        or: ', ou',
        signInHere: 'connectez-vous ici',
        expiredCodeTitle: 'Code magique expiré',
        expiredCodeDescription: "Revenez à l'appareil d'origine et demandez un nouveau code",
        successfulNewCodeRequest: 'Code demandé. Veuillez vérifier votre appareil.',
        tfaRequiredTitle: 'Authentification à deux facteurs\nrequise',
        tfaRequiredDescription: "Veuillez entrer le code d'authentification à deux facteurs\nlà où vous essayez de vous connecter.",
        requestOneHere: 'demandez-en un ici.',
    },
    moneyRequestConfirmationList: {
        paidBy: 'Payé par',
        whatsItFor: 'À quoi ça sert ?',
    },
    selectionList: {
        nameEmailOrPhoneNumber: 'Nom, e-mail ou numéro de téléphone',
        findMember: 'Trouver un membre',
        searchForSomeone: "Rechercher quelqu'un",
    },
    emptyList: {
        [CONST.IOU.TYPE.CREATE]: {
            title: 'Soumettre une dépense, référer votre patron',
            subtitleText: 'Vous voulez que votre patron utilise Expensify aussi ? Soumettez-lui simplement une dépense et nous nous occuperons du reste.',
        },
    },
    videoChatButtonAndMenu: {
        tooltip: 'Réserver un appel',
    },
    hello: 'Bonjour',
    phoneCountryCode: '1',
    welcomeText: {
        getStarted: 'Commencez ci-dessous.',
        anotherLoginPageIsOpen: 'Une autre page de connexion est ouverte.',
        anotherLoginPageIsOpenExplanation: 'Vous avez ouvert la page de connexion dans un onglet séparé. Veuillez vous connecter depuis cet onglet.',
        welcome: 'Bienvenue !',
        welcomeWithoutExclamation: 'Bienvenue',
        phrase2: "L'argent parle. Et maintenant que la messagerie et les paiements sont au même endroit, c'est aussi facile.",
        phrase3: 'Vos paiements vous parviennent aussi rapidement que vous pouvez faire passer votre message.',
        enterPassword: 'Veuillez entrer votre mot de passe',
        welcomeNewFace: ({login}: SignUpNewFaceCodeParams) => `${login}, c'est toujours un plaisir de voir un nouveau visage ici !`,
        welcomeEnterMagicCode: ({login}: WelcomeEnterMagicCodeParams) => `Veuillez entrer le code magique envoyé à ${login}. Il devrait arriver dans une minute ou deux.`,
    },
    login: {
        hero: {
            header: 'Voyage et dépenses, à la vitesse du chat',
            body: "Bienvenue dans la nouvelle génération d'Expensify, où vos voyages et dépenses se déplacent plus rapidement grâce à un chat contextuel et en temps réel.",
        },
    },
    thirdPartySignIn: {
        alreadySignedIn: ({email}: AlreadySignedInParams) => `Vous êtes déjà connecté en tant que ${email}.`,
        goBackMessage: ({provider}: GoBackMessageParams) => `Vous ne voulez pas vous connecter avec ${provider} ?`,
        continueWithMyCurrentSession: 'Continuer avec ma session actuelle',
        redirectToDesktopMessage: "Nous vous redirigerons vers l'application de bureau une fois que vous aurez terminé de vous connecter.",
        signInAgreementMessage: 'En vous connectant, vous acceptez les',
        termsOfService: "Conditions d'utilisation",
        privacy: 'Confidentialité',
    },
    samlSignIn: {
        welcomeSAMLEnabled: "Continuez à vous connecter avec l'authentification unique :",
        orContinueWithMagicCode: 'Vous pouvez également vous connecter avec un code magique.',
        useSingleSignOn: 'Utiliser la connexion unique',
        useMagicCode: 'Utilisez le code magique',
        launching: 'Lancement...',
        oneMoment: 'Un instant pendant que nous vous redirigeons vers le portail de connexion unique de votre entreprise.',
    },
    reportActionCompose: {
        dropToUpload: 'Déposer pour télécharger',
        sendAttachment: 'Envoyer la pièce jointe',
        addAttachment: 'Ajouter une pièce jointe',
        writeSomething: 'Écrivez quelque chose...',
        blockedFromConcierge: 'La communication est interdite',
        fileUploadFailed: "Échec du téléchargement. Le fichier n'est pas pris en charge.",
        localTime: ({user, time}: LocalTimeParams) => `Il est ${time} pour ${user}`,
        edited: '(édité)',
        emoji: 'Emoji',
        collapse: 'Réduire',
        expand: 'Développer',
    },
    reportActionContextMenu: {
        copyToClipboard: 'Copier dans le presse-papiers',
        copied: 'Copié !',
        copyLink: 'Copier le lien',
        copyURLToClipboard: "Copier l'URL dans le presse-papiers",
        copyEmailToClipboard: "Copier l'email dans le presse-papiers",
        markAsUnread: 'Marquer comme non lu',
        markAsRead: 'Marquer comme lu',
        editAction: ({action}: EditActionParams) => `Editer ${action?.actionName === CONST.REPORT.ACTIONS.TYPE.IOU ? 'dépense' : 'commentaire'}`,
        deleteAction: ({action}: DeleteActionParams) => `Supprimer ${action?.actionName === CONST.REPORT.ACTIONS.TYPE.IOU ? 'dépense' : 'commentaire'}`,
        deleteConfirmation: ({action}: DeleteConfirmationParams) =>
            `Êtes-vous sûr de vouloir supprimer ce ${action?.actionName === CONST.REPORT.ACTIONS.TYPE.IOU ? 'dépense' : 'commentaire'} ?`,
        onlyVisible: 'Visible uniquement pour',
        replyInThread: 'Répondre dans le fil de discussion',
        joinThread: 'Rejoindre le fil de discussion',
        leaveThread: 'Quitter le fil de discussion',
        copyOnyxData: 'Copier les données Onyx',
        flagAsOffensive: 'Signaler comme offensant',
        menu: 'Menu',
    },
    emojiReactions: {
        addReactionTooltip: 'Ajouter une réaction',
        reactedWith: 'a réagi avec',
    },
    reportActionsView: {
        beginningOfArchivedRoom: ({reportName, reportDetailsLink}: BeginningOfArchivedRoomParams) =>
            `Vous avez raté la fête à <strong><a class="no-style-link" href="${reportDetailsLink}">${reportName}</a></strong>, il n'y a rien à voir ici.`,
        beginningOfChatHistoryDomainRoom: ({domainRoom}: BeginningOfChatHistoryDomainRoomParams) =>
            `Ce chat est destiné à tous les membres d'Expensify sur le domaine <strong>${domainRoom}</strong>. Utilisez-le pour discuter avec vos collègues, partager des astuces et poser des questions.`,
        beginningOfChatHistoryAdminRoom: ({workspaceName}: BeginningOfChatHistoryAdminRoomParams) =>
            `Ce chat est avec l'administrateur <strong>${workspaceName}</strong>. Utilisez-le pour discuter de la configuration de l'espace de travail et d'autres sujets.`,
        beginningOfChatHistoryAnnounceRoom: ({workspaceName}: BeginningOfChatHistoryAnnounceRoomParams) =>
            `Cette discussion est ouverte à tous les membres de <strong>${workspaceName}</strong>. Utilisez-le pour les annonces les plus importantes.`,
        beginningOfChatHistoryUserRoom: ({reportName, reportDetailsLink}: BeginningOfChatHistoryUserRoomParams) =>
            `Ce salon de discussion est destiné à tout ce qui concerne <strong><a class="no-style-link" href="${reportDetailsLink}">${reportName}</a></strong>.`,
        beginningOfChatHistoryInvoiceRoom: ({invoicePayer, invoiceReceiver}: BeginningOfChatHistoryInvoiceRoomParams) =>
            `Ce chat concerne les factures entre <strong>${invoicePayer}</strong> et <strong>${invoiceReceiver}</strong>. Utilisez le bouton + pour envoyer une facture.`,
        beginningOfChatHistory: 'Ce chat est avec',
        beginningOfChatHistoryPolicyExpenseChat: ({workspaceName, submitterDisplayName}: BeginningOfChatHistoryPolicyExpenseChatParams) =>
            `C'est ici que <strong>${submitterDisplayName}</strong> soumettra ses dépenses à <strong>${workspaceName}</strong>. Il suffit d'utiliser le bouton +.`,
        beginningOfChatHistorySelfDM: "C'est votre espace personnel. Utilisez-le pour des notes, des tâches, des brouillons et des rappels.",
        beginningOfChatHistorySystemDM: 'Bienvenue ! Commençons votre configuration.',
        chatWithAccountManager: 'Discutez avec votre gestionnaire de compte ici',
        sayHello: 'Dites bonjour !',
        yourSpace: 'Votre espace',
        welcomeToRoom: ({roomName}: WelcomeToRoomParams) => `Bienvenue dans ${roomName} !`,
        usePlusButton: ({additionalText}: UsePlusButtonParams) => `Utilisez le bouton + pour ${additionalText} une dépense.`,
        askConcierge: 'Posez des questions et obtenez une assistance en temps réel 24h/24 et 7j/7.',
        conciergeSupport: 'Support 24h/24 et 7j/7',
        create: 'créer',
        iouTypes: {
            pay: 'payer',
            split: 'split',
            submit: 'soumettre',
            track: 'suivre',
            invoice: 'facture',
        },
    },
    adminOnlyCanPost: 'Seuls les administrateurs peuvent envoyer des messages dans cette salle.',
    reportAction: {
        asCopilot: 'en tant que copilote pour',
    },
    mentionSuggestions: {
        hereAlternateText: 'Notifier tout le monde dans cette conversation',
    },
    newMessages: 'Nouveaux messages',
    latestMessages: 'Derniers messages',
    youHaveBeenBanned: 'Remarque : Vous avez été banni de la discussion dans ce canal.',
    reportTypingIndicator: {
        isTyping: 'est en train de taper...',
        areTyping: "sont en train d'écrire...",
        multipleMembers: 'Plusieurs membres',
    },
    reportArchiveReasons: {
        [CONST.REPORT.ARCHIVE_REASON.DEFAULT]: 'Cette salle de chat a été archivée.',
        [CONST.REPORT.ARCHIVE_REASON.ACCOUNT_CLOSED]: ({displayName}: ReportArchiveReasonsClosedParams) => `Ce chat n'est plus actif car ${displayName} a fermé son compte.`,
        [CONST.REPORT.ARCHIVE_REASON.ACCOUNT_MERGED]: ({displayName, oldDisplayName}: ReportArchiveReasonsMergedParams) =>
            `Ce chat n'est plus actif car ${oldDisplayName} a fusionné son compte avec ${displayName}.`,
        [CONST.REPORT.ARCHIVE_REASON.REMOVED_FROM_POLICY]: ({displayName, policyName, shouldUseYou = false}: ReportArchiveReasonsRemovedFromPolicyParams) =>
            shouldUseYou
                ? `Ce chat n'est plus actif car <strong>vous</strong> n'êtes plus membre de l'espace de travail ${policyName}.`
                : `Ce chat n'est plus actif car ${displayName} n'est plus membre de l'espace de travail ${policyName}.`,
        [CONST.REPORT.ARCHIVE_REASON.POLICY_DELETED]: ({policyName}: ReportArchiveReasonsInvoiceReceiverPolicyDeletedParams) =>
            `Ce chat n'est plus actif car ${policyName} n'est plus un espace de travail actif.`,
        [CONST.REPORT.ARCHIVE_REASON.INVOICE_RECEIVER_POLICY_DELETED]: ({policyName}: ReportArchiveReasonsInvoiceReceiverPolicyDeletedParams) =>
            `Ce chat n'est plus actif car ${policyName} n'est plus un espace de travail actif.`,
        [CONST.REPORT.ARCHIVE_REASON.BOOKING_END_DATE_HAS_PASSED]: 'Cette réservation est archivée.',
    },
    writeCapabilityPage: {
        label: 'Qui peut publier',
        writeCapability: {
            all: 'Tous les membres',
            admins: 'Administrateurs uniquement',
        },
    },
    sidebarScreen: {
        buttonFind: 'Trouver quelque chose...',
        buttonMySettings: 'Mes paramètres',
        fabNewChat: 'Démarrer le chat',
        fabNewChatExplained: 'Démarrer la discussion (Action flottante)',
        chatPinned: 'Discussion épinglée',
        draftedMessage: 'Message rédigé',
        listOfChatMessages: 'Liste des messages de chat',
        listOfChats: 'Liste des discussions',
        saveTheWorld: 'Sauver le monde',
        tooltip: 'Commencez ici !',
        redirectToExpensifyClassicModal: {
            title: 'À venir bientôt',
            description: "Nous peaufinons encore quelques éléments de New Expensify pour s'adapter à votre configuration spécifique. En attendant, rendez-vous sur Expensify Classic.",
        },
    },
    allSettingsScreen: {
        subscription: 'Abonnement',
        domains: 'Domaines',
    },
    tabSelector: {
        chat: 'Discussion',
        room: 'Salle',
        distance: 'Distance',
        manual: 'Manuel',
        scan: 'Scanner',
    },
    spreadsheet: {
        upload: 'Télécharger une feuille de calcul',
        import: 'Importer une feuille de calcul',
        dragAndDrop:
            '<muted-link>Faites glisser et déposez votre feuille de calcul ici, ou choisissez un fichier ci-dessous. Formats pris en charge : .csv, .txt, .xls et .xlsx.</muted-link>',
        dragAndDropMultiLevelTag: `<muted-link>Faites glisser et déposez votre feuille de calcul ici, ou choisissez un fichier ci-dessous. <a href="${CONST.IMPORT_SPREADSHEET.MULTI_LEVEL_TAGS_ARTICLE_LINK}">En savoir plus</a> sur les formats de fichier pris en charge.</muted-link>`,
        chooseSpreadsheet: '<muted-link>Sélectionnez un fichier de feuille de calcul à importer. Formats pris en charge : .csv, .txt, .xls et .xlsx.</muted-link>',
        chooseSpreadsheetMultiLevelTag: `<muted-link>Sélectionnez un fichier de feuille de calcul à importer. <a href="${CONST.IMPORT_SPREADSHEET.MULTI_LEVEL_TAGS_ARTICLE_LINK}">En savoir plus</a> sur les formats de fichier pris en charge.</muted-link>`,
        fileContainsHeader: 'Le fichier contient des en-têtes de colonnes',
        column: ({name}: SpreadSheetColumnParams) => `Colonne ${name}`,
        fieldNotMapped: ({fieldName}: SpreadFieldNameParams) => `Oups ! Un champ requis (« ${fieldName} ») n'a pas été mappé. Veuillez vérifier et réessayer.`,
        singleFieldMultipleColumns: ({fieldName}: SpreadFieldNameParams) => `Oups ! Vous avez associé un seul champ ("${fieldName}") à plusieurs colonnes. Veuillez vérifier et réessayer.`,
        emptyMappedField: ({fieldName}: SpreadFieldNameParams) => `Oups ! Le champ (« ${fieldName} ») contient une ou plusieurs valeurs vides. Veuillez vérifier et réessayer.`,
        importSuccessfulTitle: 'Importation réussie',
        importCategoriesSuccessfulDescription: ({categories}: SpreadCategoriesParams) => (categories > 1 ? `${categories} catégories ont été ajoutées.` : '1 catégorie a été ajoutée.'),
        importMembersSuccessfulDescription: ({added, updated}: ImportMembersSuccessfulDescriptionParams) => {
            if (!added && !updated) {
                return "Aucun membre n'a été ajouté ou mis à jour.";
            }
            if (added && updated) {
                return `${added} membre${added > 1 ? 's' : ''} ajouté, ${updated} membre${updated > 1 ? 's' : ''} mis à jour.`;
            }
            if (updated) {
                return updated > 1 ? `${updated} membres ont été mis à jour.` : '1 membre a été mis à jour.';
            }
            return added > 1 ? `${added} membres ont été ajoutés.` : '1 membre a été ajouté.';
        },
        importTagsSuccessfulDescription: ({tags}: ImportTagsSuccessfulDescriptionParams) => (tags > 1 ? `${tags} tags ont été ajoutés.` : '1 tag a été ajouté.'),
        importMultiLevelTagsSuccessfulDescription: 'Des balises multi-niveaux ont été ajoutées.',
        importPerDiemRatesSuccessfulDescription: ({rates}: ImportPerDiemRatesSuccessfulDescriptionParams) =>
            rates > 1 ? `${rates} taux journaliers ont été ajoutés.` : '1 taux de per diem a été ajouté.',
        importFailedTitle: "Échec de l'importation",
        importFailedDescription: 'Veuillez vous assurer que tous les champs sont correctement remplis et réessayez. Si le problème persiste, veuillez contacter Concierge.',
        importDescription: 'Choisissez les champs à mapper depuis votre feuille de calcul en cliquant sur le menu déroulant à côté de chaque colonne importée ci-dessous.',
        sizeNotMet: 'La taille du fichier doit être supérieure à 0 octet',
        invalidFileMessage:
            'Le fichier que vous avez téléchargé est soit vide, soit contient des données invalides. Veuillez vous assurer que le fichier est correctement formaté et contient les informations nécessaires avant de le télécharger à nouveau.',
        importSpreadsheet: 'Importer une feuille de calcul',
        downloadCSV: 'Télécharger CSV',
    },
    receipt: {
        upload: 'Télécharger le reçu',
        uploadMultiple: 'Télécharger des reçus',
        dragReceiptBeforeEmail: 'Faites glisser un reçu sur cette page, transférez un reçu à',
        dragReceiptsBeforeEmail: 'Faites glisser des reçus sur cette page, transférez des reçus à',
        dragReceiptAfterEmail: 'ou choisissez un fichier à télécharger ci-dessous.',
        dragReceiptsAfterEmail: 'ou choisissez des fichiers à télécharger ci-dessous.',
        chooseReceipt: 'Choisissez un reçu à télécharger ou transférez un reçu à',
        chooseReceipts: 'Choisissez des reçus à télécharger ou transférez des reçus à',
        takePhoto: 'Prendre une photo',
        cameraAccess: "L'accès à la caméra est requis pour prendre des photos des reçus.",
        deniedCameraAccess: "L'accès à la caméra n'a toujours pas été accordé, veuillez suivre",
        deniedCameraAccessInstructions: 'ces instructions',
        cameraErrorTitle: 'Erreur de caméra',
        cameraErrorMessage: "Une erreur s'est produite lors de la prise de la photo. Veuillez réessayer.",
        locationAccessTitle: "Autoriser l'accès à la localisation",
        locationAccessMessage: "L'accès à la localisation nous aide à garder votre fuseau horaire et votre devise précis où que vous alliez.",
        locationErrorTitle: "Autoriser l'accès à la localisation",
        locationErrorMessage: "L'accès à la localisation nous aide à garder votre fuseau horaire et votre devise précis où que vous alliez.",
        allowLocationFromSetting: `L'accès à la localisation nous aide à garder votre fuseau horaire et votre devise précis où que vous alliez. Veuillez autoriser l'accès à la localisation dans les paramètres de permission de votre appareil.`,
        dropTitle: 'Laisse tomber',
        dropMessage: 'Déposez votre fichier ici',
        flash: 'flash',
        multiScan: 'multi-scan',
        shutter: 'obturateur',
        gallery: 'galerie',
        deleteReceipt: 'Supprimer le reçu',
        deleteConfirmation: 'Êtes-vous sûr de vouloir supprimer ce reçu ?',
        addReceipt: 'Ajouter un reçu',
        scanFailed: 'Le reçu n’a pas pu être scanné, car il manque le commerçant, la date ou le montant.',
    },
    quickAction: {
        scanReceipt: 'Scanner le reçu',
        recordDistance: 'Suivre la distance',
        requestMoney: 'Créer une dépense',
        perDiem: 'Créer un per diem',
        splitBill: 'Fractionner la dépense',
        splitScan: 'Diviser le reçu',
        splitDistance: 'Diviser la distance',
        paySomeone: ({name}: PaySomeoneParams = {}) => `Payer ${name ?? "quelqu'un"}`,
        assignTask: 'Attribuer une tâche',
        header: 'Action rapide',
        noLongerHaveReportAccess: "Vous n'avez plus accès à votre destination d'action rapide précédente. Choisissez-en une nouvelle ci-dessous.",
        updateDestination: 'Mettre à jour la destination',
        createReport: 'Créer un rapport',
    },
    iou: {
        amount: 'Montant',
        taxAmount: 'Montant de la taxe',
        taxRate: "Taux d'imposition",
        approve: ({
            formattedAmount,
        }: {
            formattedAmount?: string;
        } = {}) => (formattedAmount ? `Approuver ${formattedAmount}` : 'Approuver'),
        approved: 'Approuvé',
        cash: 'Espèces',
        card: 'Carte',
        original: 'Original',
        split: 'Diviser',
        splitExpense: 'Fractionner la dépense',
        splitExpenseSubtitle: ({amount, merchant}: SplitExpenseSubtitleParams) => `${amount} de ${merchant}`,
        addSplit: 'Ajouter une répartition',
        totalAmountGreaterThanOriginal: ({amount}: TotalAmountGreaterOrLessThanOriginalParams) => `Le montant total est de ${amount} supérieur à la dépense initiale.`,
        totalAmountLessThanOriginal: ({amount}: TotalAmountGreaterOrLessThanOriginalParams) => `Le montant total est de ${amount} inférieur à la dépense originale.`,
        splitExpenseZeroAmount: 'Veuillez entrer un montant valide avant de continuer.',
        splitExpenseEditTitle: ({amount, merchant}: SplitExpenseEditTitleParams) => `Modifier ${amount} pour ${merchant}`,
        removeSplit: 'Supprimer la division',
        paySomeone: ({name}: PaySomeoneParams = {}) => `Payer ${name ?? "quelqu'un"}`,
        expense: 'Dépense',
        categorize: 'Catégoriser',
        share: 'Partager',
        participants: 'Participants',
        createExpense: 'Créer une dépense',
        trackDistance: 'Suivre la distance',
        createExpenses: ({expensesNumber}: CreateExpensesParams) => `Créer ${expensesNumber} dépenses`,
        removeExpense: 'Supprimer une dépense',
        removeThisExpense: 'Supprimer cette dépense',
        removeExpenseConfirmation: 'Êtes-vous sûr de vouloir supprimer ce reçu ? Cette action est irréversible.',
        addExpense: 'Ajouter une dépense',
        chooseRecipient: 'Choisir le destinataire',
        createExpenseWithAmount: ({amount}: {amount: string}) => `Créer une dépense de ${amount}`,
        confirmDetails: 'Confirmer les détails',
        pay: 'Payer',
        cancelPayment: 'Annuler le paiement',
        cancelPaymentConfirmation: 'Êtes-vous sûr de vouloir annuler ce paiement ?',
        viewDetails: 'Voir les détails',
        pending: 'En attente',
        canceled: 'Annulé',
        posted: 'Publié',
        deleteReceipt: 'Supprimer le reçu',
        deletedTransaction: ({amount, merchant}: DeleteTransactionParams) => `supprimé une dépense (${amount} pour ${merchant})`,
        movedFromReport: ({reportName}: MovedFromReportParams) => `a déplacé une dépense${reportName ? `de ${reportName}` : ''}`,
        movedTransaction: ({reportUrl, reportName}: MovedTransactionParams) => `déplacé cette dépense${reportName ? `à <a href="${reportUrl}">${reportName}</a>` : ''}`,
        unreportedTransaction: 'déplacé cette dépense vers votre espace personnel',
        pendingMatchWithCreditCard: 'Reçu en attente de correspondance avec la transaction par carte',
        pendingMatch: 'Correspondance en attente',
        pendingMatchWithCreditCardDescription: 'Reçu en attente de correspondance avec une transaction par carte. Marquer comme espèce pour annuler.',
        markAsCash: 'Marquer comme espèces',
        routePending: 'Itinéraire en attente...',
        receiptScanning: () => ({
            one: 'Numérisation du reçu...',
            other: 'Numérisation des reçus...',
        }),
        scanMultipleReceipts: 'Scanner plusieurs reçus',
        scanMultipleReceiptsDescription: "Prenez des photos de tous vos reçus en une seule fois, puis confirmez les détails vous-même ou laissez SmartScan s'en charger.",
        receiptScanInProgress: 'Numérisation du reçu en cours',
        receiptScanInProgressDescription: 'Numérisation du reçu en cours. Revenez plus tard ou saisissez les détails maintenant.',
        removeFromReport: 'Supprimer du rapport',
        moveToPersonalSpace: 'Déplacer les dépenses vers votre espace personnel',
        duplicateTransaction: ({isSubmitted}: DuplicateTransactionParams) =>
            !isSubmitted
                ? 'Dépenses potentiellement en double identifiées. Vérifiez les doublons pour permettre la soumission.'
                : "Dépenses potentiellement dupliquées identifiées. Vérifiez les doublons pour permettre l'approbation.",
        receiptIssuesFound: () => ({
            one: 'Problème trouvé',
            other: 'Problèmes trouvés',
        }),
        fieldPending: 'En attente...',
        defaultRate: 'Taux par défaut',
        receiptMissingDetails: 'Reçu manquant de détails',
        missingAmount: 'Montant manquant',
        missingMerchant: 'Marchand manquant',
        receiptStatusTitle: 'Analyse en cours…',
        receiptStatusText: "Vous seul pouvez voir ce reçu lorsqu'il est en cours de numérisation. Revenez plus tard ou saisissez les détails maintenant.",
        receiptScanningFailed: "L'analyse du reçu a échoué. Veuillez entrer les détails manuellement.",
        transactionPendingDescription: 'Transaction en attente. Cela peut prendre quelques jours pour être affiché.',
        companyInfo: "Informations sur l'entreprise",
        companyInfoDescription: 'Nous avons besoin de quelques détails supplémentaires avant que vous puissiez envoyer votre première facture.',
        yourCompanyName: 'Nom de votre entreprise',
        yourCompanyWebsite: 'Le site web de votre entreprise',
        yourCompanyWebsiteNote: "Si vous n'avez pas de site web, vous pouvez fournir à la place le profil LinkedIn ou le profil de réseaux sociaux de votre entreprise.",
        invalidDomainError: 'Vous avez saisi un domaine invalide. Pour continuer, veuillez entrer un domaine valide.',
        publicDomainError: 'Vous êtes entré dans un domaine public. Pour continuer, veuillez entrer un domaine privé.',
        // TODO: This key should be deprecated. More details: https://github.com/Expensify/App/pull/59653#discussion_r2028653252
        expenseCountWithStatus: ({scanningReceipts = 0, pendingReceipts = 0}: RequestCountParams) => {
            const statusText: string[] = [];
            if (scanningReceipts > 0) {
                statusText.push(`${scanningReceipts} numérisation`);
            }
            if (pendingReceipts > 0) {
                statusText.push(`${pendingReceipts} en attente`);
            }
            return {
                one: statusText.length > 0 ? `1 dépense (${statusText.join(', ')})` : `1 dépense`,
                other: (count: number) => (statusText.length > 0 ? `${count} dépenses (${statusText.join(', ')})` : `${count} dépenses`),
            };
        },
        expenseCount: () => {
            return {
                one: '1 dépense',
                other: (count: number) => `${count} dépenses`,
            };
        },
        deleteExpense: () => ({
            one: 'Supprimer la dépense',
            other: 'Supprimer les dépenses',
        }),
        deleteConfirmation: () => ({
            one: 'Êtes-vous sûr de vouloir supprimer cette dépense ?',
            other: 'Êtes-vous sûr de vouloir supprimer ces dépenses ?',
        }),
        deleteReport: 'Supprimer le rapport',
        deleteReportConfirmation: 'Êtes-vous sûr de vouloir supprimer ce rapport ?',
        settledExpensify: 'Payé',
        done: 'Fait',
        settledElsewhere: 'Payé ailleurs',
        individual: 'Individuel',
        business: 'Entreprise',
        settleExpensify: ({formattedAmount}: SettleExpensifyCardParams) => (formattedAmount ? `Payer ${formattedAmount} avec Expensify` : `Payer avec Expensify`),
        settlePersonal: ({formattedAmount}: SettleExpensifyCardParams) => (formattedAmount ? `Payer ${formattedAmount} en tant qu'individu` : `Payer avec un compte personnel`),
        settleWallet: ({formattedAmount}: SettleExpensifyCardParams) => (formattedAmount ? `Payer ${formattedAmount} avec le portefeuille` : `Payer avec le portefeuille`),
        settlePayment: ({formattedAmount}: SettleExpensifyCardParams) => `Payer ${formattedAmount}`,
        settleBusiness: ({formattedAmount}: SettleExpensifyCardParams) => (formattedAmount ? `Payer ${formattedAmount} en tant qu'entreprise` : `Payer avec un compte professionnel`),
        payElsewhere: ({formattedAmount}: SettleExpensifyCardParams) => (formattedAmount ? `Marquer ${formattedAmount} comme payé` : `Marquer comme payé`),
        settleInvoicePersonal: ({amount, last4Digits}: BusinessBankAccountParams) => (amount ? `Payé ${amount} avec le compte personnel ${last4Digits}` : `Payé avec le compte personnel`),
        settleInvoiceBusiness: ({amount, last4Digits}: BusinessBankAccountParams) =>
            amount ? `Payé ${amount} avec le compte professionnel ${last4Digits}` : `Payé avec le compte professionnel`,
        payWithPolicy: ({formattedAmount, policyName}: SettleExpensifyCardParams & {policyName: string}) =>
            formattedAmount ? `Payer ${formattedAmount} via ${policyName}` : `Payer via ${policyName}`,
        businessBankAccount: ({amount, last4Digits}: BusinessBankAccountParams) =>
            amount ? `Payé ${amount} avec le compte bancaire ${last4Digits}.` : `Payé avec le compte bancaire ${last4Digits}`,
        automaticallyPaidWithBusinessBankAccount: ({amount, last4Digits}: BusinessBankAccountParams) =>
            `payé ${amount ? `${amount} ` : ''}avec le compte bancaire se terminant par ${last4Digits} via les <a href="${CONST.CONFIGURE_EXPENSE_REPORT_RULES_HELP_URL}">règles de l’espace de travail</a>`,
        invoicePersonalBank: ({lastFour}: BankAccountLastFourParams) => `Compte personnel • ${lastFour}`,
        invoiceBusinessBank: ({lastFour}: BankAccountLastFourParams) => `Compte professionnel • ${lastFour}`,
        nextStep: 'Étapes suivantes',
        finished: 'Terminé',
        sendInvoice: ({amount}: RequestAmountParams) => `Envoyer une facture de ${amount}`,
        submitAmount: ({amount}: RequestAmountParams) => `Soumettre ${amount}`,
        expenseAmount: ({formattedAmount, comment}: RequestedAmountMessageParams) => `${formattedAmount}${comment ? `pour ${comment}` : ''}`,
        submitted: `soumis`,
        automaticallySubmitted: `soumis via <a href="${CONST.SELECT_WORKFLOWS_HELP_URL}">soumissions différées</a>`,
        trackedAmount: ({formattedAmount, comment}: RequestedAmountMessageParams) => `suivi ${formattedAmount}${comment ? `pour ${comment}` : ''}`,
        splitAmount: ({amount}: SplitAmountParams) => `diviser ${amount}`,
        didSplitAmount: ({formattedAmount, comment}: DidSplitAmountMessageParams) => `split ${formattedAmount}${comment ? `pour ${comment}` : ''}`,
        yourSplit: ({amount}: UserSplitParams) => `Votre part ${amount}`,
        payerOwesAmount: ({payer, amount, comment}: PayerOwesAmountParams) => `${payer} doit ${amount}${comment ? `pour ${comment}` : ''}`,
        payerOwes: ({payer}: PayerOwesParams) => `${payer} doit :`,
        payerPaidAmount: ({payer, amount}: PayerPaidAmountParams) => `${payer ? `${payer} ` : ''} a payé ${amount}`,
        payerPaid: ({payer}: PayerPaidParams) => `${payer} a payé :`,
        payerSpentAmount: ({payer, amount}: PayerPaidAmountParams) => `${payer} a dépensé ${amount}`,
        payerSpent: ({payer}: PayerPaidParams) => `${payer} a dépensé :`,
        managerApproved: ({manager}: ManagerApprovedParams) => `${manager} approuvé :`,
        managerApprovedAmount: ({manager, amount}: ManagerApprovedAmountParams) => `${manager} a approuvé ${amount}`,
        payerSettled: ({amount}: PayerSettledParams) => `payé ${amount}`,
        payerSettledWithMissingBankAccount: ({amount}: PayerSettledParams) => `payé ${amount}. Ajoutez un compte bancaire pour recevoir votre paiement.`,
        automaticallyApproved: `approuvé via les <a href="${CONST.CONFIGURE_EXPENSE_REPORT_RULES_HELP_URL}">règles de l'espace de travail</a>`,
        approvedAmount: ({amount}: ApprovedAmountParams) => `approuvé ${amount}`,
        approvedMessage: `approuvé`,
        unapproved: `non approuvé`,
        automaticallyForwarded: `approuvé via les <a href="${CONST.CONFIGURE_EXPENSE_REPORT_RULES_HELP_URL}">règles de l'espace de travail</a>`,
        forwarded: `approuvé`,
        rejectedThisReport: 'a rejeté ce rapport',
        waitingOnBankAccount: ({submitterDisplayName}: WaitingOnBankAccountParams) => `a commencé le paiement, mais attend que ${submitterDisplayName} ajoute un compte bancaire.`,
        adminCanceledRequest: ({manager}: AdminCanceledRequestParams) => `${manager ? `${manager}: ` : ''} a annulé le paiement`,
        canceledRequest: ({amount, submitterDisplayName}: CanceledRequestParams) =>
            `a annulé le paiement de ${amount}, car ${submitterDisplayName} n'a pas activé leur Expensify Wallet dans les 30 jours`,
        settledAfterAddedBankAccount: ({submitterDisplayName, amount}: SettledAfterAddedBankAccountParams) =>
            `${submitterDisplayName} a ajouté un compte bancaire. Le paiement de ${amount} a été effectué.`,
        paidElsewhere: ({payer}: PaidElsewhereParams = {}) => `${payer ? `${payer} ` : ''}marqué comme payé`,
        paidWithExpensify: ({payer}: PaidWithExpensifyParams = {}) => `${payer ? `${payer} ` : ''}payé avec le portefeuille`,
        automaticallyPaidWithExpensify: ({payer}: PaidWithExpensifyParams = {}) =>
            `${payer ? `${payer} ` : ''} payé avec Expensify via les <a href="${CONST.CONFIGURE_EXPENSE_REPORT_RULES_HELP_URL}">règles de l'espace de travail</a>`,
        noReimbursableExpenses: 'Ce rapport contient un montant invalide',
        pendingConversionMessage: 'Le total sera mis à jour lorsque vous serez de nouveau en ligne.',
        changedTheExpense: 'modifié la dépense',
        setTheRequest: ({valueName, newValueToDisplay}: SetTheRequestParams) => `le ${valueName} à ${newValueToDisplay}`,
        setTheDistanceMerchant: ({translatedChangedField, newMerchant, newAmountToDisplay}: SetTheDistanceMerchantParams) =>
            `définir le ${translatedChangedField} sur ${newMerchant}, ce qui a défini le montant à ${newAmountToDisplay}`,
        removedTheRequest: ({valueName, oldValueToDisplay}: RemovedTheRequestParams) => `le ${valueName} (précédemment ${oldValueToDisplay})`,
        updatedTheRequest: ({valueName, newValueToDisplay, oldValueToDisplay}: UpdatedTheRequestParams) => `le ${valueName} à ${newValueToDisplay} (précédemment ${oldValueToDisplay})`,
        updatedTheDistanceMerchant: ({translatedChangedField, newMerchant, oldMerchant, newAmountToDisplay, oldAmountToDisplay}: UpdatedTheDistanceMerchantParams) =>
            `a changé le ${translatedChangedField} en ${newMerchant} (précédemment ${oldMerchant}), ce qui a mis à jour le montant à ${newAmountToDisplay} (précédemment ${oldAmountToDisplay})`,
        threadExpenseReportName: ({formattedAmount, comment}: ThreadRequestReportNameParams) => `${formattedAmount} ${comment ? `pour ${comment}` : 'dépense'}`,
        invoiceReportName: ({linkedReportID}: OriginalMessage<typeof CONST.REPORT.ACTIONS.TYPE.REPORT_PREVIEW>) => `Rapport de Facture n°${linkedReportID}`,
        threadPaySomeoneReportName: ({formattedAmount, comment}: ThreadSentMoneyReportNameParams) => `${formattedAmount} envoyé${comment ? `pour ${comment}` : ''}`,
        movedFromPersonalSpace: ({workspaceName, reportName}: MovedFromPersonalSpaceParams) =>
            `déplacé la dépense de l'espace personnel vers ${workspaceName ?? `discuter avec ${reportName}`}`,
        movedToPersonalSpace: "a déplacé la dépense vers l'espace personnel",
        tagSelection: 'Sélectionnez une étiquette pour mieux organiser vos dépenses.',
        categorySelection: 'Sélectionnez une catégorie pour mieux organiser vos dépenses.',
        error: {
            invalidCategoryLength: 'Le nom de la catégorie dépasse 255 caractères. Veuillez le raccourcir ou choisir une autre catégorie.',
            invalidTagLength: "Le nom de l'étiquette dépasse 255 caractères. Veuillez le raccourcir ou choisir une autre étiquette.",
            invalidAmount: 'Veuillez entrer un montant valide avant de continuer',
            invalidIntegerAmount: 'Veuillez entrer un montant en dollars entiers avant de continuer.',
            invalidTaxAmount: ({amount}: RequestAmountParams) => `Le montant maximal de la taxe est ${amount}`,
            invalidSplit: 'La somme des répartitions doit être égale au montant total',
            invalidSplitParticipants: 'Veuillez entrer un montant supérieur à zéro pour au moins deux participants',
            invalidSplitYourself: 'Veuillez entrer un montant non nul pour votre répartition',
            noParticipantSelected: 'Veuillez sélectionner un participant',
            other: 'Erreur inattendue. Veuillez réessayer plus tard.',
            genericCreateFailureMessage: 'Erreur inattendue lors de la soumission de cette dépense. Veuillez réessayer plus tard.',
            genericCreateInvoiceFailureMessage: "Erreur inattendue lors de l'envoi de cette facture. Veuillez réessayer plus tard.",
            genericHoldExpenseFailureMessage: 'Erreur inattendue lors de la mise en attente de cette dépense. Veuillez réessayer plus tard.',
            genericUnholdExpenseFailureMessage: 'Erreur inattendue lors de la suppression de la mise en attente de cette dépense. Veuillez réessayer plus tard.',
            receiptDeleteFailureError: 'Erreur inattendue lors de la suppression de ce reçu. Veuillez réessayer plus tard.',
            receiptFailureMessage: "Une erreur s'est produite lors du téléchargement de votre reçu. Veuillez",
            receiptFailureMessageShort: "Une erreur s'est produite lors du téléchargement de votre reçu.",
            tryAgainMessage: 'réessayer',
            saveFileMessage: 'enregistrer le reçu',
            uploadLaterMessage: 'à télécharger plus tard.',
            genericDeleteFailureMessage: 'Erreur inattendue lors de la suppression de cette dépense. Veuillez réessayer plus tard.',
            genericEditFailureMessage: 'Erreur inattendue lors de la modification de cette dépense. Veuillez réessayer plus tard.',
            genericSmartscanFailureMessage: 'La transaction comporte des champs manquants',
            duplicateWaypointsErrorMessage: 'Veuillez supprimer les points de passage en double',
            atLeastTwoDifferentWaypoints: 'Veuillez entrer au moins deux adresses différentes.',
            splitExpenseMultipleParticipantsErrorMessage: "Une dépense ne peut pas être partagée entre un espace de travail et d'autres membres. Veuillez mettre à jour votre sélection.",
            invalidMerchant: 'Veuillez entrer un commerçant valide',
            atLeastOneAttendee: 'Au moins un participant doit être sélectionné',
            invalidQuantity: 'Veuillez entrer une quantité valide',
            quantityGreaterThanZero: 'La quantité doit être supérieure à zéro',
            invalidSubrateLength: 'Il doit y avoir au moins un sous-taux',
            invalidRate: "Tarif non valide pour cet espace de travail. Veuillez sélectionner un tarif disponible dans l'espace de travail.",
        },
        dismissReceiptError: "Ignorer l'erreur",
        dismissReceiptErrorConfirmation: 'Attention ! Ignorer cette erreur supprimera entièrement votre reçu téléchargé. Êtes-vous sûr ?',
        waitingOnEnabledWallet: ({submitterDisplayName}: WaitingOnBankAccountParams) =>
            `a commencé à régler. Le paiement est en attente jusqu'à ce que ${submitterDisplayName} active son portefeuille.`,
        enableWallet: 'Activer le portefeuille',
        hold: 'Attente',
        unhold: 'Supprimer la suspension',
        holdExpense: 'Mettre la dépense en attente',
        unholdExpense: 'Débloquer la dépense',
        heldExpense: 'retenu cette dépense',
        unheldExpense: 'débloqué cette dépense',
        moveUnreportedExpense: 'Déplacer la dépense non déclarée',
        addUnreportedExpense: 'Ajouter une dépense non déclarée',
        selectUnreportedExpense: 'Sélectionnez au moins une dépense à ajouter au rapport.',
        emptyStateUnreportedExpenseTitle: 'Aucune dépense non déclarée',
        emptyStateUnreportedExpenseSubtitle: "Il semble que vous n'ayez aucune dépense non déclarée. Essayez d'en créer une ci-dessous.",
        addUnreportedExpenseConfirm: 'Ajouter au rapport',
        explainHold: 'Expliquez pourquoi vous retenez cette dépense.',
        undoSubmit: "Annuler l'envoi",
        retracted: 'retraité',
        undoClose: 'Annuler la fermeture',
        reopened: 'rouvert',
        reopenReport: 'Rouvrir le rapport',
        reopenExportedReportConfirmation: ({connectionName}: {connectionName: string}) =>
            `Ce rapport a déjà été exporté vers ${connectionName}. Le modifier pourrait entraîner des incohérences de données. Êtes-vous sûr de vouloir rouvrir ce rapport ?`,
        reason: 'Raison',
        holdReasonRequired: 'Un motif est requis lors de la mise en attente.',
        expenseWasPutOnHold: 'La dépense a été mise en attente',
        expenseOnHold: 'Cette dépense a été mise en attente. Veuillez consulter les commentaires pour les prochaines étapes.',
        expensesOnHold: 'Toutes les dépenses ont été mises en attente. Veuillez consulter les commentaires pour connaître les prochaines étapes.',
        expenseDuplicate: 'Cette dépense a des détails similaires à une autre. Veuillez vérifier les doublons pour continuer.',
        someDuplicatesArePaid: 'Certains de ces doublons ont déjà été approuvés ou payés.',
        reviewDuplicates: 'Examiner les doublons',
        keepAll: 'Garder tout',
        confirmApprove: 'Confirmer le montant approuvé',
        confirmApprovalAmount: "Approuvez uniquement les dépenses conformes, ou approuvez l'ensemble du rapport.",
        confirmApprovalAllHoldAmount: () => ({
            one: 'Cette dépense est en attente. Voulez-vous approuver quand même ?',
            other: 'Ces dépenses sont en attente. Voulez-vous approuver quand même ?',
        }),
        confirmPay: 'Confirmer le montant du paiement',
        confirmPayAmount: "Payez ce qui n'est pas en attente, ou payez l'intégralité du rapport.",
        confirmPayAllHoldAmount: () => ({
            one: 'Cette dépense est en attente. Voulez-vous payer quand même ?',
            other: 'Ces dépenses sont en attente. Voulez-vous payer quand même ?',
        }),
        payOnly: 'Payer seulement',
        approveOnly: 'Approuver seulement',
        holdEducationalTitle: 'Cette demande est activée',
        holdEducationalText: 'tenir',
        whatIsHoldExplain: 'La mise en attente, c\'est comme appuyer sur "pause" pour une dépense afin de demander plus de détails avant l\'approbation ou le paiement.',
        holdIsLeftBehind: 'Les dépenses en attente sont déplacées vers un autre rapport après approbation ou paiement.',
        unholdWhenReady: "Les approbateurs peuvent débloquer les dépenses lorsqu'elles sont prêtes pour approbation ou paiement.",
        changePolicyEducational: {
            title: 'Vous avez déplacé ce rapport !',
            description: 'Vérifiez ces éléments, qui ont tendance à changer lors du déplacement des rapports vers un nouvel espace de travail.',
            reCategorize: "<strong>Re-catégorisez toutes les dépenses</strong> pour se conformer aux règles de l'espace de travail.",
            workflows: "Ce rapport peut désormais être soumis à un <strong>flux de travail d'approbation</strong> différent.",
        },
        changeWorkspace: "Changer d'espace de travail",
        set: 'set',
        changed: 'changé',
        removed: 'removed',
        transactionPending: 'Transaction en attente.',
        chooseARate: "Sélectionnez un taux de remboursement par mile ou kilomètre pour l'espace de travail",
        unapprove: 'Désapprouver',
        unapproveReport: 'Désapprouver le rapport',
        headsUp: 'Attention !',
        unapproveWithIntegrationWarning: ({accountingIntegration}: UnapproveWithIntegrationWarningParams) =>
            `Ce rapport a déjà été exporté vers ${accountingIntegration}. Le modifier pourrait entraîner des incohérences de données. Êtes-vous sûr de vouloir désapprouver ce rapport ?`,
        reimbursable: 'remboursable',
        nonReimbursable: 'non-remboursable',
        bookingPending: 'Cette réservation est en attente',
        bookingPendingDescription: "Cette réservation est en attente car elle n'a pas encore été payée.",
        bookingArchived: 'Cette réservation est archivée',
        bookingArchivedDescription: 'Cette réservation est archivée car la date du voyage est passée. Ajoutez une dépense pour le montant final si nécessaire.',
        attendees: 'Participants',
        whoIsYourAccountant: 'Qui est votre comptable ?',
        paymentComplete: 'Paiement effectué',
        time: 'Temps',
        startDate: 'Date de début',
        endDate: 'Date de fin',
        startTime: 'Heure de début',
        endTime: 'Heure de fin',
        deleteSubrate: 'Supprimer le sous-taux',
        deleteSubrateConfirmation: 'Êtes-vous sûr de vouloir supprimer ce sous-taux ?',
        quantity: 'Quantité',
        subrateSelection: 'Sélectionnez un sous-taux et entrez une quantité.',
        qty: 'Qté',
        firstDayText: () => ({
            one: `Premier jour : 1 heure`,
            other: (count: number) => `Premier jour : ${count.toFixed(2)} heures`,
        }),
        lastDayText: () => ({
            one: `Dernier jour : 1 heure`,
            other: (count: number) => `Dernier jour : ${count.toFixed(2)} heures`,
        }),
        tripLengthText: () => ({
            one: `Voyage : 1 journée complète`,
            other: (count: number) => `Voyage : ${count} jours complets`,
        }),
        dates: 'Dates',
        rates: 'Tarifs',
        submitsTo: ({name}: SubmitsToParams) => `Soumet à ${name}`,
        moveExpenses: () => ({one: 'Déplacer la dépense', other: 'Déplacer les dépenses'}),
    },
    transactionMerge: {
        listPage: {
            header: 'Fusionner les dépenses',
            noEligibleExpenseFound: 'Aucune dépense éligible trouvée',
            noEligibleExpenseFoundSubtitle: `Vous n’avez aucune dépense pouvant être fusionnée avec celle-ci. <a href="${CONST.HELP_DOC_LINKS.MERGE_EXPENSES}">En savoir plus</a> sur les dépenses éligibles.`,
            selectTransactionToMerge: ({reportName}: {reportName: string}) =>
                `Sélectionnez une <a href="${CONST.HELP_DOC_LINKS.MERGE_EXPENSES}">dépense éligible</a> à fusionner <strong>${reportName}</strong>.`,
        },
        receiptPage: {
            header: 'Sélectionner le reçu',
            pageTitle: 'Sélectionnez le reçu à conserver :',
        },
        detailsPage: {
            header: 'Sélectionner les détails',
            pageTitle: 'Sélectionnez les détails à conserver :',
            noDifferences: 'Aucune différence trouvée entre les transactions',
            pleaseSelectError: ({field}: {field: string}) => `Veuillez sélectionner un/une ${field}`,
            selectAllDetailsError: 'Sélectionnez tous les détails avant de continuer.',
        },
        confirmationPage: {
            header: 'Confirmer les détails',
            pageTitle: 'Confirmez les détails que vous gardez. Les autres seront supprimés.',
            confirmButton: 'Fusionner les dépenses',
        },
    },
    share: {
        shareToExpensify: 'Partager sur Expensify',
        messageInputLabel: 'Message',
    },
    notificationPreferencesPage: {
        header: 'Préférences de notification',
        label: 'Me notifier des nouveaux messages',
        notificationPreferences: {
            always: 'Immédiatement',
            daily: 'Quotidiennement',
            mute: 'Muet',
            hidden: 'Hidden',
        },
    },
    loginField: {
        numberHasNotBeenValidated: "Le numéro n'a pas été validé. Cliquez sur le bouton pour renvoyer le lien de validation par SMS.",
        emailHasNotBeenValidated: "L'e-mail n'a pas été validé. Cliquez sur le bouton pour renvoyer le lien de validation par SMS.",
    },
    avatarWithImagePicker: {
        uploadPhoto: 'Télécharger une photo',
        removePhoto: 'Supprimer la photo',
        editImage: 'Modifier la photo',
        viewPhoto: 'Voir la photo',
        imageUploadFailed: "Échec du téléchargement de l'image",
        deleteWorkspaceError: "Désolé, un problème inattendu est survenu lors de la suppression de l'avatar de votre espace de travail.",
        sizeExceeded: ({maxUploadSizeInMB}: SizeExceededParams) => `L'image sélectionnée dépasse la taille maximale de téléchargement de ${maxUploadSizeInMB} Mo.`,
        resolutionConstraints: ({minHeightInPx, minWidthInPx, maxHeightInPx, maxWidthInPx}: ResolutionConstraintsParams) =>
            `Veuillez télécharger une image de taille supérieure à ${minHeightInPx}x${minWidthInPx} pixels et inférieure à ${maxHeightInPx}x${maxWidthInPx} pixels.`,
        notAllowedExtension: ({allowedExtensions}: NotAllowedExtensionParams) => `La photo de profil doit être l'un des types suivants : ${allowedExtensions.join(', ')}.`,
    },
    modal: {
        backdropLabel: 'Toile de fond du modal',
    },
    profilePage: {
        profile: 'Profil',
        preferredPronouns: 'Pronoms préférés',
        selectYourPronouns: 'Sélectionnez vos pronoms',
        selfSelectYourPronoun: 'Sélectionnez votre pronom vous-même',
        emailAddress: 'Adresse e-mail',
        setMyTimezoneAutomatically: 'Définir mon fuseau horaire automatiquement',
        timezone: 'Fuseau horaire',
        invalidFileMessage: 'Fichier invalide. Veuillez essayer une autre image.',
        avatarUploadFailureMessage: "Une erreur s'est produite lors du téléchargement de l'avatar. Veuillez réessayer.",
        online: 'En ligne',
        offline: 'Hors ligne',
        syncing: 'Synchronisation',
        profileAvatar: 'Avatar de profil',
        publicSection: {
            title: 'Public',
            subtitle: 'Ces détails sont affichés sur votre profil public. Tout le monde peut les voir.',
        },
        privateSection: {
            title: 'Privé',
            subtitle: 'Ces détails sont utilisés pour les voyages et les paiements. Ils ne sont jamais affichés sur votre profil public.',
        },
    },
    securityPage: {
        title: 'Options de sécurité',
        subtitle: "Activez l'authentification à deux facteurs pour sécuriser votre compte.",
        goToSecurity: 'Retourner à la page de sécurité',
    },
    shareCodePage: {
        title: 'Votre code',
        subtitle: 'Invitez des membres à Expensify en partageant votre code QR personnel ou votre lien de parrainage.',
    },
    pronounsPage: {
        pronouns: 'Pronoms',
        isShownOnProfile: 'Vos pronoms sont affichés sur votre profil.',
        placeholderText: 'Recherchez pour voir les options',
    },
    contacts: {
        contactMethod: 'Méthode de contact',
        contactMethods: 'Méthodes de contact',
        featureRequiresValidate: 'Cette fonctionnalité nécessite que vous validiez votre compte.',
        validateAccount: 'Validez votre compte',
        helpTextBeforeEmail: 'Ajoutez plus de moyens pour que les gens vous trouvent, et transférez les reçus à',
        helpTextAfterEmail: 'depuis plusieurs adresses e-mail.',
        pleaseVerify: 'Veuillez vérifier cette méthode de contact',
        getInTouch: 'Chaque fois que nous devons vous contacter, nous utiliserons cette méthode de contact.',
        enterMagicCode: ({contactMethod}: EnterMagicCodeParams) => `Veuillez entrer le code magique envoyé à ${contactMethod}. Il devrait arriver dans une minute ou deux.`,
        setAsDefault: 'Définir par défaut',
        yourDefaultContactMethod:
            "C'est votre méthode de contact par défaut actuelle. Avant de pouvoir la supprimer, vous devez choisir une autre méthode de contact et cliquer sur « Définir par défaut ».",
        removeContactMethod: 'Supprimer la méthode de contact',
        removeAreYouSure: 'Êtes-vous sûr de vouloir supprimer ce moyen de contact ? Cette action est irréversible.',
        failedNewContact: "Échec de l'ajout de ce moyen de contact.",
        genericFailureMessages: {
            requestContactMethodValidateCode: "Échec de l'envoi d'un nouveau code magique. Veuillez patienter un peu et réessayer.",
            validateSecondaryLogin: 'Code magique incorrect ou invalide. Veuillez réessayer ou demander un nouveau code.',
            deleteContactMethod: "Échec de la suppression de la méthode de contact. Veuillez contacter Concierge pour obtenir de l'aide.",
            setDefaultContactMethod: "Échec de la définition d'une nouvelle méthode de contact par défaut. Veuillez contacter Concierge pour obtenir de l'aide.",
            addContactMethod: "Échec de l'ajout de ce moyen de contact. Veuillez contacter Concierge pour obtenir de l'aide.",
            enteredMethodIsAlreadySubmitted: 'Cette méthode de contact existe déjà',
            passwordRequired: 'mot de passe requis.',
            contactMethodRequired: 'La méthode de contact est requise',
            invalidContactMethod: 'Méthode de contact invalide',
        },
        newContactMethod: 'Nouvelle méthode de contact',
        goBackContactMethods: 'Revenir aux méthodes de contact',
    },
    // cspell:disable
    pronouns: {
        coCos: 'Co / Cos',
        eEyEmEir: 'E / Ey / Em / Eir',
        faeFaer: 'Fae / Faer',
        heHimHis: 'Il / Lui / Son',
        heHimHisTheyThemTheirs: 'Il / Lui / Son / Ils / Eux / Leurs',
        sheHerHers: 'Elle / Elle / Sa',
        sheHerHersTheyThemTheirs: 'Elle / Elle / Sienne / Iel / Iel / Leur',
        merMers: 'Mer / Mers',
        neNirNirs: 'Ne / Nir / Nirs',
        neeNerNers: 'Nee / Ner / Ners',
        perPers: 'Par / Pers',
        theyThemTheirs: 'Ils / Elles / Leurs',
        thonThons: 'Thon / Thons',
        veVerVis: 'Aller / Voir / Vue',
        viVir: 'Vi / Vir',
        xeXemXyr: 'Xe / Xem / Xyr',
        zeZieZirHir: 'Ze / Zie / Zir / Hir',
        zeHirHirs: 'Ze / Hir',
        callMeByMyName: 'Appelle-moi par mon nom',
    },
    // cspell:enable
    displayNamePage: {
        headerTitle: "Nom d'affichage",
        isShownOnProfile: "Votre nom d'affichage est affiché sur votre profil.",
    },
    timezonePage: {
        timezone: 'Fuseau horaire',
        isShownOnProfile: 'Votre fuseau horaire est affiché sur votre profil.',
        getLocationAutomatically: 'Déterminer automatiquement votre emplacement',
    },
    updateRequiredView: {
        updateRequired: 'Mise à jour requise',
        pleaseInstall: 'Veuillez mettre à jour vers la dernière version de New Expensify.',
        pleaseInstallExpensifyClassic: "Veuillez installer la dernière version d'Expensify.",
        toGetLatestChanges: 'Pour mobile ou ordinateur de bureau, téléchargez et installez la dernière version. Pour le web, actualisez votre navigateur.',
        newAppNotAvailable: "L'application New Expensify n'est plus disponible.",
    },
    initialSettingsPage: {
        about: 'À propos',
        aboutPage: {
            description: "La nouvelle application Expensify est construite par une communauté de développeurs open-source du monde entier. Aidez-nous à construire l'avenir d'Expensify.",
            appDownloadLinks: 'App download links',
            viewKeyboardShortcuts: 'Voir les raccourcis clavier',
            viewTheCode: 'Voir le code',
            viewOpenJobs: "Voir les offres d'emploi ouvertes",
            reportABug: 'Signaler un bug',
            troubleshoot: 'Dépanner',
        },
        appDownloadLinks: {
            android: {
                label: 'Android',
            },
            ios: {
                label: 'iOS',
            },
            desktop: {
                label: 'macOS',
            },
        },
        troubleshoot: {
            clearCacheAndRestart: 'Effacer le cache et redémarrer',
            viewConsole: 'Afficher la console de débogage',
            debugConsole: 'Console de débogage',
            description:
                "<muted-text>Utilisez les outils ci-dessous pour vous aider à résoudre les problèmes liés à l'utilisation d'Expensify. Si vous rencontrez des problèmes, veuillez <concierge-link>soumettre un bug</concierge-link>.</muted-text>",
            confirmResetDescription: 'Tous les brouillons de messages non envoyés seront perdus, mais le reste de vos données est en sécurité.',
            resetAndRefresh: 'Réinitialiser et actualiser',
            clientSideLogging: 'Journalisation côté client',
            noLogsToShare: 'Aucun journal à partager',
            useProfiling: 'Utiliser le profilage',
            profileTrace: 'Profil de trace',
            results: 'Résultats',
            releaseOptions: 'Options de publication',
            testingPreferences: 'Préférences de test',
            useStagingServer: 'Utiliser le serveur de staging',
            forceOffline: 'Forcer hors ligne',
            simulatePoorConnection: 'Simuler une mauvaise connexion Internet',
            simulateFailingNetworkRequests: 'Simuler des échecs de requêtes réseau',
            authenticationStatus: "Statut d'authentification",
            deviceCredentials: "Identifiants de l'appareil",
            invalidate: 'Invalider',
            destroy: 'Détruire',
            maskExportOnyxStateData: "Masquer les données sensibles des membres lors de l'exportation de l'état Onyx",
            exportOnyxState: "Exporter l'état Onyx",
            importOnyxState: "Importer l'état Onyx",
            testCrash: 'Test crash',
            resetToOriginalState: "Réinitialiser à l'état d'origine",
            usingImportedState: 'Vous utilisez un état importé. Appuyez ici pour le réinitialiser.',
            debugMode: 'Mode débogage',
            invalidFile: 'Fichier invalide',
            invalidFileDescription: "Le fichier que vous essayez d'importer n'est pas valide. Veuillez réessayer.",
            invalidateWithDelay: 'Invalider avec délai',
            recordTroubleshootData: 'Enregistrement des données de dépannage',
            softKillTheApp: "Supprimer l'application",
            kill: 'Tuer',
        },
        debugConsole: {
            saveLog: 'Enregistrer le journal',
            shareLog: 'Partager le journal',
            enterCommand: 'Entrer la commande',
            execute: 'Exécuter',
            noLogsAvailable: 'Aucun journal disponible',
            logSizeTooLarge: ({size}: LogSizeParams) =>
                `La taille du journal dépasse la limite de ${size} Mo. Veuillez utiliser "Enregistrer le journal" pour télécharger le fichier journal à la place.`,
            logs: 'Journaux',
            viewConsole: 'Afficher la console',
        },
        security: 'Sécurité',
        signOut: 'Déconnexion',
        restoreStashed: 'Restaurer la connexion mise en attente',
        signOutConfirmationText: 'Vous perdrez toutes les modifications hors ligne si vous vous déconnectez.',
        versionLetter: 'v',
        readTheTermsAndPrivacy: {
            phrase1: 'Lire le',
            phrase2: "Conditions d'utilisation",
            phrase3: 'et',
            phrase4: 'Confidentialité',
        },
        help: 'Aide',
        whatIsNew: 'Quoi de neuf',
        accountSettings: 'Paramètres du compte',
        account: 'Compte',
        general: 'Général',
    },
    closeAccountPage: {
        closeAccount: 'Fermer le compte',
        reasonForLeavingPrompt: 'Nous serions désolés de vous voir partir ! Pourriez-vous nous dire pourquoi, afin que nous puissions nous améliorer ?',
        enterMessageHere: 'Entrez le message ici',
        closeAccountWarning: 'La fermeture de votre compte est irréversible.',
        closeAccountPermanentlyDeleteData: 'Êtes-vous sûr de vouloir supprimer votre compte ? Cela supprimera définitivement toutes les dépenses en cours.',
        enterDefaultContactToConfirm: 'Veuillez entrer votre méthode de contact par défaut pour confirmer que vous souhaitez fermer votre compte. Votre méthode de contact par défaut est :',
        enterDefaultContact: 'Entrez votre méthode de contact par défaut',
        defaultContact: 'Méthode de contact par défaut :',
        enterYourDefaultContactMethod: 'Veuillez entrer votre méthode de contact par défaut pour clôturer votre compte.',
    },
    mergeAccountsPage: {
        mergeAccount: 'Fusionner les comptes',
        accountDetails: {
            accountToMergeInto: 'Entrez le compte dans lequel vous souhaitez fusionner',
            notReversibleConsent: "Je comprends que cela n'est pas réversible",
        },
        accountValidate: {
            confirmMerge: 'Êtes-vous sûr de vouloir fusionner les comptes ?',
            lossOfUnsubmittedData: `La fusion de vos comptes est irréversible et entraînera la perte de toutes les dépenses non soumises pour`,
            enterMagicCode: `Pour continuer, veuillez entrer le code magique envoyé à`,
            errors: {
                incorrectMagicCode: 'Code magique incorrect ou invalide. Veuillez réessayer ou demander un nouveau code.',
                fallback: 'Un problème est survenu. Veuillez réessayer plus tard.',
            },
        },
        mergeSuccess: {
            accountsMerged: 'Comptes fusionnés !',
            description: ({from, to}: MergeSuccessDescriptionParams) =>
                `<muted-text><centered-text>Vous avez fusionné avec succès toutes les données de <strong>${from}</strong> dans <strong>${to}</strong>. Pour la suite, vous pouvez utiliser n'importe quel login pour ce compte.</centered-text></muted-text>`,
        },
        mergePendingSAML: {
            weAreWorkingOnIt: 'Nous y travaillons',
            limitedSupport: 'Nous ne prenons pas encore en charge la fusion des comptes sur New Expensify. Veuillez effectuer cette action sur Expensify Classic à la place.',
            reachOutForHelp: "<muted-text><centered-text>N'hésitez pas à <concierge-link>contacter le Concierge</concierge-link> si vous avez des questions !</centered-text></muted-text>",
            goToExpensifyClassic: 'Aller à Expensify Classic',
        },
        mergeFailureSAMLDomainControlDescription: ({email}: MergeFailureDescriptionGenericParams) =>
            `<muted-text><centered-text>Vous ne pouvez pas fusionner <strong>${email}</strong> car il est contrôlé par <strong>${email.split('@').at(1) ?? ''}</strong>. Veuillez <concierge-link>contacter le Concierge</concierge-link> pour obtenir de l'aide.</centered-text></muted-text>`,
        mergeFailureSAMLAccountDescription: ({email}: MergeFailureDescriptionGenericParams) =>
            `<muted-text><centered-text>Vous ne pouvez pas fusionner <strong>${email}</strong> iavec d'autres comptes car votre administrateur de domaine l'a défini comme votre login principal. Veuillez fusionner d'autres comptes à la place.</centered-text></muted-text>`,
        mergeFailure2FA: {
            description: ({email}: MergeFailureDescriptionGenericParams) =>
                `<muted-text><centered-text>Vous ne pouvez pas fusionner les comptes car l'authentification à deux facteurs (2FA) est activée sur <strong>${email}</strong>. Veuillez désactiver l'authentification à deux facteurs pour <strong>${email}</strong> et réessayer.</centered-text></muted-text>`,
            learnMore: 'En savoir plus sur la fusion des comptes.',
        },
        mergeFailureAccountLockedDescription: ({email}: MergeFailureDescriptionGenericParams) =>
            `<muted-text><centered-text>Vous ne pouvez pas fusionner <strong>${email}</strong> parce qu'il est verrouillé. Veuillez <concierge-link>contacter le Concierge</concierge-link> pour obtenir de l'aide.</centered-text></muted-text>`,
        mergeFailureUncreatedAccountDescription: ({email, contactMethodLink}: MergeFailureUncreatedAccountDescriptionParams) =>
            `<muted-text><centered-text>Vous ne pouvez pas fusionner les comptes car <strong>${email}</strong> n'a pas de compte Expensify. Veuillez <a href="${contactMethodLink}">l'ajouter comme méthode de contact</a> à la place.</centered-text></muted-text>`,
        mergeFailureSmartScannerAccountDescription: ({email}: MergeFailureDescriptionGenericParams) =>
            `<muted-text><centered-text>Vous ne pouvez pas fusionner <strong>${email}</strong> avec d'autres comptes. Veuillez fusionner d'autres comptes à la place.</centered-text></muted-text>`,
        mergeFailureInvoicedAccountDescription: ({email}: MergeFailureDescriptionGenericParams) =>
            `<muted-text><centered-text>Vous ne pouvez pas fusionner des comptes dans <strong>${email}</strong> parce que ce compte possède une relation de facturation.</centered-text></muted-text>`,
        mergeFailureTooManyAttempts: {
            heading: 'Réessayez plus tard',
            description: 'Il y a eu trop de tentatives de fusion de comptes. Veuillez réessayer plus tard.',
        },
        mergeFailureUnvalidatedAccount: {
            description: "Vous ne pouvez pas fusionner avec d'autres comptes car il n'est pas validé. Veuillez valider le compte et réessayer.",
        },
        mergeFailureSelfMerge: {
            description: 'Vous ne pouvez pas fusionner un compte avec lui-même.',
        },
        mergeFailureGenericHeading: 'Impossible de fusionner les comptes',
    },
    lockAccountPage: {
        reportSuspiciousActivity: 'Signaler une activité suspecte',
        lockAccount: 'Verrouiller le compte',
        unlockAccount: 'Déverrouiller le compte',
        compromisedDescription:
            "Vous remarquez quelque chose d'inhabituel ? Signalez-le pour verrouiller immédiatement votre compte, bloquer les transactions Expensify Card et empêcher toute modification.",
        domainAdminsDescription: "Pour les administrateurs de domaine : cela suspend aussi l'activité de la carte Expensify et les actions d'administration sur vos domaines.",
        areYouSure: 'Êtes-vous sûr de vouloir verrouiller votre compte Expensify ?',
        ourTeamWill: "Notre équipe enquêtera et supprimera tout accès non autorisé. Pour retrouver l'accès, vous devrez collaborer avec Concierge.",
    },
    failedToLockAccountPage: {
        failedToLockAccount: 'Échec du verrouillage du compte',
        failedToLockAccountDescription: `Nous n'avons pas pu verrouiller votre compte. Veuillez discuter avec Concierge pour résoudre ce problème.`,
        chatWithConcierge: 'Discuter avec Concierge',
    },
    unlockAccountPage: {
        accountLocked: 'Compte verrouillé',
        yourAccountIsLocked: 'Votre compte est verrouillé',
        chatToConciergeToUnlock: 'Discutez avec Concierge pour résoudre les problèmes de sécurité et débloquer votre compte.',
        chatWithConcierge: 'Discuter avec Concierge',
    },
    passwordPage: {
        changePassword: 'Changer le mot de passe',
        changingYourPasswordPrompt: 'Changer votre mot de passe mettra à jour votre mot de passe pour vos comptes Expensify.com et New Expensify.',
        currentPassword: 'Mot de passe actuel',
        newPassword: 'Nouveau mot de passe',
        newPasswordPrompt:
            'Votre nouveau mot de passe doit être différent de votre ancien mot de passe et contenir au moins 8 caractères, 1 lettre majuscule, 1 lettre minuscule et 1 chiffre.',
    },
    twoFactorAuth: {
        headerTitle: 'Authentification à deux facteurs',
        twoFactorAuthEnabled: 'Authentification à deux facteurs activée',
        whatIsTwoFactorAuth:
            "L'authentification à deux facteurs (2FA) aide à sécuriser votre compte. Lors de la connexion, vous devrez entrer un code généré par votre application d'authentification préférée.",
        disableTwoFactorAuth: "Désactiver l'authentification à deux facteurs",
        explainProcessToRemove: "Pour désactiver l'authentification à deux facteurs (2FA), veuillez entrer un code valide depuis votre application d'authentification.",
        disabled: "L'authentification à deux facteurs est maintenant désactivée",
        noAuthenticatorApp: "Vous n'aurez plus besoin d'une application d'authentification pour vous connecter à Expensify.",
        stepCodes: 'Codes de récupération',
        keepCodesSafe: 'Gardez ces codes de récupération en sécurité !',
        codesLoseAccess:
            "Si vous perdez l'accès à votre application d'authentification et n'avez pas ces codes, vous perdrez l'accès à votre compte.\n\nRemarque : La configuration de l'authentification à deux facteurs vous déconnectera de toutes les autres sessions actives.",
        errorStepCodes: 'Veuillez copier ou télécharger les codes avant de continuer.',
        stepVerify: 'Vérifier',
        scanCode: 'Scannez le code QR en utilisant votre',
        authenticatorApp: "application d'authentification",
        addKey: "Ou ajoutez cette clé secrète à votre application d'authentification :",
        enterCode: "Ensuite, entrez le code à six chiffres généré par votre application d'authentification.",
        stepSuccess: 'Terminé',
        enabled: 'Authentification à deux facteurs activée',
        congrats: 'Félicitations ! Vous avez maintenant cette sécurité supplémentaire.',
        copy: 'Copier',
        disable: 'Désactiver',
        enableTwoFactorAuth: "Activer l'authentification à deux facteurs",
        pleaseEnableTwoFactorAuth: "Veuillez activer l'authentification à deux facteurs.",
        twoFactorAuthIsRequiredDescription: "Pour des raisons de sécurité, Xero nécessite une authentification à deux facteurs pour connecter l'intégration.",
        twoFactorAuthIsRequiredForAdminsHeader: 'Authentification à deux facteurs requise',
        twoFactorAuthIsRequiredForAdminsTitle: "Veuillez activer l'authentification à deux facteurs.",
        twoFactorAuthIsRequiredForAdminsDescription:
            "Votre connexion comptable Xero nécessite l'utilisation de l'authentification à deux facteurs. Pour continuer à utiliser Expensify, veuillez l'activer.",
        twoFactorAuthCannotDisable: 'Impossible de désactiver la 2FA',
        twoFactorAuthRequired: "L'authentification à deux facteurs (2FA) est requise pour votre connexion Xero et ne peut pas être désactivée.",
    },
    recoveryCodeForm: {
        error: {
            pleaseFillRecoveryCode: 'Veuillez entrer votre code de récupération',
            incorrectRecoveryCode: 'Code de récupération incorrect. Veuillez réessayer.',
        },
        useRecoveryCode: 'Utiliser le code de récupération',
        recoveryCode: 'Code de récupération',
        use2fa: "Utilisez le code d'authentification à deux facteurs",
    },
    twoFactorAuthForm: {
        error: {
            pleaseFillTwoFactorAuth: "Veuillez entrer votre code d'authentification à deux facteurs",
            incorrect2fa: "Code d'authentification à deux facteurs incorrect. Veuillez réessayer.",
        },
    },
    passwordConfirmationScreen: {
        passwordUpdated: 'Mot de passe mis à jour !',
        allSet: 'Tout est prêt. Gardez votre nouveau mot de passe en sécurité.',
    },
    privateNotes: {
        title: 'Notes privées',
        personalNoteMessage: 'Conservez des notes sur cette discussion ici. Vous êtes la seule personne qui peut ajouter, modifier ou consulter ces notes.',
        sharedNoteMessage: "Conservez des notes sur cette discussion ici. Les employés d'Expensify et les autres membres du domaine team.expensify.com peuvent consulter ces notes.",
        composerLabel: 'Notes',
        myNote: 'Ma note',
        error: {
            genericFailureMessage: "Les notes privées n'ont pas pu être enregistrées.",
        },
    },
    billingCurrency: {
        error: {
            securityCode: 'Veuillez entrer un code de sécurité valide',
        },
        securityCode: 'Code de sécurité',
        changeBillingCurrency: 'Changer la devise de facturation',
        changePaymentCurrency: 'Changer la devise de paiement',
        paymentCurrency: 'Devise de paiement',
        paymentCurrencyDescription: 'Sélectionnez une devise standardisée à laquelle toutes les dépenses personnelles doivent être converties',
        note: `Note : Changer la devise de paiement peut avoir un impact sur le montant que vous paierez pour Expensify. Consultez notre <a href="${CONST.PRICING}">page de tarification</a> pour plus de détails.`,
    },
    addDebitCardPage: {
        addADebitCard: 'Ajouter une carte de débit',
        nameOnCard: 'Nom sur la carte',
        debitCardNumber: 'Numéro de carte de débit',
        expiration: "Date d'expiration",
        expirationDate: 'MMYY',
        cvv: 'CVV',
        billingAddress: 'Adresse de facturation',
        growlMessageOnSave: 'Votre carte de débit a été ajoutée avec succès',
        expensifyPassword: 'Mot de passe Expensify',
        error: {
            invalidName: 'Le nom ne peut contenir que des lettres',
            addressZipCode: 'Veuillez entrer un code postal valide',
            debitCardNumber: 'Veuillez saisir un numéro de carte de débit valide',
            expirationDate: "Veuillez sélectionner une date d'expiration valide",
            securityCode: 'Veuillez entrer un code de sécurité valide',
            addressStreet: "Veuillez entrer une adresse de facturation valide qui n'est pas une boîte postale.",
            addressState: 'Veuillez sélectionner un état',
            addressCity: 'Veuillez entrer une ville',
            genericFailureMessage: "Une erreur s'est produite lors de l'ajout de votre carte. Veuillez réessayer.",
            password: 'Veuillez entrer votre mot de passe Expensify',
        },
    },
    addPaymentCardPage: {
        addAPaymentCard: 'Ajouter une carte de paiement',
        nameOnCard: 'Nom sur la carte',
        paymentCardNumber: 'Numéro de carte',
        expiration: "Date d'expiration",
        expirationDate: 'MM/YY',
        cvv: 'CVV',
        billingAddress: 'Adresse de facturation',
        growlMessageOnSave: 'Votre carte de paiement a été ajoutée avec succès',
        expensifyPassword: 'Mot de passe Expensify',
        error: {
            invalidName: 'Le nom ne peut contenir que des lettres',
            addressZipCode: 'Veuillez entrer un code postal valide',
            paymentCardNumber: 'Veuillez entrer un numéro de carte valide',
            expirationDate: "Veuillez sélectionner une date d'expiration valide",
            securityCode: 'Veuillez entrer un code de sécurité valide',
            addressStreet: "Veuillez entrer une adresse de facturation valide qui n'est pas une boîte postale.",
            addressState: 'Veuillez sélectionner un état',
            addressCity: 'Veuillez entrer une ville',
            genericFailureMessage: "Une erreur s'est produite lors de l'ajout de votre carte. Veuillez réessayer.",
            password: 'Veuillez entrer votre mot de passe Expensify',
        },
    },
    walletPage: {
        balance: 'Solde',
        paymentMethodsTitle: 'Méthodes de paiement',
        setDefaultConfirmation: 'Définir comme méthode de paiement par défaut',
        setDefaultSuccess: 'Méthode de paiement par défaut définie !',
        deleteAccount: 'Supprimer le compte',
        deleteConfirmation: 'Êtes-vous sûr de vouloir supprimer ce compte ?',
        error: {
            notOwnerOfBankAccount: "Une erreur s'est produite lors de la définition de ce compte bancaire comme méthode de paiement par défaut.",
            invalidBankAccount: 'Ce compte bancaire est temporairement suspendu',
            notOwnerOfFund: "Une erreur s'est produite lors de la définition de cette carte comme votre méthode de paiement par défaut.",
            setDefaultFailure: "Un problème est survenu. Veuillez discuter avec Concierge pour obtenir de l'aide supplémentaire.",
        },
        addBankAccountFailure: "Une erreur inattendue s'est produite lors de l'ajout de votre compte bancaire. Veuillez réessayer.",
        getPaidFaster: 'Soyez payé plus rapidement',
        addPaymentMethod: "Ajoutez un mode de paiement pour envoyer et recevoir des paiements directement dans l'application.",
        getPaidBackFaster: 'Soyez remboursé plus rapidement',
        secureAccessToYourMoney: 'Accédez à votre argent en toute sécurité',
        receiveMoney: "Recevez de l'argent dans votre devise locale",
        expensifyWallet: 'Expensify Wallet (Bêta)',
        sendAndReceiveMoney: "Envoyez et recevez de l'argent avec des amis. Comptes bancaires américains uniquement.",
        enableWallet: 'Activer le portefeuille',
        addBankAccountToSendAndReceive: 'Ajoutez un compte bancaire pour effectuer ou recevoir des paiements.',
        addDebitOrCreditCard: 'Ajouter une carte de débit ou de crédit',
        assignedCards: 'Cartes assignées',
        assignedCardsDescription: "Ce sont des cartes attribuées par un administrateur d'espace de travail pour gérer les dépenses de l'entreprise.",
        expensifyCard: 'Expensify Card',
        walletActivationPending: 'Nous examinons vos informations. Veuillez revenir dans quelques minutes !',
        walletActivationFailed: "Malheureusement, votre portefeuille ne peut pas être activé pour le moment. Veuillez discuter avec Concierge pour obtenir de l'aide supplémentaire.",
        addYourBankAccount: 'Ajoutez votre compte bancaire',
        addBankAccountBody: "Connectons votre compte bancaire à Expensify pour qu'il soit plus facile que jamais d'envoyer et de recevoir des paiements directement dans l'application.",
        chooseYourBankAccount: 'Choisissez votre compte bancaire',
        chooseAccountBody: 'Assurez-vous de sélectionner le bon.',
        confirmYourBankAccount: 'Confirmez votre compte bancaire',
        personalBankAccounts: 'Comptes bancaires personnels',
        businessBankAccounts: 'Comptes bancaires professionnels',
    },
    cardPage: {
        expensifyCard: 'Expensify Card',
        expensifyTravelCard: 'Carte de Voyage Expensify',
        availableSpend: 'Limite restante',
        smartLimit: {
            name: 'Limite intelligent',
            title: ({formattedLimit}: ViolationsOverLimitParams) =>
                `Vous pouvez dépenser jusqu'à ${formattedLimit} avec cette carte, et la limite sera réinitialisée au fur et à mesure que vos dépenses soumises sont approuvées.`,
        },
        fixedLimit: {
            name: 'Limite fixe',
            title: ({formattedLimit}: ViolationsOverLimitParams) => `Vous pouvez dépenser jusqu'à ${formattedLimit} avec cette carte, puis elle sera désactivée.`,
        },
        monthlyLimit: {
            name: 'Limite mensuel',
            title: ({formattedLimit}: ViolationsOverLimitParams) =>
                `Vous pouvez dépenser jusqu'à ${formattedLimit} sur cette carte par mois. La limite sera réinitialisée le 1er jour de chaque mois calendaire.`,
        },
        virtualCardNumber: 'Numéro de carte virtuelle',
        travelCardCvv: 'CVV de la carte de voyage',
        physicalCardNumber: 'Numéro de carte physique',
        getPhysicalCard: 'Obtenir une carte physique',
        reportFraud: 'Signaler une fraude à la carte virtuelle',
        reportTravelFraud: 'Signaler une fraude à la carte de voyage',
        reviewTransaction: 'Examiner la transaction',
        suspiciousBannerTitle: 'Transaction suspecte',
        suspiciousBannerDescription: 'Nous avons remarqué des transactions suspectes sur votre carte. Appuyez ci-dessous pour les examiner.',
        cardLocked: 'Votre carte est temporairement bloquée pendant que notre équipe examine le compte de votre entreprise.',
        cardDetails: {
            cardNumber: 'Numéro de carte virtuelle',
            expiration: 'Expiration',
            cvv: 'CVV',
            address: 'Adresse',
            revealDetails: 'Révéler les détails',
            revealCvv: 'Révéler le CVV',
            copyCardNumber: 'Copier le numéro de carte',
            updateAddress: "Mettre à jour l'adresse",
        },
        cardAddedToWallet: ({platform}: {platform: 'Google' | 'Apple'}) => `Ajouté au portefeuille ${platform}`,
        cardDetailsLoadingFailure: "Une erreur s'est produite lors du chargement des détails de la carte. Veuillez vérifier votre connexion Internet et réessayer.",
        validateCardTitle: "Assurons-nous que c'est bien vous",
        enterMagicCode: ({contactMethod}: EnterMagicCodeParams) =>
            `Veuillez entrer le code magique envoyé à ${contactMethod} pour voir les détails de votre carte. Il devrait arriver dans une minute ou deux.`,
    },
    workflowsPage: {
        workflowTitle: 'Dépenser',
        workflowDescription: "Configurez un flux de travail dès que la dépense survient, y compris l'approbation et le paiement.",
        delaySubmissionTitle: 'Retarder les soumissions',
        delaySubmissionDescription:
            'Choisissez un calendrier personnalisé pour soumettre les dépenses, ou laissez cette option désactivée pour des mises à jour en temps réel sur les dépenses.',
        submissionFrequency: 'Fréquence de soumission',
        submissionFrequencyDateOfMonth: 'Date du mois',
        addApprovalsTitle: 'Ajouter des approbations',
        addApprovalButton: "Ajouter un flux de travail d'approbation",
        addApprovalTip: "Ce flux de travail par défaut s'applique à tous les membres, sauf si un flux de travail plus spécifique existe.",
        approver: 'Approbateur',
        addApprovalsDescription: "Exiger une approbation supplémentaire avant d'autoriser un paiement.",
        makeOrTrackPaymentsTitle: 'Effectuer ou suivre des paiements',
        makeOrTrackPaymentsDescription: 'Ajoutez un payeur autorisé pour les paiements effectués dans Expensify ou suivez les paiements effectués ailleurs.',
        editor: {
            submissionFrequency: 'Choisissez combien de temps Expensify doit attendre avant de partager les dépenses sans erreur.',
        },
        frequencyDescription: 'Choisissez la fréquence à laquelle vous souhaitez que les dépenses soient soumises automatiquement, ou faites-le manuellement.',
        frequencies: {
            instant: 'Instantané',
            weekly: 'Hebdomadaire',
            monthly: 'Mensuel',
            twiceAMonth: 'Deux fois par mois',
            byTrip: 'Par voyage',
            manually: 'Manuellement',
            daily: 'Quotidiennement',
            lastDayOfMonth: 'Dernier jour du mois',
            lastBusinessDayOfMonth: 'Dernier jour ouvrable du mois',
            ordinals: {
                one: 'st',
                two: 'nd',
                few: 'rd',
                other: 'th',
                /* eslint-disable @typescript-eslint/naming-convention */
                '1': 'Premier',
                '2': 'Deuxième',
                '3': 'Troisième',
                '4': 'Quatrième',
                '5': 'Cinquième',
                '6': 'Sixième',
                '7': 'Septième',
                '8': 'Huitième',
                '9': 'Neuvième',
                '10': 'Dixième',
                /* eslint-enable @typescript-eslint/naming-convention */
            },
        },
        approverInMultipleWorkflows: "Ce membre appartient déjà à un autre flux de travail d'approbation. Toute mise à jour ici sera également reflétée là-bas.",
        approverCircularReference: ({name1, name2}: ApprovalWorkflowErrorParams) =>
            `<strong>${name1}</strong> approuve déjà les rapports à <strong>${name2}</strong>. Veuillez choisir un autre approbateur pour éviter un flux de travail circulaire.`,
        emptyContent: {
            title: 'Aucun membre à afficher',
            expensesFromSubtitle: "Tous les membres de l'espace de travail appartiennent déjà à un flux de travail d'approbation existant.",
            approverSubtitle: 'Tous les approbateurs appartiennent à un flux de travail existant.',
        },
    },
    workflowsDelayedSubmissionPage: {
        autoReportingErrorMessage: "La soumission retardée n'a pas pu être modifiée. Veuillez réessayer ou contacter le support.",
        autoReportingFrequencyErrorMessage: "La fréquence de soumission n'a pas pu être modifiée. Veuillez réessayer ou contacter le support.",
        monthlyOffsetErrorMessage: "La fréquence mensuelle n'a pas pu être modifiée. Veuillez réessayer ou contacter le support.",
    },
    workflowsCreateApprovalsPage: {
        title: 'Confirmer',
        header: "Ajoutez plus d'approbateurs et confirmez.",
        additionalApprover: 'Approbateur supplémentaire',
        submitButton: 'Ajouter un flux de travail',
    },
    workflowsEditApprovalsPage: {
        title: "Modifier le flux de travail d'approbation",
        deleteTitle: "Supprimer le flux de travail d'approbation",
        deletePrompt: "Êtes-vous sûr de vouloir supprimer ce flux de travail d'approbation ? Tous les membres suivront ensuite le flux de travail par défaut.",
    },
    workflowsExpensesFromPage: {
        title: 'Dépenses de',
        header: 'Lorsque les membres suivants soumettent des dépenses :',
    },
    workflowsApproverPage: {
        genericErrorMessage: "L'approbateur n'a pas pu être modifié. Veuillez réessayer ou contacter le support.",
        header: 'Envoyer à ce membre pour approbation :',
    },
    workflowsPayerPage: {
        title: 'Payeur autorisé',
        genericErrorMessage: "Le payeur autorisé n'a pas pu être modifié. Veuillez réessayer.",
        admins: 'Admins',
        payer: 'Payer',
        paymentAccount: 'Compte de paiement',
    },
    reportFraudPage: {
        title: 'Signaler une fraude à la carte virtuelle',
        description:
            'Si les détails de votre carte virtuelle ont été volés ou compromis, nous désactiverons définitivement votre carte existante et vous fournirons une nouvelle carte virtuelle et un nouveau numéro.',
        deactivateCard: 'Désactiver la carte',
        reportVirtualCardFraud: 'Signaler une fraude à la carte virtuelle',
    },
    reportFraudConfirmationPage: {
        title: 'Fraude à la carte signalée',
        description:
            'Nous avons désactivé votre carte existante de façon permanente. Lorsque vous reviendrez pour consulter les détails de votre carte, une nouvelle carte virtuelle sera disponible.',
        buttonText: 'Compris, merci !',
    },
    activateCardPage: {
        activateCard: 'Activer la carte',
        pleaseEnterLastFour: 'Veuillez entrer les quatre derniers chiffres de votre carte.',
        activatePhysicalCard: 'Activer la carte physique',
        error: {
            thatDidNotMatch: 'Cela ne correspondait pas aux 4 derniers chiffres de votre carte. Veuillez réessayer.',
            throttled:
                'Vous avez saisi incorrectement les 4 derniers chiffres de votre carte Expensify trop de fois. Si vous êtes sûr que les chiffres sont corrects, veuillez contacter Concierge pour résoudre le problème. Sinon, réessayez plus tard.',
        },
    },
    getPhysicalCard: {
        header: 'Obtenir une carte physique',
        nameMessage: 'Entrez votre prénom et votre nom, car ils seront affichés sur votre carte.',
        legalName: 'Nom légal',
        legalFirstName: 'Prénom légal',
        legalLastName: 'Nom de famille légal',
        phoneMessage: 'Entrez votre numéro de téléphone.',
        phoneNumber: 'Numéro de téléphone',
        address: 'Adresse',
        addressMessage: 'Entrez votre adresse de livraison.',
        streetAddress: 'Adresse postale',
        city: 'Ville',
        state: 'État',
        zipPostcode: 'Code postal',
        country: 'Pays',
        confirmMessage: 'Veuillez confirmer vos informations ci-dessous.',
        estimatedDeliveryMessage: 'Votre carte physique arrivera dans 2 à 3 jours ouvrables.',
        next: 'Suivant',
        getPhysicalCard: 'Obtenir une carte physique',
        shipCard: "Carte d'expédition",
    },
    transferAmountPage: {
        transfer: ({amount}: TransferParams) => `Transfer${amount ? ` ${amount}` : ''}`,
        instant: 'Instantané (carte de débit)',
        instantSummary: ({rate, minAmount}: InstantSummaryParams) => `${rate}% de frais (${minAmount} minimum)`,
        ach: '1 à 3 jours ouvrables (Compte bancaire)',
        achSummary: 'Pas de frais',
        whichAccount: 'Quel compte ?',
        fee: 'Frais',
        transferSuccess: 'Transfert réussi !',
        transferDetailBankAccount: 'Votre argent devrait arriver dans les 1 à 3 jours ouvrables.',
        transferDetailDebitCard: 'Votre argent devrait arriver immédiatement.',
        failedTransfer: "Votre solde n'est pas entièrement réglé. Veuillez transférer vers un compte bancaire.",
        notHereSubTitle: 'Veuillez transférer votre solde depuis la page du portefeuille.',
        goToWallet: 'Aller au Portefeuille',
    },
    chooseTransferAccountPage: {
        chooseAccount: 'Choisir un compte',
    },
    paymentMethodList: {
        addPaymentMethod: 'Ajouter un mode de paiement',
        addNewDebitCard: 'Ajouter une nouvelle carte de débit',
        addNewBankAccount: 'Ajouter un nouveau compte bancaire',
        accountLastFour: 'Se terminant par',
        cardLastFour: 'Carte se terminant par',
        addFirstPaymentMethod: "Ajoutez un mode de paiement pour envoyer et recevoir des paiements directement dans l'application.",
        defaultPaymentMethod: 'Par défaut',
        bankAccountLastFour: ({lastFour}: BankAccountLastFourParams) => `Bank Account • ${lastFour}`,
    },
    preferencesPage: {
        appSection: {
            title: "Préférences de l'application",
        },
        testSection: {
            title: 'Tester les préférences',
            subtitle: "Paramètres pour aider à déboguer et tester l'application en staging.",
        },
        receiveRelevantFeatureUpdatesAndExpensifyNews: "Recevez des mises à jour de fonctionnalités pertinentes et des nouvelles d'Expensify",
        muteAllSounds: "Couper tous les sons d'Expensify",
    },
    priorityModePage: {
        priorityMode: 'Mode priorité',
        explainerText: 'Choisissez de #focus sur les discussions non lues et épinglées uniquement, ou affichez tout avec les discussions les plus récentes et épinglées en haut.',
        priorityModes: {
            default: {
                label: 'Plus récent',
                description: 'Afficher toutes les discussions triées par les plus récentes',
            },
            gsd: {
                label: '#focus',
                description: 'Afficher uniquement les non lus triés par ordre alphabétique',
            },
        },
    },
    reportDetailsPage: {
        inWorkspace: ({policyName}: ReportPolicyNameParams) => `dans ${policyName}`,
        generatingPDF: 'Génération du PDF',
        waitForPDF: 'Veuillez patienter pendant que nous générons le PDF',
        errorPDF: "Une erreur s'est produite lors de la tentative de génération de votre PDF.",
        generatedPDF: 'Votre rapport PDF a été généré !',
    },
    reportDescriptionPage: {
        roomDescription: 'Description de la chambre',
        roomDescriptionOptional: 'Description de la salle (facultatif)',
        explainerText: 'Définir une description personnalisée pour la salle.',
    },
    groupChat: {
        lastMemberTitle: 'Attention !',
        lastMemberWarning: 'Puisque vous êtes la dernière personne ici, partir rendra cette discussion inaccessible à tous les membres. Êtes-vous sûr de vouloir partir ?',
        defaultReportName: ({displayName}: ReportArchiveReasonsClosedParams) => `Discussion de groupe de ${displayName}`,
    },
    languagePage: {
        language: 'Langue',
        aiGenerated: 'Les traductions pour cette langue sont générées automatiquement et peuvent contenir des erreurs.',
    },
    themePage: {
        theme: 'Thème',
        themes: {
            dark: {
                label: 'Sombre',
            },
            light: {
                label: 'Lumière',
            },
            system: {
                label: "Utiliser les paramètres de l'appareil",
            },
        },
        chooseThemeBelowOrSync: 'Choisissez un thème ci-dessous ou synchronisez avec les paramètres de votre appareil.',
    },
    termsOfUse: {
        phrase1: 'En vous connectant, vous acceptez les',
        phrase2: "Conditions d'utilisation",
        phrase3: 'et',
        phrase4: 'Confidentialité',
        phrase5: `La transmission d'argent est fournie par ${CONST.WALLET.PROGRAM_ISSUERS.EXPENSIFY_PAYMENTS} (NMLS ID:2017010) conformément à ses`,
        phrase6: 'licences',
    },
    validateCodeForm: {
        magicCodeNotReceived: "Vous n'avez pas reçu de code magique ?",
        enterAuthenticatorCode: "Veuillez entrer votre code d'authentification",
        enterRecoveryCode: 'Veuillez entrer votre code de récupération',
        requiredWhen2FAEnabled: "Requis lorsque l'authentification à deux facteurs est activée",
        requestNewCode: 'Demander un nouveau code dans',
        requestNewCodeAfterErrorOccurred: 'Demander un nouveau code',
        error: {
            pleaseFillMagicCode: 'Veuillez entrer votre code magique',
            incorrectMagicCode: 'Code magique incorrect ou invalide. Veuillez réessayer ou demander un nouveau code.',
            pleaseFillTwoFactorAuth: "Veuillez entrer votre code d'authentification à deux facteurs",
        },
    },
    passwordForm: {
        pleaseFillOutAllFields: 'Veuillez remplir tous les champs',
        pleaseFillPassword: 'Veuillez entrer votre mot de passe',
        pleaseFillTwoFactorAuth: 'Veuillez entrer votre code de double authentification',
        enterYourTwoFactorAuthenticationCodeToContinue: "Entrez votre code d'authentification à deux facteurs pour continuer",
        forgot: 'Oublié ?',
        requiredWhen2FAEnabled: "Requis lorsque l'authentification à deux facteurs est activée",
        error: {
            incorrectPassword: 'Mot de passe incorrect. Veuillez réessayer.',
            incorrectLoginOrPassword: 'Identifiant ou mot de passe incorrect. Veuillez réessayer.',
            incorrect2fa: "Code d'authentification à deux facteurs incorrect. Veuillez réessayer.",
            twoFactorAuthenticationEnabled:
                "Vous avez activé l'authentification à deux facteurs sur ce compte. Veuillez vous connecter en utilisant votre e-mail ou votre numéro de téléphone.",
            invalidLoginOrPassword: 'Identifiant ou mot de passe invalide. Veuillez réessayer ou réinitialiser votre mot de passe.',
            unableToResetPassword:
                "Nous n'avons pas pu changer votre mot de passe. Cela est probablement dû à un lien de réinitialisation de mot de passe expiré dans un ancien e-mail de réinitialisation de mot de passe. Nous vous avons envoyé un nouveau lien par e-mail afin que vous puissiez réessayer. Vérifiez votre boîte de réception et votre dossier de spam ; il devrait arriver dans quelques minutes.",
            noAccess: "Vous n'avez pas accès à cette application. Veuillez ajouter votre nom d'utilisateur GitHub pour obtenir l'accès.",
            accountLocked: 'Votre compte a été verrouillé après trop de tentatives infructueuses. Veuillez réessayer dans 1 heure.',
            fallback: 'Un problème est survenu. Veuillez réessayer plus tard.',
        },
    },
    loginForm: {
        phoneOrEmail: 'Téléphone ou e-mail',
        error: {
            invalidFormatEmailLogin: "L'email saisie est invalide. Veuillez corriger le format et réessayer.",
        },
        cannotGetAccountDetails: 'Impossible de récupérer les détails du compte. Veuillez essayer de vous reconnecter.',
        loginForm: 'Formulaire de connexion',
        notYou: ({user}: NotYouParams) => `Pas ${user} ?`,
    },
    onboarding: {
        welcome: 'Bienvenue !',
        welcomeSignOffTitleManageTeam:
            "Une fois que vous aurez terminé les tâches ci-dessus, nous pourrons explorer davantage de fonctionnalités comme les flux de travail d'approbation et les règles !",
        welcomeSignOffTitle: 'Ravi de vous rencontrer !',
        explanationModal: {
            title: 'Bienvenue sur Expensify',
            description:
                'Une application pour gérer vos dépenses professionnelles et personnelles à la vitesse de la conversation. Essayez-la et faites-nous savoir ce que vous en pensez. Beaucoup plus à venir !',
            secondaryDescription: "Pour revenir à Expensify Classic, il suffit d'appuyer sur votre photo de profil > Aller à Expensify Classic.",
        },
        welcomeVideo: {
            title: 'Bienvenue sur Expensify',
            description: 'Une application pour gérer toutes vos dépenses professionnelles et personnelles dans un chat. Conçue pour votre entreprise, votre équipe et vos amis.',
        },
        getStarted: 'Commencer',
        whatsYourName: 'Quel est votre nom ?',
        peopleYouMayKnow: 'Des personnes que vous connaissez sont déjà ici ! Vérifiez votre e-mail pour les rejoindre.',
        workspaceYouMayJoin: ({domain, email}: WorkspaceYouMayJoin) => `Quelqu'un de ${domain} a déjà créé un espace de travail. Veuillez entrer le code magique envoyé à ${email}.`,
        joinAWorkspace: 'Rejoindre un espace de travail',
        listOfWorkspaces: 'Voici la liste des espaces de travail que vous pouvez rejoindre. Ne vous inquiétez pas, vous pouvez toujours les rejoindre plus tard si vous le préférez.',
        workspaceMemberList: ({employeeCount, policyOwner}: WorkspaceMemberList) => `${employeeCount} membre${employeeCount > 1 ? 's' : ''} • ${policyOwner}`,
        whereYouWork: 'Où travaillez-vous ?',
        errorSelection: 'Sélectionnez une option pour continuer',
        purpose: {
            title: "Que voulez-vous faire aujourd'hui ?",
            errorContinue: 'Veuillez appuyer sur continuer pour commencer la configuration.',
            errorBackButton: "Veuillez terminer les questions de configuration pour commencer à utiliser l'application.",
            [CONST.ONBOARDING_CHOICES.EMPLOYER]: 'Être remboursé par mon employeur',
            [CONST.ONBOARDING_CHOICES.MANAGE_TEAM]: 'Gérer les dépenses de mon équipe',
            [CONST.ONBOARDING_CHOICES.PERSONAL_SPEND]: 'Suivre et budgétiser les dépenses',
            [CONST.ONBOARDING_CHOICES.CHAT_SPLIT]: 'Discutez et partagez les dépenses avec des amis',
            [CONST.ONBOARDING_CHOICES.LOOKING_AROUND]: "Quelque chose d'autre",
        },
        employees: {
            title: "Combien d'employés avez-vous ?",
            [CONST.ONBOARDING_COMPANY_SIZE.MICRO]: '1-10 employés',
            [CONST.ONBOARDING_COMPANY_SIZE.SMALL]: '11-50 employés',
            [CONST.ONBOARDING_COMPANY_SIZE.MEDIUM_SMALL]: '51-100 employés',
            [CONST.ONBOARDING_COMPANY_SIZE.MEDIUM]: '101-1 000 employés',
            [CONST.ONBOARDING_COMPANY_SIZE.LARGE]: 'Plus de 1 000 employés',
        },
        accounting: {
            title: 'Utilisez-vous un logiciel de comptabilité ?',
            none: 'Aucun',
        },
        interestedFeatures: {
            title: 'Quelles fonctionnalités vous intéressent ?',
            featuresAlreadyEnabled: 'Votre espace de travail a déjà activé les éléments suivants :',
            featureYouMayBeInterestedIn: 'Activez des fonctionnalités supplémentaires qui pourraient vous intéresser :',
        },
        error: {
            requiredFirstName: 'Veuillez entrer votre prénom pour continuer',
        },
        workEmail: {
            title: 'Quelle est votre adresse e-mail professionnelle ?',
            subtitle: 'Expensify fonctionne mieux lorsque vous connectez votre e-mail professionnel.',
            explanationModal: {
                descriptionOne: 'Transférez à receipts@expensify.com pour numérisation',
                descriptionTwo: 'Rejoignez vos collègues qui utilisent déjà Expensify',
                descriptionThree: "Profitez d'une expérience plus personnalisée",
            },
            addWorkEmail: 'Ajouter un e-mail professionnel',
        },
        workEmailValidation: {
            title: 'Vérifiez votre adresse e-mail professionnelle',
            magicCodeSent: ({workEmail}: WorkEmailResendCodeParams) => `Veuillez entrer le code magique envoyé à ${workEmail}. Il devrait arriver dans une minute ou deux.`,
        },
        workEmailValidationError: {
            publicEmail: "Veuillez entrer une adresse e-mail professionnelle valide provenant d'un domaine privé, par exemple mitch@company.com.",
            offline: "Nous n'avons pas pu ajouter votre e-mail professionnel car vous semblez être hors ligne.",
        },
        mergeBlockScreen: {
            title: "Impossible d'ajouter l'email professionnel",
            subtitle: ({workEmail}: WorkEmailMergingBlockedParams) =>
                `Nous n'avons pas pu ajouter ${workEmail}. Veuillez réessayer plus tard dans les Paramètres ou discuter avec Concierge pour obtenir de l'aide.`,
        },
        tasks: {
            testDriveAdminTask: {
                title: ({testDriveURL}) => `Faites un [essai gratuit](${testDriveURL})`,
                description: ({testDriveURL}) =>
                    `[Faites une visite rapide du produit](${testDriveURL}) pour découvrir pourquoi Expensify est le moyen le plus rapide de gérer vos notes de frais.`,
            },
            testDriveEmployeeTask: {
                title: ({testDriveURL}) => `Faites un [essai gratuit](${testDriveURL})`,
                description: ({testDriveURL}) => `Essayez-nous avec un [essai gratuit](${testDriveURL}) et offrez à votre équipe *3 mois gratuits sur Expensify !*`,
            },
            createTestDriveAdminWorkspaceTask: {
                title: ({workspaceConfirmationLink}) => `[Créez](${workspaceConfirmationLink}) un espace de travail`,
                description: 'Créez un espace de travail et configurez les paramètres avec l’aide de votre spécialiste de configuration !',
            },
            createWorkspaceTask: {
                title: ({workspaceSettingsLink}) => `Créez un [espace de travail](${workspaceSettingsLink})`,
                description: ({workspaceSettingsLink}) =>
                    '*Créez un espace de travail* pour suivre les dépenses, scanner les reçus, discuter, et plus encore.\n\n' +
                    '1. Cliquez sur *Espaces de travail* > *Nouvel espace de travail*.\n\n' +
                    `*Votre nouvel espace est prêt !* [Voir maintenant](${workspaceSettingsLink}).`,
            },
            setupCategoriesTask: {
                title: ({workspaceCategoriesLink}) => `Configurez les [catégories](${workspaceCategoriesLink})`,
                description: ({workspaceCategoriesLink}) =>
                    '*Configurez les catégories* pour que votre équipe puisse coder les dépenses facilement.\n\n' +
                    '1. Cliquez sur *Espaces de travail*.\n' +
                    '3. Sélectionnez votre espace.\n' +
                    '4. Cliquez sur *Catégories*.\n' +
                    '5. Désactivez les catégories inutiles.\n' +
                    '6. Ajoutez vos propres catégories en haut à droite.\n\n' +
                    `[Accéder aux paramètres de catégories](${workspaceCategoriesLink}).\n\n` +
                    `![Configurer les catégories](${CONST.CLOUDFRONT_URL}/videos/walkthrough-categories-v2.mp4)`,
            },
            combinedTrackSubmitExpenseTask: {
                title: 'Soumettre une dépense',
                description:
                    '*Soumettez une dépense* en saisissant un montant ou en scannant un reçu.\n\n' +
                    `1. Cliquez sur le bouton ${CONST.CUSTOM_EMOJIS.GLOBAL_CREATE}.\n` +
                    '2. Choisissez *Créer une dépense*.\n' +
                    '3. Saisissez un montant ou scannez un reçu.\n' +
                    `4. Ajoutez l’email ou numéro de téléphone de votre responsable.\n` +
                    '5. Cliquez sur *Créer*.\n\n' +
                    'Et voilà, c’est fait !',
            },
            adminSubmitExpenseTask: {
                title: 'Soumettre une dépense',
                description:
                    '*Soumettez une dépense* en saisissant un montant ou en scannant un reçu.\n\n' +
                    `1. Cliquez sur le bouton ${CONST.CUSTOM_EMOJIS.GLOBAL_CREATE}.\n` +
                    '2. Choisissez *Créer une dépense*.\n' +
                    '3. Saisissez un montant ou scannez un reçu.\n' +
                    '4. Confirmez les détails.\n' +
                    '5. Cliquez sur *Créer*.\n\n' +
                    'Et voilà, c’est fait !',
            },
            trackExpenseTask: {
                title: 'Suivre une dépense',
                description:
                    '*Suivez une dépense* dans n’importe quelle devise, avec ou sans reçu.\n\n' +
                    `1. Cliquez sur le bouton ${CONST.CUSTOM_EMOJIS.GLOBAL_CREATE}.\n` +
                    '2. Choisissez *Créer une dépense*.\n' +
                    '3. Saisissez un montant ou scannez un reçu.\n' +
                    '4. Choisissez votre espace *personnel*.\n' +
                    '5. Cliquez sur *Créer*.\n\n' +
                    'Et voilà, aussi simple que ça.',
            },
            addAccountingIntegrationTask: {
                title: ({integrationName, workspaceAccountingLink}) =>
                    `Connecter${integrationName === CONST.ONBOARDING_ACCOUNTING_MAPPING.other ? '' : ' à'} [${integrationName === CONST.ONBOARDING_ACCOUNTING_MAPPING.other ? 'votre' : ''} ${integrationName}](${workspaceAccountingLink})`,
                description: ({integrationName, workspaceAccountingLink}) =>
                    `Connectez${integrationName === CONST.ONBOARDING_ACCOUNTING_MAPPING.other ? '-vous à votre' : '-vous à'} ${integrationName} pour automatiser le codage et la synchronisation des dépenses. La clôture mensuelle devient un jeu d’enfant.\n` +
                    '\n' +
                    '1. Cliquez sur *Paramètres*.\n' +
                    '2. Accédez à *Espaces de travail*.\n' +
                    '3. Sélectionnez votre espace.\n' +
                    '4. Cliquez sur *Comptabilité*.\n' +
                    `5. Trouvez ${integrationName}.\n` +
                    '6. Cliquez sur *Connecter*.\n\n' +
                    `${
                        integrationName && CONST.connectionsVideoPaths[integrationName]
                            ? `[Accéder à la comptabilité](${workspaceAccountingLink}).\n\n![Connecter ${integrationName}](${CONST.CLOUDFRONT_URL}/${CONST.connectionsVideoPaths[integrationName]})`
                            : `[Accéder à la comptabilité](${workspaceAccountingLink}).`
                    }`,
            },
            connectCorporateCardTask: {
                title: ({corporateCardLink}) => `Connecter [votre carte pro](${corporateCardLink})`,
                description: ({corporateCardLink}) =>
                    `Connectez votre carte pro pour importer et coder automatiquement les dépenses.\n\n` +
                    '1. Cliquez sur *Espaces de travail*.\n' +
                    '2. Sélectionnez votre espace.\n' +
                    '3. Cliquez sur *Cartes professionnelles*.\n' +
                    '4. Suivez les instructions pour connecter votre carte.\n\n' +
                    `[Accéder à la connexion carte pro](${corporateCardLink}).`,
            },
            inviteTeamTask: {
                title: ({workspaceMembersLink}) => `Invitez [votre équipe](${workspaceMembersLink})`,
                description: ({workspaceMembersLink}) =>
                    '*Invitez votre équipe* sur Expensify pour qu’ils commencent à suivre leurs dépenses dès aujourd’hui.\n\n' +
                    '1. Cliquez sur *Espaces de travail*.\n' +
                    '3. Sélectionnez votre espace.\n' +
                    '4. Cliquez sur *Membres* > *Inviter un membre*.\n' +
                    '5. Entrez des emails ou numéros de téléphone.\n' +
                    '6. Ajoutez un message personnalisé si vous le souhaitez !\n\n' +
                    `[Accéder aux membres](${workspaceMembersLink}).\n\n` +
                    `![Inviter votre équipe](${CONST.CLOUDFRONT_URL}/videos/walkthrough-invite_members-v2.mp4)`,
            },
            setupCategoriesAndTags: {
                title: ({workspaceCategoriesLink, workspaceMoreFeaturesLink}) => `Configurer les [catégories](${workspaceCategoriesLink}) et [tags](${workspaceMoreFeaturesLink})`,
                description: ({workspaceCategoriesLink, workspaceAccountingLink}) =>
                    '*Configurez les catégories et tags* pour aider votre équipe à coder les dépenses plus facilement.\n\n' +
                    `Importez-les automatiquement en [connectant votre logiciel comptable](${workspaceAccountingLink}), ou configurez-les manuellement dans les [paramètres de l’espace](${workspaceCategoriesLink}).`,
            },
            setupTagsTask: {
                title: ({workspaceMoreFeaturesLink}) => `Configurer les [tags](${workspaceMoreFeaturesLink})`,
                description: ({workspaceMoreFeaturesLink}) =>
                    'Utilisez les tags pour ajouter des détails comme projets, clients, emplacements et départements. Pour plusieurs niveaux de tags, passez au plan Control.\n\n' +
                    '1. Cliquez sur *Espaces de travail*.\n' +
                    '3. Sélectionnez votre espace.\n' +
                    '4. Cliquez sur *Fonctionnalités supplémentaires*.\n' +
                    '5. Activez *Tags*.\n' +
                    '6. Allez dans *Tags* dans l’éditeur.\n' +
                    '7. Cliquez sur *+ Ajouter un tag* pour en créer un.\n\n' +
                    `[Accéder aux fonctionnalités supplémentaires](${workspaceMoreFeaturesLink}).\n\n` +
                    `![Configurer les tags](${CONST.CLOUDFRONT_URL}/videos/walkthrough-tags-v2.mp4)`,
            },
            inviteAccountantTask: {
                title: ({workspaceMembersLink}) => `Invitez votre [comptable](${workspaceMembersLink})`,
                description: ({workspaceMembersLink}) =>
                    '*Invitez votre comptable* à collaborer dans votre espace de travail et à gérer les dépenses de votre entreprise.\n' +
                    '\n' +
                    '1. Cliquez sur *Espaces de travail*.\n' +
                    '2. Sélectionnez votre espace.\n' +
                    '3. Cliquez sur *Membres*.\n' +
                    '4. Cliquez sur *Inviter un membre*.\n' +
                    '5. Saisissez l’adresse e-mail de votre comptable.\n' +
                    '\n' +
                    `[Invitez votre comptable maintenant](${workspaceMembersLink}).`,
            },
            startChatTask: {
                title: 'Démarrer un chat',
                description:
                    '*Démarrez un chat* avec quelqu’un grâce à son email ou numéro.\n\n' +
                    `1. Cliquez sur le bouton ${CONST.CUSTOM_EMOJIS.GLOBAL_CREATE}.\n` +
                    '2. Choisissez *Démarrer un chat*.\n' +
                    '3. Entrez un email ou numéro de téléphone.\n\n' +
                    'S’ils ne sont pas encore sur Expensify, une invitation sera envoyée automatiquement.\n\n' +
                    'Chaque chat devient aussi un email ou SMS auquel ils peuvent répondre.',
            },
            splitExpenseTask: {
                title: 'Partager une dépense',
                description:
                    '*Partagez une dépense* avec une ou plusieurs personnes.\n\n' +
                    `1. Cliquez sur le bouton ${CONST.CUSTOM_EMOJIS.GLOBAL_CREATE}.\n` +
                    '2. Choisissez *Démarrer un chat*.\n' +
                    '3. Entrez des emails ou numéros de téléphone.\n' +
                    '4. Cliquez sur le bouton gris *+* > *Partager une dépense*.\n' +
                    '5. Créez la dépense : *Manuelle*, *Scan*, ou *Distance*.\n\n' +
                    'Ajoutez plus de détails si vous le souhaitez, ou envoyez simplement. On vous rembourse vite !',
            },
            reviewWorkspaceSettingsTask: {
                title: ({workspaceSettingsLink}) => `Vérifiez les [paramètres de l’espace](${workspaceSettingsLink})`,
                description: ({workspaceSettingsLink}) =>
                    'Voici comment vérifier et mettre à jour vos paramètres :\n' +
                    '1. Cliquez sur l’onglet paramètres.\n' +
                    '2. Cliquez sur *Espaces de travail* > [Votre espace].\n' +
                    `[Accéder à votre espace](${workspaceSettingsLink}). Nous suivrons les changements dans la salle #admins.`,
            },
            createReportTask: {
                title: 'Créer votre premier rapport',
                description:
                    'Voici comment créer un rapport :\n\n' +
                    `1. Cliquez sur le bouton ${CONST.CUSTOM_EMOJIS.GLOBAL_CREATE}.\n` +
                    '2. Choisissez *Créer un rapport*.\n' +
                    '3. Cliquez sur *Ajouter une dépense*.\n' +
                    '4. Ajoutez votre première dépense.\n\n' +
                    'Et voilà !',
            },
        } satisfies Record<string, Pick<OnboardingTask, 'title' | 'description'>>,
        testDrive: {
            name: ({testDriveURL}: {testDriveURL?: string}) => (testDriveURL ? `Faites un [essai gratuit](${testDriveURL})` : 'Faites un essai gratuit'),
            embeddedDemoIframeTitle: 'Essai Gratuit',
            employeeFakeReceipt: {
                description: 'Mon reçu de test !',
            },
        },
        messages: {
            onboardingEmployerOrSubmitMessage: 'Se faire rembourser est aussi simple que d’envoyer un message. Voici les bases.',
            onboardingPersonalSpendMessage: 'Voici comment suivre vos dépenses en quelques clics.',
            onboardingMangeTeamMessage: ({onboardingCompanySize}: {onboardingCompanySize?: OnboardingCompanySize}) =>
                `Voici une liste de tâches recommandée pour une entreprise de votre taille avec ${onboardingCompanySize} soumetteurs :`,
            onboardingTrackWorkspaceMessage:
                '# Configurons votre espace\n👋 Je suis là pour vous aider ! J’ai personnalisé votre espace pour les entrepreneurs individuels et entreprises similaires. Vous pouvez le modifier via le lien ci-dessous.\n\nVoici comment suivre vos dépenses rapidement :',
            onboardingChatSplitMessage: 'Partager des dépenses entre amis est aussi simple qu’un message. Voici comment faire.',
            onboardingAdminMessage: 'Apprenez à gérer l’espace de votre équipe en tant qu’admin et soumettez vos propres dépenses.',
            onboardingLookingAroundMessage:
                'Expensify est surtout connu pour les dépenses, les voyages et les cartes pro, mais ce n’est pas tout. Dites-moi ce qui vous intéresse et je vous guiderai.',
            onboardingTestDriveReceiverMessage: '*Vous avez droit à 3 mois gratuits ! Lancez-vous ci-dessous.*',
        },
        workspace: {
            title: 'Restez organisé avec un espace de travail',
            subtitle: 'Débloquez des outils puissants pour simplifier la gestion de vos dépenses, le tout en un seul endroit. Avec un espace de travail, vous pouvez :',
            explanationModal: {
                descriptionOne: 'Suivre et organiser les reçus',
                descriptionTwo: 'Catégoriser et étiqueter les dépenses',
                descriptionThree: 'Créer et partager des rapports',
            },
            price: "Essayez-le gratuitement pendant 30 jours, puis passez à l'abonnement pour seulement <strong>5 $/mois</strong>.",
            createWorkspace: 'Créer un espace de travail',
        },
        confirmWorkspace: {
            title: "Confirmer l'espace de travail",
            subtitle:
                'Créez un espace de travail pour suivre les reçus, rembourser les dépenses, gérer les voyages, créer des rapports, et plus encore — tout à la vitesse de la discussion.',
        },
        inviteMembers: {
            title: 'Inviter des membres',
            subtitle: 'Gérez et partagez vos dépenses avec un comptable ou créez un groupe de voyage avec des amis.',
        },
    },
    featureTraining: {
        doNotShowAgain: 'Ne plus me montrer ceci',
    },
    personalDetails: {
        error: {
            containsReservedWord: 'Le nom ne peut pas contenir les mots Expensify ou Concierge',
            hasInvalidCharacter: 'Le nom ne peut pas contenir de virgule ou de point-virgule',
            requiredFirstName: 'Le prénom ne peut pas être vide',
        },
    },
    privatePersonalDetails: {
        enterLegalName: 'Quel est votre nom légal ?',
        enterDateOfBirth: 'Quelle est votre date de naissance ?',
        enterAddress: 'Quelle est votre adresse ?',
        enterPhoneNumber: 'Quel est votre numéro de téléphone ?',
        personalDetails: 'Détails personnels',
        privateDataMessage: 'Ces détails sont utilisés pour les voyages et les paiements. Ils ne sont jamais affichés sur votre profil public.',
        legalName: 'Nom légal',
        legalFirstName: 'Prénom légal',
        legalLastName: 'Nom de famille légal',
        address: 'Adresse',
        error: {
            dateShouldBeBefore: ({dateString}: DateShouldBeBeforeParams) => `La date doit être avant ${dateString}`,
            dateShouldBeAfter: ({dateString}: DateShouldBeAfterParams) => `La date doit être après ${dateString}`,
            hasInvalidCharacter: 'Le nom ne peut inclure que des caractères latins.',
            incorrectZipFormat: ({zipFormat}: IncorrectZipFormatParams = {}) => `Format de code postal incorrect${zipFormat ? `Format acceptable : ${zipFormat}` : ''}`,
            invalidPhoneNumber: `Veuillez vous assurer que le numéro de téléphone est valide (par exemple, ${CONST.EXAMPLE_PHONE_NUMBER})`,
        },
    },
    resendValidationForm: {
        linkHasBeenResent: 'Le lien a été renvoyé',
        weSentYouMagicSignInLink: ({login, loginType}: WeSentYouMagicSignInLinkParams) =>
            `J'ai envoyé un lien magique de connexion à ${login}. Veuillez vérifier votre ${loginType} pour vous connecter.`,
        resendLink: 'Renvoyer le lien',
    },
    unlinkLoginForm: {
        toValidateLogin: ({primaryLogin, secondaryLogin}: ToValidateLoginParams) =>
            `Pour valider ${secondaryLogin}, veuillez renvoyer le code magique depuis les Paramètres du compte de ${primaryLogin}.`,
        noLongerHaveAccess: ({primaryLogin}: NoLongerHaveAccessParams) => `Si vous n'avez plus accès à ${primaryLogin}, veuillez dissocier vos comptes.`,
        unlink: 'Dissocier',
        linkSent: 'Lien envoyé !',
        successfullyUnlinkedLogin: 'Connexion secondaire dissociée avec succès !',
    },
    emailDeliveryFailurePage: {
        ourEmailProvider: ({login}: OurEmailProviderParams) =>
            `Notre fournisseur de messagerie a temporairement suspendu les emails vers ${login} en raison de problèmes de livraison. Pour débloquer votre connexion, veuillez suivre ces étapes :`,
        confirmThat: ({login}: ConfirmThatParams) => `Confirmez que ${login} est orthographié correctement et qu'il s'agit d'une adresse e-mail réelle et valide.`,
        emailAliases: 'Les alias d\'e-mail tels que "expenses@domain.com" doivent avoir accès à leur propre boîte de réception pour être un identifiant Expensify valide.',
        ensureYourEmailClient: 'Assurez-vous que votre client de messagerie autorise les emails de expensify.com.',
        youCanFindDirections: 'Vous pouvez trouver des instructions sur la façon de compléter cette étape',
        helpConfigure: 'mais vous pourriez avoir besoin de votre service informatique pour vous aider à configurer vos paramètres de messagerie.',
        onceTheAbove: 'Une fois les étapes ci-dessus terminées, veuillez contacter',
        toUnblock: 'pour débloquer votre connexion.',
    },
    smsDeliveryFailurePage: {
        smsDeliveryFailureMessage: ({login}: OurEmailProviderParams) =>
            `Nous n'avons pas pu livrer les messages SMS à ${login}, nous l'avons donc suspendu temporairement. Veuillez essayer de valider votre numéro :`,
        validationSuccess: 'Votre numéro a été validé ! Cliquez ci-dessous pour envoyer un nouveau code de connexion magique.',
        validationFailed: ({
            timeData,
        }: {
            timeData?: {
                days?: number;
                hours?: number;
                minutes?: number;
            } | null;
        }) => {
            if (!timeData) {
                return 'Veuillez patienter un moment avant de réessayer.';
            }
            const timeParts = [];
            if (timeData.days) {
                timeParts.push(`${timeData.days} ${timeData.days === 1 ? 'jour' : 'jours'}`);
            }
            if (timeData.hours) {
                timeParts.push(`${timeData.hours} ${timeData.hours === 1 ? 'heure' : 'heures'}`);
            }
            if (timeData.minutes) {
                timeParts.push(`${timeData.minutes} ${timeData.minutes === 1 ? 'minute' : 'minutes'}`);
            }
            let timeText = '';
            if (timeParts.length === 1) {
                timeText = timeParts.at(0) ?? '';
            } else if (timeParts.length === 2) {
                timeText = `${timeParts.at(0)} and ${timeParts.at(1)}`;
            } else if (timeParts.length === 3) {
                timeText = `${timeParts.at(0)}, ${timeParts.at(1)}, and ${timeParts.at(2)}`;
            }
            return `Patientez un peu ! Vous devez attendre ${timeText} avant de réessayer de valider votre numéro.`;
        },
    },
    welcomeSignUpForm: {
        join: 'Rejoindre',
    },
    detailsPage: {
        localTime: 'Heure locale',
    },
    newChatPage: {
        startGroup: 'Démarrer un groupe',
        addToGroup: 'Ajouter au groupe',
    },
    yearPickerPage: {
        year: 'Année',
        selectYear: 'Veuillez sélectionner une année',
    },
    focusModeUpdateModal: {
        title: 'Bienvenue en mode #focus !',
        prompt: 'Restez au courant des choses en ne voyant que les discussions non lues ou celles qui nécessitent votre attention. Ne vous inquiétez pas, vous pouvez changer cela à tout moment dans',
        settings: 'paramètres',
    },
    notFound: {
        chatYouLookingForCannotBeFound: 'Le chat que vous recherchez est introuvable.',
        getMeOutOfHere: "Sortez-moi d'ici",
        iouReportNotFound: 'Les détails de paiement que vous recherchez ne peuvent pas être trouvés.',
        notHere: "Hmm... ce n'est pas là.",
        pageNotFound: 'Oups, cette page est introuvable',
        noAccess: "Ce chat ou cette dépense a peut-être été supprimé ou vous n'y avez pas accès.\n\nPour toute question, veuillez contacter concierge@expensify.com",
        goBackHome: "Retourner à la page d'accueil",
    },
    errorPage: {
        title: ({isBreakLine}: {isBreakLine: boolean}) => `Oups... ${isBreakLine ? '\n' : ''}Quelque chose a mal tourné`,
        subtitle: "Votre demande n'a pas pu être complétée. Veuillez réessayer plus tard.",
    },
    setPasswordPage: {
        enterPassword: 'Entrez un mot de passe',
        setPassword: 'Définir le mot de passe',
        newPasswordPrompt: 'Votre mot de passe doit comporter au moins 8 caractères, 1 lettre majuscule, 1 lettre minuscule et 1 chiffre.',
        passwordFormTitle: 'Bienvenue dans le nouveau Expensify ! Veuillez définir votre mot de passe.',
        passwordNotSet: "Nous n'avons pas pu définir votre nouveau mot de passe. Nous vous avons envoyé un nouveau lien pour réessayer.",
        setPasswordLinkInvalid: 'Ce lien de réinitialisation de mot de passe est invalide ou a expiré. Un nouveau vous attend dans votre boîte de réception !',
        validateAccount: 'Vérifier le compte',
    },
    statusPage: {
        status: 'Statut',
        statusExplanation: 'Ajoutez un emoji pour donner à vos collègues et amis un moyen facile de savoir ce qui se passe. Vous pouvez également ajouter un message si vous le souhaitez !',
        today: "Aujourd'hui",
        clearStatus: 'Effacer le statut',
        save: 'Enregistrer',
        message: 'Message',
        timePeriods: {
            never: 'Never',
            thirtyMinutes: '30 minutes',
            oneHour: '1 heure',
            afterToday: "Aujourd'hui",
            afterWeek: 'Une semaine',
            custom: 'Custom',
        },
        untilTomorrow: 'À demain',
        untilTime: ({time}: UntilTimeParams) => `Jusqu'à ${time}`,
        date: 'Date',
        time: 'Temps',
        clearAfter: 'Effacer après',
        whenClearStatus: 'Quand devrions-nous effacer votre statut ?',
        vacationDelegate: 'Délégué de vacances',
        setVacationDelegate: `Définissez un délégué de vacances pour approuver les rapports en votre absence.`,
        vacationDelegateError: 'Une erreur est survenue lors de la mise à jour de votre délégué de vacances.',
        asVacationDelegate: ({nameOrEmail: managerName}: VacationDelegateParams) => `en tant que délégué de vacances de ${managerName}`,
        toAsVacationDelegate: ({submittedToName, vacationDelegateName}: SubmittedToVacationDelegateParams) =>
            `à ${submittedToName} en tant que délégué de vacances de ${vacationDelegateName}`,
        vacationDelegateWarning: ({nameOrEmail}: VacationDelegateParams) =>
            `Vous assignez ${nameOrEmail} en tant que délégué de vacances. Il/elle n'est pas encore présent(e) dans tous vos espaces de travail. Si vous choisissez de continuer, un e-mail sera envoyé à tous les administrateurs de vos espaces pour l’ajouter.`,
    },
    stepCounter: ({step, total, text}: StepCounterParams) => {
        let result = `Étape ${step}`;
        if (total) {
            result = `${result} of ${total}`;
        }
        if (text) {
            result = `${result}: ${text}`;
        }
        return result;
    },
    bankAccount: {
        bankInfo: 'Infos bancaires',
        confirmBankInfo: 'Confirmer les informations bancaires',
        manuallyAdd: 'Ajoutez manuellement votre compte bancaire',
        letsDoubleCheck: 'Vérifions que tout est correct.',
        accountEnding: 'Compte se terminant par',
        thisBankAccount: 'Ce compte bancaire sera utilisé pour les paiements professionnels sur votre espace de travail.',
        accountNumber: 'Numéro de compte',
        routingNumber: "Numéro d'acheminement",
        chooseAnAccountBelow: 'Choisissez un compte ci-dessous',
        addBankAccount: 'Ajouter un compte bancaire',
        chooseAnAccount: 'Choisissez un compte',
        connectOnlineWithPlaid: 'Connectez-vous à votre banque',
        connectManually: 'Connecter manuellement',
        desktopConnection: 'Remarque : Pour vous connecter à Chase, Wells Fargo, Capital One ou Bank of America, veuillez cliquer ici pour terminer ce processus dans un navigateur.',
        yourDataIsSecure: 'Vos données sont sécurisées',
        toGetStarted:
            'Ajoutez un compte bancaire pour rembourser les dépenses, émettre des cartes Expensify, collecter les paiements de factures et payer les factures, le tout depuis un seul endroit.',
        plaidBodyCopy: "Offrez à vos employés un moyen plus simple de payer - et d'être remboursés - pour les dépenses de l'entreprise.",
        checkHelpLine: 'Votre numéro de routage et votre numéro de compte se trouvent sur un chèque pour le compte.',
        hasPhoneLoginError: ({contactMethodRoute}: ContactMethodParams) =>
            `Pour connecter un compte bancaire, veuillez <a href="${contactMethodRoute}">ajoutez un e-mail comme identifiant principal</a> et réessayez. Vous pouvez ajouter votre numéro de téléphone comme connexion secondaire.`,
        hasBeenThrottledError: "Une erreur s'est produite lors de l'ajout de votre compte bancaire. Veuillez attendre quelques minutes et réessayer.",
        hasCurrencyError: ({workspaceRoute}: WorkspaceRouteParams) =>
            `Oups ! Il semble que la devise de votre espace de travail soit différente de l'USD. Pour continuer, veuillez aller sur <a href="${workspaceRoute}">vos paramètres d'espace de travail</a> pour le régler sur USD et réessayer.`,
        error: {
            youNeedToSelectAnOption: 'Veuillez sélectionner une option pour continuer',
            noBankAccountAvailable: "Désolé, aucun compte bancaire n'est disponible.",
            noBankAccountSelected: 'Veuillez choisir un compte',
            taxID: "Veuillez entrer un numéro d'identification fiscale valide",
            website: 'Veuillez entrer un site web valide',
            zipCode: `Veuillez entrer un code postal valide en utilisant le format : ${CONST.COUNTRY_ZIP_REGEX_DATA.US.samples}`,
            phoneNumber: 'Veuillez entrer un numéro de téléphone valide',
            email: 'Veuillez entrer une adresse e-mail valide',
            companyName: "Veuillez entrer un nom d'entreprise valide",
            addressCity: 'Veuillez entrer une ville valide',
            addressStreet: 'Veuillez entrer une adresse de rue valide',
            addressState: 'Veuillez sélectionner un état valide',
            incorporationDateFuture: "La date d'incorporation ne peut pas être dans le futur.",
            incorporationState: 'Veuillez sélectionner un état valide',
            industryCode: 'Veuillez entrer un code de classification industrielle valide à six chiffres',
            restrictedBusiness: "Veuillez confirmer que l'entreprise ne figure pas sur la liste des entreprises restreintes.",
            routingNumber: "Veuillez entrer un numéro d'acheminement valide",
            accountNumber: 'Veuillez entrer un numéro de compte valide',
            routingAndAccountNumberCannotBeSame: 'Les numéros de routage et de compte ne peuvent pas correspondre.',
            companyType: "Veuillez sélectionner un type d'entreprise valide",
            tooManyAttempts:
                "En raison d'un nombre élevé de tentatives de connexion, cette option a été désactivée pendant 24 heures. Veuillez réessayer plus tard ou entrer les détails manuellement à la place.",
            address: 'Veuillez entrer une adresse valide',
            dob: 'Veuillez sélectionner une date de naissance valide',
            age: 'Doit avoir plus de 18 ans',
            ssnLast4: 'Veuillez entrer les 4 derniers chiffres valides du SSN',
            firstName: 'Veuillez entrer un prénom valide',
            lastName: 'Veuillez entrer un nom de famille valide',
            noDefaultDepositAccountOrDebitCardAvailable: 'Veuillez ajouter un compte de dépôt par défaut ou une carte de débit',
            validationAmounts: 'Les montants de validation que vous avez saisis sont incorrects. Veuillez vérifier votre relevé bancaire et réessayer.',
            fullName: 'Veuillez entrer un nom complet valide',
            ownershipPercentage: 'Veuillez entrer un nombre en pourcentage valide',
            deletePaymentBankAccount:
                'Ce compte bancaire ne peut pas être supprimé car il est utilisé pour les paiements par carte Expensify. Si vous souhaitez toujours supprimer ce compte, veuillez contacter le Concierge.',
        },
    },
    addPersonalBankAccount: {
        countrySelectionStepHeader: 'Où se trouve votre compte bancaire ?',
        accountDetailsStepHeader: 'Quels sont les détails de votre compte ?',
        accountTypeStepHeader: 'Quel type de compte est-ce ?',
        bankInformationStepHeader: 'Quelles sont vos coordonnées bancaires ?',
        accountHolderInformationStepHeader: 'Quelles sont les informations du titulaire du compte ?',
        howDoWeProtectYourData: 'Comment protégeons-nous vos données ?',
        currencyHeader: 'Quelle est la devise de votre compte bancaire ?',
        confirmationStepHeader: 'Vérifiez vos informations.',
        confirmationStepSubHeader: 'Vérifiez les détails ci-dessous et cochez la case des conditions pour confirmer.',
    },
    addPersonalBankAccountPage: {
        enterPassword: 'Entrez le mot de passe Expensify',
        alreadyAdded: 'Ce compte a déjà été ajouté.',
        chooseAccountLabel: 'Compte',
        successTitle: 'Compte bancaire personnel ajouté !',
        successMessage: 'Félicitations, votre compte bancaire est configuré et prêt à recevoir des remboursements.',
    },
    attachmentView: {
        unknownFilename: 'Nom de fichier inconnu',
        passwordRequired: 'Veuillez entrer un mot de passe',
        passwordIncorrect: 'Mot de passe incorrect. Veuillez réessayer.',
        failedToLoadPDF: 'Échec du chargement du fichier PDF',
        pdfPasswordForm: {
            title: 'PDF protégé par mot de passe',
            infoText: 'Ce PDF est protégé par un mot de passe.',
            beforeLinkText: "S'il vous plaît",
            linkText: 'entrez le mot de passe',
            afterLinkText: 'pour le voir.',
            formLabel: 'Voir le PDF',
        },
        attachmentNotFound: 'Pièce jointe introuvable',
    },
    messages: {
        errorMessageInvalidPhone: `Veuillez entrer un numéro de téléphone valide sans parenthèses ni tirets. Si vous êtes en dehors des États-Unis, veuillez inclure votre indicatif de pays (par exemple, ${CONST.EXAMPLE_PHONE_NUMBER}).`,
        errorMessageInvalidEmail: 'E-mail invalide',
        userIsAlreadyMember: ({login, name}: UserIsAlreadyMemberParams) => `${login} est déjà membre de ${name}`,
    },
    onfidoStep: {
        acceptTerms: "En continuant avec la demande d'activation de votre Expensify Wallet, vous confirmez que vous avez lu, compris et accepté",
        facialScan: "Politique et autorisation de scan facial d'Onfido",
        tryAgain: 'Réessayez',
        verifyIdentity: "Vérifier l'identité",
        letsVerifyIdentity: 'Vérifions votre identité',
        butFirst: `Mais d'abord, les choses ennuyeuses. Lisez les termes juridiques à l'étape suivante et cliquez sur "Accepter" lorsque vous êtes prêt.`,
        genericError: "Une erreur s'est produite lors du traitement de cette étape. Veuillez réessayer.",
        cameraPermissionsNotGranted: "Activer l'accès à la caméra",
        cameraRequestMessage: "Nous avons besoin d'accéder à votre appareil photo pour compléter la vérification de votre compte bancaire. Veuillez l'activer via Réglages > New Expensify.",
        microphonePermissionsNotGranted: "Activer l'accès au microphone",
        microphoneRequestMessage: "Nous avons besoin d'accéder à votre microphone pour terminer la vérification de votre compte bancaire. Veuillez l'activer via Paramètres > New Expensify.",
        originalDocumentNeeded: "Veuillez télécharger une image originale de votre pièce d'identité plutôt qu'une capture d'écran ou une image numérisée.",
        documentNeedsBetterQuality:
            "Votre pièce d'identité semble être endommagée ou avoir des caractéristiques de sécurité manquantes. Veuillez télécharger une image originale d'une pièce d'identité non endommagée et entièrement visible.",
        imageNeedsBetterQuality:
            "Il y a un problème avec la qualité de l'image de votre pièce d'identité. Veuillez télécharger une nouvelle image où l'ensemble de votre pièce d'identité est clairement visible.",
        selfieIssue: 'Il y a un problème avec votre selfie/vidéo. Veuillez télécharger un selfie/vidéo en direct.',
        selfieNotMatching: "Votre selfie/vidéo ne correspond pas à votre pièce d'identité. Veuillez télécharger un nouveau selfie/vidéo où votre visage est clairement visible.",
        selfieNotLive: 'Votre selfie/vidéo ne semble pas être une photo/vidéo en direct. Veuillez télécharger un selfie/vidéo en direct.',
    },
    additionalDetailsStep: {
        headerTitle: 'Détails supplémentaires',
        helpText: "Nous devons confirmer les informations suivantes avant que vous puissiez envoyer et recevoir de l'argent depuis votre portefeuille.",
        helpTextIdologyQuestions: 'Nous devons vous poser encore quelques questions pour terminer la validation de votre identité.',
        helpLink: 'En savoir plus sur pourquoi nous en avons besoin.',
        legalFirstNameLabel: 'Prénom légal',
        legalMiddleNameLabel: 'Deuxième prénom légal',
        legalLastNameLabel: 'Nom de famille légal',
        selectAnswer: 'Veuillez sélectionner une réponse pour continuer',
        ssnFull9Error: 'Veuillez entrer un numéro de sécurité sociale valide à neuf chiffres',
        needSSNFull9: 'Nous rencontrons des difficultés pour vérifier votre SSN. Veuillez entrer les neuf chiffres complets de votre SSN.',
        weCouldNotVerify: "Nous n'avons pas pu vérifier",
        pleaseFixIt: 'Veuillez corriger ces informations avant de continuer.',
        failedKYCTextBefore: "Nous n'avons pas pu vérifier votre identité. Veuillez réessayer plus tard ou contacter",
        failedKYCTextAfter: 'si vous avez des questions.',
    },
    termsStep: {
        headerTitle: 'Conditions et frais',
        headerTitleRefactor: 'Frais et conditions',
        haveReadAndAgree: "J'ai lu et j'accepte de recevoir",
        electronicDisclosures: 'divulgations électroniques',
        agreeToThe: "J'accepte les",
        walletAgreement: 'Accord de portefeuille',
        enablePayments: 'Activer les paiements',
        monthlyFee: 'Frais mensuel',
        inactivity: 'Inactivité',
        noOverdraftOrCredit: 'Pas de fonctionnalité de découvert/crédit.',
        electronicFundsWithdrawal: 'Retrait de fonds électronique',
        standard: 'Standard',
        reviewTheFees: "Jetez un coup d'œil à certains frais.",
        checkTheBoxes: 'Veuillez cocher les cases ci-dessous.',
        agreeToTerms: 'Acceptez les conditions et vous serez prêt à partir !',
        shortTermsForm: {
            expensifyPaymentsAccount: ({walletProgram}: WalletProgramParams) => `Le portefeuille Expensify est émis par ${walletProgram}.`,
            perPurchase: 'Par achat',
            atmWithdrawal: 'Retrait au distributeur automatique',
            cashReload: 'Recharge en espèces',
            inNetwork: 'dans le réseau',
            outOfNetwork: 'hors réseau',
            atmBalanceInquiry: 'Demande de solde au distributeur automatique',
            inOrOutOfNetwork: '(dans le réseau ou hors réseau)',
            customerService: 'Service client',
            automatedOrLive: '(automated or live agent)',
            afterTwelveMonths: '(après 12 mois sans transactions)',
            weChargeOneFee: "Nous facturons 1 autre type de frais. Il s'agit de :",
            fdicInsurance: "Vos fonds sont éligibles à l'assurance FDIC.",
            generalInfo: 'Pour des informations générales sur les comptes prépayés, visitez',
            conditionsDetails: 'Pour plus de détails et de conditions concernant tous les frais et services, visitez',
            conditionsPhone: 'ou en appelant le +1 833-400-0904.',
            instant: '(instant)',
            electronicFundsInstantFeeMin: ({amount}: TermsParams) => `(min ${amount})`,
        },
        longTermsForm: {
            listOfAllFees: 'Une liste de tous les frais du portefeuille Expensify',
            typeOfFeeHeader: 'Tous les frais',
            feeAmountHeader: 'Montant',
            moreDetailsHeader: 'Détails',
            openingAccountTitle: "Ouverture d'un compte",
            openingAccountDetails: "Il n'y a pas de frais pour ouvrir un compte.",
            monthlyFeeDetails: "Il n'y a pas de frais mensuels.",
            customerServiceTitle: 'Service client',
            customerServiceDetails: "Il n'y a pas de frais de service client.",
            inactivityDetails: "Il n'y a pas de frais d'inactivité.",
            sendingFundsTitle: 'Envoi de fonds à un autre titulaire de compte',
            sendingFundsDetails: "Il n'y a pas de frais pour envoyer des fonds à un autre titulaire de compte en utilisant votre solde, votre compte bancaire ou votre carte de débit.",
            electronicFundsStandardDetails:
                "There's no fee to transfer funds from your Expensify Wallet " +
                'to your bank account using the standard option. This transfer usually completes within 1-3 business' +
                ' days.',
            electronicFundsInstantDetails: ({percentage, amount}: ElectronicFundsParams) =>
                "There's a fee to transfer funds from your Expensify Wallet to " +
                'your linked debit card using the instant transfer option. This transfer usually completes within ' +
                `several minutes. The fee is ${percentage}% of the transfer amount (with a minimum fee of ${amount}).`,
            fdicInsuranceBancorp: ({amount}: TermsParams) =>
                'Your funds are eligible for FDIC insurance. Your funds will be held at or ' +
                `transferred to ${CONST.WALLET.PROGRAM_ISSUERS.BANCORP_BANK}, an FDIC-insured institution. Once there, your funds are insured up ` +
                `to ${amount} by the FDIC in the event ${CONST.WALLET.PROGRAM_ISSUERS.BANCORP_BANK} fails, if specific deposit insurance requirements ` +
                `are met and your card is registered. See`,
            fdicInsuranceBancorp2: 'pour plus de détails.',
            contactExpensifyPayments: `Contactez ${CONST.WALLET.PROGRAM_ISSUERS.EXPENSIFY_PAYMENTS} en appelant le +1 833-400-0904, par email à`,
            contactExpensifyPayments2: 'ou connectez-vous à',
            generalInformation: 'Pour des informations générales sur les comptes prépayés, visitez',
            generalInformation2: 'Si vous avez une plainte concernant un compte prépayé, appelez le Bureau de Protection Financière des Consommateurs au 1-855-411-2372 ou visitez',
            printerFriendlyView: 'Voir la version imprimable',
            automated: 'Automatisé',
            liveAgent: 'Agent en direct',
            instant: 'Instantané',
            electronicFundsInstantFeeMin: ({amount}: TermsParams) => `Min ${amount}`,
        },
    },
    activateStep: {
        headerTitle: 'Activer les paiements',
        activatedTitle: 'Portefeuille activé !',
        activatedMessage: 'Félicitations, votre portefeuille est configuré et prêt à effectuer des paiements.',
        checkBackLaterTitle: 'Juste une minute...',
        checkBackLaterMessage: 'Nous examinons toujours vos informations. Veuillez revenir plus tard.',
        continueToPayment: 'Continuer vers le paiement',
        continueToTransfer: 'Continuer à transférer',
    },
    companyStep: {
        headerTitle: "Informations sur l'entreprise",
        subtitle: 'Presque terminé ! Pour des raisons de sécurité, nous devons confirmer certaines informations :',
        legalBusinessName: 'Nom commercial légal',
        companyWebsite: "Site web de l'entreprise",
        taxIDNumber: "Numéro d'identification fiscale",
        taxIDNumberPlaceholder: '9 chiffres',
        companyType: "Type d'entreprise",
        incorporationDate: "Date d'incorporation",
        incorporationState: "État d'incorporation",
        industryClassificationCode: "Code de classification de l'industrie",
        confirmCompanyIsNot: "Je confirme que cette entreprise n'est pas sur la liste des",
        listOfRestrictedBusinesses: 'liste des entreprises restreintes',
        incorporationDatePlaceholder: 'Date de début (aaaa-mm-jj)',
        incorporationTypes: {
            LLC: 'LLC',
            CORPORATION: 'Corp',
            PARTNERSHIP: 'Partenariat',
            COOPERATIVE: 'Coopérative',
            SOLE_PROPRIETORSHIP: 'Entreprise individuelle',
            OTHER: 'Autre',
        },
        industryClassification: "Dans quel secteur d'activité l'entreprise est-elle classée ?",
        industryClassificationCodePlaceholder: "Rechercher le code de classification de l'industrie",
    },
    requestorStep: {
        headerTitle: 'Informations personnelles',
        learnMore: 'En savoir plus',
        isMyDataSafe: 'Mes données sont-elles en sécurité ?',
    },
    personalInfoStep: {
        personalInfo: 'Informations personnelles',
        enterYourLegalFirstAndLast: 'Quel est votre nom légal ?',
        legalFirstName: 'Prénom légal',
        legalLastName: 'Nom de famille légal',
        legalName: 'Nom légal',
        enterYourDateOfBirth: 'Quelle est votre date de naissance ?',
        enterTheLast4: 'Quels sont les quatre derniers chiffres de votre numéro de sécurité sociale ?',
        dontWorry: 'Ne vous inquiétez pas, nous ne faisons aucune vérification de crédit personnel !',
        last4SSN: 'Derniers 4 du SSN',
        enterYourAddress: 'Quelle est votre adresse ?',
        address: 'Adresse',
        letsDoubleCheck: 'Vérifions que tout est correct.',
        byAddingThisBankAccount: 'En ajoutant ce compte bancaire, vous confirmez que vous avez lu, compris et accepté',
        whatsYourLegalName: 'Quel est votre nom légal ?',
        whatsYourDOB: 'Quelle est votre date de naissance ?',
        whatsYourAddress: 'Quelle est votre adresse ?',
        whatsYourSSN: 'Quels sont les quatre derniers chiffres de votre numéro de sécurité sociale ?',
        noPersonalChecks: 'Ne vous inquiétez pas, aucun contrôle de crédit personnel ici !',
        whatsYourPhoneNumber: 'Quel est votre numéro de téléphone ?',
        weNeedThisToVerify: 'Nous avons besoin de cela pour vérifier votre portefeuille.',
    },
    businessInfoStep: {
        businessInfo: "Informations sur l'entreprise",
        enterTheNameOfYourBusiness: 'Quel est le nom de votre entreprise ?',
        businessName: "Nom légal de l'entreprise",
        enterYourCompanyTaxIdNumber: "Quel est le numéro d'identification fiscale de votre entreprise ?",
        taxIDNumber: "Numéro d'identification fiscale",
        taxIDNumberPlaceholder: '9 chiffres',
        enterYourCompanyWebsite: 'Quel est le site web de votre entreprise ?',
        companyWebsite: "Site web de l'entreprise",
        enterYourCompanyPhoneNumber: 'Quel est le numéro de téléphone de votre entreprise ?',
        enterYourCompanyAddress: "Quelle est l'adresse de votre entreprise ?",
        selectYourCompanyType: "Quel type d'entreprise est-ce ?",
        companyType: "Type d'entreprise",
        incorporationType: {
            LLC: 'LLC',
            CORPORATION: 'Corp',
            PARTNERSHIP: 'Partenariat',
            COOPERATIVE: 'Coopérative',
            SOLE_PROPRIETORSHIP: 'Entreprise individuelle',
            OTHER: 'Autre',
        },
        selectYourCompanyIncorporationDate: 'Quelle est la date de constitution de votre entreprise ?',
        incorporationDate: "Date d'incorporation",
        incorporationDatePlaceholder: 'Date de début (aaaa-mm-jj)',
        incorporationState: "État d'incorporation",
        pleaseSelectTheStateYourCompanyWasIncorporatedIn: 'Dans quel état votre entreprise a-t-elle été constituée ?',
        letsDoubleCheck: 'Vérifions que tout est correct.',
        companyAddress: "Adresse de l'entreprise",
        listOfRestrictedBusinesses: 'liste des entreprises restreintes',
        confirmCompanyIsNot: "Je confirme que cette entreprise n'est pas sur la liste des",
        businessInfoTitle: "Informations sur l'entreprise",
        legalBusinessName: 'Nom commercial légal',
        whatsTheBusinessName: "Quel est le nom de l'entreprise ?",
        whatsTheBusinessAddress: "Quelle est l'adresse de l'entreprise ?",
        whatsTheBusinessContactInformation: 'Quelles sont les coordonnées professionnelles ?',
        whatsTheBusinessRegistrationNumber: "Quel est le numéro d'enregistrement de l'entreprise ?",
        whatsTheBusinessTaxIDEIN: ({country}: BusinessTaxIDParams) => {
            switch (country) {
                case CONST.COUNTRY.US:
                    return 'Quel est le numéro d’identification d’employeur (EIN) ?';
                case CONST.COUNTRY.CA:
                    return 'Quel est le numéro d’entreprise (BN) ?';
                case CONST.COUNTRY.GB:
                    return 'Quel est le numéro d’immatriculation à la TVA (VRN) ?';
                case CONST.COUNTRY.AU:
                    return 'Quel est le numéro d’entreprise australien (ABN) ?';
                default:
                    return 'Quel est le numéro de TVA intracommunautaire (UE) ?';
            }
        },
        whatsThisNumber: 'Quel est ce numéro ?',
        whereWasTheBusinessIncorporated: "Où l'entreprise a-t-elle été constituée ?",
        whatTypeOfBusinessIsIt: "Quel type d'entreprise est-ce ?",
        whatsTheBusinessAnnualPayment: "Quel est le volume annuel de paiements de l'entreprise ?",
        whatsYourExpectedAverageReimbursements: 'Quel est le montant moyen de remboursement que vous attendez ?',
        registrationNumber: "Numéro d'enregistrement",
        taxIDEIN: ({country}: BusinessTaxIDParams) => {
            switch (country) {
                case CONST.COUNTRY.US:
                    return 'EIN';
                case CONST.COUNTRY.CA:
                    return 'BN';
                case CONST.COUNTRY.GB:
                    return 'VRN';
                case CONST.COUNTRY.AU:
                    return 'ABN';
                default:
                    return 'TVA UE';
            }
        },
        businessAddress: 'Adresse professionnelle',
        businessType: "Type d'entreprise",
        incorporation: 'Incorporation',
        incorporationCountry: "Pays d'incorporation",
        incorporationTypeName: "Type d'incorporation",
        businessCategory: "Catégorie d'entreprise",
        annualPaymentVolume: 'Volume de paiement annuel',
        annualPaymentVolumeInCurrency: ({currencyCode}: CurrencyCodeParams) => `Volume de paiement annuel en ${currencyCode}`,
        averageReimbursementAmount: 'Montant moyen de remboursement',
        averageReimbursementAmountInCurrency: ({currencyCode}: CurrencyCodeParams) => `Montant moyen de remboursement en ${currencyCode}`,
        selectIncorporationType: "Sélectionnez le type d'incorporation",
        selectBusinessCategory: "Sélectionner la catégorie d'entreprise",
        selectAnnualPaymentVolume: 'Sélectionner le volume de paiement annuel',
        selectIncorporationCountry: "Sélectionnez le pays d'incorporation",
        selectIncorporationState: "Sélectionnez l'état d'incorporation",
        selectAverageReimbursement: 'Sélectionner le montant moyen de remboursement',
        findIncorporationType: "Trouver le type d'incorporation",
        findBusinessCategory: "Trouver la catégorie d'entreprise",
        findAnnualPaymentVolume: 'Trouver le volume de paiement annuel',
        findIncorporationState: "Trouver l'état d'incorporation",
        findAverageReimbursement: 'Trouver le montant moyen de remboursement',
        error: {
            registrationNumber: "Veuillez fournir un numéro d'enregistrement valide",
            taxIDEIN: ({country}: BusinessTaxIDParams) => {
                switch (country) {
                    case CONST.COUNTRY.US:
                        return 'Veuillez fournir un numéro d’identification d’employeur (EIN) valide';
                    case CONST.COUNTRY.CA:
                        return 'Veuillez fournir un numéro d’entreprise (BN) valide';
                    case CONST.COUNTRY.GB:
                        return 'Veuillez fournir un numéro de TVA (VRN) valide';
                    case CONST.COUNTRY.AU:
                        return 'Veuillez fournir un numéro d’entreprise australien (ABN) valide';
                    default:
                        return 'Veuillez fournir un numéro de TVA intracommunautaire valide';
                }
            },
        },
    },
    beneficialOwnerInfoStep: {
        doYouOwn25percent: 'Possédez-vous 25 % ou plus de',
        doAnyIndividualOwn25percent: 'Des individus possèdent-ils 25 % ou plus de',
        areThereMoreIndividualsWhoOwn25percent: "Y a-t-il plus d'individus qui possèdent 25 % ou plus de",
        regulationRequiresUsToVerifyTheIdentity: "La réglementation nous oblige à vérifier l'identité de toute personne qui possède plus de 25 % de l'entreprise.",
        companyOwner: "Propriétaire d'entreprise",
        enterLegalFirstAndLastName: 'Quel est le nom légal du propriétaire ?',
        legalFirstName: 'Prénom légal',
        legalLastName: 'Nom de famille légal',
        enterTheDateOfBirthOfTheOwner: 'Quelle est la date de naissance du propriétaire ?',
        enterTheLast4: 'Quels sont les 4 derniers chiffres du numéro de sécurité sociale du propriétaire ?',
        last4SSN: 'Derniers 4 du SSN',
        dontWorry: 'Ne vous inquiétez pas, nous ne faisons aucune vérification de crédit personnel !',
        enterTheOwnersAddress: "Quelle est l'adresse du propriétaire ?",
        letsDoubleCheck: 'Vérifions que tout est correct.',
        legalName: 'Nom légal',
        address: 'Adresse',
        byAddingThisBankAccount: 'En ajoutant ce compte bancaire, vous confirmez que vous avez lu, compris et accepté',
        owners: 'Propriétaires',
    },
    ownershipInfoStep: {
        ownerInfo: 'Informations sur le propriétaire',
        businessOwner: "Propriétaire d'entreprise",
        signerInfo: 'Informations du signataire',
        doYouOwn: ({companyName}: CompanyNameParams) => `Possédez-vous 25 % ou plus de ${companyName} ?`,
        doesAnyoneOwn: ({companyName}: CompanyNameParams) => `Est-ce qu'une personne possède 25 % ou plus de ${companyName} ?`,
        regulationsRequire: "Les réglementations nous obligent à vérifier l'identité de toute personne possédant plus de 25 % de l'entreprise.",
        legalFirstName: 'Prénom légal',
        legalLastName: 'Nom de famille légal',
        whatsTheOwnersName: 'Quel est le nom légal du propriétaire ?',
        whatsYourName: 'Quel est votre nom légal ?',
        whatPercentage: "Quel pourcentage de l'entreprise appartient au propriétaire ?",
        whatsYoursPercentage: "Quel pourcentage de l'entreprise possédez-vous ?",
        ownership: 'Propriété',
        whatsTheOwnersDOB: 'Quelle est la date de naissance du propriétaire ?',
        whatsYourDOB: 'Quelle est votre date de naissance ?',
        whatsTheOwnersAddress: "Quelle est l'adresse du propriétaire ?",
        whatsYourAddress: 'Quelle est votre adresse ?',
        whatAreTheLast: 'Quels sont les 4 derniers chiffres du numéro de sécurité sociale du propriétaire ?',
        whatsYourLast: 'Quels sont les 4 derniers chiffres de votre numéro de sécurité sociale ?',
        dontWorry: 'Ne vous inquiétez pas, nous ne faisons aucune vérification de crédit personnel !',
        last4: 'Derniers 4 du SSN',
        whyDoWeAsk: 'Pourquoi demandons-nous cela ?',
        letsDoubleCheck: 'Vérifions que tout est correct.',
        legalName: 'Nom légal',
        ownershipPercentage: 'Pourcentage de propriété',
        areThereOther: ({companyName}: CompanyNameParams) => `Y a-t-il d'autres personnes qui possèdent 25 % ou plus de ${companyName} ?`,
        owners: 'Propriétaires',
        addCertified: 'Ajoutez un organigramme certifié qui montre les propriétaires bénéficiaires',
        regulationRequiresChart:
            "La réglementation nous oblige à collecter une copie certifiée du tableau de propriété qui montre chaque individu ou entité possédant 25 % ou plus de l'entreprise.",
        uploadEntity: 'Télécharger le tableau de propriété des entités',
        noteEntity: "Remarque : Le schéma de propriété de l'entité doit être signé par votre comptable, votre conseiller juridique ou être notarié.",
        certified: "Tableau de propriété de l'entité certifiée",
        selectCountry: 'Sélectionner le pays',
        findCountry: 'Trouver le pays',
        address: 'Adresse',
        chooseFile: 'Choisir un fichier',
        uploadDocuments: 'Télécharger des documents supplémentaires',
        pleaseUpload:
            "Veuillez télécharger des documents supplémentaires ci-dessous pour nous aider à vérifier votre identité en tant que propriétaire direct ou indirect de 25 % ou plus de l'entité commerciale.",
        acceptedFiles: 'Formats de fichiers acceptés : PDF, PNG, JPEG. La taille totale des fichiers pour chaque section ne peut pas dépasser 5 Mo.',
        proofOfBeneficialOwner: 'Preuve du bénéficiaire effectif',
        proofOfBeneficialOwnerDescription:
            "Veuillez fournir une attestation signée et un organigramme d'un comptable public, notaire ou avocat vérifiant la propriété de 25 % ou plus de l'entreprise. Elle doit être datée des trois derniers mois et inclure le numéro de licence du signataire.",
        copyOfID: "Copie de la pièce d'identité pour le bénéficiaire effectif",
        copyOfIDDescription: 'Exemples : Passeport, permis de conduire, etc.',
        proofOfAddress: 'Justificatif de domicile pour le bénéficiaire effectif',
        proofOfAddressDescription: 'Exemples : Facture de services publics, contrat de location, etc.',
        codiceFiscale: 'Codice fiscale/Tax ID',
        codiceFiscaleDescription:
            "Veuillez télécharger une vidéo d'une visite de site ou un appel enregistré avec le signataire. Le signataire doit fournir : nom complet, date de naissance, nom de l'entreprise, numéro d'enregistrement, numéro de code fiscal, adresse enregistrée, nature de l'activité et objet du compte.",
    },
    validationStep: {
        headerTitle: 'Valider le compte bancaire',
        buttonText: 'Terminer la configuration',
        maxAttemptsReached: 'La validation de ce compte bancaire a été désactivée en raison de trop nombreuses tentatives incorrectes.',
        description: `Dans un délai de 1 à 2 jours ouvrables, nous enverrons trois (3) petites transactions sur votre compte bancaire sous un nom tel que "Expensify, Inc. Validation".`,
        descriptionCTA: 'Veuillez entrer le montant de chaque transaction dans les champs ci-dessous. Exemple : 1,51.',
        reviewingInfo: 'Merci ! Nous examinons vos informations et nous vous contacterons sous peu. Veuillez vérifier votre chat avec Concierge.',
        forNextStep: 'pour les prochaines étapes pour terminer la configuration de votre compte bancaire.',
        letsChatCTA: 'Oui, discutons.',
        letsChatText: 'Presque terminé ! Nous avons besoin de votre aide pour vérifier quelques dernières informations par chat. Prêt ?',
        letsChatTitle: 'Discutons !',
        enable2FATitle: "Prévenez la fraude, activez l'authentification à deux facteurs (2FA)",
        enable2FAText:
            "Nous prenons votre sécurité au sérieux. Veuillez configurer l'authentification à deux facteurs (2FA) maintenant pour ajouter une couche de protection supplémentaire à votre compte.",
        secureYourAccount: 'Sécurisez votre compte',
    },
    beneficialOwnersStep: {
        additionalInformation: 'Informations supplémentaires',
        checkAllThatApply: "Cochez tout ce qui s'applique, sinon laissez vide.",
        iOwnMoreThan25Percent: 'Je possède plus de 25 % de',
        someoneOwnsMoreThan25Percent: "Quelqu'un d'autre possède plus de 25 % de",
        additionalOwner: 'Bénéficiaire effectif supplémentaire',
        removeOwner: 'Supprimer ce bénéficiaire effectif',
        addAnotherIndividual: 'Ajouter une autre personne qui possède plus de 25 % de',
        agreement: 'Accord :',
        termsAndConditions: 'termes et conditions',
        certifyTrueAndAccurate: 'Je certifie que les informations fournies sont vraies et exactes.',
        error: {
            certify: 'Doit certifier que les informations sont vraies et exactes',
        },
    },
    completeVerificationStep: {
        completeVerification: 'Terminer la vérification',
        confirmAgreements: 'Veuillez confirmer les accords ci-dessous.',
        certifyTrueAndAccurate: 'Je certifie que les informations fournies sont vraies et exactes.',
        certifyTrueAndAccurateError: "Veuillez certifier que l'information est vraie et exacte.",
        isAuthorizedToUseBankAccount: 'Je suis autorisé à utiliser ce compte bancaire professionnel pour les dépenses professionnelles.',
        isAuthorizedToUseBankAccountError: "Vous devez être un agent de contrôle avec l'autorisation d'opérer le compte bancaire de l'entreprise.",
        termsAndConditions: 'termes et conditions',
    },
    connectBankAccountStep: {
        finishButtonText: 'Terminer la configuration',
        validateYourBankAccount: 'Validez votre compte bancaire',
        validateButtonText: 'Valider',
        validationInputLabel: 'Transaction',
        maxAttemptsReached: 'La validation de ce compte bancaire a été désactivée en raison de trop nombreuses tentatives incorrectes.',
        description: `Dans un délai de 1 à 2 jours ouvrables, nous enverrons trois (3) petites transactions sur votre compte bancaire sous un nom tel que "Expensify, Inc. Validation".`,
        descriptionCTA: 'Veuillez entrer le montant de chaque transaction dans les champs ci-dessous. Exemple : 1,51.',
        reviewingInfo: 'Merci ! Nous examinons vos informations et nous vous contacterons sous peu. Veuillez vérifier votre chat avec Concierge.',
        forNextSteps: 'pour les prochaines étapes pour terminer la configuration de votre compte bancaire.',
        letsChatCTA: 'Oui, discutons.',
        letsChatText: 'Presque terminé ! Nous avons besoin de votre aide pour vérifier quelques dernières informations par chat. Prêt ?',
        letsChatTitle: 'Discutons !',
        enable2FATitle: "Prévenez la fraude, activez l'authentification à deux facteurs (2FA)",
        enable2FAText:
            "Nous prenons votre sécurité au sérieux. Veuillez configurer l'authentification à deux facteurs (2FA) maintenant pour ajouter une couche de protection supplémentaire à votre compte.",
        secureYourAccount: 'Sécurisez votre compte',
    },
    countryStep: {
        confirmBusinessBank: 'Confirmer la devise et le pays du compte bancaire professionnel',
        confirmCurrency: 'Confirmer la devise et le pays',
        yourBusiness: 'La devise de votre compte bancaire professionnel doit correspondre à la devise de votre espace de travail.',
        youCanChange: 'Vous pouvez changer la devise de votre espace de travail dans votre',
        findCountry: 'Trouver le pays',
        selectCountry: 'Sélectionner le pays',
    },
    bankInfoStep: {
        whatAreYour: 'Quelles sont les coordonnées de votre compte bancaire professionnel ?',
        letsDoubleCheck: 'Vérifions que tout est en ordre.',
        thisBankAccount: 'Ce compte bancaire sera utilisé pour les paiements professionnels sur votre espace de travail.',
        accountNumber: 'Numéro de compte',
        accountHolderNameDescription: 'Nom complet du signataire autorisé',
    },
    signerInfoStep: {
        signerInfo: 'Informations du signataire',
        areYouDirector: ({companyName}: CompanyNameParams) => `Êtes-vous un directeur ou un cadre supérieur chez ${companyName} ?`,
        regulationRequiresUs: "La réglementation nous oblige à vérifier si le signataire a l'autorité pour prendre cette action au nom de l'entreprise.",
        whatsYourName: 'Quel est votre nom légal ?',
        fullName: 'Nom légal complet',
        whatsYourJobTitle: 'Quel est votre titre de poste ?',
        jobTitle: 'Intitulé du poste',
        whatsYourDOB: 'Quelle est votre date de naissance ?',
        uploadID: "Téléchargez une pièce d'identité et un justificatif de domicile",
        personalAddress: "Preuve d'adresse personnelle (par exemple, facture de services publics)",
        letsDoubleCheck: 'Vérifions que tout est correct.',
        legalName: 'Nom légal',
        proofOf: 'Justificatif de domicile personnel',
        enterOneEmail: ({companyName}: CompanyNameParams) => `Entrez l'email du directeur ou d'un cadre supérieur chez ${companyName}`,
        regulationRequiresOneMoreDirector: 'La réglementation exige au moins un autre directeur ou cadre supérieur en tant que signataire.',
        hangTight: 'Patientez...',
        enterTwoEmails: ({companyName}: CompanyNameParams) => `Entrez les e-mails de deux directeurs ou cadres supérieurs chez ${companyName}`,
        sendReminder: 'Envoyer un rappel',
        chooseFile: 'Choisir un fichier',
        weAreWaiting: "Nous attendons que d'autres vérifient leur identité en tant que directeurs ou cadres supérieurs de l'entreprise.",
        id: "Copie de la pièce d'identité",
        proofOfDirectors: 'Preuve du ou des directeur(s)',
        proofOfDirectorsDescription: "Exemples : Profil d'entreprise Oncorp ou Enregistrement d'entreprise.",
        codiceFiscale: 'Codice Fiscale',
        codiceFiscaleDescription: 'Codice Fiscale pour les signataires, utilisateurs autorisés et bénéficiaires effectifs.',
        PDSandFSG: 'Documents de divulgation PDS + FSG',
        PDSandFSGDescription:
            "Notre partenariat avec Corpay utilise une connexion API pour tirer parti de leur vaste réseau de partenaires bancaires internationaux afin d'alimenter les Remboursements Globaux dans Expensify. Conformément à la réglementation australienne, nous vous fournissons le Guide des Services Financiers (FSG) et le Document de Révélation de Produit (PDS) de Corpay.\n\nVeuillez lire attentivement les documents FSG et PDS car ils contiennent des détails complets et des informations importantes sur les produits et services offerts par Corpay. Conservez ces documents pour référence future.",
        pleaseUpload:
            "Veuillez télécharger ci-dessous des documents supplémentaires pour nous aider à vérifier votre identité en tant que directeur ou cadre supérieur de l'entité commerciale.",
    },
    agreementsStep: {
        agreements: 'Accords',
        pleaseConfirm: 'Veuillez confirmer les accords ci-dessous',
        regulationRequiresUs: "La réglementation nous oblige à vérifier l'identité de toute personne qui possède plus de 25 % de l'entreprise.",
        iAmAuthorized: 'Je suis autorisé à utiliser le compte bancaire professionnel pour les dépenses professionnelles.',
        iCertify: 'Je certifie que les informations fournies sont vraies et exactes.',
        termsAndConditions: 'termes et conditions',
        accept: 'Accepter et ajouter un compte bancaire',
        iConsentToThe: 'Je consens à la',
        privacyNotice: 'avis de confidentialité',
        error: {
            authorized: "Vous devez être un agent de contrôle avec l'autorisation d'opérer le compte bancaire de l'entreprise.",
            certify: "Veuillez certifier que l'information est vraie et exacte.",
            consent: "Veuillez consentir à l'avis de confidentialité",
        },
    },
    docusignStep: {
        subheader: 'Formulaire Docusign',
        pleaseComplete:
            'Veuillez remplir le formulaire d’autorisation ACH via le lien Docusign ci-dessous, puis téléversez une copie signée ici afin que nous puissions prélever les fonds directement de votre compte bancaire.',
        pleaseCompleteTheBusinessAccount: 'Veuillez remplir la demande de compte professionnel et l’accord de prélèvement automatique.',
        pleaseCompleteTheDirect:
            'Veuillez remplir l’accord de prélèvement automatique via le lien Docusign ci-dessous, puis téléversez une copie signée ici afin que nous puissions prélever les fonds directement de votre compte bancaire.',
        takeMeTo: 'Aller à Docusign',
        uploadAdditional: 'Téléverser des documents supplémentaires',
        pleaseUpload: 'Veuillez téléverser le formulaire DEFT et la page de signature Docusign.',
        pleaseUploadTheDirect: 'Veuillez téléverser les accords de prélèvement automatique et la page de signature Docusign.',
    },
    finishStep: {
        letsFinish: 'Terminons dans le chat !',
        thanksFor:
            "Merci pour ces détails. Un agent de support dédié va maintenant examiner vos informations. Nous reviendrons vers vous si nous avons besoin de quelque chose d'autre, mais en attendant, n'hésitez pas à nous contacter si vous avez des questions.",
        iHaveA: "J'ai une question",
        enable2FA: "Activez l'authentification à deux facteurs (2FA) pour prévenir la fraude",
        weTake: "Nous prenons votre sécurité au sérieux. Veuillez configurer l'authentification à deux facteurs (2FA) maintenant pour ajouter une couche de protection supplémentaire à votre compte.",
        secure: 'Sécurisez votre compte',
    },
    reimbursementAccountLoadingAnimation: {
        oneMoment: 'Un instant',
        explanationLine: 'Nous examinons vos informations. Vous pourrez bientôt passer aux étapes suivantes.',
    },
    session: {
        offlineMessageRetry: 'Il semble que vous soyez hors ligne. Veuillez vérifier votre connexion et réessayer.',
    },
    travel: {
        header: 'Réserver un voyage',
        title: 'Voyagez intelligemment',
        subtitle: 'Utilisez Expensify Travel pour obtenir les meilleures offres de voyage et gérer toutes vos dépenses professionnelles en un seul endroit.',
        features: {
            saveMoney: 'Économisez sur vos réservations',
            alerts: 'Recevez des mises à jour et des alertes en temps réel',
        },
        bookTravel: 'Réserver un voyage',
        bookDemo: 'Réserver une démo',
        bookADemo: 'Réserver une démo',
        toLearnMore: 'pour en savoir plus.',
        termsAndConditions: {
            header: 'Avant de continuer...',
            title: 'Termes et conditions',
            label: "J'accepte les termes et conditions",
            subtitle: `Veuillez accepter les <a href="${CONST.TRAVEL_TERMS_URL}">conditions générales</a> d'Expensify Travel.`,
            error: 'Vous devez accepter les conditions générales de Expensify Travel pour continuer.',
            defaultWorkspaceError:
                "Vous devez définir un espace de travail par défaut pour activer Expensify Travel. Allez dans Paramètres > Espaces de travail > cliquez sur les trois points verticaux à côté d'un espace de travail > Définir comme espace de travail par défaut, puis réessayez !",
        },
        flight: 'Vol',
        flightDetails: {
            passenger: 'Passager',
            layover: ({layover}: FlightLayoverParams) => `<muted-text-label>Vous avez une <strong>escale de ${layover}</strong> avant ce vol</muted-text-label>`,
            takeOff: 'Décollage',
            landing: 'Atterrissage',
            seat: 'Siège',
            class: 'Classe Cabine',
            recordLocator: "Localisateur d'enregistrement",
            cabinClasses: {
                unknown: 'Unknown',
                economy: 'Économie',
                premiumEconomy: 'Premium Economy',
                business: 'Entreprise',
                first: 'Premier',
            },
        },
        hotel: 'Hôtel',
        hotelDetails: {
            guest: 'Invité',
            checkIn: 'Enregistrement',
            checkOut: 'Check-out',
            roomType: 'Type de chambre',
            cancellation: "Politique d'annulation",
            cancellationUntil: "Annulation gratuite jusqu'à",
            confirmation: 'Numéro de confirmation',
            cancellationPolicies: {
                unknown: 'Unknown',
                nonRefundable: 'Non remboursable',
                freeCancellationUntil: "Annulation gratuite jusqu'à",
                partiallyRefundable: 'Partiellement remboursable',
            },
        },
        car: 'Voiture',
        carDetails: {
            rentalCar: 'Location de voiture',
            pickUp: 'Ramassage',
            dropOff: 'Dépose',
            driver: 'Conducteur',
            carType: 'Type de voiture',
            cancellation: "Politique d'annulation",
            cancellationUntil: "Annulation gratuite jusqu'à",
            freeCancellation: 'Annulation gratuite',
            confirmation: 'Numéro de confirmation',
        },
        train: 'Rail',
        trainDetails: {
            passenger: 'Passager',
            departs: 'Départs',
            arrives: 'Arrive',
            coachNumber: 'Numéro de coach',
            seat: 'Siège',
            fareDetails: 'Détails du tarif',
            confirmation: 'Numéro de confirmation',
        },
        viewTrip: 'Voir le voyage',
        modifyTrip: 'Modifier le voyage',
        tripSupport: 'Assistance de voyage',
        tripDetails: 'Détails du voyage',
        viewTripDetails: 'Voir les détails du voyage',
        trip: 'Voyage',
        trips: 'Voyages',
        tripSummary: 'Résumé du voyage',
        departs: 'Départs',
        errorMessage: 'Un problème est survenu. Veuillez réessayer plus tard.',
        phoneError: {
            phrase1: "S'il vous plaît",
            link: 'ajoutez un e-mail professionnel comme identifiant principal',
            phrase2: 'pour réserver un voyage.',
        },
        domainSelector: {
            title: 'Domaine',
            subtitle: "Choisissez un domaine pour la configuration d'Expensify Travel.",
            recommended: 'Recommandé',
        },
        domainPermissionInfo: {
            title: 'Domaine',
            restrictionPrefix: `Vous n'avez pas la permission d'activer Expensify Travel pour le domaine.`,
            restrictionSuffix: `Vous devrez demander à quelqu'un de ce domaine d'activer le voyage à la place.`,
            accountantInvitationPrefix: `Si vous êtes comptable, envisagez de rejoindre le`,
            accountantInvitationLink: `Programme ExpensifyApproved! pour comptables`,
            accountantInvitationSuffix: `pour activer les voyages pour ce domaine.`,
        },
        publicDomainError: {
            title: 'Commencez avec Expensify Travel',
            message: `Vous devrez utiliser votre e-mail professionnel (par exemple, nom@entreprise.com) avec Expensify Travel, et non votre e-mail personnel (par exemple, nom@gmail.com).`,
        },
        blockedFeatureModal: {
            title: 'Expensify Travel a été désactivé',
            message: `Votre administrateur a désactivé Expensify Travel. Veuillez suivre la politique de réservation de votre entreprise pour les arrangements de voyage.`,
        },
        verifyCompany: {
            title: "Commencez votre voyage dès aujourd'hui !",
            message: `Veuillez contacter votre gestionnaire de compte ou salesteam@expensify.com pour obtenir une démonstration de voyage et l'activer pour votre entreprise.`,
        },
        updates: {
            bookingTicketed: ({airlineCode, origin, destination, startDate, confirmationID = ''}: FlightParams) =>
                `Votre vol ${airlineCode} (${origin} → ${destination}) le ${startDate} a été réservé. Code de confirmation : ${confirmationID}`,
            ticketVoided: ({airlineCode, origin, destination, startDate}: FlightParams) =>
                `Votre billet pour le vol ${airlineCode} (${origin} → ${destination}) du ${startDate} a été annulé.`,
            ticketRefunded: ({airlineCode, origin, destination, startDate}: FlightParams) =>
                `Votre billet pour le vol ${airlineCode} (${origin} → ${destination}) le ${startDate} a été remboursé ou échangé.`,
            flightCancelled: ({airlineCode, origin, destination, startDate}: FlightParams) =>
                `Votre vol ${airlineCode} (${origin} → ${destination}) du ${startDate} a été annulé par la compagnie aérienne.`,
            flightScheduleChangePending: ({airlineCode}: AirlineParams) =>
                `La compagnie aérienne a proposé un changement d'horaire pour le vol ${airlineCode} ; nous attendons la confirmation.`,
            flightScheduleChangeClosed: ({airlineCode, startDate}: AirlineParams) => `Changement d'horaire confirmé : le vol ${airlineCode} part maintenant à ${startDate}.`,
            flightUpdated: ({airlineCode, origin, destination, startDate}: FlightParams) => `Votre vol ${airlineCode} (${origin} → ${destination}) le ${startDate} a été mis à jour.`,
            flightCabinChanged: ({airlineCode, cabinClass}: AirlineParams) => `Votre classe de cabine a été mise à jour en ${cabinClass} sur le vol ${airlineCode}.`,
            flightSeatConfirmed: ({airlineCode}: AirlineParams) => `Votre attribution de siège sur le vol ${airlineCode} a été confirmée.`,
            flightSeatChanged: ({airlineCode}: AirlineParams) => `Votre attribution de siège sur le vol ${airlineCode} a été modifiée.`,
            flightSeatCancelled: ({airlineCode}: AirlineParams) => `Votre attribution de siège sur le vol ${airlineCode} a été supprimée.`,
            paymentDeclined: 'Le paiement de votre réservation de vol a échoué. Veuillez réessayer.',
            bookingCancelledByTraveler: ({type, id = ''}: TravelTypeParams) => `Vous avez annulé votre réservation de ${type} ${id}.`,
            bookingCancelledByVendor: ({type, id = ''}: TravelTypeParams) => `Le fournisseur a annulé votre réservation de ${type} ${id}.`,
            bookingRebooked: ({type, id = ''}: TravelTypeParams) => `Votre réservation de ${type} a été rebookée. Nouveau numéro de confirmation : ${id}.`,
            bookingUpdated: ({type}: TravelTypeParams) => `Votre réservation de ${type} a été mise à jour. Consultez les nouveaux détails dans l'itinéraire.`,
            railTicketRefund: ({origin, destination, startDate}: RailTicketParams) =>
                `Votre billet de train pour ${origin} → ${destination} le ${startDate} a été remboursé. Un crédit sera traité.`,
            railTicketExchange: ({origin, destination, startDate}: RailTicketParams) => `Votre billet de train pour ${origin} → ${destination} le ${startDate} a été échangé.`,
            railTicketUpdate: ({origin, destination, startDate}: RailTicketParams) => `Votre billet de train pour ${origin} → ${destination} le ${startDate} a été mis à jour.`,
            defaultUpdate: ({type}: TravelTypeParams) => `Votre réservation de ${type} a été mise à jour.`,
        },
    },
    workspace: {
        common: {
            card: 'Cartes',
            expensifyCard: 'Expensify Card',
            companyCards: "Cartes d'entreprise",
            workflows: 'Workflows',
            workspace: 'Espace de travail',
            findWorkspace: "Trouver l'espace de travail",
            edit: "Modifier l'espace de travail",
            enabled: 'Activé',
            disabled: 'Désactivé',
            everyone: 'Tout le monde',
            delete: "Supprimer l'espace de travail",
            settings: 'Paramètres',
            reimburse: 'Remboursements',
            categories: 'Catégories',
            tags: 'Tags',
            customField1: 'Champ personnalisé 1',
            customField2: 'Champ personnalisé 2',
            customFieldHint: "Ajoutez un codage personnalisé qui s'applique à toutes les dépenses de ce membre.",
            reportFields: 'Champs de rapport',
            reportTitle: 'Titre du rapport',
            reportField: 'Champ de rapport',
            taxes: 'Taxes',
            bills: 'Bills',
            invoices: 'Factures',
            travel: 'Voyage',
            members: 'Membres',
            accounting: 'Comptabilité',
            receiptPartners: 'Partenaires de reçus',
            rules: 'Règles',
            displayedAs: 'Affiché comme',
            plan: 'Planification',
            profile: 'Aperçu',
            bankAccount: 'Compte bancaire',
            testTransactions: 'Tester les transactions',
            issueAndManageCards: 'Émettre et gérer des cartes',
            reconcileCards: 'Rapprocher les cartes',
            selected: () => ({
                one: '1 sélectionné',
                other: (count: number) => `${count} sélectionné(s)`,
            }),
            settlementFrequency: 'Fréquence de règlement',
            setAsDefault: 'Définir comme espace de travail par défaut',
            defaultNote: `Les reçus envoyés à ${CONST.EMAIL.RECEIPTS} apparaîtront dans cet espace de travail.`,
            deleteConfirmation: 'Êtes-vous sûr de vouloir supprimer cet espace de travail ?',
            deleteWithCardsConfirmation: 'Êtes-vous sûr de vouloir supprimer cet espace de travail ? Cela supprimera tous les flux de cartes et les cartes attribuées.',
            unavailable: 'Espace de travail indisponible',
            memberNotFound: "Membre introuvable. Pour inviter un nouveau membre à l'espace de travail, veuillez utiliser le bouton d'invitation ci-dessus.",
            notAuthorized: `Vous n'avez pas accès à cette page. Si vous essayez de rejoindre cet espace de travail, demandez simplement au propriétaire de l'espace de travail de vous ajouter en tant que membre. Autre chose ? Contactez ${CONST.EMAIL.CONCIERGE}.`,
            goToWorkspace: "Aller à l'espace de travail",
            goToWorkspaces: 'Aller aux espaces de travail',
            clearFilter: 'Effacer le filtre',
            workspaceName: "Nom de l'espace de travail",
            workspaceOwner: 'Propriétaire',
            workspaceType: "Type d'espace de travail",
            workspaceAvatar: "Avatar de l'espace de travail",
            mustBeOnlineToViewMembers: 'Vous devez être en ligne pour voir les membres de cet espace de travail.',
            moreFeatures: 'Plus de fonctionnalités',
            requested: 'Demandé',
            distanceRates: 'Tarifs de distance',
            defaultDescription: 'Un seul endroit pour tous vos reçus et dépenses.',
            descriptionHint: 'Partager des informations sur cet espace de travail avec tous les membres.',
            welcomeNote: 'Veuillez utiliser Expensify pour soumettre vos reçus pour remboursement, merci !',
            subscription: 'Abonnement',
            markAsEntered: 'Marquer comme saisi manuellement',
            markAsExported: 'Marquer comme exporté',
            exportIntegrationSelected: ({connectionName}: ExportIntegrationSelectedParams) => `Exporter vers ${CONST.POLICY.CONNECTIONS.NAME_USER_FRIENDLY[connectionName]}`,
            letsDoubleCheck: 'Vérifions que tout est correct.',
            lineItemLevel: 'Niveau des postes de dépense',
            reportLevel: 'Niveau de rapport',
            topLevel: 'Niveau supérieur',
            appliedOnExport: "Non importé dans Expensify, appliqué à l'exportation",
            shareNote: {
                header: "Partagez votre espace de travail avec d'autres membres",
                content: {
                    firstPart:
                        "Partagez ce code QR ou copiez le lien ci-dessous pour faciliter la demande d'accès des membres à votre espace de travail. Toutes les demandes pour rejoindre l'espace de travail apparaîtront dans le",
                    secondPart: 'espace pour votre avis.',
                },
            },
            connectTo: ({connectionName}: ConnectionNameParams) => `Se connecter à ${CONST.POLICY.CONNECTIONS.NAME_USER_FRIENDLY[connectionName]}`,
            createNewConnection: 'Créer une nouvelle connexion',
            reuseExistingConnection: 'Réutiliser la connexion existante',
            existingConnections: 'Connexions existantes',
            existingConnectionsDescription: ({connectionName}: ConnectionNameParams) =>
                `Puisque vous vous êtes déjà connecté à ${CONST.POLICY.CONNECTIONS.NAME_USER_FRIENDLY[connectionName]}, vous pouvez choisir de réutiliser une connexion existante ou d'en créer une nouvelle.`,
            lastSyncDate: ({connectionName, formattedDate}: LastSyncDateParams) => `${connectionName} - Dernière synchronisation le ${formattedDate}`,
            authenticationError: ({connectionName}: AuthenticationErrorParams) => `Impossible de se connecter à ${connectionName} en raison d'une erreur d'authentification`,
            learnMore: 'En savoir plus.',
            memberAlternateText: 'Les membres peuvent soumettre et approuver des rapports.',
            adminAlternateText: "Les administrateurs ont un accès complet pour modifier tous les rapports et les paramètres de l'espace de travail.",
            auditorAlternateText: 'Les auditeurs peuvent voir et commenter les rapports.',
            roleName: ({role}: OptionalParam<RoleNamesParams> = {}) => {
                switch (role) {
                    case CONST.POLICY.ROLE.ADMIN:
                        return 'Admin';
                    case CONST.POLICY.ROLE.AUDITOR:
                        return 'Auditeur';
                    case CONST.POLICY.ROLE.USER:
                        return 'Membre';
                    default:
                        return 'Membre';
                }
            },
            frequency: {
                manual: 'Manuellement',
                instant: 'Instantané',
                immediate: 'Quotidiennement',
                trip: 'Par voyage',
                weekly: 'Hebdomadaire',
                semimonthly: 'Deux fois par mois',
                monthly: 'Mensuel',
            },
            planType: 'Type de plan',
            submitExpense: 'Soumettez vos dépenses ci-dessous :',
            defaultCategory: 'Catégorie par défaut',
            viewTransactions: 'Voir les transactions',
            policyExpenseChatName: ({displayName}: PolicyExpenseChatNameParams) => `Les dépenses de ${displayName}`,
            deepDiveExpensifyCard: `<muted-text-label>Les transactions Expensify Card seront automatiquement exportées vers un « Expensify Card Liability Account » créé avec <a href="${CONST.DEEP_DIVE_EXPENSIFY_CARD}">notre intégration</a>.</muted-text-label>`,
        },
        receiptPartners: {
            uber: {
                subtitle: 'Automatisez les dépenses de déplacement et de livraison de repas dans toute votre organisation.',
            },
        },
        perDiem: {
            subtitle: 'Définissez des taux de per diem pour contrôler les dépenses quotidiennes des employés.',
            amount: 'Montant',
            deleteRates: () => ({
                one: 'Supprimer le taux',
                other: 'Supprimer les tarifs',
            }),
            deletePerDiemRate: 'Supprimer le taux de per diem',
            findPerDiemRate: 'Trouver le taux journalier',
            areYouSureDelete: () => ({
                one: 'Êtes-vous sûr de vouloir supprimer ce tarif ?',
                other: 'Êtes-vous sûr de vouloir supprimer ces tarifs ?',
            }),
            emptyList: {
                title: 'Per diem',
                subtitle: 'Définissez des taux de per diem pour contrôler les dépenses quotidiennes des employés. Importez les taux depuis une feuille de calcul pour commencer.',
            },
            errors: {
                existingRateError: ({rate}: CustomUnitRateParams) => `Un taux avec la valeur ${rate} existe déjà`,
            },
            importPerDiemRates: 'Importer les taux de per diem',
            editPerDiemRate: 'Modifier le taux de per diem',
            editPerDiemRates: 'Modifier les taux de per diem',
            editDestinationSubtitle: ({destination}: EditDestinationSubtitleParams) => `La mise à jour de cette destination la modifiera pour tous les sous-taux de ${destination} par diem.`,
            editCurrencySubtitle: ({destination}: EditDestinationSubtitleParams) => `La mise à jour de cette devise la modifiera pour tous les sous-taux de per diem ${destination}.`,
        },
        qbd: {
            exportOutOfPocketExpensesDescription: 'Définissez comment les dépenses hors de la poche sont exportées vers QuickBooks Desktop.',
            exportOutOfPocketExpensesCheckToggle: 'Marquer les chèques comme « imprimer plus tard »',
            exportDescription: 'Configurez comment les données Expensify sont exportées vers QuickBooks Desktop.',
            date: "Date d'exportation",
            exportInvoices: 'Exporter les factures vers',
            exportExpensifyCard: 'Exporter les transactions de la carte Expensify en tant que',
            account: 'Compte',
            accountDescription: 'Choisissez où publier les écritures de journal.',
            accountsPayable: 'Comptes fournisseurs',
            accountsPayableDescription: 'Choisissez où créer des factures fournisseurs.',
            bankAccount: 'Compte bancaire',
            notConfigured: 'Non configuré',
            bankAccountDescription: "Choisissez d'où envoyer les chèques.",
            creditCardAccount: 'Compte de carte de crédit',
            exportDate: {
                label: "Date d'exportation",
                description: "Utilisez cette date lors de l'exportation des rapports vers QuickBooks Desktop.",
                values: {
                    [CONST.QUICKBOOKS_EXPORT_DATE.LAST_EXPENSE]: {
                        label: 'Date de la dernière dépense',
                        description: 'Date de la dépense la plus récente sur le rapport.',
                    },
                    [CONST.QUICKBOOKS_EXPORT_DATE.REPORT_EXPORTED]: {
                        label: "Date d'exportation",
                        description: 'Date à laquelle le rapport a été exporté vers QuickBooks Desktop.',
                    },
                    [CONST.QUICKBOOKS_EXPORT_DATE.REPORT_SUBMITTED]: {
                        label: 'Date de soumission',
                        description: 'Date à laquelle le rapport a été soumis pour approbation.',
                    },
                },
            },
            exportCheckDescription: "Nous créerons un chèque détaillé pour chaque rapport Expensify et l'enverrons depuis le compte bancaire ci-dessous.",
            exportJournalEntryDescription: 'Nous créerons une écriture de journal détaillée pour chaque rapport Expensify et la publierons sur le compte ci-dessous.',
            exportVendorBillDescription:
                "Nous créerons une facture détaillée pour chaque rapport Expensify et l'ajouterons au compte ci-dessous. Si cette période est clôturée, nous la publierons au 1er de la prochaine période ouverte.",
            outOfPocketTaxEnabledDescription:
                "QuickBooks Desktop ne prend pas en charge les taxes sur les exportations d'écritures de journal. Comme vous avez activé les taxes dans votre espace de travail, cette option d'exportation n'est pas disponible.",
            outOfPocketTaxEnabledError: "Les écritures de journal ne sont pas disponibles lorsque les taxes sont activées. Veuillez choisir une autre option d'exportation.",
            accounts: {
                [CONST.QUICKBOOKS_DESKTOP_NON_REIMBURSABLE_EXPORT_ACCOUNT_TYPE.CREDIT_CARD]: 'Carte de crédit',
                [CONST.QUICKBOOKS_DESKTOP_REIMBURSABLE_ACCOUNT_TYPE.VENDOR_BILL]: 'Facture fournisseur',
                [CONST.QUICKBOOKS_DESKTOP_REIMBURSABLE_ACCOUNT_TYPE.JOURNAL_ENTRY]: 'Écriture comptable',
                [CONST.QUICKBOOKS_DESKTOP_REIMBURSABLE_ACCOUNT_TYPE.CHECK]: 'Vérifier',
                [`${CONST.QUICKBOOKS_DESKTOP_NON_REIMBURSABLE_EXPORT_ACCOUNT_TYPE.CHECK}Description`]:
                    "Nous créerons un chèque détaillé pour chaque rapport Expensify et l'enverrons depuis le compte bancaire ci-dessous.",
                [`${CONST.QUICKBOOKS_DESKTOP_NON_REIMBURSABLE_EXPORT_ACCOUNT_TYPE.CREDIT_CARD}Description`]:
                    "Nous associerons automatiquement le nom du commerçant sur la transaction par carte de crédit à tout fournisseur correspondant dans QuickBooks. Si aucun fournisseur n'existe, nous créerons un fournisseur « Crédit Carte Divers » pour l'association.",
                [`${CONST.QUICKBOOKS_DESKTOP_REIMBURSABLE_ACCOUNT_TYPE.VENDOR_BILL}Description`]:
                    "Nous créerons une facture fournisseur détaillée pour chaque rapport Expensify avec la date de la dernière dépense, et l'ajouterons au compte ci-dessous. Si cette période est clôturée, nous la publierons au 1er de la prochaine période ouverte.",
                [`${CONST.QUICKBOOKS_DESKTOP_NON_REIMBURSABLE_EXPORT_ACCOUNT_TYPE.CREDIT_CARD}AccountDescription`]: 'Choisissez où exporter les transactions par carte de crédit.',
                [`${CONST.QUICKBOOKS_DESKTOP_REIMBURSABLE_ACCOUNT_TYPE.VENDOR_BILL}AccountDescription`]:
                    'Choisissez un fournisseur à appliquer à toutes les transactions par carte de crédit.',
                [`${CONST.QUICKBOOKS_DESKTOP_REIMBURSABLE_ACCOUNT_TYPE.CHECK}AccountDescription`]: "Choisissez d'où envoyer les chèques.",
                [`${CONST.QUICKBOOKS_DESKTOP_REIMBURSABLE_ACCOUNT_TYPE.VENDOR_BILL}Error`]:
                    "Les factures des fournisseurs ne sont pas disponibles lorsque les emplacements sont activés. Veuillez choisir une autre option d'exportation.",
                [`${CONST.QUICKBOOKS_DESKTOP_REIMBURSABLE_ACCOUNT_TYPE.CHECK}Error`]:
                    "Les chèques sont indisponibles lorsque les emplacements sont activés. Veuillez choisir une autre option d'exportation.",
                [`${CONST.QUICKBOOKS_DESKTOP_REIMBURSABLE_ACCOUNT_TYPE.JOURNAL_ENTRY}Error`]:
                    "Les écritures de journal ne sont pas disponibles lorsque les taxes sont activées. Veuillez choisir une autre option d'exportation.",
            },
            noAccountsFound: 'Aucun compte trouvé',
            noAccountsFoundDescription: 'Ajoutez le compte dans QuickBooks Desktop et synchronisez à nouveau la connexion.',
            qbdSetup: 'Configuration de QuickBooks Desktop',
            requiredSetupDevice: {
                title: 'Impossible de se connecter depuis cet appareil',
                body1: "Vous devrez configurer cette connexion à partir de l'ordinateur qui héberge votre fichier d'entreprise QuickBooks Desktop.",
                body2: "Une fois connecté, vous pourrez synchroniser et exporter de n'importe où.",
            },
            setupPage: {
                title: 'Ouvrez ce lien pour vous connecter.',
                body: "Pour terminer la configuration, ouvrez le lien suivant sur l'ordinateur où QuickBooks Desktop est en cours d'exécution.",
                setupErrorTitle: "Quelque chose s'est mal passé",
                setupErrorBody: ({conciergeLink}: QBDSetupErrorBodyParams) =>
                    `<muted-text><centered-text>La connexion à QuickBooks Desktop ne fonctionne pas pour le moment. Veuillez réessayer plus tard ou <a href="${conciergeLink}">contacter le Concierge</a> si le problème persiste.</centered-text></muted-text>`,
            },
            importDescription: 'Choisissez quelles configurations de codage importer de QuickBooks Desktop vers Expensify.',
            classes: 'Cours',
            items: 'Articles',
            customers: 'Clients/projets',
            exportCompanyCardsDescription: "Définir comment les achats par carte d'entreprise sont exportés vers QuickBooks Desktop.",
            defaultVendorDescription: "Définir un fournisseur par défaut qui s'appliquera à toutes les transactions par carte de crédit lors de l'exportation.",
            accountsDescription: 'Votre plan comptable QuickBooks Desktop sera importé dans Expensify en tant que catégories.',
            accountsSwitchTitle: "Choisissez d'importer de nouveaux comptes en tant que catégories activées ou désactivées.",
            accountsSwitchDescription: 'Les catégories activées seront disponibles pour les membres lors de la création de leurs dépenses.',
            classesDescription: 'Choisissez comment gérer les classes QuickBooks Desktop dans Expensify.',
            tagsDisplayedAsDescription: "Niveau de ligne d'article",
            reportFieldsDisplayedAsDescription: 'Niveau de rapport',
            customersDescription: 'Choisissez comment gérer les clients/projets QuickBooks Desktop dans Expensify.',
            advancedConfig: {
                autoSyncDescription: 'Expensify se synchronisera automatiquement avec QuickBooks Desktop tous les jours.',
                createEntities: 'Créer automatiquement des entités',
                createEntitiesDescription: "Expensify créera automatiquement des fournisseurs dans QuickBooks Desktop s'ils n'existent pas déjà.",
            },
            itemsDescription: 'Choisissez comment gérer les éléments QuickBooks Desktop dans Expensify.',
        },
        qbo: {
            connectedTo: 'Connecté à',
            importDescription: 'Choisissez quelles configurations de codage importer de QuickBooks Online vers Expensify.',
            classes: 'Cours',
            locations: 'Lieux',
            customers: 'Clients/projets',
            accountsDescription: 'Votre plan comptable QuickBooks Online sera importé dans Expensify en tant que catégories.',
            accountsSwitchTitle: "Choisissez d'importer de nouveaux comptes en tant que catégories activées ou désactivées.",
            accountsSwitchDescription: 'Les catégories activées seront disponibles pour les membres lors de la création de leurs dépenses.',
            classesDescription: 'Choisissez comment gérer les classes QuickBooks Online dans Expensify.',
            customersDescription: 'Choisissez comment gérer les clients/projets QuickBooks Online dans Expensify.',
            locationsDescription: 'Choisissez comment gérer les emplacements QuickBooks Online dans Expensify.',
            taxesDescription: 'Choisissez comment gérer les taxes QuickBooks Online dans Expensify.',
            locationsLineItemsRestrictionDescription:
                "QuickBooks Online ne prend pas en charge les emplacements au niveau des lignes pour les chèques ou les factures fournisseurs. Si vous souhaitez avoir des emplacements au niveau des lignes, assurez-vous d'utiliser les écritures de journal et les dépenses par carte de crédit/débit.",
            taxesJournalEntrySwitchNote:
                "QuickBooks Online ne prend pas en charge les taxes sur les écritures de journal. Veuillez changer votre option d'exportation en facture fournisseur ou chèque.",
            exportDescription: 'Configurez comment les données Expensify sont exportées vers QuickBooks Online.',
            date: "Date d'exportation",
            exportInvoices: 'Exporter les factures vers',
            exportExpensifyCard: 'Exporter les transactions de la carte Expensify en tant que',
            exportDate: {
                label: "Date d'exportation",
                description: "Utilisez cette date lors de l'exportation des rapports vers QuickBooks Online.",
                values: {
                    [CONST.QUICKBOOKS_EXPORT_DATE.LAST_EXPENSE]: {
                        label: 'Date de la dernière dépense',
                        description: 'Date de la dépense la plus récente sur le rapport.',
                    },
                    [CONST.QUICKBOOKS_EXPORT_DATE.REPORT_EXPORTED]: {
                        label: "Date d'exportation",
                        description: 'Date à laquelle le rapport a été exporté vers QuickBooks Online.',
                    },
                    [CONST.QUICKBOOKS_EXPORT_DATE.REPORT_SUBMITTED]: {
                        label: 'Date de soumission',
                        description: 'Date à laquelle le rapport a été soumis pour approbation.',
                    },
                },
            },
            receivable: 'Comptes clients', // This is an account name that will come directly from QBO, so I don't know why we need a translation for it. It should take whatever the name of the account is in QBO. Leaving this note for CS.
            archive: 'Archive des comptes clients', // This is an account name that will come directly from QBO, so I don't know why we need a translation for it. It should take whatever the name of the account is in QBO. Leaving this note for CS.
            exportInvoicesDescription: "Utilisez ce compte lors de l'exportation des factures vers QuickBooks Online.",
            exportCompanyCardsDescription: "Définir comment les achats par carte d'entreprise sont exportés vers QuickBooks Online.",
            vendor: 'Fournisseur',
            defaultVendorDescription: "Définir un fournisseur par défaut qui s'appliquera à toutes les transactions par carte de crédit lors de l'exportation.",
            exportOutOfPocketExpensesDescription: 'Définissez comment les dépenses hors de la poche sont exportées vers QuickBooks Online.',
            exportCheckDescription: "Nous créerons un chèque détaillé pour chaque rapport Expensify et l'enverrons depuis le compte bancaire ci-dessous.",
            exportJournalEntryDescription: 'Nous créerons une écriture de journal détaillée pour chaque rapport Expensify et la publierons sur le compte ci-dessous.',
            exportVendorBillDescription:
                "Nous créerons une facture détaillée pour chaque rapport Expensify et l'ajouterons au compte ci-dessous. Si cette période est clôturée, nous la publierons au 1er de la prochaine période ouverte.",
            account: 'Compte',
            accountDescription: 'Choisissez où publier les écritures de journal.',
            accountsPayable: 'Comptes fournisseurs',
            accountsPayableDescription: 'Choisissez où créer des factures fournisseurs.',
            bankAccount: 'Compte bancaire',
            notConfigured: 'Non configuré',
            bankAccountDescription: "Choisissez d'où envoyer les chèques.",
            creditCardAccount: 'Compte de carte de crédit',
            companyCardsLocationEnabledDescription:
                "QuickBooks Online ne prend pas en charge les emplacements pour les exportations de factures fournisseurs. Comme vous avez activé les emplacements dans votre espace de travail, cette option d'exportation n'est pas disponible.",
            outOfPocketTaxEnabledDescription:
                "QuickBooks Online ne prend pas en charge les taxes sur les exportations d'écritures de journal. Comme vous avez activé les taxes sur votre espace de travail, cette option d'exportation n'est pas disponible.",
            outOfPocketTaxEnabledError: "Les écritures de journal ne sont pas disponibles lorsque les taxes sont activées. Veuillez choisir une autre option d'exportation.",
            advancedConfig: {
                autoSyncDescription: 'Expensify se synchronisera automatiquement avec QuickBooks Online chaque jour.',
                inviteEmployees: 'Inviter des employés',
                inviteEmployeesDescription: 'Importer les dossiers des employés de QuickBooks Online et inviter les employés à cet espace de travail.',
                createEntities: 'Créer automatiquement des entités',
                createEntitiesDescription:
                    "Expensify créera automatiquement des fournisseurs dans QuickBooks Online s'ils n'existent pas déjà, et créera automatiquement des clients lors de l'exportation des factures.",
                reimbursedReportsDescription:
                    "Chaque fois qu'un rapport est payé en utilisant Expensify ACH, le paiement de facture correspondant sera créé dans le compte QuickBooks Online ci-dessous.",
                qboBillPaymentAccount: 'Compte de paiement de factures QuickBooks',
                qboInvoiceCollectionAccount: 'Compte de recouvrement des factures QuickBooks',
                accountSelectDescription: "Choisissez d'où payer les factures et nous créerons le paiement dans QuickBooks Online.",
                invoiceAccountSelectorDescription: 'Choisissez où recevoir les paiements de factures et nous créerons le paiement dans QuickBooks Online.',
            },
            accounts: {
                [CONST.QUICKBOOKS_NON_REIMBURSABLE_EXPORT_ACCOUNT_TYPE.DEBIT_CARD]: 'Carte de débit',
                [CONST.QUICKBOOKS_NON_REIMBURSABLE_EXPORT_ACCOUNT_TYPE.CREDIT_CARD]: 'Carte de crédit',
                [CONST.QUICKBOOKS_REIMBURSABLE_ACCOUNT_TYPE.VENDOR_BILL]: 'Facture fournisseur',
                [CONST.QUICKBOOKS_REIMBURSABLE_ACCOUNT_TYPE.JOURNAL_ENTRY]: 'Écriture comptable',
                [CONST.QUICKBOOKS_REIMBURSABLE_ACCOUNT_TYPE.CHECK]: 'Vérifier',
                [`${CONST.QUICKBOOKS_NON_REIMBURSABLE_EXPORT_ACCOUNT_TYPE.DEBIT_CARD}Description`]:
                    "Nous associerons automatiquement le nom du marchand sur la transaction par carte de débit à tout fournisseur correspondant dans QuickBooks. Si aucun fournisseur n'existe, nous créerons un fournisseur 'Carte de Débit Divers' pour l'association.",
                [`${CONST.QUICKBOOKS_NON_REIMBURSABLE_EXPORT_ACCOUNT_TYPE.CREDIT_CARD}Description`]:
                    "Nous associerons automatiquement le nom du commerçant sur la transaction par carte de crédit à tout fournisseur correspondant dans QuickBooks. Si aucun fournisseur n'existe, nous créerons un fournisseur « Crédit Carte Divers » pour l'association.",
                [`${CONST.QUICKBOOKS_REIMBURSABLE_ACCOUNT_TYPE.VENDOR_BILL}Description`]:
                    "Nous créerons une facture fournisseur détaillée pour chaque rapport Expensify avec la date de la dernière dépense, et l'ajouterons au compte ci-dessous. Si cette période est clôturée, nous la publierons au 1er de la prochaine période ouverte.",
                [`${CONST.QUICKBOOKS_NON_REIMBURSABLE_EXPORT_ACCOUNT_TYPE.DEBIT_CARD}AccountDescription`]: 'Choisissez où exporter les transactions par carte de débit.',
                [`${CONST.QUICKBOOKS_NON_REIMBURSABLE_EXPORT_ACCOUNT_TYPE.CREDIT_CARD}AccountDescription`]: 'Choisissez où exporter les transactions par carte de crédit.',
                [`${CONST.QUICKBOOKS_REIMBURSABLE_ACCOUNT_TYPE.VENDOR_BILL}AccountDescription`]: 'Choisissez un fournisseur à appliquer à toutes les transactions par carte de crédit.',
                [`${CONST.QUICKBOOKS_REIMBURSABLE_ACCOUNT_TYPE.VENDOR_BILL}Error`]:
                    "Les factures des fournisseurs ne sont pas disponibles lorsque les emplacements sont activés. Veuillez choisir une autre option d'exportation.",
                [`${CONST.QUICKBOOKS_REIMBURSABLE_ACCOUNT_TYPE.CHECK}Error`]:
                    "Les chèques sont indisponibles lorsque les emplacements sont activés. Veuillez choisir une autre option d'exportation.",
                [`${CONST.QUICKBOOKS_REIMBURSABLE_ACCOUNT_TYPE.JOURNAL_ENTRY}Error`]:
                    "Les écritures de journal ne sont pas disponibles lorsque les taxes sont activées. Veuillez choisir une autre option d'exportation.",
            },
            exportDestinationAccountsMisconfigurationError: {
                [CONST.QUICKBOOKS_REIMBURSABLE_ACCOUNT_TYPE.VENDOR_BILL]: "Choisissez un compte valide pour l'exportation de la facture fournisseur",
                [CONST.QUICKBOOKS_REIMBURSABLE_ACCOUNT_TYPE.JOURNAL_ENTRY]: "Choisissez un compte valide pour l'exportation de l'écriture de journal",
                [CONST.QUICKBOOKS_REIMBURSABLE_ACCOUNT_TYPE.CHECK]: "Choisissez un compte valide pour l'exportation de chèques",
            },
            exportDestinationSetupAccountsInfo: {
                [CONST.QUICKBOOKS_REIMBURSABLE_ACCOUNT_TYPE.VENDOR_BILL]:
                    "Pour utiliser l'exportation de factures fournisseurs, configurez un compte de comptes fournisseurs dans QuickBooks Online.",
                [CONST.QUICKBOOKS_REIMBURSABLE_ACCOUNT_TYPE.JOURNAL_ENTRY]: "Pour utiliser l'exportation d'écritures de journal, configurez un compte de journal dans QuickBooks Online.",
                [CONST.QUICKBOOKS_REIMBURSABLE_ACCOUNT_TYPE.CHECK]: "Pour utiliser l'exportation de chèques, configurez un compte bancaire dans QuickBooks Online.",
            },
            noAccountsFound: 'Aucun compte trouvé',
            noAccountsFoundDescription: 'Ajoutez le compte dans QuickBooks Online et synchronisez à nouveau la connexion.',
            accountingMethods: {
                label: 'Quand exporter',
                description: 'Choisissez quand exporter les dépenses :',
                values: {
                    [COMMON_CONST.INTEGRATIONS.ACCOUNTING_METHOD.ACCRUAL]: 'Accrual',
                    [COMMON_CONST.INTEGRATIONS.ACCOUNTING_METHOD.CASH]: 'Espèces',
                },
                alternateText: {
                    [COMMON_CONST.INTEGRATIONS.ACCOUNTING_METHOD.ACCRUAL]: 'Les dépenses hors de la poche seront exportées une fois approuvées définitivement.',
                    [COMMON_CONST.INTEGRATIONS.ACCOUNTING_METHOD.CASH]: "Les dépenses personnelles seront exportées lorsqu'elles seront payées.",
                },
            },
        },
        workspaceList: {
            joinNow: 'Rejoignez maintenant',
            askToJoin: 'Demander à rejoindre',
        },
        xero: {
            organization: 'organisation Xero',
            organizationDescription: "Choisissez l'organisation Xero à partir de laquelle vous souhaitez importer des données.",
            importDescription: 'Choisissez quelles configurations de codage importer de Xero vers Expensify.',
            accountsDescription: 'Votre plan comptable Xero sera importé dans Expensify en tant que catégories.',
            accountsSwitchTitle: "Choisissez d'importer de nouveaux comptes en tant que catégories activées ou désactivées.",
            accountsSwitchDescription: 'Les catégories activées seront disponibles pour les membres lors de la création de leurs dépenses.',
            trackingCategories: 'Catégories de suivi',
            trackingCategoriesDescription: 'Choisissez comment gérer les catégories de suivi Xero dans Expensify.',
            mapTrackingCategoryTo: ({categoryName}: CategoryNameParams) => `Mapper ${categoryName} de Xero à`,
            mapTrackingCategoryToDescription: ({categoryName}: CategoryNameParams) => `Choisissez où mapper ${categoryName} lors de l'exportation vers Xero.`,
            customers: 'Refacturer les clients',
            customersDescription:
                'Choisissez si vous souhaitez refacturer les clients dans Expensify. Vos contacts clients Xero peuvent être associés à des dépenses et seront exportés vers Xero en tant que facture de vente.',
            taxesDescription: 'Choisissez comment gérer les taxes Xero dans Expensify.',
            notImported: 'Non importé',
            notConfigured: 'Non configuré',
            trackingCategoriesOptions: {
                [CONST.XERO_CONFIG.TRACKING_CATEGORY_OPTIONS.DEFAULT]: 'Xero contact par défaut',
                [CONST.XERO_CONFIG.TRACKING_CATEGORY_OPTIONS.TAG]: 'Tags',
                [CONST.XERO_CONFIG.TRACKING_CATEGORY_OPTIONS.REPORT_FIELD]: 'Champs de rapport',
            },
            exportDescription: 'Configurez comment les données Expensify sont exportées vers Xero.',
            purchaseBill: "Facture d'achat",
            exportDeepDiveCompanyCard:
                'Les dépenses exportées seront enregistrées comme transactions bancaires sur le compte bancaire Xero ci-dessous, et les dates des transactions correspondront aux dates de votre relevé bancaire.',
            bankTransactions: 'Transactions bancaires',
            xeroBankAccount: 'Compte bancaire Xero',
            xeroBankAccountDescription: 'Choisissez où les dépenses seront enregistrées en tant que transactions bancaires.',
            exportExpensesDescription: "Les rapports seront exportés en tant que facture d'achat avec la date et le statut sélectionnés ci-dessous.",
            purchaseBillDate: "Date de la facture d'achat",
            exportInvoices: 'Exporter les factures en tant que',
            salesInvoice: 'Facture de vente',
            exportInvoicesDescription: 'Les factures de vente affichent toujours la date à laquelle la facture a été envoyée.',
            advancedConfig: {
                autoSyncDescription: 'Expensify se synchronisera automatiquement avec Xero tous les jours.',
                purchaseBillStatusTitle: "Statut de la facture d'achat",
                reimbursedReportsDescription: "Chaque fois qu'un rapport est payé en utilisant Expensify ACH, le paiement de facture correspondant sera créé dans le compte Xero ci-dessous.",
                xeroBillPaymentAccount: 'Compte de paiement de factures Xero',
                xeroInvoiceCollectionAccount: 'Compte de recouvrement des factures Xero',
                xeroBillPaymentAccountDescription: "Choisissez d'où payer les factures et nous créerons le paiement dans Xero.",
                invoiceAccountSelectorDescription: 'Choisissez où recevoir les paiements de factures et nous créerons le paiement dans Xero.',
            },
            exportDate: {
                label: "Date de la facture d'achat",
                description: "Utilisez cette date lors de l'exportation des rapports vers Xero.",
                values: {
                    [CONST.XERO_EXPORT_DATE.LAST_EXPENSE]: {
                        label: 'Date de la dernière dépense',
                        description: 'Date de la dépense la plus récente sur le rapport.',
                    },
                    [CONST.XERO_EXPORT_DATE.REPORT_EXPORTED]: {
                        label: "Date d'exportation",
                        description: 'Date à laquelle le rapport a été exporté vers Xero.',
                    },
                    [CONST.XERO_EXPORT_DATE.REPORT_SUBMITTED]: {
                        label: 'Date de soumission',
                        description: 'Date à laquelle le rapport a été soumis pour approbation.',
                    },
                },
            },
            invoiceStatus: {
                label: "Statut de la facture d'achat",
                description: "Utilisez ce statut lors de l'exportation des factures d'achat vers Xero.",
                values: {
                    [CONST.XERO_CONFIG.INVOICE_STATUS.DRAFT]: 'Brouillon',
                    [CONST.XERO_CONFIG.INVOICE_STATUS.AWAITING_APPROVAL]: "En attente d'approbation",
                    [CONST.XERO_CONFIG.INVOICE_STATUS.AWAITING_PAYMENT]: 'En attente de paiement',
                },
            },
            noAccountsFound: 'Aucun compte trouvé',
            noAccountsFoundDescription: 'Veuillez ajouter le compte dans Xero et synchroniser à nouveau la connexion.',
            accountingMethods: {
                label: 'Quand exporter',
                description: 'Choisissez quand exporter les dépenses :',
                values: {
                    [COMMON_CONST.INTEGRATIONS.ACCOUNTING_METHOD.ACCRUAL]: 'Accrual',
                    [COMMON_CONST.INTEGRATIONS.ACCOUNTING_METHOD.CASH]: 'Espèces',
                },
                alternateText: {
                    [COMMON_CONST.INTEGRATIONS.ACCOUNTING_METHOD.ACCRUAL]: 'Les dépenses hors de la poche seront exportées une fois approuvées définitivement.',
                    [COMMON_CONST.INTEGRATIONS.ACCOUNTING_METHOD.CASH]: "Les dépenses personnelles seront exportées lorsqu'elles seront payées.",
                },
            },
        },
        sageIntacct: {
            preferredExporter: 'Exportateur préféré',
            taxSolution: 'Solution fiscale',
            notConfigured: 'Non configuré',
            exportDate: {
                label: "Date d'exportation",
                description: "Utilisez cette date lors de l'exportation des rapports vers Sage Intacct.",
                values: {
                    [CONST.SAGE_INTACCT_EXPORT_DATE.LAST_EXPENSE]: {
                        label: 'Date de la dernière dépense',
                        description: 'Date de la dépense la plus récente sur le rapport.',
                    },
                    [CONST.SAGE_INTACCT_EXPORT_DATE.EXPORTED]: {
                        label: "Date d'exportation",
                        description: 'Date à laquelle le rapport a été exporté vers Sage Intacct.',
                    },
                    [CONST.SAGE_INTACCT_EXPORT_DATE.SUBMITTED]: {
                        label: 'Date de soumission',
                        description: 'Date à laquelle le rapport a été soumis pour approbation.',
                    },
                },
            },
            reimbursableExpenses: {
                description: 'Définissez comment les dépenses personnelles sont exportées vers Sage Intacct.',
                values: {
                    [CONST.SAGE_INTACCT_REIMBURSABLE_EXPENSE_TYPE.EXPENSE_REPORT]: 'Rapports de dépenses',
                    [CONST.SAGE_INTACCT_REIMBURSABLE_EXPENSE_TYPE.VENDOR_BILL]: 'Factures fournisseurs',
                },
            },
            nonReimbursableExpenses: {
                description: "Définissez comment les achats par carte d'entreprise sont exportés vers Sage Intacct.",
                values: {
                    [CONST.SAGE_INTACCT_NON_REIMBURSABLE_EXPENSE_TYPE.CREDIT_CARD_CHARGE]: 'Cartes de crédit',
                    [CONST.SAGE_INTACCT_NON_REIMBURSABLE_EXPENSE_TYPE.VENDOR_BILL]: 'Factures fournisseurs',
                },
            },
            creditCardAccount: 'Compte de carte de crédit',
            defaultVendor: 'Fournisseur par défaut',
            defaultVendorDescription: ({isReimbursable}: DefaultVendorDescriptionParams) =>
                `Définissez un fournisseur par défaut qui s'appliquera aux dépenses remboursables de ${isReimbursable ? '' : 'non-'} qui n'ont pas de fournisseur correspondant dans Sage Intacct.`,
            exportDescription: 'Configurez comment les données Expensify sont exportées vers Sage Intacct.',
            exportPreferredExporterNote:
                "L'exportateur préféré peut être n'importe quel administrateur de l'espace de travail, mais doit également être un administrateur de domaine si vous définissez différents comptes d'exportation pour des cartes d'entreprise individuelles dans les paramètres de domaine.",
            exportPreferredExporterSubNote: "Une fois défini, l'exportateur préféré verra les rapports à exporter dans son compte.",
            noAccountsFound: 'Aucun compte trouvé',
            noAccountsFoundDescription: `Veuillez ajouter le compte dans Sage Intacct et synchroniser à nouveau la connexion.`,
            autoSync: 'Synchronisation automatique',
            autoSyncDescription: 'Expensify se synchronisera automatiquement avec Sage Intacct tous les jours.',
            inviteEmployees: 'Inviter des employés',
            inviteEmployeesDescription:
                "Importer les dossiers des employés Sage Intacct et inviter les employés à cet espace de travail. Votre flux de travail d'approbation sera par défaut une approbation par le manager et peut être configuré davantage sur la page Membres.",
            syncReimbursedReports: 'Synchroniser les rapports remboursés',
            syncReimbursedReportsDescription:
                "Chaque fois qu'un rapport est payé en utilisant Expensify ACH, le paiement de facture correspondant sera créé dans le compte Sage Intacct ci-dessous.",
            paymentAccount: 'Compte de paiement Sage Intacct',
        },
        netsuite: {
            subsidiary: 'Filiale',
            subsidiarySelectDescription: 'Choisissez la filiale dans NetSuite à partir de laquelle vous souhaitez importer des données.',
            exportDescription: 'Configurez comment les données Expensify sont exportées vers NetSuite.',
            exportInvoices: 'Exporter les factures vers',
            journalEntriesTaxPostingAccount: 'Comptes de publication fiscale des écritures de journal',
            journalEntriesProvTaxPostingAccount: 'Entrées de journal compte de publication de la taxe provinciale',
            foreignCurrencyAmount: 'Exporter le montant en devise étrangère',
            exportToNextOpenPeriod: 'Exporter vers la prochaine période ouverte',
            nonReimbursableJournalPostingAccount: 'Compte de publication de journal non remboursable',
            reimbursableJournalPostingAccount: 'Compte de publication de journal remboursable',
            journalPostingPreference: {
                label: 'Préférence de publication des écritures de journal',
                values: {
                    [CONST.NETSUITE_JOURNAL_POSTING_PREFERENCE.JOURNALS_POSTING_INDIVIDUAL_LINE]: 'Entrée unique et détaillée pour chaque rapport',
                    [CONST.NETSUITE_JOURNAL_POSTING_PREFERENCE.JOURNALS_POSTING_TOTAL_LINE]: 'Une seule entrée pour chaque dépense',
                },
            },
            invoiceItem: {
                label: 'Article de facture',
                values: {
                    [CONST.NETSUITE_INVOICE_ITEM_PREFERENCE.CREATE]: {
                        label: 'Créez-en un pour moi',
                        description: 'Nous créerons un "élément de ligne de facture Expensify" pour vous lors de l\'exportation (si un n\'existe pas déjà).',
                    },
                    [CONST.NETSUITE_INVOICE_ITEM_PREFERENCE.SELECT]: {
                        label: 'Sélectionner existant',
                        description: "Nous lierons les factures d'Expensify à l'élément sélectionné ci-dessous.",
                    },
                },
            },
            exportDate: {
                label: "Date d'exportation",
                description: "Utilisez cette date lors de l'exportation des rapports vers NetSuite.",
                values: {
                    [CONST.NETSUITE_EXPORT_DATE.LAST_EXPENSE]: {
                        label: 'Date de la dernière dépense',
                        description: 'Date de la dépense la plus récente sur le rapport.',
                    },
                    [CONST.NETSUITE_EXPORT_DATE.EXPORTED]: {
                        label: "Date d'exportation",
                        description: 'Date à laquelle le rapport a été exporté vers NetSuite.',
                    },
                    [CONST.NETSUITE_EXPORT_DATE.SUBMITTED]: {
                        label: 'Date de soumission',
                        description: 'Date à laquelle le rapport a été soumis pour approbation.',
                    },
                },
            },
            exportDestination: {
                values: {
                    [CONST.NETSUITE_EXPORT_DESTINATION.EXPENSE_REPORT]: {
                        label: 'Rapports de dépenses',
                        reimbursableDescription: 'Les dépenses personnelles seront exportées sous forme de rapports de dépenses vers NetSuite.',
                        nonReimbursableDescription: "Les dépenses des cartes d'entreprise seront exportées sous forme de rapports de dépenses vers NetSuite.",
                    },
                    [CONST.NETSUITE_EXPORT_DESTINATION.VENDOR_BILL]: {
                        label: 'Factures fournisseurs',
                        reimbursableDescription:
                            'Out-of-pocket expenses will export as bills payable to the NetSuite vendor specified below.\n' +
                            '\n' +
                            'If you’d like to set a specific vendor for each card, go to *Settings > Domains > Company Cards*.',
                        nonReimbursableDescription:
                            'Company card expenses will export as bills payable to the NetSuite vendor specified below.\n' +
                            '\n' +
                            'If you’d like to set a specific vendor for each card, go to *Settings > Domains > Company Cards*.',
                    },
                    [CONST.NETSUITE_EXPORT_DESTINATION.JOURNAL_ENTRY]: {
                        label: 'Écritures de journal',
                        reimbursableDescription:
                            'Out-of-pocket expenses will export as journal entries to the NetSuite account specified below.\n' +
                            '\n' +
                            'If you’d like to set a specific vendor for each card, go to *Settings > Domains > Company Cards*.',
                        nonReimbursableDescription:
                            'Company card expenses will export as journal entries to the NetSuite account specified below.\n' +
                            '\n' +
                            'If you’d like to set a specific vendor for each card, go to *Settings > Domains > Company Cards*.',
                    },
                },
            },
            advancedConfig: {
                autoSyncDescription: 'Expensify se synchronisera automatiquement avec NetSuite tous les jours.',
                reimbursedReportsDescription:
                    "Chaque fois qu'un rapport est payé en utilisant Expensify ACH, le paiement de facture correspondant sera créé dans le compte NetSuite ci-dessous.",
                reimbursementsAccount: 'Compte de remboursements',
                reimbursementsAccountDescription: 'Choisissez le compte bancaire que vous utiliserez pour les remboursements, et nous créerons le paiement associé dans NetSuite.',
                collectionsAccount: 'Compte de recouvrement',
                collectionsAccountDescription: "Une fois qu'une facture est marquée comme payée dans Expensify et exportée vers NetSuite, elle apparaîtra sur le compte ci-dessous.",
                approvalAccount: "Compte d'approbation A/P",
                approvalAccountDescription:
                    "Choisissez le compte contre lequel les transactions seront approuvées dans NetSuite. Si vous synchronisez des rapports remboursés, c'est également le compte contre lequel les paiements de factures seront créés.",
                defaultApprovalAccount: 'NetSuite par défaut',
                inviteEmployees: 'Invitez des employés et définissez les approbations',
                inviteEmployeesDescription:
                    "Importer les dossiers des employés de NetSuite et inviter les employés à cet espace de travail. Votre flux de travail d'approbation sera par défaut l'approbation du gestionnaire et peut être configuré davantage sur la page *Membres*.",
                autoCreateEntities: 'Créer automatiquement des employés/fournisseurs',
                enableCategories: 'Activer les catégories nouvellement importées',
                customFormID: 'ID de formulaire personnalisé',
                customFormIDDescription:
                    'Par défaut, Expensify créera des entrées en utilisant le formulaire de transaction préféré défini dans NetSuite. Vous pouvez également désigner un formulaire de transaction spécifique à utiliser.',
                customFormIDReimbursable: 'Dépense personnelle',
                customFormIDNonReimbursable: "Dépense de carte d'entreprise",
                exportReportsTo: {
                    label: "Niveau d'approbation du rapport de dépenses",
                    description:
                        "Une fois qu'un rapport de dépenses est approuvé dans Expensify et exporté vers NetSuite, vous pouvez définir un niveau d'approbation supplémentaire dans NetSuite avant la publication.",
                    values: {
                        [CONST.NETSUITE_REPORTS_APPROVAL_LEVEL.REPORTS_APPROVED_NONE]: 'Préférence par défaut de NetSuite',
                        [CONST.NETSUITE_REPORTS_APPROVAL_LEVEL.REPORTS_SUPERVISOR_APPROVED]: 'Approuvé uniquement par le superviseur',
                        [CONST.NETSUITE_REPORTS_APPROVAL_LEVEL.REPORTS_ACCOUNTING_APPROVED]: 'Seulement la comptabilité approuvée',
                        [CONST.NETSUITE_REPORTS_APPROVAL_LEVEL.REPORTS_APPROVED_BOTH]: 'Superviseur et comptabilité approuvés',
                    },
                },
                accountingMethods: {
                    label: 'Quand exporter',
                    description: 'Choisissez quand exporter les dépenses :',
                    values: {
                        [COMMON_CONST.INTEGRATIONS.ACCOUNTING_METHOD.ACCRUAL]: 'Accrual',
                        [COMMON_CONST.INTEGRATIONS.ACCOUNTING_METHOD.CASH]: 'Espèces',
                    },
                    alternateText: {
                        [COMMON_CONST.INTEGRATIONS.ACCOUNTING_METHOD.ACCRUAL]: 'Les dépenses hors de la poche seront exportées une fois approuvées définitivement.',
                        [COMMON_CONST.INTEGRATIONS.ACCOUNTING_METHOD.CASH]: "Les dépenses personnelles seront exportées lorsqu'elles seront payées.",
                    },
                },
                exportVendorBillsTo: {
                    label: "Niveau d'approbation des factures fournisseurs",
                    description:
                        "Une fois qu'une facture fournisseur est approuvée dans Expensify et exportée vers NetSuite, vous pouvez définir un niveau d'approbation supplémentaire dans NetSuite avant la publication.",
                    values: {
                        [CONST.NETSUITE_VENDOR_BILLS_APPROVAL_LEVEL.VENDOR_BILLS_APPROVED_NONE]: 'Préférence par défaut de NetSuite',
                        [CONST.NETSUITE_VENDOR_BILLS_APPROVAL_LEVEL.VENDOR_BILLS_APPROVAL_PENDING]: "En attente d'approbation",
                        [CONST.NETSUITE_VENDOR_BILLS_APPROVAL_LEVEL.VENDOR_BILLS_APPROVED]: 'Approuvé pour publication',
                    },
                },
                exportJournalsTo: {
                    label: "Niveau d'approbation de l'écriture de journal",
                    description:
                        "Une fois qu'une écriture de journal est approuvée dans Expensify et exportée vers NetSuite, vous pouvez définir un niveau d'approbation supplémentaire dans NetSuite avant de la comptabiliser.",
                    values: {
                        [CONST.NETSUITE_JOURNALS_APPROVAL_LEVEL.JOURNALS_APPROVED_NONE]: 'Préférence par défaut de NetSuite',
                        [CONST.NETSUITE_JOURNALS_APPROVAL_LEVEL.JOURNALS_APPROVAL_PENDING]: "En attente d'approbation",
                        [CONST.NETSUITE_JOURNALS_APPROVAL_LEVEL.JOURNALS_APPROVED]: 'Approuvé pour publication',
                    },
                },
                error: {
                    customFormID: 'Veuillez entrer un ID de formulaire personnalisé numérique valide',
                },
            },
            noAccountsFound: 'Aucun compte trouvé',
            noAccountsFoundDescription: 'Veuillez ajouter le compte dans NetSuite et synchroniser à nouveau la connexion.',
            noVendorsFound: 'Aucun fournisseur trouvé',
            noVendorsFoundDescription: 'Veuillez ajouter des fournisseurs dans NetSuite et synchroniser à nouveau la connexion.',
            noItemsFound: 'Aucun élément de facture trouvé',
            noItemsFoundDescription: 'Veuillez ajouter des éléments de facture dans NetSuite et synchroniser à nouveau la connexion.',
            noSubsidiariesFound: 'Aucune filiale trouvée',
            noSubsidiariesFoundDescription: 'Veuillez ajouter une filiale dans NetSuite et synchroniser à nouveau la connexion.',
            tokenInput: {
                title: 'Configuration de NetSuite',
                formSteps: {
                    installBundle: {
                        title: 'Installer le bundle Expensify',
                        description: 'Dans NetSuite, allez à *Customization > SuiteBundler > Search & Install Bundles* > recherchez "Expensify" > installez le bundle.',
                    },
                    enableTokenAuthentication: {
                        title: "Activer l'authentification par jeton",
                        description: "Dans NetSuite, allez à *Setup > Company > Enable Features > SuiteCloud* > activez *l'authentification basée sur les jetons*.",
                    },
                    enableSoapServices: {
                        title: 'Activer les services web SOAP',
                        description: 'Dans NetSuite, allez dans *Setup > Company > Enable Features > SuiteCloud* > activez *SOAP Web Services*.',
                    },
                    createAccessToken: {
                        title: "Créer un jeton d'accès",
                        description:
                            'Dans NetSuite, allez à *Setup > Users/Roles > Access Tokens* > créez un jeton d\'accès pour l\'application "Expensify" et soit le rôle "Expensify Integration" soit le rôle "Administrator".\n\n*Important :* Assurez-vous de sauvegarder le *Token ID* et le *Token Secret* de cette étape. Vous en aurez besoin pour l\'étape suivante.',
                    },
                    enterCredentials: {
                        title: 'Entrez vos identifiants NetSuite',
                        formInputs: {
                            netSuiteAccountID: 'NetSuite Account ID',
                            netSuiteTokenID: 'Token ID',
                            netSuiteTokenSecret: 'Token Secret',
                        },
                        netSuiteAccountIDDescription: 'Dans NetSuite, allez à *Setup > Integration > SOAP Web Services Preferences*.',
                    },
                },
            },
            import: {
                expenseCategories: 'Catégories de dépenses',
                expenseCategoriesDescription: 'Vos catégories de dépenses NetSuite seront importées dans Expensify en tant que catégories.',
                crossSubsidiaryCustomers: 'Clients/projets inter-filiales',
                importFields: {
                    departments: {
                        title: 'Départements',
                        subtitle: 'Choisissez comment gérer les *départements* NetSuite dans Expensify.',
                    },
                    classes: {
                        title: 'Cours',
                        subtitle: 'Choisissez comment gérer les *classes* dans Expensify.',
                    },
                    locations: {
                        title: 'Lieux',
                        subtitle: 'Choisissez comment gérer les *emplacements* dans Expensify.',
                    },
                },
                customersOrJobs: {
                    title: 'Clients/projets',
                    subtitle: 'Choisissez comment gérer les *clients* et les *projets* NetSuite dans Expensify.',
                    importCustomers: 'Importer des clients',
                    importJobs: 'Importer des projets',
                    customers: 'clients',
                    jobs: 'projets',
                    label: ({importFields, importType}: CustomersOrJobsLabelParams) => `${importFields.join('et')}, ${importType}`,
                },
                importTaxDescription: 'Importer des groupes de taxes depuis NetSuite.',
                importCustomFields: {
                    chooseOptionBelow: 'Choisissez une option ci-dessous :',
                    label: ({importedTypes}: ImportedTypesParams) => `Importé en tant que ${importedTypes.join('et')}`,
                    requiredFieldError: ({fieldName}: RequiredFieldParams) => `Veuillez entrer le ${fieldName}`,
                    customSegments: {
                        title: 'Segments/enregistrements personnalisés',
                        addText: 'Ajouter un segment/enregistrement personnalisé',
                        recordTitle: 'Segment/record personnalisé',
                        helpLink: CONST.NETSUITE_IMPORT.HELP_LINKS.CUSTOM_SEGMENTS,
                        helpLinkText: 'Voir les instructions détaillées',
                        helpText: 'sur la configuration de segments/enregistrements personnalisés.',
                        emptyTitle: 'Ajouter un segment personnalisé ou un enregistrement personnalisé',
                        fields: {
                            segmentName: 'Nom',
                            internalID: 'ID interne',
                            scriptID: 'Script ID',
                            customRecordScriptID: 'ID de colonne de transaction',
                            mapping: 'Affiché comme',
                        },
                        removeTitle: 'Supprimer le segment/enregistrement personnalisé',
                        removePrompt: 'Êtes-vous sûr de vouloir supprimer ce segment/enregistrement personnalisé ?',
                        addForm: {
                            customSegmentName: 'nom de segment personnalisé',
                            customRecordName: "nom d'enregistrement personnalisé",
                            segmentTitle: 'Segment personnalisé',
                            customSegmentAddTitle: 'Ajouter un segment personnalisé',
                            customRecordAddTitle: 'Ajouter un enregistrement personnalisé',
                            recordTitle: 'Enregistrement personnalisé',
                            segmentRecordType: 'Voulez-vous ajouter un segment personnalisé ou un enregistrement personnalisé ?',
                            customSegmentNameTitle: 'Quel est le nom du segment personnalisé ?',
                            customRecordNameTitle: "Quel est le nom de l'enregistrement personnalisé ?",
                            customSegmentNameFooter: `Vous pouvez trouver les noms de segments personnalisés dans NetSuite sous *Customizations > Links, Records & Fields > Custom Segments*.\n\n_Pour des instructions plus détaillées, [visitez notre site d'aide](${CONST.NETSUITE_IMPORT.HELP_LINKS.CUSTOM_SEGMENTS})_.`,
                            customRecordNameFooter: `Vous pouvez trouver des noms d'enregistrements personnalisés dans NetSuite en entrant "Transaction Column Field" dans la recherche globale.\n\n_Pour des instructions plus détaillées, [visitez notre site d'aide](${CONST.NETSUITE_IMPORT.HELP_LINKS.CUSTOM_SEGMENTS})_.`,
                            customSegmentInternalIDTitle: "Quel est l'ID interne ?",
                            customSegmentInternalIDFooter: `Tout d'abord, assurez-vous d'avoir activé les ID internes dans NetSuite sous *Accueil > Définir les préférences > Afficher l'ID interne.*\n\nVous pouvez trouver les ID internes des segments personnalisés dans NetSuite sous :\n\n1. *Personnalisation > Listes, enregistrements et champs > Segments personnalisés*.\n2. Cliquez sur un segment personnalisé.\n3. Cliquez sur le lien hypertexte à côté de *Type d'enregistrement personnalisé*.\n4. Trouvez l'ID interne dans le tableau en bas.\n\n_Pour des instructions plus détaillées, [visitez notre site d'aide](${CONST.NETSUITE_IMPORT.HELP_LINKS.CUSTOM_LISTS})_.`,
                            customRecordInternalIDFooter: `Vous pouvez trouver les ID internes des enregistrements personnalisés dans NetSuite en suivant ces étapes :\n\n1. Entrez "Transaction Line Fields" dans la recherche globale.\n2. Cliquez sur un enregistrement personnalisé.\n3. Trouvez l'ID interne sur le côté gauche.\n\n_Pour des instructions plus détaillées, [visitez notre site d'aide](${CONST.NETSUITE_IMPORT.HELP_LINKS.CUSTOM_SEGMENTS})_.`,
                            customSegmentScriptIDTitle: "Quel est l'ID du script ?",
                            customSegmentScriptIDFooter: `Vous pouvez trouver les IDs de script de segment personnalisé dans NetSuite sous :\n\n1. *Personnalisation > Listes, Enregistrements et Champs > Segments Personnalisés*.\n2. Cliquez sur un segment personnalisé.\n3. Cliquez sur l'onglet *Application et Sourcing* en bas, puis :\n    a. Si vous souhaitez afficher le segment personnalisé comme un *tag* (au niveau de l'article) dans Expensify, cliquez sur le sous-onglet *Colonnes de Transaction* et utilisez l'*ID de Champ*.\n    b. Si vous souhaitez afficher le segment personnalisé comme un *champ de rapport* (au niveau du rapport) dans Expensify, cliquez sur le sous-onglet *Transactions* et utilisez l'*ID de Champ*.\n\n_Pour des instructions plus détaillées, [visitez notre site d'aide](${CONST.NETSUITE_IMPORT.HELP_LINKS.CUSTOM_LISTS})_.`,
                            customRecordScriptIDTitle: "Quel est l'ID de la colonne de transaction ?",
                            customRecordScriptIDFooter: `Vous pouvez trouver les ID de script d'enregistrement personnalisé dans NetSuite sous :\n\n1. Entrez "Transaction Line Fields" dans la recherche globale.\n2. Cliquez sur un enregistrement personnalisé.\n3. Trouvez l'ID de script sur le côté gauche.\n\n_Pour des instructions plus détaillées, [visitez notre site d'aide](${CONST.NETSUITE_IMPORT.HELP_LINKS.CUSTOM_SEGMENTS})_.`,
                            customSegmentMappingTitle: 'Comment ce segment personnalisé doit-il être affiché dans Expensify ?',
                            customRecordMappingTitle: 'Comment cet enregistrement personnalisé doit-il être affiché dans Expensify ?',
                        },
                        errors: {
                            uniqueFieldError: ({fieldName}: RequiredFieldParams) => `Un segment/enregistrement personnalisé avec ce ${fieldName?.toLowerCase()} existe déjà.`,
                        },
                    },
                    customLists: {
                        title: 'Listes personnalisées',
                        addText: 'Ajouter une liste personnalisée',
                        recordTitle: 'Liste personnalisée',
                        helpLink: CONST.NETSUITE_IMPORT.HELP_LINKS.CUSTOM_LISTS,
                        helpLinkText: 'Voir les instructions détaillées',
                        helpText: 'sur la configuration des listes personnalisées.',
                        emptyTitle: 'Ajouter une liste personnalisée',
                        fields: {
                            listName: 'Nom',
                            internalID: 'ID interne',
                            transactionFieldID: 'ID du champ de transaction',
                            mapping: 'Affiché comme',
                        },
                        removeTitle: 'Supprimer la liste personnalisée',
                        removePrompt: 'Êtes-vous sûr de vouloir supprimer cette liste personnalisée ?',
                        addForm: {
                            listNameTitle: 'Choisir une liste personnalisée',
                            transactionFieldIDTitle: "Quel est l'ID du champ de transaction ?",
                            transactionFieldIDFooter: `Vous pouvez trouver les identifiants des champs de transaction dans NetSuite en suivant ces étapes :\n\n1. Entrez "Champs de ligne de transaction" dans la recherche globale.\n2. Cliquez sur une liste personnalisée.\n3. Trouvez l'identifiant du champ de transaction sur le côté gauche.\n\n_Pour des instructions plus détaillées, [visitez notre site d'aide](${CONST.NETSUITE_IMPORT.HELP_LINKS.CUSTOM_LISTS})_.`,
                            mappingTitle: 'Comment cette liste personnalisée doit-elle être affichée dans Expensify ?',
                        },
                        errors: {
                            uniqueTransactionFieldIDError: `Une liste personnalisée avec cet ID de champ de transaction existe déjà.`,
                        },
                    },
                },
                importTypes: {
                    [CONST.INTEGRATION_ENTITY_MAP_TYPES.NETSUITE_DEFAULT]: {
                        label: 'Employé par défaut de NetSuite',
                        description: "Non importé dans Expensify, appliqué à l'exportation",
                        footerContent: ({importField}: ImportFieldParams) =>
                            `Si vous utilisez ${importField} dans NetSuite, nous appliquerons la valeur par défaut définie sur le dossier de l'employé lors de l'exportation vers le rapport de dépenses ou l'écriture de journal.`,
                    },
                    [CONST.INTEGRATION_ENTITY_MAP_TYPES.TAG]: {
                        label: 'Tags',
                        description: 'Niveau des postes de dépense',
                        footerContent: ({importField}: ImportFieldParams) => `${startCase(importField)} sera sélectionnable pour chaque dépense individuelle sur le rapport d'un employé.`,
                    },
                    [CONST.INTEGRATION_ENTITY_MAP_TYPES.REPORT_FIELD]: {
                        label: 'Champs de rapport',
                        description: 'Niveau de rapport',
                        footerContent: ({importField}: ImportFieldParams) => `La sélection ${startCase(importField)} s'appliquera à toutes les dépenses sur le rapport d'un employé.`,
                    },
                },
            },
        },
        intacct: {
            sageIntacctSetup: 'Configuration de Sage Intacct',
            prerequisitesTitle: 'Avant de vous connecter...',
            downloadExpensifyPackage: 'Téléchargez le package Expensify pour Sage Intacct',
            followSteps: 'Suivez les étapes de notre guide Comment faire : Connecter à Sage Intacct.',
            enterCredentials: 'Entrez vos identifiants Sage Intacct',
            entity: 'Entity',
            employeeDefault: 'Sage Intacct employé par défaut',
            employeeDefaultDescription: "Le département par défaut de l'employé sera appliqué à ses dépenses dans Sage Intacct si un existe.",
            displayedAsTagDescription: "Le département sera sélectionnable pour chaque dépense individuelle sur le rapport d'un employé.",
            displayedAsReportFieldDescription: "La sélection du département s'appliquera à toutes les dépenses sur le rapport d'un employé.",
            toggleImportTitleFirstPart: 'Choisissez comment gérer Sage Intacct',
            toggleImportTitleSecondPart: 'dans Expensify.',
            expenseTypes: 'Types de dépenses',
            expenseTypesDescription: 'Vos types de dépenses Sage Intacct seront importés dans Expensify en tant que catégories.',
            accountTypesDescription: 'Votre plan comptable Sage Intacct sera importé dans Expensify en tant que catégories.',
            importTaxDescription: "Importer le taux de taxe d'achat depuis Sage Intacct.",
            userDefinedDimensions: "Dimensions définies par l'utilisateur",
            addUserDefinedDimension: "Ajouter une dimension définie par l'utilisateur",
            integrationName: "Nom de l'intégration",
            dimensionExists: 'Une dimension portant ce nom existe déjà.',
            removeDimension: "Supprimer la dimension définie par l'utilisateur",
            removeDimensionPrompt: "Êtes-vous sûr de vouloir supprimer cette dimension définie par l'utilisateur ?",
            userDefinedDimension: "Dimension définie par l'utilisateur",
            addAUserDefinedDimension: "Ajouter une dimension définie par l'utilisateur",
            detailedInstructionsLink: 'Voir les instructions détaillées',
            detailedInstructionsRestOfSentence: "sur l'ajout de dimensions définies par l'utilisateur.",
            userDimensionsAdded: () => ({
                one: '1 UDD ajouté',
                other: (count: number) => `${count} UDD ajoutés`,
            }),
            mappingTitle: ({mappingName}: IntacctMappingTitleParams) => {
                switch (mappingName) {
                    case CONST.SAGE_INTACCT_CONFIG.MAPPINGS.DEPARTMENTS:
                        return 'départements';
                    case CONST.SAGE_INTACCT_CONFIG.MAPPINGS.CLASSES:
                        return 'classes';
                    case CONST.SAGE_INTACCT_CONFIG.MAPPINGS.LOCATIONS:
                        return 'locations';
                    case CONST.SAGE_INTACCT_CONFIG.MAPPINGS.CUSTOMERS:
                        return 'clients';
                    case CONST.SAGE_INTACCT_CONFIG.MAPPINGS.PROJECTS:
                        return 'projets (emplois)';
                    default:
                        return 'mappages';
                }
            },
        },
        type: {
            free: 'Gratuit',
            control: 'Contrôle',
            collect: 'Collecter',
        },
        companyCards: {
            addCards: 'Ajouter des cartes',
            selectCards: 'Sélectionner des cartes',
            addNewCard: {
                other: 'Autre',
                cardProviders: {
                    gl1025: 'American Express Corporate Cards',
                    cdf: 'Mastercard Cartes Commerciales',
                    vcf: 'Visa Commercial Cards',
                    stripe: 'Cartes Stripe',
                },
                yourCardProvider: `Qui est votre fournisseur de carte ?`,
                whoIsYourBankAccount: 'Quelle est votre banque ?',
                whereIsYourBankLocated: 'Où se trouve votre banque ?',
                howDoYouWantToConnect: 'Comment souhaitez-vous vous connecter à votre banque ?',
                learnMoreAboutOptions: {
                    text: 'En savoir plus sur ces',
                    linkText: 'options.',
                },
                commercialFeedDetails:
                    'Nécessite une configuration avec votre banque. Cela est généralement utilisé par les grandes entreprises et est souvent la meilleure option si vous êtes éligible.',
                commercialFeedPlaidDetails: `Nécessite une configuration avec votre banque, mais nous vous guiderons. Cela est généralement limité aux grandes entreprises.`,
                directFeedDetails: "L'approche la plus simple. Connectez-vous immédiatement en utilisant vos identifiants principaux. Cette méthode est la plus courante.",
                enableFeed: {
                    title: ({provider}: GoBackMessageParams) => `Activez votre flux ${provider}`,
                    heading:
                        "Nous avons une intégration directe avec l'émetteur de votre carte et pouvons importer vos données de transaction dans Expensify rapidement et avec précision.\n\nPour commencer, il vous suffit de :",
                    visa: "Nous avons des intégrations globales avec Visa, bien que l'éligibilité varie selon la banque et le programme de carte.\n\nPour commencer, il suffit de :",
                    mastercard:
                        "Nous avons des intégrations globales avec Mastercard, bien que l'éligibilité varie selon la banque et le programme de carte.\n\nPour commencer, il vous suffit de :",
                    vcf: `1. Consultez [cet article d'aide](${CONST.COMPANY_CARDS_VISA_COMMERCIAL_CARD_HELP}) pour des instructions détaillées sur la configuration de vos cartes commerciales Visa.\n\n2. [Contactez votre banque](${CONST.COMPANY_CARDS_VISA_COMMERCIAL_CARD_HELP}) pour vérifier qu'elle prend en charge un flux commercial pour votre programme, et demandez-lui de l'activer.\n\n3. *Une fois le flux activé et ses détails obtenus, passez à l'écran suivant.*`,
                    gl1025: `1. Visitez [cet article d'aide](${CONST.COMPANY_CARDS_AMEX_COMMERCIAL_CARD_HELP}) pour savoir si American Express peut activer un flux commercial pour votre programme.\n\n2. Une fois le flux activé, Amex vous enverra une lettre de production.\n\n3. *Une fois que vous avez les informations du flux, continuez à l'écran suivant.*`,
                    cdf: `1. Consultez [cet article d'aide](${CONST.COMPANY_CARDS_MASTERCARD_COMMERCIAL_CARDS}) pour obtenir des instructions détaillées sur la configuration de vos cartes commerciales Mastercard.\n\n2. [Contactez votre banque](${CONST.COMPANY_CARDS_MASTERCARD_COMMERCIAL_CARDS}) pour vérifier qu'elle prend en charge un flux commercial pour votre programme et demandez-lui de l'activer.\n\n3. *Une fois le flux activé et ses détails obtenus, passez à l'écran suivant.*`,
                    stripe: `1. Visitez le tableau de bord de Stripe, et allez dans [Paramètres](${CONST.COMPANY_CARDS_STRIPE_HELP}).\n\n2. Sous Intégrations de produits, cliquez sur Activer à côté de Expensify.\n\n3. Une fois le flux activé, cliquez sur Soumettre ci-dessous et nous travaillerons à l'ajouter.`,
                },
                whatBankIssuesCard: 'Quelle banque émet ces cartes ?',
                enterNameOfBank: 'Entrez le nom de la banque',
                feedDetails: {
                    vcf: {
                        title: 'Quels sont les détails du flux Visa ?',
                        processorLabel: 'ID du processeur',
                        bankLabel: "ID de l'institution financière (banque)",
                        companyLabel: "ID de l'entreprise",
                        helpLabel: 'Où puis-je trouver ces identifiants ?',
                    },
                    gl1025: {
                        title: `Quel est le nom du fichier de livraison Amex ?`,
                        fileNameLabel: 'Nom du fichier de livraison',
                        helpLabel: 'Où puis-je trouver le nom du fichier de livraison ?',
                    },
                    cdf: {
                        title: `Quel est l'identifiant de distribution Mastercard ?`,
                        distributionLabel: 'ID de distribution',
                        helpLabel: "Où puis-je trouver l'ID de distribution ?",
                    },
                },
                amexCorporate: 'Sélectionnez ceci si le devant de vos cartes indique « Corporate »',
                amexBusiness: 'Sélectionnez ceci si le recto de vos cartes indique « Business »',
                amexPersonal: 'Sélectionnez ceci si vos cartes sont personnelles',
                error: {
                    pleaseSelectProvider: 'Veuillez sélectionner un fournisseur de carte avant de continuer',
                    pleaseSelectBankAccount: 'Veuillez sélectionner un compte bancaire avant de continuer',
                    pleaseSelectBank: 'Veuillez sélectionner une banque avant de continuer.',
                    pleaseSelectCountry: 'Veuillez sélectionner un pays avant de continuer',
                    pleaseSelectFeedType: 'Veuillez sélectionner un type de flux avant de continuer',
                },
            },
            statementCloseDate: {
                [CONST.COMPANY_CARDS.STATEMENT_CLOSE_DATE.LAST_DAY_OF_MONTH]: 'Dernier jour du mois',
                [CONST.COMPANY_CARDS.STATEMENT_CLOSE_DATE.LAST_BUSINESS_DAY_OF_MONTH]: 'Dernier jour ouvrable du mois',
                [CONST.COMPANY_CARDS.STATEMENT_CLOSE_DATE.CUSTOM_DAY_OF_MONTH]: 'Jour personnalisé du mois',
            },
            assignCard: 'Attribuer la carte',
            findCard: 'Trouver la carte',
            cardNumber: 'Numéro de carte',
            commercialFeed: 'Flux commercial',
            feedName: ({feedName}: CompanyCardFeedNameParams) => `Cartes ${feedName}`,
            directFeed: 'Flux direct',
            whoNeedsCardAssigned: "Qui a besoin d'une carte assignée ?",
            chooseCard: 'Choisissez une carte',
            chooseCardFor: ({assignee, feed}: AssignCardParams) => `Choisissez une carte pour ${assignee} à partir du flux de cartes ${feed}.`,
            noActiveCards: 'Aucune carte active dans ce flux',
            somethingMightBeBroken: "Ou quelque chose pourrait être cassé. Quoi qu'il en soit, si vous avez des questions, il vous suffit de",
            contactConcierge: 'contacter Concierge',
            chooseTransactionStartDate: 'Choisissez une date de début de transaction',
            startDateDescription: "Nous importerons toutes les transactions à partir de cette date. Si aucune date n'est spécifiée, nous remonterons aussi loin que votre banque le permet.",
            fromTheBeginning: 'Depuis le début',
            customStartDate: 'Date de début personnalisé',
            customCloseDate: 'Date de clôture personnalisée',
            letsDoubleCheck: 'Vérifions que tout est correct.',
            confirmationDescription: 'Nous commencerons à importer les transactions immédiatement.',
            cardholder: 'Titulaire de carte',
            card: 'Carte',
            cardName: 'Nom de la carte',
            brokenConnectionErrorFirstPart: `La connexion du flux de carte est interrompue. S'il vous plaît`,
            brokenConnectionErrorLink: 'connectez-vous à votre banque',
            brokenConnectionErrorSecondPart: 'afin que nous puissions rétablir la connexion.',
            assignedCard: ({assignee, link}: AssignedCardParams) => `a attribué ${link} à ${assignee} ! Les transactions importées apparaîtront dans cette discussion.`,
            companyCard: "carte d'entreprise",
            chooseCardFeed: 'Choisir le flux de cartes',
            ukRegulation:
                "Expensify, Inc. est un agent de Plaid Financial Ltd., une institution de paiement autorisée régulée par la Financial Conduct Authority sous les Payment Services Regulations 2017 (Numéro de Référence de l'Entreprise : 804718). Plaid vous fournit des services d'information de compte régulés via Expensify Limited en tant qu'agent.",
        },
        expensifyCard: {
            issueAndManageCards: 'Émettre et gérer vos cartes Expensify',
            getStartedIssuing: 'Commencez en émettant votre première carte virtuelle ou physique.',
            verificationInProgress: 'Vérification en cours...',
            verifyingTheDetails: 'Nous vérifions quelques détails. Concierge vous informera lorsque les cartes Expensify seront prêtes à être émises.',
            disclaimer:
                "La carte commerciale Expensify Visa® est émise par The Bancorp Bank, N.A., membre FDIC, conformément à une licence de Visa U.S.A. Inc. et ne peut pas être utilisée chez tous les commerçants qui acceptent les cartes Visa. Apple® et le logo Apple® sont des marques déposées d'Apple Inc., enregistrées aux États-Unis et dans d'autres pays. App Store est une marque de service d'Apple Inc. Google Play et le logo Google Play sont des marques de commerce de Google LLC.",
            issueCard: 'Émettre une carte',
            findCard: 'Trouver la carte',
            newCard: 'Nouvelle carte',
            name: 'Nom',
            lastFour: 'Derniers 4',
            limit: 'Limite',
            currentBalance: 'Solde actuel',
            currentBalanceDescription: 'Le solde actuel est la somme de toutes les transactions effectuées avec la carte Expensify depuis la dernière date de règlement.',
            balanceWillBeSettledOn: ({settlementDate}: SettlementDateParams) => `Le solde sera réglé le ${settlementDate}`,
            settleBalance: 'Régler le solde',
            cardLimit: 'Limite de carte',
            remainingLimit: 'Limite restante',
            requestLimitIncrease: "Demande d'augmentation de la limite",
            remainingLimitDescription:
                "Nous prenons en compte plusieurs facteurs pour calculer votre limite restante : votre ancienneté en tant que client, les informations professionnelles que vous avez fournies lors de l'inscription, et la trésorerie disponible sur votre compte bancaire professionnel. Votre limite restante peut fluctuer quotidiennement.",
            earnedCashback: 'Cashback',
            earnedCashbackDescription: 'Le solde de cashback est basé sur les dépenses mensuelles réglées avec la carte Expensify dans votre espace de travail.',
            issueNewCard: 'Émettre une nouvelle carte',
            finishSetup: 'Terminer la configuration',
            chooseBankAccount: 'Choisir un compte bancaire',
            chooseExistingBank: 'Choisissez un compte bancaire professionnel existant pour payer le solde de votre carte Expensify, ou ajoutez un nouveau compte bancaire.',
            accountEndingIn: 'Compte se terminant par',
            addNewBankAccount: 'Ajouter un nouveau compte bancaire',
            settlementAccount: 'Compte de règlement',
            settlementAccountDescription: 'Choisissez un compte pour payer le solde de votre carte Expensify.',
            settlementAccountInfo: ({reconciliationAccountSettingsLink, accountNumber}: SettlementAccountInfoParams) =>
                `Assurez-vous que ce compte correspond à votre <a href="${reconciliationAccountSettingsLink}">compte de réconciliation</a> (${accountNumber}) afin que le réconciliation continu fonctionne correctement.`,
            settlementFrequency: 'Fréquence de règlement',
            settlementFrequencyDescription: 'Choisissez la fréquence à laquelle vous paierez le solde de votre Expensify Card.',
            settlementFrequencyInfo:
                'Si vous souhaitez passer à un règlement mensuel, vous devrez connecter votre compte bancaire via Plaid et avoir un historique de solde positif sur 90 jours.',
            frequency: {
                daily: 'Quotidiennement',
                monthly: 'Mensuel',
            },
            cardDetails: 'Détails de la carte',
            virtual: 'Virtuel',
            physical: 'Physique',
            deactivate: 'Désactiver la carte',
            changeCardLimit: 'Modifier la limite de la carte',
            changeLimit: 'Modifier la limite',
            smartLimitWarning: ({limit}: CharacterLimitParams) =>
                `Si vous modifiez la limite de cette carte à ${limit}, les nouvelles transactions seront refusées jusqu'à ce que vous approuviez plus de dépenses sur la carte.`,
            monthlyLimitWarning: ({limit}: CharacterLimitParams) => `Si vous changez la limite de cette carte à ${limit}, les nouvelles transactions seront refusées jusqu'au mois prochain.`,
            fixedLimitWarning: ({limit}: CharacterLimitParams) => `Si vous changez la limite de cette carte à ${limit}, les nouvelles transactions seront refusées.`,
            changeCardLimitType: 'Modifier le type de limite de carte',
            changeLimitType: 'Modifier le type de limite',
            changeCardSmartLimitTypeWarning: ({limit}: CharacterLimitParams) =>
                `Si vous changez le type de limite de cette carte en Limite Intelligente, les nouvelles transactions seront refusées car la limite non approuvée de ${limit} a déjà été atteinte.`,
            changeCardMonthlyLimitTypeWarning: ({limit}: CharacterLimitParams) =>
                `Si vous changez le type de limite de cette carte en Mensuel, les nouvelles transactions seront refusées car la limite mensuelle de ${limit} a déjà été atteinte.`,
            addShippingDetails: "Ajouter les détails d'expédition",
            issuedCard: ({assignee}: AssigneeParams) => `a émis une carte Expensify à ${assignee} ! La carte arrivera dans 2-3 jours ouvrables.`,
            issuedCardNoShippingDetails: ({assignee}: AssigneeParams) =>
                `a émis une carte Expensify à ${assignee} ! La carte sera expédiée une fois que les détails d'expédition seront ajoutés.`,
            issuedCardVirtual: ({assignee, link}: IssueVirtualCardParams) => `a émis une ${link} virtuelle à ${assignee} ! La carte peut être utilisée immédiatement.`,
            addedShippingDetails: ({assignee}: AssigneeParams) => `${assignee} a ajouté les détails d'expédition. La carte Expensify arrivera dans 2-3 jours ouvrables.`,
            verifyingHeader: 'Vérification en cours',
            bankAccountVerifiedHeader: 'Compte bancaire vérifié',
            verifyingBankAccount: 'Vérification du compte bancaire...',
            verifyingBankAccountDescription: 'Veuillez patienter pendant que nous confirmons que ce compte peut être utilisé pour émettre des cartes Expensify.',
            bankAccountVerified: 'Compte bancaire vérifié !',
            bankAccountVerifiedDescription: "Vous pouvez maintenant émettre des cartes Expensify à vos membres de l'espace de travail.",
            oneMoreStep: 'Encore une étape...',
            oneMoreStepDescription: 'Il semble que nous devions vérifier manuellement votre compte bancaire. Veuillez vous rendre sur Concierge où vos instructions vous attendent.',
            gotIt: 'Compris',
            goToConcierge: 'Aller à Concierge',
        },
        categories: {
            deleteCategories: 'Supprimer les catégories',
            deleteCategoriesPrompt: 'Êtes-vous sûr de vouloir supprimer ces catégories ?',
            deleteCategory: 'Supprimer la catégorie',
            deleteCategoryPrompt: 'Êtes-vous sûr de vouloir supprimer cette catégorie ?',
            disableCategories: 'Désactiver les catégories',
            disableCategory: 'Désactiver la catégorie',
            enableCategories: 'Activer les catégories',
            enableCategory: 'Activer la catégorie',
            defaultSpendCategories: 'Catégories de dépenses par défaut',
            spendCategoriesDescription: 'Personnalisez la façon dont les dépenses des commerçants sont catégorisées pour les transactions par carte de crédit et les reçus scannés.',
            deleteFailureMessage: "Une erreur s'est produite lors de la suppression de la catégorie, veuillez réessayer.",
            categoryName: 'Nom de catégorie',
            requiresCategory: 'Les membres doivent catégoriser toutes les dépenses',
            needCategoryForExportToIntegration: ({connectionName}: NeedCategoryForExportToIntegrationParams) =>
                `Toutes les dépenses doivent être catégorisées pour pouvoir être exportées vers ${connectionName}.`,
            subtitle: "Obtenez une meilleure vue d'ensemble de l'endroit où l'argent est dépensé. Utilisez nos catégories par défaut ou ajoutez les vôtres.",
            emptyCategories: {
                title: "Vous n'avez créé aucune catégorie",
                subtitle: 'Ajoutez une catégorie pour organiser vos dépenses.',
                subtitleWithAccounting: ({accountingPageURL}: EmptyCategoriesSubtitleWithAccountingParams) =>
                    `<muted-text><centered-text>Vos catégories sont actuellement importées à partir d'une connexion comptable. Allez dans la <a href="${accountingPageURL}">comptabilité</a> pour faire des changements.</centered-text></muted-text>`,
            },
            updateFailureMessage: "Une erreur s'est produite lors de la mise à jour de la catégorie, veuillez réessayer.",
            createFailureMessage: "Une erreur s'est produite lors de la création de la catégorie, veuillez réessayer.",
            addCategory: 'Ajouter une catégorie',
            editCategory: 'Modifier la catégorie',
            editCategories: 'Modifier les catégories',
            findCategory: 'Trouver la catégorie',
            categoryRequiredError: 'Le nom de la catégorie est requis',
            existingCategoryError: 'Une catégorie avec ce nom existe déjà',
            invalidCategoryName: 'Nom de catégorie invalide',
            importedFromAccountingSoftware: 'Les catégories ci-dessous sont importées de votre',
            payrollCode: 'Code de paie',
            updatePayrollCodeFailureMessage: "Une erreur s'est produite lors de la mise à jour du code de paie, veuillez réessayer.",
            glCode: 'Code GL',
            updateGLCodeFailureMessage: "Une erreur s'est produite lors de la mise à jour du code GL, veuillez réessayer.",
            importCategories: 'Importer des catégories',
            cannotDeleteOrDisableAllCategories: {
                title: 'Impossible de supprimer ou désactiver toutes les catégories',
                description: `Au moins une catégorie doit rester activée car votre espace de travail nécessite des catégories.`,
            },
        },
        moreFeatures: {
            subtitle:
                'Utilisez les commutateurs ci-dessous pour activer plus de fonctionnalités à mesure que vous vous développez. Chaque fonctionnalité apparaîtra dans le menu de navigation pour une personnalisation supplémentaire.',
            spendSection: {
                title: 'Dépenser',
                subtitle: 'Activez la fonctionnalité qui vous aide à faire évoluer votre équipe.',
            },
            manageSection: {
                title: 'Gérer',
                subtitle: 'Ajoutez des contrôles qui aident à maintenir les dépenses dans le budget.',
            },
            earnSection: {
                title: 'Gagner',
                subtitle: 'Rationalisez vos revenus et soyez payé plus rapidement.',
            },
            organizeSection: {
                title: 'Organiser',
                subtitle: 'Regroupez et analysez les dépenses, enregistrez chaque taxe payée.',
            },
            integrateSection: {
                title: 'Intégrer',
                subtitle: 'Connectez Expensify à des produits financiers populaires.',
            },
            distanceRates: {
                title: 'Tarifs de distance',
                subtitle: 'Ajouter, mettre à jour et appliquer les tarifs.',
            },
            perDiem: {
                title: 'Per diem',
                subtitle: 'Définissez des taux de per diem pour contrôler les dépenses quotidiennes des employés.',
            },
            expensifyCard: {
                title: 'Expensify Card',
                subtitle: 'Obtenez des informations et contrôlez les dépenses.',
                disableCardTitle: 'Désactiver la carte Expensify',
                disableCardPrompt: 'Vous ne pouvez pas désactiver la carte Expensify car elle est déjà utilisée. Contactez Concierge pour connaître les prochaines étapes.',
                disableCardButton: 'Discuter avec Concierge',
                feed: {
                    title: 'Obtenez la carte Expensify',
                    subTitle: "Rationalisez vos dépenses professionnelles et économisez jusqu'à 50 % sur votre facture Expensify, plus :",
                    features: {
                        cashBack: 'Cashback sur chaque achat aux États-Unis',
                        unlimited: 'Cartes virtuelles illimitées',
                        spend: 'Contrôles de dépenses et limites personnalisées',
                    },
                    ctaTitle: 'Émettre une nouvelle carte',
                },
            },
            companyCards: {
                title: "Cartes d'entreprise",
                subtitle: "Importer les dépenses à partir des cartes d'entreprise existantes.",
                feed: {
                    title: "Importer des cartes d'entreprise",
                    features: {
                        support: 'Prise en charge de tous les principaux fournisseurs de cartes',
                        assignCards: "Attribuer des cartes à toute l'équipe",
                        automaticImport: 'Importation automatique des transactions',
                    },
                },
                disableCardTitle: "Désactiver les cartes d'entreprise",
                disableCardPrompt:
                    "Vous ne pouvez pas désactiver les cartes d'entreprise car cette fonctionnalité est en cours d'utilisation. Contactez le Concierge pour connaître les prochaines étapes.",
                disableCardButton: 'Discuter avec Concierge',
                cardDetails: 'Détails de la carte',
                cardNumber: 'Numéro de carte',
                cardholder: 'Titulaire de carte',
                cardName: 'Nom de la carte',
                integrationExport: ({integration, type}: IntegrationExportParams) =>
                    integration && type ? `${integration} ${type.toLowerCase()} exportation` : `exportation ${integration}`,
                integrationExportTitleFirstPart: ({integration}: IntegrationExportParams) => `Choisissez le compte ${integration} vers lequel les transactions doivent être exportées.`,
                integrationExportTitlePart: 'Sélectionner un autre',
                integrationExportTitleLinkPart: "option d'exportation",
                integrationExportTitleSecondPart: 'pour changer les comptes disponibles.',
                lastUpdated: 'Dernière mise à jour',
                transactionStartDate: 'Date de début de la transaction',
                updateCard: 'Mettre à jour la carte',
                unassignCard: 'Désattribuer la carte',
                unassign: 'Désassigner',
                unassignCardDescription: 'Désassigner cette carte supprimera toutes les transactions sur les rapports en brouillon du compte du titulaire de la carte.',
                assignCard: 'Attribuer la carte',
                cardFeedName: 'Nom du flux de carte',
                cardFeedNameDescription: 'Donnez un nom unique au flux de cartes afin de le distinguer des autres.',
                cardFeedTransaction: 'Supprimer les transactions',
                cardFeedTransactionDescription: 'Choisissez si les titulaires de carte peuvent supprimer les transactions par carte. Les nouvelles transactions suivront ces règles.',
                cardFeedRestrictDeletingTransaction: 'Restreindre la suppression des transactions',
                cardFeedAllowDeletingTransaction: 'Autoriser la suppression des transactions',
                removeCardFeed: 'Supprimer le flux de cartes',
                removeCardFeedTitle: ({feedName}: CompanyCardFeedNameParams) => `Supprimer le flux ${feedName}`,
                removeCardFeedDescription: 'Êtes-vous sûr de vouloir supprimer ce flux de cartes ? Cela désassignera toutes les cartes.',
                error: {
                    feedNameRequired: 'Le nom du flux de carte est requis',
                    statementCloseDateRequired: 'Veuillez sélectionner une date de clôture du relevé.',
                },
                corporate: 'Restreindre la suppression des transactions',
                personal: 'Autoriser la suppression des transactions',
                setFeedNameDescription: 'Donnez un nom unique au flux de cartes afin de le distinguer des autres.',
                setTransactionLiabilityDescription:
                    "Lorsqu'elle est activée, les titulaires de carte peuvent supprimer des transactions par carte. Les nouvelles transactions suivront cette règle.",
                emptyAddedFeedTitle: "Attribuer des cartes d'entreprise",
                emptyAddedFeedDescription: 'Commencez en attribuant votre première carte à un membre.',
                pendingFeedTitle: `Nous examinons votre demande...`,
                pendingFeedDescription: `Nous examinons actuellement les détails de votre flux. Une fois cela terminé, nous vous contacterons via`,
                pendingBankTitle: 'Vérifiez la fenêtre de votre navigateur',
                pendingBankDescription: ({bankName}: CompanyCardBankName) =>
                    `Veuillez vous connecter à ${bankName} via la fenêtre de votre navigateur qui vient de s'ouvrir. Si aucune ne s'est ouverte,`,
                pendingBankLink: 'veuillez cliquer ici',
                giveItNameInstruction: 'Donnez un nom à la carte qui la distingue des autres.',
                updating: 'Mise à jour...',
                noAccountsFound: 'Aucun compte trouvé',
                defaultCard: 'Carte par défaut',
                downgradeTitle: `Impossible de rétrograder l'espace de travail`,
                downgradeSubTitleFirstPart: `Cet espace de travail ne peut pas être rétrogradé car plusieurs flux de cartes sont connectés (à l'exclusion des cartes Expensify). Veuillez`,
                downgradeSubTitleMiddlePart: `garder uniquement un flux de cartes`,
                downgradeSubTitleLastPart: 'pour continuer.',
                noAccountsFoundDescription: ({connection}: ConnectionParams) => `Veuillez ajouter le compte dans ${connection} et synchroniser à nouveau la connexion.`,
                expensifyCardBannerTitle: 'Obtenez la carte Expensify',
                expensifyCardBannerSubtitle:
                    "Profitez de remises en argent sur chaque achat aux États-Unis, jusqu'à 50 % de réduction sur votre facture Expensify, des cartes virtuelles illimitées, et bien plus encore.",
                expensifyCardBannerLearnMoreButton: 'En savoir plus',
                statementCloseDateTitle: 'Date de clôture du relevé',
                statementCloseDateDescription: 'Indiquez-nous la date de clôture de votre relevé de carte et nous créerons un relevé correspondant dans Expensify.',
            },
            workflows: {
                title: 'Workflows',
                subtitle: 'Configurez comment les dépenses sont approuvées et payées.',
                disableApprovalPrompt:
                    "Les cartes Expensify de cet espace de travail dépendent actuellement de l'approbation pour définir leurs limites intelligentes. Veuillez modifier les types de limites de toute carte Expensify avec des limites intelligentes avant de désactiver les approbations.",
            },
            invoices: {
                title: 'Factures',
                subtitle: 'Envoyez et recevez des factures.',
            },
            categories: {
                title: 'Catégories',
                subtitle: 'Suivre et organiser les dépenses.',
            },
            tags: {
                title: 'Tags',
                subtitle: 'Classifiez les coûts et suivez les dépenses facturables.',
            },
            taxes: {
                title: 'Taxes',
                subtitle: 'Documentez et récupérez les taxes éligibles.',
            },
            reportFields: {
                title: 'Champs de rapport',
                subtitle: 'Configurer des champs personnalisés pour les dépenses.',
            },
            connections: {
                title: 'Comptabilité',
                subtitle: 'Synchronisez votre plan comptable et plus encore.',
            },
            receiptPartners: {
                title: 'Partenaires de reçus',
                subtitle: 'Importer automatiquement les reçus.',
            },
            connectionsWarningModal: {
                featureEnabledTitle: 'Pas si vite...',
                featureEnabledText: "Pour activer ou désactiver cette fonctionnalité, vous devrez modifier vos paramètres d'importation comptable.",
                disconnectText: 'Pour désactiver la comptabilité, vous devrez déconnecter votre connexion comptable de votre espace de travail.',
                manageSettings: 'Gérer les paramètres',
            },
            receiptPartnersWarningModal: {
                featureEnabledTitle: 'Déconnecter Uber',
                disconnectText: "Pour désactiver cette fonctionnalité, veuillez d'abord déconnecter l'intégration Uber for Business.",
                confirmText: 'Compris',
            },
            workflowWarningModal: {
                featureEnabledTitle: 'Pas si vite...',
                featureEnabledText:
                    "Les cartes Expensify dans cet espace de travail dépendent des flux de travail d'approbation pour définir leurs limites intelligentes.\n\nVeuillez modifier les types de limites de toutes les cartes avec des limites intelligentes avant de désactiver les flux de travail.",
                confirmText: 'Aller aux cartes Expensify',
            },
            rules: {
                title: 'Règles',
                subtitle: 'Exiger des reçus, signaler les dépenses élevées, et plus encore.',
            },
        },
        reports: {
            reportsCustomTitleExamples: 'Exemples :',
            customReportNamesSubtitle: 'Personnalisez les titres des rapports en utilisant notre',
            customNameTitle: 'Titre de rapport par défaut',
            customNameDescription: 'Choisissez un nom personnalisé pour les rapports de dépenses en utilisant notre',
            customNameDescriptionLink: 'formules étendues',
            customNameInputLabel: 'Nom',
            customNameEmailPhoneExample: 'E-mail ou téléphone du membre : {report:submit:from}',
            customNameStartDateExample: 'Date de début du rapport : {report:startdate}',
            customNameWorkspaceNameExample: "Nom de l'espace de travail : {report:workspacename}",
            customNameReportIDExample: 'Report ID : {report:id}',
            customNameTotalExample: 'Total : {report:total}.',
            preventMembersFromChangingCustomNamesTitle: 'Empêcher les membres de modifier les noms des rapports personnalisés',
        },
        reportFields: {
            addField: 'Ajouter un champ',
            delete: 'Supprimer le champ',
            deleteFields: 'Supprimer les champs',
            findReportField: 'Trouver le champ du rapport',
            deleteConfirmation: 'Êtes-vous sûr de vouloir supprimer ce champ de rapport ?',
            deleteFieldsConfirmation: 'Êtes-vous sûr de vouloir supprimer ces champs de rapport ?',
            emptyReportFields: {
                title: "Vous n'avez créé aucun champ de rapport",
                subtitle: 'Ajoutez un champ personnalisé (texte, date ou liste déroulante) qui apparaît sur les rapports.',
            },
            subtitle: "Les champs de rapport s'appliquent à toutes les dépenses et peuvent être utiles lorsque vous souhaitez demander des informations supplémentaires.",
            disableReportFields: 'Désactiver les champs de rapport',
            disableReportFieldsConfirmation: 'Êtes-vous sûr ? Les champs de texte et de date seront supprimés, et les listes seront désactivées.',
            importedFromAccountingSoftware: 'Les champs de rapport ci-dessous sont importés de votre',
            textType: 'Texte',
            dateType: 'Date',
            dropdownType: 'Liste',
            textAlternateText: 'Ajoutez un champ pour la saisie de texte libre.',
            dateAlternateText: 'Ajouter un calendrier pour la sélection de la date.',
            dropdownAlternateText: "Ajouter une liste d'options à choisir.",
            nameInputSubtitle: 'Choisissez un nom pour le champ du rapport.',
            typeInputSubtitle: 'Choisissez le type de champ de rapport à utiliser.',
            initialValueInputSubtitle: 'Entrez une valeur de départ à afficher dans le champ du rapport.',
            listValuesInputSubtitle: 'Ces valeurs apparaîtront dans le menu déroulant des champs de votre rapport. Les valeurs activées peuvent être sélectionnées par les membres.',
            listInputSubtitle: 'Ces valeurs apparaîtront dans la liste des champs de votre rapport. Les valeurs activées peuvent être sélectionnées par les membres.',
            deleteValue: 'Supprimer la valeur',
            deleteValues: 'Supprimer les valeurs',
            disableValue: 'Désactiver la valeur',
            disableValues: 'Désactiver les valeurs',
            enableValue: 'Activer la valeur',
            enableValues: 'Activer les valeurs',
            emptyReportFieldsValues: {
                title: "Vous n'avez créé aucune valeur de liste",
                subtitle: 'Ajoutez des valeurs personnalisées pour apparaître sur les rapports.',
            },
            deleteValuePrompt: 'Êtes-vous sûr de vouloir supprimer cette valeur de la liste ?',
            deleteValuesPrompt: 'Êtes-vous sûr de vouloir supprimer ces valeurs de la liste ?',
            listValueRequiredError: 'Veuillez entrer un nom de valeur de liste',
            existingListValueError: 'Une valeur de liste avec ce nom existe déjà',
            editValue: 'Modifier la valeur',
            listValues: 'Lister les valeurs',
            addValue: 'Ajouter de la valeur',
            existingReportFieldNameError: 'Un champ de rapport avec ce nom existe déjà',
            reportFieldNameRequiredError: 'Veuillez entrer un nom de champ de rapport',
            reportFieldTypeRequiredError: 'Veuillez choisir un type de champ de rapport',
            reportFieldInitialValueRequiredError: 'Veuillez choisir une valeur initiale pour le champ du rapport',
            genericFailureMessage: "Une erreur s'est produite lors de la mise à jour du champ du rapport. Veuillez réessayer.",
        },
        tags: {
            tagName: 'Nom de balise',
            requiresTag: 'Les membres doivent étiqueter toutes les dépenses',
            trackBillable: 'Suivre les dépenses facturables',
            customTagName: 'Nom de balise personnalisé',
            enableTag: 'Activer le tag',
            enableTags: 'Activer les étiquettes',
            requireTag: 'Étiquette requise',
            requireTags: 'Exiger des balises',
            notRequireTags: 'Ne pas exiger',
            disableTag: 'Désactiver le tag',
            disableTags: 'Désactiver les tags',
            addTag: 'Ajouter une étiquette',
            editTag: 'Modifier le tag',
            editTags: 'Modifier les balises',
            findTag: 'Trouver une balise',
            subtitle: 'Les étiquettes ajoutent des moyens plus détaillés pour classer les coûts.',
            dependentMultiLevelTagsSubtitle: {
                phrase1: 'Vous utilisez',
                phrase2: 'balises dépendantes',
                phrase3: '. Vous pouvez',
                phrase4: 'réimporter une feuille de calcul',
                phrase5: 'mettre à jour vos tags.',
            },
            emptyTags: {
                title: "Vous n'avez créé aucun tag",
                //  We need to remove the subtitle and use the below one when we remove the canUseMultiLevelTags beta
                subtitle: 'Ajoutez une étiquette pour suivre les projets, les emplacements, les départements, et plus encore.',
                subtitleHTML: `<muted-text><centered-text>Importez une feuille de calcul pour ajouter des balises permettant de suivre les projets, les lieux, les services, etc. <a href="${CONST.IMPORT_TAGS_EXPENSIFY_URL}">En savoir plus</a> sur le formatage des fichiers de balises.</centered-text></muted-text>`,
                subtitleWithAccounting: ({accountingPageURL}: EmptyTagsSubtitleWithAccountingParams) =>
                    `<muted-text><centered-text>Vos étiquettes sont actuellement importées à partir d'une connexion comptable. Allez dans la <a href="${accountingPageURL}">comptabilité</a> pour faire des changements.</centered-text></muted-text>`,
            },
            deleteTag: 'Supprimer le tag',
            deleteTags: 'Supprimer les balises',
            deleteTagConfirmation: 'Êtes-vous sûr de vouloir supprimer ce tag ?',
            deleteTagsConfirmation: 'Êtes-vous sûr de vouloir supprimer ces étiquettes ?',
            deleteFailureMessage: "Une erreur s'est produite lors de la suppression du tag, veuillez réessayer.",
            tagRequiredError: 'Le nom de la balise est requis',
            existingTagError: 'Un tag avec ce nom existe déjà',
            invalidTagNameError: 'Le nom de la balise ne peut pas être 0. Veuillez choisir une autre valeur.',
            genericFailureMessage: "Une erreur s'est produite lors de la mise à jour du tag, veuillez réessayer.",
            importedFromAccountingSoftware: 'Les balises ci-dessous sont importées de votre',
            glCode: 'Code GL',
            updateGLCodeFailureMessage: "Une erreur s'est produite lors de la mise à jour du code GL, veuillez réessayer.",
            tagRules: 'Règles de balise',
            approverDescription: 'Approbateur',
            importTags: 'Importer des tags',
            importTagsSupportingText: 'Codez vos dépenses avec un type de balise ou plusieurs.',
            configureMultiLevelTags: 'Configurez votre liste de tags pour un étiquetage multi-niveaux.',
            importMultiLevelTagsSupportingText: `Voici un aperçu de vos étiquettes. Si tout semble correct, cliquez ci-dessous pour les importer.`,
            importMultiLevelTags: {
                firstRowTitle: 'La première ligne est le titre de chaque liste de tags',
                independentTags: 'Ce sont des balises indépendantes',
                glAdjacentColumn: 'Il y a un code GL dans la colonne adjacente',
            },
            tagLevel: {
                singleLevel: 'Niveau unique de balises',
                multiLevel: 'Tags multi-niveaux',
            },
            switchSingleToMultiLevelTagWarning: {
                title: 'Changer les niveaux de balise',
                prompt1: 'Changer les niveaux de balises effacera toutes les balises actuelles.',
                prompt2: "Nous vous suggérons d'abord",
                prompt3: 'télécharger une sauvegarde',
                prompt4: 'en exportant vos étiquettes.',
                prompt5: 'En savoir plus',
                prompt6: 'à propos des niveaux de balises.',
            },
            importedTagsMessage: ({columnCounts}: ImportedTagsMessageParams) =>
                `Nous avons trouvé *${columnCounts} colonnes* dans votre feuille de calcul. Sélectionnez *Nom* à côté de la colonne contenant les noms des balises. Vous pouvez également sélectionner *Activé* à côté de la colonne qui définit le statut des balises.`,
            cannotDeleteOrDisableAllTags: {
                title: 'Impossible de supprimer ou de désactiver tous les tags',
                description: `Au moins une étiquette doit rester activée car votre espace de travail nécessite des étiquettes.`,
            },
            cannotMakeAllTagsOptional: {
                title: 'Impossible de rendre toutes les balises facultatives',
                description: `Au moins une étiquette doit rester obligatoire car les paramètres de votre espace de travail exigent des étiquettes.`,
            },
            tagCount: () => ({
                one: '1 jour',
                other: (count: number) => `${count} Tags`,
            }),
        },
        taxes: {
            subtitle: 'Ajoutez les noms de taxes, les taux et définissez les valeurs par défaut.',
            addRate: 'Ajouter un tarif',
            workspaceDefault: "Devise par défaut de l'espace de travail",
            foreignDefault: 'Devise étrangère par défaut',
            customTaxName: 'Nom de taxe personnalisé',
            value: 'Valeur',
            taxReclaimableOn: 'Taxe récupérable sur',
            taxRate: "Taux d'imposition",
            findTaxRate: "Trouver le taux d'imposition",
            error: {
                taxRateAlreadyExists: 'Ce nom de taxe est déjà utilisé',
                taxCodeAlreadyExists: 'Ce code fiscal est déjà utilisé.',
                valuePercentageRange: 'Veuillez entrer un pourcentage valide entre 0 et 100',
                customNameRequired: 'Le nom de la taxe personnalisée est requis',
                deleteFailureMessage: "Une erreur s'est produite lors de la suppression du taux de taxe. Veuillez réessayer ou demander de l'aide à Concierge.",
                updateFailureMessage: "Une erreur s'est produite lors de la mise à jour du taux de taxe. Veuillez réessayer ou demander de l'aide à Concierge.",
                createFailureMessage: "Une erreur s'est produite lors de la création du taux de taxe. Veuillez réessayer ou demander de l'aide à Concierge.",
                updateTaxClaimableFailureMessage: 'La portion récupérable doit être inférieure au montant du taux de distance.',
            },
            deleteTaxConfirmation: 'Êtes-vous sûr de vouloir supprimer cette taxe ?',
            deleteMultipleTaxConfirmation: ({taxAmount}: TaxAmountParams) => `Êtes-vous sûr de vouloir supprimer les taxes de ${taxAmount} ?`,
            actions: {
                delete: 'Supprimer le taux',
                deleteMultiple: 'Supprimer les tarifs',
                enable: 'Activer le tarif',
                disable: 'Désactiver le taux',
                enableTaxRates: () => ({
                    one: 'Activer le tarif',
                    other: 'Activer les tarifs',
                }),
                disableTaxRates: () => ({
                    one: 'Désactiver le taux',
                    other: 'Désactiver les taux',
                }),
            },
            importedFromAccountingSoftware: 'Les taxes ci-dessous sont importées de votre',
            taxCode: 'Code fiscal',
            updateTaxCodeFailureMessage: "Une erreur s'est produite lors de la mise à jour du code fiscal, veuillez réessayer.",
        },
        emptyWorkspace: {
            title: 'Créer un espace de travail',
            subtitle: 'Créez un espace de travail pour suivre les reçus, rembourser les dépenses, gérer les voyages, envoyer des factures, et plus encore — le tout à la vitesse du chat.',
            createAWorkspaceCTA: 'Commencer',
            features: {
                trackAndCollect: 'Suivre et collecter les reçus',
                reimbursements: 'Rembourser les employés',
                companyCards: "Gérer les cartes de l'entreprise",
            },
            notFound: 'Aucun espace de travail trouvé',
            description: 'Les salles sont un excellent endroit pour discuter et travailler avec plusieurs personnes. Pour commencer à collaborer, créez ou rejoignez un espace de travail.',
        },
        new: {
            newWorkspace: 'Nouvel espace de travail',
            getTheExpensifyCardAndMore: 'Obtenez la carte Expensify et plus encore',
            confirmWorkspace: "Confirmer l'espace de travail",
            myGroupWorkspace: ({workspaceNumber}: {workspaceNumber?: number}) => `Mon espace de travail de groupe${workspaceNumber ? ` ${workspaceNumber}` : ''}`,
            workspaceName: ({userName, workspaceNumber}: NewWorkspaceNameParams) => `Espace de travail de ${userName}${workspaceNumber ? ` ${workspaceNumber}` : ''}`,
        },
        people: {
            genericFailureMessage: "Une erreur s'est produite lors de la suppression d'un membre de l'espace de travail, veuillez réessayer.",
            removeMembersPrompt: ({memberName}: {memberName: string}) => ({
                one: `Êtes-vous sûr de vouloir supprimer ${memberName} ?`,
                other: 'Êtes-vous sûr de vouloir supprimer ces membres ?',
            }),
            removeMembersWarningPrompt: ({memberName, ownerName}: RemoveMembersWarningPrompt) =>
                `${memberName} est un approbateur dans cet espace de travail. Lorsque vous ne partagez plus cet espace de travail avec eux, nous les remplacerons dans le flux d'approbation par le propriétaire de l'espace de travail, ${ownerName}.`,
            removeMembersTitle: () => ({
                one: 'Supprimer le membre',
                other: 'Supprimer des membres',
            }),
            findMember: 'Trouver un membre',
            removeWorkspaceMemberButtonTitle: "Supprimer de l'espace de travail",
            removeGroupMemberButtonTitle: 'Retirer du groupe',
            removeRoomMemberButtonTitle: 'Supprimer du chat',
            removeMemberPrompt: ({memberName}: RemoveMemberPromptParams) => `Êtes-vous sûr de vouloir supprimer ${memberName} ?`,
            removeMemberTitle: 'Supprimer le membre',
            transferOwner: 'Transférer le propriétaire',
            makeMember: 'Rendre membre',
            makeAdmin: 'Nommer administrateur',
            makeAuditor: 'Créer un auditeur',
            selectAll: 'Tout sélectionner',
            error: {
                genericAdd: "Un problème est survenu lors de l'ajout de ce membre de l'espace de travail.",
                cannotRemove: "Vous ne pouvez pas vous supprimer ou supprimer le propriétaire de l'espace de travail.",
                genericRemove: "Un problème est survenu lors de la suppression de ce membre de l'espace de travail.",
            },
            addedWithPrimary: 'Certains membres ont été ajoutés avec leurs identifiants principaux.',
            invitedBySecondaryLogin: ({secondaryLogin}: SecondaryLoginParams) => `Ajouté par la connexion secondaire ${secondaryLogin}.`,
            membersListTitle: "Annuaire de tous les membres de l'espace de travail.",
            importMembers: 'Importer des membres',
        },
        card: {
            getStartedIssuing: 'Commencez en émettant votre première carte virtuelle ou physique.',
            issueCard: 'Émettre une carte',
            issueNewCard: {
                whoNeedsCard: "Qui a besoin d'une carte ?",
                findMember: 'Trouver un membre',
                chooseCardType: 'Choisissez un type de carte',
                physicalCard: 'Carte physique',
                physicalCardDescription: 'Idéal pour le dépensier fréquent',
                virtualCard: 'Carte virtuelle',
                virtualCardDescription: 'Instantané et flexible',
                chooseLimitType: 'Choisissez un type de limite',
                smartLimit: 'Limite Intelligent',
                smartLimitDescription: "Dépenser jusqu'à un certain montant avant de nécessiter une approbation",
                monthly: 'Mensuel',
                monthlyDescription: "Dépenser jusqu'à un certain montant par mois",
                fixedAmount: 'Montant fixe',
                fixedAmountDescription: "Dépenser jusqu'à un certain montant une fois",
                setLimit: 'Définir une limite',
                cardLimitError: 'Veuillez entrer un montant inférieur à 21 474 836 $',
                giveItName: 'Donnez-lui un nom',
                giveItNameInstruction: "Rendez-le suffisamment unique pour le distinguer des autres cartes. Des cas d'utilisation spécifiques sont encore mieux !",
                cardName: 'Nom de la carte',
                letsDoubleCheck: 'Vérifions que tout est correct.',
                willBeReady: 'Cette carte sera prête à être utilisée immédiatement.',
                cardholder: 'Titulaire de carte',
                cardType: 'Type de carte',
                limit: 'Limite',
                limitType: 'Limiter le type',
                name: 'Nom',
            },
            deactivateCardModal: {
                deactivate: 'Désactiver',
                deactivateCard: 'Désactiver la carte',
                deactivateConfirmation: 'La désactivation de cette carte entraînera le refus de toutes les transactions futures et ne pourra pas être annulée.',
            },
        },
        accounting: {
            settings: 'paramètres',
            title: 'Connexions',
            subtitle:
                'Connectez-vous à votre système comptable pour coder les transactions avec votre plan comptable, faire correspondre automatiquement les paiements et garder vos finances synchronisées.',
            qbo: 'QuickBooks Online',
            qbd: 'QuickBooks Desktop',
            xero: 'Xero',
            netsuite: 'NetSuite',
            intacct: 'Sage Intacct',
            sap: 'SAP',
            oracle: 'Oracle',
            microsoftDynamics: 'Microsoft Dynamics',
            talkYourOnboardingSpecialist: 'Discutez avec votre spécialiste de configuration.',
            talkYourAccountManager: 'Discutez avec votre gestionnaire de compte.',
            talkToConcierge: 'Discuter avec Concierge.',
            needAnotherAccounting: "Besoin d'un autre logiciel de comptabilité ?",
            connectionName: ({connectionName}: ConnectionNameParams) => {
                switch (connectionName) {
                    case CONST.POLICY.CONNECTIONS.NAME.QBO:
                        return 'QuickBooks Online';
                    case CONST.POLICY.CONNECTIONS.NAME.XERO:
                        return 'Xero';
                    case CONST.POLICY.CONNECTIONS.NAME.NETSUITE:
                        return 'NetSuite';
                    case CONST.POLICY.CONNECTIONS.NAME.SAGE_INTACCT:
                        return 'Sage Intacct';
                    default: {
                        return '';
                    }
                }
            },
            errorODIntegration: 'Il y a une erreur avec une connexion qui a été configurée dans Expensify Classic.',
            goToODToFix: 'Allez sur Expensify Classic pour résoudre ce problème.',
            goToODToSettings: 'Accédez à Expensify Classic pour gérer vos paramètres.',
            setup: 'Connecter',
            lastSync: ({relativeDate}: LastSyncAccountingParams) => `Dernière synchronisation ${relativeDate}`,
            notSync: 'Non synchronisé',
            import: 'Importation',
            export: 'Exportation',
            advanced: 'Avancé',
            other: 'Autre',
            syncNow: 'Synchroniser maintenant',
            disconnect: 'Déconnecter',
            reinstall: 'Réinstaller le connecteur',
            disconnectTitle: ({connectionName}: OptionalParam<ConnectionNameParams> = {}) => {
                const integrationName =
                    connectionName && CONST.POLICY.CONNECTIONS.NAME_USER_FRIENDLY[connectionName] ? CONST.POLICY.CONNECTIONS.NAME_USER_FRIENDLY[connectionName] : 'intégration';
                return `Déconnecter ${integrationName}`;
            },
            connectTitle: ({connectionName}: ConnectionNameParams) => `Connecter ${CONST.POLICY.CONNECTIONS.NAME_USER_FRIENDLY[connectionName] ?? 'intégration comptable'}`,
            syncError: ({connectionName}: ConnectionNameParams) => {
                switch (connectionName) {
                    case CONST.POLICY.CONNECTIONS.NAME.QBO:
                        return 'Impossible de se connecter à QuickBooks Online';
                    case CONST.POLICY.CONNECTIONS.NAME.XERO:
                        return 'Impossible de se connecter à Xero';
                    case CONST.POLICY.CONNECTIONS.NAME.NETSUITE:
                        return 'Impossible de se connecter à NetSuite';
                    case CONST.POLICY.CONNECTIONS.NAME.QBD:
                        return 'Impossible de se connecter à QuickBooks Desktop';
                    default: {
                        return "Impossible de se connecter à l'intégration";
                    }
                }
            },
            accounts: 'Plan comptable',
            taxes: 'Taxes',
            imported: 'Importé',
            notImported: 'Non importé',
            importAsCategory: 'Importé en tant que catégories',
            importTypes: {
                [CONST.INTEGRATION_ENTITY_MAP_TYPES.IMPORTED]: 'Importé',
                [CONST.INTEGRATION_ENTITY_MAP_TYPES.TAG]: 'Importé en tant que tags',
                [CONST.INTEGRATION_ENTITY_MAP_TYPES.DEFAULT]: 'Importé',
                [CONST.INTEGRATION_ENTITY_MAP_TYPES.NOT_IMPORTED]: 'Non importé',
                [CONST.INTEGRATION_ENTITY_MAP_TYPES.NONE]: 'Non importé',
                [CONST.INTEGRATION_ENTITY_MAP_TYPES.REPORT_FIELD]: 'Importé en tant que champs de rapport',
                [CONST.INTEGRATION_ENTITY_MAP_TYPES.NETSUITE_DEFAULT]: 'Employé par défaut de NetSuite',
            },
            disconnectPrompt: ({connectionName}: OptionalParam<ConnectionNameParams> = {}) => {
                const integrationName =
                    connectionName && CONST.POLICY.CONNECTIONS.NAME_USER_FRIENDLY[connectionName] ? CONST.POLICY.CONNECTIONS.NAME_USER_FRIENDLY[connectionName] : 'cette intégration';
                return `Êtes-vous sûr de vouloir déconnecter ${integrationName} ?`;
            },
            connectPrompt: ({connectionName}: ConnectionNameParams) =>
                `Êtes-vous sûr de vouloir connecter ${CONST.POLICY.CONNECTIONS.NAME_USER_FRIENDLY[connectionName] ?? 'cette intégration comptable'} ? Cela supprimera toutes les connexions comptables existantes.`,
            enterCredentials: 'Entrez vos identifiants',
            connections: {
                syncStageName: ({stage}: SyncStageNameConnectionsParams) => {
                    switch (stage) {
                        case 'quickbooksOnlineImportCustomers':
                        case 'quickbooksDesktopImportCustomers':
                            return 'Importation des clients';
                        case 'quickbooksOnlineImportEmployees':
                        case 'netSuiteSyncImportEmployees':
                        case 'intacctImportEmployees':
                        case 'quickbooksDesktopImportEmployees':
                            return 'Importation des employés';
                        case 'quickbooksOnlineImportAccounts':
                        case 'quickbooksDesktopImportAccounts':
                            return 'Importation de comptes';
                        case 'quickbooksOnlineImportClasses':
                        case 'quickbooksDesktopImportClasses':
                            return 'Importation de classes';
                        case 'quickbooksOnlineImportLocations':
                            return 'Importation des emplacements';
                        case 'quickbooksOnlineImportProcessing':
                            return 'Traitement des données importées';
                        case 'quickbooksOnlineSyncBillPayments':
                        case 'intacctImportSyncBillPayments':
                            return 'Synchronisation des rapports remboursés et des paiements de factures';
                        case 'quickbooksOnlineSyncTaxCodes':
                            return 'Importation des codes fiscaux';
                        case 'quickbooksOnlineCheckConnection':
                            return 'Vérification de la connexion QuickBooks Online';
                        case 'quickbooksOnlineImportMain':
                            return 'Importation des données QuickBooks Online';
                        case 'startingImportXero':
                            return 'Importation des données Xero';
                        case 'startingImportQBO':
                            return 'Importation des données QuickBooks Online';
                        case 'startingImportQBD':
                        case 'quickbooksDesktopImportMore':
                            return 'Importation des données QuickBooks Desktop';
                        case 'quickbooksDesktopImportTitle':
                            return "Titre d'importation";
                        case 'quickbooksDesktopImportApproveCertificate':
                            return "Importer le certificat d'approbation";
                        case 'quickbooksDesktopImportDimensions':
                            return 'Importation des dimensions';
                        case 'quickbooksDesktopImportSavePolicy':
                            return "Importer la politique d'enregistrement";
                        case 'quickbooksDesktopWebConnectorReminder':
                            return "Synchronisation des données avec QuickBooks en cours... Veuillez vous assurer que le Web Connector est en cours d'exécution.";
                        case 'quickbooksOnlineSyncTitle':
                            return 'Synchronisation des données QuickBooks Online';
                        case 'quickbooksOnlineSyncLoadData':
                        case 'xeroSyncStep':
                        case 'intacctImportData':
                            return 'Chargement des données';
                        case 'quickbooksOnlineSyncApplyCategories':
                            return 'Mise à jour des catégories';
                        case 'quickbooksOnlineSyncApplyCustomers':
                            return 'Mise à jour des clients/projets';
                        case 'quickbooksOnlineSyncApplyEmployees':
                            return 'Mise à jour de la liste des personnes';
                        case 'quickbooksOnlineSyncApplyClassesLocations':
                            return 'Mise à jour des champs du rapport';
                        case 'jobDone':
                            return 'En attente du chargement des données importées';
                        case 'xeroSyncImportChartOfAccounts':
                            return 'Synchronisation du plan comptable';
                        case 'xeroSyncImportCategories':
                            return 'Synchronisation des catégories';
                        case 'xeroSyncImportCustomers':
                            return 'Synchronisation des clients';
                        case 'xeroSyncXeroReimbursedReports':
                            return 'Marquer les rapports Expensify comme remboursés';
                        case 'xeroSyncExpensifyReimbursedReports':
                            return 'Marquer les factures et les factures Xero comme payées';
                        case 'xeroSyncImportTrackingCategories':
                            return 'Synchronisation des catégories de suivi';
                        case 'xeroSyncImportBankAccounts':
                            return 'Synchronisation des comptes bancaires';
                        case 'xeroSyncImportTaxRates':
                            return 'Synchronisation des taux de taxe';
                        case 'xeroCheckConnection':
                            return 'Vérification de la connexion Xero';
                        case 'xeroSyncTitle':
                            return 'Synchronisation des données Xero';
                        case 'netSuiteSyncConnection':
                            return 'Initialisation de la connexion à NetSuite';
                        case 'netSuiteSyncCustomers':
                            return 'Importation des clients';
                        case 'netSuiteSyncInitData':
                            return 'Récupération des données depuis NetSuite';
                        case 'netSuiteSyncImportTaxes':
                            return 'Importation des taxes';
                        case 'netSuiteSyncImportItems':
                            return "Importation d'articles";
                        case 'netSuiteSyncData':
                            return 'Importation de données dans Expensify';
                        case 'netSuiteSyncAccounts':
                            return 'Synchronisation des comptes';
                        case 'netSuiteSyncCurrencies':
                            return 'Synchronisation des devises';
                        case 'netSuiteSyncCategories':
                            return 'Synchronisation des catégories';
                        case 'netSuiteSyncReportFields':
                            return 'Importer des données en tant que champs de rapport Expensify';
                        case 'netSuiteSyncTags':
                            return 'Importer des données en tant que tags Expensify';
                        case 'netSuiteSyncUpdateConnectionData':
                            return 'Mise à jour des informations de connexion';
                        case 'netSuiteSyncNetSuiteReimbursedReports':
                            return 'Marquer les rapports Expensify comme remboursés';
                        case 'netSuiteSyncExpensifyReimbursedReports':
                            return 'Marquer les factures et les factures NetSuite comme payées';
                        case 'netSuiteImportVendorsTitle':
                            return 'Importation des fournisseurs';
                        case 'netSuiteImportCustomListsTitle':
                            return 'Importation de listes personnalisées';
                        case 'netSuiteSyncImportCustomLists':
                            return 'Importation de listes personnalisées';
                        case 'netSuiteSyncImportSubsidiaries':
                            return 'Importation de filiales';
                        case 'netSuiteSyncImportVendors':
                        case 'quickbooksDesktopImportVendors':
                            return 'Importation des fournisseurs';
                        case 'intacctCheckConnection':
                            return 'Vérification de la connexion Sage Intacct';
                        case 'intacctImportDimensions':
                            return 'Importation des dimensions Sage Intacct';
                        case 'intacctImportTitle':
                            return 'Importation des données Sage Intacct';
                        default: {
                            // eslint-disable-next-line @typescript-eslint/restrict-template-expressions
                            return `Traduction manquante pour l'étape : ${stage}`;
                        }
                    }
                },
            },
            preferredExporter: 'Exportateur préféré',
            exportPreferredExporterNote:
                "L'exportateur préféré peut être n'importe quel administrateur de l'espace de travail, mais doit également être un administrateur de domaine si vous définissez différents comptes d'exportation pour des cartes d'entreprise individuelles dans les paramètres de domaine.",
            exportPreferredExporterSubNote: "Une fois défini, l'exportateur préféré verra les rapports à exporter dans son compte.",
            exportAs: 'Exporter en tant que',
            exportOutOfPocket: 'Exporter les dépenses personnelles en tant que',
            exportCompanyCard: "Exporter les dépenses de la carte de l'entreprise en tant que",
            exportDate: "Date d'exportation",
            defaultVendor: 'Fournisseur par défaut',
            autoSync: 'Synchronisation automatique',
            autoSyncDescription: 'Synchronisez NetSuite et Expensify automatiquement, chaque jour. Exportez le rapport finalisé en temps réel.',
            reimbursedReports: 'Synchroniser les rapports remboursés',
            cardReconciliation: 'Rapprochement de carte',
            reconciliationAccount: 'Compte de réconciliation',
            continuousReconciliation: 'Réconciliation Continue',
            saveHoursOnReconciliation:
                'Gagnez des heures sur la réconciliation à chaque période comptable en laissant Expensify réconcilier en continu les relevés et les règlements de la carte Expensify pour vous.',
            enableContinuousReconciliation: 'Pour activer la Réconciliation Continue, veuillez activer',
            chooseReconciliationAccount: {
                chooseBankAccount: 'Choisissez le compte bancaire sur lequel les paiements de votre carte Expensify seront rapprochés.',
                accountMatches: 'Assurez-vous que ce compte correspond à votre',
                settlementAccount: 'Compte de règlement de la carte Expensify',
                reconciliationWorks: ({lastFourPAN}: ReconciliationWorksParams) => `(terminant par ${lastFourPAN}) afin que la Réconciliation Continue fonctionne correctement.`,
            },
        },
        export: {
            notReadyHeading: 'Pas prêt à exporter',
            notReadyDescription:
                'Les rapports de dépenses brouillons ou en attente ne peuvent pas être exportés vers le système comptable. Veuillez approuver ou payer ces dépenses avant de les exporter.',
        },
        invoices: {
            sendInvoice: 'Envoyer la facture',
            sendFrom: 'Envoyer depuis',
            invoicingDetails: 'Détails de facturation',
            invoicingDetailsDescription: 'Ces informations apparaîtront sur vos factures.',
            companyName: "Nom de l'entreprise",
            companyWebsite: "Site web de l'entreprise",
            paymentMethods: {
                personal: 'Personnel',
                business: 'Entreprise',
                chooseInvoiceMethod: 'Choisissez un mode de paiement ci-dessous :',
                payingAsIndividual: "Payer en tant qu'individu",
                payingAsBusiness: "Payer en tant qu'entreprise",
            },
            invoiceBalance: 'Solde de la facture',
            invoiceBalanceSubtitle:
                "Ceci est votre solde actuel provenant de l'encaissement des paiements de factures. Il sera transféré automatiquement sur votre compte bancaire si vous en avez ajouté un.",
            bankAccountsSubtitle: 'Ajoutez un compte bancaire pour effectuer et recevoir des paiements de factures.',
        },
        invite: {
            member: 'Inviter un membre',
            members: 'Inviter des membres',
            invitePeople: 'Inviter de nouveaux membres',
            genericFailureMessage: "Une erreur s'est produite lors de l'invitation du membre à l'espace de travail. Veuillez réessayer.",
            pleaseEnterValidLogin: `Veuillez vous assurer que l'email ou le numéro de téléphone est valide (par exemple, ${CONST.EXAMPLE_PHONE_NUMBER}).`,
            user: 'utilisateur',
            users: 'utilisateurs',
            invited: 'invité',
            removed: 'removed',
            to: 'à',
            from: 'de',
        },
        inviteMessage: {
            confirmDetails: 'Confirmer les détails',
            inviteMessagePrompt: 'Rendez votre invitation encore plus spéciale en ajoutant un message ci-dessous !',
            personalMessagePrompt: 'Message',
            genericFailureMessage: "Une erreur s'est produite lors de l'invitation du membre à l'espace de travail. Veuillez réessayer.",
            inviteNoMembersError: 'Veuillez sélectionner au moins un membre à inviter',
            joinRequest: ({user, workspaceName}: {user: string; workspaceName: string}) => `${user} a demandé à rejoindre ${workspaceName}`,
        },
        distanceRates: {
            oopsNotSoFast: 'Oups ! Pas si vite...',
            workspaceNeeds: 'Un espace de travail nécessite au moins un tarif de distance activé.',
            distance: 'Distance',
            centrallyManage: 'Gérez les tarifs de manière centralisée, suivez en miles ou en kilomètres, et définissez une catégorie par défaut.',
            rate: 'Taux',
            addRate: 'Ajouter un tarif',
            findRate: 'Trouver le tarif',
            trackTax: 'Suivre la taxe',
            deleteRates: () => ({
                one: 'Supprimer le taux',
                other: 'Supprimer les tarifs',
            }),
            enableRates: () => ({
                one: 'Activer le tarif',
                other: 'Activer les tarifs',
            }),
            disableRates: () => ({
                one: 'Désactiver le taux',
                other: 'Désactiver les taux',
            }),
            enableRate: 'Activer le tarif',
            status: 'Statut',
            unit: 'Unité',
            taxFeatureNotEnabledMessage: "Les taxes doivent être activées sur l'espace de travail pour utiliser cette fonctionnalité. Rendez-vous sur",
            changePromptMessage: 'pour effectuer ce changement.',
            deleteDistanceRate: 'Supprimer le tarif de distance',
            areYouSureDelete: () => ({
                one: 'Êtes-vous sûr de vouloir supprimer ce tarif ?',
                other: 'Êtes-vous sûr de vouloir supprimer ces tarifs ?',
            }),
            errors: {
                rateNameRequired: 'Le nom du tarif est requis',
                existingRateName: 'Un tarif de distance avec ce nom existe déjà.',
            },
        },
        editor: {
            descriptionInputLabel: 'Description',
            nameInputLabel: 'Nom',
            typeInputLabel: 'Type',
            initialValueInputLabel: 'Valeur initiale',
            nameInputHelpText: "C'est le nom que vous verrez sur votre espace de travail.",
            nameIsRequiredError: 'Vous devrez donner un nom à votre espace de travail',
            currencyInputLabel: 'Devise par défaut',
            currencyInputHelpText: 'Toutes les dépenses de cet espace de travail seront converties dans cette devise.',
            currencyInputDisabledText: ({currency}: CurrencyInputDisabledTextParams) =>
                `La devise par défaut ne peut pas être modifiée car cet espace de travail est lié à un compte bancaire en ${currency}.`,
            save: 'Enregistrer',
            genericFailureMessage: "Une erreur s'est produite lors de la mise à jour de l'espace de travail. Veuillez réessayer.",
            avatarUploadFailureMessage: "Une erreur s'est produite lors du téléchargement de l'avatar. Veuillez réessayer.",
            addressContext: "Une adresse de l'espace de travail est requise pour activer Expensify Travel. Veuillez entrer une adresse associée à votre entreprise.",
        },
        bankAccount: {
            continueWithSetup: 'Continuer la configuration',
            youAreAlmostDone:
                "Vous avez presque terminé de configurer votre compte bancaire, ce qui vous permettra d'émettre des cartes d'entreprise, de rembourser des dépenses, de collecter des factures et de payer des factures.",
            streamlinePayments: 'Rationaliser les paiements',
            connectBankAccountNote: 'Remarque : Les comptes bancaires personnels ne peuvent pas être utilisés pour les paiements sur les espaces de travail.',
            oneMoreThing: 'Encore une chose !',
            allSet: 'Vous êtes prêt !',
            accountDescriptionWithCards: "Ce compte bancaire sera utilisé pour émettre des cartes d'entreprise, rembourser des dépenses, encaisser des factures et payer des factures.",
            letsFinishInChat: 'Terminons dans le chat !',
            finishInChat: 'Terminer dans le chat',
            almostDone: 'Presque terminé !',
            disconnectBankAccount: 'Déconnecter le compte bancaire',
            startOver: 'Recommencer',
            updateDetails: 'Mettre à jour les détails',
            yesDisconnectMyBankAccount: 'Oui, déconnectez mon compte bancaire.',
            yesStartOver: 'Oui, recommencez',
            disconnectYour: 'Déconnectez votre',
            bankAccountAnyTransactions: 'compte bancaire. Toutes les transactions en cours pour ce compte seront toujours effectuées.',
            clearProgress: "Recommencer effacera les progrès que vous avez réalisés jusqu'à présent.",
            areYouSure: 'Êtes-vous sûr ?',
            workspaceCurrency: "Devise de l'espace de travail",
            updateCurrencyPrompt:
                "Il semble que votre espace de travail soit actuellement configuré pour une devise différente de l'USD. Veuillez cliquer sur le bouton ci-dessous pour mettre à jour votre devise en USD maintenant.",
            updateToUSD: 'Mettre à jour en USD',
            updateWorkspaceCurrency: "Mettre à jour la devise de l'espace de travail",
            workspaceCurrencyNotSupported: "Devise de l'espace de travail non prise en charge",
            yourWorkspace: 'Votre espace de travail est configuré avec une devise non prise en charge. Consultez le',
            listOfSupportedCurrencies: 'liste des devises prises en charge',
        },
        changeOwner: {
            changeOwnerPageTitle: 'Transférer le propriétaire',
            addPaymentCardTitle: 'Entrez votre carte de paiement pour transférer la propriété',
            addPaymentCardButtonText: 'Accepter les conditions et ajouter une carte de paiement',
            addPaymentCardReadAndAcceptTextPart1: 'Lire et accepter',
            addPaymentCardReadAndAcceptTextPart2: 'politique pour ajouter votre carte',
            addPaymentCardTerms: 'termes',
            addPaymentCardPrivacy: 'confidentialité',
            addPaymentCardAnd: '&',
            addPaymentCardPciCompliant: 'Conforme à la norme PCI-DSS',
            addPaymentCardBankLevelEncrypt: 'Chiffrement de niveau bancaire',
            addPaymentCardRedundant: 'Infrastructure redondante',
            addPaymentCardLearnMore: 'En savoir plus sur notre',
            addPaymentCardSecurity: 'sécurité',
            amountOwedTitle: 'Solde impayé',
            amountOwedButtonText: "D'accord",
            amountOwedText: "Ce compte a un solde impayé d'un mois précédent.\n\nVoulez-vous régler le solde et prendre en charge la facturation de cet espace de travail ?",
            ownerOwesAmountTitle: 'Solde impayé',
            ownerOwesAmountButtonText: 'Transférer le solde',
            ownerOwesAmountText: ({email, amount}: OwnerOwesAmountParams) =>
                `Le compte propriétaire de cet espace de travail (${email}) a un solde impayé d'un mois précédent.\n\nSouhaitez-vous transférer ce montant (${amount}) afin de prendre en charge la facturation de cet espace de travail ? Votre carte de paiement sera débitée immédiatement.`,
            subscriptionTitle: "Prendre en charge l'abonnement annuel",
            subscriptionButtonText: "Transférer l'abonnement",
            subscriptionText: ({usersCount, finalCount}: ChangeOwnerSubscriptionParams) =>
                `Prendre en charge cet espace de travail fusionnera son abonnement annuel avec votre abonnement actuel. Cela augmentera la taille de votre abonnement de ${usersCount} membres, portant la nouvelle taille de votre abonnement à ${finalCount}. Souhaitez-vous continuer ?`,
            duplicateSubscriptionTitle: "Alerte d'abonnement en double",
            duplicateSubscriptionButtonText: 'Continuer',
            duplicateSubscriptionText: ({email, workspaceName}: ChangeOwnerDuplicateSubscriptionParams) =>
                `Il semble que vous essayiez de prendre en charge la facturation des espaces de travail de ${email}, mais pour cela, vous devez d'abord être administrateur sur tous leurs espaces de travail.\n\nCliquez sur "Continuer" si vous souhaitez uniquement prendre en charge la facturation pour l'espace de travail ${workspaceName}.\n\nSi vous souhaitez prendre en charge la facturation de l'ensemble de leur abonnement, veuillez leur demander de vous ajouter en tant qu'administrateur à tous leurs espaces de travail avant de prendre en charge la facturation.`,
            hasFailedSettlementsTitle: 'Impossible de transférer la propriété',
            hasFailedSettlementsButtonText: 'Compris',
            hasFailedSettlementsText: ({email}: ChangeOwnerHasFailedSettlementsParams) =>
                `Vous ne pouvez pas prendre en charge la facturation car ${email} a un règlement de carte Expensify en retard. Veuillez leur demander de contacter concierge@expensify.com pour résoudre le problème. Ensuite, vous pourrez prendre en charge la facturation de cet espace de travail.`,
            failedToClearBalanceTitle: "Échec de l'effacement du solde",
            failedToClearBalanceButtonText: "D'accord",
            failedToClearBalanceText: "Nous n'avons pas pu régler le solde. Veuillez réessayer plus tard.",
            successTitle: 'Youpi ! Tout est prêt.',
            successDescription: 'Vous êtes maintenant le propriétaire de cet espace de travail.',
            errorTitle: 'Oups ! Pas si vite...',
            errorDescriptionPartOne: 'Un problème est survenu lors du transfert de la propriété de cet espace de travail. Réessayez, ou',
            errorDescriptionPartTwo: 'contactez Concierge',
            errorDescriptionPartThree: "pour obtenir de l'aide.",
        },
        exportAgainModal: {
            title: 'Attention !',
            description: ({reportName, connectionName}: ExportAgainModalDescriptionParams) =>
                `Les rapports suivants ont déjà été exportés vers ${CONST.POLICY.CONNECTIONS.NAME_USER_FRIENDLY[connectionName]} :\n\n${reportName}\n\nÊtes-vous sûr de vouloir les exporter à nouveau ?`,
            confirmText: 'Oui, exporter à nouveau',
            cancelText: 'Annuler',
        },
        upgrade: {
            reportFields: {
                title: 'Champs de rapport',
                description: `Les champs de rapport vous permettent de spécifier des détails au niveau de l'en-tête, distincts des tags qui se rapportent aux dépenses sur des éléments de ligne individuels. Ces détails peuvent inclure des noms de projet spécifiques, des informations sur les voyages d'affaires, des emplacements, et plus encore.`,
                onlyAvailableOnPlan: 'Les champs de rapport ne sont disponibles que sur le plan Control, à partir de',
            },
            [CONST.POLICY.CONNECTIONS.NAME.NETSUITE]: {
                title: 'NetSuite',
                description: `Profitez de la synchronisation automatisée et réduisez les saisies manuelles grâce à l'intégration Expensify + NetSuite. Obtenez des informations financières approfondies et en temps réel avec la prise en charge des segments natifs et personnalisés, y compris la cartographie des projets et des clients.`,
                onlyAvailableOnPlan: 'Notre intégration NetSuite est uniquement disponible avec le plan Control, à partir de',
            },
            [CONST.POLICY.CONNECTIONS.NAME.SAGE_INTACCT]: {
                title: 'Sage Intacct',
                description: `Profitez de la synchronisation automatisée et réduisez les saisies manuelles avec l'intégration Expensify + Sage Intacct. Obtenez des informations financières approfondies et en temps réel grâce à des dimensions définies par l'utilisateur, ainsi qu'un codage des dépenses par département, classe, emplacement, client et projet (travail).`,
                onlyAvailableOnPlan: 'Notre intégration Sage Intacct est uniquement disponible avec le plan Control, à partir de',
            },
            [CONST.POLICY.CONNECTIONS.NAME.QBD]: {
                title: 'QuickBooks Desktop',
                description: `Profitez de la synchronisation automatisée et réduisez les saisies manuelles avec l'intégration Expensify + QuickBooks Desktop. Obtenez une efficacité ultime grâce à une connexion bidirectionnelle en temps réel et au codage des dépenses par classe, article, client et projet.`,
                onlyAvailableOnPlan: 'Notre intégration QuickBooks Desktop est uniquement disponible avec le plan Control, à partir de',
            },
            [CONST.UPGRADE_FEATURE_INTRO_MAPPING.approvals.id]: {
                title: 'Approvals avancés',
                description: `Si vous souhaitez ajouter plus de niveaux d'approbation au processus – ou simplement vous assurer que les dépenses les plus importantes bénéficient d'un autre regard – nous avons ce qu'il vous faut. Les approbations avancées vous aident à mettre en place les contrôles appropriés à chaque niveau afin de garder les dépenses de votre équipe sous contrôle.`,
                onlyAvailableOnPlan: 'Les approbations avancées ne sont disponibles que sur le plan Control, qui commence à',
            },
            categories: {
                title: 'Catégories',
                description: `Les catégories vous aident à mieux organiser vos dépenses pour suivre où vous dépensez votre argent. Utilisez notre liste de catégories suggérées ou créez les vôtres.`,
                onlyAvailableOnPlan: 'Les catégories sont disponibles sur le plan Collect, à partir de',
            },
            glCodes: {
                title: 'Codes GL',
                description: `Ajoutez des codes GL à vos catégories et étiquettes pour faciliter l'exportation des dépenses vers vos systèmes de comptabilité et de paie.`,
                onlyAvailableOnPlan: 'Les codes GL sont uniquement disponibles sur le plan Control, à partir de',
            },
            glAndPayrollCodes: {
                title: 'Codes GL et de paie',
                description: `Ajoutez des codes GL et de paie à vos catégories pour faciliter l'exportation des dépenses vers vos systèmes de comptabilité et de paie.`,
                onlyAvailableOnPlan: 'Les codes GL et de paie sont uniquement disponibles sur le plan Control, à partir de',
            },
            taxCodes: {
                title: 'Codes fiscaux',
                description: `Ajoutez des codes fiscaux à vos taxes pour faciliter l'exportation des dépenses vers vos systèmes de comptabilité et de paie.`,
                onlyAvailableOnPlan: 'Les codes fiscaux sont uniquement disponibles avec le plan Control, à partir de',
            },
            companyCards: {
                title: "Cartes d'entreprise illimitées",
                description: `Besoin d'ajouter plus de flux de cartes ? Débloquez des cartes d'entreprise illimitées pour synchroniser les transactions de tous les principaux émetteurs de cartes.`,
                onlyAvailableOnPlan: 'Ceci est uniquement disponible sur le plan Control, à partir de',
            },
            rules: {
                title: 'Règles',
                description: `Les règles fonctionnent en arrière-plan et gardent vos dépenses sous contrôle pour que vous n'ayez pas à vous soucier des petites choses.\n\nExigez des détails de dépense comme des reçus et des descriptions, définissez des limites et des valeurs par défaut, et automatisez les approbations et les paiements – tout en un seul endroit.`,
                onlyAvailableOnPlan: 'Les règles sont uniquement disponibles sur le plan Control, à partir de',
            },
            perDiem: {
                title: 'Per diem',
                description:
                    'Le per diem est un excellent moyen de maintenir vos coûts quotidiens conformes et prévisibles lorsque vos employés voyagent. Profitez de fonctionnalités telles que des tarifs personnalisés, des catégories par défaut et des détails plus précis comme les destinations et les sous-tarifs.',
                onlyAvailableOnPlan: 'Les indemnités journalières ne sont disponibles que sur le plan Control, à partir de',
            },
            travel: {
                title: 'Voyage',
                description:
                    "Expensify Travel est une nouvelle plateforme de réservation et de gestion de voyages d'affaires qui permet aux membres de réserver des hébergements, des vols, des transports, et plus encore.",
                onlyAvailableOnPlan: 'Le voyage est disponible sur le plan Collect, à partir de',
            },
            multiLevelTags: {
                title: 'Tags multi-niveaux',
                description:
                    "Les balises multi-niveaux vous aident à suivre les dépenses avec plus de précision. Assignez plusieurs balises à chaque poste—comme le département, le client ou le centre de coût—pour capturer le contexte complet de chaque dépense. Cela permet des rapports plus détaillés, des flux de travail d'approbation et des exportations comptables.",
                onlyAvailableOnPlan: 'Les balises multi-niveaux sont uniquement disponibles sur le plan Control, à partir de',
            },
            pricing: {
                perActiveMember: 'par membre actif par mois.',
                perMember: 'par membre par mois.',
            },
            note: {
                upgradeWorkspace: 'Mettez à niveau votre espace de travail pour accéder à cette fonctionnalité, ou',
                learnMore: 'en savoir plus',
                aboutOurPlans: 'à propos de nos plans et tarifs.',
            },
            upgradeToUnlock: 'Débloquez cette fonctionnalité',
            completed: {
                headline: `Vous avez amélioré votre espace de travail !`,
                successMessage: ({policyName}: ReportPolicyNameParams) => `Vous avez réussi à passer ${policyName} au plan Control !`,
                categorizeMessage: `Vous avez réussi à passer à un espace de travail sur le plan Collect. Vous pouvez maintenant catégoriser vos dépenses !`,
                travelMessage: `Vous avez réussi à passer à un espace de travail sur le plan Collect. Vous pouvez maintenant commencer à réserver et gérer vos voyages !`,
                viewSubscription: 'Voir votre abonnement',
                moreDetails: 'pour plus de détails.',
                gotIt: 'Compris, merci',
            },
            commonFeatures: {
                title: 'Passez au plan Control',
                note: 'Débloquez nos fonctionnalités les plus puissantes, y compris :',
                benefits: {
                    startsAt: 'Le plan Control commence à',
                    perMember: 'par membre actif par mois.',
                    learnMore: 'En savoir plus',
                    pricing: 'à propos de nos plans et tarifs.',
                    benefit1: 'Connexions comptables avancées (NetSuite, Sage Intacct, et plus)',
                    benefit2: 'Règles de dépenses intelligentes',
                    benefit3: "Flux de travail d'approbation à plusieurs niveaux",
                    benefit4: 'Contrôles de sécurité renforcés',
                    toUpgrade: 'Pour mettre à niveau, cliquez',
                    selectWorkspace: 'sélectionnez un espace de travail et changez le type de plan en',
                },
            },
        },
        downgrade: {
            commonFeatures: {
                title: 'Passer au plan Collect',
                note: "Si vous rétrogradez, vous perdrez l'accès à ces fonctionnalités et plus encore :",
                benefits: {
                    note: 'Pour une comparaison complète de nos plans, consultez notre',
                    pricingPage: 'page de tarification',
                    confirm: 'Êtes-vous sûr de vouloir rétrograder et supprimer vos configurations ?',
                    warning: 'Ceci ne peut pas être annulé.',
                    benefit1: 'Connexions comptables (sauf QuickBooks Online et Xero)',
                    benefit2: 'Règles de dépenses intelligentes',
                    benefit3: "Flux de travail d'approbation à plusieurs niveaux",
                    benefit4: 'Contrôles de sécurité renforcés',
                    headsUp: 'Attention !',
                    multiWorkspaceNote: 'Vous devrez rétrograder tous vos espaces de travail avant votre premier paiement mensuel pour commencer un abonnement au tarif Collect. Cliquez',
                    selectStep: '> sélectionnez chaque espace de travail > changez le type de plan en',
                },
            },
            completed: {
                headline: 'Votre espace de travail a été rétrogradé',
                description: "Vous avez d'autres espaces de travail sur le plan Control. Pour être facturé au tarif Collect, vous devez rétrograder tous les espaces de travail.",
                gotIt: 'Compris, merci',
            },
        },
        payAndDowngrade: {
            title: 'Payer et rétrograder',
            headline: 'Votre paiement final',
            description1: 'Votre facture finale pour cet abonnement sera',
            description2: ({date}: DateParams) => `Voir votre répartition ci-dessous pour le ${date} :`,
            subscription:
                "Attention ! Cette action mettra fin à votre abonnement Expensify, supprimera cet espace de travail et retirera tous les membres de l'espace de travail. Si vous souhaitez conserver cet espace de travail et seulement vous retirer, demandez à un autre administrateur de prendre en charge la facturation d'abord.",
            genericFailureMessage: "Une erreur s'est produite lors du paiement de votre facture. Veuillez réessayer.",
        },
        restrictedAction: {
            restricted: 'Restreint',
            actionsAreCurrentlyRestricted: ({workspaceName}: ActionsAreCurrentlyRestricted) => `Les actions sur l'espace de travail ${workspaceName} sont actuellement restreintes.`,
            workspaceOwnerWillNeedToAddOrUpdatePaymentCard: ({workspaceOwnerName}: WorkspaceOwnerWillNeedToAddOrUpdatePaymentCardParams) =>
                `Le propriétaire de l'espace de travail, ${workspaceOwnerName}, devra ajouter ou mettre à jour la carte de paiement enregistrée pour débloquer la nouvelle activité de l'espace de travail.`,
            youWillNeedToAddOrUpdatePaymentCard: "Vous devrez ajouter ou mettre à jour la carte de paiement enregistrée pour débloquer la nouvelle activité de l'espace de travail.",
            addPaymentCardToUnlock: 'Ajoutez une carte de paiement pour débloquer !',
            addPaymentCardToContinueUsingWorkspace: 'Ajoutez une carte de paiement pour continuer à utiliser cet espace de travail.',
            pleaseReachOutToYourWorkspaceAdmin: "Veuillez contacter l'administrateur de votre espace de travail pour toute question.",
            chatWithYourAdmin: 'Discutez avec votre administrateur',
            chatInAdmins: 'Discuter dans #admins',
            addPaymentCard: 'Ajouter une carte de paiement',
        },
        rules: {
            individualExpenseRules: {
                title: 'Dépenses',
                subtitle: 'Définissez des contrôles de dépenses et des paramètres par défaut pour les dépenses individuelles. Vous pouvez également créer des règles pour',
                receiptRequiredAmount: 'Montant requis pour le reçu',
                receiptRequiredAmountDescription: 'Exiger des reçus lorsque les dépenses dépassent ce montant, sauf si une règle de catégorie le remplace.',
                maxExpenseAmount: 'Montant maximum de la dépense',
                maxExpenseAmountDescription: 'Signaler les dépenses qui dépassent ce montant, sauf si une règle de catégorie les remplace.',
                maxAge: 'Âge maximum',
                maxExpenseAge: 'Âge maximal des dépenses',
                maxExpenseAgeDescription: "Signaler les dépenses plus anciennes qu'un nombre spécifique de jours.",
                maxExpenseAgeDays: () => ({
                    one: '1 jour',
                    other: (count: number) => `${count} jours`,
                }),
                billableDefault: 'Par défaut facturable',
                billableDefaultDescription:
                    'Choisissez si les dépenses en espèces et par carte de crédit doivent être facturables par défaut. Les dépenses facturables sont activées ou désactivées dans',
                billable: 'Facturable',
                billableDescription: 'Les dépenses sont le plus souvent refacturées aux clients.',
                nonBillable: 'Non-facturable',
                nonBillableDescription: 'Les dépenses sont occasionnellement refacturées aux clients.',
                eReceipts: 'eReceipts',
                eReceiptsHint: 'Les eReceipts sont créés automatiquement',
                eReceiptsHintLink: 'pour la plupart des transactions de crédit en USD',
                attendeeTracking: 'Suivi des participants',
                attendeeTrackingHint: 'Suivez le coût par personne pour chaque dépense.',
                prohibitedDefaultDescription:
                    "Signalez tous les reçus où apparaissent de l'alcool, des jeux d'argent ou d'autres articles restreints. Les dépenses avec des reçus contenant ces articles devront faire l'objet d'une vérification manuelle.",
                prohibitedExpenses: 'Dépenses interdites',
                alcohol: 'Alcool',
                hotelIncidentals: "Frais accessoires d'hôtel",
                gambling: "Jeux d'argent",
                tobacco: 'Tabac',
                adultEntertainment: 'Divertissement pour adultes',
            },
            expenseReportRules: {
                title: 'Rapports de dépenses',
                subtitle: 'Automatisez la conformité des rapports de dépenses, les approbations et le paiement.',
                preventSelfApprovalsTitle: 'Empêcher les auto-approbations',
                preventSelfApprovalsSubtitle: "Empêcher les membres de l'espace de travail d'approuver leurs propres rapports de dépenses.",
                autoApproveCompliantReportsTitle: 'Approuver automatiquement les rapports conformes',
                autoApproveCompliantReportsSubtitle: "Configurez quels rapports de dépenses sont éligibles pour l'approbation automatique.",
                autoApproveReportsUnderTitle: 'Approuver automatiquement les rapports sous',
                autoApproveReportsUnderDescription: 'Les rapports de dépenses entièrement conformes en dessous de ce montant seront automatiquement approuvés.',
                randomReportAuditTitle: 'Audit de rapport aléatoire',
                randomReportAuditDescription: "Exiger que certains rapports soient approuvés manuellement, même s'ils sont éligibles pour une approbation automatique.",
                autoPayApprovedReportsTitle: 'Rapports approuvés de paiement automatique',
                autoPayApprovedReportsSubtitle: 'Configurez quels rapports de dépenses sont éligibles pour le paiement automatique.',
                autoPayApprovedReportsLimitError: ({currency}: AutoPayApprovedReportsLimitErrorParams = {}) => `Veuillez entrer un montant inférieur à ${currency ?? ''}20 000`,
                autoPayApprovedReportsLockedSubtitle: 'Allez dans plus de fonctionnalités et activez les flux de travail, puis ajoutez des paiements pour débloquer cette fonctionnalité.',
                autoPayReportsUnderTitle: 'Rapports de paiement automatique sous',
                autoPayReportsUnderDescription: 'Les rapports de dépenses entièrement conformes en dessous de ce montant seront automatiquement payés.',
                unlockFeatureGoToSubtitle: 'Aller à',
                unlockFeatureEnableWorkflowsSubtitle: ({featureName}: FeatureNameParams) =>
                    `et activez les flux de travail, puis ajoutez ${featureName} pour débloquer cette fonctionnalité.`,
                enableFeatureSubtitle: ({featureName}: FeatureNameParams) => `et activez ${featureName} pour débloquer cette fonctionnalité.`,
            },
            categoryRules: {
                title: 'Règles de catégorie',
                approver: 'Approbateur',
                requireDescription: 'Description requise',
                descriptionHint: 'Indice de description',
                descriptionHintDescription: ({categoryName}: CategoryNameParams) =>
                    `Rappelez aux employés de fournir des informations supplémentaires pour les dépenses de « ${categoryName} ». Cet indice apparaît dans le champ de description des dépenses.`,
                descriptionHintLabel: 'Indice',
                descriptionHintSubtitle: "Astuce : Plus c'est court, mieux c'est !",
                maxAmount: 'Montant maximum',
                flagAmountsOver: 'Signaler les montants supérieurs à',
                flagAmountsOverDescription: ({categoryName}: CategoryNameParams) => `S'applique à la catégorie « ${categoryName} ».`,
                flagAmountsOverSubtitle: 'Cela remplace le montant maximum pour toutes les dépenses.',
                expenseLimitTypes: {
                    expense: 'Dépense individuelle',
                    expenseSubtitle: "Marquer les montants des dépenses par catégorie. Cette règle remplace la règle générale de l'espace de travail pour le montant maximal des dépenses.",
                    daily: 'Total de la catégorie',
                    dailySubtitle: 'Indiquer le total des dépenses par catégorie pour chaque rapport de dépenses.',
                },
                requireReceiptsOver: 'Exiger des reçus au-dessus de',
                requireReceiptsOverList: {
                    default: ({defaultAmount}: DefaultAmountParams) => `${defaultAmount} ${CONST.DOT_SEPARATOR} Par défaut`,
                    never: 'Ne jamais exiger de reçus',
                    always: 'Toujours exiger des reçus',
                },
                defaultTaxRate: 'Taux de taxe par défaut',
                goTo: 'Aller à',
                andEnableWorkflows: 'et activez les flux de travail, puis ajoutez des approbations pour débloquer cette fonctionnalité.',
            },
            customRules: {
                title: 'Règles personnalisées',
                subtitle: 'Description',
                description: 'Saisir des règles personnalisées pour les rapports de dépenses',
            },
        },
        planTypePage: {
            planTypes: {
                team: {
                    label: 'Collecter',
                    description: 'Pour les équipes cherchant à automatiser leurs processus.',
                },
                corporate: {
                    label: 'Contrôle',
                    description: 'Pour les organisations ayant des exigences avancées.',
                },
            },
            description: 'Choisissez un plan qui vous convient. Pour une liste détaillée des fonctionnalités et des tarifs, consultez notre',
            subscriptionLink: "types de plan et page d'aide sur les tarifs",
            lockedPlanDescription: ({count, annualSubscriptionEndDate}: WorkspaceLockedPlanTypeParams) => ({
                one: `Vous vous êtes engagé à avoir 1 membre actif sur le plan Control jusqu'à la fin de votre abonnement annuel le ${annualSubscriptionEndDate}. Vous pouvez passer à un abonnement à l'utilisation et rétrograder vers le plan Collect à partir du ${annualSubscriptionEndDate} en désactivant le renouvellement automatique dans`,
                other: `Vous vous êtes engagé à avoir ${count} membres actifs sur le plan Control jusqu'à la fin de votre abonnement annuel le ${annualSubscriptionEndDate}. Vous pouvez passer à l'abonnement à l'utilisation et rétrograder au plan Collect à partir du ${annualSubscriptionEndDate} en désactivant le renouvellement automatique dans`,
            }),
            subscriptions: 'Abonnements',
        },
    },
    getAssistancePage: {
        title: "Obtenir de l'aide",
        subtitle: 'Nous sommes ici pour vous ouvrir la voie vers la grandeur !',
        description: 'Choisissez parmi les options de support ci-dessous :',
        chatWithConcierge: 'Discuter avec Concierge',
        scheduleSetupCall: 'Planifier un appel de configuration',
        scheduleACall: 'Planifier un appel',
        questionMarkButtonTooltip: "Obtenez de l'aide de notre équipe",
        exploreHelpDocs: "Explorer les documents d'aide",
        registerForWebinar: "S'inscrire au webinaire",
        onboardingHelp: "Aide à l'intégration",
    },
    emojiPicker: {
        skinTonePickerLabel: 'Changer la couleur de peau par défaut',
        headers: {
            frequentlyUsed: 'Fréquemment utilisé',
            smileysAndEmotion: 'Smileys et émotions',
            peopleAndBody: 'Personnes et Corps',
            animalsAndNature: 'Animaux et Nature',
            foodAndDrink: 'Nourriture et Boissons',
            travelAndPlaces: 'Voyages et lieux',
            activities: 'Activités',
            objects: 'Objets',
            symbols: 'Symboles',
            flags: 'Drapeaux',
        },
    },
    newRoomPage: {
        newRoom: 'Nouvelle salle',
        groupName: 'Nom du groupe',
        roomName: 'Nom de la salle',
        visibility: 'Visibilité',
        restrictedDescription: 'Les personnes de votre espace de travail peuvent trouver cette salle',
        privateDescription: 'Les personnes invitées à cette salle peuvent la trouver.',
        publicDescription: 'Tout le monde peut trouver cette salle',
        // eslint-disable-next-line @typescript-eslint/naming-convention
        public_announceDescription: 'Tout le monde peut trouver cette salle',
        createRoom: 'Créer une salle',
        roomAlreadyExistsError: 'Une salle portant ce nom existe déjà',
        roomNameReservedError: ({reservedName}: RoomNameReservedErrorParams) => `${reservedName} est une salle par défaut sur tous les espaces de travail. Veuillez choisir un autre nom.`,
        roomNameInvalidError: 'Les noms de salle peuvent uniquement inclure des lettres minuscules, des chiffres et des tirets',
        pleaseEnterRoomName: 'Veuillez entrer un nom de salle',
        pleaseSelectWorkspace: 'Veuillez sélectionner un espace de travail',
        renamedRoomAction: ({oldName, newName, actorName, isExpenseReport}: RenamedRoomActionParams) => {
            const actor = actorName ? `${actorName} ` : '';
            return isExpenseReport ? `${actor} renommé en "${newName}" (précédemment "${oldName}")` : `${actor} a renommé cette salle en "${newName}" (précédemment "${oldName}")`;
        },
        roomRenamedTo: ({newName}: RoomRenamedToParams) => `Salle renommée en ${newName}`,
        social: 'social',
        selectAWorkspace: 'Sélectionner un espace de travail',
        growlMessageOnRenameError: "Impossible de renommer la salle de l'espace de travail. Veuillez vérifier votre connexion et réessayer.",
        visibilityOptions: {
            restricted: 'Espace de travail', // the translation for "restricted" visibility is actually workspace. This is so we can display restricted visibility rooms as "workspace" without having to change what's stored.
            private: 'Privé',
            public: 'Public',
            // eslint-disable-next-line @typescript-eslint/naming-convention
            public_announce: 'Annonce publique',
        },
    },
    workspaceApprovalModes: {
        submitAndClose: 'Soumettre et fermer',
        submitAndApprove: 'Soumettre et Approuver',
        advanced: 'AVANCÉ',
        dynamicExternal: 'DYNAMIC_EXTERNAL',
        smartReport: 'SMARTREPORT',
        billcom: 'BILLCOM',
    },
    workspaceActions: {
        addApprovalRule: ({approverEmail, approverName, field, name}: AddedPolicyApprovalRuleParams) =>
            `ajouté ${approverName} (${approverEmail}) comme approbateur pour le ${field} "${name}"`,
        deleteApprovalRule: ({approverEmail, approverName, field, name}: AddedPolicyApprovalRuleParams) =>
            `supprimé ${approverName} (${approverEmail}) en tant qu'approbateur pour le ${field} "${name}"`,
        updateApprovalRule: ({field, name, newApproverEmail, newApproverName, oldApproverEmail, oldApproverName}: UpdatedPolicyApprovalRuleParams) => {
            const formatApprover = (displayName?: string, email?: string) => (displayName ? `${displayName} (${email})` : email);
            return `a changé l'approbateur pour le ${field} "${name}" à ${formatApprover(newApproverName, newApproverEmail)} (précédemment ${formatApprover(oldApproverName, oldApproverEmail)})`;
        },
        addCategory: ({categoryName}: UpdatedPolicyCategoryParams) => `a ajouté la catégorie "${categoryName}"`,
        deleteCategory: ({categoryName}: UpdatedPolicyCategoryParams) => `a supprimé la catégorie "${categoryName}"`,
        updateCategory: ({oldValue, categoryName}: UpdatedPolicyCategoryParams) => `${oldValue ? 'désactivé' : 'activé'} la catégorie "${categoryName}"`,
        updateCategoryPayrollCode: ({oldValue, categoryName, newValue}: UpdatedPolicyCategoryGLCodeParams) => {
            if (!oldValue) {
                return `ajouté le code de paie "${newValue}" à la catégorie "${categoryName}"`;
            }
            if (!newValue && oldValue) {
                return `a supprimé le code de paie "${oldValue}" de la catégorie "${categoryName}"`;
            }
            return `a changé le code de paie de la catégorie "${categoryName}" en “${newValue}” (auparavant “${oldValue}”)`;
        },
        updateCategoryGLCode: ({oldValue, categoryName, newValue}: UpdatedPolicyCategoryGLCodeParams) => {
            if (!oldValue) {
                return `a ajouté le code GL "${newValue}" à la catégorie "${categoryName}"`;
            }
            if (!newValue && oldValue) {
                return `a supprimé le code GL "${oldValue}" de la catégorie "${categoryName}"`;
            }
            return `a changé le code GL de la catégorie “${categoryName}” en “${newValue}” (précédemment “${oldValue}“)`;
        },
        updateAreCommentsRequired: ({oldValue, categoryName}: UpdatedPolicyCategoryParams) => {
            return `a changé la description de la catégorie "${categoryName}" en ${!oldValue ? 'requis' : 'pas requis'} (précédemment ${!oldValue ? 'pas requis' : 'requis'})`;
        },
        updateCategoryMaxExpenseAmount: ({categoryName, oldAmount, newAmount}: UpdatedPolicyCategoryMaxExpenseAmountParams) => {
            if (newAmount && !oldAmount) {
                return `a ajouté un montant maximum de ${newAmount} à la catégorie "${categoryName}"`;
            }
            if (oldAmount && !newAmount) {
                return `a supprimé le montant maximum de ${oldAmount} de la catégorie "${categoryName}"`;
            }
            return `a modifié le montant maximum de la catégorie "${categoryName}" à ${newAmount} (précédemment ${oldAmount})`;
        },
        updateCategoryExpenseLimitType: ({categoryName, oldValue, newValue}: UpdatedPolicyCategoryExpenseLimitTypeParams) => {
            if (!oldValue) {
                return `a ajouté un type de limite de ${newValue} à la catégorie "${categoryName}"`;
            }
            return `a changé le type de limite de la catégorie "${categoryName}" en ${newValue} (précédemment ${oldValue})`;
        },
        updateCategoryMaxAmountNoReceipt: ({categoryName, oldValue, newValue}: UpdatedPolicyCategoryMaxAmountNoReceiptParams) => {
            if (!oldValue) {
                return `mis à jour la catégorie "${categoryName}" en changeant Reçus en ${newValue}`;
            }
            return `a changé la catégorie "${categoryName}" en ${newValue} (précédemment ${oldValue})`;
        },
        setCategoryName: ({oldName, newName}: UpdatedPolicyCategoryNameParams) => `a renommé la catégorie "${oldName}" en "${newName}"`,
        updatedDescriptionHint: ({categoryName, oldValue, newValue}: UpdatedPolicyCategoryDescriptionHintTypeParams) => {
            if (!newValue) {
                return `a supprimé l'indication de description "${oldValue}" de la catégorie "${categoryName}"`;
            }
            return !oldValue
                ? `ajouté l'indice de description "${newValue}" à la catégorie "${categoryName}"`
                : `a changé l'indice de description de la catégorie "${categoryName}" en « ${newValue} » (auparavant « ${oldValue} »)`;
        },
        updateTagListName: ({oldName, newName}: UpdatedPolicyCategoryNameParams) => `a changé le nom de la liste de tags en "${newName}" (précédemment "${oldName}")`,
        addTag: ({tagListName, tagName}: UpdatedPolicyTagParams) => `a ajouté le tag "${tagName}" à la liste "${tagListName}"`,
        updateTagName: ({tagListName, newName, oldName}: UpdatedPolicyTagNameParams) =>
            `a mis à jour la liste des étiquettes "${tagListName}" en changeant l'étiquette "${oldName}" en "${newName}"`,
        updateTagEnabled: ({tagListName, tagName, enabled}: UpdatedPolicyTagParams) => `${enabled ? 'activé' : 'désactivé'} le tag "${tagName}" dans la liste "${tagListName}"`,
        deleteTag: ({tagListName, tagName}: UpdatedPolicyTagParams) => `a supprimé le tag "${tagName}" de la liste "${tagListName}"`,
        deleteMultipleTags: ({count, tagListName}: UpdatedPolicyTagParams) => `supprimé les balises "${count}" de la liste "${tagListName}"`,
        updateTag: ({tagListName, newValue, tagName, updatedField, oldValue}: UpdatedPolicyTagFieldParams) => {
            if (oldValue) {
                return `mis à jour le tag "${tagName}" dans la liste "${tagListName}" en changeant le ${updatedField} à "${newValue}" (auparavant "${oldValue}")`;
            }
            return `a mis à jour le tag "${tagName}" dans la liste "${tagListName}" en ajoutant un ${updatedField} de "${newValue}"`;
        },
        updateCustomUnit: ({customUnitName, newValue, oldValue, updatedField}: UpdatePolicyCustomUnitParams) =>
            `a changé le ${customUnitName} ${updatedField} en "${newValue}" (auparavant "${oldValue}")`,
        updateCustomUnitTaxEnabled: ({newValue}: UpdatePolicyCustomUnitTaxEnabledParams) => `Suivi fiscal ${newValue ? 'activé' : 'désactivé'} sur les taux de distance`,
        addCustomUnitRate: ({customUnitName, rateName}: AddOrDeletePolicyCustomUnitRateParams) => `a ajouté un nouveau taux "${customUnitName}" "${rateName}"`,
        updatedCustomUnitRate: ({customUnitName, customUnitRateName, newValue, oldValue, updatedField}: UpdatedPolicyCustomUnitRateParams) =>
            `a changé le taux de ${customUnitName} ${updatedField} "${customUnitRateName}" à "${newValue}" (auparavant "${oldValue}")`,
        updatedCustomUnitTaxRateExternalID: ({customUnitRateName, newValue, newTaxPercentage, oldTaxPercentage, oldValue}: UpdatedPolicyCustomUnitTaxRateExternalIDParams) => {
            if (oldTaxPercentage && oldValue) {
                return `a modifié le taux de taxe sur le taux de distance "${customUnitRateName}" à "${newValue} (${newTaxPercentage})" (précédemment "${oldValue} (${oldTaxPercentage})")`;
            }
            return `a ajouté le taux de taxe "${newValue} (${newTaxPercentage})" au taux de distance "${customUnitRateName}"`;
        },
        updatedCustomUnitTaxClaimablePercentage: ({customUnitRateName, newValue, oldValue}: UpdatedPolicyCustomUnitTaxClaimablePercentageParams) => {
            if (oldValue) {
                return `a modifié la partie récupérable de la taxe sur le taux de distance "${customUnitRateName}" à "${newValue}" (auparavant "${oldValue}")`;
            }
            return `ajouté une partie récupérable de taxe de "${newValue}" au taux de distance "${customUnitRateName}"`;
        },
        deleteCustomUnitRate: ({customUnitName, rateName}: AddOrDeletePolicyCustomUnitRateParams) => `supprimé le taux "${rateName}" de "${customUnitName}"`,
        addedReportField: ({fieldType, fieldName}: AddedOrDeletedPolicyReportFieldParams) => `ajouté le champ de rapport ${fieldType} "${fieldName}"`,
        updateReportFieldDefaultValue: ({defaultValue, fieldName}: UpdatedPolicyReportFieldDefaultValueParams) =>
            `définir la valeur par défaut du champ de rapport "${fieldName}" sur "${defaultValue}"`,
        addedReportFieldOption: ({fieldName, optionName}: PolicyAddedReportFieldOptionParams) => `a ajouté l'option "${optionName}" au champ de rapport "${fieldName}"`,
        removedReportFieldOption: ({fieldName, optionName}: PolicyAddedReportFieldOptionParams) => `a supprimé l'option "${optionName}" du champ de rapport "${fieldName}"`,
        updateReportFieldOptionDisabled: ({fieldName, optionName, optionEnabled}: PolicyDisabledReportFieldOptionParams) =>
            `${optionEnabled ? 'activé' : 'désactivé'} l'option "${optionName}" pour le champ de rapport "${fieldName}"`,
        updateReportFieldAllOptionsDisabled: ({fieldName, optionName, allEnabled, toggledOptionsCount}: PolicyDisabledReportFieldAllOptionsParams) => {
            if (toggledOptionsCount && toggledOptionsCount > 1) {
                return `${allEnabled ? 'activé' : 'désactivé'} toutes les options pour le champ de rapport "${fieldName}"`;
            }
            return `${allEnabled ? 'activé' : 'désactivé'} l'option "${optionName}" pour le champ de rapport "${fieldName}", rendant toutes les options ${allEnabled ? 'activé' : 'désactivé'}`;
        },
        deleteReportField: ({fieldType, fieldName}: AddedOrDeletedPolicyReportFieldParams) => `supprimé le champ de rapport ${fieldType} "${fieldName}"`,
        preventSelfApproval: ({oldValue, newValue}: UpdatedPolicyPreventSelfApprovalParams) =>
            `mis à jour "Empêcher l'auto-approbation" en "${newValue === 'true' ? 'Activé' : 'Désactivé'}" (précédemment "${oldValue === 'true' ? 'Activé' : 'Désactivé'}")`,
        updateMaxExpenseAmountNoReceipt: ({oldValue, newValue}: UpdatedPolicyFieldWithNewAndOldValueParams) =>
            `a modifié le montant maximum requis pour les dépenses avec reçu à ${newValue} (auparavant ${oldValue})`,
        updateMaxExpenseAmount: ({oldValue, newValue}: UpdatedPolicyFieldWithNewAndOldValueParams) =>
            `a modifié le montant maximum des dépenses pour les violations à ${newValue} (précédemment ${oldValue})`,
        updateMaxExpenseAge: ({oldValue, newValue}: UpdatedPolicyFieldWithNewAndOldValueParams) =>
            `mis à jour "Âge maximal des dépenses (jours)" à "${newValue}" (précédemment "${oldValue === 'false' ? CONST.POLICY.DEFAULT_MAX_EXPENSE_AGE : oldValue}")`,
        updateMonthlyOffset: ({oldValue, newValue}: UpdatedPolicyFieldWithNewAndOldValueParams) => {
            if (!oldValue) {
                return `définir la date de soumission du rapport mensuel sur "${newValue}"`;
            }
            return `a mis à jour la date de soumission du rapport mensuel à "${newValue}" (précédemment "${oldValue}")`;
        },
        updateDefaultBillable: ({oldValue, newValue}: UpdatedPolicyFieldWithNewAndOldValueParams) =>
            `mis à jour "Refacturer les dépenses aux clients" à "${newValue}" (précédemment "${oldValue}")`,
        updateDefaultTitleEnforced: ({value}: UpdatedPolicyFieldWithValueParam) => `"Appliquer les titres de rapport par défaut" ${value ? 'sur' : 'désactivé'}`,
        renamedWorkspaceNameAction: ({oldName, newName}: RenamedWorkspaceNameActionParams) => `a mis à jour le nom de cet espace de travail en "${newName}" (précédemment "${oldName}")`,
        updateWorkspaceDescription: ({newDescription, oldDescription}: UpdatedPolicyDescriptionParams) =>
            !oldDescription
                ? `définir la description de cet espace de travail sur "${newDescription}"`
                : `a mis à jour la description de cet espace de travail en "${newDescription}" (précédemment "${oldDescription}")`,
        removedFromApprovalWorkflow: ({submittersNames}: RemovedFromApprovalWorkflowParams) => {
            let joinedNames = '';
            if (submittersNames.length === 1) {
                joinedNames = submittersNames.at(0) ?? '';
            } else if (submittersNames.length === 2) {
                joinedNames = submittersNames.join('et');
            } else if (submittersNames.length > 2) {
                joinedNames = `${submittersNames.slice(0, submittersNames.length - 1).join(', ')} and ${submittersNames.at(-1)}`;
            }
            return {
                one: `vous a retiré du flux de travail d'approbation et du chat de dépenses de ${joinedNames}. Les rapports précédemment soumis resteront disponibles pour approbation dans votre boîte de réception.`,
                other: `vous a retiré des flux de travail d'approbation et des discussions de dépenses de ${joinedNames}. Les rapports précédemment soumis resteront disponibles pour approbation dans votre boîte de réception.`,
            };
        },
        demotedFromWorkspace: ({policyName, oldRole}: DemotedFromWorkspaceParams) =>
            `a mis à jour votre rôle dans ${policyName} de ${oldRole} à utilisateur. Vous avez été retiré de toutes les discussions de dépenses des soumetteurs, sauf la vôtre.`,
        updatedWorkspaceCurrencyAction: ({oldCurrency, newCurrency}: UpdatedPolicyCurrencyParams) => `a mis à jour la devise par défaut en ${newCurrency} (précédemment ${oldCurrency})`,
        updatedWorkspaceFrequencyAction: ({oldFrequency, newFrequency}: UpdatedPolicyFrequencyParams) =>
            `a mis à jour la fréquence de rapport automatique à "${newFrequency}" (précédemment "${oldFrequency}")`,
        updateApprovalMode: ({newValue, oldValue}: ChangeFieldParams) => `a mis à jour le mode d'approbation en "${newValue}" (auparavant "${oldValue}")`,
        upgradedWorkspace: 'a mis à niveau cet espace de travail vers le plan Control',
        downgradedWorkspace: 'a rétrogradé cet espace de travail vers le plan Collect',
        updatedAuditRate: ({oldAuditRate, newAuditRate}: UpdatedPolicyAuditRateParams) =>
            `a changé le taux de rapports acheminés aléatoirement pour approbation manuelle à ${Math.round(newAuditRate * 100)}% (précédemment ${Math.round(oldAuditRate * 100)}%)`,
        updatedManualApprovalThreshold: ({oldLimit, newLimit}: UpdatedPolicyManualApprovalThresholdParams) =>
            `a modifié la limite d'approbation manuelle pour toutes les dépenses à ${newLimit} (précédemment ${oldLimit})`,
    },
    roomMembersPage: {
        memberNotFound: 'Membre non trouvé.',
        useInviteButton: "Pour inviter un nouveau membre à la discussion, veuillez utiliser le bouton d'invitation ci-dessus.",
        notAuthorized: `Vous n'avez pas accès à cette page. Si vous essayez de rejoindre cette salle, demandez simplement à un membre de la salle de vous ajouter. Autre chose ? Contactez ${CONST.EMAIL.CONCIERGE}`,
        removeMembersPrompt: ({memberName}: {memberName: string}) => ({
            one: `Êtes-vous sûr de vouloir retirer ${memberName} de la salle ?`,
            other: 'Êtes-vous sûr de vouloir supprimer les membres sélectionnés de la salle ?',
        }),
        error: {
            genericAdd: "Un problème est survenu lors de l'ajout de ce membre à la salle.",
        },
    },
    newTaskPage: {
        assignTask: 'Attribuer une tâche',
        assignMe: 'Assigner à moi',
        confirmTask: 'Confirmer la tâche',
        confirmError: 'Veuillez entrer un titre et sélectionner une destination de partage',
        descriptionOptional: 'Description (facultatif)',
        pleaseEnterTaskName: 'Veuillez entrer un titre',
        pleaseEnterTaskDestination: 'Veuillez sélectionner où vous souhaitez partager cette tâche.',
    },
    task: {
        task: 'Tâche',
        title: 'Titre',
        description: 'Description',
        assignee: 'Cessionnaire',
        completed: 'Terminé',
        action: 'Compléter',
        messages: {
            created: ({title}: TaskCreatedActionParams) => `tâche pour ${title}`,
            completed: 'marqué comme terminé',
            canceled: 'tâche supprimée',
            reopened: 'marqué comme incomplet',
            error: "Vous n'avez pas la permission d'effectuer l'action demandée.",
        },
        markAsComplete: 'Marquer comme terminé',
        markAsIncomplete: 'Marquer comme incomplet',
        assigneeError: "Une erreur s'est produite lors de l'attribution de cette tâche. Veuillez essayer un autre assigné.",
        genericCreateTaskFailureMessage: "Une erreur s'est produite lors de la création de cette tâche. Veuillez réessayer plus tard.",
        deleteTask: 'Supprimer la tâche',
        deleteConfirmation: 'Êtes-vous sûr de vouloir supprimer cette tâche ?',
    },
    statementPage: {
        title: ({year, monthName}: StatementTitleParams) => `Relevé de ${monthName} ${year}`,
    },
    keyboardShortcutsPage: {
        title: 'Raccourcis clavier',
        subtitle: 'Gagnez du temps avec ces raccourcis clavier pratiques :',
        shortcuts: {
            openShortcutDialog: 'Ouvre la boîte de dialogue des raccourcis clavier',
            markAllMessagesAsRead: 'Marquer tous les messages comme lus',
            escape: "Boîtes de dialogue d'échappement",
            search: 'Ouvrir la boîte de dialogue de recherche',
            newChat: 'Nouvel écran de chat',
            copy: 'Copier le commentaire',
            openDebug: 'Ouvrir la boîte de dialogue des préférences de test',
        },
    },
    guides: {
        screenShare: "Partage d'écran",
        screenShareRequest: "Expensify vous invite à un partage d'écran",
    },
    search: {
        resultsAreLimited: 'Les résultats de recherche sont limités.',
        viewResults: 'Voir les résultats',
        resetFilters: 'Réinitialiser les filtres',
        searchResults: {
            emptyResults: {
                title: 'Rien à afficher',
                subtitle: "Essayez d'ajuster vos critères de recherche ou de créer quelque chose avec le bouton vert +.",
            },
            emptyExpenseResults: {
                title: "Vous n'avez pas encore créé de dépenses.",
                subtitle: "Créez une dépense ou faites un essai d'Expensify pour en savoir plus.",
                subtitleWithOnlyCreateButton: 'Utilisez le bouton vert ci-dessous pour créer une dépense.',
            },
            emptyReportResults: {
                title: "Vous n'avez pas encore créé de rapports",
                subtitle: 'Créez un rapport ou essayez Expensify pour en savoir plus.',
                subtitleWithOnlyCreateButton: 'Utilisez le bouton vert ci-dessous pour créer un rapport.',
            },
            emptyInvoiceResults: {
                title: "Vous n'avez pas encore créé de factures.",
                subtitle: 'Envoyez une facture ou faites un essai de Expensify pour en savoir plus.',
                subtitleWithOnlyCreateButton: 'Utilisez le bouton vert ci-dessous pour envoyer une facture.',
            },
            emptyTripResults: {
                title: 'Aucun voyage à afficher',
                subtitle: 'Commencez par réserver votre premier voyage ci-dessous.',
                buttonText: 'Réserver un voyage',
            },
            emptySubmitResults: {
                title: 'Aucune dépense à soumettre',
                subtitle: 'Tout est en ordre. Faites un tour de victoire !',
                buttonText: 'Créer un rapport',
            },
            emptyApproveResults: {
                title: 'Aucune dépense à approuver',
                subtitle: 'Zéro dépenses. Détente maximale. Bien joué !',
            },
            emptyPayResults: {
                title: 'Aucune dépense à payer',
                subtitle: "Félicitations ! Vous avez franchi la ligne d'arrivée.",
            },
            emptyExportResults: {
                title: 'Aucune dépense à exporter',
                subtitle: 'Il est temps de se détendre, beau travail.',
            },
            emptyStatementsResults: {
                title: 'Aucun relevé à afficher',
                subtitle: "Aucun résultat. Veuillez essayer d'ajuster vos filtres.",
            },
            emptyUnapprovedResults: {
                title: 'Aucune dépense à approuver',
                subtitle: 'Zéro dépenses. Détente maximale. Bien joué !',
            },
        },
        statements: 'Relevés',
        unapprovedCash: 'Espèces non approuvées',
        unapprovedCard: 'Carte non approuvée',
        saveSearch: 'Enregistrer la recherche',
        deleteSavedSearch: 'Supprimer la recherche enregistrée',
        deleteSavedSearchConfirm: 'Êtes-vous sûr de vouloir supprimer cette recherche ?',
        searchName: 'Rechercher un nom',
        savedSearchesMenuItemTitle: 'Enregistré',
        groupedExpenses: 'dépenses groupées',
        bulkActions: {
            approve: 'Approuver',
            pay: 'Payer',
            delete: 'Supprimer',
            hold: 'Attente',
            unhold: 'Supprimer la suspension',
            noOptionsAvailable: 'Aucune option disponible pour le groupe de dépenses sélectionné.',
        },
        filtersHeader: 'Filtres',
        filters: {
            date: {
                before: ({date}: OptionalParam<DateParams> = {}) => `Before ${date ?? ''}`,
                after: ({date}: OptionalParam<DateParams> = {}) => `Après ${date ?? ''}`,
                on: ({date}: OptionalParam<DateParams> = {}) => `On ${date ?? ''}`,
                presets: {
                    [CONST.SEARCH.DATE_PRESETS.NEVER]: 'Jamais',
                    [CONST.SEARCH.DATE_PRESETS.LAST_MONTH]: 'Le mois dernier',
                    [CONST.SEARCH.DATE_PRESETS.LAST_STATEMENT]: 'Dernière relevé',
                },
            },
            status: 'Statut',
            keyword: 'Mot-clé',
            hasKeywords: 'A des mots-clés',
            currency: 'Devise',
            link: 'Lien',
            pinned: 'Épinglé',
            unread: 'Non lu',
            completed: 'Terminé',
            amount: {
                lessThan: ({amount}: OptionalParam<RequestAmountParams> = {}) => `Moins de ${amount ?? ''}`,
                greaterThan: ({amount}: OptionalParam<RequestAmountParams> = {}) => `Supérieur à ${amount ?? ''}`,
                between: ({greaterThan, lessThan}: FiltersAmountBetweenParams) => `Entre ${greaterThan} et ${lessThan}`,
            },
            card: {
                expensify: 'Expensify',
                individualCards: 'Cartes individuelles',
                closedCards: 'Cartes fermées',
                cardFeeds: 'Flux de cartes',
                cardFeedName: ({cardFeedBankName, cardFeedLabel}: {cardFeedBankName: string; cardFeedLabel?: string}) =>
                    `Tout ${cardFeedBankName}${cardFeedLabel ? ` - ${cardFeedLabel}` : ''}`,
                cardFeedNameCSV: ({cardFeedLabel}: {cardFeedLabel?: string}) => `Toutes les cartes importées CSV${cardFeedLabel ? ` - ${cardFeedLabel}` : ''}`,
            },
            current: 'Actuel',
            past: 'Passé',
            submitted: 'Date de soumission',
            approved: 'Date approuvée',
            paid: 'Date de paiement',
            exported: 'Date exportée',
            posted: 'Date de publication',
            withdrawn: 'Date de retrait',
            billable: 'Facturable',
            reimbursable: 'Remboursable',
            groupBy: {
                reports: 'Rapport',
                members: 'Membre',
                cards: 'Carte',
            },
            feed: 'Flux',
            withdrawalType: {
                [CONST.SEARCH.WITHDRAWAL_TYPE.EXPENSIFY_CARD]: 'Expensify Card',
                [CONST.SEARCH.WITHDRAWAL_TYPE.REIMBURSEMENT]: 'Remboursement',
            },
        },
        groupBy: 'Groupe par',
        moneyRequestReport: {
            emptyStateTitle: "Ce rapport n'a pas de dépenses.",
            emptyStateSubtitle: 'Vous pouvez ajouter des dépenses à ce rapport en utilisant le bouton ci-dessus.',
        },
        noCategory: 'Aucune catégorie',
        noTag: 'Aucun tag',
        expenseType: 'Type de dépense',
        withdrawalType: 'Type de retrait',
        recentSearches: 'Recherches récentes',
        recentChats: 'Discussions récentes',
        searchIn: 'Rechercher dans',
        searchPlaceholder: 'Rechercher quelque chose',
        suggestions: 'Suggestions',
        exportSearchResults: {
            title: 'Créer une exportation',
            description: "Wow, ça fait beaucoup d'articles ! Nous allons les regrouper, et Concierge vous enverra un fichier sous peu.",
        },
        exportAll: {
            selectAllMatchingItems: 'Sélectionnez tous les éléments correspondants',
            allMatchingItemsSelected: 'Tous les éléments correspondants sélectionnés',
        },
    },
    genericErrorPage: {
        title: 'Oh-oh, quelque chose a mal tourné !',
        body: {
            helpTextMobile: "Veuillez fermer et rouvrir l'application, ou passer à",
            helpTextWeb: 'web.',
            helpTextConcierge: 'Si le problème persiste, contactez',
        },
        refresh: 'Rafraîchir',
    },
    fileDownload: {
        success: {
            title: 'Téléchargé !',
            message: 'Pièce jointe téléchargée avec succès !',
            qrMessage:
                'Vérifiez votre dossier de photos ou de téléchargements pour une copie de votre code QR. Astuce : Ajoutez-le à une présentation pour que votre audience puisse le scanner et se connecter directement avec vous.',
        },
        generalError: {
            title: 'Erreur de pièce jointe',
            message: 'La pièce jointe ne peut pas être téléchargée',
        },
        permissionError: {
            title: 'Accès au stockage',
            message: 'Expensify ne peut pas enregistrer les pièces jointes sans accès au stockage. Appuyez sur paramètres pour mettre à jour les autorisations.',
        },
    },
    desktopApplicationMenu: {
        mainMenu: 'Nouveau Expensify',
        about: 'About New Expensify',
        update: 'Mettre à jour New Expensify',
        checkForUpdates: 'Vérifier les mises à jour',
        toggleDevTools: 'Basculer les outils de développement',
        viewShortcuts: 'Voir les raccourcis clavier',
        services: 'Services',
        hide: 'Masquer New Expensify',
        hideOthers: 'Masquer les autres',
        showAll: 'Afficher tout',
        quit: 'Quitter New Expensify',
        fileMenu: 'Fichier',
        closeWindow: 'Fermer la fenêtre',
        editMenu: 'Modifier',
        undo: 'Annuler',
        redo: 'Refaire',
        cut: 'Couper',
        copy: 'Copier',
        paste: 'Coller',
        pasteAndMatchStyle: 'Coller et adapter le style',
        pasteAsPlainText: 'Coller en tant que texte brut',
        delete: 'Supprimer',
        selectAll: 'Tout sélectionner',
        speechSubmenu: 'Discours',
        startSpeaking: 'Commencer à parler',
        stopSpeaking: 'Arrête de parler',
        viewMenu: 'Voir',
        reload: 'Recharger',
        forceReload: 'Recharger de force',
        resetZoom: 'Taille réelle',
        zoomIn: 'Zoomer',
        zoomOut: 'Dézoomer',
        togglefullscreen: 'Basculer en plein écran',
        historyMenu: 'Historique',
        back: 'Retour',
        forward: 'Transférer',
        windowMenu: 'Fenêtre',
        minimize: 'Minimiser',
        zoom: 'Zoom',
        front: 'Tout amener au premier plan',
        helpMenu: 'Aide',
        learnMore: 'En savoir plus',
        documentation: 'Documentation',
        communityDiscussions: 'Discussions Communautaires',
        searchIssues: 'Rechercher des problèmes',
    },
    historyMenu: {
        forward: 'Transférer',
        back: 'Retour',
    },
    checkForUpdatesModal: {
        available: {
            title: 'Mise à jour disponible',
            message: ({isSilentUpdating}: {isSilentUpdating: boolean}) =>
                `La nouvelle version sera bientôt disponible.${!isSilentUpdating ? 'Nous vous informerons lorsque nous serons prêts à mettre à jour.' : ''}`,
            soundsGood: 'Ça marche',
        },
        notAvailable: {
            title: 'Mise à jour indisponible',
            message: "Aucune mise à jour n'est disponible pour le moment. Veuillez revenir plus tard !",
            okay: "D'accord",
        },
        error: {
            title: 'Échec de la vérification de mise à jour',
            message: "Nous n'avons pas pu vérifier la mise à jour. Veuillez réessayer dans un moment.",
        },
    },
    report: {
        newReport: {
            createReport: 'Créer un rapport',
            chooseWorkspace: 'Choisissez un espace de travail pour ce rapport.',
        },
        genericCreateReportFailureMessage: 'Erreur inattendue lors de la création de ce chat. Veuillez réessayer plus tard.',
        genericAddCommentFailureMessage: 'Erreur inattendue lors de la publication du commentaire. Veuillez réessayer plus tard.',
        genericUpdateReportFieldFailureMessage: 'Erreur inattendue lors de la mise à jour du champ. Veuillez réessayer plus tard.',
        genericUpdateReportNameEditFailureMessage: 'Erreur inattendue lors du renommage du rapport. Veuillez réessayer plus tard.',
        noActivityYet: 'Aucune activité pour le moment',
        actions: {
            type: {
                changeField: ({oldValue, newValue, fieldName}: ChangeFieldParams) => `modifié ${fieldName} de ${oldValue} à ${newValue}`,
                changeFieldEmpty: ({newValue, fieldName}: ChangeFieldParams) => `changé ${fieldName} en ${newValue}`,
                changeReportPolicy: ({fromPolicyName, toPolicyName}: ChangeReportPolicyParams) => {
                    if (!toPolicyName) {
                        return `Espace de travail modifié${fromPolicyName ? ` (auparavant ${fromPolicyName})` : ''}`;
                    }
                    return `Espace de travail modifié en ${toPolicyName}${fromPolicyName ? ` (auparavant ${fromPolicyName})` : ''}`;
                },
                changeType: ({oldType, newType}: ChangeTypeParams) => `changé le type de ${oldType} à ${newType}`,
                exportedToCSV: `exporté en CSV`,
                exportedToIntegration: {
                    automatic: ({label}: ExportedToIntegrationParams) => `exporté vers ${label}`,
                    automaticActionOne: ({label}: ExportedToIntegrationParams) => `exporté vers ${label} via`,
                    automaticActionTwo: 'paramètres de comptabilité',
                    manual: ({label}: ExportedToIntegrationParams) => `a marqué ce rapport comme exporté manuellement vers ${label}.`,
                    automaticActionThree: 'et a créé avec succès un enregistrement pour',
                    reimburseableLink: 'dépenses personnelles',
                    nonReimbursableLink: "dépenses de carte d'entreprise",
                    pending: ({label}: ExportedToIntegrationParams) => `a commencé à exporter ce rapport vers ${label}...`,
                },
                integrationsMessage: ({errorMessage, label, linkText, linkURL}: IntegrationSyncFailedParams) =>
                    `échec de l'exportation de ce rapport vers ${label} ("${errorMessage} ${linkText ? `<a href="${linkURL}">${linkText}</a>` : ''}")`,
                managerAttachReceipt: `a ajouté un reçu`,
                managerDetachReceipt: `a supprimé un reçu`,
                markedReimbursed: ({amount, currency}: MarkedReimbursedParams) => `payé ${currency}${amount} ailleurs`,
                markedReimbursedFromIntegration: ({amount, currency}: MarkReimbursedFromIntegrationParams) => `payé ${currency}${amount} via intégration`,
                outdatedBankAccount: `n’a pas pu traiter le paiement en raison d’un problème avec le compte bancaire du payeur`,
                reimbursementACHBounce: `impossible de traiter le paiement, car le payeur n'a pas suffisamment de fonds`,
                reimbursementACHCancelled: `annulé le paiement`,
                reimbursementAccountChanged: `impossible de traiter le paiement, car le payeur a changé de compte bancaire`,
                reimbursementDelayed: `a traité le paiement mais il est retardé de 1 à 2 jours ouvrables supplémentaires`,
                selectedForRandomAudit: `sélectionné au hasard pour examen`,
                selectedForRandomAuditMarkdown: `[sélectionné au hasard](https://help.expensify.com/articles/expensify-classic/reports/Set-a-random-report-audit-schedule) pour examen`,
                share: ({to}: ShareParams) => `membre invité ${to}`,
                unshare: ({to}: UnshareParams) => `membre supprimé ${to}`,
                stripePaid: ({amount, currency}: StripePaidParams) => `payé ${currency}${amount}`,
                takeControl: `a pris le contrôle`,
                integrationSyncFailed: ({label, errorMessage, workspaceAccountingLink}: IntegrationSyncFailedParams) =>
                    `Un problème est survenu lors de la synchronisation avec ${label}${errorMessage ? ` ("${errorMessage}")` : ''}. Veuillez corriger le problème dans les <a href="${workspaceAccountingLink}">paramètres de l'espace de travail</a>.`,
                addEmployee: ({email, role}: AddEmployeeParams) => `ajouté ${email} en tant que ${role === 'member' ? 'a' : 'un'} ${role}`,
                updateRole: ({email, currentRole, newRole}: UpdateRoleParams) => `a mis à jour le rôle de ${email} à ${newRole} (précédemment ${currentRole})`,
                updatedCustomField1: ({email, previousValue, newValue}: UpdatedCustomFieldParams) => {
                    if (!newValue) {
                        return `a supprimé le champ personnalisé 1 de ${email} (précédemment "${previousValue}")`;
                    }
                    return !previousValue
                        ? `ajouté "${newValue}" au champ personnalisé 1 de ${email}`
                        : `a changé le champ personnalisé 1 de ${email} en "${newValue}" (précédemment "${previousValue}")`;
                },
                updatedCustomField2: ({email, previousValue, newValue}: UpdatedCustomFieldParams) => {
                    if (!newValue) {
                        return `supprimé le champ personnalisé 2 de ${email} (précédemment "${previousValue}")`;
                    }
                    return !previousValue
                        ? `ajouté "${newValue}" au champ personnalisé 2 de ${email}`
                        : `a changé le champ personnalisé 2 de ${email} en "${newValue}" (auparavant "${previousValue}")`;
                },
                leftWorkspace: ({nameOrEmail}: LeftWorkspaceParams) => `${nameOrEmail} a quitté l'espace de travail`,
                removeMember: ({email, role}: AddEmployeeParams) => `supprimé ${role} ${email}`,
                removedConnection: ({connectionName}: ConnectionNameParams) => `connexion supprimée vers ${CONST.POLICY.CONNECTIONS.NAME_USER_FRIENDLY[connectionName]}`,
                addedConnection: ({connectionName}: ConnectionNameParams) => `connecté à ${CONST.POLICY.CONNECTIONS.NAME_USER_FRIENDLY[connectionName]}`,
                leftTheChat: 'a quitté le chat',
            },
        },
    },
    chronos: {
        oooEventSummaryFullDay: ({summary, dayCount, date}: OOOEventSummaryFullDayParams) => `${summary} pour ${dayCount} ${dayCount === 1 ? 'jour' : 'jours'} jusqu'à ${date}`,
        oooEventSummaryPartialDay: ({summary, timePeriod, date}: OOOEventSummaryPartialDayParams) => `${summary} de ${timePeriod} le ${date}`,
    },
    footer: {
        features: 'Fonctionnalités',
        expenseManagement: 'Gestion des dépenses',
        spendManagement: 'Gestion des dépenses',
        expenseReports: 'Rapports de dépenses',
        companyCreditCard: "Carte de crédit d'entreprise",
        receiptScanningApp: 'Application de numérisation de reçus',
        billPay: 'Bill Pay',
        invoicing: 'Facturation',
        CPACard: 'Carte CPA',
        payroll: 'Paie',
        travel: 'Voyage',
        resources: 'Ressources',
        expensifyApproved: 'ExpensifyApproved!',
        pressKit: 'Kit de presse',
        support: 'Support',
        expensifyHelp: 'ExpensifyHelp',
        terms: "Conditions d'utilisation",
        privacy: 'Confidentialité',
        learnMore: 'En savoir plus',
        aboutExpensify: "À propos d'Expensify",
        blog: 'Blog',
        jobs: 'Emplois',
        expensifyOrg: 'Expensify.org',
        investorRelations: 'Relations avec les investisseurs',
        getStarted: 'Commencer',
        createAccount: 'Créer un nouveau compte',
        logIn: 'Se connecter',
    },
    allStates: COMMON_CONST.STATES as States,
    allCountries: CONST.ALL_COUNTRIES as AllCountries,
    accessibilityHints: {
        navigateToChatsList: 'Revenir à la liste des discussions',
        chatWelcomeMessage: 'Message de bienvenue du chat',
        navigatesToChat: 'Navigue vers un chat',
        newMessageLineIndicator: 'Indicateur de nouvelle ligne de message',
        chatMessage: 'Message de chat',
        lastChatMessagePreview: 'Aperçu du dernier message de chat',
        workspaceName: "Nom de l'espace de travail",
        chatUserDisplayNames: "Noms d'affichage des membres du chat",
        scrollToNewestMessages: "Faites défiler jusqu'aux messages les plus récents",
        preStyledText: 'Texte pré-stylé',
        viewAttachment: 'Voir la pièce jointe',
    },
    parentReportAction: {
        deletedReport: 'Rapport supprimé',
        deletedMessage: 'Message supprimé',
        deletedExpense: 'Dépense supprimée',
        reversedTransaction: 'Transaction inversée',
        deletedTask: 'Tâche supprimée',
        hiddenMessage: 'Message caché',
    },
    threads: {
        thread: 'Fil de discussion',
        replies: 'Réponses',
        reply: 'Répondre',
        from: 'De',
        in: 'dans',
        parentNavigationSummary: ({reportName, workspaceName}: ParentNavigationSummaryParams) => `De ${reportName}${workspaceName ? `dans ${workspaceName}` : ''}`,
    },
    qrCodes: {
        copy: "Copier l'URL",
        copied: 'Copié !',
    },
    moderation: {
        flagDescription: 'Tous les messages signalés seront envoyés à un modérateur pour examen.',
        chooseAReason: 'Choisissez une raison pour signaler ci-dessous :',
        spam: 'Spam',
        spamDescription: 'Promotion hors sujet non sollicitée',
        inconsiderate: 'Inconsidéré',
        inconsiderateDescription: 'Phraséologie insultante ou irrespectueuse, avec des intentions douteuses',
        intimidation: 'Intimidation',
        intimidationDescription: 'Poursuivre agressivement un programme malgré des objections valides',
        bullying: 'Harcèlement',
        bullyingDescription: 'Cibler un individu pour obtenir son obéissance',
        harassment: 'Harcèlement',
        harassmentDescription: 'Comportement raciste, misogyne ou autre comportement largement discriminatoire',
        assault: 'Agression',
        assaultDescription: "Attaque émotionnelle spécifiquement ciblée avec l'intention de nuire",
        flaggedContent: 'Ce message a été signalé comme enfreignant nos règles communautaires et le contenu a été masqué.',
        hideMessage: 'Masquer le message',
        revealMessage: 'Révéler le message',
        levelOneResult: 'Envoie un avertissement anonyme et le message est signalé pour examen.',
        levelTwoResult: 'Message masqué du canal, avec avertissement anonyme et le message est signalé pour examen.',
        levelThreeResult: 'Message supprimé du canal avec un avertissement anonyme et le message est signalé pour examen.',
    },
    actionableMentionWhisperOptions: {
        invite: 'Invitez-les',
        nothing: 'Ne rien faire',
    },
    actionableMentionJoinWorkspaceOptions: {
        accept: 'Accepter',
        decline: 'Refuser',
    },
    actionableMentionTrackExpense: {
        submit: "Soumettez-le à quelqu'un",
        categorize: 'Catégorisez-le',
        share: 'Partagez-le avec mon comptable',
        nothing: "Rien pour l'instant",
    },
    teachersUnitePage: {
        teachersUnite: 'Teachers Unite',
        joinExpensifyOrg:
            'Rejoignez Expensify.org pour éliminer l\'injustice dans le monde entier. La campagne actuelle "Teachers Unite" soutient les éducateurs partout en partageant les coûts des fournitures scolaires essentielles.',
        iKnowATeacher: 'Je connais un enseignant',
        iAmATeacher: 'Je suis enseignant(e)',
        getInTouch: 'Excellent ! Veuillez partager leurs informations afin que nous puissions les contacter.',
        introSchoolPrincipal: "Présentation à votre directeur d'école",
        schoolPrincipalVerifyExpense:
            "Expensify.org partage le coût des fournitures scolaires essentielles afin que les élèves de ménages à faible revenu puissent avoir une meilleure expérience d'apprentissage. Votre principal sera invité à vérifier vos dépenses.",
        principalFirstName: 'Prénom du principal',
        principalLastName: 'Nom de famille du principal',
        principalWorkEmail: 'Email professionnel principal',
        updateYourEmail: 'Mettez à jour votre adresse e-mail',
        updateEmail: "Mettre à jour l'adresse e-mail",
        schoolMailAsDefault: ({contactMethodsRoute}: ContactMethodsRouteParams) =>
            `Avant de continuer, veuillez vous assurer de définir votre e-mail scolaire comme méthode de contact par défaut. Vous pouvez le faire dans Paramètres > Profil > <a href="${contactMethodsRoute}">Méthodes de contact</a>.`,
        error: {
            enterPhoneEmail: 'Entrez un e-mail ou un numéro de téléphone valide',
            enterEmail: 'Entrez un e-mail',
            enterValidEmail: 'Entrez une adresse e-mail valide',
            tryDifferentEmail: 'Veuillez essayer un autre e-mail',
        },
    },
    cardTransactions: {
        notActivated: 'Non activé',
        outOfPocket: 'Dépenses personnelles',
        companySpend: "Dépenses de l'entreprise",
    },
    distance: {
        addStop: 'Ajouter un arrêt',
        deleteWaypoint: 'Supprimer le point de passage',
        deleteWaypointConfirmation: 'Êtes-vous sûr de vouloir supprimer ce point de passage ?',
        address: 'Adresse',
        waypointDescription: {
            start: 'Commencer',
            stop: 'Arrêter',
        },
        mapPending: {
            title: 'Carte en attente',
            subtitle: 'La carte sera générée lorsque vous serez de nouveau en ligne.',
            onlineSubtitle: 'Un instant pendant que nous configurons la carte',
            errorTitle: 'Erreur de carte',
            errorSubtitle: "Une erreur s'est produite lors du chargement de la carte. Veuillez réessayer.",
        },
        error: {
            selectSuggestedAddress: "Veuillez sélectionner une adresse suggérée ou utiliser l'emplacement actuel",
        },
    },
    reportCardLostOrDamaged: {
        screenTitle: 'Bulletin perdu ou endommagé',
        nextButtonLabel: 'Suivant',
        reasonTitle: "Pourquoi avez-vous besoin d'une nouvelle carte ?",
        cardDamaged: 'Ma carte a été endommagée',
        cardLostOrStolen: 'Ma carte a été perdue ou volée',
        confirmAddressTitle: "Veuillez confirmer l'adresse postale pour votre nouvelle carte.",
        cardDamagedInfo: "Votre nouvelle carte arrivera dans 2 à 3 jours ouvrables. Votre carte actuelle continuera à fonctionner jusqu'à ce que vous activiez la nouvelle.",
        cardLostOrStolenInfo: 'Votre carte actuelle sera définitivement désactivée dès que votre commande sera passée. La plupart des cartes arrivent en quelques jours ouvrables.',
        address: 'Adresse',
        deactivateCardButton: 'Désactiver la carte',
        shipNewCardButton: 'Expédier une nouvelle carte',
        addressError: "L'adresse est requise",
        reasonError: 'La raison est requise',
        successTitle: 'Ihre neue Karte ist auf dem Weg!',
        successDescription: "Vous devrez l'activer une fois qu'elle arrivera dans quelques jours ouvrables. En attendant, vous pouvez utiliser une carte virtuelle.",
    },
    eReceipt: {
        guaranteed: 'eReçu garanti',
        transactionDate: 'Date de transaction',
    },
    referralProgram: {
        [CONST.REFERRAL_PROGRAM.CONTENT_TYPES.START_CHAT]: {
            buttonText: 'Commencez un chat, <success><strong>recommandez un ami</strong></success>.',
            header: 'Démarrer une discussion, recommander un ami',
            body: 'Vous voulez que vos amis utilisent aussi Expensify ? Commencez simplement une discussion avec eux et nous nous occuperons du reste.',
        },
        [CONST.REFERRAL_PROGRAM.CONTENT_TYPES.SUBMIT_EXPENSE]: {
            buttonText: 'Soumettre une dépense, <success><strong>référez-vous à votre patron</strong></success>.',
            header: 'Soumettre une dépense, référer votre patron',
            body: 'Vous voulez que votre patron utilise Expensify aussi ? Soumettez-lui simplement une dépense et nous nous occuperons du reste.',
        },
        [CONST.REFERRAL_PROGRAM.CONTENT_TYPES.REFER_FRIEND]: {
            header: 'Parrainez un ami',
            body: "Vous voulez que vos amis utilisent aussi Expensify ? Discutez, payez ou partagez une dépense avec eux et nous nous occupons du reste. Ou partagez simplement votre lien d'invitation !",
        },
        [CONST.REFERRAL_PROGRAM.CONTENT_TYPES.SHARE_CODE]: {
            buttonText: 'Parrainez un ami',
            header: 'Parrainez un ami',
            body: "Vous voulez que vos amis utilisent aussi Expensify ? Discutez, payez ou partagez une dépense avec eux et nous nous occupons du reste. Ou partagez simplement votre lien d'invitation !",
        },
        copyReferralLink: "Copier le lien d'invitation",
    },
    systemChatFooterMessage: {
        [CONST.INTRO_CHOICES.MANAGE_TEAM]: {
            phrase1: 'Discutez avec votre spécialiste de configuration en',
            phrase2: "pour obtenir de l'aide",
        },
        default: {
            phrase1: 'Message',
            phrase2: "pour obtenir de l'aide avec la configuration",
        },
    },
    violations: {
        allTagLevelsRequired: 'Tous les tags requis',
        autoReportedRejectedExpense: ({rejectReason, rejectedBy}: ViolationsAutoReportedRejectedExpenseParams) =>
            `${rejectedBy} a rejeté cette dépense avec le commentaire "${rejectReason}"`,
        billableExpense: "Facturable n'est plus valide",
        cashExpenseWithNoReceipt: ({formattedLimit}: ViolationsCashExpenseWithNoReceiptParams = {}) => `Receipt required${formattedLimit ? `au-delà de ${formattedLimit}` : ''}`,
        categoryOutOfPolicy: 'Catégorie non valide',
        conversionSurcharge: ({surcharge}: ViolationsConversionSurchargeParams) => `Surcharge de conversion de ${surcharge}% appliqué`,
        customUnitOutOfPolicy: 'Tarif non valide pour cet espace de travail',
        duplicatedTransaction: 'Duplicate',
        fieldRequired: 'Les champs du rapport sont obligatoires',
        futureDate: 'Date future non autorisée',
        invoiceMarkup: ({invoiceMarkup}: ViolationsInvoiceMarkupParams) => `Majoré de ${invoiceMarkup}%`,
        maxAge: ({maxAge}: ViolationsMaxAgeParams) => `Date antérieure à ${maxAge} jours`,
        missingCategory: 'Catégorie manquante',
        missingComment: 'Description requise pour la catégorie sélectionnée',
        missingTag: ({tagName}: ViolationsMissingTagParams = {}) => `Manquant ${tagName ?? 'tag'}`,
        modifiedAmount: ({type, displayPercentVariance}: ViolationsModifiedAmountParams) => {
            switch (type) {
                case 'distance':
                    return 'Le montant diffère de la distance calculée';
                case 'card':
                    return 'Montant supérieur à la transaction par carte';
                default:
                    if (displayPercentVariance) {
                        return `Montant ${displayPercentVariance}% supérieur au reçu scanné`;
                    }
                    return 'Montant supérieur au reçu scanné';
            }
        },
        modifiedDate: 'La date diffère du reçu scanné',
        nonExpensiworksExpense: 'Dépense non-Expensiworks',
        overAutoApprovalLimit: ({formattedLimit}: ViolationsOverLimitParams) => `La dépense dépasse la limite d'approbation automatique de ${formattedLimit}`,
        overCategoryLimit: ({formattedLimit}: ViolationsOverCategoryLimitParams) => `Montant supérieur à ${formattedLimit}/limite de catégorie par personne`,
        overLimit: ({formattedLimit}: ViolationsOverLimitParams) => `Montant au-delà de la limite de ${formattedLimit}/personne`,
        overTripLimit: ({formattedLimit}: ViolationsOverLimitParams) => `Montant supérieur à la limite de ${formattedLimit}/voyage`,
        overLimitAttendee: ({formattedLimit}: ViolationsOverLimitParams) => `Montant au-delà de la limite de ${formattedLimit}/personne`,
        perDayLimit: ({formattedLimit}: ViolationsPerDayLimitParams) => `Montant dépassant la limite quotidienne de ${formattedLimit}/personne pour la catégorie`,
        receiptNotSmartScanned:
            'Reçu et détails de la dépense ajoutés manuellement. <a href="https://help.expensify.com/articles/expensify-classic/reports/Automatic-Receipt-Audit">En savoir plus.</a>',
        receiptRequired: ({formattedLimit, category}: ViolationsReceiptRequiredParams) => {
            let message = 'Reçu requis';
            if (formattedLimit ?? category) {
                message += 'terminé';
                if (formattedLimit) {
                    message += ` ${formattedLimit}`;
                }
                if (category) {
                    message += 'limite de catégorie';
                }
            }
            return message;
        },
        prohibitedExpense: ({prohibitedExpenseType}: ViolationsProhibitedExpenseParams) => {
            const preMessage = 'Dépense interdite :';
            switch (prohibitedExpenseType) {
                case 'alcohol':
                    return `${preMessage} alcool`;
                case 'gambling':
                    return `${preMessage} jeu d'argent`;
                case 'tobacco':
                    return `${preMessage} tabac`;
                case 'adultEntertainment':
                    return `${preMessage} divertissement pour adultes`;
                case 'hotelIncidentals':
                    return `${preMessage} frais accessoires d'hôtel`;
                default:
                    return `${preMessage}${prohibitedExpenseType}`;
            }
        },
        customRules: ({message}: ViolationsCustomRulesParams) => message,
        reviewRequired: 'Examen requis',
        rter: ({brokenBankConnection, email, isAdmin, isTransactionOlderThan7Days, member, rterType}: ViolationsRterParams) => {
            if (rterType === CONST.RTER_VIOLATION_TYPES.BROKEN_CARD_CONNECTION_530) {
                return "Impossible de faire correspondre automatiquement le reçu en raison d'une connexion bancaire défectueuse.";
            }
            if (brokenBankConnection || rterType === CONST.RTER_VIOLATION_TYPES.BROKEN_CARD_CONNECTION) {
                return isAdmin
                    ? `Impossible de faire correspondre automatiquement le reçu en raison d'une connexion bancaire défectueuse que ${email} doit corriger.`
                    : "Impossible de faire correspondre automatiquement le reçu en raison d'une connexion bancaire défectueuse que vous devez réparer.";
            }
            if (!isTransactionOlderThan7Days) {
                return isAdmin ? `Demandez à ${member} de marquer comme espèce ou attendez 7 jours et réessayez` : 'En attente de fusion avec la transaction par carte.';
            }
            return '';
        },
        brokenConnection530Error: "Reçu en attente en raison d'une connexion bancaire interrompue",
        adminBrokenConnectionError: "Reçu en attente en raison d'une connexion bancaire défaillante. Veuillez résoudre dans",
        memberBrokenConnectionError: "Reçu en attente en raison d'une connexion bancaire défectueuse. Veuillez demander à un administrateur de l'espace de travail de résoudre le problème.",
        markAsCashToIgnore: 'Marquer comme espèce pour ignorer et demander un paiement.',
        smartscanFailed: ({canEdit = true}) => `Échec de la numérisation du reçu.${canEdit ? 'Saisir les détails manuellement.' : ''}`,
        receiptGeneratedWithAI: 'Reçu potentiellement généré par IA',
        someTagLevelsRequired: ({tagName}: ViolationsTagOutOfPolicyParams = {}) => `Missing ${tagName ?? 'Tag'}`,
        tagOutOfPolicy: ({tagName}: ViolationsTagOutOfPolicyParams = {}) => `${tagName ?? 'Tag'} n'est plus valide`,
        taxAmountChanged: 'Le montant de la taxe a été modifié',
        taxOutOfPolicy: ({taxName}: ViolationsTaxOutOfPolicyParams = {}) => `${taxName ?? 'Taxe'} n'est plus valide`,
        taxRateChanged: 'Le taux de taxe a été modifié',
        taxRequired: 'Taux de taxe manquant',
        none: 'Aucun',
        taxCodeToKeep: 'Choisissez le code fiscal à conserver',
        tagToKeep: 'Choisissez quelle balise conserver',
        isTransactionReimbursable: 'Choisissez si la transaction est remboursable',
        merchantToKeep: 'Choisissez quel commerçant conserver',
        descriptionToKeep: 'Choisissez quelle description conserver',
        categoryToKeep: 'Choisissez quelle catégorie conserver',
        isTransactionBillable: 'Choisissez si la transaction est facturable',
        keepThisOne: 'Keep this one',
        confirmDetails: `Confirmez les détails que vous conservez`,
        confirmDuplicatesInfo: `Les demandes en double que vous ne conservez pas seront conservées pour que le membre les supprime.`,
        hold: 'Cette dépense a été mise en attente',
        resolvedDuplicates: 'résolu le doublon',
    },
    reportViolations: {
        [CONST.REPORT_VIOLATIONS.FIELD_REQUIRED]: ({fieldName}: RequiredFieldParams) => `${fieldName} est requis`,
    },
    violationDismissal: {
        rter: {
            manual: 'a marqué ce reçu comme espèces',
        },
        duplicatedTransaction: {
            manual: 'résolu le doublon',
        },
    },
    videoPlayer: {
        play: 'Jouer',
        pause: 'Pause',
        fullscreen: 'Plein écran',
        playbackSpeed: 'Vitesse de lecture',
        expand: 'Développer',
        mute: 'Muet',
        unmute: 'Réactiver le son',
        normal: 'Normal',
    },
    exitSurvey: {
        header: 'Avant de partir',
        reasonPage: {
            title: 'Veuillez nous dire pourquoi vous partez',
            subtitle: 'Avant de partir, veuillez nous dire pourquoi vous souhaitez passer à Expensify Classic.',
        },
        reasons: {
            [CONST.EXIT_SURVEY.REASONS.FEATURE_NOT_AVAILABLE]: "J'ai besoin d'une fonctionnalité qui n'est disponible que dans Expensify Classic.",
            [CONST.EXIT_SURVEY.REASONS.DONT_UNDERSTAND]: 'Je ne comprends pas comment utiliser New Expensify.',
            [CONST.EXIT_SURVEY.REASONS.PREFER_CLASSIC]: 'Je comprends comment utiliser New Expensify, mais je préfère Expensify Classic.',
        },
        prompts: {
            [CONST.EXIT_SURVEY.REASONS.FEATURE_NOT_AVAILABLE]: 'Quelle fonctionnalité vous manque-t-il dans le nouveau Expensify ?',
            [CONST.EXIT_SURVEY.REASONS.DONT_UNDERSTAND]: 'Que cherchez-vous à faire ?',
            [CONST.EXIT_SURVEY.REASONS.PREFER_CLASSIC]: 'Pourquoi préférez-vous Expensify Classic ?',
        },
        responsePlaceholder: 'Votre réponse',
        thankYou: 'Merci pour le retour !',
        thankYouSubtitle: 'Vos réponses nous aideront à créer un meilleur produit pour accomplir les tâches. Merci beaucoup !',
        goToExpensifyClassic: 'Passer à Expensify Classic',
        offlineTitle: 'On dirait que vous êtes coincé ici...',
        offline:
            'Vous semblez être hors ligne. Malheureusement, Expensify Classic ne fonctionne pas hors ligne, mais New Expensify le fait. Si vous préférez utiliser Expensify Classic, réessayez lorsque vous aurez une connexion Internet.',
        quickTip: 'Petit conseil...',
        quickTipSubTitle: 'Vous pouvez accéder directement à Expensify Classic en visitant expensify.com. Ajoutez-le à vos favoris pour un raccourci facile !',
        bookACall: 'Réserver un appel',
        noThanks: 'Non merci',
        bookACallTitle: 'Souhaitez-vous parler à un chef de produit ?',
        benefits: {
            [CONST.EXIT_SURVEY.BENEFIT.CHATTING_DIRECTLY]: 'Discussion directe sur les dépenses et les rapports',
            [CONST.EXIT_SURVEY.BENEFIT.EVERYTHING_MOBILE]: 'Possibilité de tout faire sur mobile',
            [CONST.EXIT_SURVEY.BENEFIT.TRAVEL_EXPENSE]: 'Voyage et dépenses à la vitesse du chat',
        },
        bookACallTextTop: 'En passant à Expensify Classic, vous manquerez :',
        bookACallTextBottom:
            "Nous serions ravis de vous appeler pour comprendre pourquoi. Vous pouvez réserver un appel avec l'un de nos chefs de produit senior pour discuter de vos besoins.",
        takeMeToExpensifyClassic: 'Emmenez-moi à Expensify Classic',
    },
    listBoundary: {
        errorMessage: "Une erreur s'est produite lors du chargement de plus de messages",
        tryAgain: 'Réessayez',
    },
    systemMessage: {
        mergedWithCashTransaction: 'a associé un reçu à cette transaction',
    },
    subscription: {
        authenticatePaymentCard: 'Authentifier la carte de paiement',
        mobileReducedFunctionalityMessage: "Vous ne pouvez pas apporter de modifications à votre abonnement dans l'application mobile.",
        badge: {
            freeTrial: ({numOfDays}: BadgeFreeTrialParams) => `Essai gratuit : ${numOfDays} ${numOfDays === 1 ? 'jour' : 'jours'} restants`,
        },
        billingBanner: {
            policyOwnerAmountOwed: {
                title: 'Vos informations de paiement sont obsolètes.',
                subtitle: ({date}: BillingBannerSubtitleWithDateParams) =>
                    `Mettez à jour votre carte de paiement avant le ${date} pour continuer à utiliser toutes vos fonctionnalités préférées.`,
            },
            policyOwnerAmountOwedOverdue: {
                title: "Votre paiement n'a pas pu être traité",
                subtitle: ({date, purchaseAmountOwed}: BillingBannerOwnerAmountOwedOverdueParams) =>
                    date && purchaseAmountOwed
                        ? `Votre charge du ${date} de ${purchaseAmountOwed} n'a pas pu être traitée. Veuillez ajouter une carte de paiement pour régler le montant dû.`
                        : 'Veuillez ajouter une carte de paiement pour régler le montant dû.',
            },
            policyOwnerUnderInvoicing: {
                title: 'Vos informations de paiement sont obsolètes.',
                subtitle: ({date}: BillingBannerSubtitleWithDateParams) =>
                    `Votre paiement est en retard. Veuillez régler votre facture avant le ${date} pour éviter une interruption de service.`,
            },
            policyOwnerUnderInvoicingOverdue: {
                title: 'Vos informations de paiement sont obsolètes.',
                subtitle: 'Votre paiement est en retard. Veuillez régler votre facture.',
            },
            billingDisputePending: {
                title: "Votre carte n'a pas pu être débitée",
                subtitle: ({amountOwed, cardEnding}: BillingBannerDisputePendingParams) =>
                    `Vous avez contesté le débit de ${amountOwed} sur la carte se terminant par ${cardEnding}. Votre compte sera verrouillé jusqu'à ce que le litige soit résolu avec votre banque.`,
            },
            cardAuthenticationRequired: {
                title: "Votre carte n'a pas pu être débitée",
                subtitle: ({cardEnding}: BillingBannerCardAuthenticationRequiredParams) =>
                    `Votre carte de paiement n'a pas été entièrement authentifiée. Veuillez compléter le processus d'authentification pour activer votre carte de paiement se terminant par ${cardEnding}.`,
            },
            insufficientFunds: {
                title: "Votre carte n'a pas pu être débitée",
                subtitle: ({amountOwed}: BillingBannerInsufficientFundsParams) =>
                    `Votre carte de paiement a été refusée en raison de fonds insuffisants. Veuillez réessayer ou ajouter une nouvelle carte de paiement pour régler votre solde impayé de ${amountOwed}.`,
            },
            cardExpired: {
                title: "Votre carte n'a pas pu être débitée",
                subtitle: ({amountOwed}: BillingBannerCardExpiredParams) =>
                    `Votre carte de paiement a expiré. Veuillez ajouter une nouvelle carte de paiement pour régler votre solde impayé de ${amountOwed}.`,
            },
            cardExpireSoon: {
                title: 'Votre carte expire bientôt',
                subtitle:
                    'Votre carte de paiement expirera à la fin de ce mois. Cliquez sur le menu à trois points ci-dessous pour la mettre à jour et continuer à utiliser toutes vos fonctionnalités préférées.',
            },
            retryBillingSuccess: {
                title: 'Succès !',
                subtitle: 'Votre carte a été débitée avec succès.',
            },
            retryBillingError: {
                title: "Votre carte n'a pas pu être débitée",
                subtitle:
                    "Avant de réessayer, veuillez appeler directement votre banque pour autoriser les frais Expensify et supprimer toute retenue. Sinon, essayez d'ajouter une autre carte de paiement.",
            },
            cardOnDispute: ({amountOwed, cardEnding}: BillingBannerCardOnDisputeParams) =>
                `Vous avez contesté le débit de ${amountOwed} sur la carte se terminant par ${cardEnding}. Votre compte sera verrouillé jusqu'à ce que le litige soit résolu avec votre banque.`,
            preTrial: {
                title: 'Commencer un essai gratuit',
                subtitleStart: 'Comme prochaine étape,',
                subtitleLink: 'complétez votre liste de vérification de configuration',
                subtitleEnd: 'afin que votre équipe puisse commencer à soumettre des notes de frais.',
            },
            trialStarted: {
                title: ({numOfDays}: TrialStartedTitleParams) => `Essai : ${numOfDays} ${numOfDays === 1 ? 'jour' : 'jours'} restants !`,
                subtitle: 'Ajoutez une carte de paiement pour continuer à utiliser toutes vos fonctionnalités préférées.',
            },
            trialEnded: {
                title: 'Votre essai gratuit est terminé',
                subtitle: 'Ajoutez une carte de paiement pour continuer à utiliser toutes vos fonctionnalités préférées.',
            },
            earlyDiscount: {
                claimOffer: "Réclamer l'offre",
                noThanks: 'Non merci',
                subscriptionPageTitle: ({discountType}: EarlyDiscountTitleParams) =>
                    `<strong>${discountType}% de réduction sur votre première année !</strong> Ajoutez simplement une carte de paiement et commencez un abonnement annuel.`,
                onboardingChatTitle: ({discountType}: EarlyDiscountTitleParams) => `Offre à durée limitée : ${discountType}% de réduction sur votre première année !`,
                subtitle: ({days, hours, minutes, seconds}: EarlyDiscountSubtitleParams) => `Réclamer dans ${days > 0 ? `${days}j :` : ''}${hours}h : ${minutes}m : ${seconds}s`,
            },
        },
        cardSection: {
            title: 'Paiement',
            subtitle: 'Ajoutez une carte pour payer votre abonnement Expensify.',
            addCardButton: 'Ajouter une carte de paiement',
            cardNextPayment: ({nextPaymentDate}: CardNextPaymentParams) => `Votre prochaine date de paiement est le ${nextPaymentDate}.`,
            cardEnding: ({cardNumber}: CardEndingParams) => `Carte se terminant par ${cardNumber}`,
            cardInfo: ({name, expiration, currency}: CardInfoParams) => `Nom : ${name}, Expiration : ${expiration}, Devise : ${currency}`,
            changeCard: 'Changer la carte de paiement',
            changeCurrency: 'Changer la devise de paiement',
            cardNotFound: 'Aucune carte de paiement ajoutée',
            retryPaymentButton: 'Réessayer le paiement',
            authenticatePayment: 'Authentifier le paiement',
            requestRefund: 'Demander un remboursement',
            requestRefundModal: {
                full: "Obtenir un remboursement est facile, il suffit de rétrograder votre compte avant votre prochaine date de facturation et vous recevrez un remboursement. <br /> <br /> Attention : La rétrogradation de votre compte entraînera la suppression de votre/vos espace(s) de travail. Cette action est irréversible, mais vous pouvez toujours créer un nouvel espace de travail si vous changez d'avis.",
                confirm: 'Supprimer le(s) espace(s) de travail et rétrograder',
            },
            viewPaymentHistory: "Voir l'historique des paiements",
        },
        yourPlan: {
            title: 'Votre plan',
            exploreAllPlans: 'Explorez tous les forfaits',
            customPricing: 'Tarification personnalisée',
            asLowAs: ({price}: YourPlanPriceValueParams) => `à partir de ${price} par membre actif/mois`,
            pricePerMemberMonth: ({price}: YourPlanPriceValueParams) => `${price} par membre/mois`,
            pricePerMemberPerMonth: ({price}: YourPlanPriceValueParams) => `${price} par membre par mois`,
            perMemberMonth: 'par membre/mois',
            collect: {
                title: 'Collecter',
                description: 'Le plan pour petites entreprises qui vous offre la gestion des dépenses, des voyages et le chat.',
                priceAnnual: ({lower, upper}: YourPlanPriceParams) => `De ${lower}/membre actif avec la carte Expensify, ${upper}/membre actif sans la carte Expensify.`,
                pricePayPerUse: ({lower, upper}: YourPlanPriceParams) => `De ${lower}/membre actif avec la carte Expensify, ${upper}/membre actif sans la carte Expensify.`,
                benefit1: 'Numérisation de reçus',
                benefit2: 'Remboursements',
                benefit3: "Gestion des cartes d'entreprise",
                benefit4: 'Approbations de dépenses et de voyages',
                benefit5: 'Réservation de voyage et règles',
                benefit6: 'Intégrations QuickBooks/Xero',
                benefit7: 'Discuter des dépenses, des rapports et des salles',
                benefit8: 'Assistance AI et humaine',
            },
            control: {
                title: 'Contrôle',
                description: 'Dépenses, voyages et discussions pour les grandes entreprises.',
                priceAnnual: ({lower, upper}: YourPlanPriceParams) => `De ${lower}/membre actif avec la carte Expensify, ${upper}/membre actif sans la carte Expensify.`,
                pricePayPerUse: ({lower, upper}: YourPlanPriceParams) => `De ${lower}/membre actif avec la carte Expensify, ${upper}/membre actif sans la carte Expensify.`,
                benefit1: 'Tout dans le plan Collect',
                benefit2: "Flux de travail d'approbation à plusieurs niveaux",
                benefit3: 'Règles de dépenses personnalisées',
                benefit4: 'Intégrations ERP (NetSuite, Sage Intacct, Oracle)',
                benefit5: 'Intégrations RH (Workday, Certinia)',
                benefit6: 'SAML/SSO',
                benefit7: 'Informations et rapports personnalisés',
                benefit8: 'Budgétisation',
            },
            thisIsYourCurrentPlan: "C'est votre plan actuel",
            downgrade: 'Rétrograder vers Collect',
            upgrade: 'Passer à Control',
            addMembers: 'Ajouter des membres',
            saveWithExpensifyTitle: 'Économisez avec la carte Expensify',
            saveWithExpensifyDescription: "Utilisez notre calculateur d'économies pour voir comment le cashback de la carte Expensify peut réduire votre facture Expensify.",
            saveWithExpensifyButton: 'En savoir plus',
        },
        compareModal: {
            comparePlans: 'Comparer les forfaits',
            unlockTheFeatures: 'Débloquez les fonctionnalités dont vous avez besoin avec le plan qui vous convient.',
            viewOurPricing: 'Consultez notre page de tarification',
            forACompleteFeatureBreakdown: 'pour un aperçu complet des fonctionnalités de chacun de nos plans.',
        },
        details: {
            title: "Détails de l'abonnement",
            annual: 'Abonnement annuel',
            taxExempt: "Demander le statut d'exonération fiscale",
            taxExemptEnabled: "Exonéré d'impôt",
            taxExemptStatus: "Statut d'exonération fiscale",
            payPerUse: "Paiement à l'utilisation",
            subscriptionSize: "Taille de l'abonnement",
            headsUp:
                'Attention : Si vous ne définissez pas la taille de votre abonnement maintenant, nous la définirons automatiquement en fonction du nombre de membres actifs de votre premier mois. Vous serez alors engagé à payer pour au moins ce nombre de membres pendant les 12 prochains mois. Vous pouvez augmenter la taille de votre abonnement à tout moment, mais vous ne pouvez pas la diminuer avant la fin de votre abonnement.',
            zeroCommitment: "Aucun engagement au tarif d'abonnement annuel réduit",
        },
        subscriptionSize: {
            title: "Taille de l'abonnement",
            yourSize: "La taille de votre abonnement est le nombre de places disponibles qui peuvent être occupées par tout membre actif au cours d'un mois donné.",
            eachMonth:
                "Chaque mois, votre abonnement couvre jusqu'au nombre de membres actifs défini ci-dessus. Chaque fois que vous augmentez la taille de votre abonnement, vous commencerez un nouvel abonnement de 12 mois à cette nouvelle taille.",
            note: "Remarque : Un membre actif est toute personne qui a créé, modifié, soumis, approuvé, remboursé ou exporté des données de dépenses liées à l'espace de travail de votre entreprise.",
            confirmDetails: 'Confirmez les détails de votre nouvel abonnement annuel :',
            subscriptionSize: "Taille de l'abonnement",
            activeMembers: ({size}: SubscriptionSizeParams) => `${size} membres actifs/mois`,
            subscriptionRenews: "Renouvellement de l'abonnement",
            youCantDowngrade: 'Vous ne pouvez pas rétrograder pendant votre abonnement annuel.',
            youAlreadyCommitted: ({size, date}: SubscriptionCommitmentParams) =>
                `Vous vous êtes déjà engagé à un abonnement annuel de ${size} membres actifs par mois jusqu'au ${date}. Vous pouvez passer à un abonnement à l'utilisation le ${date} en désactivant le renouvellement automatique.`,
            error: {
                size: "Veuillez entrer une taille d'abonnement valide",
                sameSize: 'Veuillez entrer un nombre différent de la taille actuelle de votre abonnement',
            },
        },
        paymentCard: {
            addPaymentCard: 'Ajouter une carte de paiement',
            enterPaymentCardDetails: 'Entrez les détails de votre carte de paiement',
            security: 'Expensify est conforme à la norme PCI-DSS, utilise un cryptage de niveau bancaire et utilise une infrastructure redondante pour protéger vos données.',
            learnMoreAboutSecurity: 'En savoir plus sur notre sécurité.',
        },
        subscriptionSettings: {
            title: "Paramètres d'abonnement",
            summary: ({subscriptionType, subscriptionSize, autoRenew, autoIncrease}: SubscriptionSettingsSummaryParams) =>
                `Type d'abonnement : ${subscriptionType}, Taille de l'abonnement : ${subscriptionSize}, Renouvellement automatique : ${autoRenew}, Augmentation automatique des sièges annuels : ${autoIncrease}`,
            none: 'aucun',
            on: 'sur',
            off: 'désactivé',
            annual: 'Annuel',
            autoRenew: 'Renouvellement automatique',
            autoIncrease: 'Augmenter automatiquement les sièges annuels',
            saveUpTo: ({amountWithCurrency}: SubscriptionSettingsSaveUpToParams) => `Économisez jusqu'à ${amountWithCurrency}/mois par membre actif`,
            automaticallyIncrease:
                'Augmentez automatiquement vos sièges annuels pour accueillir les membres actifs qui dépassent la taille de votre abonnement. Remarque : Cela prolongera la date de fin de votre abonnement annuel.',
            disableAutoRenew: 'Désactiver le renouvellement automatique',
            helpUsImprove: 'Aidez-nous à améliorer Expensify',
            whatsMainReason: 'Quelle est la principale raison pour laquelle vous désactivez le renouvellement automatique ?',
            renewsOn: ({date}: SubscriptionSettingsRenewsOnParams) => `Renouvelle le ${date}.`,
            pricingConfiguration: 'Les tarifs dépendent de la configuration. Pour le prix le plus bas, choisissez un abonnement annuel et obtenez la carte Expensify.',
            learnMore: {
                part1: 'En savoir plus sur notre',
                pricingPage: 'page de tarification',
                part2: 'ou discutez avec notre équipe dans votre',
                adminsRoom: '#admins room.',
            },
            estimatedPrice: 'Prix estimé',
            changesBasedOn: "Cela change en fonction de votre utilisation de la carte Expensify et des options d'abonnement ci-dessous.",
        },
        requestEarlyCancellation: {
            title: 'Demander une annulation anticipée',
            subtitle: 'Quelle est la principale raison pour laquelle vous demandez une annulation anticipée ?',
            subscriptionCanceled: {
                title: 'Abonnement annulé',
                subtitle: 'Votre abonnement annuel a été annulé.',
                info: "Si vous souhaitez continuer à utiliser votre/vos espace(s) de travail sur une base de paiement à l'utilisation, vous êtes prêt.",
                preventFutureActivity: ({workspacesListRoute}: WorkspacesListRouteParams) =>
                    `Si vous souhaitez éviter toute activité et frais futurs, vous devez <a href="${workspacesListRoute}">supprimer votre/vos espace(s) de travail</a>. Notez que lorsque vous supprimez votre(vos) espace(s) de travail, vous serez facturé pour toute activité en cours qui a été engagée au cours du mois civil en cours.`,
            },
            requestSubmitted: {
                title: 'Demande soumise',
                subtitle: {
                    part1: "Merci de nous avoir informés de votre intérêt pour l'annulation de votre abonnement. Nous examinons votre demande et vous contacterons bientôt via votre chat avec",
                    link: 'Concierge',
                    part2: '.',
                },
            },
            acknowledgement: `En demandant une annulation anticipée, je reconnais et accepte qu'Expensify n'a aucune obligation d'accéder à cette demande en vertu d'Expensify.<a href=${CONST.OLD_DOT_PUBLIC_URLS.TERMS_URL}>Conditions d'utilisation</a>ou tout autre accord de services applicable entre moi et Expensify et qu'Expensify conserve l'entière discrétion quant à l'octroi de toute demande de ce type.`,
        },
    },
    feedbackSurvey: {
        tooLimited: 'La fonctionnalité doit être améliorée',
        tooExpensive: 'Trop cher',
        inadequateSupport: 'Support client insuffisant',
        businessClosing: "Fermeture, réduction d'effectifs ou acquisition de l'entreprise",
        additionalInfoTitle: 'Quel logiciel utilisez-vous et pourquoi ?',
        additionalInfoInputLabel: 'Votre réponse',
    },
    roomChangeLog: {
        updateRoomDescription: 'définir la description de la salle sur :',
        clearRoomDescription: 'effacé la description de la salle',
    },
    delegate: {
        switchAccount: 'Changer de compte :',
        copilotDelegatedAccess: 'Copilot : Accès délégué',
        copilotDelegatedAccessDescription: "Autoriser d'autres membres à accéder à votre compte.",
        addCopilot: 'Ajouter copilote',
        membersCanAccessYourAccount: 'Ces membres peuvent accéder à votre compte :',
        youCanAccessTheseAccounts: 'Vous pouvez accéder à ces comptes via le sélecteur de compte :',
        role: ({role}: OptionalParam<DelegateRoleParams> = {}) => {
            switch (role) {
                case CONST.DELEGATE_ROLE.ALL:
                    return 'Complet';
                case CONST.DELEGATE_ROLE.SUBMITTER:
                    return 'Limité';
                default:
                    return '';
            }
        },
        genericError: "Oups, quelque chose s'est mal passé. Veuillez réessayer.",
        onBehalfOfMessage: ({delegator}: DelegatorParams) => `au nom de ${delegator}`,
        accessLevel: "Niveau d'accès",
        confirmCopilot: 'Confirmez votre copilote ci-dessous.',
        accessLevelDescription: "Choisissez un niveau d'accès ci-dessous. Les accès Complet et Limité permettent aux copilotes de voir toutes les conversations et dépenses.",
        roleDescription: ({role}: OptionalParam<DelegateRoleParams> = {}) => {
            switch (role) {
                case CONST.DELEGATE_ROLE.ALL:
                    return 'Autoriser un autre membre à effectuer toutes les actions sur votre compte, en votre nom. Inclut le chat, les soumissions, les approbations, les paiements, les mises à jour des paramètres, et plus encore.';
                case CONST.DELEGATE_ROLE.SUBMITTER:
                    return 'Autoriser un autre membre à effectuer la plupart des actions sur votre compte, en votre nom. Exclut les approbations, paiements, rejets et blocages.';
                default:
                    return '';
            }
        },
        removeCopilot: 'Supprimer copilot',
        removeCopilotConfirmation: 'Êtes-vous sûr de vouloir supprimer ce copilote ?',
        changeAccessLevel: "Modifier le niveau d'accès",
        makeSureItIsYou: "Assurons-nous que c'est bien vous",
        enterMagicCode: ({contactMethod}: EnterMagicCodeParams) =>
            `Veuillez entrer le code magique envoyé à ${contactMethod} pour ajouter un copilote. Il devrait arriver d'ici une à deux minutes.`,
        enterMagicCodeUpdate: ({contactMethod}: EnterMagicCodeParams) => `Veuillez entrer le code magique envoyé à ${contactMethod} pour mettre à jour votre copilote.`,
        notAllowed: 'Pas si vite...',
        noAccessMessage: "En tant que copilote, vous n'avez pas accès à cette page. Désolé !",
        notAllowedMessage: ({accountOwnerEmail}: AccountOwnerParams) =>
            `En tant que <a href="${CONST.DELEGATE_ROLE_HELP_DOT_ARTICLE_LINK}">copilote</a> de ${accountOwnerEmail}, vous n'avez pas la permission d'entreprendre cette action. Désolé de ne pas pouvoir effectuer cette action.`,
        copilotAccess: 'Accès Copilot',
    },
    debug: {
        debug: 'Déboguer',
        details: 'Détails',
        JSON: 'JSON',
        reportActions: 'Actions',
        reportActionPreview: 'Aperçu',
        nothingToPreview: 'Rien à prévisualiser',
        editJson: 'Modifier JSON :',
        preview: 'Aperçu :',
        missingProperty: ({propertyName}: MissingPropertyParams) => `${propertyName} manquant`,
        invalidProperty: ({propertyName, expectedType}: InvalidPropertyParams) => `Propriété invalide : ${propertyName} - Attendu : ${expectedType}`,
        invalidValue: ({expectedValues}: InvalidValueParams) => `Valeur invalide - Attendu : ${expectedValues}`,
        missingValue: 'Valeur manquante',
        createReportAction: 'Créer une action de rapport',
        reportAction: "Signaler l'action",
        report: 'Rapport',
        transaction: 'Transaction',
        violations: 'Violations',
        transactionViolation: 'Violation de transaction',
        hint: 'Les modifications de données ne seront pas envoyées au backend.',
        textFields: 'Champs de texte',
        numberFields: 'Champs numériques',
        booleanFields: 'Champs booléens',
        constantFields: 'Champs constants',
        dateTimeFields: 'Champs DateTime',
        date: 'Date',
        time: 'Temps',
        none: 'Aucun',
        visibleInLHN: 'Visible dans le LHN',
        GBR: 'GBR',
        RBR: 'RBR',
        true: 'true',
        false: 'false',
        viewReport: 'Voir le rapport',
        viewTransaction: 'Voir la transaction',
        createTransactionViolation: 'Créer une violation de transaction',
        reasonVisibleInLHN: {
            hasDraftComment: 'A un commentaire brouillon',
            hasGBR: 'Has GBR',
            hasRBR: 'Has RBR',
            pinnedByUser: 'Épinglé par un membre',
            hasIOUViolations: 'A des violations de dette (IOU)',
            hasAddWorkspaceRoomErrors: "A des erreurs d'ajout de salle de travail",
            isUnread: 'Est non lu (mode de concentration)',
            isArchived: 'Est archivé (mode le plus récent)',
            isSelfDM: 'Est un message direct à soi-même',
            isFocused: 'Est temporairement concentré(e)',
        },
        reasonGBR: {
            hasJoinRequest: 'A une demande de rejoindre (salle admin)',
            isUnreadWithMention: 'Est non lu avec mention',
            isWaitingForAssigneeToCompleteAction: "Attend que le responsable termine l'action",
            hasChildReportAwaitingAction: 'Le rapport enfant attend une action',
            hasMissingInvoiceBankAccount: 'Il manque le compte bancaire de la facture',
        },
        reasonRBR: {
            hasErrors: 'Contient des erreurs dans les données du rapport ou des actions du rapport',
            hasViolations: 'A des violations',
            hasTransactionThreadViolations: 'A des violations de fil de transaction',
        },
        indicatorStatus: {
            theresAReportAwaitingAction: "Il y a un rapport en attente d'action",
            theresAReportWithErrors: 'Il y a un rapport avec des erreurs',
            theresAWorkspaceWithCustomUnitsErrors: "Il y a un espace de travail avec des erreurs d'unités personnalisées.",
            theresAProblemWithAWorkspaceMember: "Il y a un problème avec un membre de l'espace de travail",
            theresAProblemWithAWorkspaceQBOExport: "Il y a eu un problème avec un paramètre d'exportation de connexion de l'espace de travail.",
            theresAProblemWithAContactMethod: 'Il y a un problème avec un moyen de contact',
            aContactMethodRequiresVerification: 'Une méthode de contact nécessite une vérification',
            theresAProblemWithAPaymentMethod: 'Il y a un problème avec un mode de paiement',
            theresAProblemWithAWorkspace: 'Il y a un problème avec un espace de travail.',
            theresAProblemWithYourReimbursementAccount: 'Il y a un problème avec votre compte de remboursement',
            theresABillingProblemWithYourSubscription: 'Il y a un problème de facturation avec votre abonnement.',
            yourSubscriptionHasBeenSuccessfullyRenewed: 'Votre abonnement a été renouvelé avec succès',
            theresWasAProblemDuringAWorkspaceConnectionSync: "Un problème est survenu lors de la synchronisation de la connexion de l'espace de travail.",
            theresAProblemWithYourWallet: 'Il y a un problème avec votre portefeuille',
            theresAProblemWithYourWalletTerms: 'Il y a un problème avec les conditions de votre portefeuille',
        },
    },
    emptySearchView: {
        takeATestDrive: 'Faites un essai',
    },
    migratedUserWelcomeModal: {
        title: 'Voyage et dépenses, à la vitesse du chat',
        subtitle: 'New Expensify a la même excellente automatisation, mais maintenant avec une collaboration incroyable :',
        confirmText: 'Allons-y !',
        features: {
            chat: "<strong>Discutez directement sur n'importe quelle dépense</strong>, rapport ou espace de travail",
            scanReceipt: '<strong>Scannez les reçus</strong> et soyez remboursé',
            crossPlatform: 'Faites <strong>tout</strong> depuis votre téléphone ou navigateur',
        },
    },
    productTrainingTooltip: {
        // TODO: CONCIERGE_LHN_GBR tooltip will be replaced by a tooltip in the #admins room
        // https://github.com/Expensify/App/issues/57045#issuecomment-2701455668
        conciergeLHNGBR: '<tooltip>Commencer <strong>ici !</strong></tooltip>',
        saveSearchTooltip: '<tooltip><strong>Renommez vos recherches enregistrées</strong> ici !</tooltip>',
        globalCreateTooltip: '<tooltip><strong>Créer des dépenses</strong>, commencer à discuter, et plus. Essayez-le !</tooltip>',
        bottomNavInboxTooltip: '<tooltip>Vérifier quoi <strong>nécessite votre attention</strong> et <strong>discuter des dépenses.</strong></tooltip>',
        workspaceChatTooltip: '<tooltip>Discuter avec <strong>approbateurs</strong></tooltip>',
        GBRRBRChat: '<tooltip>Vous verrez 🟢 sur <strong>actions à entreprendre</strong>,\net 🔴 sur <strong>éléments à examiner.</strong></tooltip>',
        accountSwitcher: '<tooltip>Accédez à votre <strong>Comptes Copilot</strong> ici</tooltip>',
        expenseReportsFilter: "<tooltip>Bienvenue ! Trouvez tous vos <strong>rapports de l'entreprise</strong> ici.</tooltip>",
        scanTestTooltip: {
            main: '<tooltip><strong>Vous voulez voir comment fonctionne Scan ?</strong> Essayez un reçu de test !</tooltip>',
            manager: "<tooltip>Choisissez notre <strong>responsable des tests</strong> pour l'essayer !</tooltip>",
            confirmation: '<tooltip>Maintenant, <strong>soumettez votre dépense</strong> et regardez la magie opérer !</tooltip>',
            tryItOut: 'Essayez-le',
            noThanks: 'Non merci',
        },
        outstandingFilter: "<tooltip>Filtrer les dépenses qui <strong>besoin d'approbation</strong></tooltip>",
        scanTestDriveTooltip: "<tooltip>Envoyer ce reçu à<strong>complétez l'essai !</strong></tooltip>",
    },
    discardChangesConfirmation: {
        title: 'Annuler les modifications ?',
        body: 'Êtes-vous sûr de vouloir abandonner les modifications que vous avez apportées ?',
        confirmText: 'Annuler les modifications',
    },
    scheduledCall: {
        book: {
            title: 'Planifier un appel',
            description: 'Trouvez un moment qui vous convient.',
            slots: 'Heures disponibles pour',
        },
        confirmation: {
            title: "Confirmer l'appel",
            description: "Assurez-vous que les détails ci-dessous vous conviennent. Une fois que vous confirmez l'appel, nous enverrons une invitation avec plus d'informations.",
            setupSpecialist: 'Votre spécialiste de configuration',
            meetingLength: 'Durée de la réunion',
            dateTime: 'Date et heure',
            minutes: '30 minutes',
        },
        callScheduled: 'Appel programmé',
    },
    autoSubmitModal: {
        title: 'Tout est clair et soumis !',
        description: 'Tous les avertissements et infractions ont été levés, donc :',
        submittedExpensesTitle: 'Ces dépenses ont été soumises',
        submittedExpensesDescription: "Ces dépenses ont été envoyées à votre approbateur mais peuvent encore être modifiées jusqu'à ce qu'elles soient approuvées.",
        pendingExpensesTitle: 'Les dépenses en attente ont été déplacées',
        pendingExpensesDescription: "Toutes les dépenses de carte en attente ont été déplacées vers un rapport séparé jusqu'à ce qu'elles soient publiées.",
    },
    testDrive: {
        quickAction: {
            takeATwoMinuteTestDrive: 'Faites un essai de 2 minutes',
        },
        modal: {
            title: 'Faites un essai avec nous',
            description: "Faites une visite rapide du produit pour vous mettre rapidement à jour. Pas d'arrêts nécessaires !",
            confirmText: "Commencer l'essai",
            helpText: 'Passer',
            employee: {
                description:
                    "<muted-text>Offrez à votre équipe <strong>3 mois gratuits d'Expensify !</strong> Entrez simplement l'email de votre patron ci-dessous et envoyez-lui une dépense test.</muted-text>",
                email: "Entrez l'email de votre patron",
                error: 'Ce membre possède un espace de travail, veuillez entrer un nouveau membre pour tester.',
            },
        },
        banner: {
            currentlyTestDrivingExpensify: 'Vous êtes actuellement en train de tester Expensify',
            readyForTheRealThing: 'Prêt pour le grand saut ?',
            getStarted: 'Commencer',
        },
        employeeInviteMessage: ({name}: EmployeeInviteMessageParams) =>
            `# ${name} vous a invité à essayer Expensify\nSalut ! Je viens de nous obtenir *3 mois gratuits* pour essayer Expensify, la façon la plus rapide de gérer les notes de frais.\n\nVoici un *reçu de test* pour vous montrer comment cela fonctionne :`,
    },
    export: {
        basicExport: 'Exportation basique',
        reportLevelExport: 'Toutes les données - niveau rapport',
        expenseLevelExport: 'Toutes les données - niveau dépense',
        exportInProgress: 'Exportation en cours',
        conciergeWillSend: 'Concierge vous enverra le fichier sous peu.',
    },
};
// IMPORTANT: This line is manually replaced in generate translation files by scripts/generateTranslations.ts,
// so if you change it here, please update it there as well.
export default translations satisfies TranslationDeepObject<typeof en>;<|MERGE_RESOLUTION|>--- conflicted
+++ resolved
@@ -35,10 +35,7 @@
     AuthenticationErrorParams,
     AutoPayApprovedReportsLimitErrorParams,
     BadgeFreeTrialParams,
-<<<<<<< HEAD
-=======
     BankAccountLastFourParams,
->>>>>>> 4b22ec27
     BeginningOfArchivedRoomParams,
     BeginningOfChatHistoryAdminRoomParams,
     BeginningOfChatHistoryAnnounceRoomParams,
@@ -571,7 +568,6 @@
         userID: 'ID utilisateur',
         disable: 'Désactiver',
         export: 'Exportation',
-        basicExport: 'Exportation basique',
         initialValue: 'Valeur initiale',
         currentDate: 'Current date',
         value: 'Valeur',
