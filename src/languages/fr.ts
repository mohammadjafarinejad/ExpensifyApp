/**
 *   _____                      __         __
 *  / ___/__ ___  ___ _______ _/ /____ ___/ /
 * / (_ / -_) _ \/ -_) __/ _ \`/ __/ -_) _  /
 * \___/\__/_//_/\__/_/  \_,_/\__/\__/\_,_/
 *
 * This file was automatically generated. Please consider these alternatives before manually editing it:
 *
 * - Improve the prompts in prompts/translation, or
 * - Improve context annotations in src/languages/en.ts
 */
import {CONST as COMMON_CONST} from 'expensify-common';
import startCase from 'lodash/startCase';
import type {OnboardingTask} from '@libs/actions/Welcome/OnboardingFlow';
import CONST from '@src/CONST';
import type {Country} from '@src/CONST';
import type OriginalMessage from '@src/types/onyx/OriginalMessage';
import type en from './en';
import type {
    AccountOwnerParams,
    ActionsAreCurrentlyRestricted,
    AddedOrDeletedPolicyReportFieldParams,
    AddedPolicyApprovalRuleParams,
    AddEmployeeParams,
    AddOrDeletePolicyCustomUnitRateParams,
    AddressLineParams,
    AdminCanceledRequestParams,
    AirlineParams,
    AlreadySignedInParams,
    ApprovalWorkflowErrorParams,
    ApprovedAmountParams,
    AssignCardParams,
    AssignedCardParams,
    AssigneeParams,
    AuthenticationErrorParams,
    AutoPayApprovedReportsLimitErrorParams,
    BadgeFreeTrialParams,
    BankAccountLastFourParams,
    BeginningOfArchivedRoomParams,
    BeginningOfChatHistoryAdminRoomParams,
    BeginningOfChatHistoryAnnounceRoomParams,
    BeginningOfChatHistoryDomainRoomParams,
    BeginningOfChatHistoryInvoiceRoomParams,
    BeginningOfChatHistoryPolicyExpenseChatParams,
    BeginningOfChatHistoryUserRoomParams,
    BillableDefaultDescriptionParams,
    BillingBannerCardAuthenticationRequiredParams,
    BillingBannerCardExpiredParams,
    BillingBannerCardOnDisputeParams,
    BillingBannerDisputePendingParams,
    BillingBannerInsufficientFundsParams,
    BillingBannerOwnerAmountOwedOverdueParams,
    BillingBannerSubtitleWithDateParams,
    BusinessBankAccountParams,
    BusinessRegistrationNumberParams,
    BusinessTaxIDParams,
    CanceledRequestParams,
    CardEndingParams,
    CardInfoParams,
    CardNextPaymentParams,
    CategoryNameParams,
    ChangedApproverMessageParams,
    ChangeFieldParams,
    ChangeOwnerDuplicateSubscriptionParams,
    ChangeOwnerHasFailedSettlementsParams,
    ChangeOwnerSubscriptionParams,
    ChangeReportPolicyParams,
    ChangeTypeParams,
    CharacterLengthLimitParams,
    CharacterLimitParams,
    ChatWithAccountManagerParams,
    CompanyCardBankName,
    CompanyCardFeedNameParams,
    CompanyNameParams,
    ConfirmThatParams,
    ConnectionNameParams,
    ConnectionParams,
    ContactMethodParams,
    ContactMethodsRouteParams,
    CreateExpensesParams,
    CurrencyCodeParams,
    CurrencyInputDisabledTextParams,
    CustomersOrJobsLabelParams,
    DateParams,
    DateShouldBeAfterParams,
    DateShouldBeBeforeParams,
    DefaultAmountParams,
    DefaultVendorDescriptionParams,
    DelegateRoleParams,
    DelegatorParams,
    DeleteActionParams,
    DeleteConfirmationParams,
    DeleteTransactionParams,
    DemotedFromWorkspaceParams,
    DependentMultiLevelTagsSubtitleParams,
    DidSplitAmountMessageParams,
    DisconnectYourBankAccountParams,
    DomainPermissionInfoRestrictionParams,
    DuplicateTransactionParams,
    EarlyDiscountSubtitleParams,
    EarlyDiscountTitleParams,
    EditActionParams,
    EditDestinationSubtitleParams,
    ElectronicFundsParams,
    EmployeeInviteMessageParams,
    EmptyCategoriesSubtitleWithAccountingParams,
    EmptyTagsSubtitleWithAccountingParams,
    EnableContinuousReconciliationParams,
    EnterMagicCodeParams,
    ErrorODIntegrationParams,
    ExportAgainModalDescriptionParams,
    ExportedToIntegrationParams,
    ExportIntegrationSelectedParams,
    FeatureNameParams,
    FileLimitParams,
    FileTypeParams,
    FiltersAmountBetweenParams,
    FlightLayoverParams,
    FlightParams,
    FormattedMaxLengthParams,
    GoBackMessageParams,
    ImportedTagsMessageParams,
    ImportedTypesParams,
    ImportFieldParams,
    ImportMembersSuccessfulDescriptionParams,
    ImportPerDiemRatesSuccessfulDescriptionParams,
    ImportTagsSuccessfulDescriptionParams,
    IncorrectZipFormatParams,
    IndividualExpenseRulesSubtitleParams,
    InstantSummaryParams,
    IntacctMappingTitleParams,
    IntegrationExportParams,
    IntegrationSyncFailedParams,
    InvalidPropertyParams,
    InvalidValueParams,
    IssueVirtualCardParams,
    LastSyncAccountingParams,
    LastSyncDateParams,
    LeftWorkspaceParams,
    LocalTimeParams,
    LoggedInAsParams,
    LogSizeParams,
    ManagerApprovedAmountParams,
    ManagerApprovedParams,
    MarkedReimbursedParams,
    MarkReimbursedFromIntegrationParams,
    MergeAccountIntoParams,
    MergeFailureDescriptionGenericParams,
    MergeFailureUncreatedAccountDescriptionParams,
    MergeSuccessDescriptionParams,
    MissingPropertyParams,
    MovedActionParams,
    MovedFromPersonalSpaceParams,
    MovedFromReportParams,
    MovedTransactionParams,
    NeedCategoryForExportToIntegrationParams,
    NewWorkspaceNameParams,
    NoLongerHaveAccessParams,
    NotAllowedExtensionParams,
    NotYouParams,
    OOOEventSummaryFullDayParams,
    OOOEventSummaryPartialDayParams,
    OptionalParam,
    OurEmailProviderParams,
    OwnerOwesAmountParams,
    PaidElsewhereParams,
    PaidWithExpensifyParams,
    ParentNavigationSummaryParams,
    PayAndDowngradeDescriptionParams,
    PayerOwesAmountParams,
    PayerOwesParams,
    PayerPaidAmountParams,
    PayerPaidParams,
    PayerSettledParams,
    PaySomeoneParams,
    PhoneErrorRouteParams,
    PolicyAddedReportFieldOptionParams,
    PolicyDisabledReportFieldAllOptionsParams,
    PolicyDisabledReportFieldOptionParams,
    PolicyExpenseChatNameParams,
    QBDSetupErrorBodyParams,
    RailTicketParams,
    ReceiptPartnersUberSubtitleParams,
    ReconciliationWorksParams,
    RemovedFromApprovalWorkflowParams,
    RemovedTheRequestParams,
    RemoveMemberPromptParams,
    RemoveMembersWarningPrompt,
    RenamedRoomActionParams,
    RenamedWorkspaceNameActionParams,
    ReportArchiveReasonsClosedParams,
    ReportArchiveReasonsInvoiceReceiverPolicyDeletedParams,
    ReportArchiveReasonsMergedParams,
    ReportArchiveReasonsRemovedFromPolicyParams,
    ReportPolicyNameParams,
    RequestAmountParams,
    RequestCountParams,
    RequestedAmountMessageParams,
    RequiredFieldParams,
    ResolutionConstraintsParams,
    ReviewParams,
    RoleNamesParams,
    RoomNameReservedErrorParams,
    RoomRenamedToParams,
    RulesEnableWorkflowsParams,
    SecondaryLoginParams,
    SetTheDistanceMerchantParams,
    SetTheRequestParams,
    SettledAfterAddedBankAccountParams,
    SettleExpensifyCardParams,
    SettlementAccountInfoParams,
    SettlementDateParams,
    ShareParams,
    SignerInfoMessageParams,
    SignUpNewFaceCodeParams,
    SizeExceededParams,
    SplitAmountParams,
    SplitExpenseEditTitleParams,
    SplitExpenseSubtitleParams,
    SpreadCategoriesParams,
    SpreadFieldNameParams,
    SpreadSheetColumnParams,
    StatementTitleParams,
    StepCounterParams,
    StripePaidParams,
    SubmitsToParams,
    SubmittedToVacationDelegateParams,
    SubmittedWithMemoParams,
    SubscriptionCommitmentParams,
    SubscriptionSettingsRenewsOnParams,
    SubscriptionSettingsSaveUpToParams,
    SubscriptionSettingsSummaryParams,
    SubscriptionSizeParams,
    SyncStageNameConnectionsParams,
    TaskCreatedActionParams,
    TaxAmountParams,
    TermsParams,
    ThreadRequestReportNameParams,
    ThreadSentMoneyReportNameParams,
    TotalAmountGreaterOrLessThanOriginalParams,
    ToValidateLoginParams,
    TransferParams,
    TravelTypeParams,
    TrialStartedTitleParams,
    UnapproveWithIntegrationWarningParams,
    UnshareParams,
    UntilTimeParams,
    UpdatedCustomFieldParams,
    UpdatedPolicyApprovalRuleParams,
    UpdatedPolicyAuditRateParams,
    UpdatedPolicyCategoryDescriptionHintTypeParams,
    UpdatedPolicyCategoryExpenseLimitTypeParams,
    UpdatedPolicyCategoryGLCodeParams,
    UpdatedPolicyCategoryMaxAmountNoReceiptParams,
    UpdatedPolicyCategoryMaxExpenseAmountParams,
    UpdatedPolicyCategoryNameParams,
    UpdatedPolicyCategoryParams,
    UpdatedPolicyCurrencyParams,
    UpdatedPolicyCustomUnitRateParams,
    UpdatedPolicyCustomUnitTaxClaimablePercentageParams,
    UpdatedPolicyCustomUnitTaxRateExternalIDParams,
    UpdatedPolicyDescriptionParams,
    UpdatedPolicyFieldWithNewAndOldValueParams,
    UpdatedPolicyFieldWithValueParam,
    UpdatedPolicyFrequencyParams,
    UpdatedPolicyManualApprovalThresholdParams,
    UpdatedPolicyPreventSelfApprovalParams,
    UpdatedPolicyReportFieldDefaultValueParams,
    UpdatedPolicyTagFieldParams,
    UpdatedPolicyTagNameParams,
    UpdatedPolicyTagParams,
    UpdatedTheDistanceMerchantParams,
    UpdatedTheRequestParams,
    UpdatePolicyCustomUnitParams,
    UpdatePolicyCustomUnitTaxEnabledParams,
    UpdateRoleParams,
    UpgradeSuccessMessageParams,
    UsePlusButtonParams,
    UserIsAlreadyMemberParams,
    UserSplitParams,
    VacationDelegateParams,
    ViolationsCashExpenseWithNoReceiptParams,
    ViolationsConversionSurchargeParams,
    ViolationsCustomRulesParams,
    ViolationsInvoiceMarkupParams,
    ViolationsMaxAgeParams,
    ViolationsMissingTagParams,
    ViolationsModifiedAmountParams,
    ViolationsOverCategoryLimitParams,
    ViolationsOverLimitParams,
    ViolationsPerDayLimitParams,
    ViolationsProhibitedExpenseParams,
    ViolationsReceiptRequiredParams,
    ViolationsRterParams,
    ViolationsTagOutOfPolicyParams,
    ViolationsTaxOutOfPolicyParams,
    WaitingOnBankAccountParams,
    WalletAgreementParams,
    WalletProgramParams,
    WelcomeEnterMagicCodeParams,
    WelcomeToRoomParams,
    WeSentYouMagicSignInLinkParams,
    WorkEmailMergingBlockedParams,
    WorkEmailResendCodeParams,
    WorkflowSettingsParam,
    WorkspaceLockedPlanTypeParams,
    WorkspaceMemberList,
    WorkspaceMembersCountParams,
    WorkspaceOwnerWillNeedToAddOrUpdatePaymentCardParams,
    WorkspaceRouteParams,
    WorkspaceShareNoteParams,
    WorkspacesListRouteParams,
    WorkspaceUpgradeNoteParams,
    WorkspaceYouMayJoin,
    YourPlanPriceParams,
    YourPlanPriceValueParams,
    ZipCodeExampleFormatParams,
} from './params';
import type {TranslationDeepObject} from './types';

type StateValue = {
    stateISO: string;
    stateName: string;
};
type States = Record<keyof typeof COMMON_CONST.STATES, StateValue>;
type AllCountries = Record<Country, string>;
/* eslint-disable max-len */
const translations = {
    common: {
        count: 'Compter',
        cancel: 'Annuler',
        dismiss: 'Ignorer',
        proceed: 'Procéder',
        yes: 'Oui',
        no: 'Non',
        ok: "D'accord",
        notNow: 'Pas maintenant',
        learnMore: 'En savoir plus',
        buttonConfirm: 'Compris',
        name: 'Nom',
        attachment: 'Pièce jointe',
        attachments: 'Pièces jointes',
        center: 'Centre',
        from: 'De',
        to: 'À',
        in: 'Dans',
        optional: 'Optionnel',
        new: 'Nouveau',
        search: 'Rechercher',
        reports: 'Rapports',
        find: 'Trouver',
        searchWithThreeDots: 'Rechercher...',
        next: 'Suivant',
        previous: 'Précédent',
        goBack: 'Retourner',
        create: 'Créer',
        add: 'Ajouter',
        resend: 'Renvoyer',
        save: 'Enregistrer',
        select: 'Sélectionner',
        deselect: 'Désélectionner',
        selectMultiple: 'Sélectionner plusieurs',
        saveChanges: 'Enregistrer les modifications',
        submit: 'Soumettre',
        submitted: 'Soumis',
        rotate: 'Pivoter',
        zoom: 'Zoom',
        password: 'Mot de passe',
        magicCode: 'Code de vérification',
        twoFactorCode: 'Code à deux facteurs',
        workspaces: 'Espaces de travail',
        success: 'Succès',
        inbox: 'Boîte de réception',
        group: 'Groupe',
        profile: 'Profil',
        referral: 'Parrainage',
        payments: 'Paiements',
        approvals: 'Approbations',
        wallet: 'Portefeuille',
        preferences: 'Préférences',
        view: 'Voir',
        review: (reviewParams?: ReviewParams) => `Réviser${reviewParams?.amount ? ` ${reviewParams?.amount}` : ''}`,
        not: 'Pas',
        signIn: 'Se connecter',
        signInWithGoogle: 'Se connecter avec Google',
        signInWithApple: 'Se connecter avec Apple',
        signInWith: 'Se connecter avec',
        continue: 'Continuer',
        firstName: 'Prénom',
        lastName: 'Nom de famille',
        scanning: 'Analyse en cours',
        addCardTermsOfService: "Conditions d'utilisation d'Expensify",
        perPerson: 'par personne',
        phone: 'Téléphone',
        phoneNumber: 'Numéro de téléphone',
        phoneNumberPlaceholder: '(xxx) xxx-xxxx',
        email: 'Email',
        and: 'et',
        or: 'ou',
        details: 'Détails',
        privacy: 'Confidentialité',
        privacyPolicy: 'Politique de confidentialité',
        hidden: 'Hidden',
        visible: 'Visible',
        delete: 'Supprimer',
        archived: 'archivé',
        contacts: 'Contacts',
        recents: 'Récents',
        close: 'Fermer',
        comment: 'Commentaire',
        download: 'Télécharger',
        downloading: 'Téléchargement en cours',
        uploading: 'Téléchargement en cours',
        pin: 'Épingler',
        unPin: 'Détacher',
        back: 'Retour',
        saveAndContinue: 'Enregistrer et continuer',
        settings: 'Paramètres',
        termsOfService: "Conditions d'utilisation",
        members: 'Membres',
        invite: 'Inviter',
        here: 'ici',
        date: 'Date',
        dob: 'Date de naissance',
        currentYear: 'Année en cours',
        currentMonth: 'Mois en cours',
        ssnLast4: 'Les 4 derniers chiffres du SSN',
        ssnFull9: 'Les 9 chiffres complets du SSN',
        addressLine: ({lineNumber}: AddressLineParams) => `Adresse ligne ${lineNumber}`,
        personalAddress: 'Adresse personnelle',
        companyAddress: "Adresse de l'entreprise",
        noPO: "Pas de boîtes postales ou d'adresses de dépôt de courrier, s'il vous plaît.",
        city: 'Ville',
        state: 'État',
        streetAddress: 'Adresse postale',
        stateOrProvince: 'État / Province',
        country: 'Pays',
        zip: 'Code postal',
        zipPostCode: 'Code postal',
        whatThis: "Qu'est-ce que c'est ?",
        iAcceptThe: "J'accepte le",
        remove: 'Supprimer',
        admin: 'Admin',
        owner: 'Propriétaire',
        dateFormat: 'YYYY-MM-DD',
        send: 'Envoyer',
        na: 'N/A',
        noResultsFound: 'Aucun résultat trouvé',
        noResultsFoundMatching: ({searchString}: {searchString: string}) => `Aucun résultat trouvé correspondant à "${searchString}"`,
        recentDestinations: 'Destinations récentes',
        timePrefix: "C'est",
        conjunctionFor: 'pour',
        todayAt: "Aujourd'hui à",
        tomorrowAt: 'Demain à',
        yesterdayAt: 'Hier à',
        conjunctionAt: 'à',
        conjunctionTo: 'à',
        genericErrorMessage: "Oups... quelque chose s'est mal passé et votre demande n'a pas pu être complétée. Veuillez réessayer plus tard.",
        percentage: 'Pourcentage',
        error: {
            invalidAmount: 'Montant invalide',
            acceptTerms: "Vous devez accepter les Conditions d'utilisation pour continuer.",
            phoneNumber: `Veuillez entrer un numéro de téléphone valide, avec l'indicatif du pays (par exemple, ${CONST.EXAMPLE_PHONE_NUMBER})`,
            fieldRequired: 'Ce champ est requis',
            requestModified: 'Cette demande est en cours de modification par un autre membre',
            characterLimitExceedCounter: ({length, limit}: CharacterLengthLimitParams) => `Limite de caractères dépassé (${length}/${limit})`,
            dateInvalid: 'Veuillez sélectionner une date valide',
            invalidDateShouldBeFuture: "Veuillez choisir aujourd'hui ou une date future",
            invalidTimeShouldBeFuture: 'Veuillez choisir une heure au moins une minute plus tard.',
            invalidCharacter: 'Caractère invalide',
            enterMerchant: 'Entrez un nom de commerçant',
            enterAmount: 'Entrez un montant',
            missingMerchantName: 'Nom du commerçant manquant',
            missingAmount: 'Montant manquant',
            missingDate: 'Date manquante',
            enterDate: 'Entrez une date',
            invalidTimeRange: 'Veuillez entrer une heure au format 12 heures (par exemple, 14h30)',
            pleaseCompleteForm: 'Veuillez remplir le formulaire ci-dessus pour continuer',
            pleaseSelectOne: 'Veuillez sélectionner une option ci-dessus',
            invalidRateError: 'Veuillez entrer un taux valide',
            lowRateError: 'Le taux doit être supérieur à 0',
            email: 'Veuillez entrer une adresse e-mail valide',
            login: "Une erreur s'est produite lors de la connexion. Veuillez réessayer.",
        },
        comma: 'virgule',
        semicolon: 'point-virgule',
        please: "S'il vous plaît",
        contactUs: 'contactez-nous',
        pleaseEnterEmailOrPhoneNumber: 'Veuillez entrer un e-mail ou un numéro de téléphone',
        fixTheErrors: 'corriger les erreurs',
        inTheFormBeforeContinuing: 'dans le formulaire avant de continuer',
        confirm: 'Confirmer',
        reset: 'Réinitialiser',
        done: 'Fait',
        more: 'Plus',
        debitCard: 'Carte de débit',
        bankAccount: 'Compte bancaire',
        personalBankAccount: 'Compte bancaire personnel',
        businessBankAccount: 'Compte bancaire professionnel',
        join: 'Rejoindre',
        leave: 'Quitter',
        decline: 'Refuser',
        reject: 'Rejeter',
        transferBalance: 'Transférer le solde',
        enterManually: 'Entrez-le manuellement',
        message: 'Message',
        leaveThread: 'Quitter le fil de discussion',
        you: 'Vous',
        me: 'moi',
        youAfterPreposition: 'vous',
        your: 'votre',
        conciergeHelp: "Veuillez contacter Concierge pour obtenir de l'aide.",
        youAppearToBeOffline: 'Vous semblez être hors ligne.',
        thisFeatureRequiresInternet: 'Cette fonctionnalité nécessite une connexion Internet active.',
        attachmentWillBeAvailableOnceBackOnline: 'La pièce jointe sera disponible une fois de retour en ligne.',
        errorOccurredWhileTryingToPlayVideo: "Une erreur s'est produite lors de la tentative de lecture de cette vidéo.",
        areYouSure: 'Êtes-vous sûr ?',
        verify: 'Vérifier',
        yesContinue: 'Oui, continuez',
        websiteExample: 'e.g. https://www.expensify.com',
        zipCodeExampleFormat: ({zipSampleFormat}: ZipCodeExampleFormatParams) => (zipSampleFormat ? `e.g. ${zipSampleFormat}` : ''),
        description: 'Description',
        title: 'Titre',
        assignee: 'Cessionnaire',
        createdBy: 'Créé par',
        with: 'avec',
        shareCode: 'Partager le code',
        share: 'Partager',
        per: 'par',
        mi: 'mile',
        km: 'kilomètre',
        copied: 'Copié !',
        someone: "Quelqu'un",
        total: 'Total',
        edit: 'Modifier',
        letsDoThis: `Allons-y !`,
        letsStart: `Commençons`,
        showMore: 'Afficher plus',
        merchant: 'Marchand',
        category: 'Catégorie',
        report: 'Rapport',
        billable: 'Facturable',
        nonBillable: 'Non-facturable',
        tag: 'Tag',
        receipt: 'Reçu',
        verified: 'Vérifié',
        replace: 'Remplacer',
        distance: 'Distance',
        mile: 'mile',
        miles: 'miles',
        kilometer: 'kilomètre',
        kilometers: 'kilomètres',
        recent: 'Récent',
        all: 'Tous',
        am: 'AM',
        pm: 'PM',
        tbd: 'TBD',
        selectCurrency: 'Sélectionnez une devise',
        selectSymbolOrCurrency: 'Sélectionnez un symbole ou une devise',
        card: 'Carte',
        whyDoWeAskForThis: 'Pourquoi demandons-nous cela ?',
        required: 'Requis',
        showing: 'Affichage',
        of: 'de',
        default: 'Par défaut',
        update: 'Mettre à jour',
        member: 'Membre',
        auditor: 'Auditeur',
        role: 'Rôle',
        currency: 'Devise',
        groupCurrency: 'Devise du groupe',
        rate: 'Taux',
        emptyLHN: {
            title: 'Youpi ! Tout est à jour.',
            subtitleText1: 'Trouver un chat en utilisant le',
            subtitleText2: 'bouton ci-dessus, ou créez quelque chose en utilisant le',
            subtitleText3: 'bouton ci-dessous.',
        },
        businessName: "Nom de l'entreprise",
        clear: 'Effacer',
        type: 'Type',
        action: 'Action',
        expenses: 'Dépenses',
        totalSpend: 'Dépense totale',
        tax: 'Taxe',
        shared: 'Partagé',
        drafts: 'Brouillons',
        draft: 'Brouillon',
        finished: 'Terminé',
        upgrade: 'Mise à niveau',
        downgradeWorkspace: "Rétrograder l'espace de travail",
        companyID: "ID de l'entreprise",
        userID: 'ID utilisateur',
        disable: 'Désactiver',
        export: 'Exportation',
        initialValue: 'Valeur initiale',
        currentDate: 'Current date',
        value: 'Valeur',
        downloadFailedTitle: 'Échec du téléchargement',
        downloadFailedDescription: "Votre téléchargement n'a pas pu être terminé. Veuillez réessayer plus tard.",
        filterLogs: 'Filtrer les journaux',
        network: 'Réseau',
        reportID: 'ID du rapport',
        longID: 'ID long',
        withdrawalID: 'ID de retrait',
        bankAccounts: 'Comptes bancaires',
        chooseFile: 'Choisir un fichier',
        chooseFiles: 'Choisir des fichiers',
        dropTitle: 'Laisse tomber',
        dropMessage: 'Déposez votre fichier ici',
        ignore: 'Ignorer',
        enabled: 'Activé',
        disabled: 'Désactivé',
        import: 'Importation',
        offlinePrompt: 'Vous ne pouvez pas effectuer cette action pour le moment.',
        outstanding: 'En attente',
        chats: 'Chats',
        tasks: 'Tâches',
        unread: 'Non lu',
        sent: 'Envoyé',
        links: 'Liens',
        day: 'journée',
        days: 'jours',
        rename: 'Renommer',
        address: 'Adresse',
        hourAbbreviation: 'h',
        minuteAbbreviation: 'm',
        skip: 'Passer',
        chatWithAccountManager: ({accountManagerDisplayName}: ChatWithAccountManagerParams) =>
            `Besoin de quelque chose de spécifique ? Discutez avec votre gestionnaire de compte, ${accountManagerDisplayName}.`,
        chatNow: 'Discuter maintenant',
        workEmail: 'Email professionnel',
        destination: 'Destination',
        subrate: 'Subrate',
        perDiem: 'Per diem',
        validate: 'Valider',
        downloadAsPDF: 'Télécharger en PDF',
        downloadAsCSV: 'Télécharger en CSV',
        help: 'Aide',
        expenseReports: 'Rapports de dépenses',
        rateOutOfPolicy: 'Taux hors politique',
        reimbursable: 'Remboursable',
        editYourProfile: 'Modifier votre profil',
        comments: 'Commentaires',
        sharedIn: 'Partagé dans',
        unreported: 'Non déclaré',
        explore: 'Explorer',
        todo: 'À faire',
        invoice: 'Facture',
        expense: 'Dépense',
        chat: 'Discussion',
        task: 'Tâche',
        trip: 'Voyage',
        apply: 'Appliquer',
        status: 'Statut',
        on: 'On',
        before: 'Avant',
        after: 'Après',
        reschedule: 'Reprogrammer',
        general: 'Général',
        workspacesTabTitle: 'Espaces de travail',
        headsUp: 'Attention !',
        submitTo: 'Envoyer à',
        forwardTo: 'Transférer à',
        merge: 'Fusionner',
        none: 'Aucun',
        unstableInternetConnection: 'Connexion Internet instable. Veuillez vérifier votre réseau et réessayer.',
        enableGlobalReimbursements: 'Activer les remboursements globaux',
        purchaseAmount: "Montant de l'achat",
        frequency: 'Fréquence',
        link: 'Lien',
        pinned: 'Épinglé',
        read: 'Lu',
    },
    supportalNoAccess: {
        title: 'Pas si vite',
        descriptionWithCommand: ({
            command,
        }: {
            command?: string;
        } = {}) =>
            `Vous n'êtes pas autorisé à effectuer cette action lorsque le support est connecté (commande : ${command ?? ''}). Si vous pensez que Success devrait pouvoir effectuer cette action, veuillez entamer une conversation sur Slack.`,
    },
    lockedAccount: {
        title: 'Compte verrouillé',
        description: "Vous n'êtes pas autorisé à effectuer cette action car ce compte a été verrouillé. Veuillez contacter concierge@expensify.com pour les prochaines étapes.",
    },
    location: {
        useCurrent: 'Utiliser la position actuelle',
        notFound: "Nous n'avons pas pu trouver votre emplacement. Veuillez réessayer ou entrer une adresse manuellement.",
        permissionDenied: "Il semble que vous ayez refusé l'accès à votre localisation.",
        please: "S'il vous plaît",
        allowPermission: "autoriser l'accès à la localisation dans les paramètres",
        tryAgain: 'et réessayez.',
    },
    contact: {
        importContacts: 'Importer des contacts',
        importContactsTitle: 'Importer vos contacts',
        importContactsText: 'Importez les contacts de votre téléphone pour que vos personnes préférées soient toujours à portée de main.',
        importContactsExplanation: 'pour que vos personnes préférées soient toujours à portée de main.',
        importContactsNativeText: 'Encore une étape ! Donnez-nous le feu vert pour importer vos contacts.',
    },
    anonymousReportFooter: {
        logoTagline: 'Rejoignez la discussion.',
    },
    attachmentPicker: {
        cameraPermissionRequired: 'Accès à la caméra',
        expensifyDoesNotHaveAccessToCamera: 'Expensify ne peut pas prendre de photos sans accès à votre appareil photo. Appuyez sur paramètres pour mettre à jour les autorisations.',
        attachmentError: 'Erreur de pièce jointe',
        errorWhileSelectingAttachment: "Une erreur s'est produite lors de la sélection d'une pièce jointe. Veuillez réessayer.",
        errorWhileSelectingCorruptedAttachment: "Une erreur s'est produite lors de la sélection d'une pièce jointe corrompue. Veuillez essayer un autre fichier.",
        takePhoto: 'Prendre une photo',
        chooseFromGallery: 'Choisir depuis la galerie',
        chooseDocument: 'Choisir un fichier',
        attachmentTooLarge: 'La pièce jointe est trop volumineuse',
        sizeExceeded: 'La taille de la pièce jointe dépasse la limite de 24 Mo',
        sizeExceededWithLimit: ({maxUploadSizeInMB}: SizeExceededParams) => `La taille de la pièce jointe dépasse la limite de ${maxUploadSizeInMB} Mo`,
        attachmentTooSmall: 'La pièce jointe est trop petite',
        sizeNotMet: 'La taille de la pièce jointe doit être supérieure à 240 octets',
        wrongFileType: 'Type de fichier invalide',
        notAllowedExtension: "Ce type de fichier n'est pas autorisé. Veuillez essayer un autre type de fichier.",
        folderNotAllowedMessage: "Le téléchargement d'un dossier n'est pas autorisé. Veuillez essayer un autre fichier.",
        protectedPDFNotSupported: 'Les PDF protégés par mot de passe ne sont pas pris en charge',
        attachmentImageResized: "Cette image a été redimensionnée pour l'aperçu. Téléchargez pour la pleine résolution.",
        attachmentImageTooLarge: 'Cette image est trop grande pour être prévisualisée avant le téléchargement.',
        tooManyFiles: ({fileLimit}: FileLimitParams) => `Vous pouvez télécharger jusqu'à ${fileLimit} fichiers à la fois.`,
        sizeExceededWithValue: ({maxUploadSizeInMB}: SizeExceededParams) => `Les fichiers dépassent ${maxUploadSizeInMB} MB. Veuillez réessayer.`,
        someFilesCantBeUploaded: 'Certains fichiers ne peuvent pas être téléchargés',
        sizeLimitExceeded: ({maxUploadSizeInMB}: SizeExceededParams) =>
            `Les fichiers doivent faire moins de ${maxUploadSizeInMB} MB. Les fichiers plus volumineux ne seront pas téléchargés.`,
        maxFileLimitExceeded: "Vous pouvez télécharger jusqu'à 30 reçus à la fois. Les fichiers supplémentaires ne seront pas téléchargés.",
        unsupportedFileType: ({fileType}: FileTypeParams) => `Les fichiers ${fileType} ne sont pas pris en charge. Seuls les types de fichiers pris en charge seront téléchargés.`,
        learnMoreAboutSupportedFiles: 'En savoir plus sur les formats pris en charge.',
        passwordProtected: 'Les PDF protégés par mot de passe ne sont pas pris en charge. Seuls les fichiers pris en charge seront téléchargés.',
    },
    dropzone: {
        addAttachments: 'Ajouter des pièces jointes',
        addReceipt: 'Ajouter un reçu',
        scanReceipts: 'Scanner les reçus',
        replaceReceipt: 'Remplacer le reçu',
    },
    filePicker: {
        fileError: 'Erreur de fichier',
        errorWhileSelectingFile: "Une erreur s'est produite lors de la sélection d'un fichier. Veuillez réessayer.",
    },
    connectionComplete: {
        title: 'Connexion terminée',
        supportingText: "Vous pouvez fermer cette fenêtre et retourner à l'application Expensify.",
    },
    avatarCropModal: {
        title: 'Modifier la photo',
        description: 'Faites glisser, zoomez et faites pivoter votre image comme vous le souhaitez.',
    },
    composer: {
        noExtensionFoundForMimeType: 'Aucune extension trouvée pour le type MIME',
        problemGettingImageYouPasted: "Un problème est survenu lors de l'obtention de l'image que vous avez collée.",
        commentExceededMaxLength: ({formattedMaxLength}: FormattedMaxLengthParams) => `La longueur maximale du commentaire est de ${formattedMaxLength} caractères.`,
        taskTitleExceededMaxLength: ({formattedMaxLength}: FormattedMaxLengthParams) => `La longueur maximale du titre de la tâche est de ${formattedMaxLength} caractères.`,
    },
    baseUpdateAppModal: {
        updateApp: "Mettre à jour l'application",
        updatePrompt:
            "Une nouvelle version de cette application est disponible.  \nMettez à jour maintenant ou redémarrez l'application plus tard pour télécharger les dernières modifications.",
    },
    deeplinkWrapper: {
        launching: "Lancement d'Expensify",
        expired: 'Votre session a expiré.',
        signIn: 'Veuillez vous reconnecter.',
        redirectedToDesktopApp: "Nous vous avons redirigé vers l'application de bureau.",
        youCanAlso: 'Vous pouvez également',
        openLinkInBrowser: 'ouvrez ce lien dans votre navigateur',
        loggedInAs: ({email}: LoggedInAsParams) =>
            `Vous êtes connecté en tant que ${email}. Cliquez sur "Ouvrir le lien" dans l'invite pour vous connecter à l'application de bureau avec ce compte.`,
        doNotSeePrompt: "Impossible de voir l'invite ?",
        tryAgain: 'Réessayez',
        or: ', ou',
        continueInWeb: "continuer vers l'application web",
    },
    validateCodeModal: {
        successfulSignInTitle: 'Abracadabra, vous êtes connecté !',
        successfulSignInDescription: "Retournez à votre onglet d'origine pour continuer.",
        title: 'Voici votre code magique',
        description: "Veuillez entrer le code depuis l'appareil où il a été initialement demandé.",
        doNotShare: 'Ne partagez votre code avec personne. Expensify ne vous le demandera jamais !',
        or: ', ou',
        signInHere: 'connectez-vous ici',
        expiredCodeTitle: 'Code magique expiré',
        expiredCodeDescription: "Revenez à l'appareil d'origine et demandez un nouveau code",
        successfulNewCodeRequest: 'Code demandé. Veuillez vérifier votre appareil.',
        tfaRequiredTitle: 'Authentification à deux facteurs\nrequise',
        tfaRequiredDescription: "Veuillez entrer le code d'authentification à deux facteurs\nlà où vous essayez de vous connecter.",
        requestOneHere: 'demandez-en un ici.',
    },
    moneyRequestConfirmationList: {
        paidBy: 'Payé par',
        whatsItFor: 'À quoi ça sert ?',
    },
    selectionList: {
        nameEmailOrPhoneNumber: 'Nom, e-mail ou numéro de téléphone',
        findMember: 'Trouver un membre',
        searchForSomeone: "Rechercher quelqu'un",
    },
    emptyList: {
        [CONST.IOU.TYPE.CREATE]: {
            title: 'Soumettre une dépense, référer votre patron',
            subtitleText: 'Vous voulez que votre patron utilise Expensify aussi ? Soumettez-lui simplement une dépense et nous nous occuperons du reste.',
        },
    },
    videoChatButtonAndMenu: {
        tooltip: 'Réserver un appel',
    },
    hello: 'Bonjour',
    phoneCountryCode: '1',
    welcomeText: {
        getStarted: 'Commencez ci-dessous.',
        anotherLoginPageIsOpen: 'Une autre page de connexion est ouverte.',
        anotherLoginPageIsOpenExplanation: 'Vous avez ouvert la page de connexion dans un onglet séparé. Veuillez vous connecter depuis cet onglet.',
        welcome: 'Bienvenue !',
        welcomeWithoutExclamation: 'Bienvenue',
        phrase2: "L'argent parle. Et maintenant que la messagerie et les paiements sont au même endroit, c'est aussi facile.",
        phrase3: 'Vos paiements vous parviennent aussi rapidement que vous pouvez faire passer votre message.',
        enterPassword: 'Veuillez entrer votre mot de passe',
        welcomeNewFace: ({login}: SignUpNewFaceCodeParams) => `${login}, c'est toujours un plaisir de voir un nouveau visage ici !`,
        welcomeEnterMagicCode: ({login}: WelcomeEnterMagicCodeParams) => `Veuillez entrer le code magique envoyé à ${login}. Il devrait arriver dans une minute ou deux.`,
    },
    login: {
        hero: {
            header: 'Voyage et dépenses, à la vitesse du chat',
            body: "Bienvenue dans la nouvelle génération d'Expensify, où vos voyages et dépenses se déplacent plus rapidement grâce à un chat contextuel et en temps réel.",
        },
    },
    thirdPartySignIn: {
        alreadySignedIn: ({email}: AlreadySignedInParams) => `Vous êtes déjà connecté en tant que ${email}.`,
        goBackMessage: ({provider}: GoBackMessageParams) => `Vous ne voulez pas vous connecter avec ${provider} ?`,
        continueWithMyCurrentSession: 'Continuer avec ma session actuelle',
        redirectToDesktopMessage: "Nous vous redirigerons vers l'application de bureau une fois que vous aurez terminé de vous connecter.",
    },
    samlSignIn: {
        welcomeSAMLEnabled: "Continuez à vous connecter avec l'authentification unique :",
        orContinueWithMagicCode: 'Vous pouvez également vous connecter avec un code magique.',
        useSingleSignOn: 'Utiliser la connexion unique',
        useMagicCode: 'Utilisez le code magique',
        launching: 'Lancement...',
        oneMoment: 'Un instant pendant que nous vous redirigeons vers le portail de connexion unique de votre entreprise.',
    },
    reportActionCompose: {
        dropToUpload: 'Déposer pour télécharger',
        sendAttachment: 'Envoyer la pièce jointe',
        addAttachment: 'Ajouter une pièce jointe',
        writeSomething: 'Écrivez quelque chose...',
        blockedFromConcierge: 'La communication est interdite',
        fileUploadFailed: "Échec du téléchargement. Le fichier n'est pas pris en charge.",
        localTime: ({user, time}: LocalTimeParams) => `Il est ${time} pour ${user}`,
        edited: '(édité)',
        emoji: 'Emoji',
        collapse: 'Réduire',
        expand: 'Développer',
    },
    reportActionContextMenu: {
        copyToClipboard: 'Copier dans le presse-papiers',
        copied: 'Copié !',
        copyLink: 'Copier le lien',
        copyURLToClipboard: "Copier l'URL dans le presse-papiers",
        copyEmailToClipboard: "Copier l'email dans le presse-papiers",
        markAsUnread: 'Marquer comme non lu',
        markAsRead: 'Marquer comme lu',
        editAction: ({action}: EditActionParams) => `Editer ${action?.actionName === CONST.REPORT.ACTIONS.TYPE.IOU ? 'dépense' : 'commentaire'}`,
        deleteAction: ({action}: DeleteActionParams) => {
            let type = 'commentaire';
            if (action?.actionName === CONST.REPORT.ACTIONS.TYPE.IOU) {
                type = 'dépense';
            } else if (action?.actionName === CONST.REPORT.ACTIONS.TYPE.REPORT_PREVIEW) {
                type = 'rapport';
            }
            return `Supprimer ${type}`;
        },
        deleteConfirmation: ({action}: DeleteConfirmationParams) => {
            let type = 'commentaire';
            if (action?.actionName === CONST.REPORT.ACTIONS.TYPE.IOU) {
                type = 'dépense';
            } else if (action?.actionName === CONST.REPORT.ACTIONS.TYPE.REPORT_PREVIEW) {
                type = 'rapport';
            }
            return `Êtes-vous sûr de vouloir supprimer ce ${type} ?`;
        },
        onlyVisible: 'Visible uniquement pour',
        replyInThread: 'Répondre dans le fil de discussion',
        joinThread: 'Rejoindre le fil de discussion',
        leaveThread: 'Quitter le fil de discussion',
        copyOnyxData: 'Copier les données Onyx',
        flagAsOffensive: 'Signaler comme offensant',
        menu: 'Menu',
    },
    emojiReactions: {
        addReactionTooltip: 'Ajouter une réaction',
        reactedWith: 'a réagi avec',
    },
    reportActionsView: {
        beginningOfArchivedRoom: ({reportName, reportDetailsLink}: BeginningOfArchivedRoomParams) =>
            `Vous avez raté la fête à <strong><a class="no-style-link" href="${reportDetailsLink}">${reportName}</a></strong>, il n'y a rien à voir ici.`,
        beginningOfChatHistoryDomainRoom: ({domainRoom}: BeginningOfChatHistoryDomainRoomParams) =>
            `Ce chat est destiné à tous les membres d'Expensify sur le domaine <strong>${domainRoom}</strong>. Utilisez-le pour discuter avec vos collègues, partager des astuces et poser des questions.`,
        beginningOfChatHistoryAdminRoom: ({workspaceName}: BeginningOfChatHistoryAdminRoomParams) =>
            `Ce chat est avec l'administrateur <strong>${workspaceName}</strong>. Utilisez-le pour discuter de la configuration de l'espace de travail et d'autres sujets.`,
        beginningOfChatHistoryAnnounceRoom: ({workspaceName}: BeginningOfChatHistoryAnnounceRoomParams) =>
            `Cette discussion est ouverte à tous les membres de <strong>${workspaceName}</strong>. Utilisez-le pour les annonces les plus importantes.`,
        beginningOfChatHistoryUserRoom: ({reportName, reportDetailsLink}: BeginningOfChatHistoryUserRoomParams) =>
            `Ce salon de discussion est destiné à tout ce qui concerne <strong><a class="no-style-link" href="${reportDetailsLink}">${reportName}</a></strong>.`,
        beginningOfChatHistoryInvoiceRoom: ({invoicePayer, invoiceReceiver}: BeginningOfChatHistoryInvoiceRoomParams) =>
            `Ce chat concerne les factures entre <strong>${invoicePayer}</strong> et <strong>${invoiceReceiver}</strong>. Utilisez le bouton <emoji>${CONST.CUSTOM_EMOJIS.GLOBAL_CREATE}</emoji> pour envoyer une facture.`,
        beginningOfChatHistory: 'Ce chat est avec',
        beginningOfChatHistoryPolicyExpenseChat: ({workspaceName, submitterDisplayName}: BeginningOfChatHistoryPolicyExpenseChatParams) =>
            `C'est ici que <strong>${submitterDisplayName}</strong> soumettra ses dépenses à <strong>${workspaceName}</strong>. Il suffit d'utiliser le bouton <emoji>${CONST.CUSTOM_EMOJIS.GLOBAL_CREATE}</emoji>.`,
        beginningOfChatHistorySelfDM: "C'est votre espace personnel. Utilisez-le pour des notes, des tâches, des brouillons et des rappels.",
        beginningOfChatHistorySystemDM: 'Bienvenue ! Commençons votre configuration.',
        chatWithAccountManager: 'Discutez avec votre gestionnaire de compte ici',
        sayHello: 'Dites bonjour !',
        yourSpace: 'Votre espace',
        welcomeToRoom: ({roomName}: WelcomeToRoomParams) => `Bienvenue dans ${roomName} !`,
        usePlusButton: ({additionalText}: UsePlusButtonParams) => ` Utilisez le bouton ${CONST.CUSTOM_EMOJIS.GLOBAL_CREATE} pour ${additionalText} une dépense.`,
        askConcierge: 'Posez des questions et obtenez une assistance en temps réel 24h/24 et 7j/7.',
        conciergeSupport: 'Support 24h/24 et 7j/7',
        create: 'créer',
        iouTypes: {
            pay: 'payer',
            split: 'split',
            submit: 'soumettre',
            track: 'suivre',
            invoice: 'facture',
        },
    },
    adminOnlyCanPost: 'Seuls les administrateurs peuvent envoyer des messages dans cette salle.',
    reportAction: {
        asCopilot: 'en tant que copilote pour',
    },
    mentionSuggestions: {
        hereAlternateText: 'Notifier tout le monde dans cette conversation',
    },
    newMessages: 'Nouveaux messages',
    latestMessages: 'Derniers messages',
    youHaveBeenBanned: 'Remarque : Vous avez été banni de la discussion dans ce canal.',
    reportTypingIndicator: {
        isTyping: 'est en train de taper...',
        areTyping: "sont en train d'écrire...",
        multipleMembers: 'Plusieurs membres',
    },
    reportArchiveReasons: {
        [CONST.REPORT.ARCHIVE_REASON.DEFAULT]: 'Cette salle de chat a été archivée.',
        [CONST.REPORT.ARCHIVE_REASON.ACCOUNT_CLOSED]: ({displayName}: ReportArchiveReasonsClosedParams) => `Ce chat n'est plus actif car ${displayName} a fermé son compte.`,
        [CONST.REPORT.ARCHIVE_REASON.ACCOUNT_MERGED]: ({displayName, oldDisplayName}: ReportArchiveReasonsMergedParams) =>
            `Ce chat n'est plus actif car ${oldDisplayName} a fusionné son compte avec ${displayName}.`,
        [CONST.REPORT.ARCHIVE_REASON.REMOVED_FROM_POLICY]: ({displayName, policyName, shouldUseYou = false}: ReportArchiveReasonsRemovedFromPolicyParams) =>
            shouldUseYou
                ? `Ce chat n'est plus actif car <strong>vous</strong> n'êtes plus membre de l'espace de travail ${policyName}.`
                : `Ce chat n'est plus actif car ${displayName} n'est plus membre de l'espace de travail ${policyName}.`,
        [CONST.REPORT.ARCHIVE_REASON.POLICY_DELETED]: ({policyName}: ReportArchiveReasonsInvoiceReceiverPolicyDeletedParams) =>
            `Ce chat n'est plus actif car ${policyName} n'est plus un espace de travail actif.`,
        [CONST.REPORT.ARCHIVE_REASON.INVOICE_RECEIVER_POLICY_DELETED]: ({policyName}: ReportArchiveReasonsInvoiceReceiverPolicyDeletedParams) =>
            `Ce chat n'est plus actif car ${policyName} n'est plus un espace de travail actif.`,
        [CONST.REPORT.ARCHIVE_REASON.BOOKING_END_DATE_HAS_PASSED]: 'Cette réservation est archivée.',
    },
    writeCapabilityPage: {
        label: 'Qui peut publier',
        writeCapability: {
            all: 'Tous les membres',
            admins: 'Administrateurs uniquement',
        },
    },
    sidebarScreen: {
        buttonFind: 'Trouver quelque chose...',
        buttonMySettings: 'Mes paramètres',
        fabNewChat: 'Démarrer le chat',
        fabNewChatExplained: 'Démarrer la discussion (Action flottante)',
        chatPinned: 'Discussion épinglée',
        draftedMessage: 'Message rédigé',
        listOfChatMessages: 'Liste des messages de chat',
        listOfChats: 'Liste des discussions',
        saveTheWorld: 'Sauver le monde',
        tooltip: 'Commencez ici !',
        redirectToExpensifyClassicModal: {
            title: 'À venir bientôt',
            description: "Nous peaufinons encore quelques éléments de New Expensify pour s'adapter à votre configuration spécifique. En attendant, rendez-vous sur Expensify Classic.",
        },
    },
    allSettingsScreen: {
        subscription: 'Abonnement',
        domains: 'Domaines',
    },
    tabSelector: {
        chat: 'Discussion',
        room: 'Salle',
        distance: 'Distance',
        manual: 'Manuel',
        scan: 'Scanner',
        map: 'Carte',
    },
    spreadsheet: {
        upload: 'Télécharger une feuille de calcul',
        import: 'Importer une feuille de calcul',
        dragAndDrop:
            '<muted-link>Faites glisser et déposez votre feuille de calcul ici, ou choisissez un fichier ci-dessous. Formats pris en charge : .csv, .txt, .xls et .xlsx.</muted-link>',
        dragAndDropMultiLevelTag: `<muted-link>Faites glisser et déposez votre feuille de calcul ici, ou choisissez un fichier ci-dessous. <a href="${CONST.IMPORT_SPREADSHEET.MULTI_LEVEL_TAGS_ARTICLE_LINK}">En savoir plus</a> sur les formats de fichier pris en charge.</muted-link>`,
        chooseSpreadsheet: '<muted-link>Sélectionnez un fichier de feuille de calcul à importer. Formats pris en charge : .csv, .txt, .xls et .xlsx.</muted-link>',
        chooseSpreadsheetMultiLevelTag: `<muted-link>Sélectionnez un fichier de feuille de calcul à importer. <a href="${CONST.IMPORT_SPREADSHEET.MULTI_LEVEL_TAGS_ARTICLE_LINK}">En savoir plus</a> sur les formats de fichier pris en charge.</muted-link>`,
        fileContainsHeader: 'Le fichier contient des en-têtes de colonnes',
        column: ({name}: SpreadSheetColumnParams) => `Colonne ${name}`,
        fieldNotMapped: ({fieldName}: SpreadFieldNameParams) => `Oups ! Un champ requis (« ${fieldName} ») n'a pas été mappé. Veuillez vérifier et réessayer.`,
        singleFieldMultipleColumns: ({fieldName}: SpreadFieldNameParams) => `Oups ! Vous avez associé un seul champ ("${fieldName}") à plusieurs colonnes. Veuillez vérifier et réessayer.`,
        emptyMappedField: ({fieldName}: SpreadFieldNameParams) => `Oups ! Le champ (« ${fieldName} ») contient une ou plusieurs valeurs vides. Veuillez vérifier et réessayer.`,
        importSuccessfulTitle: 'Importation réussie',
        importCategoriesSuccessfulDescription: ({categories}: SpreadCategoriesParams) => (categories > 1 ? `${categories} catégories ont été ajoutées.` : '1 catégorie a été ajoutée.'),
        importMembersSuccessfulDescription: ({added, updated}: ImportMembersSuccessfulDescriptionParams) => {
            if (!added && !updated) {
                return "Aucun membre n'a été ajouté ou mis à jour.";
            }
            if (added && updated) {
                return `${added} membre${added > 1 ? 's' : ''} ajouté, ${updated} membre${updated > 1 ? 's' : ''} mis à jour.`;
            }
            if (updated) {
                return updated > 1 ? `${updated} membres ont été mis à jour.` : '1 membre a été mis à jour.';
            }
            return added > 1 ? `${added} membres ont été ajoutés.` : '1 membre a été ajouté.';
        },
        importTagsSuccessfulDescription: ({tags}: ImportTagsSuccessfulDescriptionParams) => (tags > 1 ? `${tags} tags ont été ajoutés.` : '1 tag a été ajouté.'),
        importMultiLevelTagsSuccessfulDescription: 'Des balises multi-niveaux ont été ajoutées.',
        importPerDiemRatesSuccessfulDescription: ({rates}: ImportPerDiemRatesSuccessfulDescriptionParams) =>
            rates > 1 ? `${rates} taux journaliers ont été ajoutés.` : '1 taux de per diem a été ajouté.',
        importFailedTitle: "Échec de l'importation",
        importFailedDescription: 'Veuillez vous assurer que tous les champs sont correctement remplis et réessayez. Si le problème persiste, veuillez contacter Concierge.',
        importDescription: 'Choisissez les champs à mapper depuis votre feuille de calcul en cliquant sur le menu déroulant à côté de chaque colonne importée ci-dessous.',
        sizeNotMet: 'La taille du fichier doit être supérieure à 0 octet',
        invalidFileMessage:
            'Le fichier que vous avez téléchargé est soit vide, soit contient des données invalides. Veuillez vous assurer que le fichier est correctement formaté et contient les informations nécessaires avant de le télécharger à nouveau.',
        importSpreadsheetLibraryError: 'Échec du chargement du module de feuille de calcul. Veuillez vérifier votre connexion Internet et réessayer.',
        importSpreadsheet: 'Importer une feuille de calcul',
        downloadCSV: 'Télécharger CSV',
        importMemberConfirmation: () => ({
            one: `Veuillez confirmer les informations ci-dessous pour un nouveau membre de l’espace de travail qui sera ajouté dans le cadre de cet import. Les membres existants ne recevront aucune mise à jour de rôle ni de message d’invitation.`,
            other: (count: number) =>
                `Veuillez confirmer les informations ci-dessous pour les ${count} nouveaux membres de l’espace de travail qui seront ajoutés dans le cadre de cet import. Les membres existants ne recevront aucune mise à jour de rôle ni de message d’invitation.`,
        }),
    },
    receipt: {
        upload: 'Télécharger le reçu',
        uploadMultiple: 'Télécharger des reçus',
        desktopSubtitleSingle: `ou faites-le glisser ici`,
        desktopSubtitleMultiple: `ou faites-les glisser ici`,
        chooseReceipt: 'Choisissez un reçu à télécharger ou transférez un reçu à',
        chooseReceipts: 'Choisissez des reçus à télécharger ou transférez des reçus à',
        alternativeMethodsTitle: 'Autres façons d’ajouter des reçus :',
        alternativeMethodsDownloadApp: ({downloadUrl}: {downloadUrl: string}) =>
            `<label-text><a href="${downloadUrl}">Télécharger l’application</a> pour scanner depuis votre téléphone</label-text>`,
        alternativeMethodsForwardReceipts: ({email}: {email: string}) => `<label-text>Transférez les reçus à <a href="mailto:${email}">${email}</a></label-text>`,
        alternativeMethodsAddPhoneNumber: ({phoneNumber, contactMethodsUrl}: {phoneNumber: string; contactMethodsUrl: string}) =>
            `<label-text><a href="${contactMethodsUrl}">Ajoutez votre numéro</a> pour envoyer des reçus par SMS au ${phoneNumber}</label-text>`,
        alternativeMethodsTextReceipts: ({phoneNumber}: {phoneNumber: string}) => `<label-text>Envoyez des reçus par SMS au ${phoneNumber} (numéros US uniquement)</label-text>`,
        takePhoto: 'Prendre une photo',
        cameraAccess: "L'accès à la caméra est requis pour prendre des photos des reçus.",
        deniedCameraAccess: "L'accès à la caméra n'a toujours pas été accordé, veuillez suivre",
        deniedCameraAccessInstructions: 'ces instructions',
        cameraErrorTitle: 'Erreur de caméra',
        cameraErrorMessage: "Une erreur s'est produite lors de la prise de la photo. Veuillez réessayer.",
        locationAccessTitle: "Autoriser l'accès à la localisation",
        locationAccessMessage: "L'accès à la localisation nous aide à garder votre fuseau horaire et votre devise précis où que vous alliez.",
        locationErrorTitle: "Autoriser l'accès à la localisation",
        locationErrorMessage: "L'accès à la localisation nous aide à garder votre fuseau horaire et votre devise précis où que vous alliez.",
        allowLocationFromSetting: `L'accès à la localisation nous aide à garder votre fuseau horaire et votre devise précis où que vous alliez. Veuillez autoriser l'accès à la localisation dans les paramètres de permission de votre appareil.`,
        dropTitle: 'Laisse tomber',
        dropMessage: 'Déposez votre fichier ici',
        flash: 'flash',
        multiScan: 'multi-scan',
        shutter: 'obturateur',
        gallery: 'galerie',
        deleteReceipt: 'Supprimer le reçu',
        deleteConfirmation: 'Êtes-vous sûr de vouloir supprimer ce reçu ?',
        addReceipt: 'Ajouter un reçu',
        scanFailed: 'Le reçu n’a pas pu être scanné, car il manque le commerçant, la date ou le montant.',
    },
    quickAction: {
        scanReceipt: 'Scanner le reçu',
        recordDistance: 'Suivre la distance',
        requestMoney: 'Créer une dépense',
        perDiem: 'Créer un per diem',
        splitBill: 'Fractionner la dépense',
        splitScan: 'Diviser le reçu',
        splitDistance: 'Diviser la distance',
        paySomeone: ({name}: PaySomeoneParams = {}) => `Payer ${name ?? "quelqu'un"}`,
        assignTask: 'Attribuer une tâche',
        header: 'Action rapide',
        noLongerHaveReportAccess: "Vous n'avez plus accès à votre destination d'action rapide précédente. Choisissez-en une nouvelle ci-dessous.",
        updateDestination: 'Mettre à jour la destination',
        createReport: 'Créer un rapport',
    },
    iou: {
        amount: 'Montant',
        taxAmount: 'Montant de la taxe',
        taxRate: "Taux d'imposition",
        approve: ({
            formattedAmount,
        }: {
            formattedAmount?: string;
        } = {}) => (formattedAmount ? `Approuver ${formattedAmount}` : 'Approuver'),
        approved: 'Approuvé',
        cash: 'Espèces',
        card: 'Carte',
        original: 'Original',
        split: 'Diviser',
        splitExpense: 'Fractionner la dépense',
        splitExpenseSubtitle: ({amount, merchant}: SplitExpenseSubtitleParams) => `${amount} de ${merchant}`,
        addSplit: 'Ajouter une répartition',
        editSplits: 'Modifier les répartitions',
        totalAmountGreaterThanOriginal: ({amount}: TotalAmountGreaterOrLessThanOriginalParams) => `Le montant total est de ${amount} supérieur à la dépense initiale.`,
        totalAmountLessThanOriginal: ({amount}: TotalAmountGreaterOrLessThanOriginalParams) => `Le montant total est de ${amount} inférieur à la dépense originale.`,
        splitExpenseZeroAmount: 'Veuillez entrer un montant valide avant de continuer.',
        splitExpenseOneMoreSplit: 'Aucun partage ajouté. Ajoutez au moins un pour enregistrer.',
        splitExpenseEditTitle: ({amount, merchant}: SplitExpenseEditTitleParams) => `Modifier ${amount} pour ${merchant}`,
        splitExpenseCannotBeEditedModalTitle: 'Cette dépense ne peut pas être modifiée',
        splitExpenseCannotBeEditedModalDescription: 'Les dépenses approuvées ou payées ne peuvent pas être modifiées',
        removeSplit: 'Supprimer la division',
        paySomeone: ({name}: PaySomeoneParams = {}) => `Payer ${name ?? "quelqu'un"}`,
        expense: 'Dépense',
        categorize: 'Catégoriser',
        share: 'Partager',
        participants: 'Participants',
        createExpense: 'Créer une dépense',
        trackDistance: 'Suivre la distance',
        createExpenses: ({expensesNumber}: CreateExpensesParams) => `Créer ${expensesNumber} dépenses`,
        removeExpense: 'Supprimer une dépense',
        removeThisExpense: 'Supprimer cette dépense',
        removeExpenseConfirmation: 'Êtes-vous sûr de vouloir supprimer ce reçu ? Cette action est irréversible.',
        addExpense: 'Ajouter une dépense',
        chooseRecipient: 'Choisir le destinataire',
        createExpenseWithAmount: ({amount}: {amount: string}) => `Créer une dépense de ${amount}`,
        confirmDetails: 'Confirmer les détails',
        pay: 'Payer',
        cancelPayment: 'Annuler le paiement',
        cancelPaymentConfirmation: 'Êtes-vous sûr de vouloir annuler ce paiement ?',
        viewDetails: 'Voir les détails',
        pending: 'En attente',
        canceled: 'Annulé',
        posted: 'Publié',
        deleteReceipt: 'Supprimer le reçu',
        deletedTransaction: ({amount, merchant}: DeleteTransactionParams) => `supprimé une dépense (${amount} pour ${merchant})`,
        movedFromReport: ({reportName}: MovedFromReportParams) => `a déplacé une dépense${reportName ? `de ${reportName}` : ''}`,
        movedTransaction: ({reportUrl, reportName}: MovedTransactionParams) => `déplacé cette dépense${reportName ? `à <a href="${reportUrl}">${reportName}</a>` : ''}`,
        unreportedTransaction: ({reportUrl}: MovedTransactionParams) => `déplacé cette dépense vers votre <a href="${reportUrl}">espace personnel</a>`,
        movedAction: ({shouldHideMovedReportUrl, movedReportUrl, newParentReportUrl, toPolicyName}: MovedActionParams) => {
            if (shouldHideMovedReportUrl) {
                return `a déplacé ce rapport vers l’espace de travail <a href="${newParentReportUrl}">${toPolicyName}</a>`;
            }
            return `a déplacé ce <a href="${movedReportUrl}">rapport</a> vers l’espace de travail <a href="${newParentReportUrl}">${toPolicyName}</a>`;
        },
        pendingMatchWithCreditCard: 'Reçu en attente de correspondance avec la transaction par carte',
        pendingMatch: 'Correspondance en attente',
        pendingMatchWithCreditCardDescription: 'Reçu en attente de correspondance avec une transaction par carte. Marquer comme espèce pour annuler.',
        markAsCash: 'Marquer comme espèces',
        routePending: 'Itinéraire en attente...',
        receiptScanning: () => ({
            one: 'Numérisation du reçu...',
            other: 'Numérisation des reçus...',
        }),
        scanMultipleReceipts: 'Scanner plusieurs reçus',
        scanMultipleReceiptsDescription: "Prenez des photos de tous vos reçus en une seule fois, puis confirmez les détails vous-même ou laissez SmartScan s'en charger.",
        receiptScanInProgress: 'Numérisation du reçu en cours',
        receiptScanInProgressDescription: 'Numérisation du reçu en cours. Revenez plus tard ou saisissez les détails maintenant.',
        removeFromReport: 'Supprimer du rapport',
        moveToPersonalSpace: 'Déplacer les dépenses vers votre espace personnel',
        duplicateTransaction: ({isSubmitted}: DuplicateTransactionParams) =>
            !isSubmitted
                ? 'Dépenses potentiellement en double identifiées. Vérifiez les doublons pour permettre la soumission.'
                : "Dépenses potentiellement dupliquées identifiées. Vérifiez les doublons pour permettre l'approbation.",
        receiptIssuesFound: () => ({
            one: 'Problème trouvé',
            other: 'Problèmes trouvés',
        }),
        fieldPending: 'En attente...',
        defaultRate: 'Taux par défaut',
        receiptMissingDetails: 'Reçu manquant de détails',
        missingAmount: 'Montant manquant',
        missingMerchant: 'Marchand manquant',
        receiptStatusTitle: 'Analyse en cours…',
        receiptStatusText: "Vous seul pouvez voir ce reçu lorsqu'il est en cours de numérisation. Revenez plus tard ou saisissez les détails maintenant.",
        receiptScanningFailed: "L'analyse du reçu a échoué. Veuillez entrer les détails manuellement.",
        transactionPendingDescription: 'Transaction en attente. Cela peut prendre quelques jours pour être affiché.',
        companyInfo: "Informations sur l'entreprise",
        companyInfoDescription: 'Nous avons besoin de quelques détails supplémentaires avant que vous puissiez envoyer votre première facture.',
        yourCompanyName: 'Nom de votre entreprise',
        yourCompanyWebsite: 'Le site web de votre entreprise',
        yourCompanyWebsiteNote: "Si vous n'avez pas de site web, vous pouvez fournir à la place le profil LinkedIn ou le profil de réseaux sociaux de votre entreprise.",
        invalidDomainError: 'Vous avez saisi un domaine invalide. Pour continuer, veuillez entrer un domaine valide.',
        publicDomainError: 'Vous êtes entré dans un domaine public. Pour continuer, veuillez entrer un domaine privé.',
        // TODO: This key should be deprecated. More details: https://github.com/Expensify/App/pull/59653#discussion_r2028653252
        expenseCountWithStatus: ({scanningReceipts = 0, pendingReceipts = 0}: RequestCountParams) => {
            const statusText: string[] = [];
            if (scanningReceipts > 0) {
                statusText.push(`${scanningReceipts} numérisation`);
            }
            if (pendingReceipts > 0) {
                statusText.push(`${pendingReceipts} en attente`);
            }
            return {
                one: statusText.length > 0 ? `1 dépense (${statusText.join(', ')})` : `1 dépense`,
                other: (count: number) => (statusText.length > 0 ? `${count} dépenses (${statusText.join(', ')})` : `${count} dépenses`),
            };
        },
        expenseCount: () => {
            return {
                one: '1 dépense',
                other: (count: number) => `${count} dépenses`,
            };
        },
        deleteExpense: () => ({
            one: 'Supprimer la dépense',
            other: 'Supprimer les dépenses',
        }),
        deleteConfirmation: () => ({
            one: 'Êtes-vous sûr de vouloir supprimer cette dépense ?',
            other: 'Êtes-vous sûr de vouloir supprimer ces dépenses ?',
        }),
        deleteReport: 'Supprimer le rapport',
        deleteReportConfirmation: 'Êtes-vous sûr de vouloir supprimer ce rapport ?',
        settledExpensify: 'Payé',
        done: 'Fait',
        settledElsewhere: 'Payé ailleurs',
        individual: 'Individuel',
        business: 'Entreprise',
        settleExpensify: ({formattedAmount}: SettleExpensifyCardParams) => (formattedAmount ? `Payer ${formattedAmount} avec Expensify` : `Payer avec Expensify`),
        settlePersonal: ({formattedAmount}: SettleExpensifyCardParams) => (formattedAmount ? `Payer ${formattedAmount} en tant qu'individu` : `Payer avec un compte personnel`),
        settleWallet: ({formattedAmount}: SettleExpensifyCardParams) => (formattedAmount ? `Payer ${formattedAmount} avec le portefeuille` : `Payer avec le portefeuille`),
        settlePayment: ({formattedAmount}: SettleExpensifyCardParams) => `Payer ${formattedAmount}`,
        settleBusiness: ({formattedAmount}: SettleExpensifyCardParams) => (formattedAmount ? `Payer ${formattedAmount} en tant qu'entreprise` : `Payer avec un compte professionnel`),
        payElsewhere: ({formattedAmount}: SettleExpensifyCardParams) => (formattedAmount ? `Marquer ${formattedAmount} comme payé` : `Marquer comme payé`),
        settleInvoicePersonal: ({amount, last4Digits}: BusinessBankAccountParams) => (amount ? `Payé ${amount} avec le compte personnel ${last4Digits}` : `Payé avec le compte personnel`),
        settleInvoiceBusiness: ({amount, last4Digits}: BusinessBankAccountParams) =>
            amount ? `Payé ${amount} avec le compte professionnel ${last4Digits}` : `Payé avec le compte professionnel`,
        payWithPolicy: ({
            formattedAmount,
            policyName,
        }: SettleExpensifyCardParams & {
            policyName: string;
        }) => (formattedAmount ? `Payer ${formattedAmount} via ${policyName}` : `Payer via ${policyName}`),
        businessBankAccount: ({amount, last4Digits}: BusinessBankAccountParams) =>
            amount ? `Payé ${amount} avec le compte bancaire ${last4Digits}.` : `Payé avec le compte bancaire ${last4Digits}`,
        automaticallyPaidWithBusinessBankAccount: ({amount, last4Digits}: BusinessBankAccountParams) =>
            `payé ${amount ? `${amount} ` : ''}avec le compte bancaire se terminant par ${last4Digits} via les <a href="${CONST.CONFIGURE_EXPENSE_REPORT_RULES_HELP_URL}">règles de l’espace de travail</a>`,
        invoicePersonalBank: ({lastFour}: BankAccountLastFourParams) => `Compte personnel • ${lastFour}`,
        invoiceBusinessBank: ({lastFour}: BankAccountLastFourParams) => `Compte professionnel • ${lastFour}`,
        nextStep: 'Étapes suivantes',
        finished: 'Terminé',
        flip: 'Inverser',
        sendInvoice: ({amount}: RequestAmountParams) => `Envoyer une facture de ${amount}`,
        expenseAmount: ({formattedAmount, comment}: RequestedAmountMessageParams) => `${formattedAmount}${comment ? `pour ${comment}` : ''}`,
        submitted: ({memo}: SubmittedWithMemoParams) => `soumis${memo ? `, en disant ${memo}` : ''}`,
        automaticallySubmitted: `soumis via <a href="${CONST.SELECT_WORKFLOWS_HELP_URL}">soumissions différées</a>`,
        trackedAmount: ({formattedAmount, comment}: RequestedAmountMessageParams) => `suivi ${formattedAmount}${comment ? `pour ${comment}` : ''}`,
        splitAmount: ({amount}: SplitAmountParams) => `diviser ${amount}`,
        didSplitAmount: ({formattedAmount, comment}: DidSplitAmountMessageParams) => `split ${formattedAmount}${comment ? `pour ${comment}` : ''}`,
        yourSplit: ({amount}: UserSplitParams) => `Votre part ${amount}`,
        payerOwesAmount: ({payer, amount, comment}: PayerOwesAmountParams) => `${payer} doit ${amount}${comment ? `pour ${comment}` : ''}`,
        payerOwes: ({payer}: PayerOwesParams) => `${payer} doit :`,
        payerPaidAmount: ({payer, amount}: PayerPaidAmountParams) => `${payer ? `${payer} ` : ''} a payé ${amount}`,
        payerPaid: ({payer}: PayerPaidParams) => `${payer} a payé :`,
        payerSpentAmount: ({payer, amount}: PayerPaidAmountParams) => `${payer} a dépensé ${amount}`,
        payerSpent: ({payer}: PayerPaidParams) => `${payer} a dépensé :`,
        managerApproved: ({manager}: ManagerApprovedParams) => `${manager} approuvé :`,
        managerApprovedAmount: ({manager, amount}: ManagerApprovedAmountParams) => `${manager} a approuvé ${amount}`,
        payerSettled: ({amount}: PayerSettledParams) => `payé ${amount}`,
        payerSettledWithMissingBankAccount: ({amount}: PayerSettledParams) => `payé ${amount}. Ajoutez un compte bancaire pour recevoir votre paiement.`,
        automaticallyApproved: `approuvé via les <a href="${CONST.CONFIGURE_EXPENSE_REPORT_RULES_HELP_URL}">règles de l'espace de travail</a>`,
        approvedAmount: ({amount}: ApprovedAmountParams) => `approuvé ${amount}`,
        approvedMessage: `approuvé`,
        unapproved: `non approuvé`,
        automaticallyForwarded: `approuvé via les <a href="${CONST.CONFIGURE_EXPENSE_REPORT_RULES_HELP_URL}">règles de l'espace de travail</a>`,
        forwarded: `approuvé`,
        rejectedThisReport: 'a rejeté ce rapport',
        waitingOnBankAccount: ({submitterDisplayName}: WaitingOnBankAccountParams) => `a commencé le paiement, mais attend que ${submitterDisplayName} ajoute un compte bancaire.`,
        adminCanceledRequest: ({manager}: AdminCanceledRequestParams) => `${manager ? `${manager}: ` : ''} a annulé le paiement`,
        canceledRequest: ({amount, submitterDisplayName}: CanceledRequestParams) =>
            `a annulé le paiement de ${amount}, car ${submitterDisplayName} n'a pas activé leur Expensify Wallet dans les 30 jours`,
        settledAfterAddedBankAccount: ({submitterDisplayName, amount}: SettledAfterAddedBankAccountParams) =>
            `${submitterDisplayName} a ajouté un compte bancaire. Le paiement de ${amount} a été effectué.`,
        paidElsewhere: ({payer}: PaidElsewhereParams = {}) => `${payer ? `${payer} ` : ''}marqué comme payé`,
        paidWithExpensify: ({payer}: PaidWithExpensifyParams = {}) => `${payer ? `${payer} ` : ''}payé avec le portefeuille`,
        automaticallyPaidWithExpensify: ({payer}: PaidWithExpensifyParams = {}) =>
            `${payer ? `${payer} ` : ''} payé avec Expensify via les <a href="${CONST.CONFIGURE_EXPENSE_REPORT_RULES_HELP_URL}">règles de l'espace de travail</a>`,
        noReimbursableExpenses: 'Ce rapport contient un montant invalide',
        pendingConversionMessage: 'Le total sera mis à jour lorsque vous serez de nouveau en ligne.',
        changedTheExpense: 'modifié la dépense',
        setTheRequest: ({valueName, newValueToDisplay}: SetTheRequestParams) => `le ${valueName} à ${newValueToDisplay}`,
        setTheDistanceMerchant: ({translatedChangedField, newMerchant, newAmountToDisplay}: SetTheDistanceMerchantParams) =>
            `définir le ${translatedChangedField} sur ${newMerchant}, ce qui a défini le montant à ${newAmountToDisplay}`,
        removedTheRequest: ({valueName, oldValueToDisplay}: RemovedTheRequestParams) => `le ${valueName} (précédemment ${oldValueToDisplay})`,
        updatedTheRequest: ({valueName, newValueToDisplay, oldValueToDisplay}: UpdatedTheRequestParams) => `le ${valueName} à ${newValueToDisplay} (précédemment ${oldValueToDisplay})`,
        updatedTheDistanceMerchant: ({translatedChangedField, newMerchant, oldMerchant, newAmountToDisplay, oldAmountToDisplay}: UpdatedTheDistanceMerchantParams) =>
            `a changé le ${translatedChangedField} en ${newMerchant} (précédemment ${oldMerchant}), ce qui a mis à jour le montant à ${newAmountToDisplay} (précédemment ${oldAmountToDisplay})`,
        threadExpenseReportName: ({formattedAmount, comment}: ThreadRequestReportNameParams) => `${formattedAmount} ${comment ? `pour ${comment}` : 'dépense'}`,
        invoiceReportName: ({linkedReportID}: OriginalMessage<typeof CONST.REPORT.ACTIONS.TYPE.REPORT_PREVIEW>) => `Rapport de Facture n°${linkedReportID}`,
        threadPaySomeoneReportName: ({formattedAmount, comment}: ThreadSentMoneyReportNameParams) => `${formattedAmount} envoyé${comment ? `pour ${comment}` : ''}`,
        movedFromPersonalSpace: ({workspaceName, reportName}: MovedFromPersonalSpaceParams) =>
            `déplacé la dépense de l'espace personnel vers ${workspaceName ?? `discuter avec ${reportName}`}`,
        movedToPersonalSpace: "a déplacé la dépense vers l'espace personnel",
        tagSelection: 'Sélectionnez une étiquette pour mieux organiser vos dépenses.',
        categorySelection: 'Sélectionnez une catégorie pour mieux organiser vos dépenses.',
        error: {
            invalidCategoryLength: 'Le nom de la catégorie dépasse 255 caractères. Veuillez le raccourcir ou choisir une autre catégorie.',
            invalidTagLength: "Le nom de l'étiquette dépasse 255 caractères. Veuillez le raccourcir ou choisir une autre étiquette.",
            invalidAmount: 'Veuillez entrer un montant valide avant de continuer',
            invalidDistance: 'Veuillez entrer une distance valide avant de continuer',
            invalidIntegerAmount: 'Veuillez entrer un montant en dollars entiers avant de continuer.',
            invalidTaxAmount: ({amount}: RequestAmountParams) => `Le montant maximal de la taxe est ${amount}`,
            invalidSplit: 'La somme des répartitions doit être égale au montant total',
            invalidSplitParticipants: 'Veuillez entrer un montant supérieur à zéro pour au moins deux participants',
            invalidSplitYourself: 'Veuillez entrer un montant non nul pour votre répartition',
            noParticipantSelected: 'Veuillez sélectionner un participant',
            other: 'Erreur inattendue. Veuillez réessayer plus tard.',
            genericCreateFailureMessage: 'Erreur inattendue lors de la soumission de cette dépense. Veuillez réessayer plus tard.',
            genericCreateInvoiceFailureMessage: "Erreur inattendue lors de l'envoi de cette facture. Veuillez réessayer plus tard.",
            genericHoldExpenseFailureMessage: 'Erreur inattendue lors de la mise en attente de cette dépense. Veuillez réessayer plus tard.',
            genericUnholdExpenseFailureMessage: 'Erreur inattendue lors de la suppression de la mise en attente de cette dépense. Veuillez réessayer plus tard.',
            receiptDeleteFailureError: 'Erreur inattendue lors de la suppression de ce reçu. Veuillez réessayer plus tard.',
            receiptFailureMessage: "Une erreur s'est produite lors du téléchargement de votre reçu. Veuillez",
            receiptFailureMessageShort: "Une erreur s'est produite lors du téléchargement de votre reçu.",
            tryAgainMessage: 'réessayer',
            saveFileMessage: 'enregistrer le reçu',
            uploadLaterMessage: 'à télécharger plus tard.',
            genericDeleteFailureMessage: 'Erreur inattendue lors de la suppression de cette dépense. Veuillez réessayer plus tard.',
            genericEditFailureMessage: 'Erreur inattendue lors de la modification de cette dépense. Veuillez réessayer plus tard.',
            genericSmartscanFailureMessage: 'La transaction comporte des champs manquants',
            duplicateWaypointsErrorMessage: 'Veuillez supprimer les points de passage en double',
            atLeastTwoDifferentWaypoints: 'Veuillez entrer au moins deux adresses différentes.',
            splitExpenseMultipleParticipantsErrorMessage: "Une dépense ne peut pas être partagée entre un espace de travail et d'autres membres. Veuillez mettre à jour votre sélection.",
            invalidMerchant: 'Veuillez entrer un commerçant valide',
            atLeastOneAttendee: 'Au moins un participant doit être sélectionné',
            invalidQuantity: 'Veuillez entrer une quantité valide',
            quantityGreaterThanZero: 'La quantité doit être supérieure à zéro',
            invalidSubrateLength: 'Il doit y avoir au moins un sous-taux',
            invalidRate: "Tarif non valide pour cet espace de travail. Veuillez sélectionner un tarif disponible dans l'espace de travail.",
        },
        dismissReceiptError: "Ignorer l'erreur",
        dismissReceiptErrorConfirmation: 'Attention ! Ignorer cette erreur supprimera entièrement votre reçu téléchargé. Êtes-vous sûr ?',
        waitingOnEnabledWallet: ({submitterDisplayName}: WaitingOnBankAccountParams) =>
            `a commencé à régler. Le paiement est en attente jusqu'à ce que ${submitterDisplayName} active son portefeuille.`,
        enableWallet: 'Activer le portefeuille',
        hold: 'Attente',
        unhold: 'Supprimer la suspension',
        holdExpense: 'Mettre la dépense en attente',
        unholdExpense: 'Débloquer la dépense',
        heldExpense: 'retenu cette dépense',
        unheldExpense: 'débloqué cette dépense',
        moveUnreportedExpense: 'Déplacer la dépense non déclarée',
        addUnreportedExpense: 'Ajouter une dépense non déclarée',
        selectUnreportedExpense: 'Sélectionnez au moins une dépense à ajouter au rapport.',
        emptyStateUnreportedExpenseTitle: 'Aucune dépense non déclarée',
        emptyStateUnreportedExpenseSubtitle: "Il semble que vous n'ayez aucune dépense non déclarée. Essayez d'en créer une ci-dessous.",
        addUnreportedExpenseConfirm: 'Ajouter au rapport',
        newReport: 'Nouveau rapport',
        explainHold: 'Expliquez pourquoi vous retenez cette dépense.',
        retracted: 'retraité',
        retract: 'Retirer',
        reopened: 'rouvert',
        reopenReport: 'Rouvrir le rapport',
        reopenExportedReportConfirmation: ({connectionName}: {connectionName: string}) =>
            `Ce rapport a déjà été exporté vers ${connectionName}. Le modifier pourrait entraîner des incohérences de données. Êtes-vous sûr de vouloir rouvrir ce rapport ?`,
        reason: 'Raison',
        holdReasonRequired: 'Un motif est requis lors de la mise en attente.',
        expenseWasPutOnHold: 'La dépense a été mise en attente',
        expenseOnHold: 'Cette dépense a été mise en attente. Veuillez consulter les commentaires pour les prochaines étapes.',
        expensesOnHold: 'Toutes les dépenses ont été mises en attente. Veuillez consulter les commentaires pour connaître les prochaines étapes.',
        expenseDuplicate: 'Cette dépense a des détails similaires à une autre. Veuillez vérifier les doublons pour continuer.',
        someDuplicatesArePaid: 'Certains de ces doublons ont déjà été approuvés ou payés.',
        reviewDuplicates: 'Examiner les doublons',
        keepAll: 'Garder tout',
        confirmApprove: 'Confirmer le montant approuvé',
        confirmApprovalAmount: "Approuvez uniquement les dépenses conformes, ou approuvez l'ensemble du rapport.",
        confirmApprovalAllHoldAmount: () => ({
            one: 'Cette dépense est en attente. Voulez-vous approuver quand même ?',
            other: 'Ces dépenses sont en attente. Voulez-vous approuver quand même ?',
        }),
        confirmPay: 'Confirmer le montant du paiement',
        confirmPayAmount: "Payez ce qui n'est pas en attente, ou payez l'intégralité du rapport.",
        confirmPayAllHoldAmount: () => ({
            one: 'Cette dépense est en attente. Voulez-vous payer quand même ?',
            other: 'Ces dépenses sont en attente. Voulez-vous payer quand même ?',
        }),
        payOnly: 'Payer seulement',
        approveOnly: 'Approuver seulement',
        holdEducationalTitle: 'Cette demande est activée',
        holdEducationalText: 'tenir',
        whatIsHoldExplain: 'La mise en attente, c\'est comme appuyer sur "pause" pour une dépense afin de demander plus de détails avant l\'approbation ou le paiement.',
        holdIsLeftBehind: 'Les dépenses en attente sont déplacées vers un autre rapport après approbation ou paiement.',
        unholdWhenReady: "Les approbateurs peuvent débloquer les dépenses lorsqu'elles sont prêtes pour approbation ou paiement.",
        changePolicyEducational: {
            title: 'Vous avez déplacé ce rapport !',
            description: 'Vérifiez ces éléments, qui ont tendance à changer lors du déplacement des rapports vers un nouvel espace de travail.',
            reCategorize: "<strong>Re-catégorisez toutes les dépenses</strong> pour se conformer aux règles de l'espace de travail.",
            workflows: "Ce rapport peut désormais être soumis à un <strong>flux de travail d'approbation</strong> différent.",
        },
        changeWorkspace: "Changer d'espace de travail",
        set: 'set',
        changed: 'changé',
        removed: 'removed',
        transactionPending: 'Transaction en attente.',
        chooseARate: "Sélectionnez un taux de remboursement par mile ou kilomètre pour l'espace de travail",
        unapprove: 'Désapprouver',
        unapproveReport: 'Désapprouver le rapport',
        headsUp: 'Attention !',
        unapproveWithIntegrationWarning: ({accountingIntegration}: UnapproveWithIntegrationWarningParams) =>
            `Ce rapport a déjà été exporté vers ${accountingIntegration}. Le modifier pourrait entraîner des incohérences de données. Êtes-vous sûr de vouloir désapprouver ce rapport ?`,
        reimbursable: 'remboursable',
        nonReimbursable: 'non-remboursable',
        bookingPending: 'Cette réservation est en attente',
        bookingPendingDescription: "Cette réservation est en attente car elle n'a pas encore été payée.",
        bookingArchived: 'Cette réservation est archivée',
        bookingArchivedDescription: 'Cette réservation est archivée car la date du voyage est passée. Ajoutez une dépense pour le montant final si nécessaire.',
        attendees: 'Participants',
        whoIsYourAccountant: 'Qui est votre comptable ?',
        paymentComplete: 'Paiement effectué',
        time: 'Temps',
        startDate: 'Date de début',
        endDate: 'Date de fin',
        startTime: 'Heure de début',
        endTime: 'Heure de fin',
        deleteSubrate: 'Supprimer le sous-taux',
        deleteSubrateConfirmation: 'Êtes-vous sûr de vouloir supprimer ce sous-taux ?',
        quantity: 'Quantité',
        subrateSelection: 'Sélectionnez un sous-taux et entrez une quantité.',
        qty: 'Qté',
        firstDayText: () => ({
            one: `Premier jour : 1 heure`,
            other: (count: number) => `Premier jour : ${count.toFixed(2)} heures`,
        }),
        lastDayText: () => ({
            one: `Dernier jour : 1 heure`,
            other: (count: number) => `Dernier jour : ${count.toFixed(2)} heures`,
        }),
        tripLengthText: () => ({
            one: `Voyage : 1 journée complète`,
            other: (count: number) => `Voyage : ${count} jours complets`,
        }),
        dates: 'Dates',
        rates: 'Tarifs',
        submitsTo: ({name}: SubmitsToParams) => `Soumet à ${name}`,
        moveExpenses: () => ({one: 'Déplacer la dépense', other: 'Déplacer les dépenses'}),
        reject: {
            educationalTitle: 'Faut-il mettre en attente ou rejeter ?',
            educationalText: "Si vous n'êtes pas prêt à approuver ou à payer une dépense, vous pouvez la mettre en attente ou la rejeter.",
            holdExpenseTitle: 'Mettez une dépense en attente pour demander plus de détails avant de l’approuver ou de la payer.',
            heldExpenseLeftBehindTitle: 'Les dépenses mises en attente sont laissées de côté lorsque vous approuvez un rapport complet.',
            rejectExpenseTitle: 'Rejetez une dépense que vous n’avez pas l’intention d’approuver ou de payer.',
            reasonPageTitle: 'Rejeter la dépense',
            reasonPageDescription: 'Expliquez pourquoi vous rejetez cette dépense.',
            rejectReason: 'Raison du rejet',
            markAsResolved: 'Marquer comme résolu',
            rejectedStatus: 'Cette dépense a été rejetée. En attente de votre part pour corriger les problèmes et marquer comme résolu pour permettre la soumission.',
            reportActions: {
                rejectedExpense: 'a rejeté cette dépense',
                markedAsResolved: 'a marqué la raison du rejet comme résolue',
            },
        },
        changeApprover: {
            title: "Modifier l'approbateur",
            subtitle: "Choisissez une option pour modifier l'approbateur de ce rapport.",
            description: ({workflowSettingLink}: WorkflowSettingsParam) =>
                `Vous pouvez également modifier l'approbateur de manière permanente pour tous les rapports dans vos <a href="${workflowSettingLink}">paramètres de flux de travail</a>.`,
            changedApproverMessage: ({managerID}: ChangedApproverMessageParams) => `a changé l'approbateur en <mention-user accountID="${managerID}"/>`,
            actions: {
                addApprover: 'Ajouter un approbateur',
                addApproverSubtitle: 'Ajouter un approbateur supplémentaire au flux de travail existant.',
                bypassApprovers: 'Contourner les approbateurs',
                bypassApproversSubtitle: 'Vous désigner comme approbateur final et ignorer les autres approbateurs.',
            },
            addApprover: {
                subtitle: "Choisissez un approbateur supplémentaire pour ce rapport avant de le faire passer par le reste du flux de travail d'approbation.",
            },
        },
    },
    transactionMerge: {
        listPage: {
            header: 'Fusionner les dépenses',
            noEligibleExpenseFound: 'Aucune dépense éligible trouvée',
            noEligibleExpenseFoundSubtitle: `<muted-text><centered-text>Vous n’avez aucune dépense pouvant être fusionnée avec celle-ci. <a href="${CONST.HELP_DOC_LINKS.MERGE_EXPENSES}">En savoir plus</a> sur les dépenses éligibles.</centered-text></muted-text>`,
            selectTransactionToMerge: ({reportName}: {reportName: string}) =>
                `Sélectionnez une <a href="${CONST.HELP_DOC_LINKS.MERGE_EXPENSES}">dépense éligible</a> à fusionner <strong>${reportName}</strong>.`,
        },
        receiptPage: {
            header: 'Sélectionner le reçu',
            pageTitle: 'Sélectionnez le reçu à conserver :',
        },
        detailsPage: {
            header: 'Sélectionner les détails',
            pageTitle: 'Sélectionnez les détails à conserver :',
            noDifferences: 'Aucune différence trouvée entre les transactions',
            pleaseSelectError: ({field}: {field: string}) => `Veuillez sélectionner un/une ${field}`,
            selectAllDetailsError: 'Sélectionnez tous les détails avant de continuer.',
        },
        confirmationPage: {
            header: 'Confirmer les détails',
            pageTitle: 'Confirmez les détails que vous gardez. Les autres seront supprimés.',
            confirmButton: 'Fusionner les dépenses',
        },
    },
    share: {
        shareToExpensify: 'Partager sur Expensify',
        messageInputLabel: 'Message',
    },
    notificationPreferencesPage: {
        header: 'Préférences de notification',
        label: 'Me notifier des nouveaux messages',
        notificationPreferences: {
            always: 'Immédiatement',
            daily: 'Quotidiennement',
            mute: 'Muet',
            hidden: 'Hidden',
        },
    },
    loginField: {
        numberHasNotBeenValidated: "Le numéro n'a pas été validé. Cliquez sur le bouton pour renvoyer le lien de validation par SMS.",
        emailHasNotBeenValidated: "L'e-mail n'a pas été validé. Cliquez sur le bouton pour renvoyer le lien de validation par SMS.",
    },
    avatarWithImagePicker: {
        uploadPhoto: 'Télécharger une photo',
        removePhoto: 'Supprimer la photo',
        editImage: 'Modifier la photo',
        viewPhoto: 'Voir la photo',
        imageUploadFailed: "Échec du téléchargement de l'image",
        deleteWorkspaceError: "Désolé, un problème inattendu est survenu lors de la suppression de l'avatar de votre espace de travail.",
        sizeExceeded: ({maxUploadSizeInMB}: SizeExceededParams) => `L'image sélectionnée dépasse la taille maximale de téléchargement de ${maxUploadSizeInMB} Mo.`,
        resolutionConstraints: ({minHeightInPx, minWidthInPx, maxHeightInPx, maxWidthInPx}: ResolutionConstraintsParams) =>
            `Veuillez télécharger une image de taille supérieure à ${minHeightInPx}x${minWidthInPx} pixels et inférieure à ${maxHeightInPx}x${maxWidthInPx} pixels.`,
        notAllowedExtension: ({allowedExtensions}: NotAllowedExtensionParams) => `La photo de profil doit être l'un des types suivants : ${allowedExtensions.join(', ')}.`,
    },
    modal: {
        backdropLabel: 'Toile de fond du modal',
    },
    profilePage: {
        profile: 'Profil',
        preferredPronouns: 'Pronoms préférés',
        selectYourPronouns: 'Sélectionnez vos pronoms',
        selfSelectYourPronoun: 'Sélectionnez votre pronom vous-même',
        emailAddress: 'Adresse e-mail',
        setMyTimezoneAutomatically: 'Définir mon fuseau horaire automatiquement',
        timezone: 'Fuseau horaire',
        invalidFileMessage: 'Fichier invalide. Veuillez essayer une autre image.',
        avatarUploadFailureMessage: "Une erreur s'est produite lors du téléchargement de l'avatar. Veuillez réessayer.",
        online: 'En ligne',
        offline: 'Hors ligne',
        syncing: 'Synchronisation',
        profileAvatar: 'Avatar de profil',
        publicSection: {
            title: 'Public',
            subtitle: 'Ces détails sont affichés sur votre profil public. Tout le monde peut les voir.',
        },
        privateSection: {
            title: 'Privé',
            subtitle: 'Ces détails sont utilisés pour les voyages et les paiements. Ils ne sont jamais affichés sur votre profil public.',
        },
    },
    securityPage: {
        title: 'Options de sécurité',
        subtitle: "Activez l'authentification à deux facteurs pour sécuriser votre compte.",
        goToSecurity: 'Retourner à la page de sécurité',
    },
    shareCodePage: {
        title: 'Votre code',
        subtitle: 'Invitez des membres à Expensify en partageant votre code QR personnel ou votre lien de parrainage.',
    },
    pronounsPage: {
        pronouns: 'Pronoms',
        isShownOnProfile: 'Vos pronoms sont affichés sur votre profil.',
        placeholderText: 'Recherchez pour voir les options',
    },
    contacts: {
        contactMethod: 'Méthode de contact',
        contactMethods: 'Méthodes de contact',
        featureRequiresValidate: 'Cette fonctionnalité nécessite que vous validiez votre compte.',
        validateAccount: 'Validez votre compte',
        helpTextBeforeEmail: 'Ajoutez plus de moyens pour que les gens vous trouvent, et transférez les reçus à',
        helpTextAfterEmail: 'depuis plusieurs adresses e-mail.',
        pleaseVerify: 'Veuillez vérifier cette méthode de contact',
        getInTouch: 'Chaque fois que nous devons vous contacter, nous utiliserons cette méthode de contact.',
        enterMagicCode: ({contactMethod}: EnterMagicCodeParams) => `Veuillez entrer le code magique envoyé à ${contactMethod}. Il devrait arriver dans une minute ou deux.`,
        setAsDefault: 'Définir par défaut',
        yourDefaultContactMethod:
            "C'est votre méthode de contact par défaut actuelle. Avant de pouvoir la supprimer, vous devez choisir une autre méthode de contact et cliquer sur « Définir par défaut ».",
        removeContactMethod: 'Supprimer la méthode de contact',
        removeAreYouSure: 'Êtes-vous sûr de vouloir supprimer ce moyen de contact ? Cette action est irréversible.',
        failedNewContact: "Échec de l'ajout de ce moyen de contact.",
        genericFailureMessages: {
            requestContactMethodValidateCode: "Échec de l'envoi d'un nouveau code magique. Veuillez patienter un peu et réessayer.",
            validateSecondaryLogin: 'Code magique incorrect ou invalide. Veuillez réessayer ou demander un nouveau code.',
            deleteContactMethod: "Échec de la suppression de la méthode de contact. Veuillez contacter Concierge pour obtenir de l'aide.",
            setDefaultContactMethod: "Échec de la définition d'une nouvelle méthode de contact par défaut. Veuillez contacter Concierge pour obtenir de l'aide.",
            addContactMethod: "Échec de l'ajout de ce moyen de contact. Veuillez contacter Concierge pour obtenir de l'aide.",
            enteredMethodIsAlreadySubmitted: 'Cette méthode de contact existe déjà',
            passwordRequired: 'mot de passe requis.',
            contactMethodRequired: 'La méthode de contact est requise',
            invalidContactMethod: 'Méthode de contact invalide',
        },
        newContactMethod: 'Nouvelle méthode de contact',
        goBackContactMethods: 'Revenir aux méthodes de contact',
    },
    // cspell:disable
    pronouns: {
        coCos: 'Co / Cos',
        eEyEmEir: 'E / Ey / Em / Eir',
        faeFaer: 'Fae / Faer',
        heHimHis: 'Il / Lui / Son',
        heHimHisTheyThemTheirs: 'Il / Lui / Son / Ils / Eux / Leurs',
        sheHerHers: 'Elle / Elle / Sa',
        sheHerHersTheyThemTheirs: 'Elle / Elle / Sienne / Iel / Iel / Leur',
        merMers: 'Mer / Mers',
        neNirNirs: 'Ne / Nir / Nirs',
        neeNerNers: 'Nee / Ner / Ners',
        perPers: 'Par / Pers',
        theyThemTheirs: 'Ils / Elles / Leurs',
        thonThons: 'Thon / Thons',
        veVerVis: 'Aller / Voir / Vue',
        viVir: 'Vi / Vir',
        xeXemXyr: 'Xe / Xem / Xyr',
        zeZieZirHir: 'Ze / Zie / Zir / Hir',
        zeHirHirs: 'Ze / Hir',
        callMeByMyName: 'Appelle-moi par mon nom',
    },
    // cspell:enable
    displayNamePage: {
        headerTitle: "Nom d'affichage",
        isShownOnProfile: "Votre nom d'affichage est affiché sur votre profil.",
    },
    timezonePage: {
        timezone: 'Fuseau horaire',
        isShownOnProfile: 'Votre fuseau horaire est affiché sur votre profil.',
        getLocationAutomatically: 'Déterminer automatiquement votre emplacement',
    },
    updateRequiredView: {
        updateRequired: 'Mise à jour requise',
        pleaseInstall: 'Veuillez mettre à jour vers la dernière version de New Expensify.',
        pleaseInstallExpensifyClassic: "Veuillez installer la dernière version d'Expensify.",
        toGetLatestChanges: 'Pour mobile ou ordinateur de bureau, téléchargez et installez la dernière version. Pour le web, actualisez votre navigateur.',
        newAppNotAvailable: "L'application New Expensify n'est plus disponible.",
    },
    initialSettingsPage: {
        about: 'À propos',
        aboutPage: {
            description: "La nouvelle application Expensify est construite par une communauté de développeurs open-source du monde entier. Aidez-nous à construire l'avenir d'Expensify.",
            appDownloadLinks: 'App download links',
            viewKeyboardShortcuts: 'Voir les raccourcis clavier',
            viewTheCode: 'Voir le code',
            viewOpenJobs: "Voir les offres d'emploi ouvertes",
            reportABug: 'Signaler un bug',
            troubleshoot: 'Dépanner',
        },
        appDownloadLinks: {
            android: {
                label: 'Android',
            },
            ios: {
                label: 'iOS',
            },
            desktop: {
                label: 'macOS',
            },
        },
        troubleshoot: {
            clearCacheAndRestart: 'Effacer le cache et redémarrer',
            viewConsole: 'Afficher la console de débogage',
            debugConsole: 'Console de débogage',
            description:
                "<muted-text>Utilisez les outils ci-dessous pour vous aider à résoudre les problèmes liés à l'utilisation d'Expensify. Si vous rencontrez des problèmes, veuillez <concierge-link>soumettre un bug</concierge-link>.</muted-text>",
            confirmResetDescription: 'Tous les brouillons de messages non envoyés seront perdus, mais le reste de vos données est en sécurité.',
            resetAndRefresh: 'Réinitialiser et actualiser',
            clientSideLogging: 'Journalisation côté client',
            noLogsToShare: 'Aucun journal à partager',
            useProfiling: 'Utiliser le profilage',
            profileTrace: 'Profil de trace',
            results: 'Résultats',
            releaseOptions: 'Options de publication',
            testingPreferences: 'Préférences de test',
            useStagingServer: 'Utiliser le serveur de staging',
            forceOffline: 'Forcer hors ligne',
            simulatePoorConnection: 'Simuler une mauvaise connexion Internet',
            simulateFailingNetworkRequests: 'Simuler des échecs de requêtes réseau',
            authenticationStatus: "Statut d'authentification",
            deviceCredentials: "Identifiants de l'appareil",
            invalidate: 'Invalider',
            destroy: 'Détruire',
            maskExportOnyxStateData: "Masquer les données sensibles des membres lors de l'exportation de l'état Onyx",
            exportOnyxState: "Exporter l'état Onyx",
            importOnyxState: "Importer l'état Onyx",
            testCrash: 'Test crash',
            resetToOriginalState: "Réinitialiser à l'état d'origine",
            usingImportedState: 'Vous utilisez un état importé. Appuyez ici pour le réinitialiser.',
            shouldBlockTransactionThreadReportCreation: 'Bloquer la création de rapports de fil de transaction',
            debugMode: 'Mode débogage',
            invalidFile: 'Fichier invalide',
            invalidFileDescription: "Le fichier que vous essayez d'importer n'est pas valide. Veuillez réessayer.",
            invalidateWithDelay: 'Invalider avec délai',
            recordTroubleshootData: 'Enregistrement des données de dépannage',
            softKillTheApp: "Supprimer l'application",
            kill: 'Tuer',
        },
        debugConsole: {
            saveLog: 'Enregistrer le journal',
            shareLog: 'Partager le journal',
            enterCommand: 'Entrer la commande',
            execute: 'Exécuter',
            noLogsAvailable: 'Aucun journal disponible',
            logSizeTooLarge: ({size}: LogSizeParams) =>
                `La taille du journal dépasse la limite de ${size} Mo. Veuillez utiliser "Enregistrer le journal" pour télécharger le fichier journal à la place.`,
            logs: 'Journaux',
            viewConsole: 'Afficher la console',
        },
        security: 'Sécurité',
        signOut: 'Déconnexion',
        restoreStashed: 'Restaurer la connexion mise en attente',
        signOutConfirmationText: 'Vous perdrez toutes les modifications hors ligne si vous vous déconnectez.',
        versionLetter: 'v',
        readTheTermsAndPrivacy: `<muted-text-micro>Lisez les <a href="${CONST.OLD_DOT_PUBLIC_URLS.TERMS_URL}">Conditions d'utilisation</a> et de <a href="${CONST.OLD_DOT_PUBLIC_URLS.PRIVACY_URL}">Confidentialité</a>.</muted-text-micro>`,
        help: 'Aide',
        whatIsNew: 'Quoi de neuf',
        accountSettings: 'Paramètres du compte',
        account: 'Compte',
        general: 'Général',
    },
    closeAccountPage: {
        closeAccount: 'Fermer le compte',
        reasonForLeavingPrompt: 'Nous serions désolés de vous voir partir ! Pourriez-vous nous dire pourquoi, afin que nous puissions nous améliorer ?',
        enterMessageHere: 'Entrez le message ici',
        closeAccountWarning: 'La fermeture de votre compte est irréversible.',
        closeAccountPermanentlyDeleteData: 'Êtes-vous sûr de vouloir supprimer votre compte ? Cela supprimera définitivement toutes les dépenses en cours.',
        enterDefaultContactToConfirm: 'Veuillez entrer votre méthode de contact par défaut pour confirmer que vous souhaitez fermer votre compte. Votre méthode de contact par défaut est :',
        enterDefaultContact: 'Entrez votre méthode de contact par défaut',
        defaultContact: 'Méthode de contact par défaut :',
        enterYourDefaultContactMethod: 'Veuillez entrer votre méthode de contact par défaut pour clôturer votre compte.',
    },
    mergeAccountsPage: {
        mergeAccount: 'Fusionner les comptes',
        accountDetails: {
            accountToMergeInto: ({login}: MergeAccountIntoParams) => `Saisissez le compte que vous souhaitez fusionner dans <strong>${login}</strong>.`,
            notReversibleConsent: "Je comprends que cela n'est pas réversible",
        },
        accountValidate: {
            confirmMerge: 'Êtes-vous sûr de vouloir fusionner les comptes ?',
            lossOfUnsubmittedData: ({login}: MergeAccountIntoParams) =>
                `La fusion de vos comptes est irréversible et entraînera la perte de toutes les dépenses non soumises pour <strong>${login}</strong>.`,
            enterMagicCode: ({login}: MergeAccountIntoParams) => `Pour continuer, veuillez saisir le code magique envoyé à <strong>${login}</strong>.`,
            errors: {
                incorrectMagicCode: 'Code magique incorrect ou invalide. Veuillez réessayer ou demander un nouveau code.',
                fallback: 'Un problème est survenu. Veuillez réessayer plus tard.',
            },
        },
        mergeSuccess: {
            accountsMerged: 'Comptes fusionnés !',
            description: ({from, to}: MergeSuccessDescriptionParams) =>
                `<muted-text><centered-text>Vous avez fusionné avec succès toutes les données de <strong>${from}</strong> dans <strong>${to}</strong>. Pour la suite, vous pouvez utiliser n'importe quel login pour ce compte.</centered-text></muted-text>`,
        },
        mergePendingSAML: {
            weAreWorkingOnIt: 'Nous y travaillons',
            limitedSupport: 'Nous ne prenons pas encore en charge la fusion des comptes sur New Expensify. Veuillez effectuer cette action sur Expensify Classic à la place.',
            reachOutForHelp: "<muted-text><centered-text>N'hésitez pas à <concierge-link>contacter le Concierge</concierge-link> si vous avez des questions !</centered-text></muted-text>",
            goToExpensifyClassic: 'Aller à Expensify Classic',
        },
        mergeFailureSAMLDomainControlDescription: ({email}: MergeFailureDescriptionGenericParams) =>
            `<muted-text><centered-text>Vous ne pouvez pas fusionner <strong>${email}</strong> car il est contrôlé par <strong>${email.split('@').at(1) ?? ''}</strong>. Veuillez <concierge-link>contacter le Concierge</concierge-link> pour obtenir de l'aide.</centered-text></muted-text>`,
        mergeFailureSAMLAccountDescription: ({email}: MergeFailureDescriptionGenericParams) =>
            `<muted-text><centered-text>Vous ne pouvez pas fusionner <strong>${email}</strong> iavec d'autres comptes car votre administrateur de domaine l'a défini comme votre login principal. Veuillez fusionner d'autres comptes à la place.</centered-text></muted-text>`,
        mergeFailure2FA: {
            description: ({email}: MergeFailureDescriptionGenericParams) =>
                `<muted-text><centered-text>Vous ne pouvez pas fusionner les comptes car l'authentification à deux facteurs (2FA) est activée sur <strong>${email}</strong>. Veuillez désactiver l'authentification à deux facteurs pour <strong>${email}</strong> et réessayer.</centered-text></muted-text>`,
            learnMore: 'En savoir plus sur la fusion des comptes.',
        },
        mergeFailureAccountLockedDescription: ({email}: MergeFailureDescriptionGenericParams) =>
            `<muted-text><centered-text>Vous ne pouvez pas fusionner <strong>${email}</strong> parce qu'il est verrouillé. Veuillez <concierge-link>contacter le Concierge</concierge-link> pour obtenir de l'aide.</centered-text></muted-text>`,
        mergeFailureUncreatedAccountDescription: ({email, contactMethodLink}: MergeFailureUncreatedAccountDescriptionParams) =>
            `<muted-text><centered-text>Vous ne pouvez pas fusionner les comptes car <strong>${email}</strong> n'a pas de compte Expensify. Veuillez <a href="${contactMethodLink}">l'ajouter comme méthode de contact</a> à la place.</centered-text></muted-text>`,
        mergeFailureSmartScannerAccountDescription: ({email}: MergeFailureDescriptionGenericParams) =>
            `<muted-text><centered-text>Vous ne pouvez pas fusionner <strong>${email}</strong> avec d'autres comptes. Veuillez fusionner d'autres comptes à la place.</centered-text></muted-text>`,
        mergeFailureInvoicedAccountDescription: ({email}: MergeFailureDescriptionGenericParams) =>
            `<muted-text><centered-text>Vous ne pouvez pas fusionner des comptes dans <strong>${email}</strong> parce que ce compte possède une relation de facturation.</centered-text></muted-text>`,
        mergeFailureTooManyAttempts: {
            heading: 'Réessayez plus tard',
            description: 'Il y a eu trop de tentatives de fusion de comptes. Veuillez réessayer plus tard.',
        },
        mergeFailureUnvalidatedAccount: {
            description: "Vous ne pouvez pas fusionner avec d'autres comptes car il n'est pas validé. Veuillez valider le compte et réessayer.",
        },
        mergeFailureSelfMerge: {
            description: 'Vous ne pouvez pas fusionner un compte avec lui-même.',
        },
        mergeFailureGenericHeading: 'Impossible de fusionner les comptes',
    },
    lockAccountPage: {
        reportSuspiciousActivity: 'Signaler une activité suspecte',
        lockAccount: 'Verrouiller le compte',
        unlockAccount: 'Déverrouiller le compte',
        compromisedDescription:
            "Vous remarquez quelque chose d'inhabituel ? Signalez-le pour verrouiller immédiatement votre compte, bloquer les transactions Expensify Card et empêcher toute modification.",
        domainAdminsDescription: "Pour les administrateurs de domaine : cela suspend aussi l'activité de la carte Expensify et les actions d'administration sur vos domaines.",
        areYouSure: 'Êtes-vous sûr de vouloir verrouiller votre compte Expensify ?',
        onceLocked: 'Une fois verrouillé, votre compte sera restreint en attendant une demande de déverrouillage et un examen de sécurité.',
    },
    failedToLockAccountPage: {
        failedToLockAccount: 'Échec du verrouillage du compte',
        failedToLockAccountDescription: `Nous n'avons pas pu verrouiller votre compte. Veuillez discuter avec Concierge pour résoudre ce problème.`,
        chatWithConcierge: 'Discuter avec Concierge',
    },
    unlockAccountPage: {
        accountLocked: 'Compte verrouillé',
        yourAccountIsLocked: 'Votre compte est verrouillé',
        chatToConciergeToUnlock: 'Discutez avec Concierge pour résoudre les problèmes de sécurité et débloquer votre compte.',
        chatWithConcierge: 'Discuter avec Concierge',
    },
    passwordPage: {
        changePassword: 'Changer le mot de passe',
        changingYourPasswordPrompt: 'Changer votre mot de passe mettra à jour votre mot de passe pour vos comptes Expensify.com et New Expensify.',
        currentPassword: 'Mot de passe actuel',
        newPassword: 'Nouveau mot de passe',
        newPasswordPrompt:
            'Votre nouveau mot de passe doit être différent de votre ancien mot de passe et contenir au moins 8 caractères, 1 lettre majuscule, 1 lettre minuscule et 1 chiffre.',
    },
    twoFactorAuth: {
        headerTitle: 'Authentification à deux facteurs',
        twoFactorAuthEnabled: 'Authentification à deux facteurs activée',
        whatIsTwoFactorAuth:
            "L'authentification à deux facteurs (2FA) aide à sécuriser votre compte. Lors de la connexion, vous devrez entrer un code généré par votre application d'authentification préférée.",
        disableTwoFactorAuth: "Désactiver l'authentification à deux facteurs",
        explainProcessToRemove: "Pour désactiver l'authentification à deux facteurs (2FA), veuillez entrer un code valide depuis votre application d'authentification.",
        disabled: "L'authentification à deux facteurs est maintenant désactivée",
        noAuthenticatorApp: "Vous n'aurez plus besoin d'une application d'authentification pour vous connecter à Expensify.",
        stepCodes: 'Codes de récupération',
        keepCodesSafe: 'Gardez ces codes de récupération en sécurité !',
        codesLoseAccess:
            "Si vous perdez l'accès à votre application d'authentification et n'avez pas ces codes, vous perdrez l'accès à votre compte.\n\nRemarque : La configuration de l'authentification à deux facteurs vous déconnectera de toutes les autres sessions actives.",
        errorStepCodes: 'Veuillez copier ou télécharger les codes avant de continuer.',
        stepVerify: 'Vérifier',
        scanCode: 'Scannez le code QR en utilisant votre',
        authenticatorApp: "application d'authentification",
        addKey: "Ou ajoutez cette clé secrète à votre application d'authentification :",
        enterCode: "Ensuite, entrez le code à six chiffres généré par votre application d'authentification.",
        stepSuccess: 'Terminé',
        enabled: 'Authentification à deux facteurs activée',
        congrats: 'Félicitations ! Vous avez maintenant cette sécurité supplémentaire.',
        copy: 'Copier',
        disable: 'Désactiver',
        enableTwoFactorAuth: "Activer l'authentification à deux facteurs",
        pleaseEnableTwoFactorAuth: "Veuillez activer l'authentification à deux facteurs.",
        twoFactorAuthIsRequiredDescription: "Pour des raisons de sécurité, Xero nécessite une authentification à deux facteurs pour connecter l'intégration.",
        twoFactorAuthIsRequiredForAdminsHeader: 'Authentification à deux facteurs requise',
        twoFactorAuthIsRequiredForAdminsTitle: "Veuillez activer l'authentification à deux facteurs.",
        twoFactorAuthIsRequiredForAdminsDescription:
            "Votre connexion comptable Xero nécessite l'utilisation de l'authentification à deux facteurs. Pour continuer à utiliser Expensify, veuillez l'activer.",
        twoFactorAuthCannotDisable: 'Impossible de désactiver la 2FA',
        twoFactorAuthRequired: "L'authentification à deux facteurs (2FA) est requise pour votre connexion Xero et ne peut pas être désactivée.",
    },
    recoveryCodeForm: {
        error: {
            pleaseFillRecoveryCode: 'Veuillez entrer votre code de récupération',
            incorrectRecoveryCode: 'Code de récupération incorrect. Veuillez réessayer.',
        },
        useRecoveryCode: 'Utiliser le code de récupération',
        recoveryCode: 'Code de récupération',
        use2fa: "Utilisez le code d'authentification à deux facteurs",
    },
    twoFactorAuthForm: {
        error: {
            pleaseFillTwoFactorAuth: "Veuillez entrer votre code d'authentification à deux facteurs",
            incorrect2fa: "Code d'authentification à deux facteurs incorrect. Veuillez réessayer.",
        },
    },
    passwordConfirmationScreen: {
        passwordUpdated: 'Mot de passe mis à jour !',
        allSet: 'Tout est prêt. Gardez votre nouveau mot de passe en sécurité.',
    },
    privateNotes: {
        title: 'Notes privées',
        personalNoteMessage: 'Conservez des notes sur cette discussion ici. Vous êtes la seule personne qui peut ajouter, modifier ou consulter ces notes.',
        sharedNoteMessage: "Conservez des notes sur cette discussion ici. Les employés d'Expensify et les autres membres du domaine team.expensify.com peuvent consulter ces notes.",
        composerLabel: 'Notes',
        myNote: 'Ma note',
        error: {
            genericFailureMessage: "Les notes privées n'ont pas pu être enregistrées.",
        },
    },
    billingCurrency: {
        error: {
            securityCode: 'Veuillez entrer un code de sécurité valide',
        },
        securityCode: 'Code de sécurité',
        changeBillingCurrency: 'Changer la devise de facturation',
        changePaymentCurrency: 'Changer la devise de paiement',
        paymentCurrency: 'Devise de paiement',
        paymentCurrencyDescription: 'Sélectionnez une devise standardisée à laquelle toutes les dépenses personnelles doivent être converties',
        note: `Note : Changer la devise de paiement peut avoir un impact sur le montant que vous paierez pour Expensify. Consultez notre <a href="${CONST.PRICING}">page de tarification</a> pour plus de détails.`,
    },
    addDebitCardPage: {
        addADebitCard: 'Ajouter une carte de débit',
        nameOnCard: 'Nom sur la carte',
        debitCardNumber: 'Numéro de carte de débit',
        expiration: "Date d'expiration",
        expirationDate: 'MMYY',
        cvv: 'CVV',
        billingAddress: 'Adresse de facturation',
        growlMessageOnSave: 'Votre carte de débit a été ajoutée avec succès',
        expensifyPassword: 'Mot de passe Expensify',
        error: {
            invalidName: 'Le nom ne peut contenir que des lettres',
            addressZipCode: 'Veuillez entrer un code postal valide',
            debitCardNumber: 'Veuillez saisir un numéro de carte de débit valide',
            expirationDate: "Veuillez sélectionner une date d'expiration valide",
            securityCode: 'Veuillez entrer un code de sécurité valide',
            addressStreet: "Veuillez entrer une adresse de facturation valide qui n'est pas une boîte postale.",
            addressState: 'Veuillez sélectionner un état',
            addressCity: 'Veuillez entrer une ville',
            genericFailureMessage: "Une erreur s'est produite lors de l'ajout de votre carte. Veuillez réessayer.",
            password: 'Veuillez entrer votre mot de passe Expensify',
        },
    },
    addPaymentCardPage: {
        addAPaymentCard: 'Ajouter une carte de paiement',
        nameOnCard: 'Nom sur la carte',
        paymentCardNumber: 'Numéro de carte',
        expiration: "Date d'expiration",
        expirationDate: 'MM/YY',
        cvv: 'CVV',
        billingAddress: 'Adresse de facturation',
        growlMessageOnSave: 'Votre carte de paiement a été ajoutée avec succès',
        expensifyPassword: 'Mot de passe Expensify',
        error: {
            invalidName: 'Le nom ne peut contenir que des lettres',
            addressZipCode: 'Veuillez entrer un code postal valide',
            paymentCardNumber: 'Veuillez entrer un numéro de carte valide',
            expirationDate: "Veuillez sélectionner une date d'expiration valide",
            securityCode: 'Veuillez entrer un code de sécurité valide',
            addressStreet: "Veuillez entrer une adresse de facturation valide qui n'est pas une boîte postale.",
            addressState: 'Veuillez sélectionner un état',
            addressCity: 'Veuillez entrer une ville',
            genericFailureMessage: "Une erreur s'est produite lors de l'ajout de votre carte. Veuillez réessayer.",
            password: 'Veuillez entrer votre mot de passe Expensify',
        },
    },
    walletPage: {
        balance: 'Solde',
        paymentMethodsTitle: 'Méthodes de paiement',
        setDefaultConfirmation: 'Définir comme méthode de paiement par défaut',
        setDefaultSuccess: 'Méthode de paiement par défaut définie !',
        deleteAccount: 'Supprimer le compte',
        deleteConfirmation: 'Êtes-vous sûr de vouloir supprimer ce compte ?',
        error: {
            notOwnerOfBankAccount: "Une erreur s'est produite lors de la définition de ce compte bancaire comme méthode de paiement par défaut.",
            invalidBankAccount: 'Ce compte bancaire est temporairement suspendu',
            notOwnerOfFund: "Une erreur s'est produite lors de la définition de cette carte comme votre méthode de paiement par défaut.",
            setDefaultFailure: "Un problème est survenu. Veuillez discuter avec Concierge pour obtenir de l'aide supplémentaire.",
        },
        addBankAccountFailure: "Une erreur inattendue s'est produite lors de l'ajout de votre compte bancaire. Veuillez réessayer.",
        getPaidFaster: 'Soyez payé plus rapidement',
        addPaymentMethod: "Ajoutez un mode de paiement pour envoyer et recevoir des paiements directement dans l'application.",
        getPaidBackFaster: 'Soyez remboursé plus rapidement',
        secureAccessToYourMoney: 'Accédez à votre argent en toute sécurité',
        receiveMoney: "Recevez de l'argent dans votre devise locale",
        expensifyWallet: 'Expensify Wallet (Bêta)',
        sendAndReceiveMoney: "Envoyez et recevez de l'argent avec des amis. Comptes bancaires américains uniquement.",
        enableWallet: 'Activer le portefeuille',
        addBankAccountToSendAndReceive: 'Ajoutez un compte bancaire pour effectuer ou recevoir des paiements.',
        addDebitOrCreditCard: 'Ajouter une carte de débit ou de crédit',
        assignedCards: 'Cartes assignées',
        assignedCardsDescription: "Ce sont des cartes attribuées par un administrateur d'espace de travail pour gérer les dépenses de l'entreprise.",
        expensifyCard: 'Expensify Card',
        walletActivationPending: 'Nous examinons vos informations. Veuillez revenir dans quelques minutes !',
        walletActivationFailed: "Malheureusement, votre portefeuille ne peut pas être activé pour le moment. Veuillez discuter avec Concierge pour obtenir de l'aide supplémentaire.",
        addYourBankAccount: 'Ajoutez votre compte bancaire',
        addBankAccountBody: "Connectons votre compte bancaire à Expensify pour qu'il soit plus facile que jamais d'envoyer et de recevoir des paiements directement dans l'application.",
        chooseYourBankAccount: 'Choisissez votre compte bancaire',
        chooseAccountBody: 'Assurez-vous de sélectionner le bon.',
        confirmYourBankAccount: 'Confirmez votre compte bancaire',
        personalBankAccounts: 'Comptes bancaires personnels',
        businessBankAccounts: 'Comptes bancaires professionnels',
    },
    cardPage: {
        expensifyCard: 'Expensify Card',
        expensifyTravelCard: 'Carte de Voyage Expensify',
        availableSpend: 'Limite restante',
        smartLimit: {
            name: 'Limite intelligent',
            title: ({formattedLimit}: ViolationsOverLimitParams) =>
                `Vous pouvez dépenser jusqu'à ${formattedLimit} avec cette carte, et la limite sera réinitialisée au fur et à mesure que vos dépenses soumises sont approuvées.`,
        },
        fixedLimit: {
            name: 'Limite fixe',
            title: ({formattedLimit}: ViolationsOverLimitParams) => `Vous pouvez dépenser jusqu'à ${formattedLimit} avec cette carte, puis elle sera désactivée.`,
        },
        monthlyLimit: {
            name: 'Limite mensuel',
            title: ({formattedLimit}: ViolationsOverLimitParams) =>
                `Vous pouvez dépenser jusqu'à ${formattedLimit} sur cette carte par mois. La limite sera réinitialisée le 1er jour de chaque mois calendaire.`,
        },
        virtualCardNumber: 'Numéro de carte virtuelle',
        travelCardCvv: 'CVV de la carte de voyage',
        physicalCardNumber: 'Numéro de carte physique',
        physicalCardPin: 'PIN',
        getPhysicalCard: 'Obtenir une carte physique',
        reportFraud: 'Signaler une fraude à la carte virtuelle',
        reportTravelFraud: 'Signaler une fraude à la carte de voyage',
        reviewTransaction: 'Examiner la transaction',
        suspiciousBannerTitle: 'Transaction suspecte',
        suspiciousBannerDescription: 'Nous avons remarqué des transactions suspectes sur votre carte. Appuyez ci-dessous pour les examiner.',
        cardLocked: 'Votre carte est temporairement bloquée pendant que notre équipe examine le compte de votre entreprise.',
        cardDetails: {
            cardNumber: 'Numéro de carte virtuelle',
            expiration: 'Expiration',
            cvv: 'CVV',
            address: 'Adresse',
            revealDetails: 'Révéler les détails',
            revealCvv: 'Révéler le CVV',
            copyCardNumber: 'Copier le numéro de carte',
            updateAddress: "Mettre à jour l'adresse",
        },
        cardAddedToWallet: ({platform}: {platform: 'Google' | 'Apple'}) => `Ajouté au portefeuille ${platform}`,
        cardDetailsLoadingFailure: "Une erreur s'est produite lors du chargement des détails de la carte. Veuillez vérifier votre connexion Internet et réessayer.",
        validateCardTitle: "Assurons-nous que c'est bien vous",
        enterMagicCode: ({contactMethod}: EnterMagicCodeParams) =>
            `Veuillez entrer le code magique envoyé à ${contactMethod} pour voir les détails de votre carte. Il devrait arriver dans une minute ou deux.`,
    },
    workflowsPage: {
        workflowTitle: 'Dépenser',
        workflowDescription: "Configurez un flux de travail dès que la dépense survient, y compris l'approbation et le paiement.",
        submissionFrequency: 'Fréquence de soumission',
<<<<<<< HEAD
        submissionFrequencyDescription:
            'Choisissez un calendrier personnalisé pour soumettre les dépenses, ou laissez cette option désactivée pour des mises à jour en temps réel sur les dépenses.',
        disableApprovalPromptDescription: "Désactiver les approbations effacera tous les flux de travail d'approbation existants.",
=======
>>>>>>> 15703669
        submissionFrequencyDateOfMonth: 'Date du mois',
        addApprovalsTitle: 'Ajouter des approbations',
        addApprovalButton: "Ajouter un flux de travail d'approbation",
        addApprovalTip: "Ce flux de travail par défaut s'applique à tous les membres, sauf si un flux de travail plus spécifique existe.",
        approver: 'Approbateur',
        addApprovalsDescription: "Exiger une approbation supplémentaire avant d'autoriser un paiement.",
        makeOrTrackPaymentsTitle: 'Effectuer ou suivre des paiements',
        makeOrTrackPaymentsDescription: 'Ajoutez un payeur autorisé pour les paiements effectués dans Expensify ou suivez les paiements effectués ailleurs.',
        editor: {
            submissionFrequency: 'Choisissez combien de temps Expensify doit attendre avant de partager les dépenses sans erreur.',
        },
        frequencyDescription: 'Choisissez la fréquence à laquelle vous souhaitez que les dépenses soient soumises automatiquement, ou faites-le manuellement.',
        frequencies: {
            instant: 'Immédiatement',
            weekly: 'Hebdomadaire',
            monthly: 'Mensuel',
            twiceAMonth: 'Deux fois par mois',
            byTrip: 'Par voyage',
            manually: 'Manuellement',
            daily: 'Quotidiennement',
            lastDayOfMonth: 'Dernier jour du mois',
            lastBusinessDayOfMonth: 'Dernier jour ouvrable du mois',
            ordinals: {
                one: 'st',
                two: 'nd',
                few: 'rd',
                other: 'th',
                /* eslint-disable @typescript-eslint/naming-convention */
                '1': 'Premier',
                '2': 'Deuxième',
                '3': 'Troisième',
                '4': 'Quatrième',
                '5': 'Cinquième',
                '6': 'Sixième',
                '7': 'Septième',
                '8': 'Huitième',
                '9': 'Neuvième',
                '10': 'Dixième',
                /* eslint-enable @typescript-eslint/naming-convention */
            },
        },
        approverInMultipleWorkflows: "Ce membre appartient déjà à un autre flux de travail d'approbation. Toute mise à jour ici sera également reflétée là-bas.",
        approverCircularReference: ({name1, name2}: ApprovalWorkflowErrorParams) =>
            `<strong>${name1}</strong> approuve déjà les rapports à <strong>${name2}</strong>. Veuillez choisir un autre approbateur pour éviter un flux de travail circulaire.`,
        emptyContent: {
            title: 'Aucun membre à afficher',
            expensesFromSubtitle: "Tous les membres de l'espace de travail appartiennent déjà à un flux de travail d'approbation existant.",
            approverSubtitle: 'Tous les approbateurs appartiennent à un flux de travail existant.',
        },
    },
    workflowsDelayedSubmissionPage: {
        autoReportingFrequencyErrorMessage: "La fréquence de soumission n'a pas pu être modifiée. Veuillez réessayer ou contacter le support.",
        monthlyOffsetErrorMessage: "La fréquence mensuelle n'a pas pu être modifiée. Veuillez réessayer ou contacter le support.",
    },
    workflowsCreateApprovalsPage: {
        title: 'Confirmer',
        header: "Ajoutez plus d'approbateurs et confirmez.",
        additionalApprover: 'Approbateur supplémentaire',
        submitButton: 'Ajouter un flux de travail',
    },
    workflowsEditApprovalsPage: {
        title: "Modifier le flux de travail d'approbation",
        deleteTitle: "Supprimer le flux de travail d'approbation",
        deletePrompt: "Êtes-vous sûr de vouloir supprimer ce flux de travail d'approbation ? Tous les membres suivront ensuite le flux de travail par défaut.",
    },
    workflowsExpensesFromPage: {
        title: 'Dépenses de',
        header: 'Lorsque les membres suivants soumettent des dépenses :',
    },
    workflowsApproverPage: {
        genericErrorMessage: "L'approbateur n'a pas pu être modifié. Veuillez réessayer ou contacter le support.",
        header: 'Envoyer à ce membre pour approbation :',
    },
    workflowsPayerPage: {
        title: 'Payeur autorisé',
        genericErrorMessage: "Le payeur autorisé n'a pas pu être modifié. Veuillez réessayer.",
        admins: 'Admins',
        payer: 'Payer',
        paymentAccount: 'Compte de paiement',
    },
    reportFraudPage: {
        title: 'Signaler une fraude à la carte virtuelle',
        description:
            'Si les détails de votre carte virtuelle ont été volés ou compromis, nous désactiverons définitivement votre carte existante et vous fournirons une nouvelle carte virtuelle et un nouveau numéro.',
        deactivateCard: 'Désactiver la carte',
        reportVirtualCardFraud: 'Signaler une fraude à la carte virtuelle',
    },
    reportFraudConfirmationPage: {
        title: 'Fraude à la carte signalée',
        description:
            'Nous avons désactivé votre carte existante de façon permanente. Lorsque vous reviendrez pour consulter les détails de votre carte, une nouvelle carte virtuelle sera disponible.',
        buttonText: 'Compris, merci !',
    },
    activateCardPage: {
        activateCard: 'Activer la carte',
        pleaseEnterLastFour: 'Veuillez entrer les quatre derniers chiffres de votre carte.',
        activatePhysicalCard: 'Activer la carte physique',
        error: {
            thatDidNotMatch: 'Cela ne correspondait pas aux 4 derniers chiffres de votre carte. Veuillez réessayer.',
            throttled:
                'Vous avez saisi incorrectement les 4 derniers chiffres de votre carte Expensify trop de fois. Si vous êtes sûr que les chiffres sont corrects, veuillez contacter Concierge pour résoudre le problème. Sinon, réessayez plus tard.',
        },
    },
    getPhysicalCard: {
        header: 'Obtenir une carte physique',
        nameMessage: 'Entrez votre prénom et votre nom, car ils seront affichés sur votre carte.',
        legalName: 'Nom légal',
        legalFirstName: 'Prénom légal',
        legalLastName: 'Nom de famille légal',
        phoneMessage: 'Entrez votre numéro de téléphone.',
        phoneNumber: 'Numéro de téléphone',
        address: 'Adresse',
        addressMessage: 'Entrez votre adresse de livraison.',
        streetAddress: 'Adresse postale',
        city: 'Ville',
        state: 'État',
        zipPostcode: 'Code postal',
        country: 'Pays',
        confirmMessage: 'Veuillez confirmer vos informations ci-dessous.',
        estimatedDeliveryMessage: 'Votre carte physique arrivera dans 2 à 3 jours ouvrables.',
        next: 'Suivant',
        getPhysicalCard: 'Obtenir une carte physique',
        shipCard: "Carte d'expédition",
    },
    transferAmountPage: {
        transfer: ({amount}: TransferParams) => `Transfer${amount ? ` ${amount}` : ''}`,
        instant: 'Instantané (carte de débit)',
        instantSummary: ({rate, minAmount}: InstantSummaryParams) => `${rate}% de frais (${minAmount} minimum)`,
        ach: '1 à 3 jours ouvrables (Compte bancaire)',
        achSummary: 'Pas de frais',
        whichAccount: 'Quel compte ?',
        fee: 'Frais',
        transferSuccess: 'Transfert réussi !',
        transferDetailBankAccount: 'Votre argent devrait arriver dans les 1 à 3 jours ouvrables.',
        transferDetailDebitCard: 'Votre argent devrait arriver immédiatement.',
        failedTransfer: "Votre solde n'est pas entièrement réglé. Veuillez transférer vers un compte bancaire.",
        notHereSubTitle: 'Veuillez transférer votre solde depuis la page du portefeuille.',
        goToWallet: 'Aller au Portefeuille',
    },
    chooseTransferAccountPage: {
        chooseAccount: 'Choisir un compte',
    },
    paymentMethodList: {
        addPaymentMethod: 'Ajouter un mode de paiement',
        addNewDebitCard: 'Ajouter une nouvelle carte de débit',
        addNewBankAccount: 'Ajouter un nouveau compte bancaire',
        accountLastFour: 'Se terminant par',
        cardLastFour: 'Carte se terminant par',
        addFirstPaymentMethod: "Ajoutez un mode de paiement pour envoyer et recevoir des paiements directement dans l'application.",
        defaultPaymentMethod: 'Par défaut',
        bankAccountLastFour: ({lastFour}: BankAccountLastFourParams) => `Bank Account • ${lastFour}`,
    },
    preferencesPage: {
        appSection: {
            title: "Préférences de l'application",
        },
        testSection: {
            title: 'Tester les préférences',
            subtitle: "Paramètres pour aider à déboguer et tester l'application en staging.",
        },
        receiveRelevantFeatureUpdatesAndExpensifyNews: "Recevez des mises à jour de fonctionnalités pertinentes et des nouvelles d'Expensify",
        muteAllSounds: "Couper tous les sons d'Expensify",
    },
    priorityModePage: {
        priorityMode: 'Mode priorité',
        explainerText: 'Choisissez de #focus sur les discussions non lues et épinglées uniquement, ou affichez tout avec les discussions les plus récentes et épinglées en haut.',
        priorityModes: {
            default: {
                label: 'Plus récent',
                description: 'Afficher toutes les discussions triées par les plus récentes',
            },
            gsd: {
                label: '#focus',
                description: 'Afficher uniquement les non lus triés par ordre alphabétique',
            },
        },
    },
    reportDetailsPage: {
        inWorkspace: ({policyName}: ReportPolicyNameParams) => `dans ${policyName}`,
        generatingPDF: 'Génération du PDF',
        waitForPDF: 'Veuillez patienter pendant que nous générons le PDF',
        errorPDF: "Une erreur s'est produite lors de la tentative de génération de votre PDF.",
        generatedPDF: 'Votre rapport PDF a été généré !',
    },
    reportDescriptionPage: {
        roomDescription: 'Description de la chambre',
        roomDescriptionOptional: 'Description de la salle (facultatif)',
        explainerText: 'Définir une description personnalisée pour la salle.',
    },
    groupChat: {
        lastMemberTitle: 'Attention !',
        lastMemberWarning: 'Puisque vous êtes la dernière personne ici, partir rendra cette discussion inaccessible à tous les membres. Êtes-vous sûr de vouloir partir ?',
        defaultReportName: ({displayName}: ReportArchiveReasonsClosedParams) => `Discussion de groupe de ${displayName}`,
    },
    languagePage: {
        language: 'Langue',
        aiGenerated: 'Les traductions pour cette langue sont générées automatiquement et peuvent contenir des erreurs.',
    },
    themePage: {
        theme: 'Thème',
        themes: {
            dark: {
                label: 'Sombre',
            },
            light: {
                label: 'Lumière',
            },
            system: {
                label: "Utiliser les paramètres de l'appareil",
            },
        },
        chooseThemeBelowOrSync: 'Choisissez un thème ci-dessous ou synchronisez avec les paramètres de votre appareil.',
    },
    termsOfUse: {
        terms: `<muted-text-xs>En vous connectant, vous acceptez les <a href="${CONST.OLD_DOT_PUBLIC_URLS.TERMS_URL}">Conditions de service</a> et de <a href="${CONST.OLD_DOT_PUBLIC_URLS.PRIVACY_URL}">Confidentialité</a>.</muted-text-xs>`,
        license: `<muted-text-xs>Le transfert de fonds est assuré par ${CONST.WALLET.PROGRAM_ISSUERS.EXPENSIFY_PAYMENTS} (NMLS ID:2017010) conformément à ses <a href="${CONST.OLD_DOT_PUBLIC_URLS.LICENSES_URL}">licences</a>.</muted-text-xs>`,
    },
    validateCodeForm: {
        magicCodeNotReceived: "Vous n'avez pas reçu de code magique ?",
        enterAuthenticatorCode: "Veuillez entrer votre code d'authentification",
        enterRecoveryCode: 'Veuillez entrer votre code de récupération',
        requiredWhen2FAEnabled: "Requis lorsque l'authentification à deux facteurs est activée",
        requestNewCode: ({timeRemaining}: {timeRemaining: string}) => `Demander un nouveau code dans <a>${timeRemaining}</a>`,
        requestNewCodeAfterErrorOccurred: 'Demander un nouveau code',
        error: {
            pleaseFillMagicCode: 'Veuillez entrer votre code magique',
            incorrectMagicCode: 'Code magique incorrect ou invalide. Veuillez réessayer ou demander un nouveau code.',
            pleaseFillTwoFactorAuth: "Veuillez entrer votre code d'authentification à deux facteurs",
        },
    },
    passwordForm: {
        pleaseFillOutAllFields: 'Veuillez remplir tous les champs',
        pleaseFillPassword: 'Veuillez entrer votre mot de passe',
        pleaseFillTwoFactorAuth: 'Veuillez entrer votre code de double authentification',
        enterYourTwoFactorAuthenticationCodeToContinue: "Entrez votre code d'authentification à deux facteurs pour continuer",
        forgot: 'Oublié ?',
        requiredWhen2FAEnabled: "Requis lorsque l'authentification à deux facteurs est activée",
        error: {
            incorrectPassword: 'Mot de passe incorrect. Veuillez réessayer.',
            incorrectLoginOrPassword: 'Identifiant ou mot de passe incorrect. Veuillez réessayer.',
            incorrect2fa: "Code d'authentification à deux facteurs incorrect. Veuillez réessayer.",
            twoFactorAuthenticationEnabled:
                "Vous avez activé l'authentification à deux facteurs sur ce compte. Veuillez vous connecter en utilisant votre e-mail ou votre numéro de téléphone.",
            invalidLoginOrPassword: 'Identifiant ou mot de passe invalide. Veuillez réessayer ou réinitialiser votre mot de passe.',
            unableToResetPassword:
                "Nous n'avons pas pu changer votre mot de passe. Cela est probablement dû à un lien de réinitialisation de mot de passe expiré dans un ancien e-mail de réinitialisation de mot de passe. Nous vous avons envoyé un nouveau lien par e-mail afin que vous puissiez réessayer. Vérifiez votre boîte de réception et votre dossier de spam ; il devrait arriver dans quelques minutes.",
            noAccess: "Vous n'avez pas accès à cette application. Veuillez ajouter votre nom d'utilisateur GitHub pour obtenir l'accès.",
            accountLocked: 'Votre compte a été verrouillé après trop de tentatives infructueuses. Veuillez réessayer dans 1 heure.',
            fallback: 'Un problème est survenu. Veuillez réessayer plus tard.',
        },
    },
    loginForm: {
        phoneOrEmail: 'Téléphone ou e-mail',
        error: {
            invalidFormatEmailLogin: "L'email saisie est invalide. Veuillez corriger le format et réessayer.",
        },
        cannotGetAccountDetails: 'Impossible de récupérer les détails du compte. Veuillez essayer de vous reconnecter.',
        loginForm: 'Formulaire de connexion',
        notYou: ({user}: NotYouParams) => `Pas ${user} ?`,
    },
    onboarding: {
        welcome: 'Bienvenue !',
        welcomeSignOffTitleManageTeam:
            "Une fois que vous aurez terminé les tâches ci-dessus, nous pourrons explorer davantage de fonctionnalités comme les flux de travail d'approbation et les règles !",
        welcomeSignOffTitle: 'Ravi de vous rencontrer !',
        explanationModal: {
            title: 'Bienvenue sur Expensify',
            description:
                'Une application pour gérer vos dépenses professionnelles et personnelles à la vitesse de la conversation. Essayez-la et faites-nous savoir ce que vous en pensez. Beaucoup plus à venir !',
            secondaryDescription: "Pour revenir à Expensify Classic, il suffit d'appuyer sur votre photo de profil > Aller à Expensify Classic.",
        },
        getStarted: 'Commencer',
        whatsYourName: 'Quel est votre nom ?',
        peopleYouMayKnow: 'Des personnes que vous connaissez sont déjà ici ! Vérifiez votre e-mail pour les rejoindre.',
        workspaceYouMayJoin: ({domain, email}: WorkspaceYouMayJoin) => `Quelqu'un de ${domain} a déjà créé un espace de travail. Veuillez entrer le code magique envoyé à ${email}.`,
        joinAWorkspace: 'Rejoindre un espace de travail',
        listOfWorkspaces: 'Voici la liste des espaces de travail que vous pouvez rejoindre. Ne vous inquiétez pas, vous pouvez toujours les rejoindre plus tard si vous le préférez.',
        workspaceMemberList: ({employeeCount, policyOwner}: WorkspaceMemberList) => `${employeeCount} membre${employeeCount > 1 ? 's' : ''} • ${policyOwner}`,
        whereYouWork: 'Où travaillez-vous ?',
        errorSelection: 'Sélectionnez une option pour continuer',
        purpose: {
            title: "Que voulez-vous faire aujourd'hui ?",
            errorContinue: 'Veuillez appuyer sur continuer pour commencer la configuration.',
            errorBackButton: "Veuillez terminer les questions de configuration pour commencer à utiliser l'application.",
            [CONST.ONBOARDING_CHOICES.EMPLOYER]: 'Être remboursé par mon employeur',
            [CONST.ONBOARDING_CHOICES.MANAGE_TEAM]: 'Gérer les dépenses de mon équipe',
            [CONST.ONBOARDING_CHOICES.PERSONAL_SPEND]: 'Suivre et budgétiser les dépenses',
            [CONST.ONBOARDING_CHOICES.CHAT_SPLIT]: 'Discutez et partagez les dépenses avec des amis',
            [CONST.ONBOARDING_CHOICES.LOOKING_AROUND]: "Quelque chose d'autre",
        },
        employees: {
            title: "Combien d'employés avez-vous ?",
            [CONST.ONBOARDING_COMPANY_SIZE.MICRO]: '1-10 employés',
            [CONST.ONBOARDING_COMPANY_SIZE.SMALL]: '11-50 employés',
            [CONST.ONBOARDING_COMPANY_SIZE.MEDIUM_SMALL]: '51-100 employés',
            [CONST.ONBOARDING_COMPANY_SIZE.MEDIUM]: '101-1 000 employés',
            [CONST.ONBOARDING_COMPANY_SIZE.LARGE]: 'Plus de 1 000 employés',
        },
        accounting: {
            title: 'Utilisez-vous un logiciel de comptabilité ?',
            none: 'Aucun',
        },
        interestedFeatures: {
            title: 'Quelles fonctionnalités vous intéressent ?',
            featuresAlreadyEnabled: 'Votre espace de travail a déjà activé les éléments suivants :',
            featureYouMayBeInterestedIn: 'Activez des fonctionnalités supplémentaires qui pourraient vous intéresser :',
        },
        error: {
            requiredFirstName: 'Veuillez entrer votre prénom pour continuer',
        },
        workEmail: {
            title: 'Quelle est votre adresse e-mail professionnelle ?',
            subtitle: 'Expensify fonctionne mieux lorsque vous connectez votre e-mail professionnel.',
            explanationModal: {
                descriptionOne: 'Transférez à receipts@expensify.com pour numérisation',
                descriptionTwo: 'Rejoignez vos collègues qui utilisent déjà Expensify',
                descriptionThree: "Profitez d'une expérience plus personnalisée",
            },
            addWorkEmail: 'Ajouter un e-mail professionnel',
        },
        workEmailValidation: {
            title: 'Vérifiez votre adresse e-mail professionnelle',
            magicCodeSent: ({workEmail}: WorkEmailResendCodeParams) => `Veuillez entrer le code magique envoyé à ${workEmail}. Il devrait arriver dans une minute ou deux.`,
        },
        workEmailValidationError: {
            publicEmail: "Veuillez entrer une adresse e-mail professionnelle valide provenant d'un domaine privé, par exemple mitch@company.com.",
            offline: "Nous n'avons pas pu ajouter votre e-mail professionnel car vous semblez être hors ligne.",
        },
        mergeBlockScreen: {
            title: "Impossible d'ajouter l'email professionnel",
            subtitle: ({workEmail}: WorkEmailMergingBlockedParams) =>
                `Nous n'avons pas pu ajouter ${workEmail}. Veuillez réessayer plus tard dans les Paramètres ou discuter avec Concierge pour obtenir de l'aide.`,
        },
        tasks: {
            testDriveAdminTask: {
                title: ({testDriveURL}) => `Faites un [essai gratuit](${testDriveURL})`,
                description: ({testDriveURL}) =>
                    `[Faites une visite rapide du produit](${testDriveURL}) pour découvrir pourquoi Expensify est le moyen le plus rapide de gérer vos notes de frais.`,
            },
            testDriveEmployeeTask: {
                title: ({testDriveURL}) => `Faites un [essai gratuit](${testDriveURL})`,
                description: ({testDriveURL}) => `Essayez-nous avec un [essai gratuit](${testDriveURL}) et offrez à votre équipe *3 mois gratuits sur Expensify !*`,
            },
            createTestDriveAdminWorkspaceTask: {
                title: ({workspaceConfirmationLink}) => `[Créez](${workspaceConfirmationLink}) un espace de travail`,
                description: 'Créez un espace de travail et configurez les paramètres avec l’aide de votre spécialiste de configuration !',
            },
            createWorkspaceTask: {
                title: ({workspaceSettingsLink}) => `Créez un [espace de travail](${workspaceSettingsLink})`,
                description: ({workspaceSettingsLink}) =>
                    '*Créez un espace de travail* pour suivre les dépenses, scanner les reçus, discuter, et plus encore.\n\n' +
                    '1. Cliquez sur *Espaces de travail* > *Nouvel espace de travail*.\n\n' +
                    `*Votre nouvel espace est prêt !* [Voir maintenant](${workspaceSettingsLink}).`,
            },
            setupCategoriesTask: {
                title: ({workspaceCategoriesLink}) => `Configurez les [catégories](${workspaceCategoriesLink})`,
                description: ({workspaceCategoriesLink}) =>
                    '*Configurez les catégories* pour que votre équipe puisse coder les dépenses facilement.\n\n' +
                    '1. Cliquez sur *Espaces de travail*.\n' +
                    '3. Sélectionnez votre espace.\n' +
                    '4. Cliquez sur *Catégories*.\n' +
                    '5. Désactivez les catégories inutiles.\n' +
                    '6. Ajoutez vos propres catégories en haut à droite.\n\n' +
                    `[Accéder aux paramètres de catégories](${workspaceCategoriesLink}).\n\n` +
                    `![Configurer les catégories](${CONST.CLOUDFRONT_URL}/videos/walkthrough-categories-v2.mp4)`,
            },
            combinedTrackSubmitExpenseTask: {
                title: 'Soumettre une dépense',
                description:
                    '*Soumettez une dépense* en saisissant un montant ou en scannant un reçu.\n\n' +
                    `1. Cliquez sur le bouton ${CONST.CUSTOM_EMOJIS.GLOBAL_CREATE}.\n` +
                    '2. Choisissez *Créer une dépense*.\n' +
                    '3. Saisissez un montant ou scannez un reçu.\n' +
                    `4. Ajoutez l’email ou numéro de téléphone de votre responsable.\n` +
                    '5. Cliquez sur *Créer*.\n\n' +
                    'Et voilà, c’est fait !',
            },
            adminSubmitExpenseTask: {
                title: 'Soumettre une dépense',
                description:
                    '*Soumettez une dépense* en saisissant un montant ou en scannant un reçu.\n\n' +
                    `1. Cliquez sur le bouton ${CONST.CUSTOM_EMOJIS.GLOBAL_CREATE}.\n` +
                    '2. Choisissez *Créer une dépense*.\n' +
                    '3. Saisissez un montant ou scannez un reçu.\n' +
                    '4. Confirmez les détails.\n' +
                    '5. Cliquez sur *Créer*.\n\n' +
                    'Et voilà, c’est fait !',
            },
            trackExpenseTask: {
                title: 'Suivre une dépense',
                description:
                    '*Suivez une dépense* dans n’importe quelle devise, avec ou sans reçu.\n\n' +
                    `1. Cliquez sur le bouton ${CONST.CUSTOM_EMOJIS.GLOBAL_CREATE}.\n` +
                    '2. Choisissez *Créer une dépense*.\n' +
                    '3. Saisissez un montant ou scannez un reçu.\n' +
                    '4. Choisissez votre espace *personnel*.\n' +
                    '5. Cliquez sur *Créer*.\n\n' +
                    'Et voilà, aussi simple que ça.',
            },
            addAccountingIntegrationTask: {
                title: ({integrationName, workspaceAccountingLink}) =>
                    `Connecter${integrationName === CONST.ONBOARDING_ACCOUNTING_MAPPING.other ? '' : ' à'} [${integrationName === CONST.ONBOARDING_ACCOUNTING_MAPPING.other ? 'votre' : ''} ${integrationName}](${workspaceAccountingLink})`,
                description: ({integrationName, workspaceAccountingLink}) =>
                    `Connectez${integrationName === CONST.ONBOARDING_ACCOUNTING_MAPPING.other ? '-vous à votre' : '-vous à'} ${integrationName} pour automatiser le codage et la synchronisation des dépenses. La clôture mensuelle devient un jeu d’enfant.\n` +
                    '\n' +
                    '1. Cliquez sur *Paramètres*.\n' +
                    '2. Accédez à *Espaces de travail*.\n' +
                    '3. Sélectionnez votre espace.\n' +
                    '4. Cliquez sur *Comptabilité*.\n' +
                    `5. Trouvez ${integrationName}.\n` +
                    '6. Cliquez sur *Connecter*.\n\n' +
                    `${
                        integrationName && CONST.connectionsVideoPaths[integrationName]
                            ? `[Accéder à la comptabilité](${workspaceAccountingLink}).\n\n![Connecter ${integrationName}](${CONST.CLOUDFRONT_URL}/${CONST.connectionsVideoPaths[integrationName]})`
                            : `[Accéder à la comptabilité](${workspaceAccountingLink}).`
                    }`,
            },
            connectCorporateCardTask: {
                title: ({corporateCardLink}) => `Connecter [votre carte pro](${corporateCardLink})`,
                description: ({corporateCardLink}) =>
                    `Connectez votre carte pro pour importer et coder automatiquement les dépenses.\n\n` +
                    '1. Cliquez sur *Espaces de travail*.\n' +
                    '2. Sélectionnez votre espace.\n' +
                    '3. Cliquez sur *Cartes professionnelles*.\n' +
                    '4. Suivez les instructions pour connecter votre carte.\n\n' +
                    `[Accéder à la connexion carte pro](${corporateCardLink}).`,
            },
            inviteTeamTask: {
                title: ({workspaceMembersLink}) => `Invitez [votre équipe](${workspaceMembersLink})`,
                description: ({workspaceMembersLink}) =>
                    '*Invitez votre équipe* sur Expensify pour qu’ils commencent à suivre leurs dépenses dès aujourd’hui.\n\n' +
                    '1. Cliquez sur *Espaces de travail*.\n' +
                    '3. Sélectionnez votre espace.\n' +
                    '4. Cliquez sur *Membres* > *Inviter un membre*.\n' +
                    '5. Entrez des emails ou numéros de téléphone.\n' +
                    '6. Ajoutez un message personnalisé si vous le souhaitez !\n\n' +
                    `[Accéder aux membres](${workspaceMembersLink}).\n\n` +
                    `![Inviter votre équipe](${CONST.CLOUDFRONT_URL}/videos/walkthrough-invite_members-v2.mp4)`,
            },
            setupCategoriesAndTags: {
                title: ({workspaceCategoriesLink, workspaceTagsLink}) => `Configurer les [catégories](${workspaceCategoriesLink}) et [tags](${workspaceTagsLink})`,
                description: ({workspaceCategoriesLink, workspaceAccountingLink}) =>
                    '*Configurez les catégories et tags* pour aider votre équipe à coder les dépenses plus facilement.\n\n' +
                    `Importez-les automatiquement en [connectant votre logiciel comptable](${workspaceAccountingLink}), ou configurez-les manuellement dans les [paramètres de l’espace](${workspaceCategoriesLink}).`,
            },
            setupTagsTask: {
                title: ({workspaceTagsLink}) => `Configurer les [tags](${workspaceTagsLink})`,
                description: ({workspaceMoreFeaturesLink}) =>
                    'Utilisez les tags pour ajouter des détails comme projets, clients, emplacements et départements. Pour plusieurs niveaux de tags, passez au plan Control.\n\n' +
                    '1. Cliquez sur *Espaces de travail*.\n' +
                    '3. Sélectionnez votre espace.\n' +
                    '4. Cliquez sur *Fonctionnalités supplémentaires*.\n' +
                    '5. Activez *Tags*.\n' +
                    '6. Allez dans *Tags* dans l’éditeur.\n' +
                    '7. Cliquez sur *+ Ajouter un tag* pour en créer un.\n\n' +
                    `[Accéder aux fonctionnalités supplémentaires](${workspaceMoreFeaturesLink}).\n\n` +
                    `![Configurer les tags](${CONST.CLOUDFRONT_URL}/videos/walkthrough-tags-v2.mp4)`,
            },
            inviteAccountantTask: {
                title: ({workspaceMembersLink}) => `Invitez votre [comptable](${workspaceMembersLink})`,
                description: ({workspaceMembersLink}) =>
                    '*Invitez votre comptable* à collaborer dans votre espace de travail et à gérer les dépenses de votre entreprise.\n' +
                    '\n' +
                    '1. Cliquez sur *Espaces de travail*.\n' +
                    '2. Sélectionnez votre espace.\n' +
                    '3. Cliquez sur *Membres*.\n' +
                    '4. Cliquez sur *Inviter un membre*.\n' +
                    '5. Saisissez l’adresse e-mail de votre comptable.\n' +
                    '\n' +
                    `[Invitez votre comptable maintenant](${workspaceMembersLink}).`,
            },
            startChatTask: {
                title: 'Démarrer un chat',
                description:
                    '*Démarrez un chat* avec quelqu’un grâce à son email ou numéro.\n\n' +
                    `1. Cliquez sur le bouton ${CONST.CUSTOM_EMOJIS.GLOBAL_CREATE}.\n` +
                    '2. Choisissez *Démarrer un chat*.\n' +
                    '3. Entrez un email ou numéro de téléphone.\n\n' +
                    'S’ils ne sont pas encore sur Expensify, une invitation sera envoyée automatiquement.\n\n' +
                    'Chaque chat devient aussi un email ou SMS auquel ils peuvent répondre.',
            },
            splitExpenseTask: {
                title: 'Partager une dépense',
                description:
                    '*Partagez une dépense* avec une ou plusieurs personnes.\n\n' +
                    `1. Cliquez sur le bouton ${CONST.CUSTOM_EMOJIS.GLOBAL_CREATE}.\n` +
                    '2. Choisissez *Démarrer un chat*.\n' +
                    '3. Entrez des emails ou numéros de téléphone.\n' +
                    '4. Cliquez sur le bouton gris *+* > *Partager une dépense*.\n' +
                    '5. Créez la dépense : *Manuelle*, *Scan*, ou *Distance*.\n\n' +
                    'Ajoutez plus de détails si vous le souhaitez, ou envoyez simplement. On vous rembourse vite !',
            },
            reviewWorkspaceSettingsTask: {
                title: ({workspaceSettingsLink}) => `Vérifiez les [paramètres de l’espace](${workspaceSettingsLink})`,
                description: ({workspaceSettingsLink}) =>
                    'Voici comment vérifier et mettre à jour vos paramètres :\n' +
                    '1. Cliquez sur Espaces de travail.\n' +
                    '2. Sélectionnez votre espace de travail.\n' +
                    '3. Vérifiez et mettez à jour vos paramètres.\n' +
                    `[Accéder à votre espace de travail.](${workspaceSettingsLink})`,
            },
            createReportTask: {
                title: 'Créer votre premier rapport',
                description:
                    'Voici comment créer un rapport :\n\n' +
                    `1. Cliquez sur le bouton ${CONST.CUSTOM_EMOJIS.GLOBAL_CREATE}.\n` +
                    '2. Choisissez *Créer un rapport*.\n' +
                    '3. Cliquez sur *Ajouter une dépense*.\n' +
                    '4. Ajoutez votre première dépense.\n\n' +
                    'Et voilà !',
            },
        } satisfies Record<string, Pick<OnboardingTask, 'title' | 'description'>>,
        testDrive: {
            name: ({testDriveURL}: {testDriveURL?: string}) => (testDriveURL ? `Faites un [essai gratuit](${testDriveURL})` : 'Faites un essai gratuit'),
            embeddedDemoIframeTitle: 'Essai Gratuit',
            employeeFakeReceipt: {
                description: 'Mon reçu de test !',
            },
        },
        messages: {
            onboardingEmployerOrSubmitMessage: 'Se faire rembourser est aussi simple que d’envoyer un message. Voici les bases.',
            onboardingPersonalSpendMessage: 'Voici comment suivre vos dépenses en quelques clics.',
            onboardingManageTeamMessage: ({hasIntroSelected}: {hasIntroSelected: boolean}) =>
                hasIntroSelected
                    ? '# Votre essai gratuit a commencé ! Configurons tout cela.\n👋 Bonjour, je suis votre spécialiste de configuration Expensify. Maintenant que vous avez créé un espace de travail, profitez pleinement de votre essai gratuit de 30 jours en suivant les étapes ci-dessous.'
                    : '# Votre essai gratuit a commencé ! Configurons tout cela.\n👋 Bonjour, je suis votre spécialiste de configuration Expensify. J’ai déjà créé un espace de travail pour vous aider à gérer les reçus et dépenses de votre équipe. Pour profiter pleinement de votre essai gratuit de 30 jours, suivez simplement les étapes de configuration ci-dessous.',
            onboardingTrackWorkspaceMessage:
                '# Configurons votre espace\n👋 Je suis là pour vous aider ! J’ai personnalisé votre espace pour les entrepreneurs individuels et entreprises similaires. Vous pouvez le modifier via le lien ci-dessous.\n\nVoici comment suivre vos dépenses rapidement :',
            onboardingChatSplitMessage: 'Partager des dépenses entre amis est aussi simple qu’un message. Voici comment faire.',
            onboardingAdminMessage: 'Apprenez à gérer l’espace de votre équipe en tant qu’admin et soumettez vos propres dépenses.',
            onboardingLookingAroundMessage:
                'Expensify est surtout connu pour les dépenses, les voyages et les cartes pro, mais ce n’est pas tout. Dites-moi ce qui vous intéresse et je vous guiderai.',
            onboardingTestDriveReceiverMessage: '*Vous avez droit à 3 mois gratuits ! Lancez-vous ci-dessous.*',
        },
        workspace: {
            title: 'Restez organisé avec un espace de travail',
            subtitle: 'Débloquez des outils puissants pour simplifier la gestion de vos dépenses, le tout en un seul endroit. Avec un espace de travail, vous pouvez :',
            explanationModal: {
                descriptionOne: 'Suivre et organiser les reçus',
                descriptionTwo: 'Catégoriser et étiqueter les dépenses',
                descriptionThree: 'Créer et partager des rapports',
            },
            price: "Essayez-le gratuitement pendant 30 jours, puis passez à l'abonnement pour seulement <strong>5 $/mois</strong>.",
            createWorkspace: 'Créer un espace de travail',
        },
        confirmWorkspace: {
            title: "Confirmer l'espace de travail",
            subtitle:
                'Créez un espace de travail pour suivre les reçus, rembourser les dépenses, gérer les voyages, créer des rapports, et plus encore — tout à la vitesse de la discussion.',
        },
        inviteMembers: {
            title: 'Inviter des membres',
            subtitle: 'Gérez et partagez vos dépenses avec un comptable ou créez un groupe de voyage avec des amis.',
        },
    },
    featureTraining: {
        doNotShowAgain: 'Ne plus me montrer ceci',
    },
    personalDetails: {
        error: {
            containsReservedWord: 'Le nom ne peut pas contenir les mots Expensify ou Concierge',
            hasInvalidCharacter: 'Le nom ne peut pas contenir de virgule ou de point-virgule',
            requiredFirstName: 'Le prénom ne peut pas être vide',
        },
    },
    privatePersonalDetails: {
        enterLegalName: 'Quel est votre nom légal ?',
        enterDateOfBirth: 'Quelle est votre date de naissance ?',
        enterAddress: 'Quelle est votre adresse ?',
        enterPhoneNumber: 'Quel est votre numéro de téléphone ?',
        personalDetails: 'Détails personnels',
        privateDataMessage: 'Ces détails sont utilisés pour les voyages et les paiements. Ils ne sont jamais affichés sur votre profil public.',
        legalName: 'Nom légal',
        legalFirstName: 'Prénom légal',
        legalLastName: 'Nom de famille légal',
        address: 'Adresse',
        error: {
            dateShouldBeBefore: ({dateString}: DateShouldBeBeforeParams) => `La date doit être avant ${dateString}`,
            dateShouldBeAfter: ({dateString}: DateShouldBeAfterParams) => `La date doit être après ${dateString}`,
            hasInvalidCharacter: 'Le nom ne peut inclure que des caractères latins.',
            incorrectZipFormat: ({zipFormat}: IncorrectZipFormatParams = {}) => `Format de code postal incorrect${zipFormat ? `Format acceptable : ${zipFormat}` : ''}`,
            invalidPhoneNumber: `Veuillez vous assurer que le numéro de téléphone est valide (par exemple, ${CONST.EXAMPLE_PHONE_NUMBER})`,
        },
    },
    resendValidationForm: {
        linkHasBeenResent: 'Le lien a été renvoyé',
        weSentYouMagicSignInLink: ({login, loginType}: WeSentYouMagicSignInLinkParams) =>
            `J'ai envoyé un lien magique de connexion à ${login}. Veuillez vérifier votre ${loginType} pour vous connecter.`,
        resendLink: 'Renvoyer le lien',
    },
    unlinkLoginForm: {
        toValidateLogin: ({primaryLogin, secondaryLogin}: ToValidateLoginParams) =>
            `Pour valider ${secondaryLogin}, veuillez renvoyer le code magique depuis les Paramètres du compte de ${primaryLogin}.`,
        noLongerHaveAccess: ({primaryLogin}: NoLongerHaveAccessParams) => `Si vous n'avez plus accès à ${primaryLogin}, veuillez dissocier vos comptes.`,
        unlink: 'Dissocier',
        linkSent: 'Lien envoyé !',
        successfullyUnlinkedLogin: 'Connexion secondaire dissociée avec succès !',
    },
    emailDeliveryFailurePage: {
        ourEmailProvider: ({login}: OurEmailProviderParams) =>
            `Notre fournisseur de messagerie a temporairement suspendu les emails vers ${login} en raison de problèmes de livraison. Pour débloquer votre connexion, veuillez suivre ces étapes :`,
        confirmThat: ({login}: ConfirmThatParams) =>
            `<strong>Confirmez que ${login} est orthographié correctement et qu'il s'agit d'une adresse e-mail réelle et valide.</strong> Les alias d'e-mail tels que "expenses@domain.com" doivent avoir accès à leur propre boîte de réception pour être un identifiant Expensify valide.`,
        ensureYourEmailClient: `<strong>Assurez-vous que votre client de messagerie autorise les emails de expensify.com.</strong> Vous trouverez des instructions sur la manière de réaliser cette étape <a href="${CONST.SET_NOTIFICATION_LINK}">ici</a> mais vous aurez peut-être besoin de l'aide de votre service informatique pour configurer vos paramètres de messagerie.`,
        onceTheAbove: `Une fois les étapes ci-dessus terminées, veuillez contacter <a href="mailto:${CONST.EMAIL.CONCIERGE}">${CONST.EMAIL.CONCIERGE}</a> pour débloquer votre connexion.`,
    },
    smsDeliveryFailurePage: {
        smsDeliveryFailureMessage: ({login}: OurEmailProviderParams) =>
            `Nous n'avons pas pu livrer les messages SMS à ${login}, nous l'avons donc suspendu temporairement. Veuillez essayer de valider votre numéro :`,
        validationSuccess: 'Votre numéro a été validé ! Cliquez ci-dessous pour envoyer un nouveau code de connexion magique.',
        validationFailed: ({
            timeData,
        }: {
            timeData?: {
                days?: number;
                hours?: number;
                minutes?: number;
            } | null;
        }) => {
            if (!timeData) {
                return 'Veuillez patienter un moment avant de réessayer.';
            }
            const timeParts = [];
            if (timeData.days) {
                timeParts.push(`${timeData.days} ${timeData.days === 1 ? 'jour' : 'jours'}`);
            }
            if (timeData.hours) {
                timeParts.push(`${timeData.hours} ${timeData.hours === 1 ? 'heure' : 'heures'}`);
            }
            if (timeData.minutes) {
                timeParts.push(`${timeData.minutes} ${timeData.minutes === 1 ? 'minute' : 'minutes'}`);
            }
            let timeText = '';
            if (timeParts.length === 1) {
                timeText = timeParts.at(0) ?? '';
            } else if (timeParts.length === 2) {
                timeText = `${timeParts.at(0)} and ${timeParts.at(1)}`;
            } else if (timeParts.length === 3) {
                timeText = `${timeParts.at(0)}, ${timeParts.at(1)}, and ${timeParts.at(2)}`;
            }
            return `Patientez un peu ! Vous devez attendre ${timeText} avant de réessayer de valider votre numéro.`;
        },
    },
    welcomeSignUpForm: {
        join: 'Rejoindre',
    },
    detailsPage: {
        localTime: 'Heure locale',
    },
    newChatPage: {
        startGroup: 'Démarrer un groupe',
        addToGroup: 'Ajouter au groupe',
    },
    yearPickerPage: {
        year: 'Année',
        selectYear: 'Veuillez sélectionner une année',
    },
    focusModeUpdateModal: {
        title: 'Bienvenue en mode #focus !',
        prompt: 'Restez au courant des choses en ne voyant que les discussions non lues ou celles qui nécessitent votre attention. Ne vous inquiétez pas, vous pouvez changer cela à tout moment dans',
        settings: 'paramètres',
    },
    notFound: {
        chatYouLookingForCannotBeFound: 'Le chat que vous recherchez est introuvable.',
        getMeOutOfHere: "Sortez-moi d'ici",
        iouReportNotFound: 'Les détails de paiement que vous recherchez ne peuvent pas être trouvés.',
        notHere: "Hmm... ce n'est pas là.",
        pageNotFound: 'Oups, cette page est introuvable',
        noAccess: "Ce chat ou cette dépense a peut-être été supprimé ou vous n'y avez pas accès.\n\nPour toute question, veuillez contacter concierge@expensify.com",
        goBackHome: "Retourner à la page d'accueil",
        commentYouLookingForCannotBeFound: 'Le commentaire que vous recherchez est introuvable. Retournez à la discussion',
        contactConcierge: 'Pour toute question, veuillez contacter concierge@expensify.com',
        goToChatInstead: 'Allez plutôt dans la discussion.',
    },
    errorPage: {
        title: ({isBreakLine}: {isBreakLine: boolean}) => `Oups... ${isBreakLine ? '\n' : ''}Quelque chose a mal tourné`,
        subtitle: "Votre demande n'a pas pu être complétée. Veuillez réessayer plus tard.",
    },
    setPasswordPage: {
        enterPassword: 'Entrez un mot de passe',
        setPassword: 'Définir le mot de passe',
        newPasswordPrompt: 'Votre mot de passe doit comporter au moins 8 caractères, 1 lettre majuscule, 1 lettre minuscule et 1 chiffre.',
        passwordFormTitle: 'Bienvenue dans le nouveau Expensify ! Veuillez définir votre mot de passe.',
        passwordNotSet: "Nous n'avons pas pu définir votre nouveau mot de passe. Nous vous avons envoyé un nouveau lien pour réessayer.",
        setPasswordLinkInvalid: 'Ce lien de réinitialisation de mot de passe est invalide ou a expiré. Un nouveau vous attend dans votre boîte de réception !',
        validateAccount: 'Vérifier le compte',
    },
    statusPage: {
        status: 'Statut',
        statusExplanation: 'Ajoutez un emoji pour donner à vos collègues et amis un moyen facile de savoir ce qui se passe. Vous pouvez également ajouter un message si vous le souhaitez !',
        today: "Aujourd'hui",
        clearStatus: 'Effacer le statut',
        save: 'Enregistrer',
        message: 'Message',
        timePeriods: {
            never: 'Never',
            thirtyMinutes: '30 minutes',
            oneHour: '1 heure',
            afterToday: "Aujourd'hui",
            afterWeek: 'Une semaine',
            custom: 'Custom',
        },
        untilTomorrow: 'À demain',
        untilTime: ({time}: UntilTimeParams) => `Jusqu'à ${time}`,
        date: 'Date',
        time: 'Temps',
        clearAfter: 'Effacer après',
        whenClearStatus: 'Quand devrions-nous effacer votre statut ?',
        vacationDelegate: 'Délégué de vacances',
        setVacationDelegate: `Définissez un délégué de vacances pour approuver les rapports en votre absence.`,
        vacationDelegateError: 'Une erreur est survenue lors de la mise à jour de votre délégué de vacances.',
        asVacationDelegate: ({nameOrEmail: managerName}: VacationDelegateParams) => `en tant que délégué de vacances de ${managerName}`,
        toAsVacationDelegate: ({submittedToName, vacationDelegateName}: SubmittedToVacationDelegateParams) =>
            `à ${submittedToName} en tant que délégué de vacances de ${vacationDelegateName}`,
        vacationDelegateWarning: ({nameOrEmail}: VacationDelegateParams) =>
            `Vous assignez ${nameOrEmail} en tant que délégué de vacances. Il/elle n'est pas encore présent(e) dans tous vos espaces de travail. Si vous choisissez de continuer, un e-mail sera envoyé à tous les administrateurs de vos espaces pour l’ajouter.`,
    },
    stepCounter: ({step, total, text}: StepCounterParams) => {
        let result = `Étape ${step}`;
        if (total) {
            result = `${result} of ${total}`;
        }
        if (text) {
            result = `${result}: ${text}`;
        }
        return result;
    },
    bankAccount: {
        bankInfo: 'Infos bancaires',
        confirmBankInfo: 'Confirmer les informations bancaires',
        manuallyAdd: 'Ajoutez manuellement votre compte bancaire',
        letsDoubleCheck: 'Vérifions que tout est correct.',
        accountEnding: 'Compte se terminant par',
        thisBankAccount: 'Ce compte bancaire sera utilisé pour les paiements professionnels sur votre espace de travail.',
        accountNumber: 'Numéro de compte',
        routingNumber: "Numéro d'acheminement",
        chooseAnAccountBelow: 'Choisissez un compte ci-dessous',
        addBankAccount: 'Ajouter un compte bancaire',
        chooseAnAccount: 'Choisissez un compte',
        connectOnlineWithPlaid: 'Connectez-vous à votre banque',
        connectManually: 'Connecter manuellement',
        desktopConnection: 'Remarque : Pour vous connecter à Chase, Wells Fargo, Capital One ou Bank of America, veuillez cliquer ici pour terminer ce processus dans un navigateur.',
        yourDataIsSecure: 'Vos données sont sécurisées',
        toGetStarted:
            'Ajoutez un compte bancaire pour rembourser les dépenses, émettre des cartes Expensify, collecter les paiements de factures et payer les factures, le tout depuis un seul endroit.',
        plaidBodyCopy: "Offrez à vos employés un moyen plus simple de payer - et d'être remboursés - pour les dépenses de l'entreprise.",
        checkHelpLine: 'Votre numéro de routage et votre numéro de compte se trouvent sur un chèque pour le compte.',
        hasPhoneLoginError: ({contactMethodRoute}: ContactMethodParams) =>
            `Pour connecter un compte bancaire, veuillez <a href="${contactMethodRoute}">ajoutez un e-mail comme identifiant principal</a> et réessayez. Vous pouvez ajouter votre numéro de téléphone comme connexion secondaire.`,
        hasBeenThrottledError: "Une erreur s'est produite lors de l'ajout de votre compte bancaire. Veuillez attendre quelques minutes et réessayer.",
        hasCurrencyError: ({workspaceRoute}: WorkspaceRouteParams) =>
            `Oups ! Il semble que la devise de votre espace de travail soit différente de l'USD. Pour continuer, veuillez aller sur <a href="${workspaceRoute}">vos paramètres d'espace de travail</a> pour le régler sur USD et réessayer.`,
        error: {
            youNeedToSelectAnOption: 'Veuillez sélectionner une option pour continuer',
            noBankAccountAvailable: "Désolé, aucun compte bancaire n'est disponible.",
            noBankAccountSelected: 'Veuillez choisir un compte',
            taxID: "Veuillez entrer un numéro d'identification fiscale valide",
            website: 'Veuillez entrer un site web valide',
            zipCode: `Veuillez entrer un code postal valide en utilisant le format : ${CONST.COUNTRY_ZIP_REGEX_DATA.US.samples}`,
            phoneNumber: 'Veuillez entrer un numéro de téléphone valide',
            email: 'Veuillez entrer une adresse e-mail valide',
            companyName: "Veuillez entrer un nom d'entreprise valide",
            addressCity: 'Veuillez entrer une ville valide',
            addressStreet: 'Veuillez entrer une adresse de rue valide',
            addressState: 'Veuillez sélectionner un état valide',
            incorporationDateFuture: "La date d'incorporation ne peut pas être dans le futur.",
            incorporationState: 'Veuillez sélectionner un état valide',
            industryCode: 'Veuillez entrer un code de classification industrielle valide à six chiffres',
            restrictedBusiness: "Veuillez confirmer que l'entreprise ne figure pas sur la liste des entreprises restreintes.",
            routingNumber: "Veuillez entrer un numéro d'acheminement valide",
            accountNumber: 'Veuillez entrer un numéro de compte valide',
            routingAndAccountNumberCannotBeSame: 'Les numéros de routage et de compte ne peuvent pas correspondre.',
            companyType: "Veuillez sélectionner un type d'entreprise valide",
            tooManyAttempts:
                "En raison d'un nombre élevé de tentatives de connexion, cette option a été désactivée pendant 24 heures. Veuillez réessayer plus tard ou entrer les détails manuellement à la place.",
            address: 'Veuillez entrer une adresse valide',
            dob: 'Veuillez sélectionner une date de naissance valide',
            age: 'Doit avoir plus de 18 ans',
            ssnLast4: 'Veuillez entrer les 4 derniers chiffres valides du SSN',
            firstName: 'Veuillez entrer un prénom valide',
            lastName: 'Veuillez entrer un nom de famille valide',
            noDefaultDepositAccountOrDebitCardAvailable: 'Veuillez ajouter un compte de dépôt par défaut ou une carte de débit',
            validationAmounts: 'Les montants de validation que vous avez saisis sont incorrects. Veuillez vérifier votre relevé bancaire et réessayer.',
            fullName: 'Veuillez entrer un nom complet valide',
            ownershipPercentage: 'Veuillez entrer un nombre en pourcentage valide',
            deletePaymentBankAccount:
                'Ce compte bancaire ne peut pas être supprimé car il est utilisé pour les paiements par carte Expensify. Si vous souhaitez toujours supprimer ce compte, veuillez contacter le Concierge.',
        },
    },
    addPersonalBankAccount: {
        countrySelectionStepHeader: 'Où se trouve votre compte bancaire ?',
        accountDetailsStepHeader: 'Quels sont les détails de votre compte ?',
        accountTypeStepHeader: 'Quel type de compte est-ce ?',
        bankInformationStepHeader: 'Quelles sont vos coordonnées bancaires ?',
        accountHolderInformationStepHeader: 'Quelles sont les informations du titulaire du compte ?',
        howDoWeProtectYourData: 'Comment protégeons-nous vos données ?',
        currencyHeader: 'Quelle est la devise de votre compte bancaire ?',
        confirmationStepHeader: 'Vérifiez vos informations.',
        confirmationStepSubHeader: 'Vérifiez les détails ci-dessous et cochez la case des conditions pour confirmer.',
    },
    addPersonalBankAccountPage: {
        enterPassword: 'Entrez le mot de passe Expensify',
        alreadyAdded: 'Ce compte a déjà été ajouté.',
        chooseAccountLabel: 'Compte',
        successTitle: 'Compte bancaire personnel ajouté !',
        successMessage: 'Félicitations, votre compte bancaire est configuré et prêt à recevoir des remboursements.',
    },
    attachmentView: {
        unknownFilename: 'Nom de fichier inconnu',
        passwordRequired: 'Veuillez entrer un mot de passe',
        passwordIncorrect: 'Mot de passe incorrect. Veuillez réessayer.',
        failedToLoadPDF: 'Échec du chargement du fichier PDF',
        pdfPasswordForm: {
            title: 'PDF protégé par mot de passe',
            infoText: 'Ce PDF est protégé par un mot de passe.',
            beforeLinkText: "S'il vous plaît",
            linkText: 'entrez le mot de passe',
            afterLinkText: 'pour le voir.',
            formLabel: 'Voir le PDF',
        },
        attachmentNotFound: 'Pièce jointe introuvable',
        retry: 'Réessayer',
    },
    messages: {
        errorMessageInvalidPhone: `Veuillez entrer un numéro de téléphone valide sans parenthèses ni tirets. Si vous êtes en dehors des États-Unis, veuillez inclure votre indicatif de pays (par exemple, ${CONST.EXAMPLE_PHONE_NUMBER}).`,
        errorMessageInvalidEmail: 'E-mail invalide',
        userIsAlreadyMember: ({login, name}: UserIsAlreadyMemberParams) => `${login} est déjà membre de ${name}`,
    },
    onfidoStep: {
        acceptTerms: "En continuant avec la demande d'activation de votre Expensify Wallet, vous confirmez que vous avez lu, compris et accepté",
        facialScan: "Politique et autorisation de scan facial d'Onfido",
        tryAgain: 'Réessayez',
        verifyIdentity: "Vérifier l'identité",
        letsVerifyIdentity: 'Vérifions votre identité',
        butFirst: `Mais d'abord, les choses ennuyeuses. Lisez les termes juridiques à l'étape suivante et cliquez sur "Accepter" lorsque vous êtes prêt.`,
        genericError: "Une erreur s'est produite lors du traitement de cette étape. Veuillez réessayer.",
        cameraPermissionsNotGranted: "Activer l'accès à la caméra",
        cameraRequestMessage: "Nous avons besoin d'accéder à votre appareil photo pour compléter la vérification de votre compte bancaire. Veuillez l'activer via Réglages > New Expensify.",
        microphonePermissionsNotGranted: "Activer l'accès au microphone",
        microphoneRequestMessage: "Nous avons besoin d'accéder à votre microphone pour terminer la vérification de votre compte bancaire. Veuillez l'activer via Paramètres > New Expensify.",
        originalDocumentNeeded: "Veuillez télécharger une image originale de votre pièce d'identité plutôt qu'une capture d'écran ou une image numérisée.",
        documentNeedsBetterQuality:
            "Votre pièce d'identité semble être endommagée ou avoir des caractéristiques de sécurité manquantes. Veuillez télécharger une image originale d'une pièce d'identité non endommagée et entièrement visible.",
        imageNeedsBetterQuality:
            "Il y a un problème avec la qualité de l'image de votre pièce d'identité. Veuillez télécharger une nouvelle image où l'ensemble de votre pièce d'identité est clairement visible.",
        selfieIssue: 'Il y a un problème avec votre selfie/vidéo. Veuillez télécharger un selfie/vidéo en direct.',
        selfieNotMatching: "Votre selfie/vidéo ne correspond pas à votre pièce d'identité. Veuillez télécharger un nouveau selfie/vidéo où votre visage est clairement visible.",
        selfieNotLive: 'Votre selfie/vidéo ne semble pas être une photo/vidéo en direct. Veuillez télécharger un selfie/vidéo en direct.',
    },
    additionalDetailsStep: {
        headerTitle: 'Détails supplémentaires',
        helpText: "Nous devons confirmer les informations suivantes avant que vous puissiez envoyer et recevoir de l'argent depuis votre portefeuille.",
        helpTextIdologyQuestions: 'Nous devons vous poser encore quelques questions pour terminer la validation de votre identité.',
        helpLink: 'En savoir plus sur pourquoi nous en avons besoin.',
        legalFirstNameLabel: 'Prénom légal',
        legalMiddleNameLabel: 'Deuxième prénom légal',
        legalLastNameLabel: 'Nom de famille légal',
        selectAnswer: 'Veuillez sélectionner une réponse pour continuer',
        ssnFull9Error: 'Veuillez entrer un numéro de sécurité sociale valide à neuf chiffres',
        needSSNFull9: 'Nous rencontrons des difficultés pour vérifier votre SSN. Veuillez entrer les neuf chiffres complets de votre SSN.',
        weCouldNotVerify: "Nous n'avons pas pu vérifier",
        pleaseFixIt: 'Veuillez corriger ces informations avant de continuer.',
        failedKYCTextBefore: "Nous n'avons pas pu vérifier votre identité. Veuillez réessayer plus tard ou contacter",
        failedKYCTextAfter: 'si vous avez des questions.',
    },
    termsStep: {
        headerTitle: 'Conditions et frais',
        headerTitleRefactor: 'Frais et conditions',
        haveReadAndAgreePlain: "J'ai lu et j'accepte de recevoir des divulgations électroniques.",
        haveReadAndAgree: `J'ai lu et j'accepte de recevoir des <a href="${CONST.ELECTRONIC_DISCLOSURES_URL}">divulgations électroniques</a>.`,
        agreeToThePlain: "J'accepte l'accord sur le respect de la vie privée et le Wallet.",
        agreeToThe: ({walletAgreementUrl}: WalletAgreementParams) =>
            `J'accepte l'accord sur le respect de la <a href="${CONST.OLD_DOT_PUBLIC_URLS.PRIVACY_URL}">vie privée</a> et le <a href="${walletAgreementUrl}">Wallet</a>.`,
        enablePayments: 'Activer les paiements',
        monthlyFee: 'Frais mensuel',
        inactivity: 'Inactivité',
        noOverdraftOrCredit: 'Pas de fonctionnalité de découvert/crédit.',
        electronicFundsWithdrawal: 'Retrait de fonds électronique',
        standard: 'Standard',
        reviewTheFees: "Jetez un coup d'œil à certains frais.",
        checkTheBoxes: 'Veuillez cocher les cases ci-dessous.',
        agreeToTerms: 'Acceptez les conditions et vous serez prêt à partir !',
        shortTermsForm: {
            expensifyPaymentsAccount: ({walletProgram}: WalletProgramParams) => `Le portefeuille Expensify est émis par ${walletProgram}.`,
            perPurchase: 'Par achat',
            atmWithdrawal: 'Retrait au distributeur automatique',
            cashReload: 'Recharge en espèces',
            inNetwork: 'dans le réseau',
            outOfNetwork: 'hors réseau',
            atmBalanceInquiry: 'Demande de solde au distributeur automatique (dans le réseau ou hors réseau)',
            customerService: 'Service client (agent automatisé ou en direct)',
            inactivityAfterTwelveMonths: 'Inactivité (après 12 mois sans transactions)',
            weChargeOneFee: "Nous facturons 1 autre type de frais. Il s'agit de :",
            fdicInsurance: "Vos fonds sont éligibles à l'assurance FDIC.",
            generalInfo: `Pour des informations générales sur les comptes prépayés, visitez <a href="${CONST.CFPB_PREPAID_URL}">${CONST.TERMS.CFPB_PREPAID}</a>.`,
            conditionsDetails: `Pour connaître les détails et les conditions de tous les frais et services, consultez le site <a href="${CONST.FEES_URL}">${CONST.FEES_URL}</a> ou appelez le +1 833-400-0904.`,
            electronicFundsWithdrawalInstant: 'Retrait de fonds électronique (instantané)',
            electronicFundsInstantFeeMin: ({amount}: TermsParams) => `(min ${amount})`,
        },
        longTermsForm: {
            listOfAllFees: 'Une liste de tous les frais du portefeuille Expensify',
            typeOfFeeHeader: 'Tous les frais',
            feeAmountHeader: 'Montant',
            moreDetailsHeader: 'Détails',
            openingAccountTitle: "Ouverture d'un compte",
            openingAccountDetails: "Il n'y a pas de frais pour ouvrir un compte.",
            monthlyFeeDetails: "Il n'y a pas de frais mensuels.",
            customerServiceTitle: 'Service client',
            customerServiceDetails: "Il n'y a pas de frais de service client.",
            inactivityDetails: "Il n'y a pas de frais d'inactivité.",
            sendingFundsTitle: 'Envoi de fonds à un autre titulaire de compte',
            sendingFundsDetails: "Il n'y a pas de frais pour envoyer des fonds à un autre titulaire de compte en utilisant votre solde, votre compte bancaire ou votre carte de débit.",
            electronicFundsStandardDetails:
                "Il n'y a pas de frais pour transférer des fonds de votre Portefeuille Expensify vers votre compte bancaire en utilisant l'option standard. Ce transfert est généralement effectué dans un délai de 1 à 3 jours ouvrables.",
            electronicFundsInstantDetails: ({percentage, amount}: ElectronicFundsParams) =>
                "Il y a des frais pour transférer des fonds de votre Portefeuille Expensify à votre carte de débit liée en utilisant l'option de transfert instantané." +
                ` Ce transfert s'effectue généralement en quelques minutes. Les frais s'élèvent à ${percentage}% du montant du transfert (avec un minimum de ${amount}).`,
            fdicInsuranceBancorp: ({amount}: TermsParams) =>
                `Vos fonds sont éligibles à l'assurance FDIC. Vos fonds seront conservés ou transférés à ${CONST.WALLET.PROGRAM_ISSUERS.BANCORP_BANK}, une institution assurée par le FDIC.` +
                ` Une fois sur place, vos fonds sont assurés à hauteur de ${amount} par la FDIC en cas de faillite de ${CONST.WALLET.PROGRAM_ISSUERS.BANCORP_BANK}, si les conditions spécifiques d'assurance-dépôt sont remplies et si votre carte est enregistrée.` +
                ` Voir ${CONST.TERMS.FDIC_PREPAID} pour plus de détails.`,
            contactExpensifyPayments: `Contactez ${CONST.WALLET.PROGRAM_ISSUERS.EXPENSIFY_PAYMENTS} en appelant le +1 833-400-0904, par courriel à ${CONST.EMAIL.CONCIERGE} ou en vous connectant à ${CONST.NEW_EXPENSIFY_URL}.`,
            generalInformation: `Pour des informations générales sur les comptes prépayés, visitez ${CONST.TERMS.CFPB_PREPAID}. Si vous avez une plainte à formuler au sujet d'un compte prépayé, appelez le Consumer Financial Protection Bureau au 1-855-411-2372 ou visitez ${CONST.TERMS.CFPB_COMPLAINT}.`,
            printerFriendlyView: 'Voir la version imprimable',
            automated: 'Automatisé',
            liveAgent: 'Agent en direct',
            instant: 'Instantané',
            electronicFundsInstantFeeMin: ({amount}: TermsParams) => `Min ${amount}`,
        },
    },
    activateStep: {
        headerTitle: 'Activer les paiements',
        activatedTitle: 'Portefeuille activé !',
        activatedMessage: 'Félicitations, votre portefeuille est configuré et prêt à effectuer des paiements.',
        checkBackLaterTitle: 'Juste une minute...',
        checkBackLaterMessage: 'Nous examinons toujours vos informations. Veuillez revenir plus tard.',
        continueToPayment: 'Continuer vers le paiement',
        continueToTransfer: 'Continuer à transférer',
    },
    companyStep: {
        headerTitle: "Informations sur l'entreprise",
        subtitle: 'Presque terminé ! Pour des raisons de sécurité, nous devons confirmer certaines informations :',
        legalBusinessName: 'Nom commercial légal',
        companyWebsite: "Site web de l'entreprise",
        taxIDNumber: "Numéro d'identification fiscale",
        taxIDNumberPlaceholder: '9 chiffres',
        companyType: "Type d'entreprise",
        incorporationDate: "Date d'incorporation",
        incorporationState: "État d'incorporation",
        industryClassificationCode: "Code de classification de l'industrie",
        confirmCompanyIsNot: "Je confirme que cette entreprise n'est pas sur la liste des",
        listOfRestrictedBusinesses: 'liste des entreprises restreintes',
        incorporationDatePlaceholder: 'Date de début (aaaa-mm-jj)',
        incorporationTypes: {
            LLC: 'LLC',
            CORPORATION: 'Corp',
            PARTNERSHIP: 'Partenariat',
            COOPERATIVE: 'Coopérative',
            SOLE_PROPRIETORSHIP: 'Entreprise individuelle',
            OTHER: 'Autre',
        },
        industryClassification: "Dans quel secteur d'activité l'entreprise est-elle classée ?",
        industryClassificationCodePlaceholder: "Rechercher le code de classification de l'industrie",
    },
    requestorStep: {
        headerTitle: 'Informations personnelles',
        learnMore: 'En savoir plus',
        isMyDataSafe: 'Mes données sont-elles en sécurité ?',
    },
    personalInfoStep: {
        personalInfo: 'Informations personnelles',
        enterYourLegalFirstAndLast: 'Quel est votre nom légal ?',
        legalFirstName: 'Prénom légal',
        legalLastName: 'Nom de famille légal',
        legalName: 'Nom légal',
        enterYourDateOfBirth: 'Quelle est votre date de naissance ?',
        enterTheLast4: 'Quels sont les quatre derniers chiffres de votre numéro de sécurité sociale ?',
        dontWorry: 'Ne vous inquiétez pas, nous ne faisons aucune vérification de crédit personnel !',
        last4SSN: 'Derniers 4 du SSN',
        enterYourAddress: 'Quelle est votre adresse ?',
        address: 'Adresse',
        letsDoubleCheck: 'Vérifions que tout est correct.',
        byAddingThisBankAccount: 'En ajoutant ce compte bancaire, vous confirmez que vous avez lu, compris et accepté',
        whatsYourLegalName: 'Quel est votre nom légal ?',
        whatsYourDOB: 'Quelle est votre date de naissance ?',
        whatsYourAddress: 'Quelle est votre adresse ?',
        whatsYourSSN: 'Quels sont les quatre derniers chiffres de votre numéro de sécurité sociale ?',
        noPersonalChecks: 'Ne vous inquiétez pas, aucun contrôle de crédit personnel ici !',
        whatsYourPhoneNumber: 'Quel est votre numéro de téléphone ?',
        weNeedThisToVerify: 'Nous avons besoin de cela pour vérifier votre portefeuille.',
    },
    businessInfoStep: {
        businessInfo: "Informations sur l'entreprise",
        enterTheNameOfYourBusiness: 'Quel est le nom de votre entreprise ?',
        businessName: "Nom légal de l'entreprise",
        enterYourCompanyTaxIdNumber: "Quel est le numéro d'identification fiscale de votre entreprise ?",
        taxIDNumber: "Numéro d'identification fiscale",
        taxIDNumberPlaceholder: '9 chiffres',
        enterYourCompanyWebsite: 'Quel est le site web de votre entreprise ?',
        companyWebsite: "Site web de l'entreprise",
        enterYourCompanyPhoneNumber: 'Quel est le numéro de téléphone de votre entreprise ?',
        enterYourCompanyAddress: "Quelle est l'adresse de votre entreprise ?",
        selectYourCompanyType: "Quel type d'entreprise est-ce ?",
        companyType: "Type d'entreprise",
        incorporationType: {
            LLC: 'LLC',
            CORPORATION: 'Corp',
            PARTNERSHIP: 'Partenariat',
            COOPERATIVE: 'Coopérative',
            SOLE_PROPRIETORSHIP: 'Entreprise individuelle',
            OTHER: 'Autre',
        },
        selectYourCompanyIncorporationDate: 'Quelle est la date de constitution de votre entreprise ?',
        incorporationDate: "Date d'incorporation",
        incorporationDatePlaceholder: 'Date de début (aaaa-mm-jj)',
        incorporationState: "État d'incorporation",
        pleaseSelectTheStateYourCompanyWasIncorporatedIn: 'Dans quel état votre entreprise a-t-elle été constituée ?',
        letsDoubleCheck: 'Vérifions que tout est correct.',
        companyAddress: "Adresse de l'entreprise",
        listOfRestrictedBusinesses: 'liste des entreprises restreintes',
        confirmCompanyIsNot: "Je confirme que cette entreprise n'est pas sur la liste des",
        businessInfoTitle: "Informations sur l'entreprise",
        legalBusinessName: 'Nom commercial légal',
        whatsTheBusinessName: "Quel est le nom de l'entreprise ?",
        whatsTheBusinessAddress: "Quelle est l'adresse de l'entreprise ?",
        whatsTheBusinessContactInformation: 'Quelles sont les coordonnées professionnelles ?',
        whatsTheBusinessRegistrationNumber: ({country}: BusinessRegistrationNumberParams) => {
            switch (country) {
                case CONST.COUNTRY.GB:
                    return 'Quel est le numéro d’enregistrement de l’entreprise (CRN) ?';
                default:
                    return 'Quel est le numéro d’enregistrement de l’entreprise ?';
            }
        },
        whatsTheBusinessTaxIDEIN: ({country}: BusinessTaxIDParams) => {
            switch (country) {
                case CONST.COUNTRY.US:
                    return 'Quel est le numéro d’identification d’employeur (EIN) ?';
                case CONST.COUNTRY.CA:
                    return 'Quel est le numéro d’entreprise (BN) ?';
                case CONST.COUNTRY.GB:
                    return 'Quel est le numéro d’immatriculation à la TVA (VRN) ?';
                case CONST.COUNTRY.AU:
                    return 'Quel est le numéro d’entreprise australien (ABN) ?';
                default:
                    return 'Quel est le numéro de TVA intracommunautaire (UE) ?';
            }
        },
        whatsThisNumber: 'Quel est ce numéro ?',
        whereWasTheBusinessIncorporated: "Où l'entreprise a-t-elle été constituée ?",
        whatTypeOfBusinessIsIt: "Quel type d'entreprise est-ce ?",
        whatsTheBusinessAnnualPayment: "Quel est le volume annuel de paiements de l'entreprise ?",
        whatsYourExpectedAverageReimbursements: 'Quel est le montant moyen de remboursement que vous attendez ?',
        registrationNumber: "Numéro d'enregistrement",
        taxIDEIN: ({country}: BusinessTaxIDParams) => {
            switch (country) {
                case CONST.COUNTRY.US:
                    return 'EIN';
                case CONST.COUNTRY.CA:
                    return 'BN';
                case CONST.COUNTRY.GB:
                    return 'VRN';
                case CONST.COUNTRY.AU:
                    return 'ABN';
                default:
                    return 'TVA UE';
            }
        },
        businessAddress: 'Adresse professionnelle',
        businessType: "Type d'entreprise",
        incorporation: 'Incorporation',
        incorporationCountry: "Pays d'incorporation",
        incorporationTypeName: "Type d'incorporation",
        businessCategory: "Catégorie d'entreprise",
        annualPaymentVolume: 'Volume de paiement annuel',
        annualPaymentVolumeInCurrency: ({currencyCode}: CurrencyCodeParams) => `Volume de paiement annuel en ${currencyCode}`,
        averageReimbursementAmount: 'Montant moyen de remboursement',
        averageReimbursementAmountInCurrency: ({currencyCode}: CurrencyCodeParams) => `Montant moyen de remboursement en ${currencyCode}`,
        selectIncorporationType: "Sélectionnez le type d'incorporation",
        selectBusinessCategory: "Sélectionner la catégorie d'entreprise",
        selectAnnualPaymentVolume: 'Sélectionner le volume de paiement annuel',
        selectIncorporationCountry: "Sélectionnez le pays d'incorporation",
        selectIncorporationState: "Sélectionnez l'état d'incorporation",
        selectAverageReimbursement: 'Sélectionner le montant moyen de remboursement',
        selectBusinessType: "Sélectionner le type d'entreprise",
        findIncorporationType: "Trouver le type d'incorporation",
        findBusinessCategory: "Trouver la catégorie d'entreprise",
        findAnnualPaymentVolume: 'Trouver le volume de paiement annuel',
        findIncorporationState: "Trouver l'état d'incorporation",
        findAverageReimbursement: 'Trouver le montant moyen de remboursement',
        findBusinessType: "Trouver le type d'entreprise",
        error: {
            registrationNumber: "Veuillez fournir un numéro d'enregistrement valide",
            taxIDEIN: ({country}: BusinessTaxIDParams) => {
                switch (country) {
                    case CONST.COUNTRY.US:
                        return 'Veuillez fournir un numéro d’identification d’employeur (EIN) valide';
                    case CONST.COUNTRY.CA:
                        return 'Veuillez fournir un numéro d’entreprise (BN) valide';
                    case CONST.COUNTRY.GB:
                        return 'Veuillez fournir un numéro de TVA (VRN) valide';
                    case CONST.COUNTRY.AU:
                        return 'Veuillez fournir un numéro d’entreprise australien (ABN) valide';
                    default:
                        return 'Veuillez fournir un numéro de TVA intracommunautaire valide';
                }
            },
        },
    },
    beneficialOwnerInfoStep: {
        doYouOwn25percent: ({companyName}: CompanyNameParams) => `Possédez-vous 25 % ou plus de ${companyName} ?`,
        doAnyIndividualOwn25percent: ({companyName}: CompanyNameParams) => `Est-ce qu'une personne possède 25 % ou plus de ${companyName} ?`,
        areThereMoreIndividualsWhoOwn25percent: ({companyName}: CompanyNameParams) => `Y a-t-il d'autres personnes qui détiennent 25 % ou plus de ${companyName} ?`,
        regulationRequiresUsToVerifyTheIdentity: "La réglementation nous oblige à vérifier l'identité de toute personne qui possède plus de 25 % de l'entreprise.",
        companyOwner: "Propriétaire d'entreprise",
        enterLegalFirstAndLastName: 'Quel est le nom légal du propriétaire ?',
        legalFirstName: 'Prénom légal',
        legalLastName: 'Nom de famille légal',
        enterTheDateOfBirthOfTheOwner: 'Quelle est la date de naissance du propriétaire ?',
        enterTheLast4: 'Quels sont les 4 derniers chiffres du numéro de sécurité sociale du propriétaire ?',
        last4SSN: 'Derniers 4 du SSN',
        dontWorry: 'Ne vous inquiétez pas, nous ne faisons aucune vérification de crédit personnel !',
        enterTheOwnersAddress: "Quelle est l'adresse du propriétaire ?",
        letsDoubleCheck: 'Vérifions que tout est correct.',
        legalName: 'Nom légal',
        address: 'Adresse',
        byAddingThisBankAccount: 'En ajoutant ce compte bancaire, vous confirmez que vous avez lu, compris et accepté',
        owners: 'Propriétaires',
    },
    ownershipInfoStep: {
        ownerInfo: 'Informations sur le propriétaire',
        businessOwner: "Propriétaire d'entreprise",
        signerInfo: 'Informations du signataire',
        doYouOwn: ({companyName}: CompanyNameParams) => `Possédez-vous 25 % ou plus de ${companyName} ?`,
        doesAnyoneOwn: ({companyName}: CompanyNameParams) => `Est-ce qu'une personne possède 25 % ou plus de ${companyName} ?`,
        regulationsRequire: "Les réglementations nous obligent à vérifier l'identité de toute personne possédant plus de 25 % de l'entreprise.",
        legalFirstName: 'Prénom légal',
        legalLastName: 'Nom de famille légal',
        whatsTheOwnersName: 'Quel est le nom légal du propriétaire ?',
        whatsYourName: 'Quel est votre nom légal ?',
        whatPercentage: "Quel pourcentage de l'entreprise appartient au propriétaire ?",
        whatsYoursPercentage: "Quel pourcentage de l'entreprise possédez-vous ?",
        ownership: 'Propriété',
        whatsTheOwnersDOB: 'Quelle est la date de naissance du propriétaire ?',
        whatsYourDOB: 'Quelle est votre date de naissance ?',
        whatsTheOwnersAddress: "Quelle est l'adresse du propriétaire ?",
        whatsYourAddress: 'Quelle est votre adresse ?',
        whatAreTheLast: 'Quels sont les 4 derniers chiffres du numéro de sécurité sociale du propriétaire ?',
        whatsYourLast: 'Quels sont les 4 derniers chiffres de votre numéro de sécurité sociale ?',
        dontWorry: 'Ne vous inquiétez pas, nous ne faisons aucune vérification de crédit personnel !',
        last4: 'Derniers 4 du SSN',
        whyDoWeAsk: 'Pourquoi demandons-nous cela ?',
        letsDoubleCheck: 'Vérifions que tout est correct.',
        legalName: 'Nom légal',
        ownershipPercentage: 'Pourcentage de propriété',
        areThereOther: ({companyName}: CompanyNameParams) => `Y a-t-il d'autres personnes qui possèdent 25 % ou plus de ${companyName} ?`,
        owners: 'Propriétaires',
        addCertified: 'Ajoutez un organigramme certifié qui montre les propriétaires bénéficiaires',
        regulationRequiresChart:
            "La réglementation nous oblige à collecter une copie certifiée du tableau de propriété qui montre chaque individu ou entité possédant 25 % ou plus de l'entreprise.",
        uploadEntity: 'Télécharger le tableau de propriété des entités',
        noteEntity: "Remarque : Le schéma de propriété de l'entité doit être signé par votre comptable, votre conseiller juridique ou être notarié.",
        certified: "Tableau de propriété de l'entité certifiée",
        selectCountry: 'Sélectionner le pays',
        findCountry: 'Trouver le pays',
        address: 'Adresse',
        chooseFile: 'Choisir un fichier',
        uploadDocuments: 'Télécharger des documents supplémentaires',
        pleaseUpload:
            "Veuillez télécharger des documents supplémentaires ci-dessous pour nous aider à vérifier votre identité en tant que propriétaire direct ou indirect de 25 % ou plus de l'entité commerciale.",
        acceptedFiles: 'Formats de fichiers acceptés : PDF, PNG, JPEG. La taille totale des fichiers pour chaque section ne peut pas dépasser 5 Mo.',
        proofOfBeneficialOwner: 'Preuve du bénéficiaire effectif',
        proofOfBeneficialOwnerDescription:
            "Veuillez fournir une attestation signée et un organigramme d'un comptable public, notaire ou avocat vérifiant la propriété de 25 % ou plus de l'entreprise. Elle doit être datée des trois derniers mois et inclure le numéro de licence du signataire.",
        copyOfID: "Copie de la pièce d'identité pour le bénéficiaire effectif",
        copyOfIDDescription: 'Exemples : Passeport, permis de conduire, etc.',
        proofOfAddress: 'Justificatif de domicile pour le bénéficiaire effectif',
        proofOfAddressDescription: 'Exemples : Facture de services publics, contrat de location, etc.',
        codiceFiscale: 'Codice fiscale/Tax ID',
        codiceFiscaleDescription:
            "Veuillez télécharger une vidéo d'une visite de site ou un appel enregistré avec le signataire. Le signataire doit fournir : nom complet, date de naissance, nom de l'entreprise, numéro d'enregistrement, numéro de code fiscal, adresse enregistrée, nature de l'activité et objet du compte.",
    },
    completeVerificationStep: {
        completeVerification: 'Terminer la vérification',
        confirmAgreements: 'Veuillez confirmer les accords ci-dessous.',
        certifyTrueAndAccurate: 'Je certifie que les informations fournies sont vraies et exactes.',
        certifyTrueAndAccurateError: "Veuillez certifier que l'information est vraie et exacte.",
        isAuthorizedToUseBankAccount: 'Je suis autorisé à utiliser ce compte bancaire professionnel pour les dépenses professionnelles.',
        isAuthorizedToUseBankAccountError: "Vous devez être un agent de contrôle avec l'autorisation d'opérer le compte bancaire de l'entreprise.",
        termsAndConditions: 'termes et conditions',
    },
    connectBankAccountStep: {
        validateYourBankAccount: 'Validez votre compte bancaire',
        validateButtonText: 'Valider',
        validationInputLabel: 'Transaction',
        maxAttemptsReached: 'La validation de ce compte bancaire a été désactivée en raison de trop nombreuses tentatives incorrectes.',
        description: `Dans un délai de 1 à 2 jours ouvrables, nous enverrons trois (3) petites transactions sur votre compte bancaire sous un nom tel que "Expensify, Inc. Validation".`,
        descriptionCTA: 'Veuillez entrer le montant de chaque transaction dans les champs ci-dessous. Exemple : 1,51.',
        letsChatText: 'Presque terminé ! Nous avons besoin de votre aide pour vérifier quelques dernières informations par chat. Prêt ?',
        enable2FATitle: "Prévenez la fraude, activez l'authentification à deux facteurs (2FA)",
        enable2FAText:
            "Nous prenons votre sécurité au sérieux. Veuillez configurer l'authentification à deux facteurs (2FA) maintenant pour ajouter une couche de protection supplémentaire à votre compte.",
        secureYourAccount: 'Sécurisez votre compte',
    },
    countryStep: {
        confirmBusinessBank: 'Confirmer la devise et le pays du compte bancaire professionnel',
        confirmCurrency: 'Confirmer la devise et le pays',
        yourBusiness: 'La devise de votre compte bancaire professionnel doit correspondre à la devise de votre espace de travail.',
        youCanChange: 'Vous pouvez changer la devise de votre espace de travail dans votre',
        findCountry: 'Trouver le pays',
        selectCountry: 'Sélectionner le pays',
    },
    bankInfoStep: {
        whatAreYour: 'Quelles sont les coordonnées de votre compte bancaire professionnel ?',
        letsDoubleCheck: 'Vérifions que tout est en ordre.',
        thisBankAccount: 'Ce compte bancaire sera utilisé pour les paiements professionnels sur votre espace de travail.',
        accountNumber: 'Numéro de compte',
        accountHolderNameDescription: 'Nom complet du signataire autorisé',
    },
    signerInfoStep: {
        signerInfo: 'Informations du signataire',
        areYouDirector: ({companyName}: CompanyNameParams) => `Êtes-vous un directeur ou un cadre supérieur chez ${companyName} ?`,
        regulationRequiresUs: "La réglementation nous oblige à vérifier si le signataire a l'autorité pour prendre cette action au nom de l'entreprise.",
        whatsYourName: 'Quel est votre nom légal ?',
        fullName: 'Nom légal complet',
        whatsYourJobTitle: 'Quel est votre titre de poste ?',
        jobTitle: 'Intitulé du poste',
        whatsYourDOB: 'Quelle est votre date de naissance ?',
        uploadID: "Téléchargez une pièce d'identité et un justificatif de domicile",
        personalAddress: "Preuve d'adresse personnelle (par exemple, facture de services publics)",
        letsDoubleCheck: 'Vérifions que tout est correct.',
        legalName: 'Nom légal',
        proofOf: 'Justificatif de domicile personnel',
        enterOneEmail: ({companyName}: CompanyNameParams) => `Entrez l'email du directeur ou d'un cadre supérieur chez ${companyName}`,
        regulationRequiresOneMoreDirector: 'La réglementation exige au moins un autre directeur ou cadre supérieur en tant que signataire.',
        hangTight: 'Patientez...',
        enterTwoEmails: ({companyName}: CompanyNameParams) => `Entrez les e-mails de deux directeurs ou cadres supérieurs chez ${companyName}`,
        sendReminder: 'Envoyer un rappel',
        chooseFile: 'Choisir un fichier',
        weAreWaiting: "Nous attendons que d'autres vérifient leur identité en tant que directeurs ou cadres supérieurs de l'entreprise.",
        id: "Copie de la pièce d'identité",
        proofOfDirectors: 'Preuve du ou des directeur(s)',
        proofOfDirectorsDescription: "Exemples : Profil d'entreprise Oncorp ou Enregistrement d'entreprise.",
        codiceFiscale: 'Codice Fiscale',
        codiceFiscaleDescription: 'Codice Fiscale pour les signataires, utilisateurs autorisés et bénéficiaires effectifs.',
        PDSandFSG: 'Documents de divulgation PDS + FSG',
        PDSandFSGDescription:
            "Notre partenariat avec Corpay utilise une connexion API pour tirer parti de leur vaste réseau de partenaires bancaires internationaux afin d'alimenter les Remboursements Globaux dans Expensify. Conformément à la réglementation australienne, nous vous fournissons le Guide des Services Financiers (FSG) et le Document de Révélation de Produit (PDS) de Corpay.\n\nVeuillez lire attentivement les documents FSG et PDS car ils contiennent des détails complets et des informations importantes sur les produits et services offerts par Corpay. Conservez ces documents pour référence future.",
        pleaseUpload:
            "Veuillez télécharger ci-dessous des documents supplémentaires pour nous aider à vérifier votre identité en tant que directeur ou cadre supérieur de l'entité commerciale.",
        enterSignerInfo: 'Entrez les informations du signataire',
        thisStep: 'Cette étape a été complétée',
        isConnecting: ({bankAccountLastFour, currency}: SignerInfoMessageParams) =>
            `connecte un compte bancaire professionnel en ${currency} se terminant par ${bankAccountLastFour} à Expensify pour payer les employés en ${currency}. L'étape suivante nécessite les informations d’un signataire, tel qu’un directeur ou un cadre supérieur.`,
        error: {
            emailsMustBeDifferent: 'Les e-mails doivent être différents',
        },
    },
    agreementsStep: {
        agreements: 'Accords',
        pleaseConfirm: 'Veuillez confirmer les accords ci-dessous',
        regulationRequiresUs: "La réglementation nous oblige à vérifier l'identité de toute personne qui possède plus de 25 % de l'entreprise.",
        iAmAuthorized: 'Je suis autorisé à utiliser le compte bancaire professionnel pour les dépenses professionnelles.',
        iCertify: 'Je certifie que les informations fournies sont vraies et exactes.',
        iAcceptTheTermsAndConditions: `J'accepte les <a href="https://cross-border.corpay.com/tc/">termes et conditions</a>.`,
        iAcceptTheTermsAndConditionsAccessibility: "J'accepte les termes et conditions.",
        accept: 'Accepter et ajouter un compte bancaire',
        iConsentToThePrivacyNotice: `J'accepte la <a href="https://payments.corpay.com/compliance">politique de confidentialité</a>.`,
        iConsentToThePrivacyNoticeAccessibility: "J'accepte la politique de confidentialité.",
        error: {
            authorized: "Vous devez être un agent de contrôle avec l'autorisation d'opérer le compte bancaire de l'entreprise.",
            certify: "Veuillez certifier que l'information est vraie et exacte.",
            consent: "Veuillez consentir à l'avis de confidentialité",
        },
    },
    docusignStep: {
        subheader: 'Formulaire Docusign',
        pleaseComplete:
            'Veuillez remplir le formulaire d’autorisation ACH via le lien Docusign ci-dessous, puis téléversez une copie signée ici afin que nous puissions prélever les fonds directement de votre compte bancaire.',
        pleaseCompleteTheBusinessAccount: 'Veuillez remplir la demande de compte professionnel et l’accord de prélèvement automatique.',
        pleaseCompleteTheDirect:
            'Veuillez remplir l’accord de prélèvement automatique via le lien Docusign ci-dessous, puis téléversez une copie signée ici afin que nous puissions prélever les fonds directement de votre compte bancaire.',
        takeMeTo: 'Aller à Docusign',
        uploadAdditional: 'Téléverser des documents supplémentaires',
        pleaseUpload: 'Veuillez téléverser le formulaire DEFT et la page de signature Docusign.',
        pleaseUploadTheDirect: 'Veuillez téléverser les accords de prélèvement automatique et la page de signature Docusign.',
    },
    finishStep: {
        letsFinish: 'Terminons dans le chat !',
        thanksFor:
            "Merci pour ces détails. Un agent de support dédié va maintenant examiner vos informations. Nous reviendrons vers vous si nous avons besoin de quelque chose d'autre, mais en attendant, n'hésitez pas à nous contacter si vous avez des questions.",
        iHaveA: "J'ai une question",
        enable2FA: "Activez l'authentification à deux facteurs (2FA) pour prévenir la fraude",
        weTake: "Nous prenons votre sécurité au sérieux. Veuillez configurer l'authentification à deux facteurs (2FA) maintenant pour ajouter une couche de protection supplémentaire à votre compte.",
        secure: 'Sécurisez votre compte',
    },
    reimbursementAccountLoadingAnimation: {
        oneMoment: 'Un instant',
        explanationLine: 'Nous examinons vos informations. Vous pourrez bientôt passer aux étapes suivantes.',
    },
    session: {
        offlineMessageRetry: 'Il semble que vous soyez hors ligne. Veuillez vérifier votre connexion et réessayer.',
    },
    travel: {
        header: 'Réserver un voyage',
        title: 'Voyagez intelligemment',
        subtitle: 'Utilisez Expensify Travel pour obtenir les meilleures offres de voyage et gérer toutes vos dépenses professionnelles en un seul endroit.',
        features: {
            saveMoney: 'Économisez sur vos réservations',
            alerts: 'Recevez des mises à jour et des alertes en temps réel',
        },
        bookTravel: 'Réserver un voyage',
        bookDemo: 'Réserver une démo',
        bookADemo: 'Réserver une démo',
        toLearnMore: 'pour en savoir plus.',
        termsAndConditions: {
            header: 'Avant de continuer...',
            title: 'Termes et conditions',
            label: "J'accepte les termes et conditions",
            subtitle: `Veuillez accepter les <a href="${CONST.TRAVEL_TERMS_URL}">conditions générales</a> d'Expensify Travel.`,
            error: 'Vous devez accepter les conditions générales de Expensify Travel pour continuer.',
            defaultWorkspaceError:
                "Vous devez définir un espace de travail par défaut pour activer Expensify Travel. Allez dans Paramètres > Espaces de travail > cliquez sur les trois points verticaux à côté d'un espace de travail > Définir comme espace de travail par défaut, puis réessayez !",
        },
        flight: 'Vol',
        flightDetails: {
            passenger: 'Passager',
            layover: ({layover}: FlightLayoverParams) => `<muted-text-label>Vous avez une <strong>escale de ${layover}</strong> avant ce vol</muted-text-label>`,
            takeOff: 'Décollage',
            landing: 'Atterrissage',
            seat: 'Siège',
            class: 'Classe Cabine',
            recordLocator: "Localisateur d'enregistrement",
            cabinClasses: {
                unknown: 'Inconnu',
                economy: 'Économie',
                premiumEconomy: 'Premium Economy',
                business: 'Entreprise',
                first: 'Premier',
            },
        },
        hotel: 'Hôtel',
        hotelDetails: {
            guest: 'Invité',
            checkIn: 'Enregistrement',
            checkOut: 'Check-out',
            roomType: 'Type de chambre',
            cancellation: "Politique d'annulation",
            cancellationUntil: "Annulation gratuite jusqu'à",
            confirmation: 'Numéro de confirmation',
            cancellationPolicies: {
                unknown: 'Inconnu',
                nonRefundable: 'Non remboursable',
                freeCancellationUntil: "Annulation gratuite jusqu'à",
                partiallyRefundable: 'Partiellement remboursable',
            },
        },
        car: 'Voiture',
        carDetails: {
            rentalCar: 'Location de voiture',
            pickUp: 'Ramassage',
            dropOff: 'Dépose',
            driver: 'Conducteur',
            carType: 'Type de voiture',
            cancellation: "Politique d'annulation",
            cancellationUntil: "Annulation gratuite jusqu'à",
            freeCancellation: 'Annulation gratuite',
            confirmation: 'Numéro de confirmation',
        },
        train: 'Rail',
        trainDetails: {
            passenger: 'Passager',
            departs: 'Départs',
            arrives: 'Arrive',
            coachNumber: 'Numéro de coach',
            seat: 'Siège',
            fareDetails: 'Détails du tarif',
            confirmation: 'Numéro de confirmation',
        },
        viewTrip: 'Voir le voyage',
        modifyTrip: 'Modifier le voyage',
        tripSupport: 'Assistance de voyage',
        tripDetails: 'Détails du voyage',
        viewTripDetails: 'Voir les détails du voyage',
        trip: 'Voyage',
        trips: 'Voyages',
        tripSummary: 'Résumé du voyage',
        departs: 'Départs',
        errorMessage: 'Un problème est survenu. Veuillez réessayer plus tard.',
        phoneError: ({phoneErrorMethodsRoute}: PhoneErrorRouteParams) =>
            `<rbr>Veuillez <a href="${phoneErrorMethodsRoute}">ajouter un courriel professionnel comme identifiant principal</a> pour réserver un voyage.</rbr>`,
        domainSelector: {
            title: 'Domaine',
            subtitle: "Choisissez un domaine pour la configuration d'Expensify Travel.",
            recommended: 'Recommandé',
        },
        domainPermissionInfo: {
            title: 'Domaine',
            restriction: ({domain}: DomainPermissionInfoRestrictionParams) =>
                `Vous n'avez pas l'autorisation d'activer Expensify Travel pour le domaine <strong>${domain}</strong>. Vous devrez demander à quelqu'un de ce domaine d'activer Travel à votre place.`,
            accountantInvitation: `Si vous êtes comptable, pensez à rejoindre le <a href="${CONST.OLD_DOT_PUBLIC_URLS.EXPENSIFY_APPROVED_PROGRAM_URL}">programme ExpensifyApproved! pour les comptables</a> afin d'activer les déplacements pour ce domaine.`,
        },
        publicDomainError: {
            title: 'Commencez avec Expensify Travel',
            message: `Vous devrez utiliser votre e-mail professionnel (par exemple, nom@entreprise.com) avec Expensify Travel, et non votre e-mail personnel (par exemple, nom@gmail.com).`,
        },
        blockedFeatureModal: {
            title: 'Expensify Travel a été désactivé',
            message: `Votre administrateur a désactivé Expensify Travel. Veuillez suivre la politique de réservation de votre entreprise pour les arrangements de voyage.`,
        },
        verifyCompany: {
            title: "Commencez votre voyage dès aujourd'hui !",
            message: `Veuillez contacter votre gestionnaire de compte ou salesteam@expensify.com pour obtenir une démonstration de voyage et l'activer pour votre entreprise.`,
        },
        updates: {
            bookingTicketed: ({airlineCode, origin, destination, startDate, confirmationID = ''}: FlightParams) =>
                `Votre vol ${airlineCode} (${origin} → ${destination}) le ${startDate} a été réservé. Code de confirmation : ${confirmationID}`,
            ticketVoided: ({airlineCode, origin, destination, startDate}: FlightParams) =>
                `Votre billet pour le vol ${airlineCode} (${origin} → ${destination}) du ${startDate} a été annulé.`,
            ticketRefunded: ({airlineCode, origin, destination, startDate}: FlightParams) =>
                `Votre billet pour le vol ${airlineCode} (${origin} → ${destination}) le ${startDate} a été remboursé ou échangé.`,
            flightCancelled: ({airlineCode, origin, destination, startDate}: FlightParams) =>
                `Votre vol ${airlineCode} (${origin} → ${destination}) du ${startDate} a été annulé par la compagnie aérienne.`,
            flightScheduleChangePending: ({airlineCode}: AirlineParams) =>
                `La compagnie aérienne a proposé un changement d'horaire pour le vol ${airlineCode} ; nous attendons la confirmation.`,
            flightScheduleChangeClosed: ({airlineCode, startDate}: AirlineParams) => `Changement d'horaire confirmé : le vol ${airlineCode} part maintenant à ${startDate}.`,
            flightUpdated: ({airlineCode, origin, destination, startDate}: FlightParams) => `Votre vol ${airlineCode} (${origin} → ${destination}) le ${startDate} a été mis à jour.`,
            flightCabinChanged: ({airlineCode, cabinClass}: AirlineParams) => `Votre classe de cabine a été mise à jour en ${cabinClass} sur le vol ${airlineCode}.`,
            flightSeatConfirmed: ({airlineCode}: AirlineParams) => `Votre attribution de siège sur le vol ${airlineCode} a été confirmée.`,
            flightSeatChanged: ({airlineCode}: AirlineParams) => `Votre attribution de siège sur le vol ${airlineCode} a été modifiée.`,
            flightSeatCancelled: ({airlineCode}: AirlineParams) => `Votre attribution de siège sur le vol ${airlineCode} a été supprimée.`,
            paymentDeclined: 'Le paiement de votre réservation de vol a échoué. Veuillez réessayer.',
            bookingCancelledByTraveler: ({type, id = ''}: TravelTypeParams) => `Vous avez annulé votre réservation de ${type} ${id}.`,
            bookingCancelledByVendor: ({type, id = ''}: TravelTypeParams) => `Le fournisseur a annulé votre réservation de ${type} ${id}.`,
            bookingRebooked: ({type, id = ''}: TravelTypeParams) => `Votre réservation de ${type} a été rebookée. Nouveau numéro de confirmation : ${id}.`,
            bookingUpdated: ({type}: TravelTypeParams) => `Votre réservation de ${type} a été mise à jour. Consultez les nouveaux détails dans l'itinéraire.`,
            railTicketRefund: ({origin, destination, startDate}: RailTicketParams) =>
                `Votre billet de train pour ${origin} → ${destination} le ${startDate} a été remboursé. Un crédit sera traité.`,
            railTicketExchange: ({origin, destination, startDate}: RailTicketParams) => `Votre billet de train pour ${origin} → ${destination} le ${startDate} a été échangé.`,
            railTicketUpdate: ({origin, destination, startDate}: RailTicketParams) => `Votre billet de train pour ${origin} → ${destination} le ${startDate} a été mis à jour.`,
            defaultUpdate: ({type}: TravelTypeParams) => `Votre réservation de ${type} a été mise à jour.`,
        },
        flightTo: 'Vol pour',
        trainTo: 'Train pour',
        carRental: ' de location de voiture',
        nightIn: 'nuit à',
        nightsIn: 'nuits à',
    },
    workspace: {
        common: {
            card: 'Cartes',
            expensifyCard: 'Expensify Card',
            companyCards: "Cartes d'entreprise",
            workflows: 'Flux de travail',
            workspace: 'Espace de travail',
            findWorkspace: "Trouver l'espace de travail",
            edit: "Modifier l'espace de travail",
            enabled: 'Activé',
            disabled: 'Désactivé',
            everyone: 'Tout le monde',
            delete: "Supprimer l'espace de travail",
            settings: 'Paramètres',
            reimburse: 'Remboursements',
            categories: 'Catégories',
            tags: 'Étiquettes',
            customField1: 'Champ personnalisé 1',
            customField2: 'Champ personnalisé 2',
            customFieldHint: "Ajoutez un codage personnalisé qui s'applique à toutes les dépenses de ce membre.",
            reports: 'Rapports',
            reportFields: 'Champs de rapport',
            reportTitle: 'Titre du rapport',
            reportField: 'Champ de rapport',
            taxes: 'Impôts',
            bills: 'Bills',
            invoices: 'Factures',
            perDiem: 'Per diem',
            travel: 'Voyage',
            members: 'Membres',
            accounting: 'Comptabilité',
            receiptPartners: 'Partenaires de reçus',
            rules: 'Règles',
            displayedAs: 'Affiché comme',
            plan: 'Planification',
            profile: 'Aperçu',
            bankAccount: 'Compte bancaire',
            testTransactions: 'Tester les transactions',
            issueAndManageCards: 'Émettre et gérer des cartes',
            reconcileCards: 'Rapprocher les cartes',
            selectAll: 'Sélectionner tout',
            selected: () => ({
                one: '1 sélectionné',
                other: (count: number) => `${count} sélectionné(s)`,
            }),
            settlementFrequency: 'Fréquence de règlement',
            setAsDefault: 'Définir comme espace de travail par défaut',
            defaultNote: `Les reçus envoyés à ${CONST.EMAIL.RECEIPTS} apparaîtront dans cet espace de travail.`,
            deleteConfirmation: 'Êtes-vous sûr de vouloir supprimer cet espace de travail ?',
            deleteWithCardsConfirmation: 'Êtes-vous sûr de vouloir supprimer cet espace de travail ? Cela supprimera tous les flux de cartes et les cartes attribuées.',
            unavailable: 'Espace de travail indisponible',
            memberNotFound: "Membre introuvable. Pour inviter un nouveau membre à l'espace de travail, veuillez utiliser le bouton d'invitation ci-dessus.",
            notAuthorized: `Vous n'avez pas accès à cette page. Si vous essayez de rejoindre cet espace de travail, demandez simplement au propriétaire de l'espace de travail de vous ajouter en tant que membre. Autre chose ? Contactez ${CONST.EMAIL.CONCIERGE}.`,
            goToWorkspace: "Aller à l'espace de travail",
            duplicateWorkspace: 'Dupliquer l’espace de travail',
            duplicateWorkspacePrefix: 'Dupliquer',
            goToWorkspaces: 'Aller aux espaces de travail',
            clearFilter: 'Effacer le filtre',
            workspaceName: "Nom de l'espace de travail",
            workspaceOwner: 'Propriétaire',
            workspaceType: "Type d'espace de travail",
            workspaceAvatar: "Avatar de l'espace de travail",
            mustBeOnlineToViewMembers: 'Vous devez être en ligne pour voir les membres de cet espace de travail.',
            moreFeatures: 'Plus de fonctionnalités',
            requested: 'Demandé',
            distanceRates: 'Tarifs de distance',
            defaultDescription: 'Un seul endroit pour tous vos reçus et dépenses.',
            descriptionHint: 'Partager des informations sur cet espace de travail avec tous les membres.',
            welcomeNote: 'Veuillez utiliser Expensify pour soumettre vos reçus pour remboursement, merci !',
            subscription: 'Abonnement',
            markAsEntered: 'Marquer comme saisi manuellement',
            markAsExported: 'Marquer comme exporté',
            exportIntegrationSelected: ({connectionName}: ExportIntegrationSelectedParams) => `Exporter vers ${CONST.POLICY.CONNECTIONS.NAME_USER_FRIENDLY[connectionName]}`,
            letsDoubleCheck: 'Vérifions que tout est correct.',
            lineItemLevel: 'Niveau des postes de dépense',
            reportLevel: 'Niveau de rapport',
            topLevel: 'Niveau supérieur',
            appliedOnExport: "Non importé dans Expensify, appliqué à l'exportation",
            shareNote: {
                header: "Partagez votre espace de travail avec d'autres membres",
                content: ({adminsRoomLink}: WorkspaceShareNoteParams) =>
                    `Partagez ce code QR ou copiez le lien ci-dessous pour permettre aux membres de demander facilement l'accès à votre espace de travail. Toutes les demandes d'adhésion à l'espace de travail s'afficheront dans la salle <a href="${adminsRoomLink}">${CONST.REPORT.WORKSPACE_CHAT_ROOMS.ADMINS}</a> pour que vous puissiez les examiner.`,
            },
            connectTo: ({connectionName}: ConnectionNameParams) => `Se connecter à ${CONST.POLICY.CONNECTIONS.NAME_USER_FRIENDLY[connectionName]}`,
            createNewConnection: 'Créer une nouvelle connexion',
            reuseExistingConnection: 'Réutiliser la connexion existante',
            existingConnections: 'Connexions existantes',
            existingConnectionsDescription: ({connectionName}: ConnectionNameParams) =>
                `Puisque vous vous êtes déjà connecté à ${CONST.POLICY.CONNECTIONS.NAME_USER_FRIENDLY[connectionName]}, vous pouvez choisir de réutiliser une connexion existante ou d'en créer une nouvelle.`,
            lastSyncDate: ({connectionName, formattedDate}: LastSyncDateParams) => `${connectionName} - Dernière synchronisation le ${formattedDate}`,
            authenticationError: ({connectionName}: AuthenticationErrorParams) => `Impossible de se connecter à ${connectionName} en raison d'une erreur d'authentification.`,
            learnMore: 'En savoir plus',
            memberAlternateText: 'Les membres peuvent soumettre et approuver des rapports.',
            adminAlternateText: "Les administrateurs ont un accès complet pour modifier tous les rapports et les paramètres de l'espace de travail.",
            auditorAlternateText: 'Les auditeurs peuvent voir et commenter les rapports.',
            roleName: ({role}: OptionalParam<RoleNamesParams> = {}) => {
                switch (role) {
                    case CONST.POLICY.ROLE.ADMIN:
                        return 'Admin';
                    case CONST.POLICY.ROLE.AUDITOR:
                        return 'Auditeur';
                    case CONST.POLICY.ROLE.USER:
                        return 'Membre';
                    default:
                        return 'Membre';
                }
            },
            frequency: {
                manual: 'Manuellement',
                instant: 'Instantané',
                immediate: 'Quotidiennement',
                trip: 'Par voyage',
                weekly: 'Hebdomadaire',
                semimonthly: 'Deux fois par mois',
                monthly: 'Mensuel',
            },
            planType: 'Type de plan',
            submitExpense: 'Soumettez vos dépenses ci-dessous :',
            defaultCategory: 'Catégorie par défaut',
            viewTransactions: 'Voir les transactions',
            policyExpenseChatName: ({displayName}: PolicyExpenseChatNameParams) => `Les dépenses de ${displayName}`,
            deepDiveExpensifyCard: `<muted-text-label>Les transactions Expensify Card seront automatiquement exportées vers un « Expensify Card Liability Account » créé avec <a href="${CONST.DEEP_DIVE_EXPENSIFY_CARD}">notre intégration</a>.</muted-text-label>`,
        },
        receiptPartners: {
            connect: 'Connectez-vous maintenant',
            uber: {
                subtitle: ({organizationName}: ReceiptPartnersUberSubtitleParams) =>
                    organizationName ? `Connecté à ${organizationName}` : 'Automatisez les frais de voyage et de livraison de repas dans toute votre organisation.',
                sendInvites: 'Inviter des membres',
                sendInvitesDescription:
                    "Ces membres de l'espace de travail n'ont pas encore de compte Uber for Business. Désélectionnez les membres que vous ne souhaitez pas inviter pour le moment.",
                confirmInvite: "Confirmer l'invitation",
                manageInvites: 'Gérer les invitations',
                confirm: 'Confirmer',
                allSet: 'Tout est prêt',
                readyToRoll: 'Vous êtes prêt à commencer',
                takeBusinessRideMessage: "Prenez un trajet professionnel et vos reçus Uber seront importés dans Expensify. C'est parti !",
                all: 'Tous',
                linked: 'Lié',
                outstanding: 'En attente',
                status: {
                    resend: 'Renvoyer',
                    invite: 'Inviter',
                    [CONST.POLICY.RECEIPT_PARTNERS.UBER_EMPLOYEE_STATUS.LINKED]: 'Lié',
                    [CONST.POLICY.RECEIPT_PARTNERS.UBER_EMPLOYEE_STATUS.LINKED_PENDING_APPROVAL]: 'En attente',
                    [CONST.POLICY.RECEIPT_PARTNERS.UBER_EMPLOYEE_STATUS.SUSPENDED]: 'Suspendu',
                },
                invitationFailure: "Impossible d'inviter un membre sur Uber for Business.",
                autoInvite: "Inviter de nouveaux membres de l'espace de travail sur Uber",
                autoRemove: "Désactiver les membres supprimés de l'espace de travail sur Uber",
                bannerTitle: 'Expensify + Uber pour les entreprises',
                bannerDescription: 'Connectez Uber for Business pour automatiser les frais de déplacement et de livraison de repas dans toute votre organisation.',
                emptyContent: {
                    title: 'Aucune invitation en attente',
                    subtitle: "Hourra ! Nous avons cherché partout et n'avons trouvé aucune invitation en attente.",
                },
            },
        },
        perDiem: {
            subtitle: `<muted-text>Définissez des taux de per diem pour contrôler les dépenses quotidiennes des employés. <a href="${CONST.DEEP_DIVE_PER_DIEM}">En savoir plus</a>.</muted-text>`,
            amount: 'Montant',
            deleteRates: () => ({
                one: 'Supprimer le taux',
                other: 'Supprimer les tarifs',
            }),
            deletePerDiemRate: 'Supprimer le taux de per diem',
            findPerDiemRate: 'Trouver le taux journalier',
            areYouSureDelete: () => ({
                one: 'Êtes-vous sûr de vouloir supprimer ce tarif ?',
                other: 'Êtes-vous sûr de vouloir supprimer ces tarifs ?',
            }),
            emptyList: {
                title: 'Per diem',
                subtitle: 'Définissez des taux de per diem pour contrôler les dépenses quotidiennes des employés. Importez les taux depuis une feuille de calcul pour commencer.',
            },
            importPerDiemRates: 'Importer les taux de per diem',
            editPerDiemRate: 'Modifier le taux de per diem',
            editPerDiemRates: 'Modifier les taux de per diem',
            editDestinationSubtitle: ({destination}: EditDestinationSubtitleParams) => `La mise à jour de cette destination la modifiera pour tous les sous-taux de ${destination} par diem.`,
            editCurrencySubtitle: ({destination}: EditDestinationSubtitleParams) => `La mise à jour de cette devise la modifiera pour tous les sous-taux de per diem ${destination}.`,
        },
        qbd: {
            exportOutOfPocketExpensesDescription: 'Définissez comment les dépenses hors de la poche sont exportées vers QuickBooks Desktop.',
            exportOutOfPocketExpensesCheckToggle: 'Marquer les chèques comme « imprimer plus tard »',
            exportDescription: 'Configurez comment les données Expensify sont exportées vers QuickBooks Desktop.',
            date: "Date d'exportation",
            exportInvoices: 'Exporter les factures vers',
            exportExpensifyCard: 'Exporter les transactions de la carte Expensify en tant que',
            account: 'Compte',
            accountDescription: 'Choisissez où publier les écritures de journal.',
            accountsPayable: 'Comptes fournisseurs',
            accountsPayableDescription: 'Choisissez où créer des factures fournisseurs.',
            bankAccount: 'Compte bancaire',
            notConfigured: 'Non configuré',
            bankAccountDescription: "Choisissez d'où envoyer les chèques.",
            creditCardAccount: 'Compte de carte de crédit',
            exportDate: {
                label: "Date d'exportation",
                description: "Utilisez cette date lors de l'exportation des rapports vers QuickBooks Desktop.",
                values: {
                    [CONST.QUICKBOOKS_EXPORT_DATE.LAST_EXPENSE]: {
                        label: 'Date de la dernière dépense',
                        description: 'Date de la dépense la plus récente sur le rapport.',
                    },
                    [CONST.QUICKBOOKS_EXPORT_DATE.REPORT_EXPORTED]: {
                        label: "Date d'exportation",
                        description: 'Date à laquelle le rapport a été exporté vers QuickBooks Desktop.',
                    },
                    [CONST.QUICKBOOKS_EXPORT_DATE.REPORT_SUBMITTED]: {
                        label: 'Date de soumission',
                        description: 'Date à laquelle le rapport a été soumis pour approbation.',
                    },
                },
            },
            exportCheckDescription: "Nous créerons un chèque détaillé pour chaque rapport Expensify et l'enverrons depuis le compte bancaire ci-dessous.",
            exportJournalEntryDescription: 'Nous créerons une écriture de journal détaillée pour chaque rapport Expensify et la publierons sur le compte ci-dessous.',
            exportVendorBillDescription:
                "Nous créerons une facture détaillée pour chaque rapport Expensify et l'ajouterons au compte ci-dessous. Si cette période est clôturée, nous la publierons au 1er de la prochaine période ouverte.",
            outOfPocketTaxEnabledDescription:
                "QuickBooks Desktop ne prend pas en charge les taxes sur les exportations d'écritures de journal. Comme vous avez activé les taxes dans votre espace de travail, cette option d'exportation n'est pas disponible.",
            outOfPocketTaxEnabledError: "Les écritures de journal ne sont pas disponibles lorsque les taxes sont activées. Veuillez choisir une autre option d'exportation.",
            accounts: {
                [CONST.QUICKBOOKS_DESKTOP_NON_REIMBURSABLE_EXPORT_ACCOUNT_TYPE.CREDIT_CARD]: 'Carte de crédit',
                [CONST.QUICKBOOKS_DESKTOP_REIMBURSABLE_ACCOUNT_TYPE.VENDOR_BILL]: 'Facture fournisseur',
                [CONST.QUICKBOOKS_DESKTOP_REIMBURSABLE_ACCOUNT_TYPE.JOURNAL_ENTRY]: 'Écriture comptable',
                [CONST.QUICKBOOKS_DESKTOP_REIMBURSABLE_ACCOUNT_TYPE.CHECK]: 'Vérifier',
                [`${CONST.QUICKBOOKS_DESKTOP_NON_REIMBURSABLE_EXPORT_ACCOUNT_TYPE.CHECK}Description`]:
                    "Nous créerons un chèque détaillé pour chaque rapport Expensify et l'enverrons depuis le compte bancaire ci-dessous.",
                [`${CONST.QUICKBOOKS_DESKTOP_NON_REIMBURSABLE_EXPORT_ACCOUNT_TYPE.CREDIT_CARD}Description`]:
                    "Nous associerons automatiquement le nom du commerçant sur la transaction par carte de crédit à tout fournisseur correspondant dans QuickBooks. Si aucun fournisseur n'existe, nous créerons un fournisseur « Crédit Carte Divers » pour l'association.",
                [`${CONST.QUICKBOOKS_DESKTOP_REIMBURSABLE_ACCOUNT_TYPE.VENDOR_BILL}Description`]:
                    "Nous créerons une facture fournisseur détaillée pour chaque rapport Expensify avec la date de la dernière dépense, et l'ajouterons au compte ci-dessous. Si cette période est clôturée, nous la publierons au 1er de la prochaine période ouverte.",
                [`${CONST.QUICKBOOKS_DESKTOP_NON_REIMBURSABLE_EXPORT_ACCOUNT_TYPE.CREDIT_CARD}AccountDescription`]: 'Choisissez où exporter les transactions par carte de crédit.',
                [`${CONST.QUICKBOOKS_DESKTOP_REIMBURSABLE_ACCOUNT_TYPE.VENDOR_BILL}AccountDescription`]:
                    'Choisissez un fournisseur à appliquer à toutes les transactions par carte de crédit.',
                [`${CONST.QUICKBOOKS_DESKTOP_REIMBURSABLE_ACCOUNT_TYPE.CHECK}AccountDescription`]: "Choisissez d'où envoyer les chèques.",
                [`${CONST.QUICKBOOKS_DESKTOP_REIMBURSABLE_ACCOUNT_TYPE.VENDOR_BILL}Error`]:
                    "Les factures des fournisseurs ne sont pas disponibles lorsque les emplacements sont activés. Veuillez choisir une autre option d'exportation.",
                [`${CONST.QUICKBOOKS_DESKTOP_REIMBURSABLE_ACCOUNT_TYPE.CHECK}Error`]:
                    "Les chèques sont indisponibles lorsque les emplacements sont activés. Veuillez choisir une autre option d'exportation.",
                [`${CONST.QUICKBOOKS_DESKTOP_REIMBURSABLE_ACCOUNT_TYPE.JOURNAL_ENTRY}Error`]:
                    "Les écritures de journal ne sont pas disponibles lorsque les taxes sont activées. Veuillez choisir une autre option d'exportation.",
            },
            noAccountsFound: 'Aucun compte trouvé',
            noAccountsFoundDescription: 'Ajoutez le compte dans QuickBooks Desktop et synchronisez à nouveau la connexion.',
            qbdSetup: 'Configuration de QuickBooks Desktop',
            requiredSetupDevice: {
                title: 'Impossible de se connecter depuis cet appareil',
                body1: "Vous devrez configurer cette connexion à partir de l'ordinateur qui héberge votre fichier d'entreprise QuickBooks Desktop.",
                body2: "Une fois connecté, vous pourrez synchroniser et exporter de n'importe où.",
            },
            setupPage: {
                title: 'Ouvrez ce lien pour vous connecter.',
                body: "Pour terminer la configuration, ouvrez le lien suivant sur l'ordinateur où QuickBooks Desktop est en cours d'exécution.",
                setupErrorTitle: "Quelque chose s'est mal passé",
                setupErrorBody: ({conciergeLink}: QBDSetupErrorBodyParams) =>
                    `<muted-text><centered-text>La connexion à QuickBooks Desktop ne fonctionne pas pour le moment. Veuillez réessayer plus tard ou <a href="${conciergeLink}">contacter le Concierge</a> si le problème persiste.</centered-text></muted-text>`,
            },
            importDescription: 'Choisissez quelles configurations de codage importer de QuickBooks Desktop vers Expensify.',
            classes: 'Cours',
            items: 'Articles',
            customers: 'Clients/projets',
            exportCompanyCardsDescription: "Définir comment les achats par carte d'entreprise sont exportés vers QuickBooks Desktop.",
            defaultVendorDescription: "Définir un fournisseur par défaut qui s'appliquera à toutes les transactions par carte de crédit lors de l'exportation.",
            accountsDescription: 'Votre plan comptable QuickBooks Desktop sera importé dans Expensify en tant que catégories.',
            accountsSwitchTitle: "Choisissez d'importer de nouveaux comptes en tant que catégories activées ou désactivées.",
            accountsSwitchDescription: 'Les catégories activées seront disponibles pour les membres lors de la création de leurs dépenses.',
            classesDescription: 'Choisissez comment gérer les classes QuickBooks Desktop dans Expensify.',
            tagsDisplayedAsDescription: "Niveau de ligne d'article",
            reportFieldsDisplayedAsDescription: 'Niveau de rapport',
            customersDescription: 'Choisissez comment gérer les clients/projets QuickBooks Desktop dans Expensify.',
            advancedConfig: {
                autoSyncDescription: 'Expensify se synchronisera automatiquement avec QuickBooks Desktop tous les jours.',
                createEntities: 'Créer automatiquement des entités',
                createEntitiesDescription: "Expensify créera automatiquement des fournisseurs dans QuickBooks Desktop s'ils n'existent pas déjà.",
            },
            itemsDescription: 'Choisissez comment gérer les éléments QuickBooks Desktop dans Expensify.',
        },
        qbo: {
            connectedTo: 'Connecté à',
            importDescription: 'Choisissez quelles configurations de codage importer de QuickBooks Online vers Expensify.',
            classes: 'Cours',
            locations: 'Lieux',
            customers: 'Clients/projets',
            accountsDescription: 'Votre plan comptable QuickBooks Online sera importé dans Expensify en tant que catégories.',
            accountsSwitchTitle: "Choisissez d'importer de nouveaux comptes en tant que catégories activées ou désactivées.",
            accountsSwitchDescription: 'Les catégories activées seront disponibles pour les membres lors de la création de leurs dépenses.',
            classesDescription: 'Choisissez comment gérer les classes QuickBooks Online dans Expensify.',
            customersDescription: 'Choisissez comment gérer les clients/projets QuickBooks Online dans Expensify.',
            locationsDescription: 'Choisissez comment gérer les emplacements QuickBooks Online dans Expensify.',
            taxesDescription: 'Choisissez comment gérer les taxes QuickBooks Online dans Expensify.',
            locationsLineItemsRestrictionDescription:
                "QuickBooks Online ne prend pas en charge les emplacements au niveau des lignes pour les chèques ou les factures fournisseurs. Si vous souhaitez avoir des emplacements au niveau des lignes, assurez-vous d'utiliser les écritures de journal et les dépenses par carte de crédit/débit.",
            taxesJournalEntrySwitchNote:
                "QuickBooks Online ne prend pas en charge les taxes sur les écritures de journal. Veuillez changer votre option d'exportation en facture fournisseur ou chèque.",
            exportDescription: 'Configurez comment les données Expensify sont exportées vers QuickBooks Online.',
            date: "Date d'exportation",
            exportInvoices: 'Exporter les factures vers',
            exportExpensifyCard: 'Exporter les transactions de la carte Expensify en tant que',
            exportDate: {
                label: "Date d'exportation",
                description: "Utilisez cette date lors de l'exportation des rapports vers QuickBooks Online.",
                values: {
                    [CONST.QUICKBOOKS_EXPORT_DATE.LAST_EXPENSE]: {
                        label: 'Date de la dernière dépense',
                        description: 'Date de la dépense la plus récente sur le rapport.',
                    },
                    [CONST.QUICKBOOKS_EXPORT_DATE.REPORT_EXPORTED]: {
                        label: "Date d'exportation",
                        description: 'Date à laquelle le rapport a été exporté vers QuickBooks Online.',
                    },
                    [CONST.QUICKBOOKS_EXPORT_DATE.REPORT_SUBMITTED]: {
                        label: 'Date de soumission',
                        description: 'Date à laquelle le rapport a été soumis pour approbation.',
                    },
                },
            },
            receivable: 'Comptes clients', // This is an account name that will come directly from QBO, so I don't know why we need a translation for it. It should take whatever the name of the account is in QBO. Leaving this note for CS.
            archive: 'Archive des comptes clients', // This is an account name that will come directly from QBO, so I don't know why we need a translation for it. It should take whatever the name of the account is in QBO. Leaving this note for CS.
            exportInvoicesDescription: "Utilisez ce compte lors de l'exportation des factures vers QuickBooks Online.",
            exportCompanyCardsDescription: "Définir comment les achats par carte d'entreprise sont exportés vers QuickBooks Online.",
            vendor: 'Fournisseur',
            defaultVendorDescription: "Définir un fournisseur par défaut qui s'appliquera à toutes les transactions par carte de crédit lors de l'exportation.",
            exportOutOfPocketExpensesDescription: 'Définissez comment les dépenses hors de la poche sont exportées vers QuickBooks Online.',
            exportCheckDescription: "Nous créerons un chèque détaillé pour chaque rapport Expensify et l'enverrons depuis le compte bancaire ci-dessous.",
            exportJournalEntryDescription: 'Nous créerons une écriture de journal détaillée pour chaque rapport Expensify et la publierons sur le compte ci-dessous.',
            exportVendorBillDescription:
                "Nous créerons une facture détaillée pour chaque rapport Expensify et l'ajouterons au compte ci-dessous. Si cette période est clôturée, nous la publierons au 1er de la prochaine période ouverte.",
            account: 'Compte',
            accountDescription: 'Choisissez où publier les écritures de journal.',
            accountsPayable: 'Comptes fournisseurs',
            accountsPayableDescription: 'Choisissez où créer des factures fournisseurs.',
            bankAccount: 'Compte bancaire',
            notConfigured: 'Non configuré',
            bankAccountDescription: "Choisissez d'où envoyer les chèques.",
            creditCardAccount: 'Compte de carte de crédit',
            companyCardsLocationEnabledDescription:
                "QuickBooks Online ne prend pas en charge les emplacements pour les exportations de factures fournisseurs. Comme vous avez activé les emplacements dans votre espace de travail, cette option d'exportation n'est pas disponible.",
            outOfPocketTaxEnabledDescription:
                "QuickBooks Online ne prend pas en charge les taxes sur les exportations d'écritures de journal. Comme vous avez activé les taxes sur votre espace de travail, cette option d'exportation n'est pas disponible.",
            outOfPocketTaxEnabledError: "Les écritures de journal ne sont pas disponibles lorsque les taxes sont activées. Veuillez choisir une autre option d'exportation.",
            advancedConfig: {
                autoSyncDescription: 'Expensify se synchronisera automatiquement avec QuickBooks Online chaque jour.',
                inviteEmployees: 'Inviter des employés',
                inviteEmployeesDescription: 'Importer les dossiers des employés de QuickBooks Online et inviter les employés à cet espace de travail.',
                createEntities: 'Créer automatiquement des entités',
                createEntitiesDescription:
                    "Expensify créera automatiquement des fournisseurs dans QuickBooks Online s'ils n'existent pas déjà, et créera automatiquement des clients lors de l'exportation des factures.",
                reimbursedReportsDescription:
                    "Chaque fois qu'un rapport est payé en utilisant Expensify ACH, le paiement de facture correspondant sera créé dans le compte QuickBooks Online ci-dessous.",
                qboBillPaymentAccount: 'Compte de paiement de factures QuickBooks',
                qboInvoiceCollectionAccount: 'Compte de recouvrement des factures QuickBooks',
                accountSelectDescription: "Choisissez d'où payer les factures et nous créerons le paiement dans QuickBooks Online.",
                invoiceAccountSelectorDescription: 'Choisissez où recevoir les paiements de factures et nous créerons le paiement dans QuickBooks Online.',
            },
            accounts: {
                [CONST.QUICKBOOKS_NON_REIMBURSABLE_EXPORT_ACCOUNT_TYPE.DEBIT_CARD]: 'Carte de débit',
                [CONST.QUICKBOOKS_NON_REIMBURSABLE_EXPORT_ACCOUNT_TYPE.CREDIT_CARD]: 'Carte de crédit',
                [CONST.QUICKBOOKS_REIMBURSABLE_ACCOUNT_TYPE.VENDOR_BILL]: 'Facture fournisseur',
                [CONST.QUICKBOOKS_REIMBURSABLE_ACCOUNT_TYPE.JOURNAL_ENTRY]: 'Écriture comptable',
                [CONST.QUICKBOOKS_REIMBURSABLE_ACCOUNT_TYPE.CHECK]: 'Vérifier',
                [`${CONST.QUICKBOOKS_NON_REIMBURSABLE_EXPORT_ACCOUNT_TYPE.DEBIT_CARD}Description`]:
                    "Nous associerons automatiquement le nom du marchand sur la transaction par carte de débit à tout fournisseur correspondant dans QuickBooks. Si aucun fournisseur n'existe, nous créerons un fournisseur 'Carte de Débit Divers' pour l'association.",
                [`${CONST.QUICKBOOKS_NON_REIMBURSABLE_EXPORT_ACCOUNT_TYPE.CREDIT_CARD}Description`]:
                    "Nous associerons automatiquement le nom du commerçant sur la transaction par carte de crédit à tout fournisseur correspondant dans QuickBooks. Si aucun fournisseur n'existe, nous créerons un fournisseur « Crédit Carte Divers » pour l'association.",
                [`${CONST.QUICKBOOKS_REIMBURSABLE_ACCOUNT_TYPE.VENDOR_BILL}Description`]:
                    "Nous créerons une facture fournisseur détaillée pour chaque rapport Expensify avec la date de la dernière dépense, et l'ajouterons au compte ci-dessous. Si cette période est clôturée, nous la publierons au 1er de la prochaine période ouverte.",
                [`${CONST.QUICKBOOKS_NON_REIMBURSABLE_EXPORT_ACCOUNT_TYPE.DEBIT_CARD}AccountDescription`]: 'Choisissez où exporter les transactions par carte de débit.',
                [`${CONST.QUICKBOOKS_NON_REIMBURSABLE_EXPORT_ACCOUNT_TYPE.CREDIT_CARD}AccountDescription`]: 'Choisissez où exporter les transactions par carte de crédit.',
                [`${CONST.QUICKBOOKS_REIMBURSABLE_ACCOUNT_TYPE.VENDOR_BILL}AccountDescription`]: 'Choisissez un fournisseur à appliquer à toutes les transactions par carte de crédit.',
                [`${CONST.QUICKBOOKS_REIMBURSABLE_ACCOUNT_TYPE.VENDOR_BILL}Error`]:
                    "Les factures des fournisseurs ne sont pas disponibles lorsque les emplacements sont activés. Veuillez choisir une autre option d'exportation.",
                [`${CONST.QUICKBOOKS_REIMBURSABLE_ACCOUNT_TYPE.CHECK}Error`]:
                    "Les chèques sont indisponibles lorsque les emplacements sont activés. Veuillez choisir une autre option d'exportation.",
                [`${CONST.QUICKBOOKS_REIMBURSABLE_ACCOUNT_TYPE.JOURNAL_ENTRY}Error`]:
                    "Les écritures de journal ne sont pas disponibles lorsque les taxes sont activées. Veuillez choisir une autre option d'exportation.",
            },
            exportDestinationAccountsMisconfigurationError: {
                [CONST.QUICKBOOKS_REIMBURSABLE_ACCOUNT_TYPE.VENDOR_BILL]: "Choisissez un compte valide pour l'exportation de la facture fournisseur",
                [CONST.QUICKBOOKS_REIMBURSABLE_ACCOUNT_TYPE.JOURNAL_ENTRY]: "Choisissez un compte valide pour l'exportation de l'écriture de journal",
                [CONST.QUICKBOOKS_REIMBURSABLE_ACCOUNT_TYPE.CHECK]: "Choisissez un compte valide pour l'exportation de chèques",
            },
            exportDestinationSetupAccountsInfo: {
                [CONST.QUICKBOOKS_REIMBURSABLE_ACCOUNT_TYPE.VENDOR_BILL]:
                    "Pour utiliser l'exportation de factures fournisseurs, configurez un compte de comptes fournisseurs dans QuickBooks Online.",
                [CONST.QUICKBOOKS_REIMBURSABLE_ACCOUNT_TYPE.JOURNAL_ENTRY]: "Pour utiliser l'exportation d'écritures de journal, configurez un compte de journal dans QuickBooks Online.",
                [CONST.QUICKBOOKS_REIMBURSABLE_ACCOUNT_TYPE.CHECK]: "Pour utiliser l'exportation de chèques, configurez un compte bancaire dans QuickBooks Online.",
            },
            noAccountsFound: 'Aucun compte trouvé',
            noAccountsFoundDescription: 'Ajoutez le compte dans QuickBooks Online et synchronisez à nouveau la connexion.',
            accountingMethods: {
                label: 'Quand exporter',
                description: 'Choisissez quand exporter les dépenses :',
                values: {
                    [COMMON_CONST.INTEGRATIONS.ACCOUNTING_METHOD.ACCRUAL]: 'Accrual',
                    [COMMON_CONST.INTEGRATIONS.ACCOUNTING_METHOD.CASH]: 'Espèces',
                },
                alternateText: {
                    [COMMON_CONST.INTEGRATIONS.ACCOUNTING_METHOD.ACCRUAL]: 'Les dépenses hors de la poche seront exportées une fois approuvées définitivement.',
                    [COMMON_CONST.INTEGRATIONS.ACCOUNTING_METHOD.CASH]: "Les dépenses personnelles seront exportées lorsqu'elles seront payées.",
                },
            },
        },
        workspaceList: {
            joinNow: 'Rejoignez maintenant',
            askToJoin: 'Demander à rejoindre',
        },
        xero: {
            organization: 'organisation Xero',
            organizationDescription: "Choisissez l'organisation Xero à partir de laquelle vous souhaitez importer des données.",
            importDescription: 'Choisissez quelles configurations de codage importer de Xero vers Expensify.',
            accountsDescription: 'Votre plan comptable Xero sera importé dans Expensify en tant que catégories.',
            accountsSwitchTitle: "Choisissez d'importer de nouveaux comptes en tant que catégories activées ou désactivées.",
            accountsSwitchDescription: 'Les catégories activées seront disponibles pour les membres lors de la création de leurs dépenses.',
            trackingCategories: 'Catégories de suivi',
            trackingCategoriesDescription: 'Choisissez comment gérer les catégories de suivi Xero dans Expensify.',
            mapTrackingCategoryTo: ({categoryName}: CategoryNameParams) => `Mapper ${categoryName} de Xero à`,
            mapTrackingCategoryToDescription: ({categoryName}: CategoryNameParams) => `Choisissez où mapper ${categoryName} lors de l'exportation vers Xero.`,
            customers: 'Refacturer les clients',
            customersDescription:
                'Choisissez si vous souhaitez refacturer les clients dans Expensify. Vos contacts clients Xero peuvent être associés à des dépenses et seront exportés vers Xero en tant que facture de vente.',
            taxesDescription: 'Choisissez comment gérer les taxes Xero dans Expensify.',
            notImported: 'Non importé',
            notConfigured: 'Non configuré',
            trackingCategoriesOptions: {
                [CONST.XERO_CONFIG.TRACKING_CATEGORY_OPTIONS.DEFAULT]: 'Xero contact par défaut',
                [CONST.XERO_CONFIG.TRACKING_CATEGORY_OPTIONS.TAG]: 'Tags',
                [CONST.XERO_CONFIG.TRACKING_CATEGORY_OPTIONS.REPORT_FIELD]: 'Champs de rapport',
            },
            exportDescription: 'Configurez comment les données Expensify sont exportées vers Xero.',
            purchaseBill: "Facture d'achat",
            exportDeepDiveCompanyCard:
                'Les dépenses exportées seront enregistrées comme transactions bancaires sur le compte bancaire Xero ci-dessous, et les dates des transactions correspondront aux dates de votre relevé bancaire.',
            bankTransactions: 'Transactions bancaires',
            xeroBankAccount: 'Compte bancaire Xero',
            xeroBankAccountDescription: 'Choisissez où les dépenses seront enregistrées en tant que transactions bancaires.',
            exportExpensesDescription: "Les rapports seront exportés en tant que facture d'achat avec la date et le statut sélectionnés ci-dessous.",
            purchaseBillDate: "Date de la facture d'achat",
            exportInvoices: 'Exporter les factures en tant que',
            salesInvoice: 'Facture de vente',
            exportInvoicesDescription: 'Les factures de vente affichent toujours la date à laquelle la facture a été envoyée.',
            advancedConfig: {
                autoSyncDescription: 'Expensify se synchronisera automatiquement avec Xero tous les jours.',
                purchaseBillStatusTitle: "Statut de la facture d'achat",
                reimbursedReportsDescription: "Chaque fois qu'un rapport est payé en utilisant Expensify ACH, le paiement de facture correspondant sera créé dans le compte Xero ci-dessous.",
                xeroBillPaymentAccount: 'Compte de paiement de factures Xero',
                xeroInvoiceCollectionAccount: 'Compte de recouvrement des factures Xero',
                xeroBillPaymentAccountDescription: "Choisissez d'où payer les factures et nous créerons le paiement dans Xero.",
                invoiceAccountSelectorDescription: 'Choisissez où recevoir les paiements de factures et nous créerons le paiement dans Xero.',
            },
            exportDate: {
                label: "Date de la facture d'achat",
                description: "Utilisez cette date lors de l'exportation des rapports vers Xero.",
                values: {
                    [CONST.XERO_EXPORT_DATE.LAST_EXPENSE]: {
                        label: 'Date de la dernière dépense',
                        description: 'Date de la dépense la plus récente sur le rapport.',
                    },
                    [CONST.XERO_EXPORT_DATE.REPORT_EXPORTED]: {
                        label: "Date d'exportation",
                        description: 'Date à laquelle le rapport a été exporté vers Xero.',
                    },
                    [CONST.XERO_EXPORT_DATE.REPORT_SUBMITTED]: {
                        label: 'Date de soumission',
                        description: 'Date à laquelle le rapport a été soumis pour approbation.',
                    },
                },
            },
            invoiceStatus: {
                label: "Statut de la facture d'achat",
                description: "Utilisez ce statut lors de l'exportation des factures d'achat vers Xero.",
                values: {
                    [CONST.XERO_CONFIG.INVOICE_STATUS.DRAFT]: 'Brouillon',
                    [CONST.XERO_CONFIG.INVOICE_STATUS.AWAITING_APPROVAL]: "En attente d'approbation",
                    [CONST.XERO_CONFIG.INVOICE_STATUS.AWAITING_PAYMENT]: 'En attente de paiement',
                },
            },
            noAccountsFound: 'Aucun compte trouvé',
            noAccountsFoundDescription: 'Veuillez ajouter le compte dans Xero et synchroniser à nouveau la connexion.',
            accountingMethods: {
                label: 'Quand exporter',
                description: 'Choisissez quand exporter les dépenses :',
                values: {
                    [COMMON_CONST.INTEGRATIONS.ACCOUNTING_METHOD.ACCRUAL]: 'Accrual',
                    [COMMON_CONST.INTEGRATIONS.ACCOUNTING_METHOD.CASH]: 'Espèces',
                },
                alternateText: {
                    [COMMON_CONST.INTEGRATIONS.ACCOUNTING_METHOD.ACCRUAL]: 'Les dépenses hors de la poche seront exportées une fois approuvées définitivement.',
                    [COMMON_CONST.INTEGRATIONS.ACCOUNTING_METHOD.CASH]: "Les dépenses personnelles seront exportées lorsqu'elles seront payées.",
                },
            },
        },
        sageIntacct: {
            preferredExporter: 'Exportateur préféré',
            taxSolution: 'Solution fiscale',
            notConfigured: 'Non configuré',
            exportDate: {
                label: "Date d'exportation",
                description: "Utilisez cette date lors de l'exportation des rapports vers Sage Intacct.",
                values: {
                    [CONST.SAGE_INTACCT_EXPORT_DATE.LAST_EXPENSE]: {
                        label: 'Date de la dernière dépense',
                        description: 'Date de la dépense la plus récente sur le rapport.',
                    },
                    [CONST.SAGE_INTACCT_EXPORT_DATE.EXPORTED]: {
                        label: "Date d'exportation",
                        description: 'Date à laquelle le rapport a été exporté vers Sage Intacct.',
                    },
                    [CONST.SAGE_INTACCT_EXPORT_DATE.SUBMITTED]: {
                        label: 'Date de soumission',
                        description: 'Date à laquelle le rapport a été soumis pour approbation.',
                    },
                },
            },
            reimbursableExpenses: {
                description: 'Définissez comment les dépenses personnelles sont exportées vers Sage Intacct.',
                values: {
                    [CONST.SAGE_INTACCT_REIMBURSABLE_EXPENSE_TYPE.EXPENSE_REPORT]: 'Rapports de dépenses',
                    [CONST.SAGE_INTACCT_REIMBURSABLE_EXPENSE_TYPE.VENDOR_BILL]: 'Factures fournisseurs',
                },
            },
            nonReimbursableExpenses: {
                description: "Définissez comment les achats par carte d'entreprise sont exportés vers Sage Intacct.",
                values: {
                    [CONST.SAGE_INTACCT_NON_REIMBURSABLE_EXPENSE_TYPE.CREDIT_CARD_CHARGE]: 'Cartes de crédit',
                    [CONST.SAGE_INTACCT_NON_REIMBURSABLE_EXPENSE_TYPE.VENDOR_BILL]: 'Factures fournisseurs',
                },
            },
            creditCardAccount: 'Compte de carte de crédit',
            defaultVendor: 'Fournisseur par défaut',
            defaultVendorDescription: ({isReimbursable}: DefaultVendorDescriptionParams) =>
                `Définissez un fournisseur par défaut qui s'appliquera aux dépenses remboursables de ${isReimbursable ? '' : 'non-'} qui n'ont pas de fournisseur correspondant dans Sage Intacct.`,
            exportDescription: 'Configurez comment les données Expensify sont exportées vers Sage Intacct.',
            exportPreferredExporterNote:
                "L'exportateur préféré peut être n'importe quel administrateur de l'espace de travail, mais doit également être un administrateur de domaine si vous définissez différents comptes d'exportation pour des cartes d'entreprise individuelles dans les paramètres de domaine.",
            exportPreferredExporterSubNote: "Une fois défini, l'exportateur préféré verra les rapports à exporter dans son compte.",
            noAccountsFound: 'Aucun compte trouvé',
            noAccountsFoundDescription: `Veuillez ajouter le compte dans Sage Intacct et synchroniser à nouveau la connexion.`,
            autoSync: 'Synchronisation automatique',
            autoSyncDescription: 'Expensify se synchronisera automatiquement avec Sage Intacct tous les jours.',
            inviteEmployees: 'Inviter des employés',
            inviteEmployeesDescription:
                "Importer les dossiers des employés Sage Intacct et inviter les employés à cet espace de travail. Votre flux de travail d'approbation sera par défaut une approbation par le manager et peut être configuré davantage sur la page Membres.",
            syncReimbursedReports: 'Synchroniser les rapports remboursés',
            syncReimbursedReportsDescription:
                "Chaque fois qu'un rapport est payé en utilisant Expensify ACH, le paiement de facture correspondant sera créé dans le compte Sage Intacct ci-dessous.",
            paymentAccount: 'Compte de paiement Sage Intacct',
            accountingMethods: {
                label: 'Quand exporter',
                description: 'Choisissez quand exporter les dépenses :',
                values: {
                    [COMMON_CONST.INTEGRATIONS.ACCOUNTING_METHOD.ACCRUAL]: 'Accrual',
                    [COMMON_CONST.INTEGRATIONS.ACCOUNTING_METHOD.CASH]: 'Espèces',
                },
                alternateText: {
                    [COMMON_CONST.INTEGRATIONS.ACCOUNTING_METHOD.ACCRUAL]: 'Les dépenses hors de la poche seront exportées une fois approuvées définitivement.',
                    [COMMON_CONST.INTEGRATIONS.ACCOUNTING_METHOD.CASH]: "Les dépenses personnelles seront exportées lorsqu'elles seront payées.",
                },
            },
        },
        netsuite: {
            subsidiary: 'Filiale',
            subsidiarySelectDescription: 'Choisissez la filiale dans NetSuite à partir de laquelle vous souhaitez importer des données.',
            exportDescription: 'Configurez comment les données Expensify sont exportées vers NetSuite.',
            exportInvoices: 'Exporter les factures vers',
            journalEntriesTaxPostingAccount: 'Comptes de publication fiscale des écritures de journal',
            journalEntriesProvTaxPostingAccount: 'Entrées de journal compte de publication de la taxe provinciale',
            foreignCurrencyAmount: 'Exporter le montant en devise étrangère',
            exportToNextOpenPeriod: 'Exporter vers la prochaine période ouverte',
            nonReimbursableJournalPostingAccount: 'Compte de publication de journal non remboursable',
            reimbursableJournalPostingAccount: 'Compte de publication de journal remboursable',
            journalPostingPreference: {
                label: 'Préférence de publication des écritures de journal',
                values: {
                    [CONST.NETSUITE_JOURNAL_POSTING_PREFERENCE.JOURNALS_POSTING_INDIVIDUAL_LINE]: 'Entrée unique et détaillée pour chaque rapport',
                    [CONST.NETSUITE_JOURNAL_POSTING_PREFERENCE.JOURNALS_POSTING_TOTAL_LINE]: 'Une seule entrée pour chaque dépense',
                },
            },
            invoiceItem: {
                label: 'Article de facture',
                values: {
                    [CONST.NETSUITE_INVOICE_ITEM_PREFERENCE.CREATE]: {
                        label: 'Créez-en un pour moi',
                        description: 'Nous créerons un "élément de ligne de facture Expensify" pour vous lors de l\'exportation (si un n\'existe pas déjà).',
                    },
                    [CONST.NETSUITE_INVOICE_ITEM_PREFERENCE.SELECT]: {
                        label: 'Sélectionner existant',
                        description: "Nous lierons les factures d'Expensify à l'élément sélectionné ci-dessous.",
                    },
                },
            },
            exportDate: {
                label: "Date d'exportation",
                description: "Utilisez cette date lors de l'exportation des rapports vers NetSuite.",
                values: {
                    [CONST.NETSUITE_EXPORT_DATE.LAST_EXPENSE]: {
                        label: 'Date de la dernière dépense',
                        description: 'Date de la dépense la plus récente sur le rapport.',
                    },
                    [CONST.NETSUITE_EXPORT_DATE.EXPORTED]: {
                        label: "Date d'exportation",
                        description: 'Date à laquelle le rapport a été exporté vers NetSuite.',
                    },
                    [CONST.NETSUITE_EXPORT_DATE.SUBMITTED]: {
                        label: 'Date de soumission',
                        description: 'Date à laquelle le rapport a été soumis pour approbation.',
                    },
                },
            },
            exportDestination: {
                values: {
                    [CONST.NETSUITE_EXPORT_DESTINATION.EXPENSE_REPORT]: {
                        label: 'Rapports de dépenses',
                        reimbursableDescription: 'Les dépenses personnelles seront exportées sous forme de rapports de dépenses vers NetSuite.',
                        nonReimbursableDescription: "Les dépenses des cartes d'entreprise seront exportées sous forme de rapports de dépenses vers NetSuite.",
                    },
                    [CONST.NETSUITE_EXPORT_DESTINATION.VENDOR_BILL]: {
                        label: 'Factures fournisseurs',
                        reimbursableDescription:
                            'Out-of-pocket expenses will export as bills payable to the NetSuite vendor specified below.\n' +
                            '\n' +
                            'If you’d like to set a specific vendor for each card, go to *Settings > Domains > Company Cards*.',
                        nonReimbursableDescription:
                            'Company card expenses will export as bills payable to the NetSuite vendor specified below.\n' +
                            '\n' +
                            'If you’d like to set a specific vendor for each card, go to *Settings > Domains > Company Cards*.',
                    },
                    [CONST.NETSUITE_EXPORT_DESTINATION.JOURNAL_ENTRY]: {
                        label: 'Écritures de journal',
                        reimbursableDescription:
                            'Out-of-pocket expenses will export as journal entries to the NetSuite account specified below.\n' +
                            '\n' +
                            'If you’d like to set a specific vendor for each card, go to *Settings > Domains > Company Cards*.',
                        nonReimbursableDescription:
                            'Company card expenses will export as journal entries to the NetSuite account specified below.\n' +
                            '\n' +
                            'If you’d like to set a specific vendor for each card, go to *Settings > Domains > Company Cards*.',
                    },
                },
            },
            advancedConfig: {
                autoSyncDescription: 'Expensify se synchronisera automatiquement avec NetSuite tous les jours.',
                reimbursedReportsDescription:
                    "Chaque fois qu'un rapport est payé en utilisant Expensify ACH, le paiement de facture correspondant sera créé dans le compte NetSuite ci-dessous.",
                reimbursementsAccount: 'Compte de remboursements',
                reimbursementsAccountDescription: 'Choisissez le compte bancaire que vous utiliserez pour les remboursements, et nous créerons le paiement associé dans NetSuite.',
                collectionsAccount: 'Compte de recouvrement',
                collectionsAccountDescription: "Une fois qu'une facture est marquée comme payée dans Expensify et exportée vers NetSuite, elle apparaîtra sur le compte ci-dessous.",
                approvalAccount: "Compte d'approbation A/P",
                approvalAccountDescription:
                    "Choisissez le compte contre lequel les transactions seront approuvées dans NetSuite. Si vous synchronisez des rapports remboursés, c'est également le compte contre lequel les paiements de factures seront créés.",
                defaultApprovalAccount: 'NetSuite par défaut',
                inviteEmployees: 'Invitez des employés et définissez les approbations',
                inviteEmployeesDescription:
                    "Importer les dossiers des employés de NetSuite et inviter les employés à cet espace de travail. Votre flux de travail d'approbation sera par défaut l'approbation du gestionnaire et peut être configuré davantage sur la page *Membres*.",
                autoCreateEntities: 'Créer automatiquement des employés/fournisseurs',
                enableCategories: 'Activer les catégories nouvellement importées',
                customFormID: 'ID de formulaire personnalisé',
                customFormIDDescription:
                    'Par défaut, Expensify créera des entrées en utilisant le formulaire de transaction préféré défini dans NetSuite. Vous pouvez également désigner un formulaire de transaction spécifique à utiliser.',
                customFormIDReimbursable: 'Dépense personnelle',
                customFormIDNonReimbursable: "Dépense de carte d'entreprise",
                exportReportsTo: {
                    label: "Niveau d'approbation du rapport de dépenses",
                    description:
                        "Une fois qu'un rapport de dépenses est approuvé dans Expensify et exporté vers NetSuite, vous pouvez définir un niveau d'approbation supplémentaire dans NetSuite avant la publication.",
                    values: {
                        [CONST.NETSUITE_REPORTS_APPROVAL_LEVEL.REPORTS_APPROVED_NONE]: 'Préférence par défaut de NetSuite',
                        [CONST.NETSUITE_REPORTS_APPROVAL_LEVEL.REPORTS_SUPERVISOR_APPROVED]: 'Approuvé uniquement par le superviseur',
                        [CONST.NETSUITE_REPORTS_APPROVAL_LEVEL.REPORTS_ACCOUNTING_APPROVED]: 'Seulement la comptabilité approuvée',
                        [CONST.NETSUITE_REPORTS_APPROVAL_LEVEL.REPORTS_APPROVED_BOTH]: 'Superviseur et comptabilité approuvés',
                    },
                },
                accountingMethods: {
                    label: 'Quand exporter',
                    description: 'Choisissez quand exporter les dépenses :',
                    values: {
                        [COMMON_CONST.INTEGRATIONS.ACCOUNTING_METHOD.ACCRUAL]: 'Accrual',
                        [COMMON_CONST.INTEGRATIONS.ACCOUNTING_METHOD.CASH]: 'Espèces',
                    },
                    alternateText: {
                        [COMMON_CONST.INTEGRATIONS.ACCOUNTING_METHOD.ACCRUAL]: 'Les dépenses hors de la poche seront exportées une fois approuvées définitivement.',
                        [COMMON_CONST.INTEGRATIONS.ACCOUNTING_METHOD.CASH]: "Les dépenses personnelles seront exportées lorsqu'elles seront payées.",
                    },
                },
                exportVendorBillsTo: {
                    label: "Niveau d'approbation des factures fournisseurs",
                    description:
                        "Une fois qu'une facture fournisseur est approuvée dans Expensify et exportée vers NetSuite, vous pouvez définir un niveau d'approbation supplémentaire dans NetSuite avant la publication.",
                    values: {
                        [CONST.NETSUITE_VENDOR_BILLS_APPROVAL_LEVEL.VENDOR_BILLS_APPROVED_NONE]: 'Préférence par défaut de NetSuite',
                        [CONST.NETSUITE_VENDOR_BILLS_APPROVAL_LEVEL.VENDOR_BILLS_APPROVAL_PENDING]: "En attente d'approbation",
                        [CONST.NETSUITE_VENDOR_BILLS_APPROVAL_LEVEL.VENDOR_BILLS_APPROVED]: 'Approuvé pour publication',
                    },
                },
                exportJournalsTo: {
                    label: "Niveau d'approbation de l'écriture de journal",
                    description:
                        "Une fois qu'une écriture de journal est approuvée dans Expensify et exportée vers NetSuite, vous pouvez définir un niveau d'approbation supplémentaire dans NetSuite avant de la comptabiliser.",
                    values: {
                        [CONST.NETSUITE_JOURNALS_APPROVAL_LEVEL.JOURNALS_APPROVED_NONE]: 'Préférence par défaut de NetSuite',
                        [CONST.NETSUITE_JOURNALS_APPROVAL_LEVEL.JOURNALS_APPROVAL_PENDING]: "En attente d'approbation",
                        [CONST.NETSUITE_JOURNALS_APPROVAL_LEVEL.JOURNALS_APPROVED]: 'Approuvé pour publication',
                    },
                },
                error: {
                    customFormID: 'Veuillez entrer un ID de formulaire personnalisé numérique valide',
                },
            },
            noAccountsFound: 'Aucun compte trouvé',
            noAccountsFoundDescription: 'Veuillez ajouter le compte dans NetSuite et synchroniser à nouveau la connexion.',
            noVendorsFound: 'Aucun fournisseur trouvé',
            noVendorsFoundDescription: 'Veuillez ajouter des fournisseurs dans NetSuite et synchroniser à nouveau la connexion.',
            noItemsFound: 'Aucun élément de facture trouvé',
            noItemsFoundDescription: 'Veuillez ajouter des éléments de facture dans NetSuite et synchroniser à nouveau la connexion.',
            noSubsidiariesFound: 'Aucune filiale trouvée',
            noSubsidiariesFoundDescription: 'Veuillez ajouter une filiale dans NetSuite et synchroniser à nouveau la connexion.',
            tokenInput: {
                title: 'Configuration de NetSuite',
                formSteps: {
                    installBundle: {
                        title: 'Installer le bundle Expensify',
                        description: 'Dans NetSuite, allez à *Customization > SuiteBundler > Search & Install Bundles* > recherchez "Expensify" > installez le bundle.',
                    },
                    enableTokenAuthentication: {
                        title: "Activer l'authentification par jeton",
                        description: "Dans NetSuite, allez à *Setup > Company > Enable Features > SuiteCloud* > activez *l'authentification basée sur les jetons*.",
                    },
                    enableSoapServices: {
                        title: 'Activer les services web SOAP',
                        description: 'Dans NetSuite, allez dans *Setup > Company > Enable Features > SuiteCloud* > activez *SOAP Web Services*.',
                    },
                    createAccessToken: {
                        title: "Créer un jeton d'accès",
                        description:
                            'Dans NetSuite, allez à *Setup > Users/Roles > Access Tokens* > créez un jeton d\'accès pour l\'application "Expensify" et soit le rôle "Expensify Integration" soit le rôle "Administrator".\n\n*Important :* Assurez-vous de sauvegarder le *Token ID* et le *Token Secret* de cette étape. Vous en aurez besoin pour l\'étape suivante.',
                    },
                    enterCredentials: {
                        title: 'Entrez vos identifiants NetSuite',
                        formInputs: {
                            netSuiteAccountID: 'NetSuite Account ID',
                            netSuiteTokenID: 'Token ID',
                            netSuiteTokenSecret: 'Token Secret',
                        },
                        netSuiteAccountIDDescription: 'Dans NetSuite, allez à *Setup > Integration > SOAP Web Services Preferences*.',
                    },
                },
            },
            import: {
                expenseCategories: 'Catégories de dépenses',
                expenseCategoriesDescription: 'Vos catégories de dépenses NetSuite seront importées dans Expensify en tant que catégories.',
                crossSubsidiaryCustomers: 'Clients/projets inter-filiales',
                importFields: {
                    departments: {
                        title: 'Départements',
                        subtitle: 'Choisissez comment gérer les *départements* NetSuite dans Expensify.',
                    },
                    classes: {
                        title: 'Cours',
                        subtitle: 'Choisissez comment gérer les *classes* dans Expensify.',
                    },
                    locations: {
                        title: 'Lieux',
                        subtitle: 'Choisissez comment gérer les *emplacements* dans Expensify.',
                    },
                },
                customersOrJobs: {
                    title: 'Clients/projets',
                    subtitle: 'Choisissez comment gérer les *clients* et les *projets* NetSuite dans Expensify.',
                    importCustomers: 'Importer des clients',
                    importJobs: 'Importer des projets',
                    customers: 'clients',
                    jobs: 'projets',
                    label: ({importFields, importType}: CustomersOrJobsLabelParams) => `${importFields.join('et')}, ${importType}`,
                },
                importTaxDescription: 'Importer des groupes de taxes depuis NetSuite.',
                importCustomFields: {
                    chooseOptionBelow: 'Choisissez une option ci-dessous :',
                    label: ({importedTypes}: ImportedTypesParams) => `Importé en tant que ${importedTypes.join('et')}`,
                    requiredFieldError: ({fieldName}: RequiredFieldParams) => `Veuillez entrer le ${fieldName}`,
                    customSegments: {
                        title: 'Segments/enregistrements personnalisés',
                        addText: 'Ajouter un segment/enregistrement personnalisé',
                        recordTitle: 'Segment/record personnalisé',
                        helpLink: CONST.NETSUITE_IMPORT.HELP_LINKS.CUSTOM_SEGMENTS,
                        helpLinkText: 'Voir les instructions détaillées',
                        helpText: 'sur la configuration de segments/enregistrements personnalisés.',
                        emptyTitle: 'Ajouter un segment personnalisé ou un enregistrement personnalisé',
                        fields: {
                            segmentName: 'Nom',
                            internalID: 'ID interne',
                            scriptID: 'Script ID',
                            customRecordScriptID: 'ID de colonne de transaction',
                            mapping: 'Affiché comme',
                        },
                        removeTitle: 'Supprimer le segment/enregistrement personnalisé',
                        removePrompt: 'Êtes-vous sûr de vouloir supprimer ce segment/enregistrement personnalisé ?',
                        addForm: {
                            customSegmentName: 'nom de segment personnalisé',
                            customRecordName: "nom d'enregistrement personnalisé",
                            segmentTitle: 'Segment personnalisé',
                            customSegmentAddTitle: 'Ajouter un segment personnalisé',
                            customRecordAddTitle: 'Ajouter un enregistrement personnalisé',
                            recordTitle: 'Enregistrement personnalisé',
                            segmentRecordType: 'Voulez-vous ajouter un segment personnalisé ou un enregistrement personnalisé ?',
                            customSegmentNameTitle: 'Quel est le nom du segment personnalisé ?',
                            customRecordNameTitle: "Quel est le nom de l'enregistrement personnalisé ?",
                            customSegmentNameFooter: `Vous pouvez trouver les noms de segments personnalisés dans NetSuite sous *Customizations > Links, Records & Fields > Custom Segments*.\n\n_Pour des instructions plus détaillées, [visitez notre site d'aide](${CONST.NETSUITE_IMPORT.HELP_LINKS.CUSTOM_SEGMENTS})_.`,
                            customRecordNameFooter: `Vous pouvez trouver des noms d'enregistrements personnalisés dans NetSuite en entrant "Transaction Column Field" dans la recherche globale.\n\n_Pour des instructions plus détaillées, [visitez notre site d'aide](${CONST.NETSUITE_IMPORT.HELP_LINKS.CUSTOM_SEGMENTS})_.`,
                            customSegmentInternalIDTitle: "Quel est l'ID interne ?",
                            customSegmentInternalIDFooter: `Tout d'abord, assurez-vous d'avoir activé les ID internes dans NetSuite sous *Accueil > Définir les préférences > Afficher l'ID interne.*\n\nVous pouvez trouver les ID internes des segments personnalisés dans NetSuite sous :\n\n1. *Personnalisation > Listes, enregistrements et champs > Segments personnalisés*.\n2. Cliquez sur un segment personnalisé.\n3. Cliquez sur le lien hypertexte à côté de *Type d'enregistrement personnalisé*.\n4. Trouvez l'ID interne dans le tableau en bas.\n\n_Pour des instructions plus détaillées, [visitez notre site d'aide](${CONST.NETSUITE_IMPORT.HELP_LINKS.CUSTOM_LISTS})_.`,
                            customRecordInternalIDFooter: `Vous pouvez trouver les ID internes des enregistrements personnalisés dans NetSuite en suivant ces étapes :\n\n1. Entrez "Transaction Line Fields" dans la recherche globale.\n2. Cliquez sur un enregistrement personnalisé.\n3. Trouvez l'ID interne sur le côté gauche.\n\n_Pour des instructions plus détaillées, [visitez notre site d'aide](${CONST.NETSUITE_IMPORT.HELP_LINKS.CUSTOM_SEGMENTS})_.`,
                            customSegmentScriptIDTitle: "Quel est l'ID du script ?",
                            customSegmentScriptIDFooter: `Vous pouvez trouver les IDs de script de segment personnalisé dans NetSuite sous :\n\n1. *Personnalisation > Listes, Enregistrements et Champs > Segments Personnalisés*.\n2. Cliquez sur un segment personnalisé.\n3. Cliquez sur l'onglet *Application et Sourcing* en bas, puis :\n    a. Si vous souhaitez afficher le segment personnalisé comme un *tag* (au niveau de l'article) dans Expensify, cliquez sur le sous-onglet *Colonnes de Transaction* et utilisez l'*ID de Champ*.\n    b. Si vous souhaitez afficher le segment personnalisé comme un *champ de rapport* (au niveau du rapport) dans Expensify, cliquez sur le sous-onglet *Transactions* et utilisez l'*ID de Champ*.\n\n_Pour des instructions plus détaillées, [visitez notre site d'aide](${CONST.NETSUITE_IMPORT.HELP_LINKS.CUSTOM_LISTS})_.`,
                            customRecordScriptIDTitle: "Quel est l'ID de la colonne de transaction ?",
                            customRecordScriptIDFooter: `Vous pouvez trouver les ID de script d'enregistrement personnalisé dans NetSuite sous :\n\n1. Entrez "Transaction Line Fields" dans la recherche globale.\n2. Cliquez sur un enregistrement personnalisé.\n3. Trouvez l'ID de script sur le côté gauche.\n\n_Pour des instructions plus détaillées, [visitez notre site d'aide](${CONST.NETSUITE_IMPORT.HELP_LINKS.CUSTOM_SEGMENTS})_.`,
                            customSegmentMappingTitle: 'Comment ce segment personnalisé doit-il être affiché dans Expensify ?',
                            customRecordMappingTitle: 'Comment cet enregistrement personnalisé doit-il être affiché dans Expensify ?',
                        },
                        errors: {
                            uniqueFieldError: ({fieldName}: RequiredFieldParams) => `Un segment/enregistrement personnalisé avec ce ${fieldName?.toLowerCase()} existe déjà.`,
                        },
                    },
                    customLists: {
                        title: 'Listes personnalisées',
                        addText: 'Ajouter une liste personnalisée',
                        recordTitle: 'Liste personnalisée',
                        helpLink: CONST.NETSUITE_IMPORT.HELP_LINKS.CUSTOM_LISTS,
                        helpLinkText: 'Voir les instructions détaillées',
                        helpText: 'sur la configuration des listes personnalisées.',
                        emptyTitle: 'Ajouter une liste personnalisée',
                        fields: {
                            listName: 'Nom',
                            internalID: 'ID interne',
                            transactionFieldID: 'ID du champ de transaction',
                            mapping: 'Affiché comme',
                        },
                        removeTitle: 'Supprimer la liste personnalisée',
                        removePrompt: 'Êtes-vous sûr de vouloir supprimer cette liste personnalisée ?',
                        addForm: {
                            listNameTitle: 'Choisir une liste personnalisée',
                            transactionFieldIDTitle: "Quel est l'ID du champ de transaction ?",
                            transactionFieldIDFooter: `Vous pouvez trouver les identifiants des champs de transaction dans NetSuite en suivant ces étapes :\n\n1. Entrez "Champs de ligne de transaction" dans la recherche globale.\n2. Cliquez sur une liste personnalisée.\n3. Trouvez l'identifiant du champ de transaction sur le côté gauche.\n\n_Pour des instructions plus détaillées, [visitez notre site d'aide](${CONST.NETSUITE_IMPORT.HELP_LINKS.CUSTOM_LISTS})_.`,
                            mappingTitle: 'Comment cette liste personnalisée doit-elle être affichée dans Expensify ?',
                        },
                        errors: {
                            uniqueTransactionFieldIDError: `Une liste personnalisée avec cet ID de champ de transaction existe déjà.`,
                        },
                    },
                },
                importTypes: {
                    [CONST.INTEGRATION_ENTITY_MAP_TYPES.NETSUITE_DEFAULT]: {
                        label: 'Employé par défaut de NetSuite',
                        description: "Non importé dans Expensify, appliqué à l'exportation",
                        footerContent: ({importField}: ImportFieldParams) =>
                            `Si vous utilisez ${importField} dans NetSuite, nous appliquerons la valeur par défaut définie sur le dossier de l'employé lors de l'exportation vers le rapport de dépenses ou l'écriture de journal.`,
                    },
                    [CONST.INTEGRATION_ENTITY_MAP_TYPES.TAG]: {
                        label: 'Tags',
                        description: 'Niveau des postes de dépense',
                        footerContent: ({importField}: ImportFieldParams) => `${startCase(importField)} sera sélectionnable pour chaque dépense individuelle sur le rapport d'un employé.`,
                    },
                    [CONST.INTEGRATION_ENTITY_MAP_TYPES.REPORT_FIELD]: {
                        label: 'Champs de rapport',
                        description: 'Niveau de rapport',
                        footerContent: ({importField}: ImportFieldParams) => `La sélection ${startCase(importField)} s'appliquera à toutes les dépenses sur le rapport d'un employé.`,
                    },
                },
            },
        },
        intacct: {
            sageIntacctSetup: 'Configuration de Sage Intacct',
            prerequisitesTitle: 'Avant de vous connecter...',
            downloadExpensifyPackage: 'Téléchargez le package Expensify pour Sage Intacct',
            followSteps: 'Suivez les étapes de notre guide Comment faire : Connecter à Sage Intacct.',
            enterCredentials: 'Entrez vos identifiants Sage Intacct',
            entity: 'Entity',
            employeeDefault: 'Sage Intacct employé par défaut',
            employeeDefaultDescription: "Le département par défaut de l'employé sera appliqué à ses dépenses dans Sage Intacct si un existe.",
            displayedAsTagDescription: "Le département sera sélectionnable pour chaque dépense individuelle sur le rapport d'un employé.",
            displayedAsReportFieldDescription: "La sélection du département s'appliquera à toutes les dépenses sur le rapport d'un employé.",
            toggleImportTitleFirstPart: 'Choisissez comment gérer Sage Intacct',
            toggleImportTitleSecondPart: 'dans Expensify.',
            expenseTypes: 'Types de dépenses',
            expenseTypesDescription: 'Vos types de dépenses Sage Intacct seront importés dans Expensify en tant que catégories.',
            accountTypesDescription: 'Votre plan comptable Sage Intacct sera importé dans Expensify en tant que catégories.',
            importTaxDescription: "Importer le taux de taxe d'achat depuis Sage Intacct.",
            userDefinedDimensions: "Dimensions définies par l'utilisateur",
            addUserDefinedDimension: "Ajouter une dimension définie par l'utilisateur",
            integrationName: "Nom de l'intégration",
            dimensionExists: 'Une dimension portant ce nom existe déjà.',
            removeDimension: "Supprimer la dimension définie par l'utilisateur",
            removeDimensionPrompt: "Êtes-vous sûr de vouloir supprimer cette dimension définie par l'utilisateur ?",
            userDefinedDimension: "Dimension définie par l'utilisateur",
            addAUserDefinedDimension: "Ajouter une dimension définie par l'utilisateur",
            detailedInstructionsLink: 'Voir les instructions détaillées',
            detailedInstructionsRestOfSentence: "sur l'ajout de dimensions définies par l'utilisateur.",
            userDimensionsAdded: () => ({
                one: '1 UDD ajouté',
                other: (count: number) => `${count} UDD ajoutés`,
            }),
            mappingTitle: ({mappingName}: IntacctMappingTitleParams) => {
                switch (mappingName) {
                    case CONST.SAGE_INTACCT_CONFIG.MAPPINGS.DEPARTMENTS:
                        return 'départements';
                    case CONST.SAGE_INTACCT_CONFIG.MAPPINGS.CLASSES:
                        return 'classes';
                    case CONST.SAGE_INTACCT_CONFIG.MAPPINGS.LOCATIONS:
                        return 'locations';
                    case CONST.SAGE_INTACCT_CONFIG.MAPPINGS.CUSTOMERS:
                        return 'clients';
                    case CONST.SAGE_INTACCT_CONFIG.MAPPINGS.PROJECTS:
                        return 'projets (emplois)';
                    default:
                        return 'mappages';
                }
            },
        },
        type: {
            free: 'Gratuit',
            control: 'Contrôle',
            collect: 'Collecter',
        },
        companyCards: {
            addCards: 'Ajouter des cartes',
            selectCards: 'Sélectionner des cartes',
            addNewCard: {
                other: 'Autre',
                cardProviders: {
                    gl1025: 'American Express Corporate Cards',
                    cdf: 'Mastercard Cartes Commerciales',
                    vcf: 'Visa Commercial Cards',
                    stripe: 'Cartes Stripe',
                },
                yourCardProvider: `Qui est votre fournisseur de carte ?`,
                whoIsYourBankAccount: 'Quelle est votre banque ?',
                whereIsYourBankLocated: 'Où se trouve votre banque ?',
                howDoYouWantToConnect: 'Comment souhaitez-vous vous connecter à votre banque ?',
                learnMoreAboutOptions: `<muted-text>En savoir plus sur ces <a href="${CONST.COMPANY_CARDS_CONNECT_CREDIT_CARDS_HELP_URL}">options</a>.</muted-text>`,
                commercialFeedDetails:
                    'Nécessite une configuration avec votre banque. Cela est généralement utilisé par les grandes entreprises et est souvent la meilleure option si vous êtes éligible.',
                commercialFeedPlaidDetails: `Nécessite une configuration avec votre banque, mais nous vous guiderons. Cela est généralement limité aux grandes entreprises.`,
                directFeedDetails: "L'approche la plus simple. Connectez-vous immédiatement en utilisant vos identifiants principaux. Cette méthode est la plus courante.",
                enableFeed: {
                    title: ({provider}: GoBackMessageParams) => `Activez votre flux ${provider}`,
                    heading:
                        "Nous avons une intégration directe avec l'émetteur de votre carte et pouvons importer vos données de transaction dans Expensify rapidement et avec précision.\n\nPour commencer, il vous suffit de :",
                    visa: "Nous avons des intégrations globales avec Visa, bien que l'éligibilité varie selon la banque et le programme de carte.\n\nPour commencer, il suffit de :",
                    mastercard:
                        "Nous avons des intégrations globales avec Mastercard, bien que l'éligibilité varie selon la banque et le programme de carte.\n\nPour commencer, il vous suffit de :",
                    vcf: `1. Consultez [cet article d'aide](${CONST.COMPANY_CARDS_VISA_COMMERCIAL_CARD_HELP}) pour des instructions détaillées sur la configuration de vos cartes commerciales Visa.\n\n2. [Contactez votre banque](${CONST.COMPANY_CARDS_VISA_COMMERCIAL_CARD_HELP}) pour vérifier qu'elle prend en charge un flux commercial pour votre programme, et demandez-lui de l'activer.\n\n3. *Une fois le flux activé et ses détails obtenus, passez à l'écran suivant.*`,
                    gl1025: `1. Visitez [cet article d'aide](${CONST.COMPANY_CARDS_AMEX_COMMERCIAL_CARD_HELP}) pour savoir si American Express peut activer un flux commercial pour votre programme.\n\n2. Une fois le flux activé, Amex vous enverra une lettre de production.\n\n3. *Une fois que vous avez les informations du flux, continuez à l'écran suivant.*`,
                    cdf: `1. Consultez [cet article d'aide](${CONST.COMPANY_CARDS_MASTERCARD_COMMERCIAL_CARDS}) pour obtenir des instructions détaillées sur la configuration de vos cartes commerciales Mastercard.\n\n2. [Contactez votre banque](${CONST.COMPANY_CARDS_MASTERCARD_COMMERCIAL_CARDS}) pour vérifier qu'elle prend en charge un flux commercial pour votre programme et demandez-lui de l'activer.\n\n3. *Une fois le flux activé et ses détails obtenus, passez à l'écran suivant.*`,
                    stripe: `1. Visitez le tableau de bord de Stripe, et allez dans [Paramètres](${CONST.COMPANY_CARDS_STRIPE_HELP}).\n\n2. Sous Intégrations de produits, cliquez sur Activer à côté de Expensify.\n\n3. Une fois le flux activé, cliquez sur Soumettre ci-dessous et nous travaillerons à l'ajouter.`,
                },
                whatBankIssuesCard: 'Quelle banque émet ces cartes ?',
                enterNameOfBank: 'Entrez le nom de la banque',
                feedDetails: {
                    vcf: {
                        title: 'Quels sont les détails du flux Visa ?',
                        processorLabel: 'ID du processeur',
                        bankLabel: "ID de l'institution financière (banque)",
                        companyLabel: "ID de l'entreprise",
                        helpLabel: 'Où puis-je trouver ces identifiants ?',
                    },
                    gl1025: {
                        title: `Quel est le nom du fichier de livraison Amex ?`,
                        fileNameLabel: 'Nom du fichier de livraison',
                        helpLabel: 'Où puis-je trouver le nom du fichier de livraison ?',
                    },
                    cdf: {
                        title: `Quel est l'identifiant de distribution Mastercard ?`,
                        distributionLabel: 'ID de distribution',
                        helpLabel: "Où puis-je trouver l'ID de distribution ?",
                    },
                },
                amexCorporate: 'Sélectionnez ceci si le devant de vos cartes indique « Corporate »',
                amexBusiness: 'Sélectionnez ceci si le recto de vos cartes indique « Business »',
                amexPersonal: 'Sélectionnez ceci si vos cartes sont personnelles',
                error: {
                    pleaseSelectProvider: 'Veuillez sélectionner un fournisseur de carte avant de continuer',
                    pleaseSelectBankAccount: 'Veuillez sélectionner un compte bancaire avant de continuer',
                    pleaseSelectBank: 'Veuillez sélectionner une banque avant de continuer.',
                    pleaseSelectCountry: 'Veuillez sélectionner un pays avant de continuer',
                    pleaseSelectFeedType: 'Veuillez sélectionner un type de flux avant de continuer',
                },
            },
            statementCloseDate: {
                [CONST.COMPANY_CARDS.STATEMENT_CLOSE_DATE.LAST_DAY_OF_MONTH]: 'Dernier jour du mois',
                [CONST.COMPANY_CARDS.STATEMENT_CLOSE_DATE.LAST_BUSINESS_DAY_OF_MONTH]: 'Dernier jour ouvrable du mois',
                [CONST.COMPANY_CARDS.STATEMENT_CLOSE_DATE.CUSTOM_DAY_OF_MONTH]: 'Jour personnalisé du mois',
            },
            assignCard: 'Attribuer la carte',
            findCard: 'Trouver la carte',
            cardNumber: 'Numéro de carte',
            commercialFeed: 'Flux commercial',
            feedName: ({feedName}: CompanyCardFeedNameParams) => `Cartes ${feedName}`,
            directFeed: 'Flux direct',
            whoNeedsCardAssigned: "Qui a besoin d'une carte assignée ?",
            chooseCard: 'Choisissez une carte',
            chooseCardFor: ({assignee, feed}: AssignCardParams) => `Choisissez une carte pour ${assignee} à partir du flux de cartes ${feed}.`,
            noActiveCards: 'Aucune carte active dans ce flux',
            somethingMightBeBroken:
                "<muted-text><centered-text>Ou quelque chose pourrait être cassé. Dans tous les cas, si vous avez des questions, n'hésitez pas à <concierge-link>contacter le Concierge</concierge-link>.</centered-text></muted-text>",
            chooseTransactionStartDate: 'Choisissez une date de début de transaction',
            startDateDescription: "Nous importerons toutes les transactions à partir de cette date. Si aucune date n'est spécifiée, nous remonterons aussi loin que votre banque le permet.",
            fromTheBeginning: 'Depuis le début',
            customStartDate: 'Date de début personnalisé',
            customCloseDate: 'Date de clôture personnalisée',
            letsDoubleCheck: 'Vérifions que tout est correct.',
            confirmationDescription: 'Nous commencerons à importer les transactions immédiatement.',
            cardholder: 'Titulaire de carte',
            card: 'Carte',
            cardName: 'Nom de la carte',
            brokenConnectionErrorFirstPart: `La connexion du flux de carte est interrompue. S'il vous plaît`,
            brokenConnectionErrorLink: 'connectez-vous à votre banque',
            brokenConnectionErrorSecondPart: 'afin que nous puissions rétablir la connexion.',
            assignedCard: ({assignee, link}: AssignedCardParams) => `a attribué ${link} à ${assignee} ! Les transactions importées apparaîtront dans cette discussion.`,
            companyCard: "carte d'entreprise",
            chooseCardFeed: 'Choisir le flux de cartes',
            ukRegulation:
                "Expensify, Inc. est un agent de Plaid Financial Ltd., une institution de paiement autorisée régulée par la Financial Conduct Authority sous les Payment Services Regulations 2017 (Numéro de Référence de l'Entreprise : 804718). Plaid vous fournit des services d'information de compte régulés via Expensify Limited en tant qu'agent.",
        },
        expensifyCard: {
            issueAndManageCards: 'Émettre et gérer vos cartes Expensify',
            getStartedIssuing: 'Commencez en émettant votre première carte virtuelle ou physique.',
            verificationInProgress: 'Vérification en cours...',
            verifyingTheDetails: 'Nous vérifions quelques détails. Concierge vous informera lorsque les cartes Expensify seront prêtes à être émises.',
            disclaimer:
                "La carte commerciale Expensify Visa® est émise par The Bancorp Bank, N.A., membre FDIC, conformément à une licence de Visa U.S.A. Inc. et ne peut pas être utilisée chez tous les commerçants qui acceptent les cartes Visa. Apple® et le logo Apple® sont des marques déposées d'Apple Inc., enregistrées aux États-Unis et dans d'autres pays. App Store est une marque de service d'Apple Inc. Google Play et le logo Google Play sont des marques de commerce de Google LLC.",
            issueCard: 'Émettre une carte',
            euUkDisclaimer:
                "Les cartes fournies aux résidents de l'EEE sont émises par Transact Payments Malta Limited et celles fournies aux résidents du Royaume-Uni sont émises par Transact Payments Limited, conformément à la licence de Visa Europe Limited. Transact Payments Malta Limited est dûment agréée et réglementée par l'Autorité des services financiers de Malte en tant qu'institution financière en vertu de la loi de 1994 sur les institutions financières. Numéro d'enregistrement : C 91879. Transact Payments Limited est agréée et réglementée par la Commission des services financiers de Gibraltar.",
            findCard: 'Trouver la carte',
            newCard: 'Nouvelle carte',
            name: 'Nom',
            lastFour: 'Derniers 4',
            limit: 'Limite',
            currentBalance: 'Solde actuel',
            currentBalanceDescription: 'Le solde actuel est la somme de toutes les transactions effectuées avec la carte Expensify depuis la dernière date de règlement.',
            balanceWillBeSettledOn: ({settlementDate}: SettlementDateParams) => `Le solde sera réglé le ${settlementDate}`,
            settleBalance: 'Régler le solde',
            cardLimit: 'Limite de carte',
            remainingLimit: 'Limite restante',
            requestLimitIncrease: "Demande d'augmentation de la limite",
            remainingLimitDescription:
                "Nous prenons en compte plusieurs facteurs pour calculer votre limite restante : votre ancienneté en tant que client, les informations professionnelles que vous avez fournies lors de l'inscription, et la trésorerie disponible sur votre compte bancaire professionnel. Votre limite restante peut fluctuer quotidiennement.",
            earnedCashback: 'Cashback',
            earnedCashbackDescription: 'Le solde de cashback est basé sur les dépenses mensuelles réglées avec la carte Expensify dans votre espace de travail.',
            issueNewCard: 'Émettre une nouvelle carte',
            finishSetup: 'Terminer la configuration',
            chooseBankAccount: 'Choisir un compte bancaire',
            chooseExistingBank: 'Choisissez un compte bancaire professionnel existant pour payer le solde de votre carte Expensify, ou ajoutez un nouveau compte bancaire.',
            accountEndingIn: 'Compte se terminant par',
            addNewBankAccount: 'Ajouter un nouveau compte bancaire',
            settlementAccount: 'Compte de règlement',
            settlementAccountDescription: 'Choisissez un compte pour payer le solde de votre carte Expensify.',
            settlementAccountInfo: ({reconciliationAccountSettingsLink, accountNumber}: SettlementAccountInfoParams) =>
                `Assurez-vous que ce compte correspond à votre <a href="${reconciliationAccountSettingsLink}">compte de réconciliation</a> (${accountNumber}) afin que le réconciliation continu fonctionne correctement.`,
            settlementFrequency: 'Fréquence de règlement',
            settlementFrequencyDescription: 'Choisissez la fréquence à laquelle vous paierez le solde de votre Expensify Card.',
            settlementFrequencyInfo:
                'Si vous souhaitez passer à un règlement mensuel, vous devrez connecter votre compte bancaire via Plaid et avoir un historique de solde positif sur 90 jours.',
            frequency: {
                daily: 'Quotidiennement',
                monthly: 'Mensuel',
            },
            cardDetails: 'Détails de la carte',
            virtual: 'Virtuel',
            physical: 'Physique',
            deactivate: 'Désactiver la carte',
            changeCardLimit: 'Modifier la limite de la carte',
            changeLimit: 'Modifier la limite',
            smartLimitWarning: ({limit}: CharacterLimitParams) =>
                `Si vous modifiez la limite de cette carte à ${limit}, les nouvelles transactions seront refusées jusqu'à ce que vous approuviez plus de dépenses sur la carte.`,
            monthlyLimitWarning: ({limit}: CharacterLimitParams) => `Si vous changez la limite de cette carte à ${limit}, les nouvelles transactions seront refusées jusqu'au mois prochain.`,
            fixedLimitWarning: ({limit}: CharacterLimitParams) => `Si vous changez la limite de cette carte à ${limit}, les nouvelles transactions seront refusées.`,
            changeCardLimitType: 'Modifier le type de limite de carte',
            changeLimitType: 'Modifier le type de limite',
            changeCardSmartLimitTypeWarning: ({limit}: CharacterLimitParams) =>
                `Si vous changez le type de limite de cette carte en Limite Intelligente, les nouvelles transactions seront refusées car la limite non approuvée de ${limit} a déjà été atteinte.`,
            changeCardMonthlyLimitTypeWarning: ({limit}: CharacterLimitParams) =>
                `Si vous changez le type de limite de cette carte en Mensuel, les nouvelles transactions seront refusées car la limite mensuelle de ${limit} a déjà été atteinte.`,
            addShippingDetails: "Ajouter les détails d'expédition",
            issuedCard: ({assignee}: AssigneeParams) => `a émis une carte Expensify à ${assignee} ! La carte arrivera dans 2-3 jours ouvrables.`,
            issuedCardNoShippingDetails: ({assignee}: AssigneeParams) =>
                `a émis une carte Expensify à ${assignee} ! La carte sera expédiée une fois que les détails d'expédition seront ajoutés.`,
            issuedCardVirtual: ({assignee, link}: IssueVirtualCardParams) => `a émis une ${link} virtuelle à ${assignee} ! La carte peut être utilisée immédiatement.`,
            addedShippingDetails: ({assignee}: AssigneeParams) => `${assignee} a ajouté les détails d'expédition. La carte Expensify arrivera dans 2-3 jours ouvrables.`,
            verifyingHeader: 'Vérification en cours',
            bankAccountVerifiedHeader: 'Compte bancaire vérifié',
            verifyingBankAccount: 'Vérification du compte bancaire...',
            verifyingBankAccountDescription: 'Veuillez patienter pendant que nous confirmons que ce compte peut être utilisé pour émettre des cartes Expensify.',
            bankAccountVerified: 'Compte bancaire vérifié !',
            bankAccountVerifiedDescription: "Vous pouvez maintenant émettre des cartes Expensify à vos membres de l'espace de travail.",
            oneMoreStep: 'Encore une étape...',
            oneMoreStepDescription: 'Il semble que nous devions vérifier manuellement votre compte bancaire. Veuillez vous rendre sur Concierge où vos instructions vous attendent.',
            gotIt: 'Compris',
            goToConcierge: 'Aller à Concierge',
        },
        categories: {
            deleteCategories: 'Supprimer les catégories',
            deleteCategoriesPrompt: 'Êtes-vous sûr de vouloir supprimer ces catégories ?',
            deleteCategory: 'Supprimer la catégorie',
            deleteCategoryPrompt: 'Êtes-vous sûr de vouloir supprimer cette catégorie ?',
            disableCategories: 'Désactiver les catégories',
            disableCategory: 'Désactiver la catégorie',
            enableCategories: 'Activer les catégories',
            enableCategory: 'Activer la catégorie',
            defaultSpendCategories: 'Catégories de dépenses par défaut',
            spendCategoriesDescription: 'Personnalisez la façon dont les dépenses des commerçants sont catégorisées pour les transactions par carte de crédit et les reçus scannés.',
            deleteFailureMessage: "Une erreur s'est produite lors de la suppression de la catégorie, veuillez réessayer.",
            categoryName: 'Nom de catégorie',
            requiresCategory: 'Les membres doivent catégoriser toutes les dépenses',
            needCategoryForExportToIntegration: ({connectionName}: NeedCategoryForExportToIntegrationParams) =>
                `Toutes les dépenses doivent être catégorisées pour pouvoir être exportées vers ${connectionName}.`,
            subtitle: "Obtenez une meilleure vue d'ensemble de l'endroit où l'argent est dépensé. Utilisez nos catégories par défaut ou ajoutez les vôtres.",
            emptyCategories: {
                title: "Vous n'avez créé aucune catégorie",
                subtitle: 'Ajoutez une catégorie pour organiser vos dépenses.',
                subtitleWithAccounting: ({accountingPageURL}: EmptyCategoriesSubtitleWithAccountingParams) =>
                    `<muted-text><centered-text>Vos catégories sont actuellement importées à partir d'une connexion comptable. Allez dans la <a href="${accountingPageURL}">comptabilité</a> pour faire des changements.</centered-text></muted-text>`,
            },
            updateFailureMessage: "Une erreur s'est produite lors de la mise à jour de la catégorie, veuillez réessayer.",
            createFailureMessage: "Une erreur s'est produite lors de la création de la catégorie, veuillez réessayer.",
            addCategory: 'Ajouter une catégorie',
            editCategory: 'Modifier la catégorie',
            editCategories: 'Modifier les catégories',
            findCategory: 'Trouver la catégorie',
            categoryRequiredError: 'Le nom de la catégorie est requis',
            existingCategoryError: 'Une catégorie avec ce nom existe déjà',
            invalidCategoryName: 'Nom de catégorie invalide',
            importedFromAccountingSoftware: 'Les catégories ci-dessous sont importées de votre',
            payrollCode: 'Code de paie',
            updatePayrollCodeFailureMessage: "Une erreur s'est produite lors de la mise à jour du code de paie, veuillez réessayer.",
            glCode: 'Code GL',
            updateGLCodeFailureMessage: "Une erreur s'est produite lors de la mise à jour du code GL, veuillez réessayer.",
            importCategories: 'Importer des catégories',
            cannotDeleteOrDisableAllCategories: {
                title: 'Impossible de supprimer ou désactiver toutes les catégories',
                description: `Au moins une catégorie doit rester activée car votre espace de travail nécessite des catégories.`,
            },
        },
        moreFeatures: {
            subtitle:
                'Utilisez les commutateurs ci-dessous pour activer plus de fonctionnalités à mesure que vous vous développez. Chaque fonctionnalité apparaîtra dans le menu de navigation pour une personnalisation supplémentaire.',
            spendSection: {
                title: 'Dépenser',
                subtitle: 'Activez la fonctionnalité qui vous aide à faire évoluer votre équipe.',
            },
            manageSection: {
                title: 'Gérer',
                subtitle: 'Ajoutez des contrôles qui aident à maintenir les dépenses dans le budget.',
            },
            earnSection: {
                title: 'Gagner',
                subtitle: 'Rationalisez vos revenus et soyez payé plus rapidement.',
            },
            organizeSection: {
                title: 'Organiser',
                subtitle: 'Regroupez et analysez les dépenses, enregistrez chaque taxe payée.',
            },
            integrateSection: {
                title: 'Intégrer',
                subtitle: 'Connectez Expensify à des produits financiers populaires.',
            },
            distanceRates: {
                title: 'Tarifs de distance',
                subtitle: 'Ajouter, mettre à jour et appliquer les tarifs.',
            },
            perDiem: {
                title: 'Per diem',
                subtitle: 'Définissez des taux de per diem pour contrôler les dépenses quotidiennes des employés.',
            },
            expensifyCard: {
                title: 'Expensify Card',
                subtitle: 'Obtenez des informations et contrôlez les dépenses.',
                disableCardTitle: 'Désactiver la carte Expensify',
                disableCardPrompt: 'Vous ne pouvez pas désactiver la carte Expensify car elle est déjà utilisée. Contactez Concierge pour connaître les prochaines étapes.',
                disableCardButton: 'Discuter avec Concierge',
                feed: {
                    title: 'Obtenez la carte Expensify',
                    subTitle: "Rationalisez vos dépenses professionnelles et économisez jusqu'à 50 % sur votre facture Expensify, plus :",
                    features: {
                        cashBack: 'Cashback sur chaque achat aux États-Unis',
                        unlimited: 'Cartes virtuelles illimitées',
                        spend: 'Contrôles de dépenses et limites personnalisées',
                    },
                    ctaTitle: 'Émettre une nouvelle carte',
                },
            },
            companyCards: {
                title: "Cartes d'entreprise",
                subtitle: "Importer les dépenses à partir des cartes d'entreprise existantes.",
                feed: {
                    title: "Importer des cartes d'entreprise",
                    features: {
                        support: 'Prise en charge de tous les principaux fournisseurs de cartes',
                        assignCards: "Attribuer des cartes à toute l'équipe",
                        automaticImport: 'Importation automatique des transactions',
                    },
                },
                bankConnectionError: 'Problème de connexion bancaire',
                connectWithPlaid: 'Connexion via Plaid',
                connectWithExpensifyCard: 'Essayez la carte Expensify.',
                bankConnectionDescription: "Veuillez réessayer d'ajouter vos cartes. Sinon, vous ne pourrez pas",
                disableCardTitle: "Désactiver les cartes d'entreprise",
                disableCardPrompt:
                    "Vous ne pouvez pas désactiver les cartes d'entreprise car cette fonctionnalité est en cours d'utilisation. Contactez le Concierge pour connaître les prochaines étapes.",
                disableCardButton: 'Discuter avec Concierge',
                cardDetails: 'Détails de la carte',
                cardNumber: 'Numéro de carte',
                cardholder: 'Titulaire de carte',
                cardName: 'Nom de la carte',
                integrationExport: ({integration, type}: IntegrationExportParams) =>
                    integration && type ? `${integration} ${type.toLowerCase()} exportation` : `exportation ${integration}`,
                integrationExportTitleXero: ({integration}: IntegrationExportParams) => `Choisissez le compte ${integration} vers lequel les transactions doivent être exportées.`,
                integrationExportTitle: ({integration, exportPageLink}: IntegrationExportParams) =>
                    `Choisissez le compte ${integration} vers lequel les transactions doivent être exportées. Sélectionnez une autre <a href="${exportPageLink}">option d'exportation</a> pour modifier les comptes disponibles.`,
                lastUpdated: 'Dernière mise à jour',
                transactionStartDate: 'Date de début de la transaction',
                updateCard: 'Mettre à jour la carte',
                unassignCard: 'Désattribuer la carte',
                unassign: 'Désassigner',
                unassignCardDescription: 'Désassigner cette carte supprimera toutes les transactions sur les rapports en brouillon du compte du titulaire de la carte.',
                assignCard: 'Attribuer la carte',
                cardFeedName: 'Nom du flux de carte',
                cardFeedNameDescription: 'Donnez un nom unique au flux de cartes afin de le distinguer des autres.',
                cardFeedTransaction: 'Supprimer les transactions',
                cardFeedTransactionDescription: 'Choisissez si les titulaires de carte peuvent supprimer les transactions par carte. Les nouvelles transactions suivront ces règles.',
                cardFeedRestrictDeletingTransaction: 'Restreindre la suppression des transactions',
                cardFeedAllowDeletingTransaction: 'Autoriser la suppression des transactions',
                removeCardFeed: 'Supprimer le flux de cartes',
                removeCardFeedTitle: ({feedName}: CompanyCardFeedNameParams) => `Supprimer le flux ${feedName}`,
                removeCardFeedDescription: 'Êtes-vous sûr de vouloir supprimer ce flux de cartes ? Cela désassignera toutes les cartes.',
                error: {
                    feedNameRequired: 'Le nom du flux de carte est requis',
                    statementCloseDateRequired: 'Veuillez sélectionner une date de clôture du relevé.',
                },
                corporate: 'Restreindre la suppression des transactions',
                personal: 'Autoriser la suppression des transactions',
                setFeedNameDescription: 'Donnez un nom unique au flux de cartes afin de le distinguer des autres.',
                setTransactionLiabilityDescription:
                    "Lorsqu'elle est activée, les titulaires de carte peuvent supprimer des transactions par carte. Les nouvelles transactions suivront cette règle.",
                emptyAddedFeedTitle: "Attribuer des cartes d'entreprise",
                emptyAddedFeedDescription: 'Commencez en attribuant votre première carte à un membre.',
                pendingFeedTitle: `Nous examinons votre demande...`,
                pendingFeedDescription: `Nous examinons actuellement les détails de votre flux. Une fois cela terminé, nous vous contacterons via`,
                pendingBankTitle: 'Vérifiez la fenêtre de votre navigateur',
                pendingBankDescription: ({bankName}: CompanyCardBankName) =>
                    `Veuillez vous connecter à ${bankName} via la fenêtre de votre navigateur qui vient de s'ouvrir. Si aucune ne s'est ouverte,`,
                pendingBankLink: 'veuillez cliquer ici',
                giveItNameInstruction: 'Donnez un nom à la carte qui la distingue des autres.',
                updating: 'Mise à jour...',
                noAccountsFound: 'Aucun compte trouvé',
                defaultCard: 'Carte par défaut',
                downgradeTitle: `Impossible de rétrograder l'espace de travail`,
                downgradeSubTitleFirstPart: `Cet espace de travail ne peut pas être rétrogradé car plusieurs flux de cartes sont connectés (à l'exclusion des cartes Expensify). Veuillez`,
                downgradeSubTitleMiddlePart: `garder uniquement un flux de cartes`,
                downgradeSubTitleLastPart: 'pour continuer.',
                noAccountsFoundDescription: ({connection}: ConnectionParams) => `Veuillez ajouter le compte dans ${connection} et synchroniser à nouveau la connexion.`,
                expensifyCardBannerTitle: 'Obtenez la carte Expensify',
                expensifyCardBannerSubtitle:
                    "Profitez de remises en argent sur chaque achat aux États-Unis, jusqu'à 50 % de réduction sur votre facture Expensify, des cartes virtuelles illimitées, et bien plus encore.",
                expensifyCardBannerLearnMoreButton: 'En savoir plus',
                statementCloseDateTitle: 'Date de clôture du relevé',
                statementCloseDateDescription: 'Indiquez-nous la date de clôture de votre relevé de carte et nous créerons un relevé correspondant dans Expensify.',
            },
            workflows: {
                title: 'Flux de travail',
                subtitle: 'Configurez comment les dépenses sont approuvées et payées.',
                disableApprovalPrompt:
                    "Les cartes Expensify de cet espace de travail dépendent actuellement de l'approbation pour définir leurs limites intelligentes. Veuillez modifier les types de limites de toute carte Expensify avec des limites intelligentes avant de désactiver les approbations.",
            },
            invoices: {
                title: 'Factures',
                subtitle: 'Envoyez et recevez des factures.',
            },
            categories: {
                title: 'Catégories',
                subtitle: 'Suivre et organiser les dépenses.',
            },
            tags: {
                title: 'Étiquettes',
                subtitle: 'Classifiez les coûts et suivez les dépenses facturables.',
            },
            taxes: {
                title: 'Impôts',
                subtitle: 'Documentez et récupérez les taxes éligibles.',
            },
            reportFields: {
                title: 'Champs de rapport',
                subtitle: 'Configurer des champs personnalisés pour les dépenses.',
            },
            connections: {
                title: 'Comptabilité',
                subtitle: 'Synchronisez votre plan comptable et plus encore.',
            },
            receiptPartners: {
                title: 'Partenaires de reçus',
                subtitle: 'Importer automatiquement les reçus.',
            },
            connectionsWarningModal: {
                featureEnabledTitle: 'Pas si vite...',
                featureEnabledText: "Pour activer ou désactiver cette fonctionnalité, vous devrez modifier vos paramètres d'importation comptable.",
                disconnectText: 'Pour désactiver la comptabilité, vous devrez déconnecter votre connexion comptable de votre espace de travail.',
                manageSettings: 'Gérer les paramètres',
            },
            receiptPartnersWarningModal: {
                featureEnabledTitle: 'Déconnecter Uber',
                disconnectText: "Pour désactiver cette fonctionnalité, veuillez d'abord déconnecter l'intégration Uber for Business.",
                description: 'Êtes-vous sûr de vouloir déconnecter cette intégration?',
                confirmText: 'Compris',
            },
            workflowWarningModal: {
                featureEnabledTitle: 'Pas si vite...',
                featureEnabledText:
                    "Les cartes Expensify dans cet espace de travail dépendent des flux de travail d'approbation pour définir leurs limites intelligentes.\n\nVeuillez modifier les types de limites de toutes les cartes avec des limites intelligentes avant de désactiver les flux de travail.",
                confirmText: 'Aller aux cartes Expensify',
            },
            rules: {
                title: 'Règles',
                subtitle: 'Exiger des reçus, signaler les dépenses élevées, et plus encore.',
            },
        },
        reports: {
            reportsCustomTitleExamples: 'Exemples :',
            customReportNamesSubtitle: `<muted-text>Personnalisez les titres des rapports à l'aide de nos <a href="${CONST.CUSTOM_REPORT_NAME_HELP_URL}">formules complètes</a>.</muted-text>`,
            customNameTitle: 'Titre de rapport par défaut',
            customNameDescription: `Choisissez un nom personnalisé pour vos notes de frais à l'aide de nos <a href="${CONST.CUSTOM_REPORT_NAME_HELP_URL}">formules complètes</a>.`,
            customNameInputLabel: 'Nom',
            customNameEmailPhoneExample: 'E-mail ou téléphone du membre : {report:submit:from}',
            customNameStartDateExample: 'Date de début du rapport : {report:startdate}',
            customNameWorkspaceNameExample: "Nom de l'espace de travail : {report:workspacename}",
            customNameReportIDExample: 'Report ID : {report:id}',
            customNameTotalExample: 'Total : {report:total}.',
            preventMembersFromChangingCustomNamesTitle: 'Empêcher les membres de modifier les noms des rapports personnalisés',
        },
        reportFields: {
            addField: 'Ajouter un champ',
            delete: 'Supprimer le champ',
            deleteFields: 'Supprimer les champs',
            findReportField: 'Trouver le champ du rapport',
            deleteConfirmation: 'Êtes-vous sûr de vouloir supprimer ce champ de rapport ?',
            deleteFieldsConfirmation: 'Êtes-vous sûr de vouloir supprimer ces champs de rapport ?',
            emptyReportFields: {
                title: "Vous n'avez créé aucun champ de rapport",
                subtitle: 'Ajoutez un champ personnalisé (texte, date ou liste déroulante) qui apparaît sur les rapports.',
            },
            subtitle: "Les champs de rapport s'appliquent à toutes les dépenses et peuvent être utiles lorsque vous souhaitez demander des informations supplémentaires.",
            disableReportFields: 'Désactiver les champs de rapport',
            disableReportFieldsConfirmation: 'Êtes-vous sûr ? Les champs de texte et de date seront supprimés, et les listes seront désactivées.',
            importedFromAccountingSoftware: 'Les champs de rapport ci-dessous sont importés de votre',
            textType: 'Texte',
            dateType: 'Date',
            dropdownType: 'Liste',
            textAlternateText: 'Ajoutez un champ pour la saisie de texte libre.',
            dateAlternateText: 'Ajouter un calendrier pour la sélection de la date.',
            dropdownAlternateText: "Ajouter une liste d'options à choisir.",
            nameInputSubtitle: 'Choisissez un nom pour le champ du rapport.',
            typeInputSubtitle: 'Choisissez le type de champ de rapport à utiliser.',
            initialValueInputSubtitle: 'Entrez une valeur de départ à afficher dans le champ du rapport.',
            listValuesInputSubtitle: 'Ces valeurs apparaîtront dans le menu déroulant des champs de votre rapport. Les valeurs activées peuvent être sélectionnées par les membres.',
            listInputSubtitle: 'Ces valeurs apparaîtront dans la liste des champs de votre rapport. Les valeurs activées peuvent être sélectionnées par les membres.',
            deleteValue: 'Supprimer la valeur',
            deleteValues: 'Supprimer les valeurs',
            disableValue: 'Désactiver la valeur',
            disableValues: 'Désactiver les valeurs',
            enableValue: 'Activer la valeur',
            enableValues: 'Activer les valeurs',
            emptyReportFieldsValues: {
                title: "Vous n'avez créé aucune valeur de liste",
                subtitle: 'Ajoutez des valeurs personnalisées pour apparaître sur les rapports.',
            },
            deleteValuePrompt: 'Êtes-vous sûr de vouloir supprimer cette valeur de la liste ?',
            deleteValuesPrompt: 'Êtes-vous sûr de vouloir supprimer ces valeurs de la liste ?',
            listValueRequiredError: 'Veuillez entrer un nom de valeur de liste',
            existingListValueError: 'Une valeur de liste avec ce nom existe déjà',
            editValue: 'Modifier la valeur',
            listValues: 'Lister les valeurs',
            addValue: 'Ajouter de la valeur',
            existingReportFieldNameError: 'Un champ de rapport avec ce nom existe déjà',
            reportFieldNameRequiredError: 'Veuillez entrer un nom de champ de rapport',
            reportFieldTypeRequiredError: 'Veuillez choisir un type de champ de rapport',
            reportFieldInitialValueRequiredError: 'Veuillez choisir une valeur initiale pour le champ du rapport',
            genericFailureMessage: "Une erreur s'est produite lors de la mise à jour du champ du rapport. Veuillez réessayer.",
        },
        tags: {
            tagName: 'Nom de balise',
            requiresTag: 'Les membres doivent étiqueter toutes les dépenses',
            trackBillable: 'Suivre les dépenses facturables',
            customTagName: 'Nom de balise personnalisé',
            enableTag: 'Activer le tag',
            enableTags: 'Activer les étiquettes',
            requireTag: 'Étiquette requise',
            requireTags: 'Exiger des balises',
            notRequireTags: 'Ne pas exiger',
            disableTag: 'Désactiver le tag',
            disableTags: 'Désactiver les tags',
            addTag: 'Ajouter une étiquette',
            editTag: 'Modifier le tag',
            editTags: 'Modifier les balises',
            findTag: 'Trouver une balise',
            subtitle: 'Les étiquettes ajoutent des moyens plus détaillés pour classer les coûts.',
            dependentMultiLevelTagsSubtitle: ({importSpreadsheetLink}: DependentMultiLevelTagsSubtitleParams) =>
                `<muted-text>Vous utilisez des <a href="${CONST.IMPORT_TAGS_EXPENSIFY_URL_DEPENDENT_TAGS}">balises dépendantes</a>. Vous pouvez <a href="${importSpreadsheetLink}">réimporter une feuille de calcul</a> pour mettre à jour vos balises.</muted-text>`,
            emptyTags: {
                title: "Vous n'avez créé aucun tag",
                //  We need to remove the subtitle and use the below one when we remove the canUseMultiLevelTags beta
                subtitle: 'Ajoutez une étiquette pour suivre les projets, les emplacements, les départements, et plus encore.',
                subtitleHTML: `<muted-text><centered-text>Importez une feuille de calcul pour ajouter des balises permettant de suivre les projets, les lieux, les services, etc. <a href="${CONST.IMPORT_TAGS_EXPENSIFY_URL}">En savoir plus</a> sur le formatage des fichiers de balises.</centered-text></muted-text>`,
                subtitleWithAccounting: ({accountingPageURL}: EmptyTagsSubtitleWithAccountingParams) =>
                    `<muted-text><centered-text>Vos étiquettes sont actuellement importées à partir d'une connexion comptable. Allez dans la <a href="${accountingPageURL}">comptabilité</a> pour faire des changements.</centered-text></muted-text>`,
            },
            deleteTag: 'Supprimer le tag',
            deleteTags: 'Supprimer les balises',
            deleteTagConfirmation: 'Êtes-vous sûr de vouloir supprimer ce tag ?',
            deleteTagsConfirmation: 'Êtes-vous sûr de vouloir supprimer ces étiquettes ?',
            deleteFailureMessage: "Une erreur s'est produite lors de la suppression du tag, veuillez réessayer.",
            tagRequiredError: 'Le nom de la balise est requis',
            existingTagError: 'Un tag avec ce nom existe déjà',
            invalidTagNameError: 'Le nom de la balise ne peut pas être 0. Veuillez choisir une autre valeur.',
            genericFailureMessage: "Une erreur s'est produite lors de la mise à jour du tag, veuillez réessayer.",
            importedFromAccountingSoftware: 'Les balises ci-dessous sont importées de votre',
            glCode: 'Code GL',
            updateGLCodeFailureMessage: "Une erreur s'est produite lors de la mise à jour du code GL, veuillez réessayer.",
            tagRules: 'Règles de balise',
            approverDescription: 'Approbateur',
            importTags: 'Importer des tags',
            importTagsSupportingText: 'Codez vos dépenses avec un type de balise ou plusieurs.',
            configureMultiLevelTags: 'Configurez votre liste de tags pour un étiquetage multi-niveaux.',
            importMultiLevelTagsSupportingText: `Voici un aperçu de vos étiquettes. Si tout semble correct, cliquez ci-dessous pour les importer.`,
            importMultiLevelTags: {
                firstRowTitle: 'La première ligne est le titre de chaque liste de tags',
                independentTags: 'Ce sont des balises indépendantes',
                glAdjacentColumn: 'Il y a un code GL dans la colonne adjacente',
            },
            tagLevel: {
                singleLevel: 'Niveau unique de balises',
                multiLevel: 'Tags multi-niveaux',
            },
            switchSingleToMultiLevelTagWarning: {
                title: 'Changer les niveaux de balise',
                prompt1: 'Changer les niveaux de balises effacera toutes les balises actuelles.',
                prompt2: "Nous vous suggérons d'abord",
                prompt3: 'télécharger une sauvegarde',
                prompt4: 'en exportant vos étiquettes.',
                prompt5: 'En savoir plus',
                prompt6: 'à propos des niveaux de balises.',
            },
            overrideMultiTagWarning: {
                title: 'Importer des étiquettes',
                prompt1: 'Êtes-vous sûr ?',
                prompt2: ' Les balises existantes seront remplacées, mais vous pouvez',
                prompt3: ' télécharger une sauvegarde',
                prompt4: ' premier.',
            },
            importedTagsMessage: ({columnCounts}: ImportedTagsMessageParams) =>
                `Nous avons trouvé *${columnCounts} colonnes* dans votre feuille de calcul. Sélectionnez *Nom* à côté de la colonne contenant les noms des balises. Vous pouvez également sélectionner *Activé* à côté de la colonne qui définit le statut des balises.`,
            cannotDeleteOrDisableAllTags: {
                title: 'Impossible de supprimer ou de désactiver tous les tags',
                description: `Au moins une étiquette doit rester activée car votre espace de travail nécessite des étiquettes.`,
            },
            cannotMakeAllTagsOptional: {
                title: 'Impossible de rendre toutes les balises facultatives',
                description: `Au moins une étiquette doit rester obligatoire car les paramètres de votre espace de travail exigent des étiquettes.`,
            },
            tagCount: () => ({
                one: '1 jour',
                other: (count: number) => `${count} Tags`,
            }),
        },
        taxes: {
            subtitle: 'Ajoutez les noms de taxes, les taux et définissez les valeurs par défaut.',
            addRate: 'Ajouter un tarif',
            workspaceDefault: "Devise par défaut de l'espace de travail",
            foreignDefault: 'Devise étrangère par défaut',
            customTaxName: 'Nom de taxe personnalisé',
            value: 'Valeur',
            taxReclaimableOn: 'Taxe récupérable sur',
            taxRate: "Taux d'imposition",
            findTaxRate: "Trouver le taux d'imposition",
            error: {
                taxRateAlreadyExists: 'Ce nom de taxe est déjà utilisé',
                taxCodeAlreadyExists: 'Ce code fiscal est déjà utilisé.',
                valuePercentageRange: 'Veuillez entrer un pourcentage valide entre 0 et 100',
                customNameRequired: 'Le nom de la taxe personnalisée est requis',
                deleteFailureMessage: "Une erreur s'est produite lors de la suppression du taux de taxe. Veuillez réessayer ou demander de l'aide à Concierge.",
                updateFailureMessage: "Une erreur s'est produite lors de la mise à jour du taux de taxe. Veuillez réessayer ou demander de l'aide à Concierge.",
                createFailureMessage: "Une erreur s'est produite lors de la création du taux de taxe. Veuillez réessayer ou demander de l'aide à Concierge.",
                updateTaxClaimableFailureMessage: 'La portion récupérable doit être inférieure au montant du taux de distance.',
            },
            deleteTaxConfirmation: 'Êtes-vous sûr de vouloir supprimer cette taxe ?',
            deleteMultipleTaxConfirmation: ({taxAmount}: TaxAmountParams) => `Êtes-vous sûr de vouloir supprimer les taxes de ${taxAmount} ?`,
            actions: {
                delete: 'Supprimer le taux',
                deleteMultiple: 'Supprimer les tarifs',
                enable: 'Activer le tarif',
                disable: 'Désactiver le taux',
                enableTaxRates: () => ({
                    one: 'Activer le tarif',
                    other: 'Activer les tarifs',
                }),
                disableTaxRates: () => ({
                    one: 'Désactiver le taux',
                    other: 'Désactiver les taux',
                }),
            },
            importedFromAccountingSoftware: 'Les taxes ci-dessous sont importées de votre',
            taxCode: 'Code fiscal',
            updateTaxCodeFailureMessage: "Une erreur s'est produite lors de la mise à jour du code fiscal, veuillez réessayer.",
        },
        duplicateWorkspace: {
            title: 'Nombra tu nuevo espacio de trabajo',
            selectFeatures: 'Selecciona las funciones que quieres copiar',
            whichFeatures: '¿Qué funciones quieres copiar a tu nuevo espacio de trabajo?',
            confirmDuplicate: '\n\nVoulez-vous continuer?',
            categories: 'Categorías y tus reglas de categorización automática',
            reimbursementAccount: 'Cuenta de reembolso',
            delayedSubmission: 'Envío retrasado',
            welcomeNote: 'Empieza a usar mi nuevo espacio de trabajo',
            confirmTitle: ({newWorkspaceName, totalMembers}: {newWorkspaceName?: string; totalMembers?: number}) =>
                `Vous êtes sur le point de créer et de partager ${newWorkspaceName ?? ''} avec ${totalMembers ?? 0} membres de l'espace de travail d'origine.`,
            error: "Une erreur s'est produite lors de la duplication de votre nouvel espace de travail. Veuillez réessayer.",
        },
        emptyWorkspace: {
            title: "Vous n'avez aucun espace de travail",
            subtitle: 'Suivez les reçus, remboursez les dépenses, gérez les déplacements, envoyez des factures, et plus encore.',
            createAWorkspaceCTA: 'Commencer',
            features: {
                trackAndCollect: 'Suivre et collecter les reçus',
                reimbursements: 'Rembourser les employés',
                companyCards: "Gérer les cartes de l'entreprise",
            },
            notFound: 'Aucun espace de travail trouvé',
            description: 'Les salles sont un excellent endroit pour discuter et travailler avec plusieurs personnes. Pour commencer à collaborer, créez ou rejoignez un espace de travail.',
        },
        new: {
            newWorkspace: 'Nouvel espace de travail',
            getTheExpensifyCardAndMore: 'Obtenez la carte Expensify et plus encore',
            confirmWorkspace: "Confirmer l'espace de travail",
            myGroupWorkspace: ({workspaceNumber}: {workspaceNumber?: number}) => `Mon espace de travail de groupe${workspaceNumber ? ` ${workspaceNumber}` : ''}`,
            workspaceName: ({userName, workspaceNumber}: NewWorkspaceNameParams) => `Espace de travail de ${userName}${workspaceNumber ? ` ${workspaceNumber}` : ''}`,
        },
        people: {
            genericFailureMessage: "Une erreur s'est produite lors de la suppression d'un membre de l'espace de travail, veuillez réessayer.",
            removeMembersPrompt: ({memberName}: {memberName: string}) => ({
                one: `Êtes-vous sûr de vouloir supprimer ${memberName} ?`,
                other: 'Êtes-vous sûr de vouloir supprimer ces membres ?',
            }),
            removeMembersWarningPrompt: ({memberName, ownerName}: RemoveMembersWarningPrompt) =>
                `${memberName} est un approbateur dans cet espace de travail. Lorsque vous ne partagez plus cet espace de travail avec eux, nous les remplacerons dans le flux d'approbation par le propriétaire de l'espace de travail, ${ownerName}.`,
            removeMembersTitle: () => ({
                one: 'Supprimer le membre',
                other: 'Supprimer des membres',
            }),
            findMember: 'Trouver un membre',
            removeWorkspaceMemberButtonTitle: "Supprimer de l'espace de travail",
            removeGroupMemberButtonTitle: 'Retirer du groupe',
            removeRoomMemberButtonTitle: 'Supprimer du chat',
            removeMemberPrompt: ({memberName}: RemoveMemberPromptParams) => `Êtes-vous sûr de vouloir supprimer ${memberName} ?`,
            removeMemberTitle: 'Supprimer le membre',
            transferOwner: 'Transférer le propriétaire',
            makeMember: 'Rendre membre',
            makeAdmin: 'Nommer administrateur',
            makeAuditor: 'Créer un auditeur',
            selectAll: 'Tout sélectionner',
            error: {
                genericAdd: "Un problème est survenu lors de l'ajout de ce membre de l'espace de travail.",
                cannotRemove: "Vous ne pouvez pas vous supprimer ou supprimer le propriétaire de l'espace de travail.",
                genericRemove: "Un problème est survenu lors de la suppression de ce membre de l'espace de travail.",
            },
            addedWithPrimary: 'Certains membres ont été ajoutés avec leurs identifiants principaux.',
            invitedBySecondaryLogin: ({secondaryLogin}: SecondaryLoginParams) => `Ajouté par la connexion secondaire ${secondaryLogin}.`,
            workspaceMembersCount: ({count}: WorkspaceMembersCountParams) => `Nombre total de membres de l’espace de travail : ${count}`,
            importMembers: 'Importer des membres',
        },
        card: {
            getStartedIssuing: 'Commencez en émettant votre première carte virtuelle ou physique.',
            issueCard: 'Émettre une carte',
            issueNewCard: {
                whoNeedsCard: "Qui a besoin d'une carte ?",
                findMember: 'Trouver un membre',
                chooseCardType: 'Choisissez un type de carte',
                physicalCard: 'Carte physique',
                physicalCardDescription: 'Idéal pour le dépensier fréquent',
                virtualCard: 'Carte virtuelle',
                virtualCardDescription: 'Instantané et flexible',
                chooseLimitType: 'Choisissez un type de limite',
                smartLimit: 'Limite Intelligent',
                smartLimitDescription: "Dépenser jusqu'à un certain montant avant de nécessiter une approbation",
                monthly: 'Mensuel',
                monthlyDescription: "Dépenser jusqu'à un certain montant par mois",
                fixedAmount: 'Montant fixe',
                fixedAmountDescription: "Dépenser jusqu'à un certain montant une fois",
                setLimit: 'Définir une limite',
                cardLimitError: 'Veuillez entrer un montant inférieur à 21 474 836 $',
                giveItName: 'Donnez-lui un nom',
                giveItNameInstruction: "Rendez-le suffisamment unique pour le distinguer des autres cartes. Des cas d'utilisation spécifiques sont encore mieux !",
                cardName: 'Nom de la carte',
                letsDoubleCheck: 'Vérifions que tout est correct.',
                willBeReady: 'Cette carte sera prête à être utilisée immédiatement.',
                cardholder: 'Titulaire de carte',
                cardType: 'Type de carte',
                limit: 'Limite',
                limitType: 'Limiter le type',
                name: 'Nom',
                disabledApprovalForSmartLimitError:
                    'Veuillez activer les approbations dans <strong>Workflows > Ajouter des approbations</strong> avant de configurer les limites intelligentes',
            },
            deactivateCardModal: {
                deactivate: 'Désactiver',
                deactivateCard: 'Désactiver la carte',
                deactivateConfirmation: 'La désactivation de cette carte entraînera le refus de toutes les transactions futures et ne pourra pas être annulée.',
            },
        },
        accounting: {
            settings: 'paramètres',
            title: 'Connexions',
            subtitle:
                'Connectez-vous à votre système comptable pour coder les transactions avec votre plan comptable, faire correspondre automatiquement les paiements et garder vos finances synchronisées.',
            qbo: 'QuickBooks Online',
            qbd: 'QuickBooks Desktop',
            xero: 'Xero',
            netsuite: 'NetSuite',
            intacct: 'Sage Intacct',
            sap: 'SAP',
            oracle: 'Oracle',
            microsoftDynamics: 'Microsoft Dynamics',
            talkYourOnboardingSpecialist: 'Discutez avec votre spécialiste de configuration.',
            talkYourAccountManager: 'Discutez avec votre gestionnaire de compte.',
            talkToConcierge: 'Discuter avec Concierge.',
            needAnotherAccounting: "Besoin d'un autre logiciel de comptabilité ?",
            connectionName: ({connectionName}: ConnectionNameParams) => {
                switch (connectionName) {
                    case CONST.POLICY.CONNECTIONS.NAME.QBO:
                        return 'QuickBooks Online';
                    case CONST.POLICY.CONNECTIONS.NAME.XERO:
                        return 'Xero';
                    case CONST.POLICY.CONNECTIONS.NAME.NETSUITE:
                        return 'NetSuite';
                    case CONST.POLICY.CONNECTIONS.NAME.SAGE_INTACCT:
                        return 'Sage Intacct';
                    default: {
                        return '';
                    }
                }
            },
            errorODIntegration: ({oldDotPolicyConnectionsURL}: ErrorODIntegrationParams) =>
                `Il y a une erreur avec une connexion qui a été configurée dans Expensify Classic. [Allez sur Expensify Classic pour résoudre ce problème.](${oldDotPolicyConnectionsURL})`,
            goToODToSettings: 'Accédez à Expensify Classic pour gérer vos paramètres.',
            setup: 'Connecter',
            lastSync: ({relativeDate}: LastSyncAccountingParams) => `Dernière synchronisation ${relativeDate}`,
            notSync: 'Non synchronisé',
            import: 'Importation',
            export: 'Exportation',
            advanced: 'Avancé',
            other: 'Autre',
            syncNow: 'Synchroniser maintenant',
            disconnect: 'Déconnecter',
            reinstall: 'Réinstaller le connecteur',
            disconnectTitle: ({connectionName}: OptionalParam<ConnectionNameParams> = {}) => {
                const integrationName =
                    connectionName && CONST.POLICY.CONNECTIONS.NAME_USER_FRIENDLY[connectionName] ? CONST.POLICY.CONNECTIONS.NAME_USER_FRIENDLY[connectionName] : 'intégration';
                return `Déconnecter ${integrationName}`;
            },
            connectTitle: ({connectionName}: ConnectionNameParams) => `Connecter ${CONST.POLICY.CONNECTIONS.NAME_USER_FRIENDLY[connectionName] ?? 'intégration comptable'}`,
            syncError: ({connectionName}: ConnectionNameParams) => {
                switch (connectionName) {
                    case CONST.POLICY.CONNECTIONS.NAME.QBO:
                        return 'Impossible de se connecter à QuickBooks Online';
                    case CONST.POLICY.CONNECTIONS.NAME.XERO:
                        return 'Impossible de se connecter à Xero';
                    case CONST.POLICY.CONNECTIONS.NAME.NETSUITE:
                        return 'Impossible de se connecter à NetSuite';
                    case CONST.POLICY.CONNECTIONS.NAME.QBD:
                        return 'Impossible de se connecter à QuickBooks Desktop';
                    default: {
                        return "Impossible de se connecter à l'intégration";
                    }
                }
            },
            accounts: 'Plan comptable',
            taxes: 'Impôts',
            imported: 'Importé',
            notImported: 'Non importé',
            importAsCategory: 'Importé en tant que catégories',
            importTypes: {
                [CONST.INTEGRATION_ENTITY_MAP_TYPES.IMPORTED]: 'Importé',
                [CONST.INTEGRATION_ENTITY_MAP_TYPES.TAG]: 'Importé en tant que tags',
                [CONST.INTEGRATION_ENTITY_MAP_TYPES.DEFAULT]: 'Importé',
                [CONST.INTEGRATION_ENTITY_MAP_TYPES.NOT_IMPORTED]: 'Non importé',
                [CONST.INTEGRATION_ENTITY_MAP_TYPES.NONE]: 'Non importé',
                [CONST.INTEGRATION_ENTITY_MAP_TYPES.REPORT_FIELD]: 'Importé en tant que champs de rapport',
                [CONST.INTEGRATION_ENTITY_MAP_TYPES.NETSUITE_DEFAULT]: 'Employé par défaut de NetSuite',
            },
            disconnectPrompt: ({connectionName}: OptionalParam<ConnectionNameParams> = {}) => {
                const integrationName =
                    connectionName && CONST.POLICY.CONNECTIONS.NAME_USER_FRIENDLY[connectionName] ? CONST.POLICY.CONNECTIONS.NAME_USER_FRIENDLY[connectionName] : 'cette intégration';
                return `Êtes-vous sûr de vouloir déconnecter ${integrationName} ?`;
            },
            connectPrompt: ({connectionName}: ConnectionNameParams) =>
                `Êtes-vous sûr de vouloir connecter ${CONST.POLICY.CONNECTIONS.NAME_USER_FRIENDLY[connectionName] ?? 'cette intégration comptable'} ? Cela supprimera toutes les connexions comptables existantes.`,
            enterCredentials: 'Entrez vos identifiants',
            connections: {
                syncStageName: ({stage}: SyncStageNameConnectionsParams) => {
                    switch (stage) {
                        case 'quickbooksOnlineImportCustomers':
                        case 'quickbooksDesktopImportCustomers':
                            return 'Importation des clients';
                        case 'quickbooksOnlineImportEmployees':
                        case 'netSuiteSyncImportEmployees':
                        case 'intacctImportEmployees':
                        case 'quickbooksDesktopImportEmployees':
                            return 'Importation des employés';
                        case 'quickbooksOnlineImportAccounts':
                        case 'quickbooksDesktopImportAccounts':
                            return 'Importation de comptes';
                        case 'quickbooksOnlineImportClasses':
                        case 'quickbooksDesktopImportClasses':
                            return 'Importation de classes';
                        case 'quickbooksOnlineImportLocations':
                            return 'Importation des emplacements';
                        case 'quickbooksOnlineImportProcessing':
                            return 'Traitement des données importées';
                        case 'quickbooksOnlineSyncBillPayments':
                        case 'intacctImportSyncBillPayments':
                            return 'Synchronisation des rapports remboursés et des paiements de factures';
                        case 'quickbooksOnlineSyncTaxCodes':
                            return 'Importation des codes fiscaux';
                        case 'quickbooksOnlineCheckConnection':
                            return 'Vérification de la connexion QuickBooks Online';
                        case 'quickbooksOnlineImportMain':
                            return 'Importation des données QuickBooks Online';
                        case 'startingImportXero':
                            return 'Importation des données Xero';
                        case 'startingImportQBO':
                            return 'Importation des données QuickBooks Online';
                        case 'startingImportQBD':
                        case 'quickbooksDesktopImportMore':
                            return 'Importation des données QuickBooks Desktop';
                        case 'quickbooksDesktopImportTitle':
                            return "Titre d'importation";
                        case 'quickbooksDesktopImportApproveCertificate':
                            return "Importer le certificat d'approbation";
                        case 'quickbooksDesktopImportDimensions':
                            return 'Importation des dimensions';
                        case 'quickbooksDesktopImportSavePolicy':
                            return "Importer la politique d'enregistrement";
                        case 'quickbooksDesktopWebConnectorReminder':
                            return "Synchronisation des données avec QuickBooks en cours... Veuillez vous assurer que le Web Connector est en cours d'exécution.";
                        case 'quickbooksOnlineSyncTitle':
                            return 'Synchronisation des données QuickBooks Online';
                        case 'quickbooksOnlineSyncLoadData':
                        case 'xeroSyncStep':
                        case 'intacctImportData':
                            return 'Chargement des données';
                        case 'quickbooksOnlineSyncApplyCategories':
                            return 'Mise à jour des catégories';
                        case 'quickbooksOnlineSyncApplyCustomers':
                            return 'Mise à jour des clients/projets';
                        case 'quickbooksOnlineSyncApplyEmployees':
                            return 'Mise à jour de la liste des personnes';
                        case 'quickbooksOnlineSyncApplyClassesLocations':
                            return 'Mise à jour des champs du rapport';
                        case 'jobDone':
                            return 'En attente du chargement des données importées';
                        case 'xeroSyncImportChartOfAccounts':
                            return 'Synchronisation du plan comptable';
                        case 'xeroSyncImportCategories':
                            return 'Synchronisation des catégories';
                        case 'xeroSyncImportCustomers':
                            return 'Synchronisation des clients';
                        case 'xeroSyncXeroReimbursedReports':
                            return 'Marquer les rapports Expensify comme remboursés';
                        case 'xeroSyncExpensifyReimbursedReports':
                            return 'Marquer les factures et les factures Xero comme payées';
                        case 'xeroSyncImportTrackingCategories':
                            return 'Synchronisation des catégories de suivi';
                        case 'xeroSyncImportBankAccounts':
                            return 'Synchronisation des comptes bancaires';
                        case 'xeroSyncImportTaxRates':
                            return 'Synchronisation des taux de taxe';
                        case 'xeroCheckConnection':
                            return 'Vérification de la connexion Xero';
                        case 'xeroSyncTitle':
                            return 'Synchronisation des données Xero';
                        case 'netSuiteSyncConnection':
                            return 'Initialisation de la connexion à NetSuite';
                        case 'netSuiteSyncCustomers':
                            return 'Importation des clients';
                        case 'netSuiteSyncInitData':
                            return 'Récupération des données depuis NetSuite';
                        case 'netSuiteSyncImportTaxes':
                            return 'Importation des taxes';
                        case 'netSuiteSyncImportItems':
                            return "Importation d'articles";
                        case 'netSuiteSyncData':
                            return 'Importation de données dans Expensify';
                        case 'netSuiteSyncAccounts':
                            return 'Synchronisation des comptes';
                        case 'netSuiteSyncCurrencies':
                            return 'Synchronisation des devises';
                        case 'netSuiteSyncCategories':
                            return 'Synchronisation des catégories';
                        case 'netSuiteSyncReportFields':
                            return 'Importer des données en tant que champs de rapport Expensify';
                        case 'netSuiteSyncTags':
                            return 'Importer des données en tant que tags Expensify';
                        case 'netSuiteSyncUpdateConnectionData':
                            return 'Mise à jour des informations de connexion';
                        case 'netSuiteSyncNetSuiteReimbursedReports':
                            return 'Marquer les rapports Expensify comme remboursés';
                        case 'netSuiteSyncExpensifyReimbursedReports':
                            return 'Marquer les factures et les factures NetSuite comme payées';
                        case 'netSuiteImportVendorsTitle':
                            return 'Importation des fournisseurs';
                        case 'netSuiteImportCustomListsTitle':
                            return 'Importation de listes personnalisées';
                        case 'netSuiteSyncImportCustomLists':
                            return 'Importation de listes personnalisées';
                        case 'netSuiteSyncImportSubsidiaries':
                            return 'Importation de filiales';
                        case 'netSuiteSyncImportVendors':
                        case 'quickbooksDesktopImportVendors':
                            return 'Importation des fournisseurs';
                        case 'intacctCheckConnection':
                            return 'Vérification de la connexion Sage Intacct';
                        case 'intacctImportDimensions':
                            return 'Importation des dimensions Sage Intacct';
                        case 'intacctImportTitle':
                            return 'Importation des données Sage Intacct';
                        default: {
                            // eslint-disable-next-line @typescript-eslint/restrict-template-expressions
                            return `Traduction manquante pour l'étape : ${stage}`;
                        }
                    }
                },
            },
            preferredExporter: 'Exportateur préféré',
            exportPreferredExporterNote:
                "L'exportateur préféré peut être n'importe quel administrateur de l'espace de travail, mais doit également être un administrateur de domaine si vous définissez différents comptes d'exportation pour des cartes d'entreprise individuelles dans les paramètres de domaine.",
            exportPreferredExporterSubNote: "Une fois défini, l'exportateur préféré verra les rapports à exporter dans son compte.",
            exportAs: 'Exporter en tant que',
            exportOutOfPocket: 'Exporter les dépenses personnelles en tant que',
            exportCompanyCard: "Exporter les dépenses de la carte de l'entreprise en tant que",
            exportDate: "Date d'exportation",
            defaultVendor: 'Fournisseur par défaut',
            autoSync: 'Synchronisation automatique',
            autoSyncDescription: 'Synchronisez NetSuite et Expensify automatiquement, chaque jour. Exportez le rapport finalisé en temps réel.',
            reimbursedReports: 'Synchroniser les rapports remboursés',
            cardReconciliation: 'Rapprochement',
            reconciliationAccount: 'Compte de réconciliation',
            continuousReconciliation: 'Réconciliation Continue',
            saveHoursOnReconciliation:
                'Gagnez des heures sur la réconciliation à chaque période comptable en laissant Expensify réconcilier en continu les relevés et les règlements de la carte Expensify pour vous.',
            enableContinuousReconciliation: ({accountingAdvancedSettingsLink, connectionName}: EnableContinuousReconciliationParams) =>
                `<muted-text-label>Pour activer la réconciliation continue, veuillez activer la <a href="${accountingAdvancedSettingsLink}">synchronisation automatique</a> pour ${connectionName}.</muted-text-label>`,
            chooseReconciliationAccount: {
                chooseBankAccount: 'Choisissez le compte bancaire sur lequel les paiements de votre carte Expensify seront rapprochés.',
                accountMatches: 'Assurez-vous que ce compte correspond à votre',
                settlementAccount: 'Compte de règlement de la carte Expensify',
                reconciliationWorks: ({lastFourPAN}: ReconciliationWorksParams) => `(terminant par ${lastFourPAN}) afin que la Réconciliation Continue fonctionne correctement.`,
            },
        },
        export: {
            notReadyHeading: 'Pas prêt à exporter',
            notReadyDescription:
                'Les rapports de dépenses brouillons ou en attente ne peuvent pas être exportés vers le système comptable. Veuillez approuver ou payer ces dépenses avant de les exporter.',
        },
        invoices: {
            sendInvoice: 'Envoyer la facture',
            sendFrom: 'Envoyer depuis',
            invoicingDetails: 'Détails de facturation',
            invoicingDetailsDescription: 'Ces informations apparaîtront sur vos factures.',
            companyName: "Nom de l'entreprise",
            companyWebsite: "Site web de l'entreprise",
            paymentMethods: {
                personal: 'Personnel',
                business: 'Entreprise',
                chooseInvoiceMethod: 'Choisissez un mode de paiement ci-dessous :',
                payingAsIndividual: "Payer en tant qu'individu",
                payingAsBusiness: "Payer en tant qu'entreprise",
            },
            invoiceBalance: 'Solde de la facture',
            invoiceBalanceSubtitle:
                "Ceci est votre solde actuel provenant de l'encaissement des paiements de factures. Il sera transféré automatiquement sur votre compte bancaire si vous en avez ajouté un.",
            bankAccountsSubtitle: 'Ajoutez un compte bancaire pour effectuer et recevoir des paiements de factures.',
        },
        invite: {
            member: 'Inviter un membre',
            members: 'Inviter des membres',
            invitePeople: 'Inviter de nouveaux membres',
            genericFailureMessage: "Une erreur s'est produite lors de l'invitation du membre à l'espace de travail. Veuillez réessayer.",
            pleaseEnterValidLogin: `Veuillez vous assurer que l'email ou le numéro de téléphone est valide (par exemple, ${CONST.EXAMPLE_PHONE_NUMBER}).`,
            user: 'utilisateur',
            users: 'utilisateurs',
            invited: 'invité',
            removed: 'removed',
            to: 'à',
            from: 'de',
        },
        inviteMessage: {
            confirmDetails: 'Confirmer les détails',
            inviteMessagePrompt: 'Rendez votre invitation encore plus spéciale en ajoutant un message ci-dessous !',
            personalMessagePrompt: 'Message',
            genericFailureMessage: "Une erreur s'est produite lors de l'invitation du membre à l'espace de travail. Veuillez réessayer.",
            inviteNoMembersError: 'Veuillez sélectionner au moins un membre à inviter',
            joinRequest: ({user, workspaceName}: {user: string; workspaceName: string}) => `${user} a demandé à rejoindre ${workspaceName}`,
        },
        distanceRates: {
            oopsNotSoFast: 'Oups ! Pas si vite...',
            workspaceNeeds: 'Un espace de travail nécessite au moins un tarif de distance activé.',
            distance: 'Distance',
            centrallyManage: 'Gérez les tarifs de manière centralisée, suivez en miles ou en kilomètres, et définissez une catégorie par défaut.',
            rate: 'Taux',
            addRate: 'Ajouter un tarif',
            findRate: 'Trouver le tarif',
            trackTax: 'Suivre la taxe',
            deleteRates: () => ({
                one: 'Supprimer le taux',
                other: 'Supprimer les tarifs',
            }),
            enableRates: () => ({
                one: 'Activer le tarif',
                other: 'Activer les tarifs',
            }),
            disableRates: () => ({
                one: 'Désactiver le taux',
                other: 'Désactiver les taux',
            }),
            enableRate: 'Activer le tarif',
            status: 'Statut',
            unit: 'Unité',
            taxFeatureNotEnabledMessage: "Les taxes doivent être activées sur l'espace de travail pour utiliser cette fonctionnalité. Rendez-vous sur",
            changePromptMessage: 'pour effectuer ce changement.',
            deleteDistanceRate: 'Supprimer le tarif de distance',
            areYouSureDelete: () => ({
                one: 'Êtes-vous sûr de vouloir supprimer ce tarif ?',
                other: 'Êtes-vous sûr de vouloir supprimer ces tarifs ?',
            }),
            errors: {
                rateNameRequired: 'Le nom du tarif est requis',
                existingRateName: 'Un tarif de distance avec ce nom existe déjà.',
            },
        },
        editor: {
            descriptionInputLabel: 'Description',
            nameInputLabel: 'Nom',
            typeInputLabel: 'Type',
            initialValueInputLabel: 'Valeur initiale',
            nameInputHelpText: "C'est le nom que vous verrez sur votre espace de travail.",
            nameIsRequiredError: 'Vous devrez donner un nom à votre espace de travail',
            currencyInputLabel: 'Devise par défaut',
            currencyInputHelpText: 'Toutes les dépenses de cet espace de travail seront converties dans cette devise.',
            currencyInputDisabledText: ({currency}: CurrencyInputDisabledTextParams) =>
                `La devise par défaut ne peut pas être modifiée car cet espace de travail est lié à un compte bancaire en ${currency}.`,
            save: 'Enregistrer',
            genericFailureMessage: "Une erreur s'est produite lors de la mise à jour de l'espace de travail. Veuillez réessayer.",
            avatarUploadFailureMessage: "Une erreur s'est produite lors du téléchargement de l'avatar. Veuillez réessayer.",
            addressContext: "Une adresse de l'espace de travail est requise pour activer Expensify Travel. Veuillez entrer une adresse associée à votre entreprise.",
            policy: 'Politique de dépenses',
        },
        bankAccount: {
            continueWithSetup: 'Continuer la configuration',
            youAreAlmostDone:
                "Vous avez presque terminé de configurer votre compte bancaire, ce qui vous permettra d'émettre des cartes d'entreprise, de rembourser des dépenses, de collecter des factures et de payer des factures.",
            streamlinePayments: 'Rationaliser les paiements',
            connectBankAccountNote: 'Remarque : Les comptes bancaires personnels ne peuvent pas être utilisés pour les paiements sur les espaces de travail.',
            oneMoreThing: 'Encore une chose !',
            allSet: 'Vous êtes prêt !',
            accountDescriptionWithCards: "Ce compte bancaire sera utilisé pour émettre des cartes d'entreprise, rembourser des dépenses, encaisser des factures et payer des factures.",
            letsFinishInChat: 'Terminons dans le chat !',
            finishInChat: 'Terminer dans le chat',
            almostDone: 'Presque terminé !',
            disconnectBankAccount: 'Déconnecter le compte bancaire',
            startOver: 'Recommencer',
            updateDetails: 'Mettre à jour les détails',
            yesDisconnectMyBankAccount: 'Oui, déconnectez mon compte bancaire.',
            yesStartOver: 'Oui, recommencez',
            disconnectYourBankAccount: ({bankName}: DisconnectYourBankAccountParams) =>
                `Déconnectez votre <strong>${bankName}</strong> compte bancaire. Toutes les transactions en cours pour ce compte seront toujours effectuées.`,
            clearProgress: "Recommencer effacera les progrès que vous avez réalisés jusqu'à présent.",
            areYouSure: 'Êtes-vous sûr ?',
            workspaceCurrency: "Devise de l'espace de travail",
            updateCurrencyPrompt:
                "Il semble que votre espace de travail soit actuellement configuré pour une devise différente de l'USD. Veuillez cliquer sur le bouton ci-dessous pour mettre à jour votre devise en USD maintenant.",
            updateToUSD: 'Mettre à jour en USD',
            updateWorkspaceCurrency: "Mettre à jour la devise de l'espace de travail",
            workspaceCurrencyNotSupported: "Devise de l'espace de travail non prise en charge",
            yourWorkspace: `Votre espace de travail est configuré avec une devise non prise en charge. Consultez la <a href="${CONST.CONNECT_A_BUSINESS_BANK_ACCOUNT_HELP_URL}">liste des devises prises en charge</a>.`,
            chooseAnExisting: 'Choisissez un compte bancaire existant pour payer les dépenses ou ajoutez-en un nouveau.',
        },
        changeOwner: {
            changeOwnerPageTitle: 'Transférer le propriétaire',
            addPaymentCardTitle: 'Entrez votre carte de paiement pour transférer la propriété',
            addPaymentCardButtonText: 'Accepter les conditions et ajouter une carte de paiement',
            addPaymentCardReadAndAcceptText: `<muted-text-micro>Lisez et acceptez les <a href="${CONST.OLD_DOT_PUBLIC_URLS.TERMS_URL}">termes</a> et la <a href="${CONST.OLD_DOT_PUBLIC_URLS.PRIVACY_URL}">politique de confidentialité</a> pour ajouter votre carte.</muted-text-micro>`,
            addPaymentCardPciCompliant: 'Conforme à la norme PCI-DSS',
            addPaymentCardBankLevelEncrypt: 'Chiffrement de niveau bancaire',
            addPaymentCardRedundant: 'Infrastructure redondante',
            addPaymentCardLearnMore: `<muted-text>LEn savoir plus sur notre <a href="${CONST.PERSONAL_DATA_PROTECTION_INFO_URL}">sécurité</a>.</muted-text>`,
            amountOwedTitle: 'Solde impayé',
            amountOwedButtonText: "D'accord",
            amountOwedText: "Ce compte a un solde impayé d'un mois précédent.\n\nVoulez-vous régler le solde et prendre en charge la facturation de cet espace de travail ?",
            ownerOwesAmountTitle: 'Solde impayé',
            ownerOwesAmountButtonText: 'Transférer le solde',
            ownerOwesAmountText: ({email, amount}: OwnerOwesAmountParams) =>
                `Le compte propriétaire de cet espace de travail (${email}) a un solde impayé d'un mois précédent.\n\nSouhaitez-vous transférer ce montant (${amount}) afin de prendre en charge la facturation de cet espace de travail ? Votre carte de paiement sera débitée immédiatement.`,
            subscriptionTitle: "Prendre en charge l'abonnement annuel",
            subscriptionButtonText: "Transférer l'abonnement",
            subscriptionText: ({usersCount, finalCount}: ChangeOwnerSubscriptionParams) =>
                `Prendre en charge cet espace de travail fusionnera son abonnement annuel avec votre abonnement actuel. Cela augmentera la taille de votre abonnement de ${usersCount} membres, portant la nouvelle taille de votre abonnement à ${finalCount}. Souhaitez-vous continuer ?`,
            duplicateSubscriptionTitle: "Alerte d'abonnement en double",
            duplicateSubscriptionButtonText: 'Continuer',
            duplicateSubscriptionText: ({email, workspaceName}: ChangeOwnerDuplicateSubscriptionParams) =>
                `Il semble que vous essayiez de prendre en charge la facturation des espaces de travail de ${email}, mais pour cela, vous devez d'abord être administrateur sur tous leurs espaces de travail.\n\nCliquez sur "Continuer" si vous souhaitez uniquement prendre en charge la facturation pour l'espace de travail ${workspaceName}.\n\nSi vous souhaitez prendre en charge la facturation de l'ensemble de leur abonnement, veuillez leur demander de vous ajouter en tant qu'administrateur à tous leurs espaces de travail avant de prendre en charge la facturation.`,
            hasFailedSettlementsTitle: 'Impossible de transférer la propriété',
            hasFailedSettlementsButtonText: 'Compris',
            hasFailedSettlementsText: ({email}: ChangeOwnerHasFailedSettlementsParams) =>
                `Vous ne pouvez pas prendre en charge la facturation car ${email} a un règlement de carte Expensify en retard. Veuillez leur demander de contacter concierge@expensify.com pour résoudre le problème. Ensuite, vous pourrez prendre en charge la facturation de cet espace de travail.`,
            failedToClearBalanceTitle: "Échec de l'effacement du solde",
            failedToClearBalanceButtonText: "D'accord",
            failedToClearBalanceText: "Nous n'avons pas pu régler le solde. Veuillez réessayer plus tard.",
            successTitle: 'Youpi ! Tout est prêt.',
            successDescription: 'Vous êtes maintenant le propriétaire de cet espace de travail.',
            errorTitle: 'Oups ! Pas si vite...',
            errorDescription: `<muted-text><centered-text>Un problème est survenu lors du transfert de propriété de cet espace de travail. Veuillez réessayer ou <concierge-link>contacter le Concierge</concierge-link> pour obtenir de l'aide.</centered-text></muted-text>`,
        },
        exportAgainModal: {
            title: 'Attention !',
            description: ({reportName, connectionName}: ExportAgainModalDescriptionParams) =>
                `Les rapports suivants ont déjà été exportés vers ${CONST.POLICY.CONNECTIONS.NAME_USER_FRIENDLY[connectionName]} :\n\n${reportName}\n\nÊtes-vous sûr de vouloir les exporter à nouveau ?`,
            confirmText: 'Oui, exporter à nouveau',
            cancelText: 'Annuler',
        },
        upgrade: {
            reportFields: {
                title: 'Champs de rapport',
                description: `Les champs de rapport vous permettent de spécifier des détails au niveau de l'en-tête, distincts des tags qui se rapportent aux dépenses sur des éléments de ligne individuels. Ces détails peuvent inclure des noms de projet spécifiques, des informations sur les voyages d'affaires, des emplacements, et plus encore.`,
                onlyAvailableOnPlan: 'Les champs de rapport ne sont disponibles que sur le plan Control, à partir de',
            },
            [CONST.POLICY.CONNECTIONS.NAME.NETSUITE]: {
                title: 'NetSuite',
                description: `Profitez de la synchronisation automatisée et réduisez les saisies manuelles grâce à l'intégration Expensify + NetSuite. Obtenez des informations financières approfondies et en temps réel avec la prise en charge des segments natifs et personnalisés, y compris la cartographie des projets et des clients.`,
                onlyAvailableOnPlan: 'Notre intégration NetSuite est uniquement disponible avec le plan Control, à partir de',
            },
            [CONST.POLICY.CONNECTIONS.NAME.SAGE_INTACCT]: {
                title: 'Sage Intacct',
                description: `Profitez de la synchronisation automatisée et réduisez les saisies manuelles avec l'intégration Expensify + Sage Intacct. Obtenez des informations financières approfondies et en temps réel grâce à des dimensions définies par l'utilisateur, ainsi qu'un codage des dépenses par département, classe, emplacement, client et projet (travail).`,
                onlyAvailableOnPlan: 'Notre intégration Sage Intacct est uniquement disponible avec le plan Control, à partir de',
            },
            [CONST.POLICY.CONNECTIONS.NAME.QBD]: {
                title: 'QuickBooks Desktop',
                description: `Profitez de la synchronisation automatisée et réduisez les saisies manuelles avec l'intégration Expensify + QuickBooks Desktop. Obtenez une efficacité ultime grâce à une connexion bidirectionnelle en temps réel et au codage des dépenses par classe, article, client et projet.`,
                onlyAvailableOnPlan: 'Notre intégration QuickBooks Desktop est uniquement disponible avec le plan Control, à partir de',
            },
            [CONST.UPGRADE_FEATURE_INTRO_MAPPING.approvals.id]: {
                title: 'Approvals avancés',
                description: `Si vous souhaitez ajouter plus de niveaux d'approbation au processus – ou simplement vous assurer que les dépenses les plus importantes bénéficient d'un autre regard – nous avons ce qu'il vous faut. Les approbations avancées vous aident à mettre en place les contrôles appropriés à chaque niveau afin de garder les dépenses de votre équipe sous contrôle.`,
                onlyAvailableOnPlan: 'Les approbations avancées ne sont disponibles que sur le plan Control, qui commence à',
            },
            categories: {
                title: 'Catégories',
                description: "Les catégories vous permettent de suivre et d'organiser les dépenses. Utilisez nos catégories par défaut ou ajoutez les vôtres.",
                onlyAvailableOnPlan: 'Les catégories sont disponibles sur le plan Collect, à partir de',
            },
            glCodes: {
                title: 'Codes GL',
                description: `Ajoutez des codes GL à vos catégories et étiquettes pour faciliter l'exportation des dépenses vers vos systèmes de comptabilité et de paie.`,
                onlyAvailableOnPlan: 'Les codes GL sont uniquement disponibles sur le plan Control, à partir de',
            },
            glAndPayrollCodes: {
                title: 'Codes GL et de paie',
                description: `Ajoutez des codes GL et de paie à vos catégories pour faciliter l'exportation des dépenses vers vos systèmes de comptabilité et de paie.`,
                onlyAvailableOnPlan: 'Les codes GL et de paie sont uniquement disponibles sur le plan Control, à partir de',
            },
            taxCodes: {
                title: 'Codes fiscaux',
                description: `Ajoutez des codes fiscaux à vos taxes pour faciliter l'exportation des dépenses vers vos systèmes de comptabilité et de paie.`,
                onlyAvailableOnPlan: 'Les codes fiscaux sont uniquement disponibles avec le plan Control, à partir de',
            },
            companyCards: {
                title: "Cartes d'entreprise illimitées",
                description: `Besoin d'ajouter plus de flux de cartes ? Débloquez des cartes d'entreprise illimitées pour synchroniser les transactions de tous les principaux émetteurs de cartes.`,
                onlyAvailableOnPlan: 'Ceci est uniquement disponible sur le plan Control, à partir de',
            },
            rules: {
                title: 'Règles',
                description: `Les règles fonctionnent en arrière-plan et gardent vos dépenses sous contrôle pour que vous n'ayez pas à vous soucier des petites choses.\n\nExigez des détails de dépense comme des reçus et des descriptions, définissez des limites et des valeurs par défaut, et automatisez les approbations et les paiements – tout en un seul endroit.`,
                onlyAvailableOnPlan: 'Les règles sont uniquement disponibles sur le plan Control, à partir de',
            },
            perDiem: {
                title: 'Per diem',
                description:
                    'Le per diem est un excellent moyen de maintenir vos coûts quotidiens conformes et prévisibles lorsque vos employés voyagent. Profitez de fonctionnalités telles que des tarifs personnalisés, des catégories par défaut et des détails plus précis comme les destinations et les sous-tarifs.',
                onlyAvailableOnPlan: 'Les indemnités journalières ne sont disponibles que sur le plan Control, à partir de',
            },
            travel: {
                title: 'Voyage',
                description:
                    "Expensify Travel est une nouvelle plateforme de réservation et de gestion de voyages d'affaires qui permet aux membres de réserver des hébergements, des vols, des transports, et plus encore.",
                onlyAvailableOnPlan: 'Le voyage est disponible sur le plan Collect, à partir de',
            },
            multiLevelTags: {
                title: 'Tags multi-niveaux',
                description:
                    "Les balises multi-niveaux vous aident à suivre les dépenses avec plus de précision. Assignez plusieurs balises à chaque poste—comme le département, le client ou le centre de coût—pour capturer le contexte complet de chaque dépense. Cela permet des rapports plus détaillés, des flux de travail d'approbation et des exportations comptables.",
                onlyAvailableOnPlan: 'Les balises multi-niveaux sont uniquement disponibles sur le plan Control, à partir de',
            },
            distanceRates: {
                title: 'Tarifs de distance',
                description: 'Créez et gérez vos propres tarifs, suivez en miles ou en kilomètres, et définissez des catégories par défaut pour les frais de distance.',
                onlyAvailableOnPlan: 'Les tarifs de distance sont disponibles sur le plan Collect, à partir de',
            },
            [CONST.UPGRADE_FEATURE_INTRO_MAPPING.multiApprovalLevels.id]: {
                title: "Niveaux d'approbation multiples",
                description:
                    "Les niveaux d'approbation multiples sont un outil de flux de travail pour les entreprises qui exigent que plus d'une personne approuve un rapport avant qu'il ne puisse être remboursé.",
                onlyAvailableOnPlan: "Les niveaux d'approbation multiples sont uniquement disponibles sur le plan Control, à partir de ",
            },
            pricing: {
                perActiveMember: 'par membre actif par mois.',
                perMember: 'par membre par mois.',
            },
            note: ({subscriptionLink}: WorkspaceUpgradeNoteParams) =>
                `<muted-text>Mettez à niveau pour accéder à cette fonctionnalité, ou <a href="${subscriptionLink}">en savoir plus sur</a> nos offres et tarifs.</muted-text>`,
            upgradeToUnlock: 'Débloquez cette fonctionnalité',
            completed: {
                headline: `Vous avez amélioré votre espace de travail !`,
                successMessage: ({policyName, subscriptionLink}: UpgradeSuccessMessageParams) =>
                    `<centered-text>Vous avez réussi à passer de ${policyName} au forfait Control ! <a href="${subscriptionLink}">Consultez votre abonnement</a> pour plus de détails.</centered-text>`,
                categorizeMessage: `Vous avez réussi à passer au plan Collect. Vous pouvez maintenant catégoriser vos dépenses !`,
                travelMessage: `Vous avez réussi à passer au plan Collect. Vous pouvez maintenant commencer à réserver et à gérer vos voyages !`,
                distanceRateMessage: `Vous avez réussi à passer au plan Collect. Vous pouvez maintenant modifier le taux de distance !`,
                gotIt: 'Compris, merci',
                createdWorkspace: 'Vous avez créé un espace de travail !',
            },
            commonFeatures: {
                title: 'Passez au plan Control',
                note: 'Débloquez nos fonctionnalités les plus puissantes, y compris :',
                benefits: {
                    startsAt: 'Le plan Control commence à',
                    perMember: 'par membre actif par mois.',
                    learnMore: 'En savoir plus',
                    pricing: 'à propos de nos plans et tarifs.',
                    benefit1: 'Connexions comptables avancées (NetSuite, Sage Intacct, et plus)',
                    benefit2: 'Règles de dépenses intelligentes',
                    benefit3: "Flux de travail d'approbation à plusieurs niveaux",
                    benefit4: 'Contrôles de sécurité renforcés',
                    toUpgrade: 'Pour mettre à niveau, cliquez',
                    selectWorkspace: 'sélectionnez un espace de travail et changez le type de plan en',
                },
            },
        },
        downgrade: {
            commonFeatures: {
                title: 'Passer au plan Collect',
                note: "Si vous rétrogradez, vous perdrez l'accès à ces fonctionnalités et plus encore :",
                benefits: {
                    note: 'Pour une comparaison complète de nos plans, consultez notre',
                    pricingPage: 'page de tarification',
                    confirm: 'Êtes-vous sûr de vouloir rétrograder et supprimer vos configurations ?',
                    warning: 'Ceci ne peut pas être annulé.',
                    benefit1: 'Connexions comptables (sauf QuickBooks Online et Xero)',
                    benefit2: 'Règles de dépenses intelligentes',
                    benefit3: "Flux de travail d'approbation à plusieurs niveaux",
                    benefit4: 'Contrôles de sécurité renforcés',
                    headsUp: 'Attention !',
                    multiWorkspaceNote: 'Vous devrez rétrograder tous vos espaces de travail avant votre premier paiement mensuel pour commencer un abonnement au tarif Collect. Cliquez',
                    selectStep: '> sélectionnez chaque espace de travail > changez le type de plan en',
                },
            },
            completed: {
                headline: 'Votre espace de travail a été rétrogradé',
                description: "Vous avez d'autres espaces de travail sur le plan Control. Pour être facturé au tarif Collect, vous devez rétrograder tous les espaces de travail.",
                gotIt: 'Compris, merci',
            },
        },
        payAndDowngrade: {
            title: 'Payer et rétrograder',
            headline: 'Votre paiement final',
            description1: ({formattedAmount}: PayAndDowngradeDescriptionParams) => `Votre facture finale pour cet abonnement sera de <strong>${formattedAmount}</strong>`,
            description2: ({date}: DateParams) => `Voir votre répartition ci-dessous pour le ${date} :`,
            subscription:
                "Attention ! Cette action mettra fin à votre abonnement Expensify, supprimera cet espace de travail et retirera tous les membres de l'espace de travail. Si vous souhaitez conserver cet espace de travail et seulement vous retirer, demandez à un autre administrateur de prendre en charge la facturation d'abord.",
            genericFailureMessage: "Une erreur s'est produite lors du paiement de votre facture. Veuillez réessayer.",
        },
        restrictedAction: {
            restricted: 'Restreint',
            actionsAreCurrentlyRestricted: ({workspaceName}: ActionsAreCurrentlyRestricted) => `Les actions sur l'espace de travail ${workspaceName} sont actuellement restreintes.`,
            workspaceOwnerWillNeedToAddOrUpdatePaymentCard: ({workspaceOwnerName}: WorkspaceOwnerWillNeedToAddOrUpdatePaymentCardParams) =>
                `Le propriétaire de l'espace de travail, ${workspaceOwnerName}, devra ajouter ou mettre à jour la carte de paiement enregistrée pour débloquer la nouvelle activité de l'espace de travail.`,
            youWillNeedToAddOrUpdatePaymentCard: "Vous devrez ajouter ou mettre à jour la carte de paiement enregistrée pour débloquer la nouvelle activité de l'espace de travail.",
            addPaymentCardToUnlock: 'Ajoutez une carte de paiement pour débloquer !',
            addPaymentCardToContinueUsingWorkspace: 'Ajoutez une carte de paiement pour continuer à utiliser cet espace de travail.',
            pleaseReachOutToYourWorkspaceAdmin: "Veuillez contacter l'administrateur de votre espace de travail pour toute question.",
            chatWithYourAdmin: 'Discutez avec votre administrateur',
            chatInAdmins: 'Discuter dans #admins',
            addPaymentCard: 'Ajouter une carte de paiement',
        },
        rules: {
            individualExpenseRules: {
                title: 'Dépenses',
                subtitle: ({categoriesPageLink, tagsPageLink}: IndividualExpenseRulesSubtitleParams) =>
                    `<muted-text>Définissez des contrôles de dépenses et des valeurs par défaut pour chaque dépense. Vous pouvez également créer des règles pour les <a href="${categoriesPageLink}">catégories</a> et <a href="${tagsPageLink}">tags</a>.</muted-text>`,
                receiptRequiredAmount: 'Montant requis pour le reçu',
                receiptRequiredAmountDescription: 'Exiger des reçus lorsque les dépenses dépassent ce montant, sauf si une règle de catégorie le remplace.',
                maxExpenseAmount: 'Montant maximum de la dépense',
                maxExpenseAmountDescription: 'Signaler les dépenses qui dépassent ce montant, sauf si une règle de catégorie les remplace.',
                maxAge: 'Âge maximum',
                maxExpenseAge: 'Âge maximal des dépenses',
                maxExpenseAgeDescription: "Signaler les dépenses plus anciennes qu'un nombre spécifique de jours.",
                maxExpenseAgeDays: () => ({
                    one: '1 jour',
                    other: (count: number) => `${count} jours`,
                }),
                cashExpenseDefault: 'Dépense en espèces par défaut',
                cashExpenseDefaultDescription:
                    'Choisissez comment les dépenses en espèces doivent être créées. Une dépense est considérée comme en espèces si elle n’est pas une transaction par carte d’entreprise importée. Cela inclut les dépenses créées manuellement, les reçus, les indemnités journalières, les frais kilométriques et les frais de temps.',
                reimbursableDefault: 'Remboursable',
                reimbursableDefaultDescription: 'Les dépenses sont généralement remboursées aux employés',
                nonReimbursableDefault: 'Non remboursable',
                nonReimbursableDefaultDescription: 'Les dépenses sont parfois remboursées aux employés',
                alwaysReimbursable: 'Toujours remboursable',
                alwaysReimbursableDescription: 'Les dépenses sont toujours remboursées aux employés',
                alwaysNonReimbursable: 'Jamais remboursable',
                alwaysNonReimbursableDescription: 'Les dépenses ne sont jamais remboursées aux employés',
                billableDefault: 'Par défaut facturable',
                billableDefaultDescription: ({tagsPageLink}: BillableDefaultDescriptionParams) =>
                    `<muted-text>Choisissez si les dépenses en espèces et par carte de crédit doivent être facturables par défaut. Les dépenses facturables sont activées ou désactivées dans les <a href="${tagsPageLink}">tags</a>.</muted-text>`,
                billable: 'Facturable',
                billableDescription: 'Les dépenses sont le plus souvent refacturées aux clients.',
                nonBillable: 'Non-facturable',
                nonBillableDescription: 'Les dépenses sont occasionnellement refacturées aux clients.',
                eReceipts: 'eReceipts',
                eReceiptsHint: `Les reçus électroniques sont créés automatiquement [pour la plupart des transactions de crédit en USD](${CONST.DEEP_DIVE_ERECEIPTS}).`,
                attendeeTracking: 'Suivi des participants',
                attendeeTrackingHint: 'Suivez le coût par personne pour chaque dépense.',
                prohibitedDefaultDescription:
                    "Signalez tous les reçus où apparaissent de l'alcool, des jeux d'argent ou d'autres articles restreints. Les dépenses avec des reçus contenant ces articles devront faire l'objet d'une vérification manuelle.",
                prohibitedExpenses: 'Dépenses interdites',
                alcohol: 'Alcool',
                hotelIncidentals: "Frais accessoires d'hôtel",
                gambling: "Jeux d'argent",
                tobacco: 'Tabac',
                adultEntertainment: 'Divertissement pour adultes',
            },
            expenseReportRules: {
                title: 'Rapports de dépenses',
                subtitle: 'Automatisez la conformité des rapports de dépenses, les approbations et le paiement.',
                preventSelfApprovalsTitle: 'Empêcher les auto-approbations',
                preventSelfApprovalsSubtitle: "Empêcher les membres de l'espace de travail d'approuver leurs propres rapports de dépenses.",
                autoApproveCompliantReportsTitle: 'Approuver automatiquement les rapports conformes',
                autoApproveCompliantReportsSubtitle: "Configurez quels rapports de dépenses sont éligibles pour l'approbation automatique.",
                autoApproveReportsUnderTitle: 'Approuver automatiquement les rapports sous',
                autoApproveReportsUnderDescription: 'Les rapports de dépenses entièrement conformes en dessous de ce montant seront automatiquement approuvés.',
                randomReportAuditTitle: 'Audit de rapport aléatoire',
                randomReportAuditDescription: "Exiger que certains rapports soient approuvés manuellement, même s'ils sont éligibles pour une approbation automatique.",
                autoPayApprovedReportsTitle: 'Rapports approuvés de paiement automatique',
                autoPayApprovedReportsSubtitle: 'Configurez quels rapports de dépenses sont éligibles pour le paiement automatique.',
                autoPayApprovedReportsLimitError: ({currency}: AutoPayApprovedReportsLimitErrorParams = {}) => `Veuillez entrer un montant inférieur à ${currency ?? ''}20 000`,
                autoPayApprovedReportsLockedSubtitle: 'Allez dans plus de fonctionnalités et activez les flux de travail, puis ajoutez des paiements pour débloquer cette fonctionnalité.',
                autoPayReportsUnderTitle: 'Rapports de paiement automatique sous',
                autoPayReportsUnderDescription: 'Les rapports de dépenses entièrement conformes en dessous de ce montant seront automatiquement payés.',
                unlockFeatureEnableWorkflowsSubtitle: ({featureName, moreFeaturesLink}: FeatureNameParams) =>
                    `Accédez à [plus de fonctionnalités](${moreFeaturesLink}) et activez les workflows, puis ajoutez ${featureName} pour débloquer cette fonctionnalité.`,
                enableFeatureSubtitle: ({featureName, moreFeaturesLink}: FeatureNameParams) =>
                    `Accédez à [plus de fonctionnalités](${moreFeaturesLink}) et activez ${featureName} pour débloquer cette fonctionnalité.`,
            },
            categoryRules: {
                title: 'Règles de catégorie',
                approver: 'Approbateur',
                requireDescription: 'Description requise',
                descriptionHint: 'Indice de description',
                descriptionHintDescription: ({categoryName}: CategoryNameParams) =>
                    `Rappelez aux employés de fournir des informations supplémentaires pour les dépenses de « ${categoryName} ». Cet indice apparaît dans le champ de description des dépenses.`,
                descriptionHintLabel: 'Indice',
                descriptionHintSubtitle: "Astuce : Plus c'est court, mieux c'est !",
                maxAmount: 'Montant maximum',
                flagAmountsOver: 'Signaler les montants supérieurs à',
                flagAmountsOverDescription: ({categoryName}: CategoryNameParams) => `S'applique à la catégorie « ${categoryName} ».`,
                flagAmountsOverSubtitle: 'Cela remplace le montant maximum pour toutes les dépenses.',
                expenseLimitTypes: {
                    expense: 'Dépense individuelle',
                    expenseSubtitle: "Marquer les montants des dépenses par catégorie. Cette règle remplace la règle générale de l'espace de travail pour le montant maximal des dépenses.",
                    daily: 'Total de la catégorie',
                    dailySubtitle: 'Indiquer le total des dépenses par catégorie pour chaque rapport de dépenses.',
                },
                requireReceiptsOver: 'Exiger des reçus au-dessus de',
                requireReceiptsOverList: {
                    default: ({defaultAmount}: DefaultAmountParams) => `${defaultAmount} ${CONST.DOT_SEPARATOR} Par défaut`,
                    never: 'Ne jamais exiger de reçus',
                    always: 'Toujours exiger des reçus',
                },
                defaultTaxRate: 'Taux de taxe par défaut',
                enableWorkflows: ({moreFeaturesLink}: RulesEnableWorkflowsParams) =>
                    `Accédez à [Plus de fonctionnalités](${moreFeaturesLink}) et activez les workflows, puis ajoutez des approbations pour débloquer cette fonctionnalité.`,
            },
            customRules: {
                title: 'Règles personnalisées',
                cardSubtitle: 'Voici où se trouve la politique de dépenses de votre équipe, afin que tout le monde sache ce qui est couvert.',
            },
        },
        planTypePage: {
            planTypes: {
                team: {
                    label: 'Collecter',
                    description: 'Pour les équipes cherchant à automatiser leurs processus.',
                },
                corporate: {
                    label: 'Contrôle',
                    description: 'Pour les organisations ayant des exigences avancées.',
                },
            },
            description: 'Choisissez un plan qui vous convient. Pour une liste détaillée des fonctionnalités et des tarifs, consultez notre',
            subscriptionLink: "types de plan et page d'aide sur les tarifs",
            lockedPlanDescription: ({count, annualSubscriptionEndDate}: WorkspaceLockedPlanTypeParams) => ({
                one: `Vous vous êtes engagé à avoir 1 membre actif sur le plan Control jusqu'à la fin de votre abonnement annuel le ${annualSubscriptionEndDate}. Vous pouvez passer à un abonnement à l'utilisation et rétrograder vers le plan Collect à partir du ${annualSubscriptionEndDate} en désactivant le renouvellement automatique dans`,
                other: `Vous vous êtes engagé à avoir ${count} membres actifs sur le plan Control jusqu'à la fin de votre abonnement annuel le ${annualSubscriptionEndDate}. Vous pouvez passer à l'abonnement à l'utilisation et rétrograder au plan Collect à partir du ${annualSubscriptionEndDate} en désactivant le renouvellement automatique dans`,
            }),
            subscriptions: 'Abonnements',
        },
    },
    getAssistancePage: {
        title: "Obtenir de l'aide",
        subtitle: 'Nous sommes ici pour vous ouvrir la voie vers la grandeur !',
        description: 'Choisissez parmi les options de support ci-dessous :',
        chatWithConcierge: 'Discuter avec Concierge',
        scheduleSetupCall: 'Planifier un appel de configuration',
        scheduleACall: 'Planifier un appel',
        questionMarkButtonTooltip: "Obtenez de l'aide de notre équipe",
        exploreHelpDocs: "Explorer les documents d'aide",
        registerForWebinar: "S'inscrire au webinaire",
        onboardingHelp: "Aide à l'intégration",
    },
    emojiPicker: {
        skinTonePickerLabel: 'Changer la couleur de peau par défaut',
        headers: {
            frequentlyUsed: 'Fréquemment utilisé',
            smileysAndEmotion: 'Smileys et émotions',
            peopleAndBody: 'Personnes et Corps',
            animalsAndNature: 'Animaux et Nature',
            foodAndDrink: 'Nourriture et Boissons',
            travelAndPlaces: 'Voyages et lieux',
            activities: 'Activités',
            objects: 'Objets',
            symbols: 'Symboles',
            flags: 'Drapeaux',
        },
    },
    newRoomPage: {
        newRoom: 'Nouvelle salle',
        groupName: 'Nom du groupe',
        roomName: 'Nom de la salle',
        visibility: 'Visibilité',
        restrictedDescription: 'Les personnes de votre espace de travail peuvent trouver cette salle',
        privateDescription: 'Les personnes invitées à cette salle peuvent la trouver.',
        publicDescription: 'Tout le monde peut trouver cette salle',
        // eslint-disable-next-line @typescript-eslint/naming-convention
        public_announceDescription: 'Tout le monde peut trouver cette salle',
        createRoom: 'Créer une salle',
        roomAlreadyExistsError: 'Une salle portant ce nom existe déjà',
        roomNameReservedError: ({reservedName}: RoomNameReservedErrorParams) => `${reservedName} est une salle par défaut sur tous les espaces de travail. Veuillez choisir un autre nom.`,
        roomNameInvalidError: 'Les noms de salle peuvent uniquement inclure des lettres minuscules, des chiffres et des tirets',
        pleaseEnterRoomName: 'Veuillez entrer un nom de salle',
        pleaseSelectWorkspace: 'Veuillez sélectionner un espace de travail',
        renamedRoomAction: ({oldName, newName, actorName, isExpenseReport}: RenamedRoomActionParams) => {
            const actor = actorName ? `${actorName} ` : '';
            return isExpenseReport ? `${actor} renommé en "${newName}" (précédemment "${oldName}")` : `${actor} a renommé cette salle en "${newName}" (précédemment "${oldName}")`;
        },
        roomRenamedTo: ({newName}: RoomRenamedToParams) => `Salle renommée en ${newName}`,
        social: 'social',
        selectAWorkspace: 'Sélectionner un espace de travail',
        growlMessageOnRenameError: "Impossible de renommer la salle de l'espace de travail. Veuillez vérifier votre connexion et réessayer.",
        visibilityOptions: {
            restricted: 'Espace de travail', // the translation for "restricted" visibility is actually workspace. This is so we can display restricted visibility rooms as "workspace" without having to change what's stored.
            private: 'Privé',
            public: 'Public',
            // eslint-disable-next-line @typescript-eslint/naming-convention
            public_announce: 'Annonce publique',
        },
    },
    workspaceApprovalModes: {
        submitAndClose: 'Soumettre et fermer',
        submitAndApprove: 'Soumettre et Approuver',
        advanced: 'AVANCÉ',
        dynamicExternal: 'DYNAMIC_EXTERNAL',
        smartReport: 'SMARTREPORT',
        billcom: 'BILLCOM',
    },
    workspaceActions: {
        addApprovalRule: ({approverEmail, approverName, field, name}: AddedPolicyApprovalRuleParams) =>
            `ajouté ${approverName} (${approverEmail}) comme approbateur pour le ${field} "${name}"`,
        deleteApprovalRule: ({approverEmail, approverName, field, name}: AddedPolicyApprovalRuleParams) =>
            `supprimé ${approverName} (${approverEmail}) en tant qu'approbateur pour le ${field} "${name}"`,
        updateApprovalRule: ({field, name, newApproverEmail, newApproverName, oldApproverEmail, oldApproverName}: UpdatedPolicyApprovalRuleParams) => {
            const formatApprover = (displayName?: string, email?: string) => (displayName ? `${displayName} (${email})` : email);
            return `a changé l'approbateur pour le ${field} "${name}" à ${formatApprover(newApproverName, newApproverEmail)} (précédemment ${formatApprover(oldApproverName, oldApproverEmail)})`;
        },
        addCategory: ({categoryName}: UpdatedPolicyCategoryParams) => `a ajouté la catégorie "${categoryName}"`,
        deleteCategory: ({categoryName}: UpdatedPolicyCategoryParams) => `a supprimé la catégorie "${categoryName}"`,
        updateCategory: ({oldValue, categoryName}: UpdatedPolicyCategoryParams) => `${oldValue ? 'désactivé' : 'activé'} la catégorie "${categoryName}"`,
        updateCategoryPayrollCode: ({oldValue, categoryName, newValue}: UpdatedPolicyCategoryGLCodeParams) => {
            if (!oldValue) {
                return `ajouté le code de paie "${newValue}" à la catégorie "${categoryName}"`;
            }
            if (!newValue && oldValue) {
                return `a supprimé le code de paie "${oldValue}" de la catégorie "${categoryName}"`;
            }
            return `a changé le code de paie de la catégorie "${categoryName}" en “${newValue}” (auparavant “${oldValue}”)`;
        },
        updateCategoryGLCode: ({oldValue, categoryName, newValue}: UpdatedPolicyCategoryGLCodeParams) => {
            if (!oldValue) {
                return `a ajouté le code GL "${newValue}" à la catégorie "${categoryName}"`;
            }
            if (!newValue && oldValue) {
                return `a supprimé le code GL "${oldValue}" de la catégorie "${categoryName}"`;
            }
            return `a changé le code GL de la catégorie “${categoryName}” en “${newValue}” (précédemment “${oldValue}“)`;
        },
        updateAreCommentsRequired: ({oldValue, categoryName}: UpdatedPolicyCategoryParams) => {
            return `a changé la description de la catégorie "${categoryName}" en ${!oldValue ? 'requis' : 'pas requis'} (précédemment ${!oldValue ? 'pas requis' : 'requis'})`;
        },
        updateCategoryMaxExpenseAmount: ({categoryName, oldAmount, newAmount}: UpdatedPolicyCategoryMaxExpenseAmountParams) => {
            if (newAmount && !oldAmount) {
                return `a ajouté un montant maximum de ${newAmount} à la catégorie "${categoryName}"`;
            }
            if (oldAmount && !newAmount) {
                return `a supprimé le montant maximum de ${oldAmount} de la catégorie "${categoryName}"`;
            }
            return `a modifié le montant maximum de la catégorie "${categoryName}" à ${newAmount} (précédemment ${oldAmount})`;
        },
        updateCategoryExpenseLimitType: ({categoryName, oldValue, newValue}: UpdatedPolicyCategoryExpenseLimitTypeParams) => {
            if (!oldValue) {
                return `a ajouté un type de limite de ${newValue} à la catégorie "${categoryName}"`;
            }
            return `a changé le type de limite de la catégorie "${categoryName}" en ${newValue} (précédemment ${oldValue})`;
        },
        updateCategoryMaxAmountNoReceipt: ({categoryName, oldValue, newValue}: UpdatedPolicyCategoryMaxAmountNoReceiptParams) => {
            if (!oldValue) {
                return `mis à jour la catégorie "${categoryName}" en changeant Reçus en ${newValue}`;
            }
            return `a changé la catégorie "${categoryName}" en ${newValue} (précédemment ${oldValue})`;
        },
        setCategoryName: ({oldName, newName}: UpdatedPolicyCategoryNameParams) => `a renommé la catégorie "${oldName}" en "${newName}"`,
        updatedDescriptionHint: ({categoryName, oldValue, newValue}: UpdatedPolicyCategoryDescriptionHintTypeParams) => {
            if (!newValue) {
                return `a supprimé l'indication de description "${oldValue}" de la catégorie "${categoryName}"`;
            }
            return !oldValue
                ? `ajouté l'indice de description "${newValue}" à la catégorie "${categoryName}"`
                : `a changé l'indice de description de la catégorie "${categoryName}" en « ${newValue} » (auparavant « ${oldValue} »)`;
        },
        updateTagListName: ({oldName, newName}: UpdatedPolicyCategoryNameParams) => `a changé le nom de la liste de tags en "${newName}" (précédemment "${oldName}")`,
        addTag: ({tagListName, tagName}: UpdatedPolicyTagParams) => `a ajouté le tag "${tagName}" à la liste "${tagListName}"`,
        updateTagName: ({tagListName, newName, oldName}: UpdatedPolicyTagNameParams) =>
            `a mis à jour la liste des étiquettes "${tagListName}" en changeant l'étiquette "${oldName}" en "${newName}"`,
        updateTagEnabled: ({tagListName, tagName, enabled}: UpdatedPolicyTagParams) => `${enabled ? 'activé' : 'désactivé'} le tag "${tagName}" dans la liste "${tagListName}"`,
        deleteTag: ({tagListName, tagName}: UpdatedPolicyTagParams) => `a supprimé le tag "${tagName}" de la liste "${tagListName}"`,
        deleteMultipleTags: ({count, tagListName}: UpdatedPolicyTagParams) => `supprimé les balises "${count}" de la liste "${tagListName}"`,
        updateTag: ({tagListName, newValue, tagName, updatedField, oldValue}: UpdatedPolicyTagFieldParams) => {
            if (oldValue) {
                return `mis à jour le tag "${tagName}" dans la liste "${tagListName}" en changeant le ${updatedField} à "${newValue}" (auparavant "${oldValue}")`;
            }
            return `a mis à jour le tag "${tagName}" dans la liste "${tagListName}" en ajoutant un ${updatedField} de "${newValue}"`;
        },
        updateCustomUnit: ({customUnitName, newValue, oldValue, updatedField}: UpdatePolicyCustomUnitParams) =>
            `a changé le ${customUnitName} ${updatedField} en "${newValue}" (auparavant "${oldValue}")`,
        updateCustomUnitTaxEnabled: ({newValue}: UpdatePolicyCustomUnitTaxEnabledParams) => `Suivi fiscal ${newValue ? 'activé' : 'désactivé'} sur les taux de distance`,
        addCustomUnitRate: ({customUnitName, rateName}: AddOrDeletePolicyCustomUnitRateParams) => `a ajouté un nouveau taux "${customUnitName}" "${rateName}"`,
        updatedCustomUnitRate: ({customUnitName, customUnitRateName, newValue, oldValue, updatedField}: UpdatedPolicyCustomUnitRateParams) =>
            `a changé le taux de ${customUnitName} ${updatedField} "${customUnitRateName}" à "${newValue}" (auparavant "${oldValue}")`,
        updatedCustomUnitTaxRateExternalID: ({customUnitRateName, newValue, newTaxPercentage, oldTaxPercentage, oldValue}: UpdatedPolicyCustomUnitTaxRateExternalIDParams) => {
            if (oldTaxPercentage && oldValue) {
                return `a modifié le taux de taxe sur le taux de distance "${customUnitRateName}" à "${newValue} (${newTaxPercentage})" (précédemment "${oldValue} (${oldTaxPercentage})")`;
            }
            return `a ajouté le taux de taxe "${newValue} (${newTaxPercentage})" au taux de distance "${customUnitRateName}"`;
        },
        updatedCustomUnitTaxClaimablePercentage: ({customUnitRateName, newValue, oldValue}: UpdatedPolicyCustomUnitTaxClaimablePercentageParams) => {
            if (oldValue) {
                return `a modifié la partie récupérable de la taxe sur le taux de distance "${customUnitRateName}" à "${newValue}" (auparavant "${oldValue}")`;
            }
            return `ajouté une partie récupérable de taxe de "${newValue}" au taux de distance "${customUnitRateName}"`;
        },
        deleteCustomUnitRate: ({customUnitName, rateName}: AddOrDeletePolicyCustomUnitRateParams) => `supprimé le taux "${rateName}" de "${customUnitName}"`,
        addedReportField: ({fieldType, fieldName}: AddedOrDeletedPolicyReportFieldParams) => `ajouté le champ de rapport ${fieldType} "${fieldName}"`,
        updateReportFieldDefaultValue: ({defaultValue, fieldName}: UpdatedPolicyReportFieldDefaultValueParams) =>
            `définir la valeur par défaut du champ de rapport "${fieldName}" sur "${defaultValue}"`,
        addedReportFieldOption: ({fieldName, optionName}: PolicyAddedReportFieldOptionParams) => `a ajouté l'option "${optionName}" au champ de rapport "${fieldName}"`,
        removedReportFieldOption: ({fieldName, optionName}: PolicyAddedReportFieldOptionParams) => `a supprimé l'option "${optionName}" du champ de rapport "${fieldName}"`,
        updateReportFieldOptionDisabled: ({fieldName, optionName, optionEnabled}: PolicyDisabledReportFieldOptionParams) =>
            `${optionEnabled ? 'activé' : 'désactivé'} l'option "${optionName}" pour le champ de rapport "${fieldName}"`,
        updateReportFieldAllOptionsDisabled: ({fieldName, optionName, allEnabled, toggledOptionsCount}: PolicyDisabledReportFieldAllOptionsParams) => {
            if (toggledOptionsCount && toggledOptionsCount > 1) {
                return `${allEnabled ? 'activé' : 'désactivé'} toutes les options pour le champ de rapport "${fieldName}"`;
            }
            return `${allEnabled ? 'activé' : 'désactivé'} l'option "${optionName}" pour le champ de rapport "${fieldName}", rendant toutes les options ${allEnabled ? 'activé' : 'désactivé'}`;
        },
        deleteReportField: ({fieldType, fieldName}: AddedOrDeletedPolicyReportFieldParams) => `supprimé le champ de rapport ${fieldType} "${fieldName}"`,
        preventSelfApproval: ({oldValue, newValue}: UpdatedPolicyPreventSelfApprovalParams) =>
            `mis à jour "Empêcher l'auto-approbation" en "${newValue === 'true' ? 'Activé' : 'Désactivé'}" (précédemment "${oldValue === 'true' ? 'Activé' : 'Désactivé'}")`,
        updateMaxExpenseAmountNoReceipt: ({oldValue, newValue}: UpdatedPolicyFieldWithNewAndOldValueParams) =>
            `a modifié le montant maximum requis pour les dépenses avec reçu à ${newValue} (auparavant ${oldValue})`,
        updateMaxExpenseAmount: ({oldValue, newValue}: UpdatedPolicyFieldWithNewAndOldValueParams) =>
            `a modifié le montant maximum des dépenses pour les violations à ${newValue} (précédemment ${oldValue})`,
        updateMaxExpenseAge: ({oldValue, newValue}: UpdatedPolicyFieldWithNewAndOldValueParams) =>
            `mis à jour "Âge maximal des dépenses (jours)" à "${newValue}" (précédemment "${oldValue === 'false' ? CONST.POLICY.DEFAULT_MAX_EXPENSE_AGE : oldValue}")`,
        updateMonthlyOffset: ({oldValue, newValue}: UpdatedPolicyFieldWithNewAndOldValueParams) => {
            if (!oldValue) {
                return `définir la date de soumission du rapport mensuel sur "${newValue}"`;
            }
            return `a mis à jour la date de soumission du rapport mensuel à "${newValue}" (précédemment "${oldValue}")`;
        },
        updateDefaultBillable: ({oldValue, newValue}: UpdatedPolicyFieldWithNewAndOldValueParams) =>
            `mis à jour "Refacturer les dépenses aux clients" à "${newValue}" (précédemment "${oldValue}")`,
        updateDefaultReimbursable: ({oldValue, newValue}: UpdatedPolicyFieldWithNewAndOldValueParams) =>
            `mis à jour "Dépense en espèces par défaut" en "${newValue}" (anciennement "${oldValue}")`,
        updateDefaultTitleEnforced: ({value}: UpdatedPolicyFieldWithValueParam) => `"Appliquer les titres de rapport par défaut" ${value ? 'sur' : 'désactivé'}`,
        renamedWorkspaceNameAction: ({oldName, newName}: RenamedWorkspaceNameActionParams) => `a mis à jour le nom de cet espace de travail en "${newName}" (précédemment "${oldName}")`,
        updateWorkspaceDescription: ({newDescription, oldDescription}: UpdatedPolicyDescriptionParams) =>
            !oldDescription
                ? `définir la description de cet espace de travail sur "${newDescription}"`
                : `a mis à jour la description de cet espace de travail en "${newDescription}" (précédemment "${oldDescription}")`,
        removedFromApprovalWorkflow: ({submittersNames}: RemovedFromApprovalWorkflowParams) => {
            let joinedNames = '';
            if (submittersNames.length === 1) {
                joinedNames = submittersNames.at(0) ?? '';
            } else if (submittersNames.length === 2) {
                joinedNames = submittersNames.join('et');
            } else if (submittersNames.length > 2) {
                joinedNames = `${submittersNames.slice(0, submittersNames.length - 1).join(', ')} and ${submittersNames.at(-1)}`;
            }
            return {
                one: `vous a retiré du flux de travail d'approbation et du chat de dépenses de ${joinedNames}. Les rapports précédemment soumis resteront disponibles pour approbation dans votre boîte de réception.`,
                other: `vous a retiré des flux de travail d'approbation et des discussions de dépenses de ${joinedNames}. Les rapports précédemment soumis resteront disponibles pour approbation dans votre boîte de réception.`,
            };
        },
        demotedFromWorkspace: ({policyName, oldRole}: DemotedFromWorkspaceParams) =>
            `a mis à jour votre rôle dans ${policyName} de ${oldRole} à utilisateur. Vous avez été retiré de toutes les discussions de dépenses des soumetteurs, sauf la vôtre.`,
        updatedWorkspaceCurrencyAction: ({oldCurrency, newCurrency}: UpdatedPolicyCurrencyParams) => `a mis à jour la devise par défaut en ${newCurrency} (précédemment ${oldCurrency})`,
        updatedWorkspaceFrequencyAction: ({oldFrequency, newFrequency}: UpdatedPolicyFrequencyParams) =>
            `a mis à jour la fréquence de rapport automatique à "${newFrequency}" (précédemment "${oldFrequency}")`,
        updateApprovalMode: ({newValue, oldValue}: ChangeFieldParams) => `a mis à jour le mode d'approbation en "${newValue}" (auparavant "${oldValue}")`,
        upgradedWorkspace: 'a mis à niveau cet espace de travail vers le plan Control',
        downgradedWorkspace: 'a rétrogradé cet espace de travail vers le plan Collect',
        updatedAuditRate: ({oldAuditRate, newAuditRate}: UpdatedPolicyAuditRateParams) =>
            `a changé le taux de rapports acheminés aléatoirement pour approbation manuelle à ${Math.round(newAuditRate * 100)}% (précédemment ${Math.round(oldAuditRate * 100)}%)`,
        updatedManualApprovalThreshold: ({oldLimit, newLimit}: UpdatedPolicyManualApprovalThresholdParams) =>
            `a modifié la limite d'approbation manuelle pour toutes les dépenses à ${newLimit} (précédemment ${oldLimit})`,
    },
    roomMembersPage: {
        memberNotFound: 'Membre non trouvé.',
        useInviteButton: "Pour inviter un nouveau membre à la discussion, veuillez utiliser le bouton d'invitation ci-dessus.",
        notAuthorized: `Vous n'avez pas accès à cette page. Si vous essayez de rejoindre cette salle, demandez simplement à un membre de la salle de vous ajouter. Autre chose ? Contactez ${CONST.EMAIL.CONCIERGE}`,
        roomArchived: `Il semblerait que cette salle ait été archivée. Si vous avez des questions, contactez ${CONST.EMAIL.CONCIERGE}.`,
        removeMembersPrompt: ({memberName}: {memberName: string}) => ({
            one: `Êtes-vous sûr de vouloir retirer ${memberName} de la salle ?`,
            other: 'Êtes-vous sûr de vouloir supprimer les membres sélectionnés de la salle ?',
        }),
        error: {
            genericAdd: "Un problème est survenu lors de l'ajout de ce membre à la salle.",
        },
    },
    newTaskPage: {
        assignTask: 'Attribuer une tâche',
        assignMe: 'Assigner à moi',
        confirmTask: 'Confirmer la tâche',
        confirmError: 'Veuillez entrer un titre et sélectionner une destination de partage',
        descriptionOptional: 'Description (facultatif)',
        pleaseEnterTaskName: 'Veuillez entrer un titre',
        pleaseEnterTaskDestination: 'Veuillez sélectionner où vous souhaitez partager cette tâche.',
    },
    task: {
        task: 'Tâche',
        title: 'Titre',
        description: 'Description',
        assignee: 'Cessionnaire',
        completed: 'Terminé',
        action: 'Compléter',
        messages: {
            created: ({title}: TaskCreatedActionParams) => `tâche pour ${title}`,
            completed: 'marqué comme terminé',
            canceled: 'tâche supprimée',
            reopened: 'marqué comme incomplet',
            error: "Vous n'avez pas la permission d'effectuer l'action demandée.",
        },
        markAsComplete: 'Marquer comme terminé',
        markAsIncomplete: 'Marquer comme incomplet',
        assigneeError: "Une erreur s'est produite lors de l'attribution de cette tâche. Veuillez essayer un autre assigné.",
        genericCreateTaskFailureMessage: "Une erreur s'est produite lors de la création de cette tâche. Veuillez réessayer plus tard.",
        deleteTask: 'Supprimer la tâche',
        deleteConfirmation: 'Êtes-vous sûr de vouloir supprimer cette tâche ?',
    },
    statementPage: {
        title: ({year, monthName}: StatementTitleParams) => `Relevé de ${monthName} ${year}`,
    },
    keyboardShortcutsPage: {
        title: 'Raccourcis clavier',
        subtitle: 'Gagnez du temps avec ces raccourcis clavier pratiques :',
        shortcuts: {
            openShortcutDialog: 'Ouvre la boîte de dialogue des raccourcis clavier',
            markAllMessagesAsRead: 'Marquer tous les messages comme lus',
            escape: "Boîtes de dialogue d'échappement",
            search: 'Ouvrir la boîte de dialogue de recherche',
            newChat: 'Nouvel écran de chat',
            copy: 'Copier le commentaire',
            openDebug: 'Ouvrir la boîte de dialogue des préférences de test',
        },
    },
    guides: {
        screenShare: "Partage d'écran",
        screenShareRequest: "Expensify vous invite à un partage d'écran",
    },
    search: {
        resultsAreLimited: 'Les résultats de recherche sont limités.',
        viewResults: 'Voir les résultats',
        resetFilters: 'Réinitialiser les filtres',
        searchResults: {
            emptyResults: {
                title: 'Rien à afficher',
                subtitle: `Essayez d'ajuster vos critères de recherche ou de créer quelque chose avec le bouton vert ${CONST.CUSTOM_EMOJIS.GLOBAL_CREATE}.`,
            },
            emptyExpenseResults: {
                title: "Vous n'avez pas encore créé de dépenses.",
                subtitle: "Créez une dépense ou faites un essai d'Expensify pour en savoir plus.",
                subtitleWithOnlyCreateButton: 'Utilisez le bouton vert ci-dessous pour créer une dépense.',
            },
            emptyReportResults: {
                title: "Vous n'avez pas encore créé de rapports",
                subtitle: 'Créez un rapport ou essayez Expensify pour en savoir plus.',
                subtitleWithOnlyCreateButton: 'Utilisez le bouton vert ci-dessous pour créer un rapport.',
            },
            emptyInvoiceResults: {
                title: "Vous n'avez pas encore créé de factures.",
                subtitle: 'Envoyez une facture ou faites un essai de Expensify pour en savoir plus.',
                subtitleWithOnlyCreateButton: 'Utilisez le bouton vert ci-dessous pour envoyer une facture.',
            },
            emptyTripResults: {
                title: 'Aucun voyage à afficher',
                subtitle: 'Commencez par réserver votre premier voyage ci-dessous.',
                buttonText: 'Réserver un voyage',
            },
            emptySubmitResults: {
                title: 'Aucune dépense à soumettre',
                subtitle: 'Tout est en ordre. Faites un tour de victoire !',
                buttonText: 'Créer un rapport',
            },
            emptyApproveResults: {
                title: 'Aucune dépense à approuver',
                subtitle: 'Zéro dépenses. Détente maximale. Bien joué !',
            },
            emptyPayResults: {
                title: 'Aucune dépense à payer',
                subtitle: "Félicitations ! Vous avez franchi la ligne d'arrivée.",
            },
            emptyExportResults: {
                title: 'Aucune dépense à exporter',
                subtitle: 'Il est temps de se détendre, beau travail.',
            },
            emptyStatementsResults: {
                title: 'Aucun relevé à afficher',
                subtitle: "Aucun résultat. Veuillez essayer d'ajuster vos filtres.",
            },
            emptyUnapprovedResults: {
                title: 'Aucune dépense à approuver',
                subtitle: 'Zéro dépenses. Détente maximale. Bien joué !',
            },
        },
        statements: 'Relevés',
        unapprovedCash: 'Espèces non approuvées',
        unapprovedCard: 'Carte non approuvée',
        reconciliation: 'Reconciliation',
        saveSearch: 'Enregistrer la recherche',
        deleteSavedSearch: 'Supprimer la recherche enregistrée',
        deleteSavedSearchConfirm: 'Êtes-vous sûr de vouloir supprimer cette recherche ?',
        searchName: 'Rechercher un nom',
        savedSearchesMenuItemTitle: 'Enregistré',
        groupedExpenses: 'dépenses groupées',
        bulkActions: {
            approve: 'Approuver',
            pay: 'Payer',
            delete: 'Supprimer',
            hold: 'Attente',
            unhold: 'Supprimer la suspension',
            noOptionsAvailable: 'Aucune option disponible pour le groupe de dépenses sélectionné.',
        },
        filtersHeader: 'Filtres',
        filters: {
            date: {
                before: ({date}: OptionalParam<DateParams> = {}) => `Before ${date ?? ''}`,
                after: ({date}: OptionalParam<DateParams> = {}) => `Après ${date ?? ''}`,
                on: ({date}: OptionalParam<DateParams> = {}) => `On ${date ?? ''}`,
                presets: {
                    [CONST.SEARCH.DATE_PRESETS.NEVER]: 'Jamais',
                    [CONST.SEARCH.DATE_PRESETS.LAST_MONTH]: 'Le mois dernier',
                    [CONST.SEARCH.DATE_PRESETS.THIS_MONTH]: 'Ce mois-ci',
                    [CONST.SEARCH.DATE_PRESETS.LAST_STATEMENT]: 'Dernière relevé',
                },
            },
            status: 'Statut',
            keyword: 'Mot-clé',
            keywords: 'Mots-clés',
            currency: 'Devise',
            completed: 'Terminé',
            amount: {
                lessThan: ({amount}: OptionalParam<RequestAmountParams> = {}) => `Moins de ${amount ?? ''}`,
                greaterThan: ({amount}: OptionalParam<RequestAmountParams> = {}) => `Supérieur à ${amount ?? ''}`,
                between: ({greaterThan, lessThan}: FiltersAmountBetweenParams) => `Entre ${greaterThan} et ${lessThan}`,
                equalTo: ({amount}: OptionalParam<RequestAmountParams> = {}) => `Égal à ${amount ?? ''}`,
            },
            card: {
                expensify: 'Expensify',
                individualCards: 'Cartes individuelles',
                closedCards: 'Cartes fermées',
                cardFeeds: 'Flux de cartes',
                cardFeedName: ({cardFeedBankName, cardFeedLabel}: {cardFeedBankName: string; cardFeedLabel?: string}) =>
                    `Tout ${cardFeedBankName}${cardFeedLabel ? ` - ${cardFeedLabel}` : ''}`,
                cardFeedNameCSV: ({cardFeedLabel}: {cardFeedLabel?: string}) => `Toutes les cartes importées CSV${cardFeedLabel ? ` - ${cardFeedLabel}` : ''}`,
            },
            current: 'Actuel',
            past: 'Passé',
            submitted: 'Soumission',
            approved: 'Approuvé',
            paid: 'Payé',
            exported: 'Exporté',
            posted: 'Posté',
            withdrawn: 'Retiré',
            billable: 'Facturable',
            reimbursable: 'Remboursable',
            purchaseCurrency: "Devise d'achat",
            groupBy: {
                [CONST.SEARCH.GROUP_BY.REPORTS]: 'Rapport',
                [CONST.SEARCH.GROUP_BY.FROM]: 'De',
                [CONST.SEARCH.GROUP_BY.CARD]: 'Carte',
                [CONST.SEARCH.GROUP_BY.WITHDRAWAL_ID]: 'ID de retrait',
            },
            feed: 'Flux',
            withdrawalType: {
                [CONST.SEARCH.WITHDRAWAL_TYPE.EXPENSIFY_CARD]: 'Expensify Card',
                [CONST.SEARCH.WITHDRAWAL_TYPE.REIMBURSEMENT]: 'Remboursement',
            },
            is: 'Est',
            action: {
                [CONST.SEARCH.ACTION_FILTERS.SUBMIT]: 'Soumettre',
                [CONST.SEARCH.ACTION_FILTERS.APPROVE]: 'Approuver',
                [CONST.SEARCH.ACTION_FILTERS.PAY]: 'Payer',
                [CONST.SEARCH.ACTION_FILTERS.EXPORT]: 'Exporter',
            },
        },
        has: 'A',
        groupBy: 'Groupe par',
        moneyRequestReport: {
            emptyStateTitle: "Ce rapport n'a pas de dépenses.",
            emptyStateSubtitle: "Vous pouvez ajouter des dépenses à ce rapport\n en utilisant le bouton ci-dessous ou l'option « Ajouter une dépense » dans le menu Plus ci-dessus.",
        },
        noCategory: 'Aucune catégorie',
        noTag: 'Aucun tag',
        expenseType: 'Type de dépense',
        withdrawalType: 'Type de retrait',
        recentSearches: 'Recherches récentes',
        recentChats: 'Discussions récentes',
        searchIn: 'Rechercher dans',
        searchPlaceholder: 'Rechercher quelque chose',
        suggestions: 'Suggestions',
        exportSearchResults: {
            title: 'Créer une exportation',
            description: "Wow, ça fait beaucoup d'articles ! Nous allons les regrouper, et Concierge vous enverra un fichier sous peu.",
        },
        exportAll: {
            selectAllMatchingItems: 'Sélectionnez tous les éléments correspondants',
            allMatchingItemsSelected: 'Tous les éléments correspondants sélectionnés',
        },
    },
    genericErrorPage: {
        title: 'Oh-oh, quelque chose a mal tourné !',
        body: {
            helpTextMobile: "Veuillez fermer et rouvrir l'application, ou passer à",
            helpTextWeb: 'web.',
            helpTextConcierge: 'Si le problème persiste, contactez',
        },
        refresh: 'Rafraîchir',
    },
    fileDownload: {
        success: {
            title: 'Téléchargé !',
            message: 'Pièce jointe téléchargée avec succès !',
            qrMessage:
                'Vérifiez votre dossier de photos ou de téléchargements pour une copie de votre code QR. Astuce : Ajoutez-le à une présentation pour que votre audience puisse le scanner et se connecter directement avec vous.',
        },
        generalError: {
            title: 'Erreur de pièce jointe',
            message: 'La pièce jointe ne peut pas être téléchargée',
        },
        permissionError: {
            title: 'Accès au stockage',
            message: 'Expensify ne peut pas enregistrer les pièces jointes sans accès au stockage. Appuyez sur paramètres pour mettre à jour les autorisations.',
        },
    },
    desktopApplicationMenu: {
        mainMenu: 'Nouveau Expensify',
        about: 'About New Expensify',
        update: 'Mettre à jour New Expensify',
        checkForUpdates: 'Vérifier les mises à jour',
        toggleDevTools: 'Basculer les outils de développement',
        viewShortcuts: 'Voir les raccourcis clavier',
        services: 'Services',
        hide: 'Masquer New Expensify',
        hideOthers: 'Masquer les autres',
        showAll: 'Afficher tout',
        quit: 'Quitter New Expensify',
        fileMenu: 'Fichier',
        closeWindow: 'Fermer la fenêtre',
        editMenu: 'Modifier',
        undo: 'Annuler',
        redo: 'Refaire',
        cut: 'Couper',
        copy: 'Copier',
        paste: 'Coller',
        pasteAndMatchStyle: 'Coller et adapter le style',
        pasteAsPlainText: 'Coller en tant que texte brut',
        delete: 'Supprimer',
        selectAll: 'Tout sélectionner',
        speechSubmenu: 'Discours',
        startSpeaking: 'Commencer à parler',
        stopSpeaking: 'Arrête de parler',
        viewMenu: 'Voir',
        reload: 'Recharger',
        forceReload: 'Recharger de force',
        resetZoom: 'Taille réelle',
        zoomIn: 'Zoomer',
        zoomOut: 'Dézoomer',
        togglefullscreen: 'Basculer en plein écran',
        historyMenu: 'Historique',
        back: 'Retour',
        forward: 'Transférer',
        windowMenu: 'Fenêtre',
        minimize: 'Minimiser',
        zoom: 'Zoom',
        front: 'Tout amener au premier plan',
        helpMenu: 'Aide',
        learnMore: 'En savoir plus',
        documentation: 'Documentation',
        communityDiscussions: 'Discussions Communautaires',
        searchIssues: 'Rechercher des problèmes',
    },
    historyMenu: {
        forward: 'Transférer',
        back: 'Retour',
    },
    checkForUpdatesModal: {
        available: {
            title: 'Mise à jour disponible',
            message: ({isSilentUpdating}: {isSilentUpdating: boolean}) =>
                `La nouvelle version sera bientôt disponible.${!isSilentUpdating ? 'Nous vous informerons lorsque nous serons prêts à mettre à jour.' : ''}`,
            soundsGood: 'Ça marche',
        },
        notAvailable: {
            title: 'Mise à jour indisponible',
            message: "Aucune mise à jour n'est disponible pour le moment. Veuillez revenir plus tard !",
            okay: "D'accord",
        },
        error: {
            title: 'Échec de la vérification de mise à jour',
            message: "Nous n'avons pas pu vérifier la mise à jour. Veuillez réessayer dans un moment.",
        },
    },
    report: {
        newReport: {
            createReport: 'Créer un rapport',
            chooseWorkspace: 'Choisissez un espace de travail pour ce rapport.',
        },
        genericCreateReportFailureMessage: 'Erreur inattendue lors de la création de ce chat. Veuillez réessayer plus tard.',
        genericAddCommentFailureMessage: 'Erreur inattendue lors de la publication du commentaire. Veuillez réessayer plus tard.',
        genericUpdateReportFieldFailureMessage: 'Erreur inattendue lors de la mise à jour du champ. Veuillez réessayer plus tard.',
        genericUpdateReportNameEditFailureMessage: 'Erreur inattendue lors du renommage du rapport. Veuillez réessayer plus tard.',
        noActivityYet: 'Aucune activité pour le moment',
        actions: {
            type: {
                changeField: ({oldValue, newValue, fieldName}: ChangeFieldParams) => `modifié ${fieldName} de ${oldValue} à ${newValue}`,
                changeFieldEmpty: ({newValue, fieldName}: ChangeFieldParams) => `changé ${fieldName} en ${newValue}`,
                changeReportPolicy: ({fromPolicyName, toPolicyName}: ChangeReportPolicyParams) => {
                    if (!toPolicyName) {
                        return `Espace de travail modifié${fromPolicyName ? ` (auparavant ${fromPolicyName})` : ''}`;
                    }
                    return `Espace de travail modifié en ${toPolicyName}${fromPolicyName ? ` (auparavant ${fromPolicyName})` : ''}`;
                },
                changeType: ({oldType, newType}: ChangeTypeParams) => `changé le type de ${oldType} à ${newType}`,
                exportedToCSV: `exporté en CSV`,
                exportedToIntegration: {
                    automatic: ({label}: ExportedToIntegrationParams) => {
                        // The label will always be in English, so we need to translate it
                        const labelTranslations: Record<string, string> = {
                            [CONST.REPORT.EXPORT_OPTION_LABELS.EXPENSE_LEVEL_EXPORT]: translations.export.expenseLevelExport,
                            [CONST.REPORT.EXPORT_OPTION_LABELS.REPORT_LEVEL_EXPORT]: translations.export.reportLevelExport,
                        };
                        const translatedLabel = labelTranslations[label] || label;
                        return `exporté vers ${translatedLabel}`;
                    },
                    automaticActionOne: ({label}: ExportedToIntegrationParams) => `exporté vers ${label} via`,
                    automaticActionTwo: 'paramètres de comptabilité',
                    manual: ({label}: ExportedToIntegrationParams) => `a marqué ce rapport comme exporté manuellement vers ${label}.`,
                    automaticActionThree: 'et a créé avec succès un enregistrement pour',
                    reimburseableLink: 'dépenses personnelles',
                    nonReimbursableLink: "dépenses de carte d'entreprise",
                    pending: ({label}: ExportedToIntegrationParams) => `a commencé à exporter ce rapport vers ${label}...`,
                },
                integrationsMessage: ({errorMessage, label, linkText, linkURL}: IntegrationSyncFailedParams) =>
                    `échec de l'exportation de ce rapport vers ${label} ("${errorMessage}${linkText ? ` <a href="${linkURL}">${linkText}</a>` : ''}")`,
                managerAttachReceipt: `a ajouté un reçu`,
                managerDetachReceipt: `a supprimé un reçu`,
                markedReimbursed: ({amount, currency}: MarkedReimbursedParams) => `payé ${currency}${amount} ailleurs`,
                markedReimbursedFromIntegration: ({amount, currency}: MarkReimbursedFromIntegrationParams) => `payé ${currency}${amount} via intégration`,
                outdatedBankAccount: `n’a pas pu traiter le paiement en raison d’un problème avec le compte bancaire du payeur`,
                reimbursementACHBounce: `n'a pas pu traiter le paiement en raison d'un problème de compte bancaire`,
                reimbursementACHCancelled: `annulé le paiement`,
                reimbursementAccountChanged: `impossible de traiter le paiement, car le payeur a changé de compte bancaire`,
                reimbursementDelayed: `a traité le paiement mais il est retardé de 1 à 2 jours ouvrables supplémentaires`,
                selectedForRandomAudit: `sélectionné au hasard pour examen`,
                selectedForRandomAuditMarkdown: `[sélectionné au hasard](https://help.expensify.com/articles/expensify-classic/reports/Set-a-random-report-audit-schedule) pour examen`,
                share: ({to}: ShareParams) => `membre invité ${to}`,
                unshare: ({to}: UnshareParams) => `membre supprimé ${to}`,
                stripePaid: ({amount, currency}: StripePaidParams) => `payé ${currency}${amount}`,
                takeControl: `a pris le contrôle`,
                integrationSyncFailed: ({label, errorMessage, workspaceAccountingLink}: IntegrationSyncFailedParams) =>
                    `Un problème est survenu lors de la synchronisation avec ${label}${errorMessage ? ` ("${errorMessage}")` : ''}. Veuillez corriger le problème dans les <a href="${workspaceAccountingLink}">paramètres de l'espace de travail</a>.`,
                addEmployee: ({email, role}: AddEmployeeParams) => `ajouté ${email} en tant que ${role === 'member' ? 'a' : 'un'} ${role}`,
                updateRole: ({email, currentRole, newRole}: UpdateRoleParams) => `a mis à jour le rôle de ${email} à ${newRole} (précédemment ${currentRole})`,
                updatedCustomField1: ({email, previousValue, newValue}: UpdatedCustomFieldParams) => {
                    if (!newValue) {
                        return `a supprimé le champ personnalisé 1 de ${email} (précédemment "${previousValue}")`;
                    }
                    return !previousValue
                        ? `ajouté "${newValue}" au champ personnalisé 1 de ${email}`
                        : `a changé le champ personnalisé 1 de ${email} en "${newValue}" (précédemment "${previousValue}")`;
                },
                updatedCustomField2: ({email, previousValue, newValue}: UpdatedCustomFieldParams) => {
                    if (!newValue) {
                        return `supprimé le champ personnalisé 2 de ${email} (précédemment "${previousValue}")`;
                    }
                    return !previousValue
                        ? `ajouté "${newValue}" au champ personnalisé 2 de ${email}`
                        : `a changé le champ personnalisé 2 de ${email} en "${newValue}" (auparavant "${previousValue}")`;
                },
                leftWorkspace: ({nameOrEmail}: LeftWorkspaceParams) => `${nameOrEmail} a quitté l'espace de travail`,
                removeMember: ({email, role}: AddEmployeeParams) => `supprimé ${role} ${email}`,
                removedConnection: ({connectionName}: ConnectionNameParams) => `connexion supprimée vers ${CONST.POLICY.CONNECTIONS.NAME_USER_FRIENDLY[connectionName]}`,
                addedConnection: ({connectionName}: ConnectionNameParams) => `connecté à ${CONST.POLICY.CONNECTIONS.NAME_USER_FRIENDLY[connectionName]}`,
                leftTheChat: 'a quitté le chat',
            },
        },
    },
    chronos: {
        oooEventSummaryFullDay: ({summary, dayCount, date}: OOOEventSummaryFullDayParams) => `${summary} pour ${dayCount} ${dayCount === 1 ? 'jour' : 'jours'} jusqu'à ${date}`,
        oooEventSummaryPartialDay: ({summary, timePeriod, date}: OOOEventSummaryPartialDayParams) => `${summary} de ${timePeriod} le ${date}`,
    },
    footer: {
        features: 'Fonctionnalités',
        expenseManagement: 'Gestion des dépenses',
        spendManagement: 'Gestion des dépenses',
        expenseReports: 'Rapports de dépenses',
        companyCreditCard: "Carte de crédit d'entreprise",
        receiptScanningApp: 'Application de numérisation de reçus',
        billPay: 'Bill Pay',
        invoicing: 'Facturation',
        CPACard: 'Carte CPA',
        payroll: 'Paie',
        travel: 'Voyage',
        resources: 'Ressources',
        expensifyApproved: 'ExpensifyApproved!',
        pressKit: 'Kit de presse',
        support: 'Support',
        expensifyHelp: 'ExpensifyHelp',
        terms: "Conditions d'utilisation",
        privacy: 'Confidentialité',
        learnMore: 'En savoir plus',
        aboutExpensify: "À propos d'Expensify",
        blog: 'Blog',
        jobs: 'Emplois',
        expensifyOrg: 'Expensify.org',
        investorRelations: 'Relations avec les investisseurs',
        getStarted: 'Commencer',
        createAccount: 'Créer un nouveau compte',
        logIn: 'Se connecter',
    },
    allStates: COMMON_CONST.STATES as States,
    allCountries: CONST.ALL_COUNTRIES as AllCountries,
    accessibilityHints: {
        navigateToChatsList: 'Revenir à la liste des discussions',
        chatWelcomeMessage: 'Message de bienvenue du chat',
        navigatesToChat: 'Navigue vers un chat',
        newMessageLineIndicator: 'Indicateur de nouvelle ligne de message',
        chatMessage: 'Message de chat',
        lastChatMessagePreview: 'Aperçu du dernier message de chat',
        workspaceName: "Nom de l'espace de travail",
        chatUserDisplayNames: "Noms d'affichage des membres du chat",
        scrollToNewestMessages: "Faites défiler jusqu'aux messages les plus récents",
        preStyledText: 'Texte pré-stylé',
        viewAttachment: 'Voir la pièce jointe',
    },
    parentReportAction: {
        deletedReport: 'Rapport supprimé',
        deletedMessage: 'Message supprimé',
        deletedExpense: 'Dépense supprimée',
        reversedTransaction: 'Transaction inversée',
        deletedTask: 'Tâche supprimée',
        hiddenMessage: 'Message caché',
    },
    threads: {
        thread: 'Fil de discussion',
        replies: 'Réponses',
        reply: 'Répondre',
        from: 'De',
        in: 'dans',
        parentNavigationSummary: ({reportName, workspaceName}: ParentNavigationSummaryParams) => `De ${reportName}${workspaceName ? `dans ${workspaceName}` : ''}`,
    },
    qrCodes: {
        copy: "Copier l'URL",
        copied: 'Copié !',
    },
    moderation: {
        flagDescription: 'Tous les messages signalés seront envoyés à un modérateur pour examen.',
        chooseAReason: 'Choisissez une raison pour signaler ci-dessous :',
        spam: 'Spam',
        spamDescription: 'Promotion hors sujet non sollicitée',
        inconsiderate: 'Inconsidéré',
        inconsiderateDescription: 'Phraséologie insultante ou irrespectueuse, avec des intentions douteuses',
        intimidation: 'Intimidation',
        intimidationDescription: 'Poursuivre agressivement un programme malgré des objections valides',
        bullying: 'Harcèlement',
        bullyingDescription: 'Cibler un individu pour obtenir son obéissance',
        harassment: 'Harcèlement',
        harassmentDescription: 'Comportement raciste, misogyne ou autre comportement largement discriminatoire',
        assault: 'Agression',
        assaultDescription: "Attaque émotionnelle spécifiquement ciblée avec l'intention de nuire",
        flaggedContent: 'Ce message a été signalé comme enfreignant nos règles communautaires et le contenu a été masqué.',
        hideMessage: 'Masquer le message',
        revealMessage: 'Révéler le message',
        levelOneResult: 'Envoie un avertissement anonyme et le message est signalé pour examen.',
        levelTwoResult: 'Message masqué du canal, avec avertissement anonyme et le message est signalé pour examen.',
        levelThreeResult: 'Message supprimé du canal avec un avertissement anonyme et le message est signalé pour examen.',
    },
    actionableMentionWhisperOptions: {
        inviteToSubmitExpense: 'Inviter à soumettre des dépenses',
        inviteToChat: 'Inviter uniquement à discuter',
        nothing: 'Ne rien faire',
    },
    actionableMentionJoinWorkspaceOptions: {
        accept: 'Accepter',
        decline: 'Refuser',
    },
    actionableMentionTrackExpense: {
        submit: "Soumettez-le à quelqu'un",
        categorize: 'Catégorisez-le',
        share: 'Partagez-le avec mon comptable',
        nothing: "Rien pour l'instant",
    },
    teachersUnitePage: {
        teachersUnite: 'Teachers Unite',
        joinExpensifyOrg:
            'Rejoignez Expensify.org pour éliminer l\'injustice dans le monde entier. La campagne actuelle "Teachers Unite" soutient les éducateurs partout en partageant les coûts des fournitures scolaires essentielles.',
        iKnowATeacher: 'Je connais un enseignant',
        iAmATeacher: 'Je suis enseignant(e)',
        getInTouch: 'Excellent ! Veuillez partager leurs informations afin que nous puissions les contacter.',
        introSchoolPrincipal: "Présentation à votre directeur d'école",
        schoolPrincipalVerifyExpense:
            "Expensify.org partage le coût des fournitures scolaires essentielles afin que les élèves de ménages à faible revenu puissent avoir une meilleure expérience d'apprentissage. Votre principal sera invité à vérifier vos dépenses.",
        principalFirstName: 'Prénom du principal',
        principalLastName: 'Nom de famille du principal',
        principalWorkEmail: 'Email professionnel principal',
        updateYourEmail: 'Mettez à jour votre adresse e-mail',
        updateEmail: "Mettre à jour l'adresse e-mail",
        schoolMailAsDefault: ({contactMethodsRoute}: ContactMethodsRouteParams) =>
            `Avant de continuer, veuillez vous assurer de définir votre e-mail scolaire comme méthode de contact par défaut. Vous pouvez le faire dans Paramètres > Profil > <a href="${contactMethodsRoute}">Méthodes de contact</a>.`,
        error: {
            enterPhoneEmail: 'Entrez un e-mail ou un numéro de téléphone valide',
            enterEmail: 'Entrez un e-mail',
            enterValidEmail: 'Entrez une adresse e-mail valide',
            tryDifferentEmail: 'Veuillez essayer un autre e-mail',
        },
    },
    cardTransactions: {
        notActivated: 'Non activé',
        outOfPocket: 'Dépenses personnelles',
        companySpend: "Dépenses de l'entreprise",
    },
    distance: {
        addStop: 'Ajouter un arrêt',
        deleteWaypoint: 'Supprimer le point de passage',
        deleteWaypointConfirmation: 'Êtes-vous sûr de vouloir supprimer ce point de passage ?',
        address: 'Adresse',
        waypointDescription: {
            start: 'Commencer',
            stop: 'Arrêter',
        },
        mapPending: {
            title: 'Carte en attente',
            subtitle: 'La carte sera générée lorsque vous serez de nouveau en ligne.',
            onlineSubtitle: 'Un instant pendant que nous configurons la carte',
            errorTitle: 'Erreur de carte',
            errorSubtitle: "Une erreur s'est produite lors du chargement de la carte. Veuillez réessayer.",
        },
        error: {
            selectSuggestedAddress: "Veuillez sélectionner une adresse suggérée ou utiliser l'emplacement actuel",
        },
    },
    reportCardLostOrDamaged: {
        screenTitle: 'Bulletin perdu ou endommagé',
        nextButtonLabel: 'Suivant',
        reasonTitle: "Pourquoi avez-vous besoin d'une nouvelle carte ?",
        cardDamaged: 'Ma carte a été endommagée',
        cardLostOrStolen: 'Ma carte a été perdue ou volée',
        confirmAddressTitle: "Veuillez confirmer l'adresse postale pour votre nouvelle carte.",
        cardDamagedInfo: "Votre nouvelle carte arrivera dans 2 à 3 jours ouvrables. Votre carte actuelle continuera à fonctionner jusqu'à ce que vous activiez la nouvelle.",
        cardLostOrStolenInfo: 'Votre carte actuelle sera définitivement désactivée dès que votre commande sera passée. La plupart des cartes arrivent en quelques jours ouvrables.',
        address: 'Adresse',
        deactivateCardButton: 'Désactiver la carte',
        shipNewCardButton: 'Expédier une nouvelle carte',
        addressError: "L'adresse est requise",
        reasonError: 'La raison est requise',
        successTitle: 'Ihre neue Karte ist auf dem Weg!',
        successDescription: "Vous devrez l'activer une fois qu'elle arrivera dans quelques jours ouvrables. En attendant, vous pouvez utiliser une carte virtuelle.",
    },
    eReceipt: {
        guaranteed: 'eReçu garanti',
        transactionDate: 'Date de transaction',
    },
    referralProgram: {
        [CONST.REFERRAL_PROGRAM.CONTENT_TYPES.START_CHAT]: {
            buttonText: 'Commencez un chat, <success><strong>recommandez un ami</strong></success>.',
            header: 'Démarrer une discussion, recommander un ami',
            body: 'Vous voulez que vos amis utilisent aussi Expensify ? Commencez simplement une discussion avec eux et nous nous occuperons du reste.',
        },
        [CONST.REFERRAL_PROGRAM.CONTENT_TYPES.SUBMIT_EXPENSE]: {
            buttonText: 'Soumettre une dépense, <success><strong>référez-vous à votre patron</strong></success>.',
            header: 'Soumettre une dépense, référer votre patron',
            body: 'Vous voulez que votre patron utilise Expensify aussi ? Soumettez-lui simplement une dépense et nous nous occuperons du reste.',
        },
        [CONST.REFERRAL_PROGRAM.CONTENT_TYPES.REFER_FRIEND]: {
            header: 'Parrainez un ami',
            body: "Vous voulez que vos amis utilisent aussi Expensify ? Discutez, payez ou partagez une dépense avec eux et nous nous occupons du reste. Ou partagez simplement votre lien d'invitation !",
        },
        [CONST.REFERRAL_PROGRAM.CONTENT_TYPES.SHARE_CODE]: {
            buttonText: 'Parrainez un ami',
            header: 'Parrainez un ami',
            body: "Vous voulez que vos amis utilisent aussi Expensify ? Discutez, payez ou partagez une dépense avec eux et nous nous occupons du reste. Ou partagez simplement votre lien d'invitation !",
        },
        copyReferralLink: "Copier le lien d'invitation",
    },
    systemChatFooterMessage: {
        [CONST.INTRO_CHOICES.MANAGE_TEAM]: {
            phrase1: 'Discutez avec votre spécialiste de configuration en',
            phrase2: "pour obtenir de l'aide",
        },
        default: {
            phrase1: 'Message',
            phrase2: "pour obtenir de l'aide avec la configuration",
        },
    },
    violations: {
        allTagLevelsRequired: 'Tous les tags requis',
        autoReportedRejectedExpense: 'Cette dépense a été refusée.',
        billableExpense: "Facturable n'est plus valide",
        cashExpenseWithNoReceipt: ({formattedLimit}: ViolationsCashExpenseWithNoReceiptParams = {}) => `Receipt required${formattedLimit ? `au-delà de ${formattedLimit}` : ''}`,
        categoryOutOfPolicy: 'Catégorie non valide',
        conversionSurcharge: ({surcharge}: ViolationsConversionSurchargeParams) => `Surcharge de conversion de ${surcharge}% appliqué`,
        customUnitOutOfPolicy: 'Tarif non valide pour cet espace de travail',
        duplicatedTransaction: 'Duplicate',
        fieldRequired: 'Les champs du rapport sont obligatoires',
        futureDate: 'Date future non autorisée',
        invoiceMarkup: ({invoiceMarkup}: ViolationsInvoiceMarkupParams) => `Majoré de ${invoiceMarkup}%`,
        maxAge: ({maxAge}: ViolationsMaxAgeParams) => `Date antérieure à ${maxAge} jours`,
        missingCategory: 'Catégorie manquante',
        missingComment: 'Description requise pour la catégorie sélectionnée',
        missingTag: ({tagName}: ViolationsMissingTagParams = {}) => `Manquant ${tagName ?? 'tag'}`,
        modifiedAmount: ({type, displayPercentVariance}: ViolationsModifiedAmountParams) => {
            switch (type) {
                case 'distance':
                    return 'Le montant diffère de la distance calculée';
                case 'card':
                    return 'Montant supérieur à la transaction par carte';
                default:
                    if (displayPercentVariance) {
                        return `Montant ${displayPercentVariance}% supérieur au reçu scanné`;
                    }
                    return 'Montant supérieur au reçu scanné';
            }
        },
        modifiedDate: 'La date diffère du reçu scanné',
        nonExpensiworksExpense: 'Dépense non-Expensiworks',
        overAutoApprovalLimit: ({formattedLimit}: ViolationsOverLimitParams) => `La dépense dépasse la limite d'approbation automatique de ${formattedLimit}`,
        overCategoryLimit: ({formattedLimit}: ViolationsOverCategoryLimitParams) => `Montant supérieur à ${formattedLimit}/limite de catégorie par personne`,
        overLimit: ({formattedLimit}: ViolationsOverLimitParams) => `Montant au-delà de la limite de ${formattedLimit}/personne`,
        overTripLimit: ({formattedLimit}: ViolationsOverLimitParams) => `Montant supérieur à la limite de ${formattedLimit}/voyage`,
        overLimitAttendee: ({formattedLimit}: ViolationsOverLimitParams) => `Montant au-delà de la limite de ${formattedLimit}/personne`,
        perDayLimit: ({formattedLimit}: ViolationsPerDayLimitParams) => `Montant dépassant la limite quotidienne de ${formattedLimit}/personne pour la catégorie`,
        receiptNotSmartScanned: 'Reçu et détails de la dépense ajoutés manuellement.',
        receiptRequired: ({formattedLimit, category}: ViolationsReceiptRequiredParams) => {
            let message = 'Reçu requis';
            if (formattedLimit ?? category) {
                message += 'terminé';
                if (formattedLimit) {
                    message += ` ${formattedLimit}`;
                }
                if (category) {
                    message += 'limite de catégorie';
                }
            }
            return message;
        },
        prohibitedExpense: ({prohibitedExpenseType}: ViolationsProhibitedExpenseParams) => {
            const preMessage = 'Dépense interdite :';
            switch (prohibitedExpenseType) {
                case 'alcohol':
                    return `${preMessage} alcool`;
                case 'gambling':
                    return `${preMessage} jeu d'argent`;
                case 'tobacco':
                    return `${preMessage} tabac`;
                case 'adultEntertainment':
                    return `${preMessage} divertissement pour adultes`;
                case 'hotelIncidentals':
                    return `${preMessage} frais accessoires d'hôtel`;
                default:
                    return `${preMessage}${prohibitedExpenseType}`;
            }
        },
        customRules: ({message}: ViolationsCustomRulesParams) => message,
        reviewRequired: 'Examen requis',
        rter: ({brokenBankConnection, email, isAdmin, isTransactionOlderThan7Days, member, rterType}: ViolationsRterParams) => {
            if (rterType === CONST.RTER_VIOLATION_TYPES.BROKEN_CARD_CONNECTION_530) {
                return "Impossible de faire correspondre automatiquement le reçu en raison d'une connexion bancaire défectueuse.";
            }
            if (brokenBankConnection || rterType === CONST.RTER_VIOLATION_TYPES.BROKEN_CARD_CONNECTION) {
                return isAdmin
                    ? `Impossible de faire correspondre automatiquement le reçu en raison d'une connexion bancaire défectueuse que ${email} doit corriger.`
                    : "Impossible de faire correspondre automatiquement le reçu en raison d'une connexion bancaire défectueuse.";
            }
            if (!isTransactionOlderThan7Days) {
                return isAdmin ? `Demandez à ${member} de marquer comme espèce ou attendez 7 jours et réessayez` : 'En attente de fusion avec la transaction par carte.';
            }
            return '';
        },
        brokenConnection530Error: "Reçu en attente en raison d'une connexion bancaire interrompue",
        adminBrokenConnectionError: "Reçu en attente en raison d'une connexion bancaire défaillante. Veuillez résoudre dans",
        memberBrokenConnectionError: "Reçu en attente en raison d'une connexion bancaire défectueuse. Veuillez demander à un administrateur de l'espace de travail de résoudre le problème.",
        markAsCashToIgnore: 'Marquer comme espèce pour ignorer et demander un paiement.',
        smartscanFailed: ({canEdit = true}) => `Échec de la numérisation du reçu.${canEdit ? 'Saisir les détails manuellement.' : ''}`,
        receiptGeneratedWithAI: 'Reçu potentiellement généré par IA',
        someTagLevelsRequired: ({tagName}: ViolationsTagOutOfPolicyParams = {}) => `Missing ${tagName ?? 'Tag'}`,
        tagOutOfPolicy: ({tagName}: ViolationsTagOutOfPolicyParams = {}) => `${tagName ?? 'Tag'} n'est plus valide`,
        taxAmountChanged: 'Le montant de la taxe a été modifié',
        taxOutOfPolicy: ({taxName}: ViolationsTaxOutOfPolicyParams = {}) => `${taxName ?? 'Taxe'} n'est plus valide`,
        taxRateChanged: 'Le taux de taxe a été modifié',
        taxRequired: 'Taux de taxe manquant',
        none: 'Aucun',
        taxCodeToKeep: 'Choisissez le code fiscal à conserver',
        tagToKeep: 'Choisissez quelle balise conserver',
        isTransactionReimbursable: 'Choisissez si la transaction est remboursable',
        merchantToKeep: 'Choisissez quel commerçant conserver',
        descriptionToKeep: 'Choisissez quelle description conserver',
        categoryToKeep: 'Choisissez quelle catégorie conserver',
        isTransactionBillable: 'Choisissez si la transaction est facturable',
        keepThisOne: 'Keep this one',
        confirmDetails: `Confirmez les détails que vous conservez`,
        confirmDuplicatesInfo: `Les doublons que vous ne conservez pas seront conservés afin que l’expéditeur puisse les supprimer.`,
        hold: 'Cette dépense a été mise en attente',
        resolvedDuplicates: 'résolu le doublon',
    },
    reportViolations: {
        [CONST.REPORT_VIOLATIONS.FIELD_REQUIRED]: ({fieldName}: RequiredFieldParams) => `${fieldName} est requis`,
    },
    violationDismissal: {
        rter: {
            manual: 'a marqué ce reçu comme espèces',
        },
        duplicatedTransaction: {
            manual: 'résolu le doublon',
        },
    },
    videoPlayer: {
        play: 'Jouer',
        pause: 'Pause',
        fullscreen: 'Plein écran',
        playbackSpeed: 'Vitesse de lecture',
        expand: 'Développer',
        mute: 'Muet',
        unmute: 'Réactiver le son',
        normal: 'Normal',
    },
    exitSurvey: {
        header: 'Avant de partir',
        reasonPage: {
            title: 'Veuillez nous dire pourquoi vous partez',
            subtitle: 'Avant de partir, veuillez nous dire pourquoi vous souhaitez passer à Expensify Classic.',
        },
        reasons: {
            [CONST.EXIT_SURVEY.REASONS.FEATURE_NOT_AVAILABLE]: "J'ai besoin d'une fonctionnalité qui n'est disponible que dans Expensify Classic.",
            [CONST.EXIT_SURVEY.REASONS.DONT_UNDERSTAND]: 'Je ne comprends pas comment utiliser New Expensify.',
            [CONST.EXIT_SURVEY.REASONS.PREFER_CLASSIC]: 'Je comprends comment utiliser New Expensify, mais je préfère Expensify Classic.',
        },
        prompts: {
            [CONST.EXIT_SURVEY.REASONS.FEATURE_NOT_AVAILABLE]: 'Quelle fonctionnalité vous manque-t-il dans le nouveau Expensify ?',
            [CONST.EXIT_SURVEY.REASONS.DONT_UNDERSTAND]: 'Que cherchez-vous à faire ?',
            [CONST.EXIT_SURVEY.REASONS.PREFER_CLASSIC]: 'Pourquoi préférez-vous Expensify Classic ?',
        },
        responsePlaceholder: 'Votre réponse',
        thankYou: 'Merci pour le retour !',
        thankYouSubtitle: 'Vos réponses nous aideront à créer un meilleur produit pour accomplir les tâches. Merci beaucoup !',
        goToExpensifyClassic: 'Passer à Expensify Classic',
        offlineTitle: 'On dirait que vous êtes coincé ici...',
        offline:
            'Vous semblez être hors ligne. Malheureusement, Expensify Classic ne fonctionne pas hors ligne, mais New Expensify le fait. Si vous préférez utiliser Expensify Classic, réessayez lorsque vous aurez une connexion Internet.',
        quickTip: 'Petit conseil...',
        quickTipSubTitle: 'Vous pouvez accéder directement à Expensify Classic en visitant expensify.com. Ajoutez-le à vos favoris pour un raccourci facile !',
        bookACall: 'Réserver un appel',
        noThanks: 'Non merci',
        bookACallTitle: 'Souhaitez-vous parler à un chef de produit ?',
        benefits: {
            [CONST.EXIT_SURVEY.BENEFIT.CHATTING_DIRECTLY]: 'Discussion directe sur les dépenses et les rapports',
            [CONST.EXIT_SURVEY.BENEFIT.EVERYTHING_MOBILE]: 'Possibilité de tout faire sur mobile',
            [CONST.EXIT_SURVEY.BENEFIT.TRAVEL_EXPENSE]: 'Voyage et dépenses à la vitesse du chat',
        },
        bookACallTextTop: 'En passant à Expensify Classic, vous manquerez :',
        bookACallTextBottom:
            "Nous serions ravis de vous appeler pour comprendre pourquoi. Vous pouvez réserver un appel avec l'un de nos chefs de produit senior pour discuter de vos besoins.",
        takeMeToExpensifyClassic: 'Emmenez-moi à Expensify Classic',
    },
    listBoundary: {
        errorMessage: "Une erreur s'est produite lors du chargement de plus de messages",
        tryAgain: 'Réessayez',
    },
    systemMessage: {
        mergedWithCashTransaction: 'a associé un reçu à cette transaction',
    },
    subscription: {
        authenticatePaymentCard: 'Authentifier la carte de paiement',
        mobileReducedFunctionalityMessage: "Vous ne pouvez pas apporter de modifications à votre abonnement dans l'application mobile.",
        badge: {
            freeTrial: ({numOfDays}: BadgeFreeTrialParams) => `Essai gratuit : ${numOfDays} ${numOfDays === 1 ? 'jour' : 'jours'} restants`,
        },
        billingBanner: {
            policyOwnerAmountOwed: {
                title: 'Vos informations de paiement sont obsolètes.',
                subtitle: ({date}: BillingBannerSubtitleWithDateParams) =>
                    `Mettez à jour votre carte de paiement avant le ${date} pour continuer à utiliser toutes vos fonctionnalités préférées.`,
            },
            policyOwnerAmountOwedOverdue: {
                title: "Votre paiement n'a pas pu être traité",
                subtitle: ({date, purchaseAmountOwed}: BillingBannerOwnerAmountOwedOverdueParams) =>
                    date && purchaseAmountOwed
                        ? `Votre charge du ${date} de ${purchaseAmountOwed} n'a pas pu être traitée. Veuillez ajouter une carte de paiement pour régler le montant dû.`
                        : 'Veuillez ajouter une carte de paiement pour régler le montant dû.',
            },
            policyOwnerUnderInvoicing: {
                title: 'Vos informations de paiement sont obsolètes.',
                subtitle: ({date}: BillingBannerSubtitleWithDateParams) =>
                    `Votre paiement est en retard. Veuillez régler votre facture avant le ${date} pour éviter une interruption de service.`,
            },
            policyOwnerUnderInvoicingOverdue: {
                title: 'Vos informations de paiement sont obsolètes.',
                subtitle: 'Votre paiement est en retard. Veuillez régler votre facture.',
            },
            billingDisputePending: {
                title: "Votre carte n'a pas pu être débitée",
                subtitle: ({amountOwed, cardEnding}: BillingBannerDisputePendingParams) =>
                    `Vous avez contesté le débit de ${amountOwed} sur la carte se terminant par ${cardEnding}. Votre compte sera verrouillé jusqu'à ce que le litige soit résolu avec votre banque.`,
            },
            cardAuthenticationRequired: {
                title: "Votre carte de paiement n'a pas été entièrement authentifiée.",
                subtitle: ({cardEnding}: BillingBannerCardAuthenticationRequiredParams) =>
                    `Veuillez terminer le processus d'authentification pour activer votre carte se terminant par ${cardEnding}.`,
            },
            insufficientFunds: {
                title: "Votre carte n'a pas pu être débitée",
                subtitle: ({amountOwed}: BillingBannerInsufficientFundsParams) =>
                    `Votre carte de paiement a été refusée en raison de fonds insuffisants. Veuillez réessayer ou ajouter une nouvelle carte de paiement pour régler votre solde impayé de ${amountOwed}.`,
            },
            cardExpired: {
                title: "Votre carte n'a pas pu être débitée",
                subtitle: ({amountOwed}: BillingBannerCardExpiredParams) =>
                    `Votre carte de paiement a expiré. Veuillez ajouter une nouvelle carte de paiement pour régler votre solde impayé de ${amountOwed}.`,
            },
            cardExpireSoon: {
                title: 'Votre carte expire bientôt',
                subtitle:
                    'Votre carte de paiement expirera à la fin de ce mois. Cliquez sur le menu à trois points ci-dessous pour la mettre à jour et continuer à utiliser toutes vos fonctionnalités préférées.',
            },
            retryBillingSuccess: {
                title: 'Succès !',
                subtitle: 'Votre carte a été débitée avec succès.',
            },
            retryBillingError: {
                title: "Votre carte n'a pas pu être débitée",
                subtitle:
                    "Avant de réessayer, veuillez appeler directement votre banque pour autoriser les frais Expensify et supprimer toute retenue. Sinon, essayez d'ajouter une autre carte de paiement.",
            },
            cardOnDispute: ({amountOwed, cardEnding}: BillingBannerCardOnDisputeParams) =>
                `Vous avez contesté le débit de ${amountOwed} sur la carte se terminant par ${cardEnding}. Votre compte sera verrouillé jusqu'à ce que le litige soit résolu avec votre banque.`,
            preTrial: {
                title: 'Commencer un essai gratuit',
                subtitleStart: 'Comme prochaine étape,',
                subtitleLink: 'complétez votre liste de vérification de configuration',
                subtitleEnd: 'afin que votre équipe puisse commencer à soumettre des notes de frais.',
            },
            trialStarted: {
                title: ({numOfDays}: TrialStartedTitleParams) => `Essai : ${numOfDays} ${numOfDays === 1 ? 'jour' : 'jours'} restants !`,
                subtitle: 'Ajoutez une carte de paiement pour continuer à utiliser toutes vos fonctionnalités préférées.',
            },
            trialEnded: {
                title: 'Votre essai gratuit est terminé',
                subtitle: 'Ajoutez une carte de paiement pour continuer à utiliser toutes vos fonctionnalités préférées.',
            },
            earlyDiscount: {
                claimOffer: "Réclamer l'offre",
                noThanks: 'Non merci',
                subscriptionPageTitle: ({discountType}: EarlyDiscountTitleParams) =>
                    `<strong>${discountType}% de réduction sur votre première année !</strong> Ajoutez simplement une carte de paiement et commencez un abonnement annuel.`,
                onboardingChatTitle: ({discountType}: EarlyDiscountTitleParams) => `Offre à durée limitée : ${discountType}% de réduction sur votre première année !`,
                subtitle: ({days, hours, minutes, seconds}: EarlyDiscountSubtitleParams) => `Réclamer dans ${days > 0 ? `${days}j :` : ''}${hours}h : ${minutes}m : ${seconds}s`,
            },
        },
        cardSection: {
            title: 'Paiement',
            subtitle: 'Ajoutez une carte pour payer votre abonnement Expensify.',
            addCardButton: 'Ajouter une carte de paiement',
            cardNextPayment: ({nextPaymentDate}: CardNextPaymentParams) => `Votre prochaine date de paiement est le ${nextPaymentDate}.`,
            cardEnding: ({cardNumber}: CardEndingParams) => `Carte se terminant par ${cardNumber}`,
            cardInfo: ({name, expiration, currency}: CardInfoParams) => `Nom : ${name}, Expiration : ${expiration}, Devise : ${currency}`,
            changeCard: 'Changer la carte de paiement',
            changeCurrency: 'Changer la devise de paiement',
            cardNotFound: 'Aucune carte de paiement ajoutée',
            retryPaymentButton: 'Réessayer le paiement',
            authenticatePayment: 'Authentifier le paiement',
            requestRefund: 'Demander un remboursement',
            requestRefundModal: {
                full: "Obtenir un remboursement est facile, il suffit de rétrograder votre compte avant votre prochaine date de facturation et vous recevrez un remboursement. <br /> <br /> Attention : La rétrogradation de votre compte entraînera la suppression de votre/vos espace(s) de travail. Cette action est irréversible, mais vous pouvez toujours créer un nouvel espace de travail si vous changez d'avis.",
                confirm: 'Supprimer le(s) espace(s) de travail et rétrograder',
            },
            viewPaymentHistory: "Voir l'historique des paiements",
        },
        yourPlan: {
            title: 'Votre plan',
            exploreAllPlans: 'Explorez tous les forfaits',
            customPricing: 'Tarification personnalisée',
            asLowAs: ({price}: YourPlanPriceValueParams) => `à partir de ${price} par membre actif/mois`,
            pricePerMemberMonth: ({price}: YourPlanPriceValueParams) => `${price} par membre/mois`,
            pricePerMemberPerMonth: ({price}: YourPlanPriceValueParams) => `${price} par membre par mois`,
            perMemberMonth: 'par membre/mois',
            collect: {
                title: 'Collecter',
                description: 'Le plan pour petites entreprises qui vous offre la gestion des dépenses, des voyages et le chat.',
                priceAnnual: ({lower, upper}: YourPlanPriceParams) => `De ${lower}/membre actif avec la carte Expensify, ${upper}/membre actif sans la carte Expensify.`,
                pricePayPerUse: ({lower, upper}: YourPlanPriceParams) => `De ${lower}/membre actif avec la carte Expensify, ${upper}/membre actif sans la carte Expensify.`,
                benefit1: 'Numérisation de reçus',
                benefit2: 'Remboursements',
                benefit3: "Gestion des cartes d'entreprise",
                benefit4: 'Approbations de dépenses et de voyages',
                benefit5: 'Réservation de voyage et règles',
                benefit6: 'Intégrations QuickBooks/Xero',
                benefit7: 'Discuter des dépenses, des rapports et des salles',
                benefit8: 'Assistance AI et humaine',
            },
            control: {
                title: 'Contrôle',
                description: 'Dépenses, voyages et discussions pour les grandes entreprises.',
                priceAnnual: ({lower, upper}: YourPlanPriceParams) => `De ${lower}/membre actif avec la carte Expensify, ${upper}/membre actif sans la carte Expensify.`,
                pricePayPerUse: ({lower, upper}: YourPlanPriceParams) => `De ${lower}/membre actif avec la carte Expensify, ${upper}/membre actif sans la carte Expensify.`,
                benefit1: 'Tout dans le plan Collect',
                benefit2: "Flux de travail d'approbation à plusieurs niveaux",
                benefit3: 'Règles de dépenses personnalisées',
                benefit4: 'Intégrations ERP (NetSuite, Sage Intacct, Oracle)',
                benefit5: 'Intégrations RH (Workday, Certinia)',
                benefit6: 'SAML/SSO',
                benefit7: 'Informations et rapports personnalisés',
                benefit8: 'Budgétisation',
            },
            thisIsYourCurrentPlan: "C'est votre plan actuel",
            downgrade: 'Rétrograder vers Collect',
            upgrade: 'Passer à Control',
            addMembers: 'Ajouter des membres',
            saveWithExpensifyTitle: 'Économisez avec la carte Expensify',
            saveWithExpensifyDescription: "Utilisez notre calculateur d'économies pour voir comment le cashback de la carte Expensify peut réduire votre facture Expensify.",
            saveWithExpensifyButton: 'En savoir plus',
        },
        compareModal: {
            comparePlans: 'Comparer les forfaits',
            subtitle: `<muted-text>Débloquez les fonctionnalités dont vous avez besoin avec le forfait qui vous convient. <a href="${CONST.PRICING}">Consultez notre page de tarifs</a> ou la liste complète des fonctionnalités de chacun de nos forfaits.</muted-text>`,
        },
        details: {
            title: "Détails de l'abonnement",
            annual: 'Abonnement annuel',
            taxExempt: "Demander le statut d'exonération fiscale",
            taxExemptEnabled: "Exonéré d'impôt",
            taxExemptStatus: "Statut d'exonération fiscale",
            payPerUse: "Paiement à l'utilisation",
            subscriptionSize: "Taille de l'abonnement",
            headsUp:
                'Attention : Si vous ne définissez pas la taille de votre abonnement maintenant, nous la définirons automatiquement en fonction du nombre de membres actifs de votre premier mois. Vous serez alors engagé à payer pour au moins ce nombre de membres pendant les 12 prochains mois. Vous pouvez augmenter la taille de votre abonnement à tout moment, mais vous ne pouvez pas la diminuer avant la fin de votre abonnement.',
            zeroCommitment: "Aucun engagement au tarif d'abonnement annuel réduit",
        },
        subscriptionSize: {
            title: "Taille de l'abonnement",
            yourSize: "La taille de votre abonnement est le nombre de places disponibles qui peuvent être occupées par tout membre actif au cours d'un mois donné.",
            eachMonth:
                "Chaque mois, votre abonnement couvre jusqu'au nombre de membres actifs défini ci-dessus. Chaque fois que vous augmentez la taille de votre abonnement, vous commencerez un nouvel abonnement de 12 mois à cette nouvelle taille.",
            note: "Remarque : Un membre actif est toute personne qui a créé, modifié, soumis, approuvé, remboursé ou exporté des données de dépenses liées à l'espace de travail de votre entreprise.",
            confirmDetails: 'Confirmez les détails de votre nouvel abonnement annuel :',
            subscriptionSize: "Taille de l'abonnement",
            activeMembers: ({size}: SubscriptionSizeParams) => `${size} membres actifs/mois`,
            subscriptionRenews: "Renouvellement de l'abonnement",
            youCantDowngrade: 'Vous ne pouvez pas rétrograder pendant votre abonnement annuel.',
            youAlreadyCommitted: ({size, date}: SubscriptionCommitmentParams) =>
                `Vous vous êtes déjà engagé à un abonnement annuel de ${size} membres actifs par mois jusqu'au ${date}. Vous pouvez passer à un abonnement à l'utilisation le ${date} en désactivant le renouvellement automatique.`,
            error: {
                size: "Veuillez entrer une taille d'abonnement valide",
                sameSize: 'Veuillez entrer un nombre différent de la taille actuelle de votre abonnement',
            },
        },
        paymentCard: {
            addPaymentCard: 'Ajouter une carte de paiement',
            enterPaymentCardDetails: 'Entrez les détails de votre carte de paiement',
            security: 'Expensify est conforme à la norme PCI-DSS, utilise un cryptage de niveau bancaire et utilise une infrastructure redondante pour protéger vos données.',
            learnMoreAboutSecurity: 'En savoir plus sur notre sécurité.',
        },
        subscriptionSettings: {
            title: "Paramètres d'abonnement",
            summary: ({subscriptionType, subscriptionSize, autoRenew, autoIncrease}: SubscriptionSettingsSummaryParams) =>
                `Type d'abonnement : ${subscriptionType}, Taille de l'abonnement : ${subscriptionSize}, Renouvellement automatique : ${autoRenew}, Augmentation automatique des sièges annuels : ${autoIncrease}`,
            none: 'aucun',
            on: 'sur',
            off: 'désactivé',
            annual: 'Annuel',
            autoRenew: 'Renouvellement automatique',
            autoIncrease: 'Augmenter automatiquement les sièges annuels',
            saveUpTo: ({amountWithCurrency}: SubscriptionSettingsSaveUpToParams) => `Économisez jusqu'à ${amountWithCurrency}/mois par membre actif`,
            automaticallyIncrease:
                'Augmentez automatiquement vos sièges annuels pour accueillir les membres actifs qui dépassent la taille de votre abonnement. Remarque : Cela prolongera la date de fin de votre abonnement annuel.',
            disableAutoRenew: 'Désactiver le renouvellement automatique',
            helpUsImprove: 'Aidez-nous à améliorer Expensify',
            whatsMainReason: 'Quelle est la principale raison pour laquelle vous désactivez le renouvellement automatique ?',
            renewsOn: ({date}: SubscriptionSettingsRenewsOnParams) => `Renouvelle le ${date}.`,
            pricingConfiguration: 'Les tarifs dépendent de la configuration. Pour le prix le plus bas, choisissez un abonnement annuel et obtenez la carte Expensify.',
            learnMore: {
                part1: 'En savoir plus sur notre',
                pricingPage: 'page de tarification',
                part2: 'ou discutez avec notre équipe dans votre',
                adminsRoom: '#admins room.',
            },
            estimatedPrice: 'Prix estimé',
            changesBasedOn: "Cela change en fonction de votre utilisation de la carte Expensify et des options d'abonnement ci-dessous.",
        },
        requestEarlyCancellation: {
            title: 'Demander une annulation anticipée',
            subtitle: 'Quelle est la principale raison pour laquelle vous demandez une annulation anticipée ?',
            subscriptionCanceled: {
                title: 'Abonnement annulé',
                subtitle: 'Votre abonnement annuel a été annulé.',
                info: "Si vous souhaitez continuer à utiliser votre/vos espace(s) de travail sur une base de paiement à l'utilisation, vous êtes prêt.",
                preventFutureActivity: ({workspacesListRoute}: WorkspacesListRouteParams) =>
                    `Si vous souhaitez éviter toute activité et frais futurs, vous devez <a href="${workspacesListRoute}">supprimer votre/vos espace(s) de travail</a>. Notez que lorsque vous supprimez votre(vos) espace(s) de travail, vous serez facturé pour toute activité en cours qui a été engagée au cours du mois civil en cours.`,
            },
            requestSubmitted: {
                title: 'Demande soumise',
                subtitle:
                    'Merci de nous avoir fait part de votre souhait de résilier votre abonnement. Nous examinons actuellement votre demande et vous contacterons prochainement via votre chat avec <concierge-link>Concierge</concierge-link>.',
            },
            acknowledgement: `En demandant une annulation anticipée, je reconnais et accepte qu'Expensify n'a aucune obligation d'accéder à cette demande en vertu d'Expensify.<a href=${CONST.OLD_DOT_PUBLIC_URLS.TERMS_URL}>Conditions d'utilisation</a>ou tout autre accord de services applicable entre moi et Expensify et qu'Expensify conserve l'entière discrétion quant à l'octroi de toute demande de ce type.`,
        },
    },
    feedbackSurvey: {
        tooLimited: 'La fonctionnalité doit être améliorée',
        tooExpensive: 'Trop cher',
        inadequateSupport: 'Support client insuffisant',
        businessClosing: "Fermeture, réduction d'effectifs ou acquisition de l'entreprise",
        additionalInfoTitle: 'Quel logiciel utilisez-vous et pourquoi ?',
        additionalInfoInputLabel: 'Votre réponse',
    },
    roomChangeLog: {
        updateRoomDescription: 'définir la description de la salle sur :',
        clearRoomDescription: 'effacé la description de la salle',
    },
    delegate: {
        switchAccount: 'Changer de compte :',
        copilotDelegatedAccess: 'Copilot : Accès délégué',
        copilotDelegatedAccessDescription: "Autoriser d'autres membres à accéder à votre compte.",
        addCopilot: 'Ajouter copilote',
        membersCanAccessYourAccount: 'Ces membres peuvent accéder à votre compte :',
        youCanAccessTheseAccounts: 'Vous pouvez accéder à ces comptes via le sélecteur de compte :',
        role: ({role}: OptionalParam<DelegateRoleParams> = {}) => {
            switch (role) {
                case CONST.DELEGATE_ROLE.ALL:
                    return 'Complet';
                case CONST.DELEGATE_ROLE.SUBMITTER:
                    return 'Limité';
                default:
                    return '';
            }
        },
        genericError: "Oups, quelque chose s'est mal passé. Veuillez réessayer.",
        onBehalfOfMessage: ({delegator}: DelegatorParams) => `au nom de ${delegator}`,
        accessLevel: "Niveau d'accès",
        confirmCopilot: 'Confirmez votre copilote ci-dessous.',
        accessLevelDescription: "Choisissez un niveau d'accès ci-dessous. Les accès Complet et Limité permettent aux copilotes de voir toutes les conversations et dépenses.",
        roleDescription: ({role}: OptionalParam<DelegateRoleParams> = {}) => {
            switch (role) {
                case CONST.DELEGATE_ROLE.ALL:
                    return 'Autoriser un autre membre à effectuer toutes les actions sur votre compte, en votre nom. Inclut le chat, les soumissions, les approbations, les paiements, les mises à jour des paramètres, et plus encore.';
                case CONST.DELEGATE_ROLE.SUBMITTER:
                    return 'Autoriser un autre membre à effectuer la plupart des actions sur votre compte, en votre nom. Exclut les approbations, paiements, rejets et blocages.';
                default:
                    return '';
            }
        },
        removeCopilot: 'Supprimer copilot',
        removeCopilotConfirmation: 'Êtes-vous sûr de vouloir supprimer ce copilote ?',
        changeAccessLevel: "Modifier le niveau d'accès",
        makeSureItIsYou: "Assurons-nous que c'est bien vous",
        enterMagicCode: ({contactMethod}: EnterMagicCodeParams) =>
            `Veuillez entrer le code magique envoyé à ${contactMethod} pour ajouter un copilote. Il devrait arriver d'ici une à deux minutes.`,
        enterMagicCodeUpdate: ({contactMethod}: EnterMagicCodeParams) => `Veuillez entrer le code magique envoyé à ${contactMethod} pour mettre à jour votre copilote.`,
        notAllowed: 'Pas si vite...',
        noAccessMessage: "En tant que copilote, vous n'avez pas accès à cette page. Désolé !",
        notAllowedMessage: ({accountOwnerEmail}: AccountOwnerParams) =>
            `En tant que <a href="${CONST.DELEGATE_ROLE_HELP_DOT_ARTICLE_LINK}">copilote</a> de ${accountOwnerEmail}, vous n'avez pas la permission d'entreprendre cette action. Désolé de ne pas pouvoir effectuer cette action.`,
        copilotAccess: 'Accès Copilot',
    },
    debug: {
        debug: 'Déboguer',
        details: 'Détails',
        JSON: 'JSON',
        reportActions: 'Actions',
        reportActionPreview: 'Aperçu',
        nothingToPreview: 'Rien à prévisualiser',
        editJson: 'Modifier JSON :',
        preview: 'Aperçu :',
        missingProperty: ({propertyName}: MissingPropertyParams) => `${propertyName} manquant`,
        invalidProperty: ({propertyName, expectedType}: InvalidPropertyParams) => `Propriété invalide : ${propertyName} - Attendu : ${expectedType}`,
        invalidValue: ({expectedValues}: InvalidValueParams) => `Valeur invalide - Attendu : ${expectedValues}`,
        missingValue: 'Valeur manquante',
        createReportAction: 'Créer une action de rapport',
        reportAction: "Signaler l'action",
        report: 'Rapport',
        transaction: 'Transaction',
        violations: 'Violations',
        transactionViolation: 'Violation de transaction',
        hint: 'Les modifications de données ne seront pas envoyées au backend.',
        textFields: 'Champs de texte',
        numberFields: 'Champs numériques',
        booleanFields: 'Champs booléens',
        constantFields: 'Champs constants',
        dateTimeFields: 'Champs DateTime',
        date: 'Date',
        time: 'Temps',
        none: 'Aucun',
        visibleInLHN: 'Visible dans le LHN',
        GBR: 'GBR',
        RBR: 'RBR',
        true: 'vrai',
        false: 'faux',
        viewReport: 'Voir le rapport',
        viewTransaction: 'Voir la transaction',
        createTransactionViolation: 'Créer une violation de transaction',
        reasonVisibleInLHN: {
            hasDraftComment: 'A un commentaire brouillon',
            hasGBR: 'Has GBR',
            hasRBR: 'Has RBR',
            pinnedByUser: 'Épinglé par un membre',
            hasIOUViolations: 'A des violations de dette (IOU)',
            hasAddWorkspaceRoomErrors: "A des erreurs d'ajout de salle de travail",
            isUnread: 'Est non lu (mode de concentration)',
            isArchived: 'Est archivé (mode le plus récent)',
            isSelfDM: 'Est un message direct à soi-même',
            isFocused: 'Est temporairement concentré(e)',
        },
        reasonGBR: {
            hasJoinRequest: 'A une demande de rejoindre (salle admin)',
            isUnreadWithMention: 'Est non lu avec mention',
            isWaitingForAssigneeToCompleteAction: "Attend que le responsable termine l'action",
            hasChildReportAwaitingAction: 'Le rapport enfant attend une action',
            hasMissingInvoiceBankAccount: 'Il manque le compte bancaire de la facture',
        },
        reasonRBR: {
            hasErrors: 'Contient des erreurs dans les données du rapport ou des actions du rapport',
            hasViolations: 'A des violations',
            hasTransactionThreadViolations: 'A des violations de fil de transaction',
        },
        indicatorStatus: {
            theresAReportAwaitingAction: "Il y a un rapport en attente d'action",
            theresAReportWithErrors: 'Il y a un rapport avec des erreurs',
            theresAWorkspaceWithCustomUnitsErrors: "Il y a un espace de travail avec des erreurs d'unités personnalisées.",
            theresAProblemWithAWorkspaceMember: "Il y a un problème avec un membre de l'espace de travail",
            theresAProblemWithAWorkspaceQBOExport: "Il y a eu un problème avec un paramètre d'exportation de connexion de l'espace de travail.",
            theresAProblemWithAContactMethod: 'Il y a un problème avec un moyen de contact',
            aContactMethodRequiresVerification: 'Une méthode de contact nécessite une vérification',
            theresAProblemWithAPaymentMethod: 'Il y a un problème avec un mode de paiement',
            theresAProblemWithAWorkspace: 'Il y a un problème avec un espace de travail.',
            theresAProblemWithYourReimbursementAccount: 'Il y a un problème avec votre compte de remboursement',
            theresABillingProblemWithYourSubscription: 'Il y a un problème de facturation avec votre abonnement.',
            yourSubscriptionHasBeenSuccessfullyRenewed: 'Votre abonnement a été renouvelé avec succès',
            theresWasAProblemDuringAWorkspaceConnectionSync: "Un problème est survenu lors de la synchronisation de la connexion de l'espace de travail.",
            theresAProblemWithYourWallet: 'Il y a un problème avec votre portefeuille',
            theresAProblemWithYourWalletTerms: 'Il y a un problème avec les conditions de votre portefeuille',
        },
    },
    emptySearchView: {
        takeATestDrive: 'Faites un essai',
    },
    migratedUserWelcomeModal: {
        title: 'Bienvenue sur New Expensify !',
        subtitle: 'New Expensify a la même excellente automatisation, mais maintenant avec une collaboration incroyable :',
        confirmText: 'Allons-y !',
        features: {
            chat: "<strong>Discutez directement sur n'importe quelle dépense</strong>, rapport ou espace de travail",
            scanReceipt: '<strong>Scannez les reçus</strong> et soyez remboursé',
            crossPlatform: 'Faites <strong>tout</strong> depuis votre téléphone ou navigateur',
        },
    },
    productTrainingTooltip: {
        // TODO: CONCIERGE_LHN_GBR tooltip will be replaced by a tooltip in the #admins room
        // https://github.com/Expensify/App/issues/57045#issuecomment-2701455668
        conciergeLHNGBR: '<tooltip>Commencer <strong>ici !</strong></tooltip>',
        saveSearchTooltip: '<tooltip><strong>Renommez vos recherches enregistrées</strong> ici !</tooltip>',
        accountSwitcher: '<tooltip>Accédez à votre <strong>Comptes Copilot</strong> ici</tooltip>',
        scanTestTooltip: {
            main: '<tooltip><strong>Vous voulez voir comment fonctionne Scan ?</strong> Essayez un reçu de test !</tooltip>',
            manager: "<tooltip>Choisissez notre <strong>responsable des tests</strong> pour l'essayer !</tooltip>",
            confirmation: '<tooltip>Maintenant, <strong>soumettez votre dépense</strong> et regardez la magie opérer !</tooltip>',
            tryItOut: 'Essayez-le',
            noThanks: 'Non merci',
        },
        outstandingFilter: "<tooltip>Filtrer les dépenses qui <strong>besoin d'approbation</strong></tooltip>",
        scanTestDriveTooltip: "<tooltip>Envoyer ce reçu à<strong>complétez l'essai !</strong></tooltip>",
    },
    discardChangesConfirmation: {
        title: 'Annuler les modifications ?',
        body: 'Êtes-vous sûr de vouloir abandonner les modifications que vous avez apportées ?',
        confirmText: 'Annuler les modifications',
    },
    scheduledCall: {
        book: {
            title: 'Planifier un appel',
            description: 'Trouvez un moment qui vous convient.',
            slots: 'Heures disponibles pour',
        },
        confirmation: {
            title: "Confirmer l'appel",
            description: "Assurez-vous que les détails ci-dessous vous conviennent. Une fois que vous confirmez l'appel, nous enverrons une invitation avec plus d'informations.",
            setupSpecialist: 'Votre spécialiste de configuration',
            meetingLength: 'Durée de la réunion',
            dateTime: 'Date et heure',
            minutes: '30 minutes',
        },
        callScheduled: 'Appel programmé',
    },
    autoSubmitModal: {
        title: 'Tout est clair et soumis !',
        description: 'Tous les avertissements et infractions ont été levés, donc :',
        submittedExpensesTitle: 'Ces dépenses ont été soumises',
        submittedExpensesDescription: "Ces dépenses ont été envoyées à votre approbateur mais peuvent encore être modifiées jusqu'à ce qu'elles soient approuvées.",
        pendingExpensesTitle: 'Les dépenses en attente ont été déplacées',
        pendingExpensesDescription: "Toutes les dépenses de carte en attente ont été déplacées vers un rapport séparé jusqu'à ce qu'elles soient publiées.",
    },
    testDrive: {
        quickAction: {
            takeATwoMinuteTestDrive: 'Faites un essai de 2 minutes',
        },
        modal: {
            title: 'Faites un essai avec nous',
            description: "Faites une visite rapide du produit pour vous mettre rapidement à jour. Pas d'arrêts nécessaires !",
            confirmText: "Commencer l'essai",
            helpText: 'Passer',
            employee: {
                description:
                    "<muted-text>Offrez à votre équipe <strong>3 mois gratuits d'Expensify !</strong> Entrez simplement l'email de votre patron ci-dessous et envoyez-lui une dépense test.</muted-text>",
                email: "Entrez l'email de votre patron",
                error: 'Ce membre possède un espace de travail, veuillez entrer un nouveau membre pour tester.',
            },
        },
        banner: {
            currentlyTestDrivingExpensify: 'Vous êtes actuellement en train de tester Expensify',
            readyForTheRealThing: 'Prêt pour le grand saut ?',
            getStarted: 'Commencer',
        },
        employeeInviteMessage: ({name}: EmployeeInviteMessageParams) =>
            `# ${name} vous a invité à essayer Expensify\nSalut ! Je viens de nous obtenir *3 mois gratuits* pour essayer Expensify, la façon la plus rapide de gérer les notes de frais.\n\nVoici un *reçu de test* pour vous montrer comment cela fonctionne :`,
    },
    export: {
        basicExport: 'Exportation basique',
        reportLevelExport: 'Toutes les données - niveau rapport',
        expenseLevelExport: 'Toutes les données - niveau dépense',
        exportInProgress: 'Exportation en cours',
        conciergeWillSend: 'Concierge vous enverra le fichier sous peu.',
    },
};
// IMPORTANT: This line is manually replaced in generate translation files by scripts/generateTranslations.ts,
// so if you change it here, please update it there as well.
export default translations satisfies TranslationDeepObject<typeof en>;<|MERGE_RESOLUTION|>--- conflicted
+++ resolved
@@ -2023,12 +2023,8 @@
         workflowTitle: 'Dépenser',
         workflowDescription: "Configurez un flux de travail dès que la dépense survient, y compris l'approbation et le paiement.",
         submissionFrequency: 'Fréquence de soumission',
-<<<<<<< HEAD
         submissionFrequencyDescription:
             'Choisissez un calendrier personnalisé pour soumettre les dépenses, ou laissez cette option désactivée pour des mises à jour en temps réel sur les dépenses.',
-        disableApprovalPromptDescription: "Désactiver les approbations effacera tous les flux de travail d'approbation existants.",
-=======
->>>>>>> 15703669
         submissionFrequencyDateOfMonth: 'Date du mois',
         addApprovalsTitle: 'Ajouter des approbations',
         addApprovalButton: "Ajouter un flux de travail d'approbation",
