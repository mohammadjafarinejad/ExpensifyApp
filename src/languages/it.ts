/**
 *   _____                      __         __
 *  / ___/__ ___  ___ _______ _/ /____ ___/ /
 * / (_ / -_) _ \/ -_) __/ _ \`/ __/ -_) _  /
 * \___/\__/_//_/\__/_/  \_,_/\__/\__/\_,_/
 *
 * This file was automatically generated. Please consider these alternatives before manually editing it:
 *
 * - Improve the prompts in prompts/translation, or
 * - Improve context annotations in src/languages/en.ts
 */
import {CONST as COMMON_CONST} from 'expensify-common';
import startCase from 'lodash/startCase';
import type {OnboardingTask} from '@libs/actions/Welcome/OnboardingFlow';
import CONST from '@src/CONST';
import type {Country} from '@src/CONST';
import type OriginalMessage from '@src/types/onyx/OriginalMessage';
import type en from './en';
import type {
    AccountOwnerParams,
    ActionsAreCurrentlyRestricted,
    AddedOrDeletedPolicyReportFieldParams,
    AddedPolicyApprovalRuleParams,
    AddEmployeeParams,
    AddOrDeletePolicyCustomUnitRateParams,
    AddressLineParams,
    AdminCanceledRequestParams,
    AirlineParams,
    AlreadySignedInParams,
    ApprovalWorkflowErrorParams,
    ApprovedAmountParams,
    AssignCardParams,
    AssignedCardParams,
    AssigneeParams,
    AuthenticationErrorParams,
    AutoPayApprovedReportsLimitErrorParams,
    BadgeFreeTrialParams,
    BankAccountLastFourParams,
    BeginningOfArchivedRoomParams,
    BeginningOfChatHistoryAdminRoomParams,
    BeginningOfChatHistoryAnnounceRoomParams,
    BeginningOfChatHistoryDomainRoomParams,
    BeginningOfChatHistoryInvoiceRoomParams,
    BeginningOfChatHistoryPolicyExpenseChatParams,
    BeginningOfChatHistoryUserRoomParams,
    BillableDefaultDescriptionParams,
    BillingBannerCardAuthenticationRequiredParams,
    BillingBannerCardExpiredParams,
    BillingBannerCardOnDisputeParams,
    BillingBannerDisputePendingParams,
    BillingBannerInsufficientFundsParams,
    BillingBannerOwnerAmountOwedOverdueParams,
    BillingBannerSubtitleWithDateParams,
    BusinessBankAccountParams,
    BusinessRegistrationNumberParams,
    BusinessTaxIDParams,
    CanceledRequestParams,
    CardEndingParams,
    CardInfoParams,
    CardNextPaymentParams,
    CategoryNameParams,
    ChangedApproverMessageParams,
    ChangeFieldParams,
    ChangeOwnerDuplicateSubscriptionParams,
    ChangeOwnerHasFailedSettlementsParams,
    ChangeOwnerSubscriptionParams,
    ChangeReportPolicyParams,
    ChangeTypeParams,
    CharacterLengthLimitParams,
    CharacterLimitParams,
    ChatWithAccountManagerParams,
    CompanyCardBankName,
    CompanyCardFeedNameParams,
    CompanyNameParams,
    ConfirmThatParams,
    ConnectionNameParams,
    ConnectionParams,
    ContactMethodParams,
    ContactMethodsRouteParams,
    CreateExpensesParams,
    CurrencyCodeParams,
    CurrencyInputDisabledTextParams,
    CustomersOrJobsLabelParams,
    DateParams,
    DateShouldBeAfterParams,
    DateShouldBeBeforeParams,
    DefaultAmountParams,
    DefaultVendorDescriptionParams,
    DelegateRoleParams,
    DelegatorParams,
    DeleteActionParams,
    DeleteConfirmationParams,
    DeleteTransactionParams,
    DemotedFromWorkspaceParams,
    DependentMultiLevelTagsSubtitleParams,
    DidSplitAmountMessageParams,
    DisconnectYourBankAccountParams,
    DomainPermissionInfoRestrictionParams,
    DuplicateTransactionParams,
    EarlyDiscountSubtitleParams,
    EarlyDiscountTitleParams,
    EditActionParams,
    EditDestinationSubtitleParams,
    ElectronicFundsParams,
    EmployeeInviteMessageParams,
    EmptyCategoriesSubtitleWithAccountingParams,
    EmptyTagsSubtitleWithAccountingParams,
    EnableContinuousReconciliationParams,
    EnterMagicCodeParams,
    ErrorODIntegrationParams,
    ExportAgainModalDescriptionParams,
    ExportedToIntegrationParams,
    ExportIntegrationSelectedParams,
    FeatureNameParams,
    FileLimitParams,
    FileTypeParams,
    FiltersAmountBetweenParams,
    FlightLayoverParams,
    FlightParams,
    FormattedMaxLengthParams,
    GoBackMessageParams,
    ImportedTagsMessageParams,
    ImportedTypesParams,
    ImportFieldParams,
    ImportMembersSuccessfulDescriptionParams,
    ImportPerDiemRatesSuccessfulDescriptionParams,
    ImportTagsSuccessfulDescriptionParams,
    IncorrectZipFormatParams,
    IndividualExpenseRulesSubtitleParams,
    InstantSummaryParams,
    IntacctMappingTitleParams,
    IntegrationExportParams,
    IntegrationSyncFailedParams,
    InvalidPropertyParams,
    InvalidValueParams,
    IssueVirtualCardParams,
    LastSyncAccountingParams,
    LastSyncDateParams,
    LeftWorkspaceParams,
    LocalTimeParams,
    LoggedInAsParams,
    LogSizeParams,
    ManagerApprovedAmountParams,
    ManagerApprovedParams,
    MarkedReimbursedParams,
    MarkReimbursedFromIntegrationParams,
    MergeAccountIntoParams,
    MergeFailureDescriptionGenericParams,
    MergeFailureUncreatedAccountDescriptionParams,
    MergeSuccessDescriptionParams,
    MissingPropertyParams,
    MovedActionParams,
    MovedFromPersonalSpaceParams,
    MovedFromReportParams,
    MovedTransactionParams,
    NeedCategoryForExportToIntegrationParams,
    NewWorkspaceNameParams,
    NoLongerHaveAccessParams,
    NotAllowedExtensionParams,
    NotYouParams,
    OOOEventSummaryFullDayParams,
    OOOEventSummaryPartialDayParams,
    OptionalParam,
    OurEmailProviderParams,
    OwnerOwesAmountParams,
    PaidElsewhereParams,
    PaidWithExpensifyParams,
    ParentNavigationSummaryParams,
    PayAndDowngradeDescriptionParams,
    PayerOwesAmountParams,
    PayerOwesParams,
    PayerPaidAmountParams,
    PayerPaidParams,
    PayerSettledParams,
    PaySomeoneParams,
    PhoneErrorRouteParams,
    PolicyAddedReportFieldOptionParams,
    PolicyDisabledReportFieldAllOptionsParams,
    PolicyDisabledReportFieldOptionParams,
    PolicyExpenseChatNameParams,
    QBDSetupErrorBodyParams,
    RailTicketParams,
    ReceiptPartnersUberSubtitleParams,
    ReconciliationWorksParams,
    RemovedFromApprovalWorkflowParams,
    RemovedTheRequestParams,
    RemoveMemberPromptParams,
    RemoveMembersWarningPrompt,
    RenamedRoomActionParams,
    RenamedWorkspaceNameActionParams,
    ReportArchiveReasonsClosedParams,
    ReportArchiveReasonsInvoiceReceiverPolicyDeletedParams,
    ReportArchiveReasonsMergedParams,
    ReportArchiveReasonsRemovedFromPolicyParams,
    ReportPolicyNameParams,
    RequestAmountParams,
    RequestCountParams,
    RequestedAmountMessageParams,
    RequiredFieldParams,
    ResolutionConstraintsParams,
    ReviewParams,
    RoleNamesParams,
    RoomNameReservedErrorParams,
    RoomRenamedToParams,
    RulesEnableWorkflowsParams,
    SecondaryLoginParams,
    SetTheDistanceMerchantParams,
    SetTheRequestParams,
    SettledAfterAddedBankAccountParams,
    SettleExpensifyCardParams,
    SettlementAccountInfoParams,
    SettlementDateParams,
    ShareParams,
    SignerInfoMessageParams,
    SignUpNewFaceCodeParams,
    SizeExceededParams,
    SplitAmountParams,
    SplitExpenseEditTitleParams,
    SplitExpenseSubtitleParams,
    SpreadCategoriesParams,
    SpreadFieldNameParams,
    SpreadSheetColumnParams,
    StatementTitleParams,
    StepCounterParams,
    StripePaidParams,
    SubmitsToParams,
    SubmittedToVacationDelegateParams,
    SubmittedWithMemoParams,
    SubscriptionCommitmentParams,
    SubscriptionSettingsRenewsOnParams,
    SubscriptionSettingsSaveUpToParams,
    SubscriptionSettingsSummaryParams,
    SubscriptionSizeParams,
    SyncStageNameConnectionsParams,
    TaskCreatedActionParams,
    TaxAmountParams,
    TermsParams,
    ThreadRequestReportNameParams,
    ThreadSentMoneyReportNameParams,
    TotalAmountGreaterOrLessThanOriginalParams,
    ToValidateLoginParams,
    TransferParams,
    TravelTypeParams,
    TrialStartedTitleParams,
    UnapproveWithIntegrationWarningParams,
    UnshareParams,
    UntilTimeParams,
    UpdatedCustomFieldParams,
    UpdatedPolicyApprovalRuleParams,
    UpdatedPolicyAuditRateParams,
    UpdatedPolicyCategoryDescriptionHintTypeParams,
    UpdatedPolicyCategoryExpenseLimitTypeParams,
    UpdatedPolicyCategoryGLCodeParams,
    UpdatedPolicyCategoryMaxAmountNoReceiptParams,
    UpdatedPolicyCategoryMaxExpenseAmountParams,
    UpdatedPolicyCategoryNameParams,
    UpdatedPolicyCategoryParams,
    UpdatedPolicyCurrencyParams,
    UpdatedPolicyCustomUnitRateParams,
    UpdatedPolicyCustomUnitTaxClaimablePercentageParams,
    UpdatedPolicyCustomUnitTaxRateExternalIDParams,
    UpdatedPolicyDescriptionParams,
    UpdatedPolicyFieldWithNewAndOldValueParams,
    UpdatedPolicyFieldWithValueParam,
    UpdatedPolicyFrequencyParams,
    UpdatedPolicyManualApprovalThresholdParams,
    UpdatedPolicyPreventSelfApprovalParams,
    UpdatedPolicyReportFieldDefaultValueParams,
    UpdatedPolicyTagFieldParams,
    UpdatedPolicyTagNameParams,
    UpdatedPolicyTagParams,
    UpdatedTheDistanceMerchantParams,
    UpdatedTheRequestParams,
    UpdatePolicyCustomUnitParams,
    UpdatePolicyCustomUnitTaxEnabledParams,
    UpdateRoleParams,
    UpgradeSuccessMessageParams,
    UsePlusButtonParams,
    UserIsAlreadyMemberParams,
    UserSplitParams,
    VacationDelegateParams,
    ViolationsCashExpenseWithNoReceiptParams,
    ViolationsConversionSurchargeParams,
    ViolationsCustomRulesParams,
    ViolationsInvoiceMarkupParams,
    ViolationsMaxAgeParams,
    ViolationsMissingTagParams,
    ViolationsModifiedAmountParams,
    ViolationsOverCategoryLimitParams,
    ViolationsOverLimitParams,
    ViolationsPerDayLimitParams,
    ViolationsProhibitedExpenseParams,
    ViolationsReceiptRequiredParams,
    ViolationsRterParams,
    ViolationsTagOutOfPolicyParams,
    ViolationsTaxOutOfPolicyParams,
    WaitingOnBankAccountParams,
    WalletAgreementParams,
    WalletProgramParams,
    WelcomeEnterMagicCodeParams,
    WelcomeToRoomParams,
    WeSentYouMagicSignInLinkParams,
    WorkEmailMergingBlockedParams,
    WorkEmailResendCodeParams,
    WorkflowSettingsParam,
    WorkspaceLockedPlanTypeParams,
    WorkspaceMemberList,
    WorkspaceMembersCountParams,
    WorkspaceOwnerWillNeedToAddOrUpdatePaymentCardParams,
    WorkspaceRouteParams,
    WorkspaceShareNoteParams,
    WorkspacesListRouteParams,
    WorkspaceUpgradeNoteParams,
    WorkspaceYouMayJoin,
    YourPlanPriceParams,
    YourPlanPriceValueParams,
    ZipCodeExampleFormatParams,
} from './params';
import type {TranslationDeepObject} from './types';

type StateValue = {
    stateISO: string;
    stateName: string;
};
type States = Record<keyof typeof COMMON_CONST.STATES, StateValue>;
type AllCountries = Record<Country, string>;
/* eslint-disable max-len */
const translations = {
    common: {
        count: 'Contare',
        cancel: 'Annulla',
        dismiss: 'Ignora',
        proceed: 'Proceed',
        yes: 'Sì',
        no: 'No',
        ok: 'OK',
        notNow: 'Non ora',
        learnMore: 'Scopri di più',
        buttonConfirm: 'Capito',
        name: 'Nome',
        attachment: 'Allegato',
        attachments: 'Allegati',
        center: 'Centro',
        from: 'Da',
        to: 'A',
        in: 'In',
        optional: 'Opzionale',
        new: 'Nuovo',
        search: 'Cerca',
        reports: 'Report',
        find: 'Trova',
        searchWithThreeDots: 'Cerca...',
        next: 'Successivo',
        previous: 'Precedente',
        goBack: 'Torna indietro',
        create: 'Crea',
        add: 'Aggiungi',
        resend: 'Invia di nuovo',
        save: 'Salva',
        select: 'Seleziona',
        deselect: 'Deseleziona',
        selectMultiple: 'Seleziona multipli',
        saveChanges: 'Salva le modifiche',
        submit: 'Invia',
        submitted: 'Inviato',
        rotate: 'Ruota',
        zoom: 'Zoom',
        password: 'Password',
        magicCode: 'Codice di verifica',
        twoFactorCode: 'Codice a due fattori',
        workspaces: 'Spazi di lavoro',
        inbox: 'Posta in arrivo',
        success: 'Successo',
        group: 'Gruppo',
        profile: 'Profilo',
        referral: 'Referenza',
        payments: 'Pagamenti',
        approvals: 'Approvazioni',
        wallet: 'Portafoglio',
        preferences: 'Preferenze',
        view: 'Visualizza',
        review: (reviewParams?: ReviewParams) => `Rivisore${reviewParams?.amount ? ` ${reviewParams?.amount}` : ''}`,
        not: 'Non',
        signIn: 'Accedi',
        signInWithGoogle: 'Accedi con Google',
        signInWithApple: 'Accedi con Apple',
        signInWith: 'Accedi con',
        continue: 'Continua',
        firstName: 'Nome',
        lastName: 'Cognome',
        scanning: 'Scansione',
        addCardTermsOfService: 'Termini di servizio di Expensify',
        perPerson: 'per persona',
        phone: 'Telefono',
        phoneNumber: 'Numero di telefono',
        phoneNumberPlaceholder: '(xxx) xxx-xxxx',
        email: 'Email',
        and: 'e',
        or: 'o',
        details: 'Dettagli',
        privacy: 'Privacy',
        privacyPolicy: 'Informativa sulla privacy',
        hidden: 'Nascosto',
        visible: 'Visibile',
        delete: 'Elimina',
        archived: 'archiviato',
        contacts: 'Contatti',
        recents: 'Recenti',
        close: 'Chiudi',
        comment: 'Commento',
        download: 'Scarica',
        downloading: 'Scaricamento',
        uploading: 'Caricamento in corso',
        pin: 'Fissa',
        unPin: 'Rimuovi dal pin',
        back: 'Indietro',
        saveAndContinue: 'Salva e continua',
        settings: 'Impostazioni',
        termsOfService: 'Termini di Servizio',
        members: 'Membri',
        invite: 'Invita',
        here: 'qui',
        date: 'Data',
        dob: 'Data di nascita',
        currentYear: 'Anno corrente',
        currentMonth: 'Mese corrente',
        ssnLast4: 'Ultime 4 cifre del SSN',
        ssnFull9: 'Tutti i 9 cifre del SSN',
        addressLine: ({lineNumber}: AddressLineParams) => `Indirizzo linea ${lineNumber}`,
        personalAddress: 'Indirizzo personale',
        companyAddress: "Indirizzo dell'azienda",
        noPO: 'Niente caselle postali o indirizzi di caselle postali, per favore.',
        city: 'Città',
        state: 'Stato',
        streetAddress: 'Indirizzo stradale',
        stateOrProvince: 'Stato / Provincia',
        country: 'Paese',
        zip: 'Codice postale',
        zipPostCode: 'CAP / Codice postale',
        whatThis: "Cos'è questo?",
        iAcceptThe: 'Accetto il',
        remove: 'Rimuovi',
        admin: 'Admin',
        owner: 'Proprietario',
        dateFormat: 'YYYY-MM-DD',
        send: 'Invia',
        na: 'N/A',
        noResultsFound: 'Nessun risultato trovato',
        noResultsFoundMatching: ({searchString}: {searchString: string}) => `Nessun risultato trovato corrispondente a "${searchString}"`,
        recentDestinations: 'Destinazioni recenti',
        timePrefix: 'È',
        conjunctionFor: 'per',
        todayAt: 'Oggi alle',
        tomorrowAt: 'Domani alle',
        yesterdayAt: 'Ieri alle',
        conjunctionAt: 'at',
        conjunctionTo: 'a',
        genericErrorMessage: 'Ops... qualcosa è andato storto e la tua richiesta non può essere completata. Per favore riprova più tardi.',
        percentage: 'Percentuale',
        error: {
            invalidAmount: 'Importo non valido',
            acceptTerms: 'Devi accettare i Termini di Servizio per continuare',
            phoneNumber: `Per favore, inserisci un numero di telefono valido, con il prefisso internazionale (ad es. ${CONST.EXAMPLE_PHONE_NUMBER})`,
            fieldRequired: 'Questo campo è obbligatorio',
            requestModified: 'Questa richiesta è in fase di modifica da un altro membro.',
            characterLimitExceedCounter: ({length, limit}: CharacterLengthLimitParams) => `Limite di caratteri superato (${length}/${limit})`,
            dateInvalid: 'Si prega di selezionare una data valida',
            invalidDateShouldBeFuture: 'Si prega di scegliere oggi o una data futura',
            invalidTimeShouldBeFuture: 'Si prega di scegliere un orario almeno un minuto avanti',
            invalidCharacter: 'Carattere non valido',
            enterMerchant: 'Inserisci il nome di un commerciante',
            enterAmount: 'Inserisci un importo',
            missingMerchantName: 'Nome del commerciante mancante',
            missingAmount: 'Importo mancante',
            missingDate: 'Data mancante',
            enterDate: 'Inserisci una data',
            invalidTimeRange: 'Inserisci un orario utilizzando il formato a 12 ore (es. 14:30)',
            pleaseCompleteForm: 'Si prega di completare il modulo sopra per continuare',
            pleaseSelectOne: "Si prega di selezionare un'opzione sopra",
            invalidRateError: 'Per favore, inserisci una tariffa valida',
            lowRateError: 'La tariffa deve essere maggiore di 0',
            email: 'Per favore, inserisci un indirizzo email valido',
            login: "Si è verificato un errore durante l'accesso. Per favore riprova.",
        },
        comma: 'virgola',
        semicolon: 'semicolon',
        please: 'Per favore',
        contactUs: 'contattaci',
        pleaseEnterEmailOrPhoneNumber: "Per favore inserisci un'email o un numero di telefono",
        fixTheErrors: 'correggi gli errori',
        inTheFormBeforeContinuing: 'nel modulo prima di continuare',
        confirm: 'Conferma',
        reset: 'Reimposta',
        done: 'Fatto',
        more: 'Di più',
        debitCard: 'Carta di debito',
        bankAccount: 'Conto bancario',
        personalBankAccount: 'Conto bancario personale',
        businessBankAccount: 'Conto bancario aziendale',
        join: 'Unisciti',
        leave: 'Lasciare',
        decline: 'Rifiuta',
        reject: 'Rifiuta',
        transferBalance: 'Trasferisci saldo',
        enterManually: 'Inseriscilo manualmente',
        message: 'Messaggio',
        leaveThread: 'Abbandona discussione',
        you: 'Tu',
        me: 'me',
        youAfterPreposition: 'tu/voi (depending on the context)',
        your: 'tuo/tuoi/tuoi/tuo (depending on context and gender/number)',
        conciergeHelp: 'Si prega di contattare Concierge per assistenza.',
        youAppearToBeOffline: 'Sembri essere offline.',
        thisFeatureRequiresInternet: 'Questa funzione richiede una connessione internet attiva.',
        attachmentWillBeAvailableOnceBackOnline: "L'allegato sarà disponibile una volta tornato online.",
        errorOccurredWhileTryingToPlayVideo: 'Si è verificato un errore durante il tentativo di riprodurre questo video.',
        areYouSure: 'Sei sicuro?',
        verify: 'Verifica',
        yesContinue: 'Sì, continua.',
        websiteExample: 'e.g. https://www.expensify.com',
        zipCodeExampleFormat: ({zipSampleFormat}: ZipCodeExampleFormatParams) => (zipSampleFormat ? `e.g. ${zipSampleFormat}` : ''),
        description: 'Descrizione',
        title: 'Titolo',
        assignee: 'Assegnatario',
        createdBy: 'Creato da',
        with: 'con',
        shareCode: 'Condividi codice',
        share: 'Condividi',
        per: 'per',
        mi: 'miglio',
        km: 'chilometro',
        copied: 'Copiato!',
        someone: 'Qualcuno',
        total: 'Totale',
        edit: 'Modifica',
        letsDoThis: `Facciamolo!`,
        letsStart: `Iniziamo pure!`,
        showMore: 'Mostra di più',
        merchant: 'Commerciante',
        category: 'Categoria',
        report: 'Rapporto',
        billable: 'Fatturabile',
        nonBillable: 'Non-fatturabile',
        tag: 'Etichetta',
        receipt: 'Ricevuta',
        verified: 'Verificato',
        replace: 'Sostituire',
        distance: 'Distanza',
        mile: 'miglio',
        miles: 'miglia',
        kilometer: 'chilometro',
        kilometers: 'chilometri',
        recent: 'Recente',
        all: 'Tutti',
        am: 'AM',
        pm: 'PM',
        tbd: 'TBD',
        selectCurrency: 'Seleziona una valuta',
        selectSymbolOrCurrency: 'Seleziona un simbolo o una valuta',
        card: 'Carta',
        whyDoWeAskForThis: 'Perché lo chiediamo?',
        required: 'Richiesto',
        showing: 'Mostrando',
        of: 'di',
        default: 'Predefinito',
        update: 'Aggiorna',
        member: 'Membro',
        auditor: 'Revisore dei conti',
        role: 'Ruolo',
        currency: 'Valuta',
        groupCurrency: 'Valuta di gruppo',
        rate: 'Valuta',
        emptyLHN: {
            title: 'Woohoo! Tutto aggiornato.',
            subtitleText1: 'Trova una chat utilizzando il',
            subtitleText2: 'pulsante sopra, o crea qualcosa usando il',
            subtitleText3: 'pulsante qui sotto.',
        },
        businessName: "Nome dell'azienda",
        clear: 'Chiaro',
        type: 'Tipo',
        action: 'Azione',
        expenses: 'Spese',
        totalSpend: 'Spesa totale',
        tax: 'Tassa',
        shared: 'Condiviso',
        drafts: 'Bozze',
        draft: 'Bozza',
        finished: 'Finito',
        upgrade: 'Aggiorna',
        downgradeWorkspace: 'Declassa spazio di lavoro',
        companyID: 'ID azienda',
        userID: 'User ID',
        disable: 'Disabilita',
        export: 'Esporta',
        initialValue: 'Valore iniziale',
        currentDate: 'La data odierna',
        value: 'Valore',
        downloadFailedTitle: 'Download non riuscito',
        downloadFailedDescription: 'Il tuo download non è stato completato. Per favore riprova più tardi.',
        filterLogs: 'Filtra registri',
        network: 'Rete',
        reportID: 'ID Rapporto',
        longID: 'ID lungo',
        withdrawalID: 'ID di prelievo',
        bankAccounts: 'Conti bancari',
        chooseFile: 'Scegli file',
        chooseFiles: 'Scegli file',
        dropTitle: 'Lascia andare',
        dropMessage: 'Trascina qui il tuo file',
        ignore: 'Ignora',
        enabled: 'Abilitato',
        disabled: 'Disabilitato',
        import: 'Importa',
        offlinePrompt: 'Non puoi eseguire questa azione in questo momento.',
        outstanding: 'In sospeso',
        chats: 'Chat',
        tasks: 'Attività',
        unread: 'Non letto',
        sent: 'Inviato',
        links: 'Link',
        day: 'giorno',
        days: 'giorni',
        rename: 'Rinomina',
        address: 'Indirizzo',
        hourAbbreviation: 'h',
        minuteAbbreviation: 'm',
        skip: 'Salta',
        chatWithAccountManager: ({accountManagerDisplayName}: ChatWithAccountManagerParams) =>
            `Hai bisogno di qualcosa di specifico? Chatta con il tuo account manager, ${accountManagerDisplayName}.`,
        chatNow: 'Chatta ora',
        workEmail: 'Email di lavoro',
        destination: 'Destinazione',
        subrate: 'Subrate',
        perDiem: 'Per diem',
        validate: 'Convalida',
        downloadAsPDF: 'Scarica come PDF',
        downloadAsCSV: 'Scarica come CSV',
        help: 'Aiuto',
        expenseReports: 'Report di spesa',
        rateOutOfPolicy: 'Tariffa fuori politica',
        reimbursable: 'Rimborsabile',
        editYourProfile: 'Modifica il tuo profilo',
        comments: 'Commenti',
        sharedIn: 'Condiviso in',
        unreported: 'Non segnalato',
        explore: 'Esplora',
        todo: 'Da fare',
        invoice: 'Fattura',
        expense: 'Spesa',
        chat: 'Chatta',
        task: 'Compito',
        trip: 'Viaggio',
        apply: 'Applica',
        status: 'Stato',
        on: 'Su',
        before: 'Prima',
        after: 'Dopo',
        reschedule: 'Ripianifica',
        general: 'Generale',
        workspacesTabTitle: 'Spazi di lavoro',
        headsUp: 'Attenzione!',
        submitTo: 'Invia a',
        forwardTo: 'Inoltra a',
        merge: 'Unisci',
        none: 'Nessuno',
        unstableInternetConnection: 'Connessione Internet instabile. Controlla la tua rete e riprova.',
        enableGlobalReimbursements: 'Abilita i rimborsi globali',
        purchaseAmount: 'Importo di acquisto',
        frequency: 'Frequenza',
        link: 'Link',
        pinned: 'Fissato',
        read: 'Letto',
    },
    supportalNoAccess: {
        title: 'Non così in fretta',
        descriptionWithCommand: ({
            command,
        }: {
            command?: string;
        } = {}) =>
            `Non sei autorizzato a eseguire questa azione quando il supporto è connesso (comando: ${command ?? ''}). Se ritieni che Success debba essere in grado di eseguire questa azione, avvia una conversazione su Slack.`,
    },
    lockedAccount: {
        title: 'Account bloccato',
        description: 'Non sei autorizzato a completare questa azione poiché questo account è stato bloccato. Si prega di contattare concierge@expensify.com per i prossimi passi.',
    },
    location: {
        useCurrent: 'Usa la posizione attuale',
        notFound: 'Non siamo riusciti a trovare la tua posizione. Per favore riprova o inserisci un indirizzo manualmente.',
        permissionDenied: "Sembra che tu abbia negato l'accesso alla tua posizione.",
        please: 'Per favore',
        allowPermission: "consenti l'accesso alla posizione nelle impostazioni",
        tryAgain: 'e riprova.',
    },
    contact: {
        importContacts: 'Importa contatti',
        importContactsTitle: 'Importa i tuoi contatti',
        importContactsText: 'Importa i contatti dal tuo telefono così le tue persone preferite sono sempre a portata di tocco.',
        importContactsExplanation: 'così le tue persone preferite sono sempre a portata di tocco.',
        importContactsNativeText: 'Ancora un passo! Dacci il via libera per importare i tuoi contatti.',
    },
    anonymousReportFooter: {
        logoTagline: 'Unisciti alla discussione.',
    },
    attachmentPicker: {
        cameraPermissionRequired: 'Accesso alla fotocamera',
        expensifyDoesNotHaveAccessToCamera: 'Expensify non può scattare foto senza accesso alla tua fotocamera. Tocca le impostazioni per aggiornare i permessi.',
        attachmentError: 'Errore allegato',
        errorWhileSelectingAttachment: 'Si è verificato un errore durante la selezione di un allegato. Per favore, riprova.',
        errorWhileSelectingCorruptedAttachment: 'Si è verificato un errore durante la selezione di un allegato danneggiato. Si prega di provare un altro file.',
        takePhoto: 'Scatta foto',
        chooseFromGallery: 'Scegli dalla galleria',
        chooseDocument: 'Scegli file',
        attachmentTooLarge: "L'allegato è troppo grande",
        sizeExceeded: "La dimensione dell'allegato supera il limite di 24 MB",
        sizeExceededWithLimit: ({maxUploadSizeInMB}: SizeExceededParams) => `La dimensione dell'allegato supera il limite di ${maxUploadSizeInMB} MB`,
        attachmentTooSmall: "L'allegato è troppo piccolo",
        sizeNotMet: "La dimensione dell'allegato deve essere superiore a 240 byte.",
        wrongFileType: 'Tipo di file non valido',
        notAllowedExtension: 'Questo tipo di file non è consentito. Si prega di provare un tipo di file diverso.',
        folderNotAllowedMessage: 'Il caricamento di una cartella non è consentito. Si prega di provare con un file diverso.',
        protectedPDFNotSupported: 'PDF protetto da password non è supportato',
        attachmentImageResized: "Questa immagine è stata ridimensionata per l'anteprima. Scarica per la risoluzione completa.",
        attachmentImageTooLarge: 'Questa immagine è troppo grande per essere visualizzata in anteprima prima del caricamento.',
        tooManyFiles: ({fileLimit}: FileLimitParams) => `Puoi caricare solo fino a ${fileLimit} file alla volta.`,
        sizeExceededWithValue: ({maxUploadSizeInMB}: SizeExceededParams) => `I file superano ${maxUploadSizeInMB} MB. Per favore riprova.`,
        someFilesCantBeUploaded: 'Alcuni file non possono essere caricati',
        sizeLimitExceeded: ({maxUploadSizeInMB}: SizeExceededParams) => `I file devono essere inferiori a ${maxUploadSizeInMB} MB. I file più grandi non verranno caricati.`,
        maxFileLimitExceeded: 'Puoi caricare fino a 30 ricevute alla volta. Quelle in eccesso non verranno caricate.',
        unsupportedFileType: ({fileType}: FileTypeParams) => `I file ${fileType} non sono supportati. Verranno caricati solo i tipi di file supportati.`,
        learnMoreAboutSupportedFiles: 'Scopri di più sui formati supportati.',
        passwordProtected: 'I PDF protetti da password non sono supportati. Verranno caricati solo i file supportati.',
    },
    dropzone: {
        addAttachments: 'Aggiungi allegati',
        addReceipt: 'Aggiungi ricevuta',
        scanReceipts: 'Scansiona ricevute',
        replaceReceipt: 'Sostituisci ricevuta',
    },
    filePicker: {
        fileError: 'Errore del file',
        errorWhileSelectingFile: 'Si è verificato un errore durante la selezione di un file. Per favore riprova.',
    },
    connectionComplete: {
        title: 'Connessione completata',
        supportingText: "Puoi chiudere questa finestra e tornare all'app Expensify.",
    },
    avatarCropModal: {
        title: 'Modifica foto',
        description: 'Trascina, ingrandisci e ruota la tua immagine come preferisci.',
    },
    composer: {
        noExtensionFoundForMimeType: 'Nessuna estensione trovata per il tipo MIME',
        problemGettingImageYouPasted: "Si è verificato un problema nel recuperare l'immagine che hai incollato.",
        commentExceededMaxLength: ({formattedMaxLength}: FormattedMaxLengthParams) => `La lunghezza massima del commento è di ${formattedMaxLength} caratteri.`,
        taskTitleExceededMaxLength: ({formattedMaxLength}: FormattedMaxLengthParams) => `La lunghezza massima del titolo del compito è di ${formattedMaxLength} caratteri.`,
    },
    baseUpdateAppModal: {
        updateApp: 'Aggiorna app',
        updatePrompt: "È disponibile una nuova versione di questa app.  \nAggiorna ora o riavvia l'app più tardi per scaricare le ultime modifiche.",
    },
    deeplinkWrapper: {
        launching: 'Avvio di Expensify',
        expired: 'La tua sessione è scaduta.',
        signIn: 'Per favore accedi di nuovo.',
        redirectedToDesktopApp: "Ti abbiamo reindirizzato all'app desktop.",
        youCanAlso: 'Puoi anche',
        openLinkInBrowser: 'apri questo link nel tuo browser',
        loggedInAs: ({email}: LoggedInAsParams) => `Sei connesso come ${email}. Fai clic su "Apri link" nel prompt per accedere all'app desktop con questo account.`,
        doNotSeePrompt: 'Non riesci a vedere il prompt?',
        tryAgain: 'Riprova',
        or: ', o',
        continueInWeb: "continua all'app web",
    },
    validateCodeModal: {
        successfulSignInTitle: 'Abracadabra,\nsei connesso!',
        successfulSignInDescription: 'Torna alla tua scheda originale per continuare.',
        title: 'Ecco il tuo codice magico',
        description: 'Inserisci il codice dal dispositivo dove è stato originariamente richiesto',
        doNotShare: 'Non condividere il tuo codice con nessuno. Expensify non te lo chiederà mai!',
        or: ', o',
        signInHere: 'accedi qui',
        expiredCodeTitle: 'Codice magico scaduto',
        expiredCodeDescription: 'Torna al dispositivo originale e richiedi un nuovo codice',
        successfulNewCodeRequest: 'Codice richiesto. Si prega di controllare il dispositivo.',
        tfaRequiredTitle: 'Autenticazione a due fattori richiesta',
        tfaRequiredDescription: 'Inserisci il codice di autenticazione a due fattori dove stai cercando di accedere.',
        requestOneHere: 'richiedine uno qui.',
    },
    moneyRequestConfirmationList: {
        paidBy: 'Pagato da',
        whatsItFor: 'A cosa serve?',
    },
    selectionList: {
        nameEmailOrPhoneNumber: 'Nome, email o numero di telefono',
        findMember: 'Trova un membro',
        searchForSomeone: 'Cerca qualcuno',
    },
    emptyList: {
        [CONST.IOU.TYPE.CREATE]: {
            title: 'Invia una spesa, riferisci al tuo capo',
            subtitleText: 'Vuoi che anche il tuo capo usi Expensify? Basta inviare loro una spesa e ci occuperemo del resto.',
        },
    },
    videoChatButtonAndMenu: {
        tooltip: 'Prenota una chiamata',
    },
    hello: 'Ciao',
    phoneCountryCode: '1',
    welcomeText: {
        getStarted: 'Inizia qui sotto.',
        anotherLoginPageIsOpen: "Un'altra pagina di accesso è aperta.",
        anotherLoginPageIsOpenExplanation: 'Hai aperto la pagina di accesso in una scheda separata. Effettua il login da quella scheda.',
        welcome: 'Benvenuto!',
        welcomeWithoutExclamation: 'Benvenuto',
        phrase2: 'I soldi parlano. E ora che chat e pagamenti sono in un unico posto, è anche facile.',
        phrase3: 'I tuoi pagamenti ti arrivano velocemente quanto riesci a far capire il tuo punto di vista.',
        enterPassword: 'Per favore inserisci la tua password',
        welcomeNewFace: ({login}: SignUpNewFaceCodeParams) => `${login}, è sempre un piacere vedere una nuova faccia da queste parti!`,
        welcomeEnterMagicCode: ({login}: WelcomeEnterMagicCodeParams) => `Inserisci il codice magico inviato a ${login}. Dovrebbe arrivare entro un minuto o due.`,
    },
    login: {
        hero: {
            header: 'Viaggi e spese, alla velocità della chat',
            body: "Benvenuto nella nuova generazione di Expensify, dove i tuoi viaggi e le tue spese si muovono più velocemente con l'aiuto di una chat contestuale e in tempo reale.",
        },
    },
    thirdPartySignIn: {
        alreadySignedIn: ({email}: AlreadySignedInParams) => `Sei già connesso come ${email}.`,
        goBackMessage: ({provider}: GoBackMessageParams) => `Non vuoi accedere con ${provider}?`,
        continueWithMyCurrentSession: 'Continua con la mia sessione attuale',
        redirectToDesktopMessage: "Ti reindirizzeremo all'app desktop una volta completato l'accesso.",
    },
    samlSignIn: {
        welcomeSAMLEnabled: 'Continua ad accedere con single sign-on:',
        orContinueWithMagicCode: 'Puoi anche accedere con un codice magico',
        useSingleSignOn: 'Usa il single sign-on',
        useMagicCode: 'Usa il codice magico',
        launching: 'Avvio in corso...',
        oneMoment: 'Un momento mentre ti reindirizziamo al portale di single sign-on della tua azienda.',
    },
    reportActionCompose: {
        dropToUpload: 'Trascina per caricare',
        sendAttachment: 'Invia allegato',
        addAttachment: 'Aggiungi allegato',
        writeSomething: 'Scrivi qualcosa...',
        blockedFromConcierge: 'La comunicazione è bloccata',
        fileUploadFailed: 'Caricamento fallito. Il file non è supportato.',
        localTime: ({user, time}: LocalTimeParams) => `Sono le ${time} per ${user}`,
        edited: '(modificato)',
        emoji: 'Emoji',
        collapse: 'Comprimi',
        expand: 'Espandi',
    },
    reportActionContextMenu: {
        copyToClipboard: 'Copia negli appunti',
        copied: 'Copiato!',
        copyLink: 'Copia link',
        copyURLToClipboard: 'Copia URL negli appunti',
        copyEmailToClipboard: 'Copia email negli appunti',
        markAsUnread: 'Segna come non letto',
        markAsRead: 'Segna come letto',
        editAction: ({action}: EditActionParams) => `Modifica ${action?.actionName === CONST.REPORT.ACTIONS.TYPE.IOU ? 'spesa' : 'commento'}`,
        deleteAction: ({action}: DeleteActionParams) => {
            let type = 'commento';
            if (action?.actionName === CONST.REPORT.ACTIONS.TYPE.IOU) {
                type = 'spesa';
            } else if (action?.actionName === CONST.REPORT.ACTIONS.TYPE.REPORT_PREVIEW) {
                type = 'rapporto';
            }
            return `Elimina ${type}`;
        },
        deleteConfirmation: ({action}: DeleteConfirmationParams) => {
            let type = 'commento';
            if (action?.actionName === CONST.REPORT.ACTIONS.TYPE.IOU) {
                type = 'spesa';
            } else if (action?.actionName === CONST.REPORT.ACTIONS.TYPE.REPORT_PREVIEW) {
                type = 'rapporto';
            }
            return `Sei sicuro di voler eliminare questo ${type}?`;
        },
        onlyVisible: 'Visibile solo a',
        replyInThread: 'Rispondi nel thread',
        joinThread: 'Unisciti al thread',
        leaveThread: 'Abbandona discussione',
        copyOnyxData: 'Copia i dati Onyx',
        flagAsOffensive: 'Segnala come offensivo',
        menu: 'Menu',
    },
    emojiReactions: {
        addReactionTooltip: 'Aggiungi reazione',
        reactedWith: 'ha reagito con',
    },
    reportActionsView: {
        beginningOfArchivedRoom: ({reportName, reportDetailsLink}: BeginningOfArchivedRoomParams) =>
            `Ti sei perso la festa in <strong><a class="no-style-link" href="${reportDetailsLink}">${reportName}</a></strong>, non c'è niente da vedere qui.`,
        beginningOfChatHistoryDomainRoom: ({domainRoom}: BeginningOfChatHistoryDomainRoomParams) =>
            `Questa chat è dedicata a tutti i membri di Expensify sul dominio <strong>${domainRoom}</strong>. Utilizzatela per chattare con i colleghi, condividere suggerimenti e porre domande.`,
        beginningOfChatHistoryAdminRoom: ({workspaceName}: BeginningOfChatHistoryAdminRoomParams) =>
            `Questa chat è dedicata agli amministratori <strong>${workspaceName}</strong>. Utilizzatela per chattare sulla configurazione dello spazio di lavoro e altro ancora.`,
        beginningOfChatHistoryAnnounceRoom: ({workspaceName}: BeginningOfChatHistoryAnnounceRoomParams) =>
            `Questa chat è dedicata a tutti i membri della <strong>${workspaceName}</strong>. Usatela per gli annunci più importanti.`,
        beginningOfChatHistoryUserRoom: ({reportName, reportDetailsLink}: BeginningOfChatHistoryUserRoomParams) =>
            `Questa chat è per tutto ciò che riguarda <strong><a class="no-style-link" href="${reportDetailsLink}">${reportName}</a></strong>.`,
        beginningOfChatHistoryInvoiceRoom: ({invoicePayer, invoiceReceiver}: BeginningOfChatHistoryInvoiceRoomParams) =>
            `Questa chat è per le fatture tra <strong>${invoicePayer}</strong> e <strong>${invoiceReceiver}</strong>. Utilizzare il pulsante <emoji>${CONST.CUSTOM_EMOJIS.GLOBAL_CREATE}</emoji> per inviare una fattura.`,
        beginningOfChatHistory: 'Questa chat è con',
        beginningOfChatHistoryPolicyExpenseChat: ({workspaceName, submitterDisplayName}: BeginningOfChatHistoryPolicyExpenseChatParams) =>
            `È qui che <strong>${submitterDisplayName}</strong> presenterà le spese a <strong>${workspaceName}</strong>. Basta usare il pulsante <emoji>${CONST.CUSTOM_EMOJIS.GLOBAL_CREATE}</emoji>.`,
        beginningOfChatHistorySelfDM: 'Questo è il tuo spazio personale. Usalo per appunti, compiti, bozze e promemoria.',
        beginningOfChatHistorySystemDM: 'Benvenuto! Iniziamo con la configurazione.',
        chatWithAccountManager: 'Chatta con il tuo account manager qui',
        sayHello: 'Ciao!',
        yourSpace: 'Il tuo spazio',
        welcomeToRoom: ({roomName}: WelcomeToRoomParams) => `Benvenuto in ${roomName}!`,
        usePlusButton: ({additionalText}: UsePlusButtonParams) => ` Usa il pulsante ${CONST.CUSTOM_EMOJIS.GLOBAL_CREATE} per ${additionalText} una spesa.`,
        askConcierge: 'Fai domande e ricevi supporto in tempo reale 24/7.',
        conciergeSupport: 'Supporto 24/7',
        create: 'creare',
        iouTypes: {
            pay: 'paga',
            split: 'split',
            submit: 'inviare',
            track: 'tracciare',
            invoice: 'fattura',
        },
    },
    adminOnlyCanPost: 'Solo gli amministratori possono inviare messaggi in questa stanza.',
    reportAction: {
        asCopilot: 'come copilota per',
    },
    mentionSuggestions: {
        hereAlternateText: 'Notifica tutti in questa conversazione',
    },
    newMessages: 'Nuovi messaggi',
    latestMessages: 'Ultimi messaggi',
    youHaveBeenBanned: 'Nota: Sei stato bannato dalla chat in questo canale.',
    reportTypingIndicator: {
        isTyping: 'sta scrivendo...',
        areTyping: 'sta digitando...',
        multipleMembers: 'Più membri',
    },
    reportArchiveReasons: {
        [CONST.REPORT.ARCHIVE_REASON.DEFAULT]: 'Questa chat è stata archiviata.',
        [CONST.REPORT.ARCHIVE_REASON.ACCOUNT_CLOSED]: ({displayName}: ReportArchiveReasonsClosedParams) => `Questa chat non è più attiva perché ${displayName} ha chiuso il loro account.`,
        [CONST.REPORT.ARCHIVE_REASON.ACCOUNT_MERGED]: ({displayName, oldDisplayName}: ReportArchiveReasonsMergedParams) =>
            `Questa chat non è più attiva perché ${oldDisplayName} ha unito il proprio account con ${displayName}.`,
        [CONST.REPORT.ARCHIVE_REASON.REMOVED_FROM_POLICY]: ({displayName, policyName, shouldUseYou = false}: ReportArchiveReasonsRemovedFromPolicyParams) =>
            shouldUseYou
                ? `Questa chat non è più attiva perché <strong>tu</strong> non sei più un membro dello spazio di lavoro ${policyName}.`
                : `Questa chat non è più attiva perché ${displayName} non è più un membro dello spazio di lavoro ${policyName}.`,
        [CONST.REPORT.ARCHIVE_REASON.POLICY_DELETED]: ({policyName}: ReportArchiveReasonsInvoiceReceiverPolicyDeletedParams) =>
            `Questa chat non è più attiva perché ${policyName} non è più uno spazio di lavoro attivo.`,
        [CONST.REPORT.ARCHIVE_REASON.INVOICE_RECEIVER_POLICY_DELETED]: ({policyName}: ReportArchiveReasonsInvoiceReceiverPolicyDeletedParams) =>
            `Questa chat non è più attiva perché ${policyName} non è più uno spazio di lavoro attivo.`,
        [CONST.REPORT.ARCHIVE_REASON.BOOKING_END_DATE_HAS_PASSED]: 'Questa prenotazione è archiviata.',
    },
    writeCapabilityPage: {
        label: 'Chi può pubblicare',
        writeCapability: {
            all: 'Tutti i membri',
            admins: 'Solo amministratori',
        },
    },
    sidebarScreen: {
        buttonFind: 'Trova qualcosa...',
        buttonMySettings: 'Le mie impostazioni',
        fabNewChat: 'Inizia chat',
        fabNewChatExplained: 'Avvia chat (Azione flottante)',
        chatPinned: 'Chat fissata',
        draftedMessage: 'Messaggio redatto',
        listOfChatMessages: 'Elenco dei messaggi di chat',
        listOfChats: 'Elenco delle chat',
        saveTheWorld: 'Salva il mondo',
        tooltip: 'Inizia qui!',
        redirectToExpensifyClassicModal: {
            title: 'In arrivo presto',
            description: 'Stiamo perfezionando alcuni dettagli di New Expensify per adattarci alla tua configurazione specifica. Nel frattempo, vai su Expensify Classic.',
        },
    },
    allSettingsScreen: {
        subscription: 'Abbonamento',
        domains: 'Domini',
    },
    tabSelector: {
        chat: 'Chatta',
        room: 'Stanza',
        distance: 'Distanza',
        manual: 'Manuale',
        scan: 'Scansiona',
        map: 'Mappa',
    },
    spreadsheet: {
        upload: 'Carica un foglio di calcolo',
        import: 'Importa foglio di calcolo',
        dragAndDrop: '<muted-link>Trascina e rilascia il tuo foglio di calcolo qui, oppure scegli un file qui sotto. Formati supportati: .csv, .txt, .xls e .xlsx.</muted-link>',
        dragAndDropMultiLevelTag: `<muted-link>Trascina e rilascia il tuo foglio di calcolo qui, oppure scegli un file qui sotto. <a href="${CONST.IMPORT_SPREADSHEET.MULTI_LEVEL_TAGS_ARTICLE_LINK}">Scopri di più</a> sui formati di file supportati.</muted-link>`,
        chooseSpreadsheet: '<muted-link>Seleziona un file di foglio di calcolo da importare. Formati supportati: .csv, .txt, .xls e .xlsx.</muted-link>',
        chooseSpreadsheetMultiLevelTag: `<muted-link>Seleziona un file di foglio di calcolo da importare. <a href="${CONST.IMPORT_SPREADSHEET.MULTI_LEVEL_TAGS_ARTICLE_LINK}">Scopri di più</a> sui formati di file supportati.</muted-link>`,
        fileContainsHeader: 'Il file contiene intestazioni di colonna',
        column: ({name}: SpreadSheetColumnParams) => `Colonna ${name}`,
        fieldNotMapped: ({fieldName}: SpreadFieldNameParams) => `Ops! Un campo obbligatorio ("${fieldName}") non è stato mappato. Si prega di controllare e riprovare.`,
        singleFieldMultipleColumns: ({fieldName}: SpreadFieldNameParams) => `Ops! Hai mappato un singolo campo ("${fieldName}") a più colonne. Per favore, controlla e riprova.`,
        emptyMappedField: ({fieldName}: SpreadFieldNameParams) => `Ops! Il campo ("${fieldName}") contiene uno o più valori vuoti. Si prega di controllare e riprovare.`,
        importSuccessfulTitle: 'Importazione riuscita',
        importCategoriesSuccessfulDescription: ({categories}: SpreadCategoriesParams) => (categories > 1 ? `Sono state aggiunte ${categories} categorie.` : '1 categoria è stata aggiunta.'),
        importMembersSuccessfulDescription: ({added, updated}: ImportMembersSuccessfulDescriptionParams) => {
            if (!added && !updated) {
                return 'Nessun membro è stato aggiunto o aggiornato.';
            }
            if (added && updated) {
                return `${added} membro${added > 1 ? 's' : ''} aggiunto, ${updated} membro${updated > 1 ? 's' : ''} aggiornato.`;
            }
            if (updated) {
                return updated > 1 ? `${updated} membri sono stati aggiornati.` : '1 membro è stato aggiornato.';
            }
            return added > 1 ? `${added} membri sono stati aggiunti.` : '1 membro è stato aggiunto.';
        },
        importTagsSuccessfulDescription: ({tags}: ImportTagsSuccessfulDescriptionParams) => (tags > 1 ? `Sono stati aggiunti ${tags} tag.` : '1 tag è stato aggiunto.'),
        importMultiLevelTagsSuccessfulDescription: 'Sono stati aggiunti tag multilivello.',
        importPerDiemRatesSuccessfulDescription: ({rates}: ImportPerDiemRatesSuccessfulDescriptionParams) =>
            rates > 1 ? `Sono state aggiunte ${rates} tariffe giornaliere.` : 'È stata aggiunta 1 tariffa di diaria.',
        importFailedTitle: 'Importazione fallita',
        importFailedDescription: 'Assicurati che tutti i campi siano compilati correttamente e riprova. Se il problema persiste, contatta Concierge.',
        importDescription: 'Scegli quali campi mappare dal tuo foglio di calcolo facendo clic sul menu a discesa accanto a ciascuna colonna importata qui sotto.',
        sizeNotMet: 'La dimensione del file deve essere maggiore di 0 byte',
        invalidFileMessage:
            'Il file che hai caricato è vuoto o contiene dati non validi. Assicurati che il file sia formattato correttamente e contenga le informazioni necessarie prima di caricarlo di nuovo.',
        importSpreadsheetLibraryError: 'Impossibile caricare il modulo di fogli di calcolo. Controlla la tua connessione internet e riprova.',
        importSpreadsheet: 'Importa foglio di calcolo',
        downloadCSV: 'Scarica CSV',
        importMemberConfirmation: () => ({
            one: `Conferma i dettagli di seguito per un nuovo membro del workspace che verrà aggiunto come parte di questo caricamento. I membri esistenti non riceveranno aggiornamenti di ruolo né messaggi di invito.`,
            other: (count: number) =>
                `Conferma i dettagli di seguito per i ${count} nuovi membri del workspace che verranno aggiunti come parte di questo caricamento. I membri esistenti non riceveranno aggiornamenti di ruolo né messaggi di invito.`,
        }),
    },
    receipt: {
        upload: 'Carica ricevuta',
        uploadMultiple: 'Carica ricevute',
        desktopSubtitleSingle: `oppure trascinala qui`,
        desktopSubtitleMultiple: `oppure trascinale qui`,
        chooseReceipt: 'Scegli una ricevuta da caricare o inoltra una ricevuta a',
        chooseReceipts: 'Scegli ricevute da caricare o inoltra ricevute a',
        alternativeMethodsTitle: 'Altri modi per aggiungere ricevute:',
        alternativeMethodsDownloadApp: ({downloadUrl}: {downloadUrl: string}) => `<label-text><a href="${downloadUrl}">Scarica l’app</a> per scansionare dal telefono</label-text>`,
        alternativeMethodsForwardReceipts: ({email}: {email: string}) => `<label-text>Inoltra le ricevute a <a href="mailto:${email}">${email}</a></label-text>`,
        alternativeMethodsAddPhoneNumber: ({phoneNumber, contactMethodsUrl}: {phoneNumber: string; contactMethodsUrl: string}) =>
            `<label-text><a href="${contactMethodsUrl}">Aggiungi il tuo numero</a> per inviare ricevute via SMS a ${phoneNumber}</label-text>`,
        alternativeMethodsTextReceipts: ({phoneNumber}: {phoneNumber: string}) => `<label-text>Invia ricevute via SMS a ${phoneNumber} (solo numeri USA)</label-text>`,
        takePhoto: 'Scatta una foto',
        cameraAccess: "L'accesso alla fotocamera è necessario per scattare foto delle ricevute.",
        deniedCameraAccess: "L'accesso alla fotocamera non è ancora stato concesso, si prega di seguire",
        deniedCameraAccessInstructions: 'queste istruzioni',
        cameraErrorTitle: 'Errore della fotocamera',
        cameraErrorMessage: 'Si è verificato un errore durante lo scatto della foto. Riprova.',
        locationAccessTitle: "Consenti l'accesso alla posizione",
        locationAccessMessage: "L'accesso alla posizione ci aiuta a mantenere il tuo fuso orario e la tua valuta accurati ovunque tu vada.",
        locationErrorTitle: "Consenti l'accesso alla posizione",
        locationErrorMessage: "L'accesso alla posizione ci aiuta a mantenere il tuo fuso orario e la tua valuta accurati ovunque tu vada.",
        allowLocationFromSetting: `L'accesso alla posizione ci aiuta a mantenere il tuo fuso orario e la tua valuta precisi ovunque tu vada. Consenti l'accesso alla posizione dalle impostazioni delle autorizzazioni del tuo dispositivo.`,
        dropTitle: 'Lascia andare',
        dropMessage: 'Trascina qui il tuo file',
        flash: 'flash',
        multiScan: 'multi-scan',
        shutter: 'otturatore',
        gallery: 'galleria',
        deleteReceipt: 'Elimina ricevuta',
        deleteConfirmation: 'Sei sicuro di voler eliminare questa ricevuta?',
        addReceipt: 'Aggiungi ricevuta',
        scanFailed: 'La ricevuta non può essere scansionata perché mancano il commerciante, la data o l’importo.',
    },
    quickAction: {
        scanReceipt: 'Scansiona ricevuta',
        recordDistance: 'Traccia distanza',
        requestMoney: 'Crea spesa',
        perDiem: 'Crea diaria',
        splitBill: 'Dividi spesa',
        splitScan: 'Dividi ricevuta',
        splitDistance: 'Dividi distanza',
        paySomeone: ({name}: PaySomeoneParams = {}) => `Paga ${name ?? 'qualcuno'}`,
        assignTask: 'Assegna compito',
        header: 'Azione rapida',
        noLongerHaveReportAccess: 'Non hai più accesso alla tua precedente destinazione di azione rapida. Scegline una nuova qui sotto.',
        updateDestination: 'Aggiorna destinazione',
        createReport: 'Crea rapporto',
    },
    iou: {
        amount: 'Importo',
        taxAmount: 'Importo fiscale',
        taxRate: 'Aliquota fiscale',
        approve: ({
            formattedAmount,
        }: {
            formattedAmount?: string;
        } = {}) => (formattedAmount ? `Approva ${formattedAmount}` : 'Approva'),
        approved: 'Approvato',
        cash: 'Contanti',
        card: 'Carta',
        original: 'Original',
        split: 'Dividi',
        splitExpense: 'Dividi spesa',
        splitExpenseSubtitle: ({amount, merchant}: SplitExpenseSubtitleParams) => `${amount} da ${merchant}`,
        addSplit: 'Aggiungi divisione',
        editSplits: 'Modifica suddivisioni',
        totalAmountGreaterThanOriginal: ({amount}: TotalAmountGreaterOrLessThanOriginalParams) => `L'importo totale è ${amount} maggiore della spesa originale.`,
        totalAmountLessThanOriginal: ({amount}: TotalAmountGreaterOrLessThanOriginalParams) => `L'importo totale è ${amount} inferiore alla spesa originale.`,
        splitExpenseZeroAmount: 'Per favore inserisci un importo valido prima di continuare.',
        splitExpenseEditTitle: ({amount, merchant}: SplitExpenseEditTitleParams) => `Modifica ${amount} per ${merchant}`,
        splitExpenseOneMoreSplit: 'Nessuna suddivisione aggiunta. Aggiungine almeno una per salvare.',
        removeSplit: 'Rimuovi divisione',
        splitExpenseCannotBeEditedModalTitle: 'Questa spesa non può essere modificata',
        splitExpenseCannotBeEditedModalDescription: 'Le spese approvate o pagate non possono essere modificate',
        paySomeone: ({name}: PaySomeoneParams = {}) => `Paga ${name ?? 'qualcuno'}`,
        expense: 'Spesa',
        categorize: 'Categorizza',
        share: 'Condividi',
        participants: 'Partecipanti',
        createExpense: 'Crea spesa',
        trackDistance: 'Traccia distanza',
        createExpenses: ({expensesNumber}: CreateExpensesParams) => `Crea ${expensesNumber} spese`,
        removeExpense: 'Rimuovi spesa',
        removeThisExpense: 'Rimuovi questa spesa',
        removeExpenseConfirmation: 'Sei sicuro di voler rimuovere questa ricevuta? Questa azione non può essere annullata.',
        addExpense: 'Aggiungi spesa',
        chooseRecipient: 'Scegli destinatario',
        createExpenseWithAmount: ({amount}: {amount: string}) => `Crea ${amount} spesa`,
        confirmDetails: 'Conferma i dettagli',
        pay: 'Paga',
        cancelPayment: 'Annulla pagamento',
        cancelPaymentConfirmation: 'Sei sicuro di voler annullare questo pagamento?',
        viewDetails: 'Visualizza dettagli',
        pending: 'In sospeso',
        canceled: 'Annullato',
        posted: 'Pubblicato',
        deleteReceipt: 'Elimina ricevuta',
        deletedTransaction: ({amount, merchant}: DeleteTransactionParams) => `ha eliminato una spesa (${amount} per ${merchant})`,
        movedFromReport: ({reportName}: MovedFromReportParams) => `ha spostato una spesa${reportName ? `da ${reportName}` : ''}`,
        movedTransaction: ({reportUrl, reportName}: MovedTransactionParams) => `spostato questa spesa${reportName ? `a <a href="${reportUrl}">${reportName}</a>` : ''}`,
        unreportedTransaction: ({reportUrl}: MovedTransactionParams) => `spostato questa spesa nel tuo <a href="${reportUrl}">spazio personale</a>`,
        movedAction: ({shouldHideMovedReportUrl, movedReportUrl, newParentReportUrl, toPolicyName}: MovedActionParams) => {
            if (shouldHideMovedReportUrl) {
                return `ha spostato questo rapporto nello spazio di lavoro <a href="${newParentReportUrl}">${toPolicyName}</a>`;
            }
            return `ha spostato questo <a href="${movedReportUrl}">rapporto</a> nello spazio di lavoro <a href="${newParentReportUrl}">${toPolicyName}</a>`;
        },
        pendingMatchWithCreditCard: 'Ricevuta in attesa di abbinamento con transazione della carta',
        pendingMatch: 'Partita in sospeso',
        pendingMatchWithCreditCardDescription: 'Ricevuta in attesa di abbinamento con transazione della carta. Segna come contante per annullare.',
        markAsCash: 'Segna come contante',
        routePending: 'Instradamento in corso...',
        receiptScanning: () => ({
            one: 'Scansione della ricevuta...',
            other: 'Scansione delle ricevute...',
        }),
        scanMultipleReceipts: 'Scansiona più ricevute',
        scanMultipleReceiptsDescription: 'Scatta foto di tutte le tue ricevute in una volta, poi conferma i dettagli tu stesso o lascia che SmartScan se ne occupi.',
        receiptScanInProgress: 'Scansione della ricevuta in corso',
        receiptScanInProgressDescription: 'Scansione della ricevuta in corso. Controlla più tardi o inserisci i dettagli ora.',
        removeFromReport: 'Rimuovi dal rapporto',
        moveToPersonalSpace: 'Sposta spese nello spazio personale',
        duplicateTransaction: ({isSubmitted}: DuplicateTransactionParams) =>
            !isSubmitted
                ? "Spese potenzialmente duplicate identificate. Rivedi i duplicati per consentire l'invio."
                : "Spese potenzialmente duplicate identificate. Rivedi i duplicati per abilitare l'approvazione.",
        receiptIssuesFound: () => ({
            one: 'Problema riscontrato',
            other: 'Problemi riscontrati',
        }),
        fieldPending: 'In sospeso...',
        defaultRate: 'Tariffa predefinita',
        receiptMissingDetails: 'Dettagli della ricevuta mancanti',
        missingAmount: 'Importo mancante',
        missingMerchant: 'Commerciante mancante',
        receiptStatusTitle: 'Scansione in corso…',
        receiptStatusText: 'Solo tu puoi vedere questa ricevuta mentre viene scansionata. Controlla più tardi o inserisci i dettagli ora.',
        receiptScanningFailed: 'La scansione della ricevuta non è riuscita. Inserisci i dettagli manualmente.',
        transactionPendingDescription: 'Transazione in sospeso. Potrebbe richiedere alcuni giorni per essere registrata.',
        companyInfo: "Informazioni sull'azienda",
        companyInfoDescription: 'Abbiamo bisogno di alcuni dettagli in più prima che tu possa inviare la tua prima fattura.',
        yourCompanyName: 'Il nome della tua azienda',
        yourCompanyWebsite: 'Il sito web della tua azienda',
        yourCompanyWebsiteNote: 'Se non hai un sito web, puoi fornire il profilo LinkedIn della tua azienda o un profilo sui social media.',
        invalidDomainError: 'Hai inserito un dominio non valido. Per continuare, inserisci un dominio valido.',
        publicDomainError: 'Sei entrato in un dominio pubblico. Per continuare, inserisci un dominio privato.',
        // TODO: This key should be deprecated. More details: https://github.com/Expensify/App/pull/59653#discussion_r2028653252
        expenseCountWithStatus: ({scanningReceipts = 0, pendingReceipts = 0}: RequestCountParams) => {
            const statusText: string[] = [];
            if (scanningReceipts > 0) {
                statusText.push(`${scanningReceipts} scansione`);
            }
            if (pendingReceipts > 0) {
                statusText.push(`${pendingReceipts} in sospeso`);
            }
            return {
                one: statusText.length > 0 ? `1 spesa (${statusText.join(', ')})` : `1 spesa`,
                other: (count: number) => (statusText.length > 0 ? `${count} spese (${statusText.join(', ')})` : `${count} spese`),
            };
        },
        expenseCount: () => {
            return {
                one: '1 spesa',
                other: (count: number) => `${count} spese`,
            };
        },
        deleteExpense: () => ({
            one: 'Elimina spesa',
            other: 'Elimina spese',
        }),
        deleteConfirmation: () => ({
            one: 'Sei sicuro di voler eliminare questa spesa?',
            other: 'Sei sicuro di voler eliminare queste spese?',
        }),
        deleteReport: 'Elimina rapporto',
        deleteReportConfirmation: 'Sei sicuro di voler eliminare questo report?',
        settledExpensify: 'Pagato',
        done: 'Fatto',
        settledElsewhere: 'Pagato altrove',
        individual: 'Individuale',
        business: 'Business',
        settleExpensify: ({formattedAmount}: SettleExpensifyCardParams) => (formattedAmount ? `Paga ${formattedAmount} con Expensify` : `Paga con Expensify`),
        settlePersonal: ({formattedAmount}: SettleExpensifyCardParams) => (formattedAmount ? `Paga ${formattedAmount} come individuo` : `Paga con conto personale`),
        settleWallet: ({formattedAmount}: SettleExpensifyCardParams) => (formattedAmount ? `Paga ${formattedAmount} con portafoglio` : `Paga con portafoglio`),
        settlePayment: ({formattedAmount}: SettleExpensifyCardParams) => `Paga ${formattedAmount}`,
        settleBusiness: ({formattedAmount}: SettleExpensifyCardParams) => (formattedAmount ? `Paga ${formattedAmount} come azienda` : `Paga con conto aziendale`),
        payElsewhere: ({formattedAmount}: SettleExpensifyCardParams) => (formattedAmount ? `Segna ${formattedAmount} come pagato` : `Segna come pagato`),
        settleInvoicePersonal: ({amount, last4Digits}: BusinessBankAccountParams) => (amount ? `Pagato ${amount} con conto personale ${last4Digits}` : `Pagato con conto personale`),
        settleInvoiceBusiness: ({amount, last4Digits}: BusinessBankAccountParams) => (amount ? `Pagato ${amount} con conto aziendale ${last4Digits}` : `Pagato con conto aziendale`),
        payWithPolicy: ({
            formattedAmount,
            policyName,
        }: SettleExpensifyCardParams & {
            policyName: string;
        }) => (formattedAmount ? `Paga ${formattedAmount} tramite ${policyName}` : `Paga tramite ${policyName}`),
        businessBankAccount: ({amount, last4Digits}: BusinessBankAccountParams) =>
            amount ? `Pagato ${amount} con conto bancario ${last4Digits}` : `Pagato con conto bancario ${last4Digits}`,
        automaticallyPaidWithBusinessBankAccount: ({amount, last4Digits}: BusinessBankAccountParams) =>
            `pagato ${amount ? `${amount} ` : ''}con il conto bancario terminante con ${last4Digits} tramite le <a href="${CONST.CONFIGURE_EXPENSE_REPORT_RULES_HELP_URL}">regole dello spazio di lavoro</a>`,
        invoicePersonalBank: ({lastFour}: BankAccountLastFourParams) => `Conto personale • ${lastFour}`,
        invoiceBusinessBank: ({lastFour}: BankAccountLastFourParams) => `Conto aziendale • ${lastFour}`,
        nextStep: 'Prossimi passi',
        finished: 'Finito',
        sendInvoice: ({amount}: RequestAmountParams) => `Invia fattura di ${amount}`,
        expenseAmount: ({formattedAmount, comment}: RequestedAmountMessageParams) => `${formattedAmount}${comment ? `per ${comment}` : ''}`,
        submitted: ({memo}: SubmittedWithMemoParams) => `inviato${memo ? `, dicendo: ${memo}` : ''}`,
        automaticallySubmitted: `inviato tramite <a href="${CONST.SELECT_WORKFLOWS_HELP_URL}">invio ritardato</a>`,
        trackedAmount: ({formattedAmount, comment}: RequestedAmountMessageParams) => `tracking ${formattedAmount}${comment ? `per ${comment}` : ''}`,
        splitAmount: ({amount}: SplitAmountParams) => `dividi ${amount}`,
        didSplitAmount: ({formattedAmount, comment}: DidSplitAmountMessageParams) => `split ${formattedAmount}${comment ? `per ${comment}` : ''}`,
        yourSplit: ({amount}: UserSplitParams) => `La tua parte ${amount}`,
        payerOwesAmount: ({payer, amount, comment}: PayerOwesAmountParams) => `${payer} deve ${amount}${comment ? `per ${comment}` : ''}`,
        payerOwes: ({payer}: PayerOwesParams) => `${payer} deve:`,
        payerPaidAmount: ({payer, amount}: PayerPaidAmountParams) => `${payer ? `${payer} ` : ''}ha pagato ${amount}`,
        payerPaid: ({payer}: PayerPaidParams) => `${payer} ha pagato:`,
        payerSpentAmount: ({payer, amount}: PayerPaidAmountParams) => `${payer} ha speso ${amount}`,
        payerSpent: ({payer}: PayerPaidParams) => `${payer} ha speso:`,
        managerApproved: ({manager}: ManagerApprovedParams) => `${manager} approvato:`,
        managerApprovedAmount: ({manager, amount}: ManagerApprovedAmountParams) => `${manager} ha approvato ${amount}`,
        payerSettled: ({amount}: PayerSettledParams) => `pagato ${amount}`,
        payerSettledWithMissingBankAccount: ({amount}: PayerSettledParams) => `pagato ${amount}. Aggiungi un conto bancario per ricevere il tuo pagamento.`,
        automaticallyApproved: `approvato tramite <a href="${CONST.CONFIGURE_EXPENSE_REPORT_RULES_HELP_URL}">regole dello spazio di lavoro</a>`,
        approvedAmount: ({amount}: ApprovedAmountParams) => `approvato ${amount}`,
        approvedMessage: `approvato`,
        unapproved: `non approvato`,
        automaticallyForwarded: `approvato tramite <a href="${CONST.CONFIGURE_EXPENSE_REPORT_RULES_HELP_URL}">regole dello spazio di lavoro</a>`,
        forwarded: `approvato`,
        rejectedThisReport: 'ha respinto questo rapporto',
        waitingOnBankAccount: ({submitterDisplayName}: WaitingOnBankAccountParams) => `ha avviato il pagamento, ma è in attesa che ${submitterDisplayName} aggiunga un conto bancario.`,
        adminCanceledRequest: ({manager}: AdminCanceledRequestParams) => `${manager ? `${manager}: ` : ''} ha annullato il pagamento`,
        canceledRequest: ({amount, submitterDisplayName}: CanceledRequestParams) =>
            `annullato il pagamento di ${amount}, perché ${submitterDisplayName} non ha attivato il loro Expensify Wallet entro 30 giorni`,
        settledAfterAddedBankAccount: ({submitterDisplayName, amount}: SettledAfterAddedBankAccountParams) =>
            `${submitterDisplayName} ha aggiunto un conto bancario. Il pagamento di ${amount} è stato effettuato.`,
        paidElsewhere: ({payer}: PaidElsewhereParams = {}) => `${payer ? `${payer} ` : ''}segnato come pagato`,
        paidWithExpensify: ({payer}: PaidWithExpensifyParams = {}) => `${payer ? `${payer} ` : ''}pagato con portafoglio`,
        automaticallyPaidWithExpensify: ({payer}: PaidWithExpensifyParams = {}) =>
            `${payer ? `${payer} ` : ''} ha pagato con Expensify tramite <a href="${CONST.CONFIGURE_EXPENSE_REPORT_RULES_HELP_URL}">regole dello spazio di lavoro</a>`,
        noReimbursableExpenses: 'Questo rapporto ha un importo non valido',
        pendingConversionMessage: 'Il totale verrà aggiornato quando sarai di nuovo online.',
        changedTheExpense: 'modificato la spesa',
        setTheRequest: ({valueName, newValueToDisplay}: SetTheRequestParams) => `il ${valueName} a ${newValueToDisplay}`,
        setTheDistanceMerchant: ({translatedChangedField, newMerchant, newAmountToDisplay}: SetTheDistanceMerchantParams) =>
            `imposta il ${translatedChangedField} su ${newMerchant}, che imposta l'importo su ${newAmountToDisplay}`,
        removedTheRequest: ({valueName, oldValueToDisplay}: RemovedTheRequestParams) => `il ${valueName} (precedentemente ${oldValueToDisplay})`,
        updatedTheRequest: ({valueName, newValueToDisplay, oldValueToDisplay}: UpdatedTheRequestParams) => `il ${valueName} a ${newValueToDisplay} (precedentemente ${oldValueToDisplay})`,
        updatedTheDistanceMerchant: ({translatedChangedField, newMerchant, oldMerchant, newAmountToDisplay, oldAmountToDisplay}: UpdatedTheDistanceMerchantParams) =>
            `ha cambiato il ${translatedChangedField} in ${newMerchant} (precedentemente ${oldMerchant}), il che ha aggiornato l'importo a ${newAmountToDisplay} (precedentemente ${oldAmountToDisplay})`,
        threadExpenseReportName: ({formattedAmount, comment}: ThreadRequestReportNameParams) => `${formattedAmount} ${comment ? `per ${comment}` : 'spesa'}`,
        invoiceReportName: ({linkedReportID}: OriginalMessage<typeof CONST.REPORT.ACTIONS.TYPE.REPORT_PREVIEW>) => `Rapporto Fattura n. ${linkedReportID}`,
        threadPaySomeoneReportName: ({formattedAmount, comment}: ThreadSentMoneyReportNameParams) => `${formattedAmount} inviato${comment ? `per ${comment}` : ''}`,
        movedFromPersonalSpace: ({workspaceName, reportName}: MovedFromPersonalSpaceParams) => `spostato la spesa dallo spazio personale a ${workspaceName ?? `chatta con ${reportName}`}`,
        movedToPersonalSpace: 'spesa spostata nello spazio personale',
        tagSelection: 'Seleziona un tag per organizzare meglio le tue spese.',
        categorySelection: 'Seleziona una categoria per organizzare meglio le tue spese.',
        error: {
            invalidCategoryLength: 'Il nome della categoria supera i 255 caratteri. Si prega di accorciarlo o scegliere una categoria diversa.',
            invalidTagLength: 'Il nome del tag supera i 255 caratteri. Per favore, accorcialo o scegli un tag diverso.',
            invalidAmount: 'Si prega di inserire un importo valido prima di continuare',
            invalidDistance: 'Si prega di inserire una distanza valida prima di continuare',
            invalidIntegerAmount: 'Inserisci un importo in dollari intero prima di continuare',
            invalidTaxAmount: ({amount}: RequestAmountParams) => `L'importo massimo delle tasse è ${amount}`,
            invalidSplit: "La somma delle suddivisioni deve essere uguale all'importo totale",
            invalidSplitParticipants: 'Inserisci un importo maggiore di zero per almeno due partecipanti',
            invalidSplitYourself: 'Inserisci un importo diverso da zero per la tua divisione',
            noParticipantSelected: 'Seleziona un partecipante per favore',
            other: 'Errore imprevisto. Per favore riprova più tardi.',
            genericCreateFailureMessage: "Errore imprevisto durante l'invio di questa spesa. Per favore riprova più tardi.",
            genericCreateInvoiceFailureMessage: "Errore imprevisto nell'invio di questa fattura. Per favore riprova più tardi.",
            genericHoldExpenseFailureMessage: 'Errore imprevisto nel trattenere questa spesa. Per favore riprova più tardi.',
            genericUnholdExpenseFailureMessage: 'Errore imprevisto nel rimuovere questa spesa dalla sospensione. Per favore riprova più tardi.',
            receiptDeleteFailureError: "Errore imprevisto durante l'eliminazione di questa ricevuta. Per favore, riprova più tardi.",
            receiptFailureMessage: 'Si è verificato un errore durante il caricamento della tua ricevuta. Per favore',
            receiptFailureMessageShort: 'Si è verificato un errore durante il caricamento della tua ricevuta.',
            tryAgainMessage: 'riprova',
            saveFileMessage: 'salva la ricevuta',
            uploadLaterMessage: 'da caricare più tardi.',
            genericDeleteFailureMessage: "Errore imprevisto nell'eliminazione di questa spesa. Per favore riprova più tardi.",
            genericEditFailureMessage: 'Errore imprevisto durante la modifica di questa spesa. Per favore riprova più tardi.',
            genericSmartscanFailureMessage: 'La transazione manca di campi',
            duplicateWaypointsErrorMessage: 'Si prega di rimuovere i punti di passaggio duplicati',
            atLeastTwoDifferentWaypoints: 'Inserisci almeno due indirizzi diversi per favore.',
            splitExpenseMultipleParticipantsErrorMessage: 'Una spesa non può essere suddivisa tra un workspace e altri membri. Si prega di aggiornare la selezione.',
            invalidMerchant: 'Per favore, inserisci un commerciante valido',
            atLeastOneAttendee: 'Deve essere selezionato almeno un partecipante',
            invalidQuantity: 'Per favore, inserisci una quantità valida',
            quantityGreaterThanZero: 'La quantità deve essere maggiore di zero',
            invalidSubrateLength: 'Deve esserci almeno una sottotariffa',
            invalidRate: 'Tariffa non valida per questo spazio di lavoro. Si prega di selezionare una tariffa disponibile dallo spazio di lavoro.',
        },
        dismissReceiptError: 'Ignora errore',
        dismissReceiptErrorConfirmation: 'Attenzione! Ignorare questo errore rimuoverà completamente la ricevuta caricata. Sei sicuro?',
        waitingOnEnabledWallet: ({submitterDisplayName}: WaitingOnBankAccountParams) =>
            `ha iniziato a regolare. Il pagamento è in sospeso fino a quando ${submitterDisplayName} non abilita il loro portafoglio.`,
        enableWallet: 'Abilita portafoglio',
        hold: 'Attendere',
        unhold: 'Rimuovi blocco',
        holdExpense: 'Trattieni spesa',
        unholdExpense: 'Sblocca spesa',
        heldExpense: 'trattenuto questa spesa',
        unheldExpense: 'sblocca questa spesa',
        moveUnreportedExpense: 'Sposta spesa non segnalata',
        addUnreportedExpense: 'Aggiungi spesa non segnalata',
        selectUnreportedExpense: 'Seleziona almeno una spesa da aggiungere al rapporto.',
        emptyStateUnreportedExpenseTitle: 'Nessuna spesa non segnalata',
        emptyStateUnreportedExpenseSubtitle: 'Sembra che non hai spese non segnalate. Prova a crearne una qui sotto.',
        addUnreportedExpenseConfirm: 'Aggiungi al report',
        newReport: 'Nuovo rapporto',
        explainHold: 'Spiega perché stai trattenendo questa spesa.',
        retracted: 'retratato',
        retract: 'Ritirare',
        reopened: 'riaperto',
        reopenReport: 'Riapri rapporto',
        reopenExportedReportConfirmation: ({connectionName}: {connectionName: string}) =>
            `Questo report è già stato esportato su ${connectionName}. Modificarlo potrebbe causare discrepanze nei dati. Sei sicuro di voler riaprire questo report?`,
        reason: 'Motivo',
        holdReasonRequired: 'È necessario fornire una motivazione quando si mette in attesa.',
        expenseWasPutOnHold: 'La spesa è stata messa in sospeso',
        expenseOnHold: 'Questa spesa è stata messa in sospeso. Si prega di controllare i commenti per i prossimi passi.',
        expensesOnHold: 'Tutte le spese sono state sospese. Si prega di rivedere i commenti per i prossimi passi.',
        expenseDuplicate: "Questa spesa ha dettagli simili a un'altra. Si prega di controllare i duplicati per continuare.",
        someDuplicatesArePaid: 'Alcuni di questi duplicati sono già stati approvati o pagati.',
        reviewDuplicates: 'Rivedi duplicati',
        keepAll: 'Tieni tutto',
        confirmApprove: "Conferma l'importo approvato",
        confirmApprovalAmount: "Approva solo le spese conformi o approva l'intero rapporto.",
        confirmApprovalAllHoldAmount: () => ({
            one: 'Questa spesa è in sospeso. Vuoi approvarla comunque?',
            other: 'Queste spese sono in sospeso. Vuoi approvarle comunque?',
        }),
        confirmPay: "Conferma l'importo del pagamento",
        confirmPayAmount: "Paga ciò che non è in sospeso o paga l'intero rapporto.",
        confirmPayAllHoldAmount: () => ({
            one: 'Questa spesa è in sospeso. Vuoi pagare comunque?',
            other: 'Queste spese sono in sospeso. Vuoi pagare comunque?',
        }),
        payOnly: 'Paga solo',
        approveOnly: 'Approva solo',
        holdEducationalTitle: 'Questa richiesta è attiva',
        holdEducationalText: 'tieni',
        whatIsHoldExplain: 'Mettere in sospeso è come premere "pausa" su una spesa per chiedere ulteriori dettagli prima dell\'approvazione o del pagamento.',
        holdIsLeftBehind: "Le spese trattenute vengono spostate in un altro report al momento dell'approvazione o del pagamento.",
        unholdWhenReady: "Gli approvatori possono sbloccare le spese quando sono pronte per l'approvazione o il pagamento.",
        changePolicyEducational: {
            title: 'Hai spostato questo report!',
            description: 'Ricontrolla questi elementi, che tendono a cambiare quando si spostano i report in un nuovo spazio di lavoro.',
            reCategorize: '<strong>Ricategorizza qualsiasi spesa</strong> per conformarti alle regole dello spazio di lavoro.',
            workflows: 'Questo rapporto potrebbe ora essere soggetto a un diverso <strong>flusso di approvazione.</strong>',
        },
        changeWorkspace: 'Cambia spazio di lavoro',
        set: 'set',
        changed: 'cambiato',
        removed: 'rimosso',
        transactionPending: 'Transazione in sospeso.',
        chooseARate: "Seleziona una tariffa di rimborso per miglio o chilometro per l'area di lavoro",
        unapprove: 'Non approvare',
        unapproveReport: 'Disapprova rapporto',
        headsUp: 'Attenzione!',
        unapproveWithIntegrationWarning: ({accountingIntegration}: UnapproveWithIntegrationWarningParams) =>
            `Questo report è già stato esportato su ${accountingIntegration}. Modificarlo potrebbe portare a discrepanze nei dati. Sei sicuro di voler disapprovare questo report?`,
        reimbursable: 'rimborsabile',
        nonReimbursable: 'non-rimborsabile',
        bookingPending: 'Questa prenotazione è in sospeso',
        bookingPendingDescription: 'Questa prenotazione è in sospeso perché non è stata ancora pagata.',
        bookingArchived: 'Questa prenotazione è archiviata',
        bookingArchivedDescription: "Questa prenotazione è archiviata perché la data del viaggio è passata. Aggiungi una spesa per l'importo finale, se necessario.",
        attendees: 'Partecipanti',
        whoIsYourAccountant: 'Chi è il tuo contabile?',
        paymentComplete: 'Pagamento completato',
        time: 'Tempo',
        startDate: 'Data di inizio',
        endDate: 'Data di fine',
        startTime: 'Ora di inizio',
        endTime: 'Ora di fine',
        deleteSubrate: 'Elimina sottotariffa',
        deleteSubrateConfirmation: 'Sei sicuro di voler eliminare questa sottotariffa?',
        quantity: 'Quantità',
        subrateSelection: 'Seleziona una sottotariffa e inserisci una quantità.',
        qty: 'Qtà.',
        firstDayText: () => ({
            one: `Primo giorno: 1 ora`,
            other: (count: number) => `Primo giorno: ${count.toFixed(2)} ore`,
        }),
        lastDayText: () => ({
            one: `Ultimo giorno: 1 ora`,
            other: (count: number) => `Ultimo giorno: ${count.toFixed(2)} ore`,
        }),
        tripLengthText: () => ({
            one: `Viaggio: 1 giorno intero`,
            other: (count: number) => `Viaggio: ${count} giorni interi`,
        }),
        dates: 'Date di calendario',
        rates: 'Tariffe',
        submitsTo: ({name}: SubmitsToParams) => `Invia a ${name}`,
        moveExpenses: () => ({one: 'Sposta spesa', other: 'Sposta spese'}),
        reject: {
            educationalTitle: 'Devi trattenere o rifiutare?',
            educationalText: 'Se non sei pronto ad approvare o pagare una spesa, puoi trattenerla o rifiutarla.',
            holdExpenseTitle: 'Trattieni una spesa per chiedere maggiori dettagli prima dell’approvazione o del pagamento.',
            heldExpenseLeftBehindTitle: 'Le spese trattenute vengono lasciate indietro quando approvi un intero report.',
            rejectExpenseTitle: 'Rifiuta una spesa che non intendi approvare o pagare.',
            reasonPageTitle: 'Rifiuta spesa',
            reasonPageDescription: 'Spiega perché rifiuti questa spesa.',
            rejectReason: 'Motivo del rifiuto',
            markAsResolved: 'Segna come risolto',
            rejectedStatus: "Questa spesa è stata rifiutata. In attesa che tu risolva i problemi e la contrassegni come risolta per abilitarne l'invio.",
            reportActions: {
                rejectedExpense: 'ha rifiutato questa spesa',
                markedAsResolved: 'ha segnato il motivo del rifiuto come risolto',
            },
        },
        changeApprover: {
            title: 'Cambia approvatore',
            subtitle: "Scegli un'opzione per cambiare l'approvatore di questo report.",
            description: ({workflowSettingLink}: WorkflowSettingsParam) =>
                `Puoi anche cambiare l'approvatore in modo permanente per tutti i report nelle tue <a href="${workflowSettingLink}">impostazioni del flusso di lavoro</a>.`,
            changedApproverMessage: ({managerID}: ChangedApproverMessageParams) => `ha cambiato l'approvatore in <mention-user accountID="${managerID}"/>`,
            actions: {
                addApprover: 'Aggiungi approvatore',
                addApproverSubtitle: 'Aggiungi un approvatore aggiuntivo al flusso di lavoro esistente.',
                bypassApprovers: 'Ignora approvatori',
                bypassApproversSubtitle: 'Assegna te stesso come approvatore finale e salta gli approvatori rimanenti.',
            },
            addApprover: {
                subtitle: 'Scegli un approvatore aggiuntivo per questo report prima di instradarlo attraverso il resto del flusso di lavoro di approvazione.',
            },
        },
    },
    transactionMerge: {
        listPage: {
            header: 'Unisci spese',
            noEligibleExpenseFound: 'Nessuna spesa idonea trovata',
            noEligibleExpenseFoundSubtitle: `<muted-text><centered-text>Non hai spese che possono essere unite a questa. <a href="${CONST.HELP_DOC_LINKS.MERGE_EXPENSES}">Scopri di più</a> sulle spese idonee.</centered-text></muted-text>`,
            selectTransactionToMerge: ({reportName}: {reportName: string}) =>
                `Seleziona una <a href="${CONST.HELP_DOC_LINKS.MERGE_EXPENSES}">spesa idonea</a> da unire <strong>${reportName}</strong>.`,
        },
        receiptPage: {
            header: 'Seleziona ricevuta',
            pageTitle: 'Seleziona la ricevuta da conservare:',
        },
        detailsPage: {
            header: 'Seleziona dettagli',
            pageTitle: 'Seleziona i dettagli da conservare:',
            noDifferences: 'Nessuna differenza trovata tra le transazioni',
            pleaseSelectError: ({field}: {field: string}) => `Seleziona un/a ${field}`,
            selectAllDetailsError: 'Seleziona tutti i dettagli prima di continuare.',
        },
        confirmationPage: {
            header: 'Conferma i dettagli',
            pageTitle: 'Conferma i dettagli che vuoi conservare. Quelli non mantenuti saranno eliminati.',
            confirmButton: 'Unisci spese',
        },
    },
    share: {
        shareToExpensify: 'Condividi su Expensify',
        messageInputLabel: 'Messaggio',
    },
    notificationPreferencesPage: {
        header: 'Preferenze di notifica',
        label: 'Notificami dei nuovi messaggi',
        notificationPreferences: {
            always: 'Immediatamente',
            daily: 'Quotidiano',
            mute: 'Disattiva audio',
            hidden: 'Nascosto',
        },
    },
    loginField: {
        numberHasNotBeenValidated: 'Il numero non è stato convalidato. Clicca il pulsante per rinviare il link di convalida tramite SMS.',
        emailHasNotBeenValidated: "L'email non è stata convalidata. Clicca il pulsante per rinviare il link di convalida tramite SMS.",
    },
    avatarWithImagePicker: {
        uploadPhoto: 'Carica foto',
        removePhoto: 'Rimuovi foto',
        editImage: 'Modifica foto',
        viewPhoto: 'Visualizza foto',
        imageUploadFailed: "Caricamento dell'immagine non riuscito",
        deleteWorkspaceError: "Spiacenti, si è verificato un problema inaspettato nell'eliminazione dell'avatar del tuo spazio di lavoro.",
        sizeExceeded: ({maxUploadSizeInMB}: SizeExceededParams) => `L'immagine selezionata supera la dimensione massima di caricamento di ${maxUploadSizeInMB} MB.`,
        resolutionConstraints: ({minHeightInPx, minWidthInPx, maxHeightInPx, maxWidthInPx}: ResolutionConstraintsParams) =>
            `Carica un'immagine più grande di ${minHeightInPx}x${minWidthInPx} pixel e più piccola di ${maxHeightInPx}x${maxWidthInPx} pixel.`,
        notAllowedExtension: ({allowedExtensions}: NotAllowedExtensionParams) => `L'immagine del profilo deve essere di uno dei seguenti tipi: ${allowedExtensions.join(', ')}.`,
    },
    modal: {
        backdropLabel: 'Sfondo del Modale',
    },
    profilePage: {
        profile: 'Profilo',
        preferredPronouns: 'Pronomi preferiti',
        selectYourPronouns: 'Seleziona i tuoi pronomi',
        selfSelectYourPronoun: 'Seleziona il tuo pronome',
        emailAddress: 'Indirizzo email',
        setMyTimezoneAutomatically: 'Imposta automaticamente il mio fuso orario',
        timezone: 'Fuso orario',
        invalidFileMessage: "File non valido. Per favore prova con un'immagine diversa.",
        avatarUploadFailureMessage: "Si è verificato un errore durante il caricamento dell'avatar. Per favore riprova.",
        online: 'Online',
        offline: 'Offline',
        syncing: 'Sincronizzazione',
        profileAvatar: 'Avatar del profilo',
        publicSection: {
            title: 'Pubblico',
            subtitle: 'Questi dettagli sono visualizzati sul tuo profilo pubblico. Chiunque può vederli.',
        },
        privateSection: {
            title: 'Privato',
            subtitle: 'Questi dettagli sono utilizzati per viaggi e pagamenti. Non vengono mai mostrati nel tuo profilo pubblico.',
        },
    },
    securityPage: {
        title: 'Opzioni di sicurezza',
        subtitle: "Abilita l'autenticazione a due fattori per mantenere sicuro il tuo account.",
        goToSecurity: 'Torna alla pagina di sicurezza',
    },
    shareCodePage: {
        title: 'Il tuo codice',
        subtitle: 'Invita i membri a Expensify condividendo il tuo codice QR personale o il link di riferimento.',
    },
    pronounsPage: {
        pronouns: 'Pronomi',
        isShownOnProfile: 'I tuoi pronomi sono mostrati nel tuo profilo.',
        placeholderText: 'Cerca per vedere le opzioni',
    },
    contacts: {
        contactMethod: 'Metodo di contatto',
        contactMethods: 'Metodi di contatto',
        featureRequiresValidate: 'Questa funzione richiede di convalidare il tuo account.',
        validateAccount: 'Convalida il tuo account',
        helpTextBeforeEmail: 'Aggiungi più modi per farti trovare e inoltra le ricevute a',
        helpTextAfterEmail: 'da più indirizzi email.',
        pleaseVerify: 'Si prega di verificare questo metodo di contatto',
        getInTouch: 'Ogni volta che avremo bisogno di contattarti, useremo questo metodo di contatto.',
        enterMagicCode: ({contactMethod}: EnterMagicCodeParams) => `Per favore, inserisci il codice magico inviato a ${contactMethod}. Dovrebbe arrivare entro un minuto o due.`,
        setAsDefault: 'Imposta come predefinito',
        yourDefaultContactMethod:
            'Questo è il tuo metodo di contatto predefinito attuale. Prima di poterlo eliminare, dovrai scegliere un altro metodo di contatto e fare clic su "Imposta come predefinito".',
        removeContactMethod: 'Rimuovi metodo di contatto',
        removeAreYouSure: 'Sei sicuro di voler rimuovere questo metodo di contatto? Questa azione non può essere annullata.',
        failedNewContact: 'Impossibile aggiungere questo metodo di contatto.',
        genericFailureMessages: {
            requestContactMethodValidateCode: 'Impossibile inviare un nuovo codice magico. Attendere un momento e riprovare.',
            validateSecondaryLogin: 'Codice magico errato o non valido. Per favore riprova o richiedi un nuovo codice.',
            deleteContactMethod: 'Impossibile eliminare il metodo di contatto. Si prega di contattare Concierge per assistenza.',
            setDefaultContactMethod: 'Impossibile impostare un nuovo metodo di contatto predefinito. Si prega di contattare Concierge per assistenza.',
            addContactMethod: 'Impossibile aggiungere questo metodo di contatto. Si prega di contattare Concierge per assistenza.',
            enteredMethodIsAlreadySubmitted: 'Questo metodo di contatto esiste già',
            passwordRequired: 'password richiesto.',
            contactMethodRequired: 'Il metodo di contatto è obbligatorio',
            invalidContactMethod: 'Metodo di contatto non valido',
        },
        newContactMethod: 'Nuovo metodo di contatto',
        goBackContactMethods: 'Torna ai metodi di contatto',
    },
    // cspell:disable
    pronouns: {
        coCos: 'Co / Cos',
        eEyEmEir: 'E / Ey / Em / Eir',
        faeFaer: 'Fae / Faer',
        heHimHis: 'Lui / Lui / Suo',
        heHimHisTheyThemTheirs: 'Lui / Lui / Suo / Loro / Loro / Loro',
        sheHerHers: 'Lei / Lei / Suoi',
        sheHerHersTheyThemTheirs: 'Lei / Lei / Suo / Loro / Loro / Loro',
        merMers: 'Mer / Mers',
        neNirNirs: 'Ne / Nir / Nirs',
        neeNerNers: 'Nee / Ner / Ners',
        perPers: 'Per / Pers',
        theyThemTheirs: 'Loro / Loro / Loro',
        thonThons: 'Thon / Thons',
        veVerVis: 'Vai / Vedi / Visibilità',
        viVir: 'Vi / Vir',
        xeXemXyr: 'Xe / Xem / Xyr',
        zeZieZirHir: 'Ze / Zie / Zir / Hir',
        zeHirHirs: 'Ze / Hir',
        callMeByMyName: 'Chiamami per nome',
    },
    // cspell:enable
    displayNamePage: {
        headerTitle: 'Nome visualizzato',
        isShownOnProfile: 'Il tuo nome visualizzato è mostrato sul tuo profilo.',
    },
    timezonePage: {
        timezone: 'Fuso orario',
        isShownOnProfile: 'Il tuo fuso orario è mostrato nel tuo profilo.',
        getLocationAutomatically: 'Determina automaticamente la tua posizione',
    },
    updateRequiredView: {
        updateRequired: 'Aggiornamento richiesto',
        pleaseInstall: "Si prega di aggiornare all'ultima versione di New Expensify",
        pleaseInstallExpensifyClassic: "Si prega di installare l'ultima versione di Expensify",
        toGetLatestChanges: "Per dispositivi mobili o desktop, scarica e installa l'ultima versione. Per il web, aggiorna il tuo browser.",
        newAppNotAvailable: 'La nuova app Expensify non è più disponibile.',
    },
    initialSettingsPage: {
        about: 'Informazioni su',
        aboutPage: {
            description: 'La nuova app Expensify è costruita da una comunità di sviluppatori open-source provenienti da tutto il mondo. Aiutaci a costruire il futuro di Expensify.',
            appDownloadLinks: "Link per il download dell'app",
            viewKeyboardShortcuts: 'Visualizza le scorciatoie da tastiera',
            viewTheCode: 'Visualizza il codice',
            viewOpenJobs: 'Visualizza lavori aperti',
            reportABug: 'Segnala un bug',
            troubleshoot: 'Risoluzione dei problemi',
        },
        appDownloadLinks: {
            android: {
                label: 'Android',
            },
            ios: {
                label: 'iOS',
            },
            desktop: {
                label: 'macOS',
            },
        },
        troubleshoot: {
            clearCacheAndRestart: 'Cancella cache e riavvia',
            viewConsole: 'Visualizza console di debug',
            debugConsole: 'Console di debug',
            description:
                '<muted-text>Utilizzate gli strumenti qui sotto per risolvere i problemi di Expensify. Se riscontrate problemi, <concierge-link>inviate un bug</concierge-link>.</muted-text>',
            confirmResetDescription: 'Tutti i messaggi di bozza non inviati andranno persi, ma il resto dei tuoi dati è al sicuro.',
            resetAndRefresh: 'Reimposta e aggiorna',
            clientSideLogging: 'Registrazione lato client',
            noLogsToShare: 'Nessun registro da condividere',
            useProfiling: 'Usa il profiling',
            profileTrace: 'Traccia profilo',
            results: 'Risultati',
            releaseOptions: 'Opzioni di rilascio',
            testingPreferences: 'Preferenze di test',
            useStagingServer: 'Usa il server di staging',
            forceOffline: 'Forza offline',
            simulatePoorConnection: 'Simula una connessione internet scadente.',
            simulateFailingNetworkRequests: 'Simula richieste di rete non riuscite',
            authenticationStatus: 'Stato di autenticazione',
            deviceCredentials: 'Credenziali del dispositivo',
            invalidate: 'Invalidare',
            destroy: 'Distruggere',
            maskExportOnyxStateData: "Maschera i dati sensibili dei membri durante l'esportazione dello stato di Onyx",
            exportOnyxState: 'Esporta stato Onyx',
            importOnyxState: 'Importa lo stato di Onyx',
            testCrash: 'Test crash',
            resetToOriginalState: 'Ripristina allo stato originale',
            usingImportedState: 'Stai utilizzando uno stato importato. Premi qui per cancellarlo.',
            shouldBlockTransactionThreadReportCreation: 'Blocca la creazione di report del thread di transazione',
            debugMode: 'Modalità debug',
            invalidFile: 'File non valido',
            invalidFileDescription: 'Il file che stai cercando di importare non è valido. Per favore riprova.',
            invalidateWithDelay: 'Invalidare con ritardo',
            recordTroubleshootData: 'Registrazione dei dati di risoluzione dei problemi',
            softKillTheApp: "Disattivare l'applicazione",
            kill: 'Uccidere',
        },
        debugConsole: {
            saveLog: 'Salva registro',
            shareLog: 'Condividi registro',
            enterCommand: 'Inserisci comando',
            execute: 'Esegui',
            noLogsAvailable: 'Nessun registro disponibile',
            logSizeTooLarge: ({size}: LogSizeParams) =>
                `La dimensione del registro supera il limite di ${size} MB. Si prega di utilizzare "Salva registro" per scaricare il file di registro.`,
            logs: 'Registri',
            viewConsole: 'Visualizza console',
        },
        security: 'Sicurezza',
        signOut: 'Esci',
        restoreStashed: 'Ripristina accesso nascosto',
        signOutConfirmationText: 'Perderai tutte le modifiche offline se esci.',
        versionLetter: 'v',
        readTheTermsAndPrivacy: `<muted-text-micro>Leggete i <a href="${CONST.OLD_DOT_PUBLIC_URLS.TERMS_URL}">Termini di servizioe</a> e la <a href="${CONST.OLD_DOT_PUBLIC_URLS.PRIVACY_URL}">Privacy</a>.</muted-text-micro>`,
        help: 'Aiuto',
        whatIsNew: 'Novità',
        accountSettings: 'Impostazioni account',
        account: 'Account',
        general: 'Generale',
    },
    closeAccountPage: {
        closeAccount: 'Chiudi account',
        reasonForLeavingPrompt: 'Ci dispiacerebbe vederti andare via! Potresti gentilmente dirci il motivo, così possiamo migliorare?',
        enterMessageHere: 'Inserisci il messaggio qui',
        closeAccountWarning: 'La chiusura del tuo account non può essere annullata.',
        closeAccountPermanentlyDeleteData: 'Sei sicuro di voler eliminare il tuo account? Questo eliminerà definitivamente tutte le spese in sospeso.',
        enterDefaultContactToConfirm: 'Inserisci il tuo metodo di contatto predefinito per confermare che desideri chiudere il tuo account. Il tuo metodo di contatto predefinito è:',
        enterDefaultContact: 'Inserisci il tuo metodo di contatto predefinito',
        defaultContact: 'Metodo di contatto predefinito:',
        enterYourDefaultContactMethod: 'Inserisci il tuo metodo di contatto predefinito per chiudere il tuo account.',
    },
    mergeAccountsPage: {
        mergeAccount: 'Unisci account',
        accountDetails: {
            accountToMergeInto: ({login}: MergeAccountIntoParams) => `Inserire l'account che si desidera unire in <strong>${login}</strong>.`,
            notReversibleConsent: 'Capisco che questo non è reversibile.',
        },
        accountValidate: {
            confirmMerge: 'Sei sicuro di voler unire gli account?',
            lossOfUnsubmittedData: ({login}: MergeAccountIntoParams) =>
                `La fusione dei conti è irreversibile e comporta la perdita di tutte le spese non inviate per <strong>${login}</strong>.`,
            enterMagicCode: ({login}: MergeAccountIntoParams) => `Per continuare, inserire il codice magico inviato a <strong>${login}</strong>.`,
            errors: {
                incorrectMagicCode: 'Codice magico errato o non valido. Per favore riprova o richiedi un nuovo codice.',
                fallback: 'Qualcosa è andato storto. Per favore riprova più tardi.',
            },
        },
        mergeSuccess: {
            accountsMerged: 'Account uniti!',
            description: ({from, to}: MergeSuccessDescriptionParams) =>
                `<muted-text><centered-text>Tutti i dati di <strong>${from}</strong> sono stati uniti a <strong>${to}</strong>. In futuro, è possibile utilizzare entrambi i login per questo account.</centered-text></muted-text>`,
        },
        mergePendingSAML: {
            weAreWorkingOnIt: 'Ci stiamo lavorando su.',
            limitedSupport: 'Non supportiamo ancora la fusione degli account su New Expensify. Si prega di effettuare questa operazione su Expensify Classic.',
            reachOutForHelp: '<muted-text><centered-text>Non esitate a <concierge-link>contattare il Concierge</concierge-link> per qualsiasi domanda!</centered-text></muted-text>',
            goToExpensifyClassic: 'Vai a Expensify Classic',
        },
        mergeFailureSAMLDomainControlDescription: ({email}: MergeFailureDescriptionGenericParams) =>
            `<muted-text><centered-text>Non è possibile unire <strong>${email}</strong> perché è controllato da <strong>${email.split('@').at(1) ?? ''}</strong>. Si prega di <concierge-link>contattare Concierge</concierge-link> per assistenza.</centered-text></muted-text>`,
        mergeFailureSAMLAccountDescription: ({email}: MergeFailureDescriptionGenericParams) =>
            `<muted-text><centered-text>Non è possibile unire <strong>${email}</strong> ad altri account perché l'amministratore del dominio lo ha impostato come login principale. Si prega di unire altri account al suo posto.</centered-text></muted-text>`,
        mergeFailure2FA: {
            description: ({email}: MergeFailureDescriptionGenericParams) =>
                `<muted-text><centered-text>Non è possibile unire gli account perché <strong>${email}</strong> ha attivato l'autenticazione a due fattori (2FA). Disattivare la 2FA per <strong>${email}</strong> e riprovare.</centered-text></muted-text>`,
            learnMore: 'Scopri di più sulla fusione degli account.',
        },
        mergeFailureAccountLockedDescription: ({email}: MergeFailureDescriptionGenericParams) =>
            `<muted-text><centered-text>Non è possibile unire <strong>${email}</strong> perché è bloccato. Si prega di <concierge-link>contattare Concierge</concierge-link> per assistenza.</centered-text></muted-text>`,
        mergeFailureUncreatedAccountDescription: ({email, contactMethodLink}: MergeFailureUncreatedAccountDescriptionParams) =>
            `<muted-text><centered-text>Non è possibile unire gli account perché <strong>${email}</strong> non ha un account Expensify. Si prega di <a href="${contactMethodLink}">aggiungerlo come metodo di contatto</a>.</centered-text></muted-text>`,
        mergeFailureSmartScannerAccountDescription: ({email}: MergeFailureDescriptionGenericParams) =>
            `<muted-text><centered-text>Non è possibile unire <strong>${email}</strong> ad altri conti. Si prega invece di unire altri account.</centered-text></muted-text>`,
        mergeFailureInvoicedAccountDescription: ({email}: MergeFailureDescriptionGenericParams) =>
            `<muted-text><centered-text>Non è possibile unire i conti in <strong>${email}</strong> perché questo conto possiede una relazione di fatturazione.</centered-text></muted-text>`,
        mergeFailureTooManyAttempts: {
            heading: 'Riprova più tardi',
            description: 'Ci sono stati troppi tentativi di unire gli account. Per favore riprova più tardi.',
        },
        mergeFailureUnvalidatedAccount: {
            description: "Non puoi unire ad altri account perché non è convalidato. Per favore, convalida l'account e riprova.",
        },
        mergeFailureSelfMerge: {
            description: 'Non puoi unire un account con se stesso.',
        },
        mergeFailureGenericHeading: 'Impossibile unire gli account',
    },
    lockAccountPage: {
        reportSuspiciousActivity: 'Segnala attività sospetta',
        lockAccount: 'Blocca account',
        unlockAccount: 'Sblocca account',
        compromisedDescription: 'Notato qualcosa di strano nel tuo account? Segnalandolo lo bloccherai immediatamente, fermerai le transazioni con la carta Expensify e impedirai modifiche.',
        domainAdminsDescription: 'Per gli amministratori di dominio: questo sospende anche tutta l’attività delle carte Expensify e le azioni amministrative.',
        areYouSure: 'Sei sicuro di voler bloccare il tuo account Expensify?',
        onceLocked: 'Una volta bloccato, il tuo account sarà limitato in attesa di una richiesta di sblocco e di una revisione di sicurezza.',
    },
    failedToLockAccountPage: {
        failedToLockAccount: "Impossibile bloccare l'account",
        failedToLockAccountDescription: `Non siamo riusciti a bloccare il tuo account. Per favore, chatta con Concierge per risolvere questo problema.`,
        chatWithConcierge: 'Chatta con Concierge',
    },
    unlockAccountPage: {
        accountLocked: 'Account bloccato',
        yourAccountIsLocked: 'Il tuo account è bloccato',
        chatToConciergeToUnlock: 'Chatta con Concierge per risolvere i problemi di sicurezza e sbloccare il tuo account.',
        chatWithConcierge: 'Chatta con Concierge',
    },
    passwordPage: {
        changePassword: 'Cambia password',
        changingYourPasswordPrompt: 'Cambiare la tua password aggiornerà la password sia per il tuo account Expensify.com che per il tuo account New Expensify.',
        currentPassword: 'Password attuale',
        newPassword: 'Nuova password',
        newPasswordPrompt: 'La tua nuova password deve essere diversa dalla tua vecchia password e contenere almeno 8 caratteri, 1 lettera maiuscola, 1 lettera minuscola e 1 numero.',
    },
    twoFactorAuth: {
        headerTitle: 'Autenticazione a due fattori',
        twoFactorAuthEnabled: 'Autenticazione a due fattori abilitata',
        whatIsTwoFactorAuth:
            "L'autenticazione a due fattori (2FA) aiuta a mantenere sicuro il tuo account. Quando accedi, dovrai inserire un codice generato dalla tua app di autenticazione preferita.",
        disableTwoFactorAuth: "Disabilita l'autenticazione a due fattori",
        explainProcessToRemove: "Per disabilitare l'autenticazione a due fattori (2FA), inserisci un codice valido dalla tua app di autenticazione.",
        disabled: "L'autenticazione a due fattori è ora disabilitata",
        noAuthenticatorApp: "Non avrai più bisogno di un'app di autenticazione per accedere a Expensify.",
        stepCodes: 'Codici di recupero',
        keepCodesSafe: 'Conserva questi codici di recupero al sicuro!',
        codesLoseAccess:
            "Se perdi l'accesso alla tua app di autenticazione e non hai questi codici, perderai l'accesso al tuo account.\n\nNota: Configurare l'autenticazione a due fattori ti disconnetterà da tutte le altre sessioni attive.",
        errorStepCodes: 'Si prega di copiare o scaricare i codici prima di continuare',
        stepVerify: 'Verifica',
        scanCode: 'Scansiona il codice QR utilizzando il tuo',
        authenticatorApp: 'app di autenticazione',
        addKey: 'Oppure aggiungi questa chiave segreta alla tua app di autenticazione:',
        enterCode: 'Quindi inserisci il codice a sei cifre generato dalla tua app di autenticazione.',
        stepSuccess: 'Finito',
        enabled: 'Autenticazione a due fattori abilitata',
        congrats: 'Congratulazioni! Ora hai quella sicurezza in più.',
        copy: 'Copiare',
        disable: 'Disabilita',
        enableTwoFactorAuth: "Abilita l'autenticazione a due fattori",
        pleaseEnableTwoFactorAuth: "Si prega di abilitare l'autenticazione a due fattori.",
        twoFactorAuthIsRequiredDescription: "Per motivi di sicurezza, Xero richiede l'autenticazione a due fattori per connettere l'integrazione.",
        twoFactorAuthIsRequiredForAdminsHeader: 'Autenticazione a due fattori richiesta',
        twoFactorAuthIsRequiredForAdminsTitle: "Si prega di abilitare l'autenticazione a due fattori",
        twoFactorAuthIsRequiredForAdminsDescription:
            "La tua connessione contabile Xero richiede l'uso dell'autenticazione a due fattori. Per continuare a utilizzare Expensify, ti preghiamo di abilitarla.",
        twoFactorAuthCannotDisable: "Impossibile disabilitare l'autenticazione a due fattori (2FA)",
        twoFactorAuthRequired: "L'autenticazione a due fattori (2FA) è necessaria per la tua connessione Xero e non può essere disabilitata.",
    },
    recoveryCodeForm: {
        error: {
            pleaseFillRecoveryCode: 'Per favore inserisci il tuo codice di recupero',
            incorrectRecoveryCode: 'Codice di recupero errato. Per favore riprova.',
        },
        useRecoveryCode: 'Usa il codice di recupero',
        recoveryCode: 'Codice di recupero',
        use2fa: 'Usa il codice di autenticazione a due fattori',
    },
    twoFactorAuthForm: {
        error: {
            pleaseFillTwoFactorAuth: 'Inserisci il tuo codice di autenticazione a due fattori',
            incorrect2fa: 'Codice di autenticazione a due fattori errato. Per favore riprova.',
        },
    },
    passwordConfirmationScreen: {
        passwordUpdated: 'Password aggiornato!',
        allSet: 'Tutto pronto. Tieni al sicuro la tua nuova password.',
    },
    privateNotes: {
        title: 'Note private',
        personalNoteMessage: "Tieni appunti su questa chat qui. Sei l'unica persona che può aggiungere, modificare o visualizzare questi appunti.",
        sharedNoteMessage: 'Tieni appunti su questa chat qui. I dipendenti di Expensify e altri membri del dominio team.expensify.com possono visualizzare questi appunti.',
        composerLabel: 'Note',
        myNote: 'La mia nota',
        error: {
            genericFailureMessage: 'Le note private non possono essere salvate',
        },
    },
    billingCurrency: {
        error: {
            securityCode: 'Per favore, inserisci un codice di sicurezza valido',
        },
        securityCode: 'Codice di sicurezza',
        changeBillingCurrency: 'Cambia valuta di fatturazione',
        changePaymentCurrency: 'Cambia la valuta di pagamento',
        paymentCurrency: 'Valuta di pagamento',
        paymentCurrencyDescription: 'Seleziona una valuta standard a cui tutte le spese personali dovrebbero essere convertite',
        note: `Nota: la modifica della valuta di pagamento può influire sul costo di Expensify. Per maggiori dettagli, consultare la <a href="${CONST.PRICING}">pagina dei prezzi</a>.`,
    },
    addDebitCardPage: {
        addADebitCard: 'Aggiungi una carta di debito',
        nameOnCard: 'Nome sulla carta',
        debitCardNumber: 'Numero della carta di debito',
        expiration: 'Data di scadenza',
        expirationDate: 'MMYY',
        cvv: 'CVV',
        billingAddress: 'Indirizzo di fatturazione',
        growlMessageOnSave: 'La tua carta di debito è stata aggiunta con successo',
        expensifyPassword: 'Password di Expensify',
        error: {
            invalidName: 'Il nome può includere solo lettere',
            addressZipCode: 'Si prega di inserire un codice postale valido',
            debitCardNumber: 'Inserisci un numero di carta di debito valido',
            expirationDate: 'Si prega di selezionare una data di scadenza valida',
            securityCode: 'Per favore, inserisci un codice di sicurezza valido',
            addressStreet: 'Inserisci un indirizzo di fatturazione valido che non sia una casella postale',
            addressState: 'Seleziona uno stato per favore',
            addressCity: 'Per favore inserisci una città',
            genericFailureMessage: "Si è verificato un errore durante l'aggiunta della tua carta. Per favore riprova.",
            password: 'Per favore inserisci la tua password di Expensify',
        },
    },
    addPaymentCardPage: {
        addAPaymentCard: 'Aggiungi carta di pagamento',
        nameOnCard: 'Nome sulla carta',
        paymentCardNumber: 'Numero di carta',
        expiration: 'Data di scadenza',
        expirationDate: 'MM/YY',
        cvv: 'CVV',
        billingAddress: 'Indirizzo di fatturazione',
        growlMessageOnSave: 'La tua carta di pagamento è stata aggiunta con successo',
        expensifyPassword: 'Password di Expensify',
        error: {
            invalidName: 'Il nome può includere solo lettere',
            addressZipCode: 'Si prega di inserire un codice postale valido',
            paymentCardNumber: 'Per favore, inserisci un numero di carta valido',
            expirationDate: 'Si prega di selezionare una data di scadenza valida',
            securityCode: 'Per favore, inserisci un codice di sicurezza valido',
            addressStreet: 'Inserisci un indirizzo di fatturazione valido che non sia una casella postale',
            addressState: 'Seleziona uno stato per favore',
            addressCity: 'Per favore inserisci una città',
            genericFailureMessage: "Si è verificato un errore durante l'aggiunta della tua carta. Per favore riprova.",
            password: 'Per favore inserisci la tua password di Expensify',
        },
    },
    walletPage: {
        balance: 'Saldo',
        paymentMethodsTitle: 'Metodi di pagamento',
        setDefaultConfirmation: 'Imposta il metodo di pagamento predefinito',
        setDefaultSuccess: 'Metodo di pagamento predefinito impostato!',
        deleteAccount: 'Elimina account',
        deleteConfirmation: 'Sei sicuro di voler eliminare questo account?',
        error: {
            notOwnerOfBankAccount: "Si è verificato un errore durante l'impostazione di questo conto bancario come metodo di pagamento predefinito.",
            invalidBankAccount: 'Questo conto bancario è temporaneamente sospeso.',
            notOwnerOfFund: "Si è verificato un errore durante l'impostazione di questa carta come metodo di pagamento predefinito.",
            setDefaultFailure: 'Qualcosa è andato storto. Si prega di contattare Concierge per ulteriore assistenza.',
        },
        addBankAccountFailure: 'Si è verificato un errore imprevisto durante il tentativo di aggiungere il tuo conto bancario. Per favore riprova.',
        getPaidFaster: 'Ricevi pagamenti più velocemente',
        addPaymentMethod: "Aggiungi un metodo di pagamento per inviare e ricevere pagamenti direttamente nell'app.",
        getPaidBackFaster: 'Ricevi il rimborso più velocemente',
        secureAccessToYourMoney: 'Accesso sicuro ai tuoi soldi',
        receiveMoney: 'Ricevi denaro nella tua valuta locale',
        expensifyWallet: 'Expensify Wallet (Beta)',
        sendAndReceiveMoney: 'Invia e ricevi denaro con gli amici. Solo conti bancari statunitensi.',
        enableWallet: 'Abilita portafoglio',
        addBankAccountToSendAndReceive: 'Aggiungi un conto bancario per effettuare o ricevere pagamenti.',
        addDebitOrCreditCard: 'Aggiungi carta di debito o di credito',
        assignedCards: 'Carte assegnate',
        assignedCardsDescription: 'Queste sono carte assegnate da un amministratore del workspace per gestire le spese aziendali.',
        expensifyCard: 'Expensify Card',
        walletActivationPending: 'Stiamo esaminando le tue informazioni. Per favore, ricontrolla tra qualche minuto!',
        walletActivationFailed: 'Purtroppo, il tuo portafoglio non può essere attivato in questo momento. Per favore, contatta Concierge per ulteriore assistenza.',
        addYourBankAccount: 'Aggiungi il tuo conto bancario',
        addBankAccountBody: "Colleghiamo il tuo conto bancario a Expensify in modo che sia più facile che mai inviare e ricevere pagamenti direttamente nell'app.",
        chooseYourBankAccount: 'Scegli il tuo conto bancario',
        chooseAccountBody: 'Assicurati di selezionare quello giusto.',
        confirmYourBankAccount: 'Conferma il tuo conto bancario',
        personalBankAccounts: 'Conti bancari personali',
        businessBankAccounts: 'Conti bancari aziendali',
    },
    cardPage: {
        expensifyCard: 'Expensify Card',
        expensifyTravelCard: 'Carta Viaggio Expensify',
        availableSpend: 'Limite rimanente',
        smartLimit: {
            name: 'Limite intelligente',
            title: ({formattedLimit}: ViolationsOverLimitParams) =>
                `Puoi spendere fino a ${formattedLimit} su questa carta, e il limite verrà ripristinato man mano che le tue spese inviate vengono approvate.`,
        },
        fixedLimit: {
            name: 'Limite fisso',
            title: ({formattedLimit}: ViolationsOverLimitParams) => `Puoi spendere fino a ${formattedLimit} su questa carta, dopodiché si disattiverà.`,
        },
        monthlyLimit: {
            name: 'Limite mensile',
            title: ({formattedLimit}: ViolationsOverLimitParams) =>
                `Puoi spendere fino a ${formattedLimit} su questa carta al mese. Il limite verrà reimpostato il primo giorno di ogni mese di calendario.`,
        },
        virtualCardNumber: 'Numero della carta virtuale',
        travelCardCvv: 'CVV della carta di viaggio',
        physicalCardNumber: 'Numero della carta fisica',
        physicalCardPin: 'PIN',
        getPhysicalCard: 'Ottieni carta fisica',
        reportFraud: 'Segnala frode con carta virtuale',
        reportTravelFraud: 'Segnala frode con carta di viaggio',
        reviewTransaction: 'Rivedi transazione',
        suspiciousBannerTitle: 'Transazione sospetta',
        suspiciousBannerDescription: 'Abbiamo notato transazioni sospette sulla tua carta. Tocca qui sotto per rivederle.',
        cardLocked: 'La tua carta è temporaneamente bloccata mentre il nostro team esamina il conto della tua azienda.',
        cardDetails: {
            cardNumber: 'Numero della carta virtuale',
            expiration: 'Scadenza',
            cvv: 'CVV',
            address: 'Indirizzo',
            revealDetails: 'Rivela dettagli',
            revealCvv: 'Mostra CVV',
            copyCardNumber: 'Copia numero di carta',
            updateAddress: 'Aggiorna indirizzo',
        },
        cardAddedToWallet: ({platform}: {platform: 'Google' | 'Apple'}) => `Aggiunto al portafoglio ${platform}`,
        cardDetailsLoadingFailure: 'Si è verificato un errore durante il caricamento dei dettagli della carta. Controlla la tua connessione internet e riprova.',
        validateCardTitle: 'Verifichiamo che sei tu',
        enterMagicCode: ({contactMethod}: EnterMagicCodeParams) =>
            `Inserisci il codice magico inviato a ${contactMethod} per visualizzare i dettagli della tua carta. Dovrebbe arrivare entro un minuto o due.`,
    },
    workflowsPage: {
        workflowTitle: 'Spendere',
        workflowDescription: 'Configura un flusso di lavoro dal momento in cui si verifica una spesa, inclusi approvazione e pagamento.',
        submissionFrequency: 'Frequenza di invio',
<<<<<<< HEAD
        submissionFrequencyDescription: "Scegli un programma personalizzato per l'invio delle spese, oppure lascia disattivato per aggiornamenti in tempo reale sulle spese.",
=======
        disableApprovalPromptDescription: 'Disabilitare le approvazioni eliminerà tutti i flussi di lavoro di approvazione esistenti.',
>>>>>>> 0537ce58
        submissionFrequencyDateOfMonth: 'Data del mese',
        addApprovalsTitle: 'Aggiungi approvazioni',
        addApprovalButton: 'Aggiungi flusso di lavoro di approvazione',
        addApprovalTip: 'Questo flusso di lavoro predefinito si applica a tutti i membri, a meno che non esista un flusso di lavoro più specifico.',
        approver: 'Approvante',
        addApprovalsDescription: "Richiedi un'approvazione aggiuntiva prima di autorizzare un pagamento.",
        makeOrTrackPaymentsTitle: 'Effettua o traccia pagamenti',
        makeOrTrackPaymentsDescription: 'Aggiungi un pagatore autorizzato per i pagamenti effettuati in Expensify o traccia i pagamenti effettuati altrove.',
        editor: {
            submissionFrequency: 'Scegli quanto tempo Expensify dovrebbe aspettare prima di condividere le spese senza errori.',
        },
        frequencyDescription: 'Scegli con quale frequenza desideri che le spese vengano inviate automaticamente, oppure impostale manualmente.',
        frequencies: {
            instant: 'Immediatamente',
            weekly: 'Settimanale',
            monthly: 'Mensile',
            twiceAMonth: 'Due volte al mese',
            byTrip: 'Per viaggio',
            manually: 'Manuale',
            daily: 'Quotidiano',
            lastDayOfMonth: 'Ultimo giorno del mese',
            lastBusinessDayOfMonth: 'Ultimo giorno lavorativo del mese',
            ordinals: {
                one: 'st',
                two: 'nd',
                few: 'rd',
                other: 'th',
                /* eslint-disable @typescript-eslint/naming-convention */
                '1': 'Primo',
                '2': 'Secondo',
                '3': 'Terzo',
                '4': 'Quarto',
                '5': 'Quinto',
                '6': 'Sesto',
                '7': 'Settimo',
                '8': 'Ottavo',
                '9': 'Nono',
                '10': 'Decimo',
                /* eslint-enable @typescript-eslint/naming-convention */
            },
        },
        approverInMultipleWorkflows: 'Questo membro appartiene già a un altro flusso di approvazione. Eventuali aggiornamenti qui si rifletteranno anche lì.',
        approverCircularReference: ({name1, name2}: ApprovalWorkflowErrorParams) =>
            `<strong>${name1}</strong> approva già i report a <strong>${name2}</strong>. Si prega di scegliere un approvatore diverso per evitare un flusso di lavoro circolare.`,
        emptyContent: {
            title: 'Nessun membro da visualizzare',
            expensesFromSubtitle: 'Tutti i membri dello spazio di lavoro appartengono già a un flusso di approvazione esistente.',
            approverSubtitle: 'Tutti gli approvatori appartengono a un flusso di lavoro esistente.',
        },
    },
    workflowsDelayedSubmissionPage: {
        autoReportingFrequencyErrorMessage: "La frequenza di invio non può essere modificata. Riprova o contatta l'assistenza.",
        monthlyOffsetErrorMessage: 'La frequenza mensile non può essere modificata. Riprova o contatta il supporto.',
    },
    workflowsCreateApprovalsPage: {
        title: 'Conferma',
        header: 'Aggiungi altri approvatori e conferma.',
        additionalApprover: 'Approvazione aggiuntiva',
        submitButton: 'Aggiungi flusso di lavoro',
    },
    workflowsEditApprovalsPage: {
        title: 'Modifica il flusso di lavoro di approvazione',
        deleteTitle: 'Elimina il flusso di lavoro di approvazione',
        deletePrompt: 'Sei sicuro di voler eliminare questo flusso di lavoro di approvazione? Tutti i membri seguiranno successivamente il flusso di lavoro predefinito.',
    },
    workflowsExpensesFromPage: {
        title: 'Spese da',
        header: 'Quando i seguenti membri inviano spese:',
    },
    workflowsApproverPage: {
        genericErrorMessage: "L'approvatore non può essere modificato. Per favore riprova o contatta il supporto.",
        header: "Invia a questo membro per l'approvazione:",
    },
    workflowsPayerPage: {
        title: 'Pagatore autorizzato',
        genericErrorMessage: 'Il pagatore autorizzato non può essere modificato. Per favore riprova.',
        admins: 'Amministratori',
        payer: 'Pagatore',
        paymentAccount: 'Conto di pagamento',
    },
    reportFraudPage: {
        title: 'Segnala frode con carta virtuale',
        description:
            'Se i dettagli della tua carta virtuale sono stati rubati o compromessi, disattiveremo permanentemente la tua carta esistente e ti forniremo una nuova carta virtuale e un nuovo numero.',
        deactivateCard: 'Disattiva carta',
        reportVirtualCardFraud: 'Segnala frode con carta virtuale',
    },
    reportFraudConfirmationPage: {
        title: 'Frode con carta segnalato',
        description: 'Abbiamo disattivato permanentemente la tua carta esistente. Quando torni a visualizzare i dettagli della tua carta, avrai una nuova carta virtuale disponibile.',
        buttonText: 'Ricevuto, grazie!',
    },
    activateCardPage: {
        activateCard: 'Attiva carta',
        pleaseEnterLastFour: 'Per favore, inserisci le ultime quattro cifre della tua carta.',
        activatePhysicalCard: 'Attiva carta fisica',
        error: {
            thatDidNotMatch: 'Quello non corrispondeva alle ultime 4 cifre della tua carta. Per favore riprova.',
            throttled:
                'Hai inserito in modo errato le ultime 4 cifre della tua Expensify Card troppe volte. Se sei sicuro che i numeri siano corretti, contatta Concierge per risolvere il problema. Altrimenti, riprova più tardi.',
        },
    },
    getPhysicalCard: {
        header: 'Ottieni carta fisica',
        nameMessage: 'Inserisci il tuo nome e cognome, poiché verranno mostrati sulla tua carta.',
        legalName: 'Nome legale',
        legalFirstName: 'Nome legale',
        legalLastName: 'Cognome legale',
        phoneMessage: 'Inserisci il tuo numero di telefono.',
        phoneNumber: 'Numero di telefono',
        address: 'Indirizzo',
        addressMessage: 'Inserisci il tuo indirizzo di spedizione.',
        streetAddress: 'Indirizzo stradale',
        city: 'Città',
        state: 'Stato',
        zipPostcode: 'CAP/Codice postale',
        country: 'Paese',
        confirmMessage: 'Si prega di confermare i tuoi dati qui sotto.',
        estimatedDeliveryMessage: 'La tua carta fisica arriverà in 2-3 giorni lavorativi.',
        next: 'Successivo',
        getPhysicalCard: 'Ottieni carta fisica',
        shipCard: 'Spedisci carta',
    },
    transferAmountPage: {
        transfer: ({amount}: TransferParams) => `Transfer${amount ? ` ${amount}` : ''}`,
        instant: 'Instantaneo (Carta di debito)',
        instantSummary: ({rate, minAmount}: InstantSummaryParams) => `${rate}% di commissione (${minAmount} minimo)`,
        ach: '1-3 giorni lavorativi (Conto bancario)',
        achSummary: 'Nessuna commissione',
        whichAccount: 'Quale account?',
        fee: 'Tariffa',
        transferSuccess: 'Trasferimento riuscito!',
        transferDetailBankAccount: 'Il tuo denaro dovrebbe arrivare nei prossimi 1-3 giorni lavorativi.',
        transferDetailDebitCard: 'Il tuo denaro dovrebbe arrivare immediatamente.',
        failedTransfer: 'Il tuo saldo non è completamente regolato. Si prega di trasferire su un conto bancario.',
        notHereSubTitle: 'Si prega di trasferire il saldo dalla pagina del portafoglio',
        goToWallet: 'Vai al Portafoglio',
    },
    chooseTransferAccountPage: {
        chooseAccount: 'Scegli account',
    },
    paymentMethodList: {
        addPaymentMethod: 'Aggiungi metodo di pagamento',
        addNewDebitCard: 'Aggiungi nuova carta di debito',
        addNewBankAccount: 'Aggiungi nuovo conto bancario',
        accountLastFour: 'Terminante in',
        cardLastFour: 'Carta che termina con',
        addFirstPaymentMethod: "Aggiungi un metodo di pagamento per inviare e ricevere pagamenti direttamente nell'app.",
        defaultPaymentMethod: 'Predefinito',
        bankAccountLastFour: ({lastFour}: BankAccountLastFourParams) => `Conto bancario • ${lastFour}`,
    },
    preferencesPage: {
        appSection: {
            title: "Preferenze dell'app",
        },
        testSection: {
            title: 'Preferenze di prova',
            subtitle: "Impostazioni per aiutare a fare il debug e testare l'app in staging.",
        },
        receiveRelevantFeatureUpdatesAndExpensifyNews: 'Ricevi aggiornamenti sulle funzionalità e notizie di Expensify rilevanti',
        muteAllSounds: 'Disattiva tutti i suoni da Expensify',
    },
    priorityModePage: {
        priorityMode: 'Modalità prioritaria',
        explainerText: 'Scegli se #focus sui messaggi non letti e fissati solo, o mostra tutto con i messaggi più recenti e fissati in cima.',
        priorityModes: {
            default: {
                label: 'Più recente',
                description: 'Mostra tutte le chat ordinate per le più recenti',
            },
            gsd: {
                label: '#focus',
                description: 'Mostra solo i non letti ordinati alfabeticamente',
            },
        },
    },
    reportDetailsPage: {
        inWorkspace: ({policyName}: ReportPolicyNameParams) => `in ${policyName}`,
        generatingPDF: 'Generazione PDF',
        waitForPDF: 'Attendere mentre generiamo il PDF',
        errorPDF: 'Si è verificato un errore durante il tentativo di generare il tuo PDF.',
        generatedPDF: 'Il tuo PDF del rapporto è stato generato!',
    },
    reportDescriptionPage: {
        roomDescription: 'Descrizione della stanza',
        roomDescriptionOptional: 'Descrizione della stanza (opzionale)',
        explainerText: 'Imposta una descrizione personalizzata per la stanza.',
    },
    groupChat: {
        lastMemberTitle: 'Attenzione!',
        lastMemberWarning: "Poiché sei l'ultima persona qui, andartene renderà questa chat inaccessibile a tutti i membri. Sei sicuro di voler uscire?",
        defaultReportName: ({displayName}: ReportArchiveReasonsClosedParams) => `Chat di gruppo di ${displayName}`,
    },
    languagePage: {
        language: 'Lingua',
        aiGenerated: 'Le traduzioni per questa lingua sono generate automaticamente e potrebbero contenere errori.',
    },
    themePage: {
        theme: 'Tema',
        themes: {
            dark: {
                label: 'Scuro',
            },
            light: {
                label: 'Luce',
            },
            system: {
                label: 'Usa le impostazioni del dispositivo',
            },
        },
        chooseThemeBelowOrSync: 'Scegli un tema qui sotto o sincronizza con le impostazioni del tuo dispositivo.',
    },
    termsOfUse: {
        terms: `<muted-text-xs>Effettuando l'accesso, l'utente accetta i <a href="${CONST.OLD_DOT_PUBLIC_URLS.TERMS_URL}">Termini di servizio</a> e la <a href="${CONST.OLD_DOT_PUBLIC_URLS.PRIVACY_URL}">Privacy</a>.</muted-text-xs>`,
        license: `<muted-text-xs>La trasmissione di denaro è fornita da ${CONST.WALLET.PROGRAM_ISSUERS.EXPENSIFY_PAYMENTS} (NMLS ID:2017010) in base alle sue <a href="${CONST.OLD_DOT_PUBLIC_URLS.LICENSES_URL}">licenze</a>.</muted-text-xs>`,
    },
    validateCodeForm: {
        magicCodeNotReceived: 'Non hai ricevuto un codice magico?',
        enterAuthenticatorCode: "Per favore, inserisci il tuo codice dell'autenticatore",
        enterRecoveryCode: 'Per favore inserisci il tuo codice di recupero',
        requiredWhen2FAEnabled: "Richiesto quando l'autenticazione a due fattori è abilitata",
        requestNewCode: ({timeRemaining}: {timeRemaining: string}) => `Richiedi un nuovo codice in <a>${timeRemaining}</a>`,
        requestNewCodeAfterErrorOccurred: 'Richiedi un nuovo codice',
        error: {
            pleaseFillMagicCode: 'Per favore, inserisci il tuo codice magico',
            incorrectMagicCode: 'Codice magico errato o non valido. Per favore riprova o richiedi un nuovo codice.',
            pleaseFillTwoFactorAuth: 'Inserisci il tuo codice di autenticazione a due fattori',
        },
    },
    passwordForm: {
        pleaseFillOutAllFields: 'Si prega di compilare tutti i campi',
        pleaseFillPassword: 'Per favore inserisci la tua password',
        pleaseFillTwoFactorAuth: 'Per favore, inserisci il tuo codice a due fattori',
        enterYourTwoFactorAuthenticationCodeToContinue: 'Inserisci il tuo codice di autenticazione a due fattori per continuare',
        forgot: 'Dimenticato?',
        requiredWhen2FAEnabled: "Richiesto quando l'autenticazione a due fattori è abilitata",
        error: {
            incorrectPassword: 'Password errata. Riprova.',
            incorrectLoginOrPassword: 'Login o password errati. Riprova.',
            incorrect2fa: 'Codice di autenticazione a due fattori errato. Per favore riprova.',
            twoFactorAuthenticationEnabled: "Hai l'autenticazione a due fattori abilitata su questo account. Accedi utilizzando la tua email o il tuo numero di telefono.",
            invalidLoginOrPassword: 'Accesso o password non validi. Riprova o reimposta la tua password.',
            unableToResetPassword:
                'Non siamo riusciti a cambiare la tua password. Questo è probabilmente dovuto a un link di reimpostazione della password scaduto in una vecchia email di reimpostazione della password. Ti abbiamo inviato un nuovo link via email, così puoi riprovare. Controlla la tua Posta in arrivo e la cartella Spam; dovrebbe arrivare tra pochi minuti.',
            noAccess: "Non hai accesso a questa applicazione. Per favore aggiungi il tuo nome utente GitHub per ottenere l'accesso.",
            accountLocked: 'Il tuo account è stato bloccato dopo troppi tentativi non riusciti. Riprova tra 1 ora.',
            fallback: 'Qualcosa è andato storto. Per favore riprova più tardi.',
        },
    },
    loginForm: {
        phoneOrEmail: 'Telefono o email',
        error: {
            invalidFormatEmailLogin: "L'email inserita non è valida. Si prega di correggere il formato e riprovare.",
        },
        cannotGetAccountDetails: "Impossibile recuperare i dettagli dell'account. Per favore, prova ad accedere di nuovo.",
        loginForm: 'Modulo di accesso',
        notYou: ({user}: NotYouParams) => `Non ${user}?`,
    },
    onboarding: {
        welcome: 'Benvenuto!',
        welcomeSignOffTitleManageTeam: 'Una volta completati i compiti sopra, possiamo esplorare più funzionalità come i flussi di lavoro di approvazione e le regole!',
        welcomeSignOffTitle: 'È un piacere conoscerti!',
        explanationModal: {
            title: 'Benvenuto in Expensify',
            description: "Un'app per gestire le tue spese aziendali e personali alla velocità della chat. Provala e facci sapere cosa ne pensi. Molto altro in arrivo!",
            secondaryDescription: 'Per tornare a Expensify Classic, basta toccare la tua immagine del profilo > Vai a Expensify Classic.',
        },
        getStarted: 'Inizia',
        whatsYourName: 'Qual è il tuo nome?',
        peopleYouMayKnow: 'Persone che potresti conoscere sono già qui! Verifica la tua email per unirti a loro.',
        workspaceYouMayJoin: ({domain, email}: WorkspaceYouMayJoin) => `Qualcuno da ${domain} ha già creato uno spazio di lavoro. Inserisci il codice magico inviato a ${email}.`,
        joinAWorkspace: 'Unisciti a uno spazio di lavoro',
        listOfWorkspaces: "Ecco l'elenco degli spazi di lavoro a cui puoi unirti. Non preoccuparti, puoi sempre unirti più tardi se preferisci.",
        workspaceMemberList: ({employeeCount, policyOwner}: WorkspaceMemberList) => `${employeeCount} membro${employeeCount > 1 ? 's' : ''} • ${policyOwner}`,
        whereYouWork: 'Dove lavori?',
        errorSelection: "Seleziona un'opzione per procedere",
        purpose: {
            title: 'Cosa vuoi fare oggi?',
            errorContinue: 'Premi continua per configurare',
            errorBackButton: "Per favore, completa le domande di configurazione per iniziare a usare l'app",
            [CONST.ONBOARDING_CHOICES.EMPLOYER]: 'Essere rimborsato dal mio datore di lavoro',
            [CONST.ONBOARDING_CHOICES.MANAGE_TEAM]: 'Gestisci le spese del mio team',
            [CONST.ONBOARDING_CHOICES.PERSONAL_SPEND]: 'Traccia e gestisci le spese',
            [CONST.ONBOARDING_CHOICES.CHAT_SPLIT]: 'Chatta e dividi le spese con gli amici',
            [CONST.ONBOARDING_CHOICES.LOOKING_AROUND]: "Qualcos'altro",
        },
        employees: {
            title: 'Quanti dipendenti avete?',
            [CONST.ONBOARDING_COMPANY_SIZE.MICRO]: '1-10 dipendenti',
            [CONST.ONBOARDING_COMPANY_SIZE.SMALL]: '11-50 dipendenti',
            [CONST.ONBOARDING_COMPANY_SIZE.MEDIUM_SMALL]: '51-100 dipendenti',
            [CONST.ONBOARDING_COMPANY_SIZE.MEDIUM]: '101-1.000 dipendenti',
            [CONST.ONBOARDING_COMPANY_SIZE.LARGE]: 'Più di 1.000 dipendenti',
        },
        accounting: {
            title: 'Usi qualche software di contabilità?',
            none: 'Nessuno',
        },
        interestedFeatures: {
            title: 'Quali funzionalità ti interessano?',
            featuresAlreadyEnabled: 'Il tuo spazio di lavoro ha già abilitato quanto segue:',
            featureYouMayBeInterestedIn: 'Abilita funzionalità aggiuntive che potrebbero interessarti:',
        },
        error: {
            requiredFirstName: 'Per favore, inserisci il tuo nome per continuare',
        },
        workEmail: {
            title: 'Qual è la tua email di lavoro?',
            subtitle: 'Expensify funziona al meglio quando colleghi la tua email di lavoro.',
            explanationModal: {
                descriptionOne: 'Inoltra a receipts@expensify.com per la scansione',
                descriptionTwo: 'Unisciti ai tuoi colleghi che già utilizzano Expensify',
                descriptionThree: "Goditi un'esperienza più personalizzata",
            },
            addWorkEmail: 'Aggiungi email di lavoro',
        },
        workEmailValidation: {
            title: 'Verifica la tua email di lavoro',
            magicCodeSent: ({workEmail}: WorkEmailResendCodeParams) => `Inserisci il codice magico inviato a ${workEmail}. Dovrebbe arrivare tra un minuto o due.`,
        },
        workEmailValidationError: {
            publicEmail: "Inserisci un'email di lavoro valida da un dominio privato, ad esempio mitch@company.com",
            offline: 'Non siamo riusciti ad aggiungere la tua email di lavoro poiché sembri essere offline.',
        },
        mergeBlockScreen: {
            title: "Impossibile aggiungere l'email di lavoro",
            subtitle: ({workEmail}: WorkEmailMergingBlockedParams) =>
                `Non siamo riusciti ad aggiungere ${workEmail}. Riprova più tardi in Impostazioni o chatta con Concierge per assistenza.`,
        },
        tasks: {
            testDriveAdminTask: {
                title: ({testDriveURL}) => `Fai un [test drive](${testDriveURL})`,
                description: ({testDriveURL}) => `[Fai un breve tour del prodotto](${testDriveURL}) per scoprire perché Expensify è il modo più veloce per gestire le tue spese.`,
            },
            testDriveEmployeeTask: {
                title: ({testDriveURL}) => `Fai un [test drive](${testDriveURL})`,
                description: ({testDriveURL}) => `Prova un [test drive](${testDriveURL}) e ottieni *3 mesi gratuiti di Expensify!* per il tuo team`,
            },
            createTestDriveAdminWorkspaceTask: {
                title: ({workspaceConfirmationLink}) => `[Crea](${workspaceConfirmationLink}) uno spazio di lavoro`,
                description: 'Crea uno spazio di lavoro e configura le impostazioni con l’aiuto del tuo specialista di configurazione!',
            },
            createWorkspaceTask: {
                title: ({workspaceSettingsLink}) => `Crea uno [spazio di lavoro](${workspaceSettingsLink})`,
                description: ({workspaceSettingsLink}) =>
                    '*Crea uno spazio di lavoro* per monitorare le spese, scansionare ricevute, chattare e altro.\n' +
                    '\n' +
                    '1. Clicca su *Spazi di lavoro* > *Nuovo spazio di lavoro*.\n' +
                    '\n' +
                    `*Il tuo nuovo spazio di lavoro è pronto!* [Dai un’occhiata](${workspaceSettingsLink}).`,
            },
            setupCategoriesTask: {
                title: ({workspaceCategoriesLink}) => `Configura le [categorie](${workspaceCategoriesLink})`,
                description: ({workspaceCategoriesLink}) =>
                    '*Configura le categorie* in modo che il tuo team possa codificare le spese per una rendicontazione semplice.\n' +
                    '\n' +
                    '1. Clicca su *Spazi di lavoro*.\n' +
                    '3. Seleziona il tuo spazio di lavoro.\n' +
                    '4. Clicca su *Categorie*.\n' +
                    '5. Disattiva le categorie che non ti servono.\n' +
                    '6. Aggiungi le tue categorie in alto a destra.\n' +
                    '\n' +
                    `[Vai alle impostazioni delle categorie dello spazio di lavoro](${workspaceCategoriesLink}).\n` +
                    '\n' +
                    `![Configura le categorie](${CONST.CLOUDFRONT_URL}/videos/walkthrough-categories-v2.mp4)`,
            },
            combinedTrackSubmitExpenseTask: {
                title: 'Invia una spesa',
                description:
                    '*Invia una spesa* inserendo un importo o scansionando una ricevuta.\n' +
                    '\n' +
                    `1. Clicca sul pulsante ${CONST.CUSTOM_EMOJIS.GLOBAL_CREATE}.\n` +
                    '2. Scegli *Crea spesa*.\n' +
                    '3. Inserisci un importo o scansiona una ricevuta.\n' +
                    `4. Aggiungi l’email o il numero di telefono del tuo responsabile.\n` +
                    '5. Clicca su *Crea*.\n' +
                    '\n' +
                    'E il gioco è fatto!',
            },
            adminSubmitExpenseTask: {
                title: 'Invia una spesa',
                description:
                    '*Invia una spesa* inserendo un importo o scansionando una ricevuta.\n' +
                    '\n' +
                    `1. Clicca sul pulsante ${CONST.CUSTOM_EMOJIS.GLOBAL_CREATE}.\n` +
                    '2. Scegli *Crea spesa*.\n' +
                    '3. Inserisci un importo o scansiona una ricevuta.\n' +
                    '4. Conferma i dettagli.\n' +
                    '5. Clicca su *Crea*.\n' +
                    '\n' +
                    'E il gioco è fatto!',
            },
            trackExpenseTask: {
                title: 'Monitora una spesa',
                description:
                    '*Monitora una spesa* in qualsiasi valuta, con o senza ricevuta.\n' +
                    '\n' +
                    `1. Clicca sul pulsante ${CONST.CUSTOM_EMOJIS.GLOBAL_CREATE}.\n` +
                    '2. Scegli *Crea spesa*.\n' +
                    '3. Inserisci un importo o scansiona una ricevuta.\n' +
                    '4. Scegli il tuo spazio *personale*.\n' +
                    '5. Clicca su *Crea*.\n' +
                    '\n' +
                    'E il gioco è fatto! Sì, è davvero così facile.',
            },
            addAccountingIntegrationTask: {
                title: ({integrationName, workspaceAccountingLink}) =>
                    `Connetti${integrationName === CONST.ONBOARDING_ACCOUNTING_MAPPING.other ? '' : ' a'} [${integrationName === CONST.ONBOARDING_ACCOUNTING_MAPPING.other ? 'il tuo' : ''} ${integrationName}](${workspaceAccountingLink})`,
                description: ({integrationName, workspaceAccountingLink}) =>
                    `Connetti${integrationName === CONST.ONBOARDING_ACCOUNTING_MAPPING.other ? ' il tuo' : ' a'} ${integrationName} per una codifica automatica delle spese e sincronizzazione che semplifica la chiusura di fine mese.\n` +
                    '\n' +
                    '1. Clicca su *Impostazioni*.\n' +
                    '2. Vai a *Spazi di lavoro*.\n' +
                    '3. Seleziona il tuo spazio di lavoro.\n' +
                    '4. Clicca su *Contabilità*.\n' +
                    `5. Trova ${integrationName}.\n` +
                    '6. Clicca su *Connetti*.\n' +
                    '\n' +
                    `${
                        integrationName && CONST.connectionsVideoPaths[integrationName]
                            ? `[Vai alla contabilità](${workspaceAccountingLink}).\n\n![Connetti a ${integrationName}](${CONST.CLOUDFRONT_URL}/${CONST.connectionsVideoPaths[integrationName]})`
                            : `[Vai alla contabilità](${workspaceAccountingLink}).`
                    }`,
            },
            connectCorporateCardTask: {
                title: ({corporateCardLink}) => `Collega [la tua carta aziendale](${corporateCardLink})`,
                description: ({corporateCardLink}) =>
                    `Collega la tua carta aziendale per importare e codificare automaticamente le spese.\n` +
                    '\n' +
                    '1. Clicca su *Spazi di lavoro*.\n' +
                    '2. Seleziona il tuo spazio di lavoro.\n' +
                    '3. Clicca su *Carte aziendali*.\n' +
                    '4. Segui le istruzioni per collegare la tua carta.\n' +
                    '\n' +
                    `[Vai per collegare le mie carte aziendali](${corporateCardLink}).`,
            },
            inviteTeamTask: {
                title: ({workspaceMembersLink}) => `Invita [il tuo team](${workspaceMembersLink})`,
                description: ({workspaceMembersLink}) =>
                    '*Invita il tuo team* su Expensify così possono iniziare a monitorare le spese oggi stesso.\n' +
                    '\n' +
                    '1. Clicca su *Spazi di lavoro*.\n' +
                    '3. Seleziona il tuo spazio di lavoro.\n' +
                    '4. Clicca su *Membri* > *Invita membro*.\n' +
                    '5. Inserisci email o numeri di telefono.\n' +
                    '6. Aggiungi un messaggio personalizzato se vuoi!\n' +
                    '\n' +
                    `[Vai ai membri dello spazio di lavoro](${workspaceMembersLink}).\n` +
                    '\n' +
                    `![Invita il tuo team](${CONST.CLOUDFRONT_URL}/videos/walkthrough-invite_members-v2.mp4)`,
            },
            setupCategoriesAndTags: {
                title: ({workspaceCategoriesLink, workspaceTagsLink}) => `Configura [categorie](${workspaceCategoriesLink}) e [tag](${workspaceTagsLink})`,
                description: ({workspaceCategoriesLink, workspaceAccountingLink}) =>
                    '*Configura categorie e tag* in modo che il tuo team possa codificare le spese per una rendicontazione semplice.\n' +
                    '\n' +
                    `Importale automaticamente [collegando il software di contabilità](${workspaceAccountingLink}), oppure configuralo manualmente nelle [impostazioni dello spazio di lavoro](${workspaceCategoriesLink}).`,
            },
            setupTagsTask: {
                title: ({workspaceTagsLink}) => `Configura i [tag](${workspaceTagsLink})`,
                description: ({workspaceMoreFeaturesLink}) =>
                    'Usa i tag per aggiungere dettagli extra alle spese come progetti, clienti, sedi e reparti. Se ti servono più livelli di tag, puoi passare al piano Control.\n' +
                    '\n' +
                    '1. Clicca su *Spazi di lavoro*.\n' +
                    '3. Seleziona il tuo spazio di lavoro.\n' +
                    '4. Clicca su *Altre funzionalità*.\n' +
                    '5. Abilita *Tag*.\n' +
                    '6. Vai a *Tag* nell’editor dello spazio di lavoro.\n' +
                    '7. Clicca su *+ Aggiungi tag* per crearne uno tuo.\n' +
                    '\n' +
                    `[Vai a altre funzionalità](${workspaceMoreFeaturesLink}).\n` +
                    '\n' +
                    `![Configura i tag](${CONST.CLOUDFRONT_URL}/videos/walkthrough-tags-v2.mp4)`,
            },
            inviteAccountantTask: {
                title: ({workspaceMembersLink}) => `Invita il tuo [commercialista](${workspaceMembersLink})`,
                description: ({workspaceMembersLink}) =>
                    '*Invita il tuo commercialista* a collaborare nel tuo spazio di lavoro e a gestire le spese aziendali.\n' +
                    '\n' +
                    '1. Clicca su *Spazi di lavoro*.\n' +
                    '2. Seleziona il tuo spazio di lavoro.\n' +
                    '3. Clicca su *Membri*.\n' +
                    '4. Clicca su *Invita un membro*.\n' +
                    "5. Inserisci l'indirizzo email del tuo commercialista.\n" +
                    '\n' +
                    `[Invita ora il tuo commercialista](${workspaceMembersLink}).`,
            },
            startChatTask: {
                title: 'Avvia una chat',
                description:
                    '*Avvia una chat* con chiunque utilizzando la loro email o numero di telefono.\n' +
                    '\n' +
                    `1. Clicca sul pulsante ${CONST.CUSTOM_EMOJIS.GLOBAL_CREATE}.\n` +
                    '2. Scegli *Avvia chat*.\n' +
                    '3. Inserisci un’email o numero di telefono.\n' +
                    '\n' +
                    'Se non stanno già usando Expensify, riceveranno automaticamente un invito.\n' +
                    '\n' +
                    'Ogni chat si trasformerà anche in un’email o messaggio a cui potranno rispondere direttamente.',
            },
            splitExpenseTask: {
                title: 'Dividi una spesa',
                description:
                    '*Dividi le spese* con una o più persone.\n' +
                    '\n' +
                    `1. Clicca sul pulsante ${CONST.CUSTOM_EMOJIS.GLOBAL_CREATE}.\n` +
                    '2. Scegli *Avvia chat*.\n' +
                    '3. Inserisci email o numeri di telefono.\n' +
                    '4. Clicca sul pulsante grigio *+* nella chat > *Dividi spesa*.\n' +
                    '5. Crea la spesa selezionando *Manuale*, *Scansione* o *Distanza*.\n' +
                    '\n' +
                    'Puoi aggiungere altri dettagli se vuoi, oppure inviarla subito. Recuperiamo i tuoi soldi!',
            },
            reviewWorkspaceSettingsTask: {
                title: ({workspaceSettingsLink}) => `Rivedi le [impostazioni dello spazio di lavoro](${workspaceSettingsLink})`,
                description: ({workspaceSettingsLink}) =>
                    'Ecco come rivedere e aggiornare le impostazioni dello spazio di lavoro:\n' +
                    '1. Clicca su Spazi di lavoro.\n' +
                    '2. Seleziona il tuo spazio di lavoro.\n' +
                    '3. Rivedi e aggiorna le tue impostazioni.\n' +
                    `[Vai al tuo spazio di lavoro.](${workspaceSettingsLink})`,
            },
            createReportTask: {
                title: 'Crea il tuo primo report',
                description:
                    'Ecco come creare un report:\n' +
                    '\n' +
                    `1. Clicca sul pulsante ${CONST.CUSTOM_EMOJIS.GLOBAL_CREATE}.\n` +
                    '2. Scegli *Crea report*.\n' +
                    '3. Clicca su *Aggiungi spesa*.\n' +
                    '4. Aggiungi la tua prima spesa.\n' +
                    '\n' +
                    'E il gioco è fatto!',
            },
        } satisfies Record<string, Pick<OnboardingTask, 'title' | 'description'>>,
        testDrive: {
            name: ({testDriveURL}: {testDriveURL?: string}) => (testDriveURL ? `Fai un [test drive](${testDriveURL})` : 'Fai un test drive'),
            embeddedDemoIframeTitle: 'Test Drive',
            employeeFakeReceipt: {
                description: 'La mia ricevuta del test drive!',
            },
        },
        messages: {
            onboardingEmployerOrSubmitMessage: 'Ricevere un rimborso è facile come inviare un messaggio. Vediamo le basi.',
            onboardingPersonalSpendMessage: 'Ecco come monitorare le tue spese in pochi clic.',
            onboardingManageTeamMessage: ({hasIntroSelected}: {hasIntroSelected: boolean}) =>
                hasIntroSelected
                    ? '# La tua prova gratuita è iniziata! Configuriamo tutto.\n👋 Ciao, sono il tuo specialista di configurazione Expensify. Ora che hai creato uno spazio di lavoro, sfrutta al massimo la tua prova gratuita di 30 giorni seguendo i passaggi qui sotto!'
                    : '# La tua prova gratuita è iniziata! Configuriamo tutto.\n👋 Ciao, sono il tuo specialista di configurazione Expensify. Ho già creato uno spazio di lavoro per aiutarti a gestire le ricevute e le spese del tuo team. Per sfruttare al massimo la tua prova gratuita di 30 giorni, segui semplicemente i restanti passaggi di configurazione qui sotto!',
            onboardingTrackWorkspaceMessage:
                '# Iniziamo\n👋 Sono qui per aiutarti! Per iniziare, ho personalizzato le impostazioni dello spazio di lavoro per ditte individuali e aziende simili. Puoi modificarle cliccando il link qui sotto!\n\nEcco come monitorare le tue spese in pochi clic:',
            onboardingChatSplitMessage: 'Dividere le spese con gli amici è facile come inviare un messaggio. Ecco come.',
            onboardingAdminMessage: 'Scopri come gestire lo spazio di lavoro del tuo team come admin e inviare le tue spese.',
            onboardingLookingAroundMessage:
                'Expensify è noto per la gestione di spese, viaggi e carte aziendali, ma facciamo molto di più. Fammi sapere cosa ti interessa e ti aiuterò a iniziare.',
            onboardingTestDriveReceiverMessage: '*Hai ottenuto 3 mesi gratuiti! Inizia da qui sotto.*',
        },
        workspace: {
            title: 'Rimani organizzato con uno spazio di lavoro',
            subtitle: 'Sblocca strumenti potenti per semplificare la gestione delle tue spese, tutto in un unico posto. Con uno spazio di lavoro, puoi:',
            explanationModal: {
                descriptionOne: 'Traccia e organizza le ricevute',
                descriptionTwo: 'Categorizza e tagga le spese',
                descriptionThree: 'Crea e condividi rapporti',
            },
            price: 'Provalo gratis per 30 giorni, poi passa al piano superiore per soli <strong>$5/mese</strong>.',
            createWorkspace: 'Crea workspace',
        },
        confirmWorkspace: {
            title: 'Conferma workspace',
            subtitle: 'Crea uno spazio di lavoro per tracciare le ricevute, rimborsare le spese, gestire i viaggi, creare report e altro ancora — tutto alla velocità della chat.',
        },
        inviteMembers: {
            title: 'Invita membri',
            subtitle: 'Gestisci e condividi le tue spese con un commercialista o avvia un gruppo di viaggio con gli amici.',
        },
    },
    featureTraining: {
        doNotShowAgain: 'Non mostrarmelo più',
    },
    personalDetails: {
        error: {
            containsReservedWord: 'Il nome non può contenere le parole Expensify o Concierge',
            hasInvalidCharacter: 'Il nome non può contenere una virgola o un punto e virgola',
            requiredFirstName: 'Il nome non può essere vuoto',
        },
    },
    privatePersonalDetails: {
        enterLegalName: 'Qual è il tuo nome legale?',
        enterDateOfBirth: 'Qual è la tua data di nascita?',
        enterAddress: 'Qual è il tuo indirizzo?',
        enterPhoneNumber: 'Qual è il tuo numero di telefono?',
        personalDetails: 'Dettagli personali',
        privateDataMessage: 'Questi dettagli sono utilizzati per viaggi e pagamenti. Non vengono mai mostrati sul tuo profilo pubblico.',
        legalName: 'Nome legale',
        legalFirstName: 'Nome legale',
        legalLastName: 'Cognome legale',
        address: 'Indirizzo',
        error: {
            dateShouldBeBefore: ({dateString}: DateShouldBeBeforeParams) => `La data dovrebbe essere precedente a ${dateString}`,
            dateShouldBeAfter: ({dateString}: DateShouldBeAfterParams) => `La data deve essere successiva a ${dateString}`,
            hasInvalidCharacter: 'Il nome può includere solo caratteri latini',
            incorrectZipFormat: ({zipFormat}: IncorrectZipFormatParams = {}) => `Formato del codice postale errato${zipFormat ? `Formato accettabile: ${zipFormat}` : ''}`,
            invalidPhoneNumber: `Si prega di assicurarsi che il numero di telefono sia valido (ad esempio ${CONST.EXAMPLE_PHONE_NUMBER})`,
        },
    },
    resendValidationForm: {
        linkHasBeenResent: 'Il link è stato reinviato',
        weSentYouMagicSignInLink: ({login, loginType}: WeSentYouMagicSignInLinkParams) => `Ho inviato un link magico per l'accesso a ${login}. Controlla il tuo ${loginType} per accedere.`,
        resendLink: 'Invia nuovamente il link',
    },
    unlinkLoginForm: {
        toValidateLogin: ({primaryLogin, secondaryLogin}: ToValidateLoginParams) =>
            `Per convalidare ${secondaryLogin}, per favore reinvia il codice magico dalle Impostazioni dell'Account di ${primaryLogin}.`,
        noLongerHaveAccess: ({primaryLogin}: NoLongerHaveAccessParams) => `Se non hai più accesso a ${primaryLogin}, scollega i tuoi account.`,
        unlink: 'Scollega',
        linkSent: 'Link inviato!',
        successfullyUnlinkedLogin: 'Accesso secondario scollegato con successo!',
    },
    emailDeliveryFailurePage: {
        ourEmailProvider: ({login}: OurEmailProviderParams) =>
            `Il nostro provider di posta elettronica ha temporaneamente sospeso le email a ${login} a causa di problemi di consegna. Per sbloccare il tuo login, segui questi passaggi:`,
        confirmThat: ({login}: ConfirmThatParams) =>
            `<strong>Conferma che ${login} sia scritto correttamente e sia un indirizzo email reale e consegnabile.</strong> Gli alias email come "expenses@domain.com" devono avere accesso alla propria casella di posta elettronica per essere un login valido di Expensify.`,
        ensureYourEmailClient: `<strong>Assicurati che il tuo client di posta elettronica consenta le email da expensify.com.</strong> Potete trovare indicazioni su come completare questo passaggio <a href="${CONST.SET_NOTIFICATION_LINK}">qui</a>, ma potreste aver bisogno dell'aiuto del vostro reparto IT per configurare le vostre impostazioni e-mail.`,
        onceTheAbove: `Una volta completati i passaggi sopra descritti, contattare <a href="mailto:${CONST.EMAIL.CONCIERGE}">${CONST.EMAIL.CONCIERGE}</a> per sbloccare l'accesso.`,
    },
    smsDeliveryFailurePage: {
        smsDeliveryFailureMessage: ({login}: OurEmailProviderParams) =>
            `Non siamo riusciti a consegnare i messaggi SMS a ${login}, quindi lo abbiamo sospeso temporaneamente. Si prega di provare a convalidare il proprio numero:`,
        validationSuccess: 'Il tuo numero è stato convalidato! Clicca qui sotto per inviare un nuovo codice magico di accesso.',
        validationFailed: ({
            timeData,
        }: {
            timeData?: {
                days?: number;
                hours?: number;
                minutes?: number;
            } | null;
        }) => {
            if (!timeData) {
                return 'Attendere un momento prima di riprovare.';
            }
            const timeParts = [];
            if (timeData.days) {
                timeParts.push(`${timeData.days} ${timeData.days === 1 ? 'giorno' : 'giorni'}`);
            }
            if (timeData.hours) {
                timeParts.push(`${timeData.hours} ${timeData.hours === 1 ? 'ora' : 'ore'}`);
            }
            if (timeData.minutes) {
                timeParts.push(`${timeData.minutes} ${timeData.minutes === 1 ? 'minuto' : 'minuti'}`);
            }
            let timeText = '';
            if (timeParts.length === 1) {
                timeText = timeParts.at(0) ?? '';
            } else if (timeParts.length === 2) {
                timeText = `${timeParts.at(0)} and ${timeParts.at(1)}`;
            } else if (timeParts.length === 3) {
                timeText = `${timeParts.at(0)}, ${timeParts.at(1)}, and ${timeParts.at(2)}`;
            }
            return `Aspetta! Devi attendere ${timeText} prima di provare a convalidare nuovamente il tuo numero.`;
        },
    },
    welcomeSignUpForm: {
        join: 'Unisciti',
    },
    detailsPage: {
        localTime: 'Ora locale',
    },
    newChatPage: {
        startGroup: 'Avvia gruppo',
        addToGroup: 'Aggiungi al gruppo',
    },
    yearPickerPage: {
        year: 'Anno',
        selectYear: 'Si prega di selezionare un anno',
    },
    focusModeUpdateModal: {
        title: 'Benvenuto in modalità #focus!',
        prompt: 'Rimani al passo vedendo solo le chat non lette o quelle che richiedono la tua attenzione. Non preoccuparti, puoi cambiare questa impostazione in qualsiasi momento in',
        settings: 'impostazioni',
    },
    notFound: {
        chatYouLookingForCannotBeFound: 'La chat che stai cercando non può essere trovata.',
        getMeOutOfHere: 'Portami via di qui',
        iouReportNotFound: 'I dettagli di pagamento che stai cercando non possono essere trovati.',
        notHere: 'Hmm... non è qui',
        pageNotFound: 'Ops, questa pagina non può essere trovata',
        noAccess: 'Questa chat o spesa potrebbe essere stata eliminata o potresti non avere accesso ad essa.\n\nPer qualsiasi domanda, contatta concierge@expensify.com',
        goBackHome: 'Torna alla pagina principale',
        commentYouLookingForCannotBeFound: 'Il commento che stai cercando non è stato trovato. Torna alla chat',
        contactConcierge: 'Per qualsiasi domanda, contatta concierge@expensify.com',
        goToChatInstead: 'Vai alla chat invece.',
    },
    errorPage: {
        title: ({isBreakLine}: {isBreakLine: boolean}) => `Oops... ${isBreakLine ? '\n' : ''}Qualcosa è andato storto`,
        subtitle: 'La tua richiesta non può essere completata. Per favore riprova più tardi.',
    },
    setPasswordPage: {
        enterPassword: 'Inserisci una password',
        setPassword: 'Imposta password',
        newPasswordPrompt: 'La tua password deve avere almeno 8 caratteri, 1 lettera maiuscola, 1 lettera minuscola e 1 numero.',
        passwordFormTitle: 'Bentornato nel nuovo Expensify! Per favore, imposta la tua password.',
        passwordNotSet: 'Non siamo riusciti a impostare la tua nuova password. Ti abbiamo inviato un nuovo link per riprovare.',
        setPasswordLinkInvalid: 'Questo link per impostare la password non è valido o è scaduto. Un nuovo link ti sta aspettando nella tua casella di posta elettronica!',
        validateAccount: 'Verifica account',
    },
    statusPage: {
        status: 'Stato',
        statusExplanation: "Aggiungi un'emoji per dare ai tuoi colleghi e amici un modo semplice per sapere cosa sta succedendo. Puoi anche aggiungere un messaggio opzionale!",
        today: 'Oggi',
        clearStatus: 'Cancella stato',
        save: 'Salva',
        message: 'Messaggio',
        timePeriods: {
            never: 'Never',
            thirtyMinutes: '30 minuti',
            oneHour: '1 ora',
            afterToday: 'Oggi',
            afterWeek: 'Una settimana',
            custom: 'Customizzato',
        },
        untilTomorrow: 'Fino a domani',
        untilTime: ({time}: UntilTimeParams) => `Fino a ${time}`,
        date: 'Data',
        time: 'Tempo',
        clearAfter: 'Cancella dopo',
        whenClearStatus: 'Quando dovremmo cancellare il tuo stato?',
        vacationDelegate: 'Delegato per le vacanze',
        setVacationDelegate: `Imposta un delegato per le vacanze per approvare i report al tuo posto mentre sei fuori ufficio.`,
        vacationDelegateError: 'Si è verificato un errore durante l’aggiornamento del delegato per le vacanze.',
        asVacationDelegate: ({nameOrEmail: managerName}: VacationDelegateParams) => `come delegato per le vacanze di ${managerName}`,
        toAsVacationDelegate: ({submittedToName, vacationDelegateName}: SubmittedToVacationDelegateParams) => `a ${submittedToName} come delegato per le vacanze di ${vacationDelegateName}`,
        vacationDelegateWarning: ({nameOrEmail}: VacationDelegateParams) =>
            `Stai assegnando ${nameOrEmail} come tuo delegato per le vacanze. Non è ancora presente in tutti i tuoi workspace. Se scegli di continuare, verrà inviata un'e-mail a tutti gli amministratori dei tuoi workspace per aggiungerlo.`,
    },
    stepCounter: ({step, total, text}: StepCounterParams) => {
        let result = `Passo ${step}`;
        if (total) {
            result = `${result} of ${total}`;
        }
        if (text) {
            result = `${result}: ${text}`;
        }
        return result;
    },
    bankAccount: {
        bankInfo: 'Informazioni bancarie',
        confirmBankInfo: 'Conferma le informazioni bancarie',
        manuallyAdd: 'Aggiungi manualmente il tuo conto bancario',
        letsDoubleCheck: 'Verifichiamo che tutto sia corretto.',
        accountEnding: 'Account con terminazione in',
        thisBankAccount: 'Questo conto bancario sarà utilizzato per i pagamenti aziendali nel tuo spazio di lavoro.',
        accountNumber: 'Numero di conto',
        routingNumber: 'Numero di instradamento',
        chooseAnAccountBelow: 'Scegli un account qui sotto',
        addBankAccount: 'Aggiungi conto bancario',
        chooseAnAccount: 'Scegli un account',
        connectOnlineWithPlaid: 'Accedi alla tua banca',
        connectManually: 'Connetti manualmente',
        desktopConnection: 'Nota: Per connettersi con Chase, Wells Fargo, Capital One o Bank of America, fare clic qui per completare questo processo in un browser.',
        yourDataIsSecure: 'I tuoi dati sono al sicuro',
        toGetStarted: 'Aggiungi un conto bancario per rimborsare le spese, emettere le carte Expensify, riscuotere i pagamenti delle fatture e pagare le bollette tutto da un unico posto.',
        plaidBodyCopy: 'Offri ai tuoi dipendenti un modo più semplice per pagare - e farsi rimborsare - le spese aziendali.',
        checkHelpLine: 'Il tuo numero di instradamento e il numero di conto possono essere trovati su un assegno per il conto.',
        hasPhoneLoginError: ({contactMethodRoute}: ContactMethodParams) =>
            `Per collegare un conto bancario, per favore <a href="${contactMethodRoute}">aggiungi un'email come login principale</a> e riprova. Puoi aggiungere il tuo numero di telefono come login secondario.`,
        hasBeenThrottledError: "Si è verificato un errore durante l'aggiunta del tuo conto bancario. Attendi qualche minuto e riprova.",
        hasCurrencyError: ({workspaceRoute}: WorkspaceRouteParams) =>
            `Ops! Sembra che la valuta del tuo spazio di lavoro sia impostata su una valuta diversa da USD. Per procedere, vai a <a href="${workspaceRoute}">le impostazioni del tuo spazio di lavoro</a> impostarlo su USD e riprovare.`,
        error: {
            youNeedToSelectAnOption: "Seleziona un'opzione per procedere",
            noBankAccountAvailable: 'Spiacente, non è disponibile alcun conto bancario.',
            noBankAccountSelected: 'Per favore, scegli un account',
            taxID: 'Inserisci un numero di partita IVA valido',
            website: 'Per favore, inserisci un sito web valido',
            zipCode: `Inserisci un codice postale valido utilizzando il formato: ${CONST.COUNTRY_ZIP_REGEX_DATA.US.samples}`,
            phoneNumber: 'Per favore, inserisci un numero di telefono valido',
            email: 'Per favore, inserisci un indirizzo email valido',
            companyName: 'Per favore inserisci un nome aziendale valido',
            addressCity: 'Per favore, inserisci una città valida',
            addressStreet: 'Per favore, inserisci un indirizzo stradale valido',
            addressState: 'Seleziona un stato valido per favore',
            incorporationDateFuture: 'La data di costituzione non può essere nel futuro',
            incorporationState: 'Seleziona un stato valido per favore',
            industryCode: 'Inserisci un codice di classificazione industriale valido composto da sei cifre',
            restrictedBusiness: "Per favore conferma che l'azienda non è nell'elenco delle attività commerciali ristrette.",
            routingNumber: 'Inserisci un numero di instradamento valido',
            accountNumber: 'Per favore, inserisci un numero di conto valido',
            routingAndAccountNumberCannotBeSame: 'I numeri di routing e di conto non possono corrispondere',
            companyType: 'Seleziona un tipo di azienda valido',
            tooManyAttempts:
                'A causa di un elevato numero di tentativi di accesso, questa opzione è stata disabilitata per 24 ore. Si prega di riprovare più tardi o di inserire i dettagli manualmente.',
            address: 'Per favore, inserisci un indirizzo valido',
            dob: 'Si prega di selezionare una data di nascita valida',
            age: 'Devi avere più di 18 anni',
            ssnLast4: 'Inserisci gli ultimi 4 cifre validi del SSN',
            firstName: 'Per favore, inserisci un nome valido',
            lastName: 'Per favore, inserisci un cognome valido',
            noDefaultDepositAccountOrDebitCardAvailable: 'Si prega di aggiungere un conto di deposito predefinito o una carta di debito',
            validationAmounts: "Gli importi di convalida inseriti non sono corretti. Si prega di ricontrollare l'estratto conto bancario e riprovare.",
            fullName: 'Per favore, inserisci un nome completo valido',
            ownershipPercentage: 'Per favore, inserisci un numero percentuale valido',
            deletePaymentBankAccount:
                'Questo conto bancario non può essere eliminato perché viene utilizzato per i pagamenti con la carta Expensify. Se desideri comunque eliminare questo conto, contatta il Concierge.',
        },
    },
    addPersonalBankAccount: {
        countrySelectionStepHeader: 'Dove si trova il tuo conto bancario?',
        accountDetailsStepHeader: 'Quali sono i dettagli del tuo account?',
        accountTypeStepHeader: 'Che tipo di account è questo?',
        bankInformationStepHeader: 'Quali sono i tuoi dettagli bancari?',
        accountHolderInformationStepHeader: 'Quali sono i dettagli del titolare del conto?',
        howDoWeProtectYourData: 'Come proteggiamo i tuoi dati?',
        currencyHeader: 'Qual è la valuta del tuo conto bancario?',
        confirmationStepHeader: 'Controlla le tue informazioni.',
        confirmationStepSubHeader: 'Ricontrolla i dettagli qui sotto e seleziona la casella dei termini per confermare.',
    },
    addPersonalBankAccountPage: {
        enterPassword: 'Inserisci la password di Expensify',
        alreadyAdded: 'Questo account è già stato aggiunto.',
        chooseAccountLabel: 'Account',
        successTitle: 'Conto bancario personale aggiunto!',
        successMessage: 'Congratulazioni, il tuo conto bancario è configurato ed è pronto a ricevere i rimborsi.',
    },
    attachmentView: {
        unknownFilename: 'Nome file sconosciuto',
        passwordRequired: 'Per favore inserisci una password',
        passwordIncorrect: 'Password errata. Riprova.',
        failedToLoadPDF: 'Impossibile caricare il file PDF',
        pdfPasswordForm: {
            title: 'PDF protetto da password',
            infoText: 'Questo PDF è protetto da password.',
            beforeLinkText: 'Per favore',
            linkText: 'inserisci la password',
            afterLinkText: 'per visualizzarlo.',
            formLabel: 'Visualizza PDF',
        },
        attachmentNotFound: 'Allegato non trovato',
        retry: 'Riprova',
    },
    messages: {
        errorMessageInvalidPhone: `Per favore, inserisci un numero di telefono valido senza parentesi o trattini. Se ti trovi al di fuori degli Stati Uniti, includi il tuo prefisso internazionale (ad es. ${CONST.EXAMPLE_PHONE_NUMBER}).`,
        errorMessageInvalidEmail: 'Email non valido',
        userIsAlreadyMember: ({login, name}: UserIsAlreadyMemberParams) => `${login} è già un membro di ${name}`,
    },
    onfidoStep: {
        acceptTerms: 'Continuando con la richiesta di attivare il tuo Expensify Wallet, confermi di aver letto, compreso e accettato',
        facialScan: 'Politica e Rilascio della Scansione Facciale di Onfido',
        tryAgain: 'Riprova',
        verifyIdentity: 'Verifica identità',
        letsVerifyIdentity: 'Verifichiamo la tua identità',
        butFirst: `Ma prima, le cose noiose. Leggi le informazioni legali nel prossimo passaggio e fai clic su "Accetta" quando sei pronto.`,
        genericError: "Si è verificato un errore durante l'elaborazione di questo passaggio. Per favore riprova.",
        cameraPermissionsNotGranted: "Abilita l'accesso alla fotocamera",
        cameraRequestMessage: 'Abbiamo bisogno di accedere alla tua fotocamera per completare la verifica del conto bancario. Abilitala tramite Impostazioni > New Expensify.',
        microphonePermissionsNotGranted: "Abilita l'accesso al microfono",
        microphoneRequestMessage: 'Abbiamo bisogno di accedere al tuo microfono per completare la verifica del conto bancario. Abilitalo tramite Impostazioni > New Expensify.',
        originalDocumentNeeded: "Per favore carica un'immagine originale del tuo documento d'identità invece di uno screenshot o un'immagine scansionata.",
        documentNeedsBetterQuality:
            "Il tuo documento d'identità sembra essere danneggiato o mancano caratteristiche di sicurezza. Carica un'immagine originale di un documento d'identità non danneggiato che sia completamente visibile.",
        imageNeedsBetterQuality:
            "C'è un problema con la qualità dell'immagine del tuo documento d'identità. Per favore, carica una nuova immagine in cui il tuo documento d'identità sia visibile chiaramente.",
        selfieIssue: "C'è un problema con il tuo selfie/video. Per favore carica un selfie/video dal vivo.",
        selfieNotMatching: "Il tuo selfie/video non corrisponde al tuo documento d'identità. Per favore carica un nuovo selfie/video in cui il tuo viso sia chiaramente visibile.",
        selfieNotLive: 'Il tuo selfie/video non sembra essere una foto/video dal vivo. Per favore, carica un selfie/video dal vivo.',
    },
    additionalDetailsStep: {
        headerTitle: 'Dettagli aggiuntivi',
        helpText: 'Dobbiamo confermare le seguenti informazioni prima che tu possa inviare e ricevere denaro dal tuo portafoglio.',
        helpTextIdologyQuestions: 'Abbiamo bisogno di farti solo alcune altre domande per completare la validazione della tua identità.',
        helpLink: 'Scopri di più sul perché ne abbiamo bisogno.',
        legalFirstNameLabel: 'Nome legale',
        legalMiddleNameLabel: 'Secondo nome legale',
        legalLastNameLabel: 'Cognome legale',
        selectAnswer: 'Seleziona una risposta per procedere',
        ssnFull9Error: 'Inserisci un SSN valido di nove cifre',
        needSSNFull9: 'Stiamo riscontrando problemi nel verificare il tuo SSN. Inserisci tutti i nove numeri del tuo SSN.',
        weCouldNotVerify: 'Non siamo riusciti a verificare',
        pleaseFixIt: 'Si prega di correggere queste informazioni prima di continuare.',
        failedKYCTextBefore: 'Non siamo riusciti a verificare la tua identità. Per favore riprova più tardi o contatta',
        failedKYCTextAfter: 'se hai domande.',
    },
    termsStep: {
        headerTitle: 'Termini e tariffe',
        headerTitleRefactor: 'Commissioni e termini',
        haveReadAndAgreePlain: 'Ho letto e acconsento a ricevere le informazioni elettroniche.',
        haveReadAndAgree: `Ho letto e acconsento a ricevere le <a href="${CONST.ELECTRONIC_DISCLOSURES_URL}">informazioni elettroniche</a>.`,
        agreeToThePlain: "Accetto l'accordo sulla privacy e il portafoglio.",
        agreeToThe: ({walletAgreementUrl}: WalletAgreementParams) =>
            `Accetto l'accordo sulla <a href="${CONST.OLD_DOT_PUBLIC_URLS.PRIVACY_URL}">Privacy</a> e il <a href="${walletAgreementUrl}">Portafoglio</a>.`,
        enablePayments: 'Abilita pagamenti',
        monthlyFee: 'Tariffa mensile',
        inactivity: 'Inattività',
        noOverdraftOrCredit: 'Nessuna funzione di scoperto/credito.',
        electronicFundsWithdrawal: 'Prelievo di fondi elettronici',
        standard: 'Standard',
        reviewTheFees: "Dai un'occhiata ad alcune tariffe.",
        checkTheBoxes: 'Si prega di selezionare le caselle qui sotto.',
        agreeToTerms: 'Accetta i termini e sarai pronto per partire!',
        shortTermsForm: {
            expensifyPaymentsAccount: ({walletProgram}: WalletProgramParams) => `Il Portafoglio Expensify è emesso da ${walletProgram}.`,
            perPurchase: 'Per acquisto',
            atmWithdrawal: 'Prelievo bancomat',
            cashReload: 'Ricarica in contanti',
            inNetwork: 'in-network',
            outOfNetwork: 'fuori rete',
            atmBalanceInquiry: 'Richiesta saldo bancomat (in-network o out-of-network)',
            customerService: 'Servizio clienti (agente automatico o in carne e ossa)',
            inactivityAfterTwelveMonths: 'Inattività (dopo 12 mesi senza transazioni)',
            weChargeOneFee: 'Addebitiamo un altro tipo di commissione. È:',
            fdicInsurance: "I tuoi fondi sono idonei per l'assicurazione FDIC.",
            generalInfo: `Per informazioni generali sui conti prepagati, visitare <a href="${CONST.CFPB_PREPAID_URL}">${CONST.TERMS.CFPB_PREPAID}</a>.`,
            conditionsDetails: `Per i dettagli e le condizioni di tutte le tariffe e i servizi, visitare il sito <a href="${CONST.FEES_URL}">${CONST.FEES_URL}</a> o chiamare il numero +1 833-400-0904.`,
            electronicFundsWithdrawalInstant: 'Prelievo di fondi elettronici (istantaneo)',
            electronicFundsInstantFeeMin: ({amount}: TermsParams) => `(min ${amount})`,
        },
        longTermsForm: {
            listOfAllFees: 'Un elenco di tutte le commissioni del Portafoglio Expensify',
            typeOfFeeHeader: 'Tutte le commissioni',
            feeAmountHeader: 'Importo',
            moreDetailsHeader: 'Dettagli',
            openingAccountTitle: 'Apertura di un account',
            openingAccountDetails: "Non c'è alcuna commissione per aprire un account.",
            monthlyFeeDetails: 'Non ci sono costi mensili.',
            customerServiceTitle: 'Servizio clienti',
            customerServiceDetails: 'Non ci sono commissioni per il servizio clienti.',
            inactivityDetails: 'Non ci sono commissioni di inattività.',
            sendingFundsTitle: 'Invio di fondi a un altro titolare di conto',
            sendingFundsDetails: "Non c'è alcuna commissione per inviare fondi a un altro titolare di conto utilizzando il tuo saldo, conto bancario o carta di debito.",
            electronicFundsStandardDetails:
                "Il trasferimento di fondi dal Portafoglio Expensify al vostro conto corrente bancario con l'opzione standard non comporta spese. Questo trasferimento viene solitamente completato entro 1-3 giorni lavorativi.",
            electronicFundsInstantDetails: ({percentage, amount}: ElectronicFundsParams) =>
                "Il trasferimento di fondi dal portafoglio Expensify alla carta di debito collegata tramite l'opzione di trasferimento istantaneo è a pagamento. Questo trasferimento viene solitamente completato in pochi minuti." +
                `La commissione è pari al ${percentage}% dell'importo del trasferimento (con una commissione minima di ${amount}).`,
            fdicInsuranceBancorp: ({amount}: TermsParams) =>
                `I vostri fondi hanno diritto all'assicurazione FDIC. I vostri fondi saranno conservati o trasferiti alla ${CONST.WALLET.PROGRAM_ISSUERS.BANCORP_BANK}, un istituto assicurato dalla FDIC.` +
                ` Una volta lì, i vostri fondi sono assicurati fino a ${amount} dalla FDIC nel caso in cui ${CONST.WALLET.PROGRAM_ISSUERS.BANCORP_BANK} fallisca, se sono soddisfatti i requisiti specifici di assicurazione dei depositi e se la vostra carta è registrata.` +
                ` Per maggiori dettagli, vedere ${CONST.TERMS.FDIC_PREPAID}.`,
            contactExpensifyPayments: `Contattare ${CONST.WALLET.PROGRAM_ISSUERS.EXPENSIFY_PAYMENTS} chiamando il numero +1 833-400-0904, inviando un'e-mail a ${CONST.EMAIL.CONCIERGE} o accedendo a ${CONST.NEW_EXPENSIFY_URL}.`,
            generalInformation: `Per informazioni generali sui conti prepagati, visitare ${CONST.TERMS.CFPB_PREPAID}. Se avete un reclamo su un conto prepagato, chiamate il Consumer Financial Protection Bureau al numero 1-855-411-2372 o visitate ${CONST.TERMS.CFPB_COMPLAINT}.`,
            printerFriendlyView: 'Visualizza la versione stampabile',
            automated: 'Automatizzato',
            liveAgent: 'Agente dal vivo',
            instant: 'Istantaneo',
            electronicFundsInstantFeeMin: ({amount}: TermsParams) => `Min ${amount}`,
        },
    },
    activateStep: {
        headerTitle: 'Abilita pagamenti',
        activatedTitle: 'Portafoglio attivato!',
        activatedMessage: 'Congratulazioni, il tuo portafoglio è configurato e pronto per effettuare pagamenti.',
        checkBackLaterTitle: 'Solo un minuto...',
        checkBackLaterMessage: 'Stiamo ancora esaminando le tue informazioni. Per favore, ricontrolla più tardi.',
        continueToPayment: 'Continua al pagamento',
        continueToTransfer: 'Continua a trasferire',
    },
    companyStep: {
        headerTitle: "Informazioni sull'azienda",
        subtitle: 'Quasi fatto! Per motivi di sicurezza, dobbiamo confermare alcune informazioni:',
        legalBusinessName: "Nome legale dell'azienda",
        companyWebsite: "Sito web dell'azienda",
        taxIDNumber: 'Numero di identificazione fiscale',
        taxIDNumberPlaceholder: '9 cifre',
        companyType: 'Tipo di azienda',
        incorporationDate: 'Data di costituzione',
        incorporationState: 'Stato di incorporazione',
        industryClassificationCode: 'Codice di classificazione industriale',
        confirmCompanyIsNot: 'Confermo che questa azienda non è nel',
        listOfRestrictedBusinesses: 'elenco delle attività commerciali soggette a restrizioni',
        incorporationDatePlaceholder: 'Data di inizio (aaaa-mm-gg)',
        incorporationTypes: {
            LLC: 'LLC',
            CORPORATION: 'Corp',
            PARTNERSHIP: 'Partnership',
            COOPERATIVE: 'Cooperativa',
            SOLE_PROPRIETORSHIP: 'Ditta individuale',
            OTHER: 'Altro',
        },
        industryClassification: "In quale settore è classificata l'azienda?",
        industryClassificationCodePlaceholder: "Cerca il codice di classificazione dell'industria",
    },
    requestorStep: {
        headerTitle: 'Informazioni personali',
        learnMore: 'Scopri di più',
        isMyDataSafe: 'I miei dati sono al sicuro?',
    },
    personalInfoStep: {
        personalInfo: 'Informazioni personali',
        enterYourLegalFirstAndLast: 'Qual è il tuo nome legale?',
        legalFirstName: 'Nome legale',
        legalLastName: 'Cognome legale',
        legalName: 'Nome legale',
        enterYourDateOfBirth: 'Qual è la tua data di nascita?',
        enterTheLast4: 'Quali sono le ultime quattro cifre del tuo numero di previdenza sociale?',
        dontWorry: 'Non preoccuparti, non facciamo alcun controllo del credito personale!',
        last4SSN: 'Ultime 4 cifre del SSN',
        enterYourAddress: 'Qual è il tuo indirizzo?',
        address: 'Indirizzo',
        letsDoubleCheck: 'Verifichiamo che tutto sia corretto.',
        byAddingThisBankAccount: 'Aggiungendo questo conto bancario, confermi di aver letto, compreso e accettato',
        whatsYourLegalName: 'Qual è il tuo nome legale?',
        whatsYourDOB: 'Qual è la tua data di nascita?',
        whatsYourAddress: 'Qual è il tuo indirizzo?',
        whatsYourSSN: 'Quali sono le ultime quattro cifre del tuo numero di previdenza sociale?',
        noPersonalChecks: 'Non preoccuparti, qui non ci sono controlli del credito personali!',
        whatsYourPhoneNumber: 'Qual è il tuo numero di telefono?',
        weNeedThisToVerify: 'Abbiamo bisogno di questo per verificare il tuo portafoglio.',
    },
    businessInfoStep: {
        businessInfo: "Informazioni sull'azienda",
        enterTheNameOfYourBusiness: 'Qual è il nome della tua azienda?',
        businessName: "Nome legale dell'azienda",
        enterYourCompanyTaxIdNumber: 'Qual è il numero di partita IVA della tua azienda?',
        taxIDNumber: 'Numero di identificazione fiscale',
        taxIDNumberPlaceholder: '9 cifre',
        enterYourCompanyWebsite: 'Qual è il sito web della tua azienda?',
        companyWebsite: "Sito web dell'azienda",
        enterYourCompanyPhoneNumber: 'Qual è il numero di telefono della tua azienda?',
        enterYourCompanyAddress: "Qual è l'indirizzo della tua azienda?",
        selectYourCompanyType: 'Che tipo di azienda è?',
        companyType: 'Tipo di azienda',
        incorporationType: {
            LLC: 'LLC',
            CORPORATION: 'Corp',
            PARTNERSHIP: 'Partnership',
            COOPERATIVE: 'Cooperativa',
            SOLE_PROPRIETORSHIP: 'Ditta individuale',
            OTHER: 'Altro',
        },
        selectYourCompanyIncorporationDate: 'Qual è la data di costituzione della tua azienda?',
        incorporationDate: 'Data di costituzione',
        incorporationDatePlaceholder: 'Data di inizio (aaaa-mm-gg)',
        incorporationState: 'Stato di incorporazione',
        pleaseSelectTheStateYourCompanyWasIncorporatedIn: 'In quale stato è stata costituita la tua azienda?',
        letsDoubleCheck: 'Verifichiamo che tutto sia corretto.',
        companyAddress: "Indirizzo dell'azienda",
        listOfRestrictedBusinesses: 'elenco delle attività commerciali soggette a restrizioni',
        confirmCompanyIsNot: 'Confermo che questa azienda non è nel',
        businessInfoTitle: 'Informazioni aziendali',
        legalBusinessName: "Nome legale dell'azienda",
        whatsTheBusinessName: "Qual è il nome dell'azienda?",
        whatsTheBusinessAddress: "Qual è l'indirizzo dell'azienda?",
        whatsTheBusinessContactInformation: 'Quali sono le informazioni di contatto aziendali?',
        whatsTheBusinessRegistrationNumber: ({country}: BusinessRegistrationNumberParams) => {
            switch (country) {
                case CONST.COUNTRY.GB:
                    return "Qual è il numero di registrazione dell'azienda (CRN)?";
                default:
                    return "Qual è il numero di registrazione dell'azienda?";
            }
        },
        whatsTheBusinessTaxIDEIN: ({country}: BusinessTaxIDParams) => {
            switch (country) {
                case CONST.COUNTRY.US:
                    return 'Qual è il numero di identificazione del datore di lavoro (EIN)?';
                case CONST.COUNTRY.CA:
                    return 'Qual è il numero aziendale (BN)?';
                case CONST.COUNTRY.GB:
                    return 'Qual è il numero di partita IVA (VRN)?';
                case CONST.COUNTRY.AU:
                    return 'Qual è il numero aziendale australiano (ABN)?';
                default:
                    return 'Qual è il numero di partita IVA UE?';
            }
        },
        whatsThisNumber: 'Qual è questo numero?',
        whereWasTheBusinessIncorporated: "Dove è stata costituita l'azienda?",
        whatTypeOfBusinessIsIt: 'Che tipo di attività è?',
        whatsTheBusinessAnnualPayment: "Qual è il volume di pagamento annuale dell'azienda?",
        whatsYourExpectedAverageReimbursements: "Qual è l'importo medio di rimborso previsto?",
        registrationNumber: 'Numero di registrazione',
        taxIDEIN: ({country}: BusinessTaxIDParams) => {
            switch (country) {
                case CONST.COUNTRY.US:
                    return 'EIN';
                case CONST.COUNTRY.CA:
                    return 'BN';
                case CONST.COUNTRY.GB:
                    return 'VRN';
                case CONST.COUNTRY.AU:
                    return 'ABN';
                default:
                    return 'IVA UE';
            }
        },
        businessAddress: 'Indirizzo aziendale',
        businessType: 'Tipo di attività',
        incorporation: 'Incorporazione',
        incorporationCountry: 'Paese di costituzione',
        incorporationTypeName: 'Tipo di incorporazione',
        businessCategory: 'Categoria aziendale',
        annualPaymentVolume: 'Volume di pagamento annuale',
        annualPaymentVolumeInCurrency: ({currencyCode}: CurrencyCodeParams) => `Volume di pagamento annuale in ${currencyCode}`,
        averageReimbursementAmount: 'Importo medio del rimborso',
        averageReimbursementAmountInCurrency: ({currencyCode}: CurrencyCodeParams) => `Importo medio del rimborso in ${currencyCode}`,
        selectIncorporationType: 'Seleziona il tipo di incorporazione',
        selectBusinessCategory: 'Seleziona categoria aziendale',
        selectAnnualPaymentVolume: 'Seleziona il volume di pagamento annuale',
        selectIncorporationCountry: 'Seleziona il paese di incorporazione',
        selectIncorporationState: 'Seleziona lo stato di incorporazione',
        selectAverageReimbursement: "Seleziona l'importo medio del rimborso",
        selectBusinessType: 'Seleziona tipo di attività',
        findIncorporationType: 'Trova il tipo di incorporazione',
        findBusinessCategory: 'Trova categoria aziendale',
        findAnnualPaymentVolume: 'Trova il volume dei pagamenti annuali',
        findIncorporationState: 'Trova lo stato di incorporazione',
        findAverageReimbursement: "Trova l'importo medio del rimborso",
        findBusinessType: 'Trova tipo di attività',
        error: {
            registrationNumber: 'Si prega di fornire un numero di registrazione valido',
            taxIDEIN: ({country}: BusinessTaxIDParams) => {
                switch (country) {
                    case CONST.COUNTRY.US:
                        return 'Si prega di fornire un numero di identificazione del datore di lavoro (EIN) valido';
                    case CONST.COUNTRY.CA:
                        return 'Si prega di fornire un numero aziendale (BN) valido';
                    case CONST.COUNTRY.GB:
                        return 'Si prega di fornire un numero di partita IVA (VRN) valido';
                    case CONST.COUNTRY.AU:
                        return 'Si prega di fornire un numero aziendale australiano (ABN) valido';
                    default:
                        return 'Si prega di fornire un numero di partita IVA UE valido';
                }
            },
        },
    },
    beneficialOwnerInfoStep: {
        doYouOwn25percent: ({companyName}: CompanyNameParams) => `Possiedi il 25% o più di ${companyName}?`,
        doAnyIndividualOwn25percent: ({companyName}: CompanyNameParams) => `Qualcuno possiede il 25% o più di ${companyName}?`,
        areThereMoreIndividualsWhoOwn25percent: ({companyName}: CompanyNameParams) => `Ci sono altre persone che possiedono il 25% o più di ${companyName}?`,
        regulationRequiresUsToVerifyTheIdentity: "La normativa ci impone di verificare l'identità di qualsiasi individuo che possieda più del 25% dell'azienda.",
        companyOwner: "Proprietario dell'azienda",
        enterLegalFirstAndLastName: 'Qual è il nome legale del proprietario?',
        legalFirstName: 'Nome legale',
        legalLastName: 'Cognome legale',
        enterTheDateOfBirthOfTheOwner: 'Qual è la data di nascita del proprietario?',
        enterTheLast4: 'Quali sono le ultime 4 cifre del numero di previdenza sociale del proprietario?',
        last4SSN: 'Ultime 4 cifre del SSN',
        dontWorry: 'Non preoccuparti, non facciamo alcun controllo del credito personale!',
        enterTheOwnersAddress: "Qual è l'indirizzo del proprietario?",
        letsDoubleCheck: 'Verifichiamo che tutto sia corretto.',
        legalName: 'Nome legale',
        address: 'Indirizzo',
        byAddingThisBankAccount: 'Aggiungendo questo conto bancario, confermi di aver letto, compreso e accettato',
        owners: 'Proprietari',
    },
    ownershipInfoStep: {
        ownerInfo: 'Informazioni sul proprietario',
        businessOwner: "Proprietario dell'azienda",
        signerInfo: 'Informazioni sul firmatario',
        doYouOwn: ({companyName}: CompanyNameParams) => `Possiedi il 25% o più di ${companyName}?`,
        doesAnyoneOwn: ({companyName}: CompanyNameParams) => `Qualcuno possiede il 25% o più di ${companyName}?`,
        regulationsRequire: "Le normative ci impongono di verificare l'identità di qualsiasi individuo che possieda più del 25% dell'azienda.",
        legalFirstName: 'Nome legale',
        legalLastName: 'Cognome legale',
        whatsTheOwnersName: 'Qual è il nome legale del proprietario?',
        whatsYourName: 'Qual è il tuo nome legale?',
        whatPercentage: "Quale percentuale dell'azienda appartiene al proprietario?",
        whatsYoursPercentage: "Quale percentuale dell'azienda possiedi?",
        ownership: 'Proprietà',
        whatsTheOwnersDOB: 'Qual è la data di nascita del proprietario?',
        whatsYourDOB: 'Qual è la tua data di nascita?',
        whatsTheOwnersAddress: "Qual è l'indirizzo del proprietario?",
        whatsYourAddress: 'Qual è il tuo indirizzo?',
        whatAreTheLast: 'Quali sono le ultime 4 cifre del numero di previdenza sociale del proprietario?',
        whatsYourLast: 'Quali sono le ultime 4 cifre del tuo numero di previdenza sociale?',
        dontWorry: 'Non preoccuparti, non facciamo alcun controllo del credito personale!',
        last4: 'Ultime 4 cifre del SSN',
        whyDoWeAsk: 'Perché lo chiediamo?',
        letsDoubleCheck: 'Verifichiamo che tutto sia corretto.',
        legalName: 'Nome legale',
        ownershipPercentage: 'Percentuale di proprietà',
        areThereOther: ({companyName}: CompanyNameParams) => `Ci sono altre persone che possiedono il 25% o più di ${companyName}?`,
        owners: 'Proprietari',
        addCertified: 'Aggiungi un organigramma certificato che mostri i proprietari beneficiari',
        regulationRequiresChart:
            "La normativa ci impone di raccogliere una copia certificata dell'organigramma di proprietà che mostra ogni individuo o entità che possiede il 25% o più dell'azienda.",
        uploadEntity: "Carica il grafico di proprietà dell'entità",
        noteEntity: "Nota: Il grafico di proprietà dell'entità deve essere firmato dal tuo commercialista, consulente legale o notarizzato.",
        certified: "Grafico di proprietà dell'entità certificata",
        selectCountry: 'Seleziona paese',
        findCountry: 'Trova paese',
        address: 'Indirizzo',
        chooseFile: 'Scegli file',
        uploadDocuments: 'Carica documentazione aggiuntiva',
        pleaseUpload:
            "Si prega di caricare ulteriore documentazione qui sotto per aiutarci a verificare la tua identità come proprietario diretto o indiretto del 25% o più dell'entità aziendale.",
        acceptedFiles: 'Formati di file accettati: PDF, PNG, JPEG. La dimensione totale del file per ciascuna sezione non può superare i 5 MB.',
        proofOfBeneficialOwner: 'Prova del titolare effettivo',
        proofOfBeneficialOwnerDescription:
            "Si prega di fornire un'attestazione firmata e un organigramma da un commercialista, notaio o avvocato che verifichi la proprietà del 25% o più dell'azienda. Deve essere datato negli ultimi tre mesi e includere il numero di licenza del firmatario.",
        copyOfID: "Copia del documento d'identità per il titolare effettivo",
        copyOfIDDescription: 'Esempi: passaporto, patente di guida, ecc.',
        proofOfAddress: 'Prova di indirizzo per il titolare effettivo',
        proofOfAddressDescription: 'Esempi: bolletta delle utenze, contratto di locazione, ecc.',
        codiceFiscale: 'Codice fiscale/Tax ID',
        codiceFiscaleDescription:
            "Si prega di caricare un video di una visita al sito o una chiamata registrata con l'ufficiale firmatario. L'ufficiale deve fornire: nome completo, data di nascita, nome dell'azienda, numero di registrazione, codice fiscale, indirizzo registrato, natura dell'attività e scopo del conto.",
    },
    completeVerificationStep: {
        completeVerification: 'Completa la verifica',
        confirmAgreements: 'Per favore, conferma gli accordi qui sotto.',
        certifyTrueAndAccurate: 'Certifico che le informazioni fornite sono veritiere e accurate.',
        certifyTrueAndAccurateError: 'Si prega di certificare che le informazioni sono veritiere e accurate',
        isAuthorizedToUseBankAccount: 'Sono autorizzato a utilizzare questo conto bancario aziendale per le spese aziendali.',
        isAuthorizedToUseBankAccountError: "Devi essere un ufficiale di controllo con l'autorizzazione per operare sul conto bancario aziendale.",
        termsAndConditions: 'termini e condizioni',
    },
    connectBankAccountStep: {
        validateYourBankAccount: 'Convalida il tuo conto bancario',
        validateButtonText: 'Convalida',
        validationInputLabel: 'Transazione',
        maxAttemptsReached: 'La convalida per questo conto bancario è stata disabilitata a causa di troppi tentativi errati.',
        description: `Entro 1-2 giorni lavorativi, invieremo tre (3) piccole transazioni al tuo conto bancario da un nome come "Expensify, Inc. Validation".`,
        descriptionCTA: "Inserisci l'importo di ciascuna transazione nei campi sottostanti. Esempio: 1.51.",
        letsChatText: 'Quasi fatto! Abbiamo bisogno del tuo aiuto per verificare alcune ultime informazioni tramite chat. Pronto?',
        enable2FATitle: "Previeni le frodi, abilita l'autenticazione a due fattori (2FA)",
        enable2FAText: "Prendiamo la tua sicurezza sul serio. Imposta ora l'autenticazione a due fattori (2FA) per aggiungere un ulteriore livello di protezione al tuo account.",
        secureYourAccount: 'Proteggi il tuo account',
    },
    countryStep: {
        confirmBusinessBank: 'Conferma la valuta e il paese del conto bancario aziendale',
        confirmCurrency: 'Conferma valuta e paese',
        yourBusiness: 'La valuta del conto bancario aziendale deve corrispondere alla valuta dello spazio di lavoro.',
        youCanChange: 'Puoi cambiare la valuta del tuo spazio di lavoro nel tuo',
        findCountry: 'Trova paese',
        selectCountry: 'Seleziona paese',
    },
    bankInfoStep: {
        whatAreYour: 'Quali sono i dettagli del tuo conto bancario aziendale?',
        letsDoubleCheck: 'Verifichiamo che tutto sia a posto.',
        thisBankAccount: 'Questo conto bancario sarà utilizzato per i pagamenti aziendali nel tuo spazio di lavoro.',
        accountNumber: 'Numero di conto',
        accountHolderNameDescription: 'Nome completo del firmatario autorizzato',
    },
    signerInfoStep: {
        signerInfo: 'Informazioni sul firmatario',
        areYouDirector: ({companyName}: CompanyNameParams) => `Sei un direttore o un dirigente senior presso ${companyName}?`,
        regulationRequiresUs: "La normativa ci impone di verificare se il firmatario ha l'autorità di intraprendere questa azione per conto dell'azienda.",
        whatsYourName: 'Qual è il tuo nome legale?',
        fullName: 'Nome completo legale',
        whatsYourJobTitle: 'Qual è il tuo titolo di lavoro?',
        jobTitle: 'Titolo di lavoro',
        whatsYourDOB: 'Qual è la tua data di nascita?',
        uploadID: "Carica documento d'identità e prova di indirizzo",
        personalAddress: 'Prova di indirizzo personale (ad esempio, bolletta)',
        letsDoubleCheck: 'Verifichiamo che tutto sia corretto.',
        legalName: 'Nome legale',
        proofOf: 'Prova di indirizzo personale',
        enterOneEmail: ({companyName}: CompanyNameParams) => `Inserisci l'email del direttore o dirigente senior presso ${companyName}`,
        regulationRequiresOneMoreDirector: 'La normativa richiede almeno un altro direttore o dirigente senior come firmatario.',
        hangTight: 'Attendi un attimo...',
        enterTwoEmails: ({companyName}: CompanyNameParams) => `Inserisci le email di due direttori o dirigenti senior presso ${companyName}`,
        sendReminder: 'Invia un promemoria',
        chooseFile: 'Scegli file',
        weAreWaiting: "Stiamo aspettando che altri verifichino la loro identità come direttori o dirigenti senior dell'azienda.",
        id: "Copia del documento d'identità",
        proofOfDirectors: 'Prova del/i direttore/i',
        proofOfDirectorsDescription: 'Esempi: Profilo aziendale Oncorp o registrazione aziendale.',
        codiceFiscale: 'Codice Fiscale',
        codiceFiscaleDescription: 'Codice Fiscale per Firmatari, Utenti Autorizzati e Beneficiari Effettivi.',
        PDSandFSG: 'Documentazione di divulgazione PDS + FSG',
        PDSandFSGDescription:
            'La nostra partnership con Corpay utilizza una connessione API per sfruttare la loro vasta rete di partner bancari internazionali per alimentare i Rimborsi Globali in Expensify. Secondo la normativa australiana, ti forniamo la Guida ai Servizi Finanziari (FSG) e la Dichiarazione di Divulgazione del Prodotto (PDS) di Corpay.\n\nSi prega di leggere attentamente i documenti FSG e PDS poiché contengono dettagli completi e informazioni importanti sui prodotti e servizi offerti da Corpay. Conserva questi documenti per riferimento futuro.',
        pleaseUpload: "Si prega di caricare ulteriore documentazione qui sotto per aiutarci a verificare la tua identità come direttore o dirigente senior dell'entità aziendale.",
        enterSignerInfo: 'Inserisci le informazioni del firmatario',
        thisStep: 'Questo passaggio è stato completato',
        isConnecting: ({bankAccountLastFour, currency}: SignerInfoMessageParams) =>
            `sta collegando un conto bancario aziendale in ${currency} terminante con ${bankAccountLastFour} a Expensify per pagare i dipendenti in ${currency}. Il prossimo passaggio richiede le informazioni di un firmatario, come un direttore o un dirigente.`,
        error: {
            emailsMustBeDifferent: 'Le email devono essere diverse',
        },
    },
    agreementsStep: {
        agreements: 'Accordi',
        pleaseConfirm: 'Si prega di confermare gli accordi di seguito',
        regulationRequiresUs: "La normativa ci impone di verificare l'identità di qualsiasi individuo che possieda più del 25% dell'azienda.",
        iAmAuthorized: 'Sono autorizzato a utilizzare il conto bancario aziendale per le spese aziendali.',
        iCertify: 'Certifico che le informazioni fornite sono veritiere e accurate.',
        iAcceptTheTermsAndConditions: `Accetto i <a href="https://cross-border.corpay.com/tc/">termini e le condizioni</a>.`,
        iAcceptTheTermsAndConditionsAccessibility: 'Accetto i termini e le condizioni.',
        accept: 'Accetta e aggiungi conto bancario',
        iConsentToThePrivacyNotice: `Acconsento <a href="https://payments.corpay.com/compliance">all'informativa sulla privacy</a>.`,
        iConsentToThePrivacyNoticeAccessibility: "Acconsento all'informativa sulla privacy.",
        error: {
            authorized: "Devi essere un ufficiale di controllo con l'autorizzazione per operare sul conto bancario aziendale.",
            certify: 'Si prega di certificare che le informazioni sono veritiere e accurate',
            consent: "Si prega di acconsentire all'informativa sulla privacy",
        },
    },
    docusignStep: {
        subheader: 'Modulo Docusign',
        pleaseComplete:
            'Completa il modulo di autorizzazione ACH tramite il link Docusign qui sotto e carica una copia firmata qui per consentirci di prelevare fondi direttamente dal tuo conto bancario.',
        pleaseCompleteTheBusinessAccount: 'Completa la richiesta di conto aziendale e l’accordo di addebito diretto.',
        pleaseCompleteTheDirect:
            'Completa l’accordo di addebito diretto tramite il link Docusign qui sotto e carica una copia firmata qui per consentirci di prelevare fondi direttamente dal tuo conto bancario.',
        takeMeTo: 'Vai a Docusign',
        uploadAdditional: 'Carica documentazione aggiuntiva',
        pleaseUpload: 'Carica il modulo DEFT e la pagina di firma Docusign.',
        pleaseUploadTheDirect: 'Carica l’accordo di addebito diretto e la pagina di firma Docusign.',
    },
    finishStep: {
        letsFinish: 'Finisciamo in chat!',
        thanksFor:
            'Grazie per questi dettagli. Un agente di supporto dedicato esaminerà ora le tue informazioni. Ti ricontatteremo se avremo bisogno di ulteriori informazioni da parte tua, ma nel frattempo, non esitare a contattarci per qualsiasi domanda.',
        iHaveA: 'Ho una domanda',
        enable2FA: "Abilita l'autenticazione a due fattori (2FA) per prevenire le frodi",
        weTake: "Prendiamo la tua sicurezza sul serio. Imposta ora l'autenticazione a due fattori (2FA) per aggiungere un ulteriore livello di protezione al tuo account.",
        secure: 'Proteggi il tuo account',
    },
    reimbursementAccountLoadingAnimation: {
        oneMoment: 'Un momento',
        explanationLine: 'Stiamo esaminando le tue informazioni. Potrai continuare con i prossimi passaggi a breve.',
    },
    session: {
        offlineMessageRetry: 'Sembra che tu sia offline. Controlla la tua connessione e riprova.',
    },
    travel: {
        header: 'Prenota viaggio',
        title: 'Viaggia con intelligenza',
        subtitle: 'Usa Expensify Travel per ottenere le migliori offerte di viaggio e gestire tutte le tue spese aziendali in un unico posto.',
        features: {
            saveMoney: 'Risparmia sui tuoi prenotazioni',
            alerts: 'Ricevi aggiornamenti e avvisi in tempo reale',
        },
        bookTravel: 'Prenota viaggio',
        bookDemo: 'Prenota una demo',
        bookADemo: 'Prenota una demo',
        toLearnMore: 'per saperne di più.',
        termsAndConditions: {
            header: 'Prima di continuare...',
            title: 'Termini e condizioni',
            label: 'Accetto i termini e le condizioni',
            subtitle: `Accettate <a href="${CONST.TRAVEL_TERMS_URL}">i termini e le condizioni</a> di Expensify Travel.`,
            error: 'Devi accettare i termini e le condizioni di Expensify Travel per continuare',
            defaultWorkspaceError:
                "Devi impostare un'area di lavoro predefinita per abilitare Expensify Travel. Vai su Impostazioni > Aree di lavoro > clicca sui tre punti verticali accanto a un'area di lavoro > Imposta come area di lavoro predefinita, quindi riprova!",
        },
        flight: 'Volo',
        flightDetails: {
            passenger: 'Passeggero',
            layover: ({layover}: FlightLayoverParams) => `<muted-text-label>Hai uno <strong>scalo di ${layover}</strong> prima di questo volo</muted-text-label>`,
            takeOff: 'Decollo',
            landing: 'Atterraggio',
            seat: 'Posto',
            class: 'Classe Cabina',
            recordLocator: 'Localizzatore di registrazione',
            cabinClasses: {
                unknown: 'Sconosciuto',
                economy: 'Economia',
                premiumEconomy: 'Premium Economy',
                business: 'Business',
                first: 'Primo',
            },
        },
        hotel: 'Hotel',
        hotelDetails: {
            guest: 'Ospite',
            checkIn: 'Check-in',
            checkOut: 'Check-out',
            roomType: 'Tipo di stanza',
            cancellation: 'Politica di cancellazione',
            cancellationUntil: 'Cancellazione gratuita fino al',
            confirmation: 'Numero di conferma',
            cancellationPolicies: {
                unknown: 'Sconosciuto',
                nonRefundable: 'Non rimborsabile',
                freeCancellationUntil: 'Cancellazione gratuita fino al',
                partiallyRefundable: 'Parzialmente rimborsabile',
            },
        },
        car: 'Auto',
        carDetails: {
            rentalCar: 'Noleggio auto',
            pickUp: 'Ritiro',
            dropOff: 'Consegna',
            driver: 'Autista',
            carType: 'Tipo di auto',
            cancellation: 'Politica di cancellazione',
            cancellationUntil: 'Cancellazione gratuita fino al',
            freeCancellation: 'Cancellazione gratuita',
            confirmation: 'Numero di conferma',
        },
        train: 'Rail',
        trainDetails: {
            passenger: 'Passeggero',
            departs: 'Parte',
            arrives: 'Arriva',
            coachNumber: 'Numero del coach',
            seat: 'Posto',
            fareDetails: 'Dettagli della tariffa',
            confirmation: 'Numero di conferma',
        },
        viewTrip: 'Visualizza viaggio',
        modifyTrip: 'Modifica viaggio',
        tripSupport: 'Supporto per i viaggi',
        tripDetails: 'Dettagli del viaggio',
        viewTripDetails: 'Visualizza i dettagli del viaggio',
        trip: 'Viaggio',
        trips: 'Viaggi',
        tripSummary: 'Riepilogo del viaggio',
        departs: 'Parte',
        errorMessage: 'Qualcosa è andato storto. Per favore riprova più tardi.',
        phoneError: ({phoneErrorMethodsRoute}: PhoneErrorRouteParams) =>
            `<rbr><a href="${phoneErrorMethodsRoute}">Aggiungete un'e-mail di lavoro come login principale</a> per prenotare i viaggi.</rbr>`,
        domainSelector: {
            title: 'Dominio',
            subtitle: 'Scegli un dominio per la configurazione di Expensify Travel.',
            recommended: 'Consigliato',
        },
        domainPermissionInfo: {
            title: 'Dominio',
            restriction: ({domain}: DomainPermissionInfoRestrictionParams) =>
                `Non hai l'autorizzazione per abilitare Expensify Travel per il dominio <strong>${domain}</strong>. Dovrai chiedere a qualcuno di quel dominio di abilitare invece Travel.`,
            accountantInvitation: `Se sei un commercialista, valuta la possibilità di aderire al <a href="${CONST.OLD_DOT_PUBLIC_URLS.EXPENSIFY_APPROVED_PROGRAM_URL}">programma ExpensifyApproved! per commercialisti</a> per abilitare i viaggi per questo dominio.`,
        },
        publicDomainError: {
            title: 'Inizia con Expensify Travel',
            message: `Dovrai utilizzare la tua email di lavoro (ad esempio, nome@azienda.com) con Expensify Travel, non la tua email personale (ad esempio, nome@gmail.com).`,
        },
        blockedFeatureModal: {
            title: 'Expensify Travel è stato disabilitato',
            message: `Il tuo amministratore ha disattivato Expensify Travel. Si prega di seguire la politica di prenotazione della tua azienda per le disposizioni di viaggio.`,
        },
        verifyCompany: {
            title: 'Inizia a viaggiare oggi stesso!',
            message: `Si prega di contattare il proprio Account Manager o salesteam@expensify.com per ottenere una demo di viaggio e attivarla per la vostra azienda.`,
        },
        updates: {
            bookingTicketed: ({airlineCode, origin, destination, startDate, confirmationID = ''}: FlightParams) =>
                `Il tuo volo ${airlineCode} (${origin} → ${destination}) del ${startDate} è stato prenotato. Codice di conferma: ${confirmationID}`,
            ticketVoided: ({airlineCode, origin, destination, startDate}: FlightParams) =>
                `Il tuo biglietto per il volo ${airlineCode} (${origin} → ${destination}) del ${startDate} è stato annullato.`,
            ticketRefunded: ({airlineCode, origin, destination, startDate}: FlightParams) =>
                `Il tuo biglietto per il volo ${airlineCode} (${origin} → ${destination}) del ${startDate} è stato rimborsato o cambiato.`,
            flightCancelled: ({airlineCode, origin, destination, startDate}: FlightParams) =>
                `Il tuo volo ${airlineCode} (${origin} → ${destination}) del ${startDate} è stato cancellato dalla compagnia aerea.`,
            flightScheduleChangePending: ({airlineCode}: AirlineParams) => `La compagnia aerea ha proposto una modifica all'orario per il volo ${airlineCode}; stiamo aspettando conferma.`,
            flightScheduleChangeClosed: ({airlineCode, startDate}: AirlineParams) => `Conferma del cambio di orario: il volo ${airlineCode} ora parte alle ${startDate}.`,
            flightUpdated: ({airlineCode, origin, destination, startDate}: FlightParams) => `Il tuo volo ${airlineCode} (${origin} → ${destination}) del ${startDate} è stato aggiornato.`,
            flightCabinChanged: ({airlineCode, cabinClass}: AirlineParams) => `La tua classe di cabina è stata aggiornata a ${cabinClass} sul volo ${airlineCode}.`,
            flightSeatConfirmed: ({airlineCode}: AirlineParams) => `Il tuo posto assegnato sul volo ${airlineCode} è stato confermato.`,
            flightSeatChanged: ({airlineCode}: AirlineParams) => `Il tuo posto assegnato sul volo ${airlineCode} è stato cambiato.`,
            flightSeatCancelled: ({airlineCode}: AirlineParams) => `La tua assegnazione del posto sul volo ${airlineCode} è stata rimossa.`,
            paymentDeclined: 'Il pagamento per la tua prenotazione aerea non è riuscito. Per favore, riprova.',
            bookingCancelledByTraveler: ({type, id = ''}: TravelTypeParams) => `Hai annullato la tua prenotazione ${type} ${id}.`,
            bookingCancelledByVendor: ({type, id = ''}: TravelTypeParams) => `Il fornitore ha cancellato la tua prenotazione ${type} ${id}.`,
            bookingRebooked: ({type, id = ''}: TravelTypeParams) => `La tua prenotazione ${type} è stata riprenotata. Nuovo numero di conferma: ${id}.`,
            bookingUpdated: ({type}: TravelTypeParams) => `La tua prenotazione ${type} è stata aggiornata. Controlla i nuovi dettagli nell'itinerario.`,
            railTicketRefund: ({origin, destination, startDate}: RailTicketParams) =>
                `Il tuo biglietto ferroviario per ${origin} → ${destination} del ${startDate} è stato rimborsato. Un credito verrà elaborato.`,
            railTicketExchange: ({origin, destination, startDate}: RailTicketParams) => `Il tuo biglietto ferroviario per ${origin} → ${destination} del ${startDate} è stato scambiato.`,
            railTicketUpdate: ({origin, destination, startDate}: RailTicketParams) => `Il tuo biglietto ferroviario per ${origin} → ${destination} del ${startDate} è stato aggiornato.`,
            defaultUpdate: ({type}: TravelTypeParams) => `La tua prenotazione ${type} è stata aggiornata.`,
        },
        flightTo: 'Volo per',
        trainTo: 'Treno per',
        carRental: ' di noleggio auto',
        nightIn: 'notte a',
        nightsIn: 'notti a',
    },
    workspace: {
        common: {
            card: 'Carte',
            expensifyCard: 'Expensify Card',
            companyCards: 'Carte aziendali',
            workflows: 'Flussi di lavoro',
            workspace: 'Spazio di lavoro',
            findWorkspace: 'Trova spazio di lavoro',
            edit: 'Modifica spazio di lavoro',
            enabled: 'Abilitato',
            disabled: 'Disabilitato',
            everyone: 'Tutti quanti',
            delete: 'Elimina spazio di lavoro',
            settings: 'Impostazioni',
            reimburse: 'Rimborsi',
            categories: 'Categorie',
            tags: 'Tag',
            customField1: 'Campo personalizzato 1',
            customField2: 'Campo personalizzato 2',
            customFieldHint: 'Aggiungi una codifica personalizzata che si applica a tutte le spese di questo membro.',
            reports: 'Rapporti',
            reportFields: 'Campi del rapporto',
            reportTitle: 'Titolo del rapporto',
            reportField: 'Campo del report',
            taxes: 'Tasse',
            bills: 'Fatture',
            invoices: 'Fatture',
            perDiem: 'Per diem',
            travel: 'Viaggio',
            members: 'Membri',
            accounting: 'Contabilità',
            receiptPartners: 'Partner ricevute',
            rules: 'Regole',
            displayedAs: 'Visualizzato come',
            plan: 'Piano',
            profile: 'Panoramica',
            bankAccount: 'Conto bancario',
            testTransactions: 'Transazioni di prova',
            issueAndManageCards: 'Emetti e gestisci carte',
            reconcileCards: 'Riconcilia carte',
            selectAll: 'Seleziona tutto',
            selected: () => ({
                one: '1 selezionato',
                other: (count: number) => `${count} selezionati`,
            }),
            settlementFrequency: 'Frequenza di liquidazione',
            setAsDefault: 'Imposta come spazio di lavoro predefinito',
            defaultNote: `Le ricevute inviate a ${CONST.EMAIL.RECEIPTS} appariranno in questo spazio di lavoro.`,
            deleteConfirmation: 'Sei sicuro di voler eliminare questo spazio di lavoro?',
            deleteWithCardsConfirmation: 'Sei sicuro di voler eliminare questo spazio di lavoro? Questo rimuoverà tutti i feed delle carte e le carte assegnate.',
            unavailable: 'Spazio di lavoro non disponibile',
            memberNotFound: 'Membro non trovato. Per invitare un nuovo membro al workspace, utilizza il pulsante di invito sopra.',
            notAuthorized: `Non hai accesso a questa pagina. Se stai cercando di unirti a questo spazio di lavoro, chiedi semplicemente al proprietario dello spazio di lavoro di aggiungerti come membro. Qualcos'altro? Contatta ${CONST.EMAIL.CONCIERGE}.`,
            goToWorkspace: 'Vai allo spazio di lavoro',
            goToWorkspaces: 'Vai agli spazi di lavoro',
            duplicateWorkspace: 'Area di lavoro duplicata',
            duplicateWorkspacePrefix: 'Duplicate',
            clearFilter: 'Cancella filtro',
            workspaceName: 'Nome del workspace',
            workspaceOwner: 'Proprietario',
            workspaceType: 'Tipo di spazio di lavoro',
            workspaceAvatar: 'Avatar del workspace',
            mustBeOnlineToViewMembers: 'Devi essere online per visualizzare i membri di questo spazio di lavoro.',
            moreFeatures: 'Più funzionalità',
            requested: 'Richiesto',
            distanceRates: 'Tariffe a distanza',
            defaultDescription: 'Un unico posto per tutte le tue ricevute e spese.',
            descriptionHint: 'Condividi informazioni su questo spazio di lavoro con tutti i membri.',
            welcomeNote: 'Per favore, usa Expensify per inviare le tue ricevute per il rimborso, grazie!',
            subscription: 'Abbonamento',
            markAsEntered: 'Segna come inserito manualmente',
            markAsExported: 'Segna come esportato',
            exportIntegrationSelected: ({connectionName}: ExportIntegrationSelectedParams) => `Esporta in ${CONST.POLICY.CONNECTIONS.NAME_USER_FRIENDLY[connectionName]}`,
            letsDoubleCheck: 'Verifichiamo che tutto sia corretto.',
            lineItemLevel: 'Livello voce di dettaglio',
            reportLevel: 'Livello del report',
            topLevel: 'Livello superiore',
            appliedOnExport: "Non importato in Expensify, applicato all'esportazione",
            shareNote: {
                header: 'Condividi il tuo spazio di lavoro con altri membri',
                content: ({adminsRoomLink}: WorkspaceShareNoteParams) =>
                    `Condividi questo codice QR o copia il link sottostante per consentire ai membri di richiedere facilmente l'accesso al tuo spazio di lavoro. Tutte le richieste di accesso allo spazio di lavoro verranno visualizzate nella stanza <a href="${adminsRoomLink}">${CONST.REPORT.WORKSPACE_CHAT_ROOMS.ADMINS}</a> per la tua revisione.`,
            },
            connectTo: ({connectionName}: ConnectionNameParams) => `Connettiti a ${CONST.POLICY.CONNECTIONS.NAME_USER_FRIENDLY[connectionName]}`,
            createNewConnection: 'Crea nuova connessione',
            reuseExistingConnection: 'Riutilizza la connessione esistente',
            existingConnections: 'Connessioni esistenti',
            existingConnectionsDescription: ({connectionName}: ConnectionNameParams) =>
                `Poiché ti sei connesso a ${CONST.POLICY.CONNECTIONS.NAME_USER_FRIENDLY[connectionName]} in precedenza, puoi scegliere di riutilizzare una connessione esistente o crearne una nuova.`,
            lastSyncDate: ({connectionName, formattedDate}: LastSyncDateParams) => `${connectionName} - Ultima sincronizzazione ${formattedDate}`,
            authenticationError: ({connectionName}: AuthenticationErrorParams) => `Impossibile connettersi a ${connectionName} a causa di un errore di autenticazione.`,
            learnMore: 'Scopri di più',
            memberAlternateText: 'I membri possono inviare e approvare i rapporti.',
            adminAlternateText: 'Gli amministratori hanno pieno accesso di modifica a tutti i report e alle impostazioni dello spazio di lavoro.',
            auditorAlternateText: 'Gli auditor possono visualizzare e commentare i rapporti.',
            roleName: ({role}: OptionalParam<RoleNamesParams> = {}) => {
                switch (role) {
                    case CONST.POLICY.ROLE.ADMIN:
                        return 'Admin';
                    case CONST.POLICY.ROLE.AUDITOR:
                        return 'Revisore dei conti';
                    case CONST.POLICY.ROLE.USER:
                        return 'Membro';
                    default:
                        return 'Membro';
                }
            },
            frequency: {
                manual: 'Manuale',
                instant: 'Istantaneo',
                immediate: 'Quotidiano',
                trip: 'Per viaggio',
                weekly: 'Settimanale',
                semimonthly: 'Due volte al mese',
                monthly: 'Mensile',
            },
            planType: 'Tipo di piano',
            submitExpense: 'Invia le tue spese qui sotto:',
            defaultCategory: 'Categoria predefinita',
            viewTransactions: 'Visualizza transazioni',
            policyExpenseChatName: ({displayName}: PolicyExpenseChatNameParams) => `Spese di ${displayName}`,
            deepDiveExpensifyCard: `<muted-text-label>Le transazioni della carta Expensify verranno esportate automaticamente in un “Conto di responsabilità della carta Expensify” creato con la <a href="${CONST.DEEP_DIVE_EXPENSIFY_CARD}">nostra integrazione</a>.</muted-text-label>`,
        },
        receiptPartners: {
            connect: 'Connettiti ora',
            uber: {
                subtitle: ({organizationName}: ReceiptPartnersUberSubtitleParams) =>
                    organizationName ? `Connesso a ${organizationName}` : 'Automatizza le spese di viaggio e consegna pasti in tutta la tua organizzazione.',
                sendInvites: 'Invita membri',
                sendInvitesDescription: 'Questi membri del workspace non hanno ancora un account Uber for Business. Deseleziona tutti i membri che non desideri invitare in questo momento.',
                confirmInvite: 'Conferma invito',
                manageInvites: 'Gestisci inviti',
                confirm: 'Conferma',
                allSet: 'Tutto pronto',
                readyToRoll: 'Sei pronto per iniziare',
                takeBusinessRideMessage: 'Fai un viaggio di lavoro e le tue ricevute Uber verranno importate in Expensify. Andiamo!',
                all: 'Tutti',
                linked: 'Collegato',
                outstanding: 'In sospeso',
                status: {
                    resend: 'Reinvia',
                    invite: 'Invita',
                    [CONST.POLICY.RECEIPT_PARTNERS.UBER_EMPLOYEE_STATUS.LINKED]: 'Collegato',
                    [CONST.POLICY.RECEIPT_PARTNERS.UBER_EMPLOYEE_STATUS.LINKED_PENDING_APPROVAL]: 'In attesa',
                    [CONST.POLICY.RECEIPT_PARTNERS.UBER_EMPLOYEE_STATUS.SUSPENDED]: 'Sospeso',
                },
                invitationFailure: 'Impossibile inviare il membro a Uber for Business',
                autoInvite: "Invita nuovi membri dell'area di lavoro su Uber for Business",
                autoRemove: "Disattiva i membri dell'area di lavoro rimossi da Uber for Business",
                bannerTitle: 'Expensify + Uber per le aziende',
                bannerDescription: 'Connetti Uber for Business per automatizzare le spese di viaggio e di consegna dei pasti nella tua organizzazione.',
                emptyContent: {
                    title: 'Nessun invito in sospeso',
                    subtitle: 'Evviva! Abbiamo cercato in alto e in basso e non abbiamo trovato inviti in sospeso.',
                },
            },
        },
        perDiem: {
            subtitle: `<muted-text>Imposta le tariffe di diaria per controllare la spesa giornaliera dei dipendenti. <a href="${CONST.DEEP_DIVE_PER_DIEM}">Scopri di più</a>.</muted-text>`,
            amount: 'Importo',
            deleteRates: () => ({
                one: 'Elimina tariffa',
                other: 'Elimina tariffe',
            }),
            deletePerDiemRate: 'Elimina la tariffa di diaria',
            findPerDiemRate: 'Trova la tariffa giornaliera',
            areYouSureDelete: () => ({
                one: 'Sei sicuro di voler eliminare questa tariffa?',
                other: 'Sei sicuro di voler eliminare queste tariffe?',
            }),
            emptyList: {
                title: 'Per diem',
                subtitle: 'Imposta le tariffe diarie per controllare la spesa giornaliera dei dipendenti. Importa le tariffe da un foglio di calcolo per iniziare.',
            },
            importPerDiemRates: 'Importa le tariffe diarie',
            editPerDiemRate: 'Modifica la tariffa di diaria',
            editPerDiemRates: 'Modifica le tariffe di diaria',
            editDestinationSubtitle: ({destination}: EditDestinationSubtitleParams) => `Aggiornare questa destinazione cambierà tutte le sottotariffe di diaria per ${destination}.`,
            editCurrencySubtitle: ({destination}: EditDestinationSubtitleParams) => `Aggiornare questa valuta la modificherà per tutte le sottotariffe di diaria di ${destination}.`,
        },
        qbd: {
            exportOutOfPocketExpensesDescription: 'Imposta come esportare le spese anticipate su QuickBooks Desktop.',
            exportOutOfPocketExpensesCheckToggle: 'Contrassegna gli assegni come "stampa più tardi"',
            exportDescription: 'Configura come i dati di Expensify vengono esportati su QuickBooks Desktop.',
            date: 'Data di esportazione',
            exportInvoices: 'Esporta fatture su',
            exportExpensifyCard: 'Esporta le transazioni della Expensify Card come',
            account: 'Account',
            accountDescription: 'Scegli dove pubblicare le registrazioni contabili.',
            accountsPayable: 'Conti da pagare',
            accountsPayableDescription: 'Scegli dove creare le fatture dei fornitori.',
            bankAccount: 'Conto bancario',
            notConfigured: 'Non configurato',
            bankAccountDescription: 'Scegli da dove inviare gli assegni.',
            creditCardAccount: 'Account di carta di credito',
            exportDate: {
                label: 'Data di esportazione',
                description: 'Usa questa data quando esporti i report su QuickBooks Desktop.',
                values: {
                    [CONST.QUICKBOOKS_EXPORT_DATE.LAST_EXPENSE]: {
                        label: "Data dell'ultima spesa",
                        description: 'Data della spesa più recente nel rapporto.',
                    },
                    [CONST.QUICKBOOKS_EXPORT_DATE.REPORT_EXPORTED]: {
                        label: 'Data di esportazione',
                        description: 'Data in cui il report è stato esportato su QuickBooks Desktop.',
                    },
                    [CONST.QUICKBOOKS_EXPORT_DATE.REPORT_SUBMITTED]: {
                        label: 'Data di invio',
                        description: "Data in cui il rapporto è stato inviato per l'approvazione.",
                    },
                },
            },
            exportCheckDescription: 'Creeremo un assegno dettagliato per ogni report di Expensify e lo invieremo dal conto bancario sottostante.',
            exportJournalEntryDescription: "Creeremo una registrazione contabile dettagliata per ogni report di Expensify e la pubblicheremo sull'account qui sotto.",
            exportVendorBillDescription:
                "Creeremo una fattura dettagliata del fornitore per ogni report di Expensify e la aggiungeremo all'account sottostante. Se questo periodo è chiuso, la registreremo al 1° del prossimo periodo aperto.",
            outOfPocketTaxEnabledDescription:
                'QuickBooks Desktop non supporta le tasse sulle esportazioni delle registrazioni contabili. Poiché hai le tasse abilitate nel tuo spazio di lavoro, questa opzione di esportazione non è disponibile.',
            outOfPocketTaxEnabledError: "Le registrazioni contabili non sono disponibili quando le tasse sono abilitate. Si prega di scegliere un'opzione di esportazione diversa.",
            accounts: {
                [CONST.QUICKBOOKS_DESKTOP_NON_REIMBURSABLE_EXPORT_ACCOUNT_TYPE.CREDIT_CARD]: 'Carta di credito',
                [CONST.QUICKBOOKS_DESKTOP_REIMBURSABLE_ACCOUNT_TYPE.VENDOR_BILL]: 'Fattura fornitore',
                [CONST.QUICKBOOKS_DESKTOP_REIMBURSABLE_ACCOUNT_TYPE.JOURNAL_ENTRY]: 'Voce di diario',
                [CONST.QUICKBOOKS_DESKTOP_REIMBURSABLE_ACCOUNT_TYPE.CHECK]: 'Controlla',
                [`${CONST.QUICKBOOKS_DESKTOP_NON_REIMBURSABLE_EXPORT_ACCOUNT_TYPE.CHECK}Description`]:
                    'Creeremo un assegno dettagliato per ogni report di Expensify e lo invieremo dal conto bancario sottostante.',
                [`${CONST.QUICKBOOKS_DESKTOP_NON_REIMBURSABLE_EXPORT_ACCOUNT_TYPE.CREDIT_CARD}Description`]:
                    "Abbineremo automaticamente il nome del commerciante sulla transazione con carta di credito a qualsiasi fornitore corrispondente in QuickBooks. Se non esistono fornitori, creeremo un fornitore 'Credit Card Misc.' per l'associazione.",
                [`${CONST.QUICKBOOKS_DESKTOP_REIMBURSABLE_ACCOUNT_TYPE.VENDOR_BILL}Description`]:
                    "Creeremo una fattura dettagliata del fornitore per ogni report di Expensify con la data dell'ultima spesa e la aggiungeremo al conto sottostante. Se questo periodo è chiuso, la registreremo al 1° del prossimo periodo aperto.",
                [`${CONST.QUICKBOOKS_DESKTOP_NON_REIMBURSABLE_EXPORT_ACCOUNT_TYPE.CREDIT_CARD}AccountDescription`]: 'Scegli dove esportare le transazioni con carta di credito.',
                [`${CONST.QUICKBOOKS_DESKTOP_REIMBURSABLE_ACCOUNT_TYPE.VENDOR_BILL}AccountDescription`]: 'Scegli un fornitore da applicare a tutte le transazioni con carta di credito.',
                [`${CONST.QUICKBOOKS_DESKTOP_REIMBURSABLE_ACCOUNT_TYPE.CHECK}AccountDescription`]: 'Scegli da dove inviare gli assegni.',
                [`${CONST.QUICKBOOKS_DESKTOP_REIMBURSABLE_ACCOUNT_TYPE.VENDOR_BILL}Error`]:
                    "Le fatture dei fornitori non sono disponibili quando le località sono abilitate. Si prega di scegliere un'opzione di esportazione diversa.",
                [`${CONST.QUICKBOOKS_DESKTOP_REIMBURSABLE_ACCOUNT_TYPE.CHECK}Error`]:
                    "Gli assegni non sono disponibili quando le località sono abilitate. Si prega di scegliere un'opzione di esportazione diversa.",
                [`${CONST.QUICKBOOKS_DESKTOP_REIMBURSABLE_ACCOUNT_TYPE.JOURNAL_ENTRY}Error`]:
                    "Le registrazioni contabili non sono disponibili quando le tasse sono abilitate. Si prega di scegliere un'opzione di esportazione diversa.",
            },
            noAccountsFound: 'Nessun account trovato',
            noAccountsFoundDescription: "Aggiungi l'account in QuickBooks Desktop e sincronizza nuovamente la connessione",
            qbdSetup: 'Configurazione di QuickBooks Desktop',
            requiredSetupDevice: {
                title: 'Impossibile connettersi da questo dispositivo',
                body1: 'Dovrai configurare questa connessione dal computer che ospita il file della tua azienda QuickBooks Desktop.',
                body2: 'Una volta connesso, sarai in grado di sincronizzare ed esportare da qualsiasi luogo.',
            },
            setupPage: {
                title: 'Apri questo link per connetterti',
                body: 'Per completare la configurazione, apri il seguente link sul computer dove è in esecuzione QuickBooks Desktop.',
                setupErrorTitle: 'Qualcosa è andato storto',
                setupErrorBody: ({conciergeLink}: QBDSetupErrorBodyParams) =>
                    `<muted-text><centered-text>La connessione a QuickBooks Desktop non funziona al momento. Riprovare più tardi o <a href="${conciergeLink}">contattare Concierge</a> se il problema persiste.</centered-text></muted-text>`,
            },
            importDescription: 'Scegli quali configurazioni di codifica importare da QuickBooks Desktop a Expensify.',
            classes: 'Classi',
            items: 'Articoli',
            customers: 'Clienti/progetti',
            exportCompanyCardsDescription: 'Imposta come le spese con carta aziendale vengono esportate su QuickBooks Desktop.',
            defaultVendorDescription: "Imposta un fornitore predefinito che verrà applicato a tutte le transazioni con carta di credito al momento dell'esportazione.",
            accountsDescription: 'Il tuo piano dei conti di QuickBooks Desktop verrà importato in Expensify come categorie.',
            accountsSwitchTitle: 'Scegli di importare nuovi conti come categorie abilitate o disabilitate.',
            accountsSwitchDescription: 'Le categorie abilitate saranno disponibili per i membri da selezionare quando creano le loro spese.',
            classesDescription: 'Scegli come gestire le classi di QuickBooks Desktop in Expensify.',
            tagsDisplayedAsDescription: 'Livello voce di spesa',
            reportFieldsDisplayedAsDescription: 'Livello del report',
            customersDescription: 'Scegli come gestire i clienti/progetti di QuickBooks Desktop in Expensify.',
            advancedConfig: {
                autoSyncDescription: 'Expensify si sincronizzerà automaticamente con QuickBooks Desktop ogni giorno.',
                createEntities: 'Crea automaticamente entità',
                createEntitiesDescription: 'Expensify creerà automaticamente i fornitori in QuickBooks Desktop se non esistono già.',
            },
            itemsDescription: 'Scegli come gestire gli elementi di QuickBooks Desktop in Expensify.',
        },
        qbo: {
            connectedTo: 'Connesso a',
            importDescription: 'Scegli quali configurazioni di codifica importare da QuickBooks Online a Expensify.',
            classes: 'Classi',
            locations: 'Località',
            customers: 'Clienti/progetti',
            accountsDescription: 'Il tuo piano dei conti di QuickBooks Online verrà importato in Expensify come categorie.',
            accountsSwitchTitle: 'Scegli di importare nuovi conti come categorie abilitate o disabilitate.',
            accountsSwitchDescription: 'Le categorie abilitate saranno disponibili per i membri da selezionare quando creano le loro spese.',
            classesDescription: 'Scegli come gestire le classi di QuickBooks Online in Expensify.',
            customersDescription: 'Scegli come gestire i clienti/progetti di QuickBooks Online in Expensify.',
            locationsDescription: 'Scegli come gestire le sedi di QuickBooks Online in Expensify.',
            taxesDescription: 'Scegli come gestire le tasse di QuickBooks Online in Expensify.',
            locationsLineItemsRestrictionDescription:
                'QuickBooks Online non supporta le Località a livello di riga per Assegni o Fatture Fornitori. Se desideri avere località a livello di riga, assicurati di utilizzare le Scritture Contabili e le spese con Carta di Credito/Debito.',
            taxesJournalEntrySwitchNote:
                "QuickBooks Online non supporta le tasse sulle registrazioni contabili. Si prega di cambiare l'opzione di esportazione in fattura fornitore o assegno.",
            exportDescription: 'Configura come i dati di Expensify vengono esportati su QuickBooks Online.',
            date: 'Data di esportazione',
            exportInvoices: 'Esporta fatture su',
            exportExpensifyCard: 'Esporta le transazioni della Expensify Card come',
            exportDate: {
                label: 'Data di esportazione',
                description: 'Usa questa data quando esporti i rapporti su QuickBooks Online.',
                values: {
                    [CONST.QUICKBOOKS_EXPORT_DATE.LAST_EXPENSE]: {
                        label: "Data dell'ultima spesa",
                        description: 'Data della spesa più recente nel rapporto.',
                    },
                    [CONST.QUICKBOOKS_EXPORT_DATE.REPORT_EXPORTED]: {
                        label: 'Data di esportazione',
                        description: 'Data in cui il report è stato esportato su QuickBooks Online.',
                    },
                    [CONST.QUICKBOOKS_EXPORT_DATE.REPORT_SUBMITTED]: {
                        label: 'Data di invio',
                        description: "Data in cui il rapporto è stato inviato per l'approvazione.",
                    },
                },
            },
            receivable: 'Crediti verso clienti', // This is an account name that will come directly from QBO, so I don't know why we need a translation for it. It should take whatever the name of the account is in QBO. Leaving this note for CS.
            archive: 'Archivio contabilità clienti', // This is an account name that will come directly from QBO, so I don't know why we need a translation for it. It should take whatever the name of the account is in QBO. Leaving this note for CS.
            exportInvoicesDescription: 'Usa questo account quando esporti le fatture su QuickBooks Online.',
            exportCompanyCardsDescription: 'Imposta come esportare gli acquisti con carta aziendale su QuickBooks Online.',
            vendor: 'Fornitore',
            defaultVendorDescription: "Imposta un fornitore predefinito che verrà applicato a tutte le transazioni con carta di credito al momento dell'esportazione.",
            exportOutOfPocketExpensesDescription: 'Imposta come esportare le spese anticipate su QuickBooks Online.',
            exportCheckDescription: 'Creeremo un assegno dettagliato per ogni report di Expensify e lo invieremo dal conto bancario sottostante.',
            exportJournalEntryDescription: "Creeremo una registrazione contabile dettagliata per ogni report di Expensify e la pubblicheremo sull'account qui sotto.",
            exportVendorBillDescription:
                "Creeremo una fattura dettagliata del fornitore per ogni report di Expensify e la aggiungeremo all'account sottostante. Se questo periodo è chiuso, la registreremo al 1° del prossimo periodo aperto.",
            account: 'Account',
            accountDescription: 'Scegli dove pubblicare le registrazioni contabili.',
            accountsPayable: 'Conti da pagare',
            accountsPayableDescription: 'Scegli dove creare le fatture dei fornitori.',
            bankAccount: 'Conto bancario',
            notConfigured: 'Non configurato',
            bankAccountDescription: 'Scegli da dove inviare gli assegni.',
            creditCardAccount: 'Account di carta di credito',
            companyCardsLocationEnabledDescription:
                'QuickBooks Online non supporta le località nelle esportazioni delle fatture dei fornitori. Poiché hai abilitato le località nel tuo spazio di lavoro, questa opzione di esportazione non è disponibile.',
            outOfPocketTaxEnabledDescription:
                'QuickBooks Online non supporta le tasse sulle esportazioni delle registrazioni contabili. Poiché hai abilitato le tasse nel tuo spazio di lavoro, questa opzione di esportazione non è disponibile.',
            outOfPocketTaxEnabledError: "Le registrazioni contabili non sono disponibili quando le tasse sono abilitate. Si prega di scegliere un'opzione di esportazione diversa.",
            advancedConfig: {
                autoSyncDescription: 'Expensify si sincronizzerà automaticamente con QuickBooks Online ogni giorno.',
                inviteEmployees: 'Invita dipendenti',
                inviteEmployeesDescription: 'Importa i record dei dipendenti di QuickBooks Online e invita i dipendenti a questo spazio di lavoro.',
                createEntities: 'Crea automaticamente entità',
                createEntitiesDescription:
                    "Expensify creerà automaticamente fornitori in QuickBooks Online se non esistono già e creerà automaticamente clienti durante l'esportazione delle fatture.",
                reimbursedReportsDescription:
                    "Ogni volta che un report viene pagato utilizzando Expensify ACH, il corrispondente pagamento della fattura verrà creato nell'account QuickBooks Online qui sotto.",
                qboBillPaymentAccount: 'Account di pagamento fatture QuickBooks',
                qboInvoiceCollectionAccount: 'Account di riscossione fatture QuickBooks',
                accountSelectDescription: 'Scegli da dove pagare le fatture e creeremo il pagamento in QuickBooks Online.',
                invoiceAccountSelectorDescription: 'Scegli dove ricevere i pagamenti delle fatture e creeremo il pagamento in QuickBooks Online.',
            },
            accounts: {
                [CONST.QUICKBOOKS_NON_REIMBURSABLE_EXPORT_ACCOUNT_TYPE.DEBIT_CARD]: 'Carta di debito',
                [CONST.QUICKBOOKS_NON_REIMBURSABLE_EXPORT_ACCOUNT_TYPE.CREDIT_CARD]: 'Carta di credito',
                [CONST.QUICKBOOKS_REIMBURSABLE_ACCOUNT_TYPE.VENDOR_BILL]: 'Fattura fornitore',
                [CONST.QUICKBOOKS_REIMBURSABLE_ACCOUNT_TYPE.JOURNAL_ENTRY]: 'Voce di diario',
                [CONST.QUICKBOOKS_REIMBURSABLE_ACCOUNT_TYPE.CHECK]: 'Controlla',
                [`${CONST.QUICKBOOKS_NON_REIMBURSABLE_EXPORT_ACCOUNT_TYPE.DEBIT_CARD}Description`]:
                    "Abbineremo automaticamente il nome del commerciante sulla transazione con carta di debito a qualsiasi fornitore corrispondente in QuickBooks. Se non esistono fornitori, creeremo un fornitore 'Carta di Debito Varie' per l'associazione.",
                [`${CONST.QUICKBOOKS_NON_REIMBURSABLE_EXPORT_ACCOUNT_TYPE.CREDIT_CARD}Description`]:
                    "Abbineremo automaticamente il nome del commerciante sulla transazione con carta di credito a qualsiasi fornitore corrispondente in QuickBooks. Se non esistono fornitori, creeremo un fornitore 'Credit Card Misc.' per l'associazione.",
                [`${CONST.QUICKBOOKS_REIMBURSABLE_ACCOUNT_TYPE.VENDOR_BILL}Description`]:
                    "Creeremo una fattura dettagliata del fornitore per ogni report di Expensify con la data dell'ultima spesa e la aggiungeremo al conto sottostante. Se questo periodo è chiuso, la registreremo al 1° del prossimo periodo aperto.",
                [`${CONST.QUICKBOOKS_NON_REIMBURSABLE_EXPORT_ACCOUNT_TYPE.DEBIT_CARD}AccountDescription`]: 'Scegli dove esportare le transazioni con carta di debito.',
                [`${CONST.QUICKBOOKS_NON_REIMBURSABLE_EXPORT_ACCOUNT_TYPE.CREDIT_CARD}AccountDescription`]: 'Scegli dove esportare le transazioni con carta di credito.',
                [`${CONST.QUICKBOOKS_REIMBURSABLE_ACCOUNT_TYPE.VENDOR_BILL}AccountDescription`]: 'Scegli un fornitore da applicare a tutte le transazioni con carta di credito.',
                [`${CONST.QUICKBOOKS_REIMBURSABLE_ACCOUNT_TYPE.VENDOR_BILL}Error`]:
                    "Le fatture dei fornitori non sono disponibili quando le località sono abilitate. Si prega di scegliere un'opzione di esportazione diversa.",
                [`${CONST.QUICKBOOKS_REIMBURSABLE_ACCOUNT_TYPE.CHECK}Error`]:
                    "Gli assegni non sono disponibili quando le località sono abilitate. Si prega di scegliere un'opzione di esportazione diversa.",
                [`${CONST.QUICKBOOKS_REIMBURSABLE_ACCOUNT_TYPE.JOURNAL_ENTRY}Error`]:
                    "Le registrazioni contabili non sono disponibili quando le tasse sono abilitate. Si prega di scegliere un'opzione di esportazione diversa.",
            },
            exportDestinationAccountsMisconfigurationError: {
                [CONST.QUICKBOOKS_REIMBURSABLE_ACCOUNT_TYPE.VENDOR_BILL]: "Scegli un account valido per l'esportazione delle fatture fornitore",
                [CONST.QUICKBOOKS_REIMBURSABLE_ACCOUNT_TYPE.JOURNAL_ENTRY]: "Scegli un account valido per l'esportazione della registrazione contabile",
                [CONST.QUICKBOOKS_REIMBURSABLE_ACCOUNT_TYPE.CHECK]: "Scegli un account valido per l'esportazione dell'assegno",
            },
            exportDestinationSetupAccountsInfo: {
                [CONST.QUICKBOOKS_REIMBURSABLE_ACCOUNT_TYPE.VENDOR_BILL]:
                    "Per utilizzare l'esportazione delle fatture dei fornitori, configura un conto contabile fornitori in QuickBooks Online.",
                [CONST.QUICKBOOKS_REIMBURSABLE_ACCOUNT_TYPE.JOURNAL_ENTRY]: "Per utilizzare l'esportazione delle registrazioni contabili, configura un conto contabile in QuickBooks Online.",
                [CONST.QUICKBOOKS_REIMBURSABLE_ACCOUNT_TYPE.CHECK]: "Per utilizzare l'esportazione degli assegni, configura un conto bancario in QuickBooks Online.",
            },
            noAccountsFound: 'Nessun account trovato',
            noAccountsFoundDescription: "Aggiungi l'account in QuickBooks Online e sincronizza nuovamente la connessione.",
            accountingMethods: {
                label: 'Quando Esportare',
                description: 'Scegli quando esportare le spese:',
                values: {
                    [COMMON_CONST.INTEGRATIONS.ACCOUNTING_METHOD.ACCRUAL]: 'Accrual',
                    [COMMON_CONST.INTEGRATIONS.ACCOUNTING_METHOD.CASH]: 'Contanti',
                },
                alternateText: {
                    [COMMON_CONST.INTEGRATIONS.ACCOUNTING_METHOD.ACCRUAL]: 'Le spese anticipate verranno esportate quando approvate definitivamente.',
                    [COMMON_CONST.INTEGRATIONS.ACCOUNTING_METHOD.CASH]: 'Le spese anticipate verranno esportate quando pagate',
                },
            },
        },
        workspaceList: {
            joinNow: 'Iscriviti ora',
            askToJoin: 'Chiedi di unirti',
        },
        xero: {
            organization: 'Organizzazione Xero',
            organizationDescription: "Scegli l'organizzazione Xero da cui desideri importare i dati.",
            importDescription: 'Scegli quali configurazioni di codifica importare da Xero a Expensify.',
            accountsDescription: 'Il tuo piano dei conti Xero verrà importato in Expensify come categorie.',
            accountsSwitchTitle: 'Scegli di importare nuovi conti come categorie abilitate o disabilitate.',
            accountsSwitchDescription: 'Le categorie abilitate saranno disponibili per i membri da selezionare quando creano le loro spese.',
            trackingCategories: 'Categorie di tracciamento',
            trackingCategoriesDescription: 'Scegli come gestire le categorie di tracciamento Xero in Expensify.',
            mapTrackingCategoryTo: ({categoryName}: CategoryNameParams) => `Mappa ${categoryName} di Xero a`,
            mapTrackingCategoryToDescription: ({categoryName}: CategoryNameParams) => `Scegli dove mappare ${categoryName} quando esporti su Xero.`,
            customers: 'Riaddebita clienti',
            customersDescription:
                'Scegli se rifatturare i clienti in Expensify. I contatti dei clienti Xero possono essere associati alle spese e verranno esportati in Xero come fattura di vendita.',
            taxesDescription: 'Scegli come gestire le tasse di Xero in Expensify.',
            notImported: 'Non importato',
            notConfigured: 'Non configurato',
            trackingCategoriesOptions: {
                [CONST.XERO_CONFIG.TRACKING_CATEGORY_OPTIONS.DEFAULT]: 'Contatto predefinito Xero',
                [CONST.XERO_CONFIG.TRACKING_CATEGORY_OPTIONS.TAG]: 'Tag',
                [CONST.XERO_CONFIG.TRACKING_CATEGORY_OPTIONS.REPORT_FIELD]: 'Campi del rapporto',
            },
            exportDescription: 'Configura come i dati di Expensify vengono esportati su Xero.',
            purchaseBill: 'Acquisto fattura',
            exportDeepDiveCompanyCard:
                'Le spese esportate verranno registrate come transazioni bancarie sul conto bancario Xero qui sotto, e le date delle transazioni corrisponderanno alle date sul tuo estratto conto bancario.',
            bankTransactions: 'Transazioni bancarie',
            xeroBankAccount: 'Conto bancario Xero',
            xeroBankAccountDescription: 'Scegli dove le spese verranno registrate come transazioni bancarie.',
            exportExpensesDescription: "I rapporti verranno esportati come fattura d'acquisto con la data e lo stato selezionati di seguito.",
            purchaseBillDate: 'Data di acquisto della fattura',
            exportInvoices: 'Esporta fatture come',
            salesInvoice: 'Fattura di vendita',
            exportInvoicesDescription: 'Le fatture di vendita mostrano sempre la data in cui la fattura è stata inviata.',
            advancedConfig: {
                autoSyncDescription: 'Expensify si sincronizzerà automaticamente con Xero ogni giorno.',
                purchaseBillStatusTitle: "Stato della fattura d'acquisto",
                reimbursedReportsDescription:
                    "Ogni volta che un report viene pagato utilizzando Expensify ACH, il corrispondente pagamento della fattura verrà creato nell'account Xero qui sotto.",
                xeroBillPaymentAccount: 'Account di pagamento fatture Xero',
                xeroInvoiceCollectionAccount: 'Account di incasso fatture Xero',
                xeroBillPaymentAccountDescription: 'Scegli da dove pagare le fatture e creeremo il pagamento in Xero.',
                invoiceAccountSelectorDescription: 'Scegli dove ricevere i pagamenti delle fatture e creeremo il pagamento in Xero.',
            },
            exportDate: {
                label: 'Data di acquisto della fattura',
                description: 'Usa questa data quando esporti i report su Xero.',
                values: {
                    [CONST.XERO_EXPORT_DATE.LAST_EXPENSE]: {
                        label: "Data dell'ultima spesa",
                        description: 'Data della spesa più recente nel rapporto.',
                    },
                    [CONST.XERO_EXPORT_DATE.REPORT_EXPORTED]: {
                        label: 'Data di esportazione',
                        description: 'Data in cui il report è stato esportato su Xero.',
                    },
                    [CONST.XERO_EXPORT_DATE.REPORT_SUBMITTED]: {
                        label: 'Data di invio',
                        description: "Data in cui il rapporto è stato inviato per l'approvazione.",
                    },
                },
            },
            invoiceStatus: {
                label: "Stato della fattura d'acquisto",
                description: 'Usa questo stato quando esporti le fatture di acquisto su Xero.',
                values: {
                    [CONST.XERO_CONFIG.INVOICE_STATUS.DRAFT]: 'Bozza',
                    [CONST.XERO_CONFIG.INVOICE_STATUS.AWAITING_APPROVAL]: 'In attesa di approvazione',
                    [CONST.XERO_CONFIG.INVOICE_STATUS.AWAITING_PAYMENT]: 'In attesa di pagamento',
                },
            },
            noAccountsFound: 'Nessun account trovato',
            noAccountsFoundDescription: "Per favore, aggiungi l'account in Xero e sincronizza nuovamente la connessione.",
            accountingMethods: {
                label: 'Quando Esportare',
                description: 'Scegli quando esportare le spese:',
                values: {
                    [COMMON_CONST.INTEGRATIONS.ACCOUNTING_METHOD.ACCRUAL]: 'Accrual',
                    [COMMON_CONST.INTEGRATIONS.ACCOUNTING_METHOD.CASH]: 'Contanti',
                },
                alternateText: {
                    [COMMON_CONST.INTEGRATIONS.ACCOUNTING_METHOD.ACCRUAL]: 'Le spese anticipate verranno esportate quando approvate definitivamente.',
                    [COMMON_CONST.INTEGRATIONS.ACCOUNTING_METHOD.CASH]: 'Le spese anticipate verranno esportate quando pagate',
                },
            },
        },
        sageIntacct: {
            preferredExporter: 'Esportatore preferito',
            taxSolution: 'Soluzione fiscale',
            notConfigured: 'Non configurato',
            exportDate: {
                label: 'Data di esportazione',
                description: 'Usa questa data quando esporti i report su Sage Intacct.',
                values: {
                    [CONST.SAGE_INTACCT_EXPORT_DATE.LAST_EXPENSE]: {
                        label: "Data dell'ultima spesa",
                        description: 'Data della spesa più recente nel rapporto.',
                    },
                    [CONST.SAGE_INTACCT_EXPORT_DATE.EXPORTED]: {
                        label: 'Data di esportazione',
                        description: 'Data in cui il report è stato esportato su Sage Intacct.',
                    },
                    [CONST.SAGE_INTACCT_EXPORT_DATE.SUBMITTED]: {
                        label: 'Data di invio',
                        description: "Data in cui il rapporto è stato inviato per l'approvazione.",
                    },
                },
            },
            reimbursableExpenses: {
                description: 'Imposta come esportare le spese anticipate su Sage Intacct.',
                values: {
                    [CONST.SAGE_INTACCT_REIMBURSABLE_EXPENSE_TYPE.EXPENSE_REPORT]: 'Report di spesa',
                    [CONST.SAGE_INTACCT_REIMBURSABLE_EXPENSE_TYPE.VENDOR_BILL]: 'Fatture fornitore',
                },
            },
            nonReimbursableExpenses: {
                description: 'Imposta come esportare gli acquisti con carta aziendale su Sage Intacct.',
                values: {
                    [CONST.SAGE_INTACCT_NON_REIMBURSABLE_EXPENSE_TYPE.CREDIT_CARD_CHARGE]: 'Carte di credito',
                    [CONST.SAGE_INTACCT_NON_REIMBURSABLE_EXPENSE_TYPE.VENDOR_BILL]: 'Fatture fornitore',
                },
            },
            creditCardAccount: 'Account di carta di credito',
            defaultVendor: 'Fornitore predefinito',
            defaultVendorDescription: ({isReimbursable}: DefaultVendorDescriptionParams) =>
                `Imposta un fornitore predefinito che verrà applicato alle spese rimborsabili ${isReimbursable ? '' : 'non-'} che non hanno un fornitore corrispondente in Sage Intacct.`,
            exportDescription: 'Configura come i dati di Expensify vengono esportati su Sage Intacct.',
            exportPreferredExporterNote:
                "L'esportatore preferito può essere qualsiasi amministratore dello spazio di lavoro, ma deve anche essere un amministratore di dominio se imposti conti di esportazione diversi per singole carte aziendali nelle impostazioni del dominio.",
            exportPreferredExporterSubNote: "Una volta impostato, l'esportatore preferito vedrà i report per l'esportazione nel proprio account.",
            noAccountsFound: 'Nessun account trovato',
            noAccountsFoundDescription: `Si prega di aggiungere l'account in Sage Intacct e sincronizzare nuovamente la connessione.`,
            autoSync: 'Sincronizzazione automatica',
            autoSyncDescription: 'Expensify si sincronizzerà automaticamente con Sage Intacct ogni giorno.',
            inviteEmployees: 'Invita dipendenti',
            inviteEmployeesDescription:
                "Importa i record dei dipendenti di Sage Intacct e invita i dipendenti a questo spazio di lavoro. Il tuo flusso di approvazione predefinito sarà l'approvazione del manager e può essere ulteriormente configurato nella pagina Membri.",
            syncReimbursedReports: 'Sincronizza i rapporti rimborsati',
            syncReimbursedReportsDescription:
                "Ogni volta che un report viene pagato utilizzando Expensify ACH, il pagamento della fattura corrispondente verrà creato nell'account Sage Intacct qui sotto.",
            paymentAccount: 'Account di pagamento Sage Intacct',
            accountingMethods: {
                label: 'Quando Esportare',
                description: 'Scegli quando esportare le spese:',
                values: {
                    [COMMON_CONST.INTEGRATIONS.ACCOUNTING_METHOD.ACCRUAL]: 'Accrual',
                    [COMMON_CONST.INTEGRATIONS.ACCOUNTING_METHOD.CASH]: 'Contanti',
                },
                alternateText: {
                    [COMMON_CONST.INTEGRATIONS.ACCOUNTING_METHOD.ACCRUAL]: 'Le spese anticipate verranno esportate quando approvate definitivamente.',
                    [COMMON_CONST.INTEGRATIONS.ACCOUNTING_METHOD.CASH]: 'Le spese anticipate verranno esportate quando pagate',
                },
            },
        },
        netsuite: {
            subsidiary: 'Sussidiaria',
            subsidiarySelectDescription: 'Scegli la filiale in NetSuite da cui desideri importare i dati.',
            exportDescription: 'Configura come i dati di Expensify vengono esportati su NetSuite.',
            exportInvoices: 'Esporta fatture su',
            journalEntriesTaxPostingAccount: 'Registrazioni contabili conto di registrazione delle imposte',
            journalEntriesProvTaxPostingAccount: 'Voci di diario conto di registrazione imposta provinciale',
            foreignCurrencyAmount: 'Esporta importo in valuta estera',
            exportToNextOpenPeriod: 'Esporta al prossimo periodo aperto',
            nonReimbursableJournalPostingAccount: 'Account di registrazione giornaliera non rimborsabile',
            reimbursableJournalPostingAccount: 'Account di registrazione giornaliera rimborsabile',
            journalPostingPreference: {
                label: 'Preferenza di registrazione delle scritture contabili',
                values: {
                    [CONST.NETSUITE_JOURNAL_POSTING_PREFERENCE.JOURNALS_POSTING_INDIVIDUAL_LINE]: 'Singola voce dettagliata per ciascun report',
                    [CONST.NETSUITE_JOURNAL_POSTING_PREFERENCE.JOURNALS_POSTING_TOTAL_LINE]: 'Voce singola per ogni spesa',
                },
            },
            invoiceItem: {
                label: 'Voce di fattura',
                values: {
                    [CONST.NETSUITE_INVOICE_ITEM_PREFERENCE.CREATE]: {
                        label: 'Creane uno per me',
                        description: 'Creeremo una "voce di fattura Expensify" per te al momento dell\'esportazione (se non esiste già).',
                    },
                    [CONST.NETSUITE_INVOICE_ITEM_PREFERENCE.SELECT]: {
                        label: 'Seleziona esistente',
                        description: "Assoceremo le fatture di Expensify all'elemento selezionato qui sotto.",
                    },
                },
            },
            exportDate: {
                label: 'Data di esportazione',
                description: 'Usa questa data quando esporti i rapporti su NetSuite.',
                values: {
                    [CONST.NETSUITE_EXPORT_DATE.LAST_EXPENSE]: {
                        label: "Data dell'ultima spesa",
                        description: 'Data della spesa più recente nel rapporto.',
                    },
                    [CONST.NETSUITE_EXPORT_DATE.EXPORTED]: {
                        label: 'Data di esportazione',
                        description: 'Data in cui il report è stato esportato su NetSuite.',
                    },
                    [CONST.NETSUITE_EXPORT_DATE.SUBMITTED]: {
                        label: 'Data di invio',
                        description: "Data in cui il rapporto è stato inviato per l'approvazione.",
                    },
                },
            },
            exportDestination: {
                values: {
                    [CONST.NETSUITE_EXPORT_DESTINATION.EXPENSE_REPORT]: {
                        label: 'Report di spesa',
                        reimbursableDescription: 'Le spese anticipate verranno esportate come report di spesa su NetSuite.',
                        nonReimbursableDescription: 'Le spese con carta aziendale verranno esportate come report di spesa su NetSuite.',
                    },
                    [CONST.NETSUITE_EXPORT_DESTINATION.VENDOR_BILL]: {
                        label: 'Fatture fornitore',
                        reimbursableDescription:
                            'Out-of-pocket expenses will export as bills payable to the NetSuite vendor specified below.\n' +
                            '\n' +
                            'If you’d like to set a specific vendor for each card, go to *Settings > Domains > Company Cards*.',
                        nonReimbursableDescription:
                            'Company card expenses will export as bills payable to the NetSuite vendor specified below.\n' +
                            '\n' +
                            'If you’d like to set a specific vendor for each card, go to *Settings > Domains > Company Cards*.',
                    },
                    [CONST.NETSUITE_EXPORT_DESTINATION.JOURNAL_ENTRY]: {
                        label: 'Voci di diario',
                        reimbursableDescription:
                            'Out-of-pocket expenses will export as journal entries to the NetSuite account specified below.\n' +
                            '\n' +
                            'If you’d like to set a specific vendor for each card, go to *Settings > Domains > Company Cards*.',
                        nonReimbursableDescription:
                            'Company card expenses will export as journal entries to the NetSuite account specified below.\n' +
                            '\n' +
                            'If you’d like to set a specific vendor for each card, go to *Settings > Domains > Company Cards*.',
                    },
                },
            },
            advancedConfig: {
                autoSyncDescription: 'Expensify si sincronizzerà automaticamente con NetSuite ogni giorno.',
                reimbursedReportsDescription:
                    "Ogni volta che un report viene pagato utilizzando Expensify ACH, il corrispondente pagamento della fattura verrà creato nell'account NetSuite qui sotto.",
                reimbursementsAccount: 'Account di rimborso',
                reimbursementsAccountDescription: 'Scegli il conto bancario che utilizzerai per i rimborsi e creeremo il pagamento associato in NetSuite.',
                collectionsAccount: 'Account di riscossione',
                collectionsAccountDescription: "Una volta che una fattura è contrassegnata come pagata in Expensify ed esportata su NetSuite, apparirà contro l'account qui sotto.",
                approvalAccount: 'Account di approvazione A/P',
                approvalAccountDescription:
                    "Scegli l'account contro cui verranno approvate le transazioni in NetSuite. Se stai sincronizzando i report rimborsati, questo è anche l'account contro cui verranno creati i pagamenti delle fatture.",
                defaultApprovalAccount: 'Predefinito di NetSuite',
                inviteEmployees: 'Invita i dipendenti e imposta le approvazioni',
                inviteEmployeesDescription:
                    "Importa i record dei dipendenti di NetSuite e invita i dipendenti a questo spazio di lavoro. Il tuo flusso di approvazione predefinito sarà l'approvazione del manager e può essere ulteriormente configurato nella pagina *Membri*.",
                autoCreateEntities: 'Crea automaticamente dipendenti/fornitori',
                enableCategories: 'Abilita le categorie appena importate',
                customFormID: 'ID modulo personalizzato',
                customFormIDDescription:
                    'Per impostazione predefinita, Expensify creerà voci utilizzando il modulo di transazione preferito impostato in NetSuite. In alternativa, puoi designare un modulo di transazione specifico da utilizzare.',
                customFormIDReimbursable: 'Spesa personale',
                customFormIDNonReimbursable: 'Spesa con carta aziendale',
                exportReportsTo: {
                    label: 'Livello di approvazione del rapporto spese',
                    description:
                        'Una volta che un rapporto spese è approvato in Expensify ed esportato su NetSuite, puoi impostare un ulteriore livello di approvazione in NetSuite prima della registrazione.',
                    values: {
                        [CONST.NETSUITE_REPORTS_APPROVAL_LEVEL.REPORTS_APPROVED_NONE]: 'Preferenza predefinita di NetSuite',
                        [CONST.NETSUITE_REPORTS_APPROVAL_LEVEL.REPORTS_SUPERVISOR_APPROVED]: 'Solo supervisore approvato',
                        [CONST.NETSUITE_REPORTS_APPROVAL_LEVEL.REPORTS_ACCOUNTING_APPROVED]: 'Solo contabilità approvata',
                        [CONST.NETSUITE_REPORTS_APPROVAL_LEVEL.REPORTS_APPROVED_BOTH]: 'Supervisore e contabilità approvati',
                    },
                },
                accountingMethods: {
                    label: 'Quando Esportare',
                    description: 'Scegli quando esportare le spese:',
                    values: {
                        [COMMON_CONST.INTEGRATIONS.ACCOUNTING_METHOD.ACCRUAL]: 'Accrual',
                        [COMMON_CONST.INTEGRATIONS.ACCOUNTING_METHOD.CASH]: 'Contanti',
                    },
                    alternateText: {
                        [COMMON_CONST.INTEGRATIONS.ACCOUNTING_METHOD.ACCRUAL]: 'Le spese anticipate verranno esportate quando approvate definitivamente.',
                        [COMMON_CONST.INTEGRATIONS.ACCOUNTING_METHOD.CASH]: 'Le spese anticipate verranno esportate quando pagate',
                    },
                },
                exportVendorBillsTo: {
                    label: 'Livello di approvazione della fattura del fornitore',
                    description:
                        'Una volta che una fattura del fornitore è approvata in Expensify ed esportata in NetSuite, puoi impostare un ulteriore livello di approvazione in NetSuite prima della registrazione.',
                    values: {
                        [CONST.NETSUITE_VENDOR_BILLS_APPROVAL_LEVEL.VENDOR_BILLS_APPROVED_NONE]: 'Preferenza predefinita di NetSuite',
                        [CONST.NETSUITE_VENDOR_BILLS_APPROVAL_LEVEL.VENDOR_BILLS_APPROVAL_PENDING]: 'In attesa di approvazione',
                        [CONST.NETSUITE_VENDOR_BILLS_APPROVAL_LEVEL.VENDOR_BILLS_APPROVED]: 'Approvato per la pubblicazione',
                    },
                },
                exportJournalsTo: {
                    label: 'Livello di approvazione della registrazione contabile',
                    description:
                        'Una volta che una registrazione contabile è approvata in Expensify ed esportata su NetSuite, puoi impostare un ulteriore livello di approvazione in NetSuite prima della registrazione.',
                    values: {
                        [CONST.NETSUITE_JOURNALS_APPROVAL_LEVEL.JOURNALS_APPROVED_NONE]: 'Preferenza predefinita di NetSuite',
                        [CONST.NETSUITE_JOURNALS_APPROVAL_LEVEL.JOURNALS_APPROVAL_PENDING]: 'In attesa di approvazione',
                        [CONST.NETSUITE_JOURNALS_APPROVAL_LEVEL.JOURNALS_APPROVED]: 'Approvato per la pubblicazione',
                    },
                },
                error: {
                    customFormID: 'Inserisci un ID modulo personalizzato numerico valido',
                },
            },
            noAccountsFound: 'Nessun account trovato',
            noAccountsFoundDescription: "Si prega di aggiungere l'account in NetSuite e sincronizzare nuovamente la connessione.",
            noVendorsFound: 'Nessun fornitore trovato',
            noVendorsFoundDescription: 'Si prega di aggiungere i fornitori in NetSuite e sincronizzare nuovamente la connessione.',
            noItemsFound: 'Nessun elemento della fattura trovato',
            noItemsFoundDescription: 'Per favore, aggiungi gli articoli della fattura in NetSuite e sincronizza nuovamente la connessione.',
            noSubsidiariesFound: 'Nessuna filiale trovata',
            noSubsidiariesFoundDescription: 'Per favore, aggiungi una filiale in NetSuite e sincronizza nuovamente la connessione.',
            tokenInput: {
                title: 'NetSuite setup',
                formSteps: {
                    installBundle: {
                        title: 'Installa il pacchetto Expensify',
                        description: 'In NetSuite, vai su *Customization > SuiteBundler > Search & Install Bundles* > cerca "Expensify" > installa il bundle.',
                    },
                    enableTokenAuthentication: {
                        title: "Abilita l'autenticazione basata su token",
                        description: 'In NetSuite, vai su *Setup > Company > Enable Features > SuiteCloud* > abilita *token-based authentication*.',
                    },
                    enableSoapServices: {
                        title: 'Abilita i servizi web SOAP',
                        description: 'In NetSuite, vai su *Setup > Company > Enable Features > SuiteCloud* > abilita *SOAP Web Services*.',
                    },
                    createAccessToken: {
                        title: 'Crea un token di accesso',
                        description:
                            'In NetSuite, vai su *Setup > Users/Roles > Access Tokens* > crea un token di accesso per l\'app "Expensify" e per il ruolo "Expensify Integration" o "Administrator".\n\n*Importante:* Assicurati di salvare il *Token ID* e il *Token Secret* da questo passaggio. Ne avrai bisogno per il passaggio successivo.',
                    },
                    enterCredentials: {
                        title: 'Inserisci le tue credenziali NetSuite',
                        formInputs: {
                            netSuiteAccountID: 'NetSuite Account ID',
                            netSuiteTokenID: 'Token ID',
                            netSuiteTokenSecret: 'Token Secret',
                        },
                        netSuiteAccountIDDescription: 'In NetSuite, vai su *Setup > Integration > SOAP Web Services Preferences*.',
                    },
                },
            },
            import: {
                expenseCategories: 'Categorie di spesa',
                expenseCategoriesDescription: 'Le tue categorie di spesa NetSuite verranno importate in Expensify come categorie.',
                crossSubsidiaryCustomers: 'Clienti/progetti tra sussidiarie',
                importFields: {
                    departments: {
                        title: 'Dipartimenti',
                        subtitle: 'Scegli come gestire i *dipartimenti* di NetSuite in Expensify.',
                    },
                    classes: {
                        title: 'Classi',
                        subtitle: 'Scegli come gestire le *classi* in Expensify.',
                    },
                    locations: {
                        title: 'Località',
                        subtitle: 'Scegli come gestire le *posizioni* in Expensify.',
                    },
                },
                customersOrJobs: {
                    title: 'Clienti/progetti',
                    subtitle: 'Scegli come gestire i *clienti* e i *progetti* di NetSuite in Expensify.',
                    importCustomers: 'Importa clienti',
                    importJobs: 'Importa progetti',
                    customers: 'clienti',
                    jobs: 'progetti',
                    label: ({importFields, importType}: CustomersOrJobsLabelParams) => `${importFields.join('e')}, ${importType}`,
                },
                importTaxDescription: 'Importa gruppi fiscali da NetSuite.',
                importCustomFields: {
                    chooseOptionBelow: "Scegli un'opzione qui sotto:",
                    label: ({importedTypes}: ImportedTypesParams) => `Imported as ${importedTypes.join('e')}`,
                    requiredFieldError: ({fieldName}: RequiredFieldParams) => `Per favore, inserisci il ${fieldName}`,
                    customSegments: {
                        title: 'Segmenti/record personalizzati',
                        addText: 'Aggiungi segmento/record personalizzato',
                        recordTitle: 'Segmento/record personalizzato',
                        helpLink: CONST.NETSUITE_IMPORT.HELP_LINKS.CUSTOM_SEGMENTS,
                        helpLinkText: 'Visualizza istruzioni dettagliate',
                        helpText: 'sulla configurazione di segmenti/record personalizzati.',
                        emptyTitle: 'Aggiungi un segmento personalizzato o un record personalizzato',
                        fields: {
                            segmentName: 'Nome',
                            internalID: 'ID interno',
                            scriptID: 'ID script',
                            customRecordScriptID: 'ID colonna transazione',
                            mapping: 'Visualizzato come',
                        },
                        removeTitle: 'Rimuovi segmento/record personalizzato',
                        removePrompt: 'Sei sicuro di voler rimuovere questo segmento/record personalizzato?',
                        addForm: {
                            customSegmentName: 'nome segmento personalizzato',
                            customRecordName: 'nome del record personalizzato',
                            segmentTitle: 'Segmento personalizzato',
                            customSegmentAddTitle: 'Aggiungi segmento personalizzato',
                            customRecordAddTitle: 'Aggiungi record personalizzato',
                            recordTitle: 'Record personalizzato',
                            segmentRecordType: 'Vuoi aggiungere un segmento personalizzato o un record personalizzato?',
                            customSegmentNameTitle: 'Qual è il nome del segmento personalizzato?',
                            customRecordNameTitle: 'Qual è il nome del record personalizzato?',
                            customSegmentNameFooter: `Puoi trovare i nomi dei segmenti personalizzati in NetSuite nella pagina *Customizations > Links, Records & Fields > Custom Segments*.\n\n_Per istruzioni più dettagliate, [visita il nostro sito di assistenza](${CONST.NETSUITE_IMPORT.HELP_LINKS.CUSTOM_SEGMENTS})_.`,
                            customRecordNameFooter: `Puoi trovare i nomi dei record personalizzati in NetSuite inserendo "Transaction Column Field" nella ricerca globale.\n\n_Per istruzioni più dettagliate, [visita il nostro sito di assistenza](${CONST.NETSUITE_IMPORT.HELP_LINKS.CUSTOM_SEGMENTS})_.`,
                            customSegmentInternalIDTitle: "Qual è l'ID interno?",
                            customSegmentInternalIDFooter: `Prima di tutto, assicurati di aver abilitato gli ID interni in NetSuite sotto *Home > Set Preferences > Show Internal ID.*\n\nPuoi trovare gli ID interni dei segmenti personalizzati in NetSuite sotto:\n\n1. *Customization > Lists, Records, & Fields > Custom Segments*.\n2. Clicca su un segmento personalizzato.\n3. Clicca sul collegamento ipertestuale accanto a *Custom Record Type*.\n4. Trova l'ID interno nella tabella in fondo.\n\n_Per istruzioni più dettagliate, [visita il nostro sito di aiuto](${CONST.NETSUITE_IMPORT.HELP_LINKS.CUSTOM_LISTS})_.`,
                            customRecordInternalIDFooter: `Puoi trovare gli ID interni dei record personalizzati in NetSuite seguendo questi passaggi:\n\n1. Inserisci "Transaction Line Fields" nella ricerca globale.\n2. Clicca su un record personalizzato.\n3. Trova l'ID interno sul lato sinistro.\n\n_Per istruzioni più dettagliate, [visita il nostro sito di aiuto](${CONST.NETSUITE_IMPORT.HELP_LINKS.CUSTOM_SEGMENTS})_.`,
                            customSegmentScriptIDTitle: "Qual è l'ID dello script?",
                            customSegmentScriptIDFooter: `Puoi trovare gli ID script dei segmenti personalizzati in NetSuite sotto:\n\n1. *Customization > Lists, Records, & Fields > Custom Segments*.\n2. Clicca su un segmento personalizzato.\n3. Clicca sulla scheda *Application and Sourcing* vicino al fondo, poi:\n    a. Se vuoi visualizzare il segmento personalizzato come *tag* (a livello di voce) in Expensify, clicca sulla sotto-scheda *Transaction Columns* e usa il *Field ID*.\n    b. Se vuoi visualizzare il segmento personalizzato come *campo di report* (a livello di report) in Expensify, clicca sulla sotto-scheda *Transactions* e usa il *Field ID*.\n\n_Per istruzioni più dettagliate, [visita il nostro sito di aiuto](${CONST.NETSUITE_IMPORT.HELP_LINKS.CUSTOM_LISTS})_.`,
                            customRecordScriptIDTitle: "Qual è l'ID della colonna della transazione?",
                            customRecordScriptIDFooter: `Puoi trovare gli ID script dei record personalizzati in NetSuite sotto:\n\n1. Inserisci "Transaction Line Fields" nella ricerca globale.\n2. Clicca su un record personalizzato.\n3. Trova l'ID script sul lato sinistro.\n\n_Per istruzioni più dettagliate, [visita il nostro sito di aiuto](${CONST.NETSUITE_IMPORT.HELP_LINKS.CUSTOM_SEGMENTS})_.`,
                            customSegmentMappingTitle: 'Come dovrebbe essere visualizzato questo segmento personalizzato in Expensify?',
                            customRecordMappingTitle: 'Come dovrebbe essere visualizzato questo record personalizzato in Expensify?',
                        },
                        errors: {
                            uniqueFieldError: ({fieldName}: RequiredFieldParams) => `Un segmento/record personalizzato con questo ${fieldName?.toLowerCase()} esiste già`,
                        },
                    },
                    customLists: {
                        title: 'Elenchi personalizzati',
                        addText: 'Aggiungi elenco personalizzato',
                        recordTitle: 'Elenco personalizzato',
                        helpLink: CONST.NETSUITE_IMPORT.HELP_LINKS.CUSTOM_LISTS,
                        helpLinkText: 'Visualizza istruzioni dettagliate',
                        helpText: 'su come configurare elenchi personalizzati.',
                        emptyTitle: 'Aggiungi un elenco personalizzato',
                        fields: {
                            listName: 'Nome',
                            internalID: 'ID interno',
                            transactionFieldID: 'ID campo transazione',
                            mapping: 'Visualizzato come',
                        },
                        removeTitle: 'Rimuovi elenco personalizzato',
                        removePrompt: 'Sei sicuro di voler rimuovere questa lista personalizzata?',
                        addForm: {
                            listNameTitle: 'Scegli un elenco personalizzato',
                            transactionFieldIDTitle: "Qual è l'ID del campo transazione?",
                            transactionFieldIDFooter: `Puoi trovare gli ID dei campi di transazione in NetSuite seguendo questi passaggi:\n\n1. Inserisci "Transaction Line Fields" nella ricerca globale.\n2. Clicca su una lista personalizzata.\n3. Trova l'ID del campo di transazione sul lato sinistro.\n\n_Per istruzioni più dettagliate, [visita il nostro sito di assistenza](${CONST.NETSUITE_IMPORT.HELP_LINKS.CUSTOM_LISTS})_.`,
                            mappingTitle: 'Come dovrebbe essere visualizzato questo elenco personalizzato in Expensify?',
                        },
                        errors: {
                            uniqueTransactionFieldIDError: `Esiste già un elenco personalizzato con questo ID campo transazione.`,
                        },
                    },
                },
                importTypes: {
                    [CONST.INTEGRATION_ENTITY_MAP_TYPES.NETSUITE_DEFAULT]: {
                        label: 'Impostazione predefinita dipendente NetSuite',
                        description: "Non importato in Expensify, applicato all'esportazione",
                        footerContent: ({importField}: ImportFieldParams) =>
                            `Se utilizzi ${importField} in NetSuite, applicheremo il valore predefinito impostato nel record del dipendente al momento dell'esportazione su Report Spese o Registrazione Contabile.`,
                    },
                    [CONST.INTEGRATION_ENTITY_MAP_TYPES.TAG]: {
                        label: 'Tag',
                        description: 'Livello voce di dettaglio',
                        footerContent: ({importField}: ImportFieldParams) => `${startCase(importField)} sarà selezionabile per ogni singola spesa nel report di un dipendente.`,
                    },
                    [CONST.INTEGRATION_ENTITY_MAP_TYPES.REPORT_FIELD]: {
                        label: 'Campi del rapporto',
                        description: 'Livello del report',
                        footerContent: ({importField}: ImportFieldParams) => `${startCase(importField)} selezione verrà applicata a tutte le spese nel rapporto di un dipendente.`,
                    },
                },
            },
        },
        intacct: {
            sageIntacctSetup: 'Configurazione di Sage Intacct',
            prerequisitesTitle: 'Prima di connetterti...',
            downloadExpensifyPackage: 'Scarica il pacchetto Expensify per Sage Intacct',
            followSteps: 'Segui i passaggi nelle nostre istruzioni How-to: Connect to Sage Intacct.',
            enterCredentials: 'Inserisci le tue credenziali Sage Intacct',
            entity: 'Entità',
            employeeDefault: 'Impostazione predefinita dipendente Sage Intacct',
            employeeDefaultDescription: 'Il dipartimento predefinito del dipendente verrà applicato alle sue spese in Sage Intacct, se esiste.',
            displayedAsTagDescription: 'Il dipartimento sarà selezionabile per ogni singola spesa nel rapporto di un dipendente.',
            displayedAsReportFieldDescription: 'La selezione del dipartimento verrà applicata a tutte le spese nel rapporto di un dipendente.',
            toggleImportTitleFirstPart: 'Scegli come gestire Sage Intacct',
            toggleImportTitleSecondPart: 'in Expensify.',
            expenseTypes: 'Tipi di spesa',
            expenseTypesDescription: 'I tuoi tipi di spesa Sage Intacct verranno importati in Expensify come categorie.',
            accountTypesDescription: 'Il tuo piano dei conti di Sage Intacct verrà importato in Expensify come categorie.',
            importTaxDescription: "Importa l'aliquota fiscale sugli acquisti da Sage Intacct.",
            userDefinedDimensions: "Dimensioni definite dall'utente",
            addUserDefinedDimension: "Aggiungi dimensione definita dall'utente",
            integrationName: "Nome dell'integrazione",
            dimensionExists: 'Una dimensione con questo nome esiste già.',
            removeDimension: "Rimuovi dimensione definita dall'utente",
            removeDimensionPrompt: "Sei sicuro di voler rimuovere questa dimensione definita dall'utente?",
            userDefinedDimension: "Dimensione definita dall'utente",
            addAUserDefinedDimension: "Aggiungi una dimensione definita dall'utente",
            detailedInstructionsLink: 'Visualizza istruzioni dettagliate',
            detailedInstructionsRestOfSentence: "sull'aggiunta di dimensioni definite dall'utente.",
            userDimensionsAdded: () => ({
                one: '1 UDD aggiunto',
                other: (count: number) => `${count} UDD aggiunti`,
            }),
            mappingTitle: ({mappingName}: IntacctMappingTitleParams) => {
                switch (mappingName) {
                    case CONST.SAGE_INTACCT_CONFIG.MAPPINGS.DEPARTMENTS:
                        return 'dipartimenti';
                    case CONST.SAGE_INTACCT_CONFIG.MAPPINGS.CLASSES:
                        return 'classi';
                    case CONST.SAGE_INTACCT_CONFIG.MAPPINGS.LOCATIONS:
                        return 'località';
                    case CONST.SAGE_INTACCT_CONFIG.MAPPINGS.CUSTOMERS:
                        return 'clienti';
                    case CONST.SAGE_INTACCT_CONFIG.MAPPINGS.PROJECTS:
                        return 'progetti (lavori)';
                    default:
                        return 'mappature';
                }
            },
        },
        type: {
            free: 'Gratuito',
            control: 'Controllo',
            collect: 'Raccogliere',
        },
        companyCards: {
            addCards: 'Aggiungi carte',
            selectCards: 'Seleziona carte',
            addNewCard: {
                other: 'Altro',
                cardProviders: {
                    gl1025: 'American Express Corporate Cards',
                    cdf: 'Mastercard Commercial Cards',
                    vcf: 'Visa Commercial Cards',
                    stripe: 'Carte Stripe',
                },
                yourCardProvider: `Chi è il tuo fornitore di carte?`,
                whoIsYourBankAccount: 'Qual è la tua banca?',
                whereIsYourBankLocated: 'Dove si trova la tua banca?',
                howDoYouWantToConnect: 'Come vuoi connetterti alla tua banca?',
                learnMoreAboutOptions: `<muted-text>Per saperne di più su queste <a href="${CONST.COMPANY_CARDS_CONNECT_CREDIT_CARDS_HELP_URL}">opzioni</a>.</muted-text>`,
                commercialFeedDetails: 'Richiede la configurazione con la tua banca. Questo è tipicamente utilizzato da aziende più grandi ed è spesso la migliore opzione se si è idonei.',
                commercialFeedPlaidDetails: `Richiede la configurazione con la tua banca, ma ti guideremo noi. Questo è generalmente limitato alle aziende più grandi.`,
                directFeedDetails: "L'approccio più semplice. Connettiti subito utilizzando le tue credenziali master. Questo metodo è il più comune.",
                enableFeed: {
                    title: ({provider}: GoBackMessageParams) => `Abilita il tuo feed ${provider}`,
                    heading:
                        "Abbiamo un'integrazione diretta con l'emittente della tua carta e possiamo importare i tuoi dati di transazione in Expensify in modo rapido e preciso.\n\nPer iniziare, semplicemente:",
                    visa: "Abbiamo integrazioni globali con Visa, anche se l'idoneità varia a seconda della banca e del programma della carta.\n\nPer iniziare, semplicemente:",
                    mastercard: "Abbiamo integrazioni globali con Mastercard, sebbene l'idoneità vari a seconda della banca e del programma della carta.\n\nPer iniziare, semplicemente:",
                    vcf: `1. Visita [questo articolo di aiuto](${CONST.COMPANY_CARDS_VISA_COMMERCIAL_CARD_HELP}) per istruzioni dettagliate su come configurare le tue Visa Commercial Cards.\n\n2. [Contatta la tua banca](${CONST.COMPANY_CARDS_VISA_COMMERCIAL_CARD_HELP}) per verificare che supportino un feed commerciale per il tuo programma e chiedi loro di abilitarlo.\n\n3. *Una volta che il feed è abilitato e hai i suoi dettagli, continua alla schermata successiva.*`,
                    gl1025: `1. Visita [questo articolo di aiuto](${CONST.COMPANY_CARDS_AMEX_COMMERCIAL_CARD_HELP}) per scoprire se American Express può abilitare un feed commerciale per il tuo programma.\n\n2. Una volta abilitato il feed, Amex ti invierà una lettera di produzione.\n\n3. *Una volta che hai le informazioni sul feed, continua alla schermata successiva.*`,
                    cdf: `1. Visita [questo articolo di aiuto](${CONST.COMPANY_CARDS_MASTERCARD_COMMERCIAL_CARDS}) per istruzioni dettagliate su come configurare le tue Mastercard Commercial Cards.\n\n2. [Contatta la tua banca](${CONST.COMPANY_CARDS_MASTERCARD_COMMERCIAL_CARDS}) per verificare che supportino un feed commerciale per il tuo programma e chiedi loro di abilitarlo.\n\n3. *Una volta che il feed è abilitato e hai i suoi dettagli, continua alla schermata successiva.*`,
                    stripe: `1. Visita il Dashboard di Stripe e vai su [Impostazioni](${CONST.COMPANY_CARDS_STRIPE_HELP}).\n\n2. Sotto Integrazioni di Prodotto, clicca su Abilita accanto a Expensify.\n\n3. Una volta abilitato il feed, clicca su Invia qui sotto e ci occuperemo di aggiungerlo.`,
                },
                whatBankIssuesCard: 'Quale banca emette queste carte?',
                enterNameOfBank: 'Inserisci il nome della banca',
                feedDetails: {
                    vcf: {
                        title: 'Quali sono i dettagli del feed Visa?',
                        processorLabel: 'ID processore',
                        bankLabel: "ID dell'istituzione finanziaria (banca)",
                        companyLabel: 'ID azienda',
                        helpLabel: 'Dove trovo questi ID?',
                    },
                    gl1025: {
                        title: `Qual è il nome del file di consegna Amex?`,
                        fileNameLabel: 'Nome del file di consegna',
                        helpLabel: 'Dove trovo il nome del file di consegna?',
                    },
                    cdf: {
                        title: `Qual è l'ID di distribuzione Mastercard?`,
                        distributionLabel: 'ID di distribuzione',
                        helpLabel: "Dove trovo l'ID di distribuzione?",
                    },
                },
                amexCorporate: 'Seleziona questo se sul fronte delle tue carte è scritto "Corporate"',
                amexBusiness: 'Seleziona questo se sul fronte delle tue carte c\'è scritto "Business"',
                amexPersonal: 'Seleziona questo se le tue carte sono personali',
                error: {
                    pleaseSelectProvider: 'Si prega di selezionare un fornitore di carte prima di continuare',
                    pleaseSelectBankAccount: 'Si prega di selezionare un conto bancario prima di continuare',
                    pleaseSelectBank: 'Si prega di selezionare una banca prima di continuare',
                    pleaseSelectCountry: 'Si prega di selezionare un paese prima di continuare',
                    pleaseSelectFeedType: 'Si prega di selezionare un tipo di feed prima di continuare',
                },
            },
            statementCloseDate: {
                [CONST.COMPANY_CARDS.STATEMENT_CLOSE_DATE.LAST_DAY_OF_MONTH]: 'Ultimo giorno del mese',
                [CONST.COMPANY_CARDS.STATEMENT_CLOSE_DATE.LAST_BUSINESS_DAY_OF_MONTH]: 'Ultimo giorno lavorativo del mese',
                [CONST.COMPANY_CARDS.STATEMENT_CLOSE_DATE.CUSTOM_DAY_OF_MONTH]: 'Giorno del mese personalizzato',
            },
            assignCard: 'Assegna carta',
            findCard: 'Trova carta',
            cardNumber: 'Numero di carta',
            commercialFeed: 'Feed commerciale',
            feedName: ({feedName}: CompanyCardFeedNameParams) => `Carte ${feedName}`,
            directFeed: 'Feed diretto',
            whoNeedsCardAssigned: 'Chi ha bisogno di una carta assegnata?',
            chooseCard: 'Scegli una carta',
            chooseCardFor: ({assignee, feed}: AssignCardParams) => `Scegli una carta per ${assignee} dal feed delle carte ${feed}.`,
            noActiveCards: 'Nessuna carta attiva in questo feed',
            somethingMightBeBroken:
                '<muted-text><centered-text>Oppure potrebbe esserci qualcosa di rotto. In ogni caso, se avete domande, <concierge-link>contattate il Concierge</concierge-link>.</centered-text></muted-text>',
            chooseTransactionStartDate: 'Scegli una data di inizio transazione',
            startDateDescription:
                'Importeremo tutte le transazioni da questa data in poi. Se non viene specificata alcuna data, risaliremo indietro fino a quanto consentito dalla tua banca.',
            fromTheBeginning: "Dall'inizio",
            customStartDate: 'Data di inizio personalizzata',
            customCloseDate: 'Data di chiusura personalizzata',
            letsDoubleCheck: 'Verifichiamo che tutto sia corretto.',
            confirmationDescription: 'Inizieremo immediatamente a importare le transazioni.',
            cardholder: 'Titolare della carta',
            card: 'Carta',
            cardName: 'Nome della carta',
            brokenConnectionErrorFirstPart: `La connessione del feed della carta è interrotta. Per favore`,
            brokenConnectionErrorLink: 'accedi al tuo conto bancario',
            brokenConnectionErrorSecondPart: 'così possiamo ristabilire la connessione.',
            assignedCard: ({assignee, link}: AssignedCardParams) => `assegnato ${assignee} un ${link}! Le transazioni importate appariranno in questa chat.`,
            companyCard: 'carta aziendale',
            chooseCardFeed: 'Scegli il feed della carta',
            ukRegulation:
                "Expensify, Inc. è un agente di Plaid Financial Ltd., un'istituzione di pagamento autorizzata regolata dalla Financial Conduct Authority ai sensi delle Payment Services Regulations 2017 (Numero di riferimento aziendale: 804718). Plaid ti fornisce servizi di informazione sui conti regolamentati tramite Expensify Limited come suo agente.",
        },
        expensifyCard: {
            issueAndManageCards: 'Emetti e gestisci le tue carte Expensify',
            getStartedIssuing: 'Inizia emettendo la tua prima carta virtuale o fisica.',
            verificationInProgress: 'Verifica in corso...',
            verifyingTheDetails: 'Stiamo verificando alcuni dettagli. Concierge ti farà sapere quando le Expensify Card saranno pronte per essere emesse.',
            disclaimer:
                'La Expensify Visa® Commercial Card è emessa da The Bancorp Bank, N.A., Membro FDIC, in base a una licenza di Visa U.S.A. Inc. e potrebbe non essere accettata da tutti i commercianti che accettano carte Visa. Apple® e il logo Apple® sono marchi di Apple Inc., registrati negli Stati Uniti e in altri paesi. App Store è un marchio di servizio di Apple Inc. Google Play e il logo di Google Play sono marchi di Google LLC.',
            euUkDisclaimer:
                'Le carte fornite ai residenti nello Spazio Economico Europeo sono emesse da Transact Payments Malta Limited, mentre le carte fornite ai residenti nel Regno Unito sono emesse da Transact Payments Limited in base alla licenza di Visa Europe Limited. Transact Payments Malta Limited è debitamente autorizzata e regolamentata dalla Malta Financial Services Authority come istituto finanziario ai sensi del Financial Institution Act del 1994. Numero di registrazione C 91879. Transact Payments Limited è autorizzata e regolamentata dalla Gibraltar Financial Service Commission.',
            issueCard: 'Emetti carta',
            findCard: 'Trova carta',
            newCard: 'Nuova carta',
            name: 'Nome',
            lastFour: 'Ultimi 4',
            limit: 'Limite',
            currentBalance: 'Saldo attuale',
            currentBalanceDescription: "Il saldo attuale è la somma di tutte le transazioni con la carta Expensify registrate che sono avvenute dalla data dell'ultimo saldo.",
            balanceWillBeSettledOn: ({settlementDate}: SettlementDateParams) => `Il saldo sarà regolato il ${settlementDate}`,
            settleBalance: 'Regola il saldo',
            cardLimit: 'Limite della carta',
            remainingLimit: 'Limite rimanente',
            requestLimitIncrease: 'Richiesta aumento limite',
            remainingLimitDescription:
                'Consideriamo diversi fattori quando calcoliamo il tuo limite rimanente: la tua anzianità come cliente, le informazioni aziendali fornite durante la registrazione e la liquidità disponibile nel conto bancario della tua azienda. Il tuo limite rimanente può variare su base giornaliera.',
            earnedCashback: 'Rimborso',
            earnedCashbackDescription: 'Il saldo del cashback si basa sulla spesa mensile regolata con la Expensify Card nel tuo spazio di lavoro.',
            issueNewCard: 'Emetti nuova carta',
            finishSetup: 'Completa la configurazione',
            chooseBankAccount: 'Scegli conto bancario',
            chooseExistingBank: 'Scegli un conto bancario aziendale esistente per pagare il saldo della tua Expensify Card, oppure aggiungi un nuovo conto bancario',
            accountEndingIn: 'Account con terminazione in',
            addNewBankAccount: 'Aggiungi un nuovo conto bancario',
            settlementAccount: 'Conto di regolamento',
            settlementAccountDescription: 'Scegli un account per pagare il saldo della tua Expensify Card.',
            settlementAccountInfo: ({reconciliationAccountSettingsLink, accountNumber}: SettlementAccountInfoParams) =>
                `Assicurarsi che questo conto corrisponda al <a href="${reconciliationAccountSettingsLink}">conto Riconciliazione</a> (${accountNumber}) in modo che la Riconciliazione continua funzioni correttamente.`,
            settlementFrequency: 'Frequenza di liquidazione',
            settlementFrequencyDescription: 'Scegli la frequenza con cui pagherai il saldo della tua Expensify Card.',
            settlementFrequencyInfo: 'Se desideri passare al regolamento mensile, dovrai collegare il tuo conto bancario tramite Plaid e avere uno storico del saldo positivo di 90 giorni.',
            frequency: {
                daily: 'Quotidiano',
                monthly: 'Mensile',
            },
            cardDetails: 'Dettagli della carta',
            virtual: 'Virtuale',
            physical: 'Fisico',
            deactivate: 'Disattiva carta',
            changeCardLimit: 'Cambia il limite della carta',
            changeLimit: 'Cambia limite',
            smartLimitWarning: ({limit}: CharacterLimitParams) =>
                `Se cambi il limite di questa carta a ${limit}, le nuove transazioni verranno rifiutate finché non approvi ulteriori spese sulla carta.`,
            monthlyLimitWarning: ({limit}: CharacterLimitParams) => `Se cambi il limite di questa carta a ${limit}, le nuove transazioni verranno rifiutate fino al mese prossimo.`,
            fixedLimitWarning: ({limit}: CharacterLimitParams) => `Se cambi il limite di questa carta a ${limit}, le nuove transazioni verranno rifiutate.`,
            changeCardLimitType: 'Cambia il tipo di limite della carta',
            changeLimitType: 'Cambia tipo di limite',
            changeCardSmartLimitTypeWarning: ({limit}: CharacterLimitParams) =>
                `Se cambi il tipo di limite di questa carta a Limite Intelligente, le nuove transazioni verranno rifiutate perché il limite non approvato di ${limit} è già stato raggiunto.`,
            changeCardMonthlyLimitTypeWarning: ({limit}: CharacterLimitParams) =>
                `Se cambi il tipo di limite di questa carta a Mensile, le nuove transazioni verranno rifiutate perché il limite mensile di ${limit} è già stato raggiunto.`,
            addShippingDetails: 'Aggiungi dettagli di spedizione',
            issuedCard: ({assignee}: AssigneeParams) => `ha emesso a ${assignee} una Expensify Card! La carta arriverà in 2-3 giorni lavorativi.`,
            issuedCardNoShippingDetails: ({assignee}: AssigneeParams) => `ha emesso una Expensify Card per ${assignee}! La carta verrà spedita una volta aggiunti i dettagli di spedizione.`,
            issuedCardVirtual: ({assignee, link}: IssueVirtualCardParams) => `ha emesso ${assignee} una ${link} virtuale! La carta può essere utilizzata immediatamente.`,
            addedShippingDetails: ({assignee}: AssigneeParams) => `${assignee} ha aggiunto i dettagli di spedizione. La carta Expensify arriverà in 2-3 giorni lavorativi.`,
            verifyingHeader: 'Verifica in corso',
            bankAccountVerifiedHeader: 'Conto bancario verificato',
            verifyingBankAccount: 'Verifica del conto bancario in corso...',
            verifyingBankAccountDescription: 'Attendere mentre confermiamo che questo account possa essere utilizzato per emettere le carte Expensify.',
            bankAccountVerified: 'Conto bancario verificato!',
            bankAccountVerifiedDescription: 'Ora puoi emettere le Expensify Card ai membri del tuo spazio di lavoro.',
            oneMoreStep: 'Un altro passo...',
            oneMoreStepDescription: 'Sembra che dobbiamo verificare manualmente il tuo conto bancario. Per favore, vai su Concierge dove le tue istruzioni ti stanno aspettando.',
            gotIt: 'Capito',
            goToConcierge: 'Vai a Concierge',
        },
        categories: {
            deleteCategories: 'Elimina categorie',
            deleteCategoriesPrompt: 'Sei sicuro di voler eliminare queste categorie?',
            deleteCategory: 'Elimina categoria',
            deleteCategoryPrompt: 'Sei sicuro di voler eliminare questa categoria?',
            disableCategories: 'Disabilita categorie',
            disableCategory: 'Disabilita categoria',
            enableCategories: 'Abilita categorie',
            enableCategory: 'Abilita categoria',
            defaultSpendCategories: 'Categorie di spesa predefinite',
            spendCategoriesDescription: 'Personalizza come viene categorizzata la spesa del commerciante per le transazioni con carta di credito e le ricevute scansionate.',
            deleteFailureMessage: "Si è verificato un errore durante l'eliminazione della categoria, per favore riprova.",
            categoryName: 'Nome della categoria',
            requiresCategory: 'I membri devono categorizzare tutte le spese',
            needCategoryForExportToIntegration: ({connectionName}: NeedCategoryForExportToIntegrationParams) =>
                `Tutte le spese devono essere categorizzate per poter essere esportate su ${connectionName}.`,
            subtitle: 'Ottieni una panoramica migliore di dove vengono spesi i soldi. Usa le nostre categorie predefinite o aggiungi le tue.',
            emptyCategories: {
                title: 'Non hai creato nessuna categoria',
                subtitle: 'Aggiungi una categoria per organizzare le tue spese.',
                subtitleWithAccounting: ({accountingPageURL}: EmptyCategoriesSubtitleWithAccountingParams) =>
                    `<muted-text><centered-text>Le categorie vengono attualmente importate da una connessione contabile. Passare alla <a href="${accountingPageURL}">contabilità</a> per apportare eventuali modifiche.</centered-text></muted-text>`,
            },
            updateFailureMessage: "Si è verificato un errore durante l'aggiornamento della categoria, riprova.",
            createFailureMessage: 'Si è verificato un errore durante la creazione della categoria, per favore riprova.',
            addCategory: 'Aggiungi categoria',
            editCategory: 'Modifica categoria',
            editCategories: 'Modifica categorie',
            findCategory: 'Trova categoria',
            categoryRequiredError: 'Il nome della categoria è obbligatorio',
            existingCategoryError: 'Una categoria con questo nome esiste già',
            invalidCategoryName: 'Nome categoria non valido',
            importedFromAccountingSoftware: 'Le categorie sottostanti sono importate dal tuo',
            payrollCode: 'Codice busta paga',
            updatePayrollCodeFailureMessage: "Si è verificato un errore durante l'aggiornamento del codice delle buste paga, riprova.",
            glCode: 'Codice GL',
            updateGLCodeFailureMessage: "Si è verificato un errore durante l'aggiornamento del codice GL, riprova.",
            importCategories: 'Importa categorie',
            cannotDeleteOrDisableAllCategories: {
                title: 'Non è possibile eliminare o disabilitare tutte le categorie',
                description: `Almeno una categoria deve rimanere abilitata perché il tuo spazio di lavoro richiede categorie.`,
            },
        },
        moreFeatures: {
            subtitle: 'Usa i toggle qui sotto per abilitare più funzionalità man mano che cresci. Ogni funzionalità apparirà nel menu di navigazione per ulteriori personalizzazioni.',
            spendSection: {
                title: 'Spendere',
                subtitle: 'Abilita la funzionalità che ti aiuta a far crescere il tuo team.',
            },
            manageSection: {
                title: 'Gestisci',
                subtitle: 'Aggiungi controlli che aiutano a mantenere le spese entro il budget.',
            },
            earnSection: {
                title: 'Guadagna',
                subtitle: 'Ottimizza i tuoi ricavi e ricevi pagamenti più velocemente.',
            },
            organizeSection: {
                title: 'Organizza',
                subtitle: 'Raggruppa e analizza le spese, registra ogni tassa pagata.',
            },
            integrateSection: {
                title: 'Integrare',
                subtitle: 'Connetti Expensify ai prodotti finanziari più popolari.',
            },
            distanceRates: {
                title: 'Tariffe a distanza',
                subtitle: 'Aggiungi, aggiorna e applica le tariffe.',
            },
            perDiem: {
                title: 'Per diem',
                subtitle: 'Imposta le tariffe diarie per controllare le spese giornaliere dei dipendenti.',
            },
            expensifyCard: {
                title: 'Expensify Card',
                subtitle: 'Ottieni informazioni e controllo sulle spese.',
                disableCardTitle: 'Disabilita Expensify Card',
                disableCardPrompt: 'Non puoi disabilitare la Expensify Card perché è già in uso. Contatta Concierge per i prossimi passi.',
                disableCardButton: 'Chatta con Concierge',
                feed: {
                    title: 'Ottieni la Expensify Card',
                    subTitle: 'Ottimizza le spese aziendali e risparmia fino al 50% sulla tua fattura Expensify, inoltre:',
                    features: {
                        cashBack: 'Cashback su ogni acquisto negli Stati Uniti',
                        unlimited: 'Carte virtuali illimitate',
                        spend: 'Controlli di spesa e limiti personalizzati',
                    },
                    ctaTitle: 'Emetti nuova carta',
                },
            },
            companyCards: {
                title: 'Carte aziendali',
                subtitle: 'Importa le spese dalle carte aziendali esistenti.',
                feed: {
                    title: 'Importa carte aziendali',
                    features: {
                        support: 'Supporto per tutti i principali fornitori di carte',
                        assignCards: "Assegna le carte all'intero team",
                        automaticImport: 'Importazione automatica delle transazioni',
                    },
                },
                bankConnectionError: 'Problema di connessione alla banca',
                connectWithPlaid: 'Connettiti tramite Plaid',
                connectWithExpensifyCard: 'Prova la carta Expensify.',
                bankConnectionDescription: 'Riprova ad aggiungere le tue carte. Altrimenti, puoi',
                disableCardTitle: 'Disabilita carte aziendali',
                disableCardPrompt: 'Non puoi disabilitare le carte aziendali perché questa funzione è in uso. Contatta il Concierge per i prossimi passi.',
                disableCardButton: 'Chatta con Concierge',
                cardDetails: 'Dettagli della carta',
                cardNumber: 'Numero di carta',
                cardholder: 'Titolare della carta',
                cardName: 'Nome della carta',
                integrationExport: ({integration, type}: IntegrationExportParams) =>
                    integration && type ? `${integration} ${type.toLowerCase()} esportazione` : `Esportazione ${integration}`,
                integrationExportTitleXero: ({integration}: IntegrationExportParams) => `Scegli l'account ${integration} in cui esportare le transazioni.`,
                integrationExportTitle: ({integration, exportPageLink}: IntegrationExportParams) =>
                    `Scegli l'account ${integration} in cui esportare le transazioni. Selezionare un'altra <a href="${exportPageLink}">opzione di esportazione</a> per cambiare i conti disponibili.`,
                lastUpdated: 'Ultimo aggiornamento',
                transactionStartDate: 'Data di inizio transazione',
                updateCard: 'Aggiorna carta',
                unassignCard: 'Rimuovi assegnazione carta',
                unassign: 'Rimuovi assegnazione',
                unassignCardDescription: "Rimuovere l'assegnazione di questa carta eliminerà tutte le transazioni sui rapporti in bozza dall'account del titolare della carta.",
                assignCard: 'Assegna carta',
                cardFeedName: 'Nome del feed della carta',
                cardFeedNameDescription: 'Dai al feed della carta un nome unico in modo da poterlo distinguere dagli altri.',
                cardFeedTransaction: 'Elimina transazioni',
                cardFeedTransactionDescription: 'Scegli se i titolari di carta possono eliminare le transazioni con carta. Le nuove transazioni seguiranno queste regole.',
                cardFeedRestrictDeletingTransaction: "Limita l'eliminazione delle transazioni",
                cardFeedAllowDeletingTransaction: "Consenti l'eliminazione delle transazioni",
                removeCardFeed: 'Rimuovi feed della carta',
                removeCardFeedTitle: ({feedName}: CompanyCardFeedNameParams) => `Rimuovi feed ${feedName}`,
                removeCardFeedDescription: 'Sei sicuro di voler rimuovere questo feed di carte? Questo disassegnerà tutte le carte.',
                error: {
                    feedNameRequired: 'Il nome del feed della carta è obbligatorio',
                    statementCloseDateRequired: "Selezionare una data di chiusura dell'estratto conto.",
                },
                corporate: "Limita l'eliminazione delle transazioni",
                personal: "Consenti l'eliminazione delle transazioni",
                setFeedNameDescription: 'Dai al feed della carta un nome univoco in modo da poterlo distinguere dagli altri',
                setTransactionLiabilityDescription: 'Quando abilitato, i titolari di carta possono eliminare le transazioni della carta. Le nuove transazioni seguiranno questa regola.',
                emptyAddedFeedTitle: 'Assegna carte aziendali',
                emptyAddedFeedDescription: 'Inizia assegnando la tua prima carta a un membro.',
                pendingFeedTitle: `Stiamo esaminando la tua richiesta...`,
                pendingFeedDescription: `Attualmente stiamo esaminando i dettagli del tuo feed. Una volta completato, ti contatteremo tramite`,
                pendingBankTitle: 'Controlla la finestra del tuo browser',
                pendingBankDescription: ({bankName}: CompanyCardBankName) =>
                    `Si prega di connettersi a ${bankName} tramite la finestra del browser che si è appena aperta. Se non si è aperta,`,
                pendingBankLink: 'per favore clicca qui',
                giveItNameInstruction: 'Dai alla carta un nome che la distingua dalle altre.',
                updating: 'Aggiornamento in corso...',
                noAccountsFound: 'Nessun account trovato',
                defaultCard: 'Carta predefinita',
                downgradeTitle: `Impossibile effettuare il downgrade dello spazio di lavoro`,
                downgradeSubTitleFirstPart: `Questo workspace non può essere declassato perché sono collegati più flussi di carte (escludendo le carte Expensify). Per favore`,
                downgradeSubTitleMiddlePart: `mantieni solo un feed di carte`,
                downgradeSubTitleLastPart: 'per procedere.',
                noAccountsFoundDescription: ({connection}: ConnectionParams) => `Per favore, aggiungi l'account in ${connection} e sincronizza nuovamente la connessione.`,
                expensifyCardBannerTitle: 'Ottieni la Expensify Card',
                expensifyCardBannerSubtitle:
                    'Goditi il cashback su ogni acquisto negli Stati Uniti, fino al 50% di sconto sulla tua fattura Expensify, carte virtuali illimitate e molto altro ancora.',
                expensifyCardBannerLearnMoreButton: 'Scopri di più',
                statementCloseDateTitle: "Data di chiusura dell'estratto conto",
                statementCloseDateDescription: "Comunicateci la data di chiusura dell'estratto conto della vostra carta e creeremo un estratto conto corrispondente in Expensify.",
            },
            workflows: {
                title: 'Flussi di lavoro',
                subtitle: 'Configura come viene approvata e pagata la spesa.',
                disableApprovalPrompt:
                    "Le carte Expensify di questo spazio di lavoro attualmente si basano sull'approvazione per definire i loro limiti intelligenti. Si prega di modificare i tipi di limiti di qualsiasi carta Expensify con limiti intelligenti prima di disabilitare le approvazioni.",
            },
            invoices: {
                title: 'Fatture',
                subtitle: 'Invia e ricevi fatture.',
            },
            categories: {
                title: 'Categorie',
                subtitle: 'Traccia e organizza le spese.',
            },
            tags: {
                title: 'Tag',
                subtitle: 'Classifica i costi e tieni traccia delle spese fatturabili.',
            },
            taxes: {
                title: 'Tasse',
                subtitle: 'Documenta e recupera le tasse ammissibili.',
            },
            reportFields: {
                title: 'Campi del rapporto',
                subtitle: 'Configura campi personalizzati per le spese.',
            },
            connections: {
                title: 'Contabilità',
                subtitle: 'Sincronizza il tuo piano dei conti e altro ancora.',
            },
            receiptPartners: {
                title: 'Partner ricevute',
                subtitle: 'Importa automaticamente le ricevute.',
            },
            connectionsWarningModal: {
                featureEnabledTitle: 'Non così in fretta...',
                featureEnabledText: 'Per abilitare o disabilitare questa funzione, dovrai modificare le impostazioni di importazione contabile.',
                disconnectText: 'Per disabilitare la contabilità, dovrai disconnettere la tua connessione contabile dal tuo spazio di lavoro.',
                manageSettings: 'Gestisci impostazioni',
            },
            receiptPartnersWarningModal: {
                featureEnabledTitle: 'Disconnetti Uber',
                disconnectText: "Per disabilitare questa funzionalità, disconnetti prima l'integrazione Uber for Business.",
                description: 'Sei sicuro di voler disconnettere questa integrazione?',
                confirmText: 'Capito',
            },
            workflowWarningModal: {
                featureEnabledTitle: 'Non così in fretta...',
                featureEnabledText:
                    'Le carte Expensify in questo spazio di lavoro si basano su flussi di approvazione per definire i loro Limiti Intelligenti.\n\nSi prega di modificare i tipi di limite di qualsiasi carta con Limiti Intelligenti prima di disabilitare i flussi di lavoro.',
                confirmText: 'Vai a Expensify Cards',
            },
            rules: {
                title: 'Regole',
                subtitle: 'Richiedi ricevute, segnala spese elevate e altro ancora.',
            },
        },
        reports: {
            reportsCustomTitleExamples: 'Esempi:',
            customReportNamesSubtitle: `<muted-text>Personalizza i titoli dei report utilizzando le nostre <a href="${CONST.CUSTOM_REPORT_NAME_HELP_URL}">formule complete</a>.</muted-text>`,
            customNameTitle: 'Titolo predefinito del report',
            customNameDescription: `Scegli un nome personalizzato per i rapporti sulle spese utilizzando le nostre <a href="${CONST.CUSTOM_REPORT_NAME_HELP_URL}">formule complete</a>.`,
            customNameInputLabel: 'Nome',
            customNameEmailPhoneExample: 'Email o telefono del membro: {report:submit:from}',
            customNameStartDateExample: 'Data di inizio del report: {report:startdate}',
            customNameWorkspaceNameExample: "Nome dell'area di lavoro: {report:workspacename}",
            customNameReportIDExample: 'Report ID: {report:id}',
            customNameTotalExample: 'Totale: {report:total}.',
            preventMembersFromChangingCustomNamesTitle: 'Impedisci ai membri di modificare i nomi dei report personalizzati',
        },
        reportFields: {
            addField: 'Aggiungi campo',
            delete: 'Elimina campo',
            deleteFields: 'Elimina campi',
            findReportField: 'Trova campo del report',
            deleteConfirmation: 'Sei sicuro di voler eliminare questo campo del report?',
            deleteFieldsConfirmation: 'Sei sicuro di voler eliminare questi campi del report?',
            emptyReportFields: {
                title: 'Non hai creato alcun campo di report',
                subtitle: 'Aggiungi un campo personalizzato (testo, data o menu a discesa) che appare nei report.',
            },
            subtitle: 'I campi del report si applicano a tutte le spese e possono essere utili quando si desidera richiedere informazioni aggiuntive.',
            disableReportFields: 'Disabilita i campi del report',
            disableReportFieldsConfirmation: 'Sei sicuro? I campi di testo e data verranno eliminati e le liste verranno disabilitate.',
            importedFromAccountingSoftware: 'I campi del report sottostanti sono importati dal tuo',
            textType: 'Testo',
            dateType: 'Data',
            dropdownType: 'Elenco',
            textAlternateText: "Aggiungi un campo per l'inserimento di testo libero.",
            dateAlternateText: 'Aggiungi un calendario per la selezione delle date.',
            dropdownAlternateText: 'Aggiungi un elenco di opzioni tra cui scegliere.',
            nameInputSubtitle: 'Scegli un nome per il campo del rapporto.',
            typeInputSubtitle: 'Scegli quale tipo di campo del report utilizzare.',
            initialValueInputSubtitle: 'Inserisci un valore iniziale da mostrare nel campo del report.',
            listValuesInputSubtitle: 'Questi valori appariranno nel menu a discesa del campo del tuo report. I valori abilitati possono essere selezionati dai membri.',
            listInputSubtitle: "Questi valori appariranno nell'elenco dei campi del tuo report. I valori abilitati possono essere selezionati dai membri.",
            deleteValue: 'Elimina valore',
            deleteValues: 'Elimina valori',
            disableValue: 'Disabilita valore',
            disableValues: 'Disabilita valori',
            enableValue: 'Abilita valore',
            enableValues: 'Abilita valori',
            emptyReportFieldsValues: {
                title: 'Non hai creato alcun valore di elenco',
                subtitle: 'Aggiungi valori personalizzati da visualizzare nei report.',
            },
            deleteValuePrompt: "Sei sicuro di voler eliminare questo valore dall'elenco?",
            deleteValuesPrompt: 'Sei sicuro di voler eliminare questi valori dalla lista?',
            listValueRequiredError: "Per favore inserisci un nome per il valore dell'elenco",
            existingListValueError: 'Un valore di elenco con questo nome esiste già',
            editValue: 'Modifica valore',
            listValues: 'Elenca i valori',
            addValue: 'Aggiungi valore',
            existingReportFieldNameError: 'Un campo del report con questo nome esiste già',
            reportFieldNameRequiredError: 'Inserisci un nome per il campo del report',
            reportFieldTypeRequiredError: 'Si prega di scegliere un tipo di campo del report',
            reportFieldInitialValueRequiredError: 'Si prega di scegliere un valore iniziale per il campo del report',
            genericFailureMessage: "Si è verificato un errore durante l'aggiornamento del campo del report. Per favore riprova.",
        },
        tags: {
            tagName: 'Nome tag',
            requiresTag: 'I membri devono etichettare tutte le spese',
            trackBillable: 'Traccia le spese fatturabili',
            customTagName: 'Nome tag personalizzato',
            enableTag: 'Abilita tag',
            enableTags: 'Abilita tag',
            requireTag: 'Require tag',
            requireTags: 'Tag obbligatori',
            notRequireTags: 'Non richiedere',
            disableTag: 'Disabilita tag',
            disableTags: 'Disabilita tag',
            addTag: 'Aggiungi tag',
            editTag: 'Modifica tag',
            editTags: 'Modifica tag',
            findTag: 'Trova tag',
            subtitle: 'I tag aggiungono modi più dettagliati per classificare i costi.',
            dependentMultiLevelTagsSubtitle: ({importSpreadsheetLink}: DependentMultiLevelTagsSubtitleParams) =>
                `<muted-text>Si stanno utilizzando <a href="${CONST.IMPORT_TAGS_EXPENSIFY_URL_DEPENDENT_TAGS}">tag dipendenti</a>. È possibile <a href="${importSpreadsheetLink}">reimportare un foglio di calcolo</a> per aggiornare i tag.</muted-text>`,
            emptyTags: {
                title: 'Non hai creato alcun tag',
                //  We need to remove the subtitle and use the below one when we remove the canUseMultiLevelTags beta
                subtitle: 'Aggiungi un tag per tracciare progetti, sedi, reparti e altro.',
                subtitleHTML: `<muted-text><centered-text>Importare un foglio di calcolo per aggiungere tag per tracciare progetti, sedi, reparti e altro ancora. <a href="${CONST.IMPORT_TAGS_EXPENSIFY_URL}">Ulteriori informazioni</a> sulla formattazione dei file di tag.</centered-text></muted-text>`,
                subtitleWithAccounting: ({accountingPageURL}: EmptyTagsSubtitleWithAccountingParams) =>
                    `<muted-text><centered-text>I tag vengono attualmente importati da una connessione contabile. Passare alla <a href="${accountingPageURL}">contabilità</a> per apportare eventuali modifiche.</centered-text></muted-text>`,
            },
            deleteTag: 'Elimina tag',
            deleteTags: 'Elimina tag',
            deleteTagConfirmation: 'Sei sicuro di voler eliminare questo tag?',
            deleteTagsConfirmation: 'Sei sicuro di voler eliminare questi tag?',
            deleteFailureMessage: "Si è verificato un errore durante l'eliminazione del tag, riprova.",
            tagRequiredError: 'Il nome del tag è obbligatorio',
            existingTagError: 'Un tag con questo nome esiste già',
            invalidTagNameError: 'Il nome del tag non può essere 0. Si prega di scegliere un valore diverso.',
            genericFailureMessage: "Si è verificato un errore durante l'aggiornamento del tag, riprova.",
            importedFromAccountingSoftware: 'I tag qui sotto sono importati dal tuo',
            glCode: 'Codice GL',
            updateGLCodeFailureMessage: "Si è verificato un errore durante l'aggiornamento del codice GL, riprova.",
            tagRules: 'Regole dei tag',
            approverDescription: 'Approvante',
            importTags: 'Importa tag',
            importTagsSupportingText: 'Codifica le tue spese con un tipo di etichetta o molte.',
            configureMultiLevelTags: 'Configura il tuo elenco di tag per la classificazione multi-livello.',
            importMultiLevelTagsSupportingText: `Ecco un'anteprima dei tuoi tag. Se tutto sembra a posto, clicca qui sotto per importarli.`,
            importMultiLevelTags: {
                firstRowTitle: 'La prima riga è il titolo per ogni elenco di tag',
                independentTags: 'Questi sono tag indipendenti',
                glAdjacentColumn: "C'è un codice GL nella colonna adiacente",
            },
            tagLevel: {
                singleLevel: 'Singolo livello di tag',
                multiLevel: 'Tag multi-livello',
            },
            switchSingleToMultiLevelTagWarning: {
                title: 'Cambia i livelli dei tag',
                prompt1: 'Cambiare i livelli dei tag cancellerà tutti i tag attuali.',
                prompt2: 'Ti suggeriamo prima di',
                prompt3: 'scarica un backup',
                prompt4: 'esportando i tuoi tag.',
                prompt5: 'Scopri di più',
                prompt6: 'about tag levels.',
            },
            overrideMultiTagWarning: {
                title: 'Importa tag',
                prompt1: 'Sei sicuro?',
                prompt2: ' I tag esistenti verranno sovrascritti, ma puoi',
                prompt3: ' scarica un backup',
                prompt4: ' primo.',
            },
            importedTagsMessage: ({columnCounts}: ImportedTagsMessageParams) =>
                `Abbiamo trovato *${columnCounts} colonne* nel tuo foglio di calcolo. Seleziona *Nome* accanto alla colonna che contiene i nomi dei tag. Puoi anche selezionare *Abilitato* accanto alla colonna che imposta lo stato dei tag.`,
            cannotDeleteOrDisableAllTags: {
                title: 'Impossibile eliminare o disabilitare tutti i tag',
                description: `Almeno un tag deve rimanere abilitato perché il tuo spazio di lavoro richiede tag.`,
            },
            cannotMakeAllTagsOptional: {
                title: 'Impossibile rendere tutti i tag opzionali',
                description: `Almeno un tag deve rimanere obbligatorio perché le impostazioni del tuo spazio di lavoro richiedono tag.`,
            },
            tagCount: () => ({
                one: '1 giorno',
                other: (count: number) => `${count} Tag`,
            }),
        },
        taxes: {
            subtitle: 'Aggiungi nomi delle tasse, aliquote e imposta predefiniti.',
            addRate: 'Aggiungi tariffa',
            workspaceDefault: 'Valuta predefinita del workspace',
            foreignDefault: 'Valuta estera predefinita',
            customTaxName: 'Nome tassa personalizzato',
            value: 'Valore',
            taxReclaimableOn: 'Imposta recuperabile su',
            taxRate: 'Aliquota fiscale',
            findTaxRate: "Trova l'aliquota fiscale",
            error: {
                taxRateAlreadyExists: 'Questo nome fiscale è già in uso',
                taxCodeAlreadyExists: 'Questo codice fiscale è già in uso',
                valuePercentageRange: 'Si prega di inserire una percentuale valida tra 0 e 100',
                customNameRequired: 'È richiesto un nome personalizzato per la tassa',
                deleteFailureMessage: "Si è verificato un errore durante l'eliminazione dell'aliquota fiscale. Riprova o chiedi aiuto a Concierge.",
                updateFailureMessage: "Si è verificato un errore durante l'aggiornamento dell'aliquota fiscale. Riprova o chiedi aiuto a Concierge.",
                createFailureMessage: "Si è verificato un errore durante la creazione dell'aliquota fiscale. Riprova o chiedi aiuto a Concierge.",
                updateTaxClaimableFailureMessage: "La parte recuperabile deve essere inferiore all'importo della tariffa di distanza.",
            },
            deleteTaxConfirmation: 'Sei sicuro di voler eliminare questa tassa?',
            deleteMultipleTaxConfirmation: ({taxAmount}: TaxAmountParams) => `Sei sicuro di voler eliminare le tasse di ${taxAmount}?`,
            actions: {
                delete: 'Elimina tariffa',
                deleteMultiple: 'Elimina tariffe',
                enable: 'Abilita tariffa',
                disable: 'Disabilita tariffa',
                enableTaxRates: () => ({
                    one: 'Abilita tariffa',
                    other: 'Abilita tariffe',
                }),
                disableTaxRates: () => ({
                    one: 'Disabilita tariffa',
                    other: 'Disabilita tariffe',
                }),
            },
            importedFromAccountingSoftware: 'Le tasse sottostanti sono importate dal tuo',
            taxCode: 'Codice fiscale',
            updateTaxCodeFailureMessage: "Si è verificato un errore durante l'aggiornamento del codice fiscale, riprova.",
        },
        duplicateWorkspace: {
            title: 'Assegna un nome al tuo nuovo spazio di lavoro',
            selectFeatures: 'Seleziona le funzionalità da copiare',
            whichFeatures: 'Quali funzionalità vuoi copiare nel tuo nuovo spazio di lavoro?',
            confirmDuplicate: '\n\nVuoi continuare?',
            categories: 'Categorie e regole di categorizzazione automatica',
            reimbursementAccount: 'Account di rimborso',
            delayedSubmission: 'Invio ritardato',
            welcomeNote: 'Inizia a utilizzare il mio nuovo spazio di lavoro',
            confirmTitle: ({newWorkspaceName, totalMembers}: {newWorkspaceName?: string; totalMembers?: number}) =>
                `Stai per creare e condividere ${newWorkspaceName ?? ''} con ${totalMembers ?? 0} membri dall'area di lavoro originale.`,
            error: 'Si è verificato un errore durante la duplicazione del nuovo spazio di lavoro. Riprova.',
        },
        emptyWorkspace: {
            title: 'Non hai spazi di lavoro',
            subtitle: 'Traccia ricevute, rimborsa spese, gestisci viaggi, invia fatture e altro ancora.',
            createAWorkspaceCTA: 'Inizia',
            features: {
                trackAndCollect: 'Traccia e raccogli ricevute',
                reimbursements: 'Rimborsare i dipendenti',
                companyCards: 'Gestisci carte aziendali',
            },
            notFound: 'Nessun workspace trovato',
            description: 'Le stanze sono un ottimo posto per discutere e lavorare con più persone. Per iniziare a collaborare, crea o unisciti a un workspace.',
        },
        new: {
            newWorkspace: 'Nuovo spazio di lavoro',
            getTheExpensifyCardAndMore: 'Ottieni la Expensify Card e altro ancora',
            confirmWorkspace: 'Conferma Workspace',
            myGroupWorkspace: ({workspaceNumber}: {workspaceNumber?: number}) => `Il mio spazio di lavoro di gruppo${workspaceNumber ? ` ${workspaceNumber}` : ''}`,
            workspaceName: ({userName, workspaceNumber}: NewWorkspaceNameParams) => `Spazio di lavoro di ${userName}${workspaceNumber ? ` ${workspaceNumber}` : ''}`,
        },
        people: {
            genericFailureMessage: 'Si è verificato un errore durante la rimozione di un membro dallo spazio di lavoro, per favore riprova.',
            removeMembersPrompt: ({memberName}: {memberName: string}) => ({
                one: `Sei sicuro di voler rimuovere ${memberName}?`,
                other: 'Sei sicuro di voler rimuovere questi membri?',
            }),
            removeMembersWarningPrompt: ({memberName, ownerName}: RemoveMembersWarningPrompt) =>
                `${memberName} è un approvatore in questo spazio di lavoro. Quando smetti di condividere questo spazio di lavoro con loro, li sostituiremo nel flusso di approvazione con il proprietario dello spazio di lavoro, ${ownerName}`,
            removeMembersTitle: () => ({
                one: 'Rimuovi membro',
                other: 'Rimuovi membri',
            }),
            findMember: 'Trova membro',
            removeWorkspaceMemberButtonTitle: "Rimuovi dall'area di lavoro",
            removeGroupMemberButtonTitle: 'Rimuovi dal gruppo',
            removeRoomMemberButtonTitle: 'Rimuovi dalla chat',
            removeMemberPrompt: ({memberName}: RemoveMemberPromptParams) => `Sei sicuro di voler rimuovere ${memberName}?`,
            removeMemberTitle: 'Rimuovi membro',
            transferOwner: 'Trasferisci proprietario',
            makeMember: 'Rendi membro',
            makeAdmin: 'Rendi amministratore',
            makeAuditor: 'Crea revisore contabile',
            selectAll: 'Seleziona tutto',
            error: {
                genericAdd: "Si è verificato un problema nell'aggiungere questo membro dello spazio di lavoro",
                cannotRemove: 'Non puoi rimuovere te stesso o il proprietario dello spazio di lavoro',
                genericRemove: 'Si è verificato un problema durante la rimozione di quel membro del workspace',
            },
            addedWithPrimary: 'Alcuni membri sono stati aggiunti con i loro accessi principali.',
            invitedBySecondaryLogin: ({secondaryLogin}: SecondaryLoginParams) => `Aggiunto da login secondario ${secondaryLogin}.`,
            workspaceMembersCount: ({count}: WorkspaceMembersCountParams) => `Numero totale di membri dello spazio di lavoro: ${count}`,
            importMembers: 'Importa membri',
        },
        card: {
            getStartedIssuing: 'Inizia emettendo la tua prima carta virtuale o fisica.',
            issueCard: 'Emetti carta',
            issueNewCard: {
                whoNeedsCard: 'Chi ha bisogno di una carta?',
                findMember: 'Trova membro',
                chooseCardType: 'Scegli un tipo di carta',
                physicalCard: 'Carta fisica',
                physicalCardDescription: 'Ottimo per chi spende frequentemente',
                virtualCard: 'Carta virtuale',
                virtualCardDescription: 'Istantaneo e flessibile',
                chooseLimitType: 'Scegli un tipo di limite',
                smartLimit: 'Limite Intelligente',
                smartLimitDescription: "Spendere fino a un certo importo prima di richiedere l'approvazione",
                monthly: 'Mensile',
                monthlyDescription: 'Spendere fino a un certo importo al mese',
                fixedAmount: 'Importo fisso',
                fixedAmountDescription: 'Spendere fino a un certo importo una volta sola',
                setLimit: 'Imposta un limite',
                cardLimitError: 'Inserisci un importo inferiore a $21,474,836',
                giveItName: 'Dagli un nome',
                giveItNameInstruction: "Rendila abbastanza unica da distinguerla dalle altre carte. Casi d'uso specifici sono ancora meglio!",
                cardName: 'Nome della carta',
                letsDoubleCheck: 'Verifichiamo che tutto sia corretto.',
                willBeReady: 'Questa carta sarà pronta per essere utilizzata immediatamente.',
                cardholder: 'Titolare della carta',
                cardType: 'Tipo di carta',
                limit: 'Limite',
                limitType: 'Tipo di limite',
                name: 'Nome',
                disabledApprovalForSmartLimitError: 'Abilita le approvazioni in <strong>Flussi di lavoro > Aggiungi approvazioni</strong> prima di impostare i limiti intelligenti',
            },
            deactivateCardModal: {
                deactivate: 'Disattiva',
                deactivateCard: 'Disattiva carta',
                deactivateConfirmation: 'Disattivare questa carta rifiuterà tutte le transazioni future e non potrà essere annullato.',
            },
        },
        accounting: {
            settings: 'impostazioni',
            title: 'Connessioni',
            subtitle:
                'Connettiti al tuo sistema contabile per codificare le transazioni con il tuo piano dei conti, abbinare automaticamente i pagamenti e mantenere le tue finanze sincronizzate.',
            qbo: 'QuickBooks Online',
            qbd: 'QuickBooks Desktop',
            xero: 'Xero',
            netsuite: 'NetSuite',
            intacct: 'Sage Intacct',
            sap: 'SAP',
            oracle: 'Oracle',
            microsoftDynamics: 'Microsoft Dynamics',
            talkYourOnboardingSpecialist: 'Chatta con il tuo specialista di configurazione.',
            talkYourAccountManager: 'Chatta con il tuo account manager.',
            talkToConcierge: 'Chatta con Concierge.',
            needAnotherAccounting: 'Hai bisogno di un altro software di contabilità?',
            connectionName: ({connectionName}: ConnectionNameParams) => {
                switch (connectionName) {
                    case CONST.POLICY.CONNECTIONS.NAME.QBO:
                        return 'QuickBooks Online';
                    case CONST.POLICY.CONNECTIONS.NAME.XERO:
                        return 'Xero';
                    case CONST.POLICY.CONNECTIONS.NAME.NETSUITE:
                        return 'NetSuite';
                    case CONST.POLICY.CONNECTIONS.NAME.SAGE_INTACCT:
                        return 'Sage Intacct';
                    default: {
                        return '';
                    }
                }
            },
            errorODIntegration: ({oldDotPolicyConnectionsURL}: ErrorODIntegrationParams) =>
                `C'è un errore con una connessione che è stata impostata in Expensify Classic. [Vai su Expensify Classic per risolvere questo problema.](${oldDotPolicyConnectionsURL})`,
            goToODToSettings: 'Vai su Expensify Classic per gestire le tue impostazioni.',
            setup: 'Connetti',
            lastSync: ({relativeDate}: LastSyncAccountingParams) => `Ultima sincronizzazione ${relativeDate}`,
            notSync: 'Non sincronizzato',
            import: 'Importa',
            export: 'Esporta',
            advanced: 'Avanzato',
            other: 'Altro',
            syncNow: 'Sincronizza ora',
            disconnect: 'Disconnetti',
            reinstall: 'Reinstalla connettore',
            disconnectTitle: ({connectionName}: OptionalParam<ConnectionNameParams> = {}) => {
                const integrationName =
                    connectionName && CONST.POLICY.CONNECTIONS.NAME_USER_FRIENDLY[connectionName] ? CONST.POLICY.CONNECTIONS.NAME_USER_FRIENDLY[connectionName] : 'integrazione';
                return `Disconnetti ${integrationName}`;
            },
            connectTitle: ({connectionName}: ConnectionNameParams) => `Connetti ${CONST.POLICY.CONNECTIONS.NAME_USER_FRIENDLY[connectionName] ?? 'integrazione contabile'}`,
            syncError: ({connectionName}: ConnectionNameParams) => {
                switch (connectionName) {
                    case CONST.POLICY.CONNECTIONS.NAME.QBO:
                        return 'Impossibile connettersi a QuickBooks Online';
                    case CONST.POLICY.CONNECTIONS.NAME.XERO:
                        return 'Impossibile connettersi a Xero';
                    case CONST.POLICY.CONNECTIONS.NAME.NETSUITE:
                        return 'Impossibile connettersi a NetSuite';
                    case CONST.POLICY.CONNECTIONS.NAME.QBD:
                        return 'Impossibile connettersi a QuickBooks Desktop';
                    default: {
                        return "Impossibile connettersi all'integrazione";
                    }
                }
            },
            accounts: 'Piano dei conti',
            taxes: 'Tasse',
            imported: 'Importato',
            notImported: 'Non importato',
            importAsCategory: 'Importato come categorie',
            importTypes: {
                [CONST.INTEGRATION_ENTITY_MAP_TYPES.IMPORTED]: 'Importato',
                [CONST.INTEGRATION_ENTITY_MAP_TYPES.TAG]: 'Importato come tag',
                [CONST.INTEGRATION_ENTITY_MAP_TYPES.DEFAULT]: 'Importato',
                [CONST.INTEGRATION_ENTITY_MAP_TYPES.NOT_IMPORTED]: 'Non importato',
                [CONST.INTEGRATION_ENTITY_MAP_TYPES.NONE]: 'Non importato',
                [CONST.INTEGRATION_ENTITY_MAP_TYPES.REPORT_FIELD]: 'Importato come campi del report',
                [CONST.INTEGRATION_ENTITY_MAP_TYPES.NETSUITE_DEFAULT]: 'Impostazione predefinita dipendente NetSuite',
            },
            disconnectPrompt: ({connectionName}: OptionalParam<ConnectionNameParams> = {}) => {
                const integrationName =
                    connectionName && CONST.POLICY.CONNECTIONS.NAME_USER_FRIENDLY[connectionName] ? CONST.POLICY.CONNECTIONS.NAME_USER_FRIENDLY[connectionName] : 'questa integrazione';
                return `Sei sicuro di voler disconnettere ${integrationName}?`;
            },
            connectPrompt: ({connectionName}: ConnectionNameParams) =>
                `Sei sicuro di voler connettere ${CONST.POLICY.CONNECTIONS.NAME_USER_FRIENDLY[connectionName] ?? 'questa integrazione contabile'}? Questo rimuoverà tutte le connessioni contabili esistenti.`,
            enterCredentials: 'Inserisci le tue credenziali',
            connections: {
                syncStageName: ({stage}: SyncStageNameConnectionsParams) => {
                    switch (stage) {
                        case 'quickbooksOnlineImportCustomers':
                        case 'quickbooksDesktopImportCustomers':
                            return 'Importazione dei clienti';
                        case 'quickbooksOnlineImportEmployees':
                        case 'netSuiteSyncImportEmployees':
                        case 'intacctImportEmployees':
                        case 'quickbooksDesktopImportEmployees':
                            return 'Importazione dipendenti';
                        case 'quickbooksOnlineImportAccounts':
                        case 'quickbooksDesktopImportAccounts':
                            return 'Importazione degli account';
                        case 'quickbooksOnlineImportClasses':
                        case 'quickbooksDesktopImportClasses':
                            return 'Importazione delle classi';
                        case 'quickbooksOnlineImportLocations':
                            return 'Importazione di località';
                        case 'quickbooksOnlineImportProcessing':
                            return 'Elaborazione dei dati importati';
                        case 'quickbooksOnlineSyncBillPayments':
                        case 'intacctImportSyncBillPayments':
                            return 'Sincronizzazione dei report rimborsati e dei pagamenti delle fatture';
                        case 'quickbooksOnlineSyncTaxCodes':
                            return 'Importazione dei codici fiscali';
                        case 'quickbooksOnlineCheckConnection':
                            return 'Verifica connessione QuickBooks Online';
                        case 'quickbooksOnlineImportMain':
                            return 'Importazione dei dati di QuickBooks Online';
                        case 'startingImportXero':
                            return 'Importazione dei dati Xero';
                        case 'startingImportQBO':
                            return 'Importazione dei dati di QuickBooks Online';
                        case 'startingImportQBD':
                        case 'quickbooksDesktopImportMore':
                            return 'Importazione dei dati di QuickBooks Desktop';
                        case 'quickbooksDesktopImportTitle':
                            return "Titolo dell'importazione";
                        case 'quickbooksDesktopImportApproveCertificate':
                            return 'Importazione certificato di approvazione';
                        case 'quickbooksDesktopImportDimensions':
                            return 'Importazione delle dimensioni';
                        case 'quickbooksDesktopImportSavePolicy':
                            return 'Importazione della politica di salvataggio';
                        case 'quickbooksDesktopWebConnectorReminder':
                            return 'Ancora in fase di sincronizzazione dei dati con QuickBooks... Assicurati che il Web Connector sia in esecuzione';
                        case 'quickbooksOnlineSyncTitle':
                            return 'Sincronizzazione dei dati di QuickBooks Online';
                        case 'quickbooksOnlineSyncLoadData':
                        case 'xeroSyncStep':
                        case 'intacctImportData':
                            return 'Caricamento dei dati';
                        case 'quickbooksOnlineSyncApplyCategories':
                            return 'Aggiornamento delle categorie';
                        case 'quickbooksOnlineSyncApplyCustomers':
                            return 'Aggiornamento clienti/progetti';
                        case 'quickbooksOnlineSyncApplyEmployees':
                            return "Aggiornamento dell'elenco delle persone";
                        case 'quickbooksOnlineSyncApplyClassesLocations':
                            return 'Aggiornamento dei campi del report';
                        case 'jobDone':
                            return 'In attesa che i dati importati vengano caricati';
                        case 'xeroSyncImportChartOfAccounts':
                            return 'Sincronizzazione del piano dei conti';
                        case 'xeroSyncImportCategories':
                            return 'Sincronizzazione delle categorie';
                        case 'xeroSyncImportCustomers':
                            return 'Sincronizzazione dei clienti';
                        case 'xeroSyncXeroReimbursedReports':
                            return 'Contrassegnare i report di Expensify come rimborsati';
                        case 'xeroSyncExpensifyReimbursedReports':
                            return 'Contrassegnare le fatture e le ricevute di Xero come pagate';
                        case 'xeroSyncImportTrackingCategories':
                            return 'Sincronizzazione delle categorie di tracciamento';
                        case 'xeroSyncImportBankAccounts':
                            return 'Sincronizzazione dei conti bancari';
                        case 'xeroSyncImportTaxRates':
                            return 'Sincronizzazione delle aliquote fiscali';
                        case 'xeroCheckConnection':
                            return 'Verifica connessione Xero';
                        case 'xeroSyncTitle':
                            return 'Sincronizzazione dei dati Xero';
                        case 'netSuiteSyncConnection':
                            return 'Inizializzazione della connessione a NetSuite';
                        case 'netSuiteSyncCustomers':
                            return 'Importazione dei clienti';
                        case 'netSuiteSyncInitData':
                            return 'Recupero dati da NetSuite';
                        case 'netSuiteSyncImportTaxes':
                            return 'Importazione delle tasse';
                        case 'netSuiteSyncImportItems':
                            return 'Importazione degli articoli';
                        case 'netSuiteSyncData':
                            return 'Importazione dei dati in Expensify';
                        case 'netSuiteSyncAccounts':
                            return 'Sincronizzazione degli account';
                        case 'netSuiteSyncCurrencies':
                            return 'Sincronizzazione delle valute';
                        case 'netSuiteSyncCategories':
                            return 'Sincronizzazione delle categorie';
                        case 'netSuiteSyncReportFields':
                            return 'Importazione dei dati come campi del report di Expensify';
                        case 'netSuiteSyncTags':
                            return 'Importazione dei dati come tag di Expensify';
                        case 'netSuiteSyncUpdateConnectionData':
                            return 'Aggiornamento delle informazioni di connessione';
                        case 'netSuiteSyncNetSuiteReimbursedReports':
                            return 'Contrassegnare i report di Expensify come rimborsati';
                        case 'netSuiteSyncExpensifyReimbursedReports':
                            return 'Contrassegnare le fatture e le bollette di NetSuite come pagate';
                        case 'netSuiteImportVendorsTitle':
                            return 'Importazione fornitori';
                        case 'netSuiteImportCustomListsTitle':
                            return 'Importazione di elenchi personalizzati';
                        case 'netSuiteSyncImportCustomLists':
                            return 'Importazione di elenchi personalizzati';
                        case 'netSuiteSyncImportSubsidiaries':
                            return 'Importazione di filiali';
                        case 'netSuiteSyncImportVendors':
                        case 'quickbooksDesktopImportVendors':
                            return 'Importazione fornitori';
                        case 'intacctCheckConnection':
                            return 'Verifica connessione Sage Intacct';
                        case 'intacctImportDimensions':
                            return 'Importazione delle dimensioni di Sage Intacct';
                        case 'intacctImportTitle':
                            return 'Importazione dei dati Sage Intacct';
                        default: {
                            // eslint-disable-next-line @typescript-eslint/restrict-template-expressions
                            return `Traduzione mancante per la fase: ${stage}`;
                        }
                    }
                },
            },
            preferredExporter: 'Esportatore preferito',
            exportPreferredExporterNote:
                "L'esportatore preferito può essere qualsiasi amministratore dello spazio di lavoro, ma deve anche essere un amministratore di dominio se imposti conti di esportazione diversi per singole carte aziendali nelle impostazioni del dominio.",
            exportPreferredExporterSubNote: "Una volta impostato, l'esportatore preferito vedrà i report per l'esportazione nel proprio account.",
            exportAs: 'Esporta come',
            exportOutOfPocket: 'Esporta le spese anticipate come',
            exportCompanyCard: 'Esporta le spese della carta aziendale come',
            exportDate: 'Data di esportazione',
            defaultVendor: 'Fornitore predefinito',
            autoSync: 'Sincronizzazione automatica',
            autoSyncDescription: 'Sincronizza automaticamente NetSuite ed Expensify ogni giorno. Esporta il report finalizzato in tempo reale.',
            reimbursedReports: 'Sincronizza i rapporti rimborsati',
            cardReconciliation: 'Riconciliazione della carta',
            reconciliationAccount: 'Conto di riconciliazione',
            continuousReconciliation: 'Riconciliazione Continua',
            saveHoursOnReconciliation:
                'Risparmia ore di riconciliazione ogni periodo contabile facendo riconciliare continuamente a Expensify gli estratti conto e i regolamenti della Expensify Card per tuo conto.',
            enableContinuousReconciliation: ({accountingAdvancedSettingsLink, connectionName}: EnableContinuousReconciliationParams) =>
                `<muted-text-label>Per abilitare la riconciliazione continua, abilita la <a href="${accountingAdvancedSettingsLink}">sincronizzazione automatica</a> per ${connectionName}.</muted-text-label>`,
            chooseReconciliationAccount: {
                chooseBankAccount: 'Scegli il conto bancario su cui verranno riconciliati i pagamenti della tua carta Expensify.',
                accountMatches: 'Assicurati che questo account corrisponda al tuo',
                settlementAccount: 'Conto di regolamento della carta Expensify',
                reconciliationWorks: ({lastFourPAN}: ReconciliationWorksParams) => `(termine con ${lastFourPAN}) affinché la Riconciliazione Continua funzioni correttamente.`,
            },
        },
        export: {
            notReadyHeading: "Non pronto per l'esportazione",
            notReadyDescription:
                'I rapporti di spesa in bozza o in sospeso non possono essere esportati nel sistema contabile. Si prega di approvare o pagare queste spese prima di esportarle.',
        },
        invoices: {
            sendInvoice: 'Invia fattura',
            sendFrom: 'Invia da',
            invoicingDetails: 'Dettagli di fatturazione',
            invoicingDetailsDescription: 'Queste informazioni appariranno sulle tue fatture.',
            companyName: "Nome dell'azienda",
            companyWebsite: "Sito web dell'azienda",
            paymentMethods: {
                personal: 'Personale',
                business: 'Business',
                chooseInvoiceMethod: 'Scegli un metodo di pagamento qui sotto:',
                payingAsIndividual: 'Pagare come individuo',
                payingAsBusiness: "Pagare come un'azienda",
            },
            invoiceBalance: 'Saldo fattura',
            invoiceBalanceSubtitle:
                'Questo è il tuo saldo attuale derivante dalla riscossione dei pagamenti delle fatture. Verrà trasferito automaticamente sul tuo conto bancario se ne hai aggiunto uno.',
            bankAccountsSubtitle: 'Aggiungi un conto bancario per effettuare e ricevere pagamenti delle fatture.',
        },
        invite: {
            member: 'Invita membro',
            members: 'Invita membri',
            invitePeople: 'Invita nuovi membri',
            genericFailureMessage: "Si è verificato un errore durante l'invito del membro allo spazio di lavoro. Per favore, riprova.",
            pleaseEnterValidLogin: `Assicurati che l'email o il numero di telefono siano validi (ad es. ${CONST.EXAMPLE_PHONE_NUMBER}).`,
            user: 'utente',
            users: 'utenti',
            invited: 'invitato',
            removed: 'rimosso',
            to: 'a',
            from: 'da',
        },
        inviteMessage: {
            confirmDetails: 'Conferma i dettagli',
            inviteMessagePrompt: 'Rendi il tuo invito ancora più speciale aggiungendo un messaggio qui sotto!',
            personalMessagePrompt: 'Messaggio',
            genericFailureMessage: "Si è verificato un errore durante l'invito del membro allo spazio di lavoro. Per favore, riprova.",
            inviteNoMembersError: 'Seleziona almeno un membro da invitare',
            joinRequest: ({user, workspaceName}: {user: string; workspaceName: string}) => `${user} ha richiesto di unirsi a ${workspaceName}`,
        },
        distanceRates: {
            oopsNotSoFast: 'Ops! Non così in fretta...',
            workspaceNeeds: 'Un workspace necessita di almeno una tariffa di distanza abilitata.',
            distance: 'Distanza',
            centrallyManage: 'Gestisci centralmente le tariffe, traccia in miglia o chilometri e imposta una categoria predefinita.',
            rate: 'Valuta',
            addRate: 'Aggiungi tariffa',
            findRate: 'Trova tariffa',
            trackTax: 'Traccia imposta',
            deleteRates: () => ({
                one: 'Elimina tariffa',
                other: 'Elimina tariffe',
            }),
            enableRates: () => ({
                one: 'Abilita tariffa',
                other: 'Abilita tariffe',
            }),
            disableRates: () => ({
                one: 'Disabilita tariffa',
                other: 'Disabilita tariffe',
            }),
            enableRate: 'Abilita tariffa',
            status: 'Stato',
            unit: 'Unit',
            taxFeatureNotEnabledMessage: 'Le tasse devono essere abilitate nello spazio di lavoro per utilizzare questa funzione. Vai su',
            changePromptMessage: 'per apportare quella modifica.',
            deleteDistanceRate: 'Elimina tariffa distanza',
            areYouSureDelete: () => ({
                one: 'Sei sicuro di voler eliminare questa tariffa?',
                other: 'Sei sicuro di voler eliminare queste tariffe?',
            }),
            errors: {
                rateNameRequired: 'Il nome della tariffa è obbligatorio',
                existingRateName: 'Esiste già una tariffa di distanza con questo nome',
            },
        },
        editor: {
            descriptionInputLabel: 'Descrizione',
            nameInputLabel: 'Nome',
            typeInputLabel: 'Tipo',
            initialValueInputLabel: 'Valore iniziale',
            nameInputHelpText: 'Questo è il nome che vedrai nel tuo spazio di lavoro.',
            nameIsRequiredError: 'Dovrai dare un nome al tuo spazio di lavoro',
            currencyInputLabel: 'Valuta predefinita',
            currencyInputHelpText: 'Tutte le spese in questo spazio di lavoro saranno convertite in questa valuta.',
            currencyInputDisabledText: ({currency}: CurrencyInputDisabledTextParams) =>
                `La valuta predefinita non può essere modificata perché questo spazio di lavoro è collegato a un conto bancario in ${currency}.`,
            save: 'Salva',
            genericFailureMessage: "Si è verificato un errore durante l'aggiornamento dello spazio di lavoro. Per favore riprova.",
            avatarUploadFailureMessage: "Si è verificato un errore durante il caricamento dell'avatar. Per favore riprova.",
            addressContext: 'È necessario un indirizzo Workspace per abilitare Expensify Travel. Si prega di inserire un indirizzo associato alla tua attività.',
            policy: 'Politica di spesa',
        },
        bankAccount: {
            continueWithSetup: 'Continua configurazione',
            youAreAlmostDone:
                'Hai quasi finito di configurare il tuo conto bancario, il che ti permetterà di emettere carte aziendali, rimborsare spese, riscuotere fatture e pagare bollette.',
            streamlinePayments: 'Ottimizza i pagamenti',
            connectBankAccountNote: 'Nota: I conti bancari personali non possono essere utilizzati per i pagamenti negli spazi di lavoro.',
            oneMoreThing: "Un'altra cosa!",
            allSet: 'Tutto pronto!',
            accountDescriptionWithCards: 'Questo conto bancario sarà utilizzato per emettere carte aziendali, rimborsare spese, riscuotere fatture e pagare bollette.',
            letsFinishInChat: 'Finisciamo in chat!',
            finishInChat: 'Termina in chat',
            almostDone: 'Quasi finito!',
            disconnectBankAccount: 'Disconnetti conto bancario',
            startOver: 'Ricomincia',
            updateDetails: 'Aggiorna dettagli',
            yesDisconnectMyBankAccount: 'Sì, disconnetti il mio conto bancario',
            yesStartOver: 'Sì, ricomincia',
            disconnectYourBankAccount: ({bankName}: DisconnectYourBankAccountParams) =>
                `Disconnettere il conto bancario <strong>${bankName}</strong>. Qualsiasi transazione in sospeso per questo conto verrà comunque completata.`,
            clearProgress: 'Ricominciando si cancellerà il progresso che hai fatto finora.',
            areYouSure: 'Sei sicuro?',
            workspaceCurrency: 'Valuta del workspace',
            updateCurrencyPrompt:
                'Sembra che il tuo spazio di lavoro sia attualmente impostato su una valuta diversa da USD. Clicca il pulsante qui sotto per aggiornare la tua valuta a USD ora.',
            updateToUSD: 'Aggiorna a USD',
            updateWorkspaceCurrency: 'Aggiorna la valuta dello spazio di lavoro',
            workspaceCurrencyNotSupported: "Valuta dell'area di lavoro non supportata",
            yourWorkspace: `Il tuo spazio di lavoro è impostato su una valuta non supportata. Visualizza <a href="${CONST.CONNECT_A_BUSINESS_BANK_ACCOUNT_HELP_URL}">l'elenco delle valute supportate</a>.`,
            chooseAnExisting: 'Scegli un conto bancario esistente per pagare le spese o aggiungine uno nuovo.',
        },
        changeOwner: {
            changeOwnerPageTitle: 'Trasferisci proprietario',
            addPaymentCardTitle: 'Inserisci la tua carta di pagamento per trasferire la proprietà',
            addPaymentCardButtonText: 'Accetta i termini e aggiungi una carta di pagamento',
            addPaymentCardReadAndAcceptText: `<muted-text-micro>Leggere e accettare i <a href="${CONST.OLD_DOT_PUBLIC_URLS.TERMS_URL}">termini</a> e <a href="${CONST.OLD_DOT_PUBLIC_URLS.PRIVACY_URL}">l'informativa sulla privacy</a> per aggiungere la carta.</muted-text-micro>`,
            addPaymentCardPciCompliant: 'Conforme a PCI-DSS',
            addPaymentCardBankLevelEncrypt: 'Crittografia a livello bancario',
            addPaymentCardRedundant: 'Infrastruttura ridondante',
            addPaymentCardLearnMore: `<muted-text>Scopri di più sulla nostra <a href="${CONST.PERSONAL_DATA_PROTECTION_INFO_URL}">sicurezza</a>.</muted-text>`,
            amountOwedTitle: 'Saldo in sospeso',
            amountOwedButtonText: 'OK',
            amountOwedText: 'Questo account ha un saldo in sospeso da un mese precedente.\n\nVuoi saldare il saldo e assumere la gestione della fatturazione di questo spazio di lavoro?',
            ownerOwesAmountTitle: 'Saldo in sospeso',
            ownerOwesAmountButtonText: 'Trasferisci saldo',
            ownerOwesAmountText: ({email, amount}: OwnerOwesAmountParams) =>
                `L'account che possiede questo workspace (${email}) ha un saldo in sospeso da un mese precedente.\n\nVuoi trasferire questo importo (${amount}) per assumere la fatturazione di questo workspace? La tua carta di pagamento verrà addebitata immediatamente.`,
            subscriptionTitle: "Assumere l'abbonamento annuale",
            subscriptionButtonText: 'Trasferisci abbonamento',
            subscriptionText: ({usersCount, finalCount}: ChangeOwnerSubscriptionParams) =>
                `Assumere il controllo di questo spazio di lavoro unirà il suo abbonamento annuale con il tuo abbonamento attuale. Questo aumenterà la dimensione del tuo abbonamento di ${usersCount} membri, portando la nuova dimensione dell'abbonamento a ${finalCount}. Vuoi continuare?`,
            duplicateSubscriptionTitle: 'Avviso di abbonamento duplicato',
            duplicateSubscriptionButtonText: 'Continua',
            duplicateSubscriptionText: ({email, workspaceName}: ChangeOwnerDuplicateSubscriptionParams) =>
                `Sembra che tu stia cercando di assumere la gestione della fatturazione per gli spazi di lavoro di ${email}, ma per farlo devi prima essere un amministratore di tutti i loro spazi di lavoro.\n\nClicca su "Continua" se vuoi solo assumere la gestione della fatturazione per lo spazio di lavoro ${workspaceName}.\n\nSe desideri assumere la gestione della fatturazione per l'intero abbonamento, chiedi loro di aggiungerti come amministratore a tutti i loro spazi di lavoro prima di prendere in carico la fatturazione.`,
            hasFailedSettlementsTitle: 'Impossibile trasferire la proprietà',
            hasFailedSettlementsButtonText: 'Capito',
            hasFailedSettlementsText: ({email}: ChangeOwnerHasFailedSettlementsParams) =>
                `Non puoi assumere la gestione della fatturazione perché ${email} ha un saldo scaduto della Expensify Card. Per favore chiedi loro di contattare concierge@expensify.com per risolvere il problema. Successivamente, potrai assumere la gestione della fatturazione per questo workspace.`,
            failedToClearBalanceTitle: 'Impossibile azzerare il saldo',
            failedToClearBalanceButtonText: 'OK',
            failedToClearBalanceText: 'Non siamo riusciti a saldare il saldo. Per favore riprova più tardi.',
            successTitle: 'Woohoo! Tutto pronto.',
            successDescription: 'Ora sei il proprietario di questo spazio di lavoro.',
            errorTitle: 'Ops! Non così in fretta...',
            errorDescription: `<muted-text><centered-text>Si è verificato un problema durante il trasferimento della proprietà di questo spazio di lavoro. Riprova o <concierge-link>contatta il Concierge</concierge-link> per assistenza.</centered-text></muted-text>`,
        },
        exportAgainModal: {
            title: 'Attento!',
            description: ({reportName, connectionName}: ExportAgainModalDescriptionParams) =>
                `I seguenti report sono già stati esportati su ${CONST.POLICY.CONNECTIONS.NAME_USER_FRIENDLY[connectionName]}:\n\n${reportName}\n\nSei sicuro di volerli esportare di nuovo?`,
            confirmText: 'Sì, esporta di nuovo',
            cancelText: 'Annulla',
        },
        upgrade: {
            reportFields: {
                title: 'Campi del rapporto',
                description: `I campi del report ti permettono di specificare dettagli a livello di intestazione, distinti dai tag che si riferiscono alle spese su singoli articoli. Questi dettagli possono includere nomi di progetti specifici, informazioni sui viaggi di lavoro, località e altro ancora.`,
                onlyAvailableOnPlan: 'I campi del report sono disponibili solo nel piano Control, a partire da',
            },
            [CONST.POLICY.CONNECTIONS.NAME.NETSUITE]: {
                title: 'NetSuite',
                description: `Goditi la sincronizzazione automatica e riduci le immissioni manuali con l'integrazione Expensify + NetSuite. Ottieni approfondimenti finanziari dettagliati e in tempo reale con il supporto di segmenti nativi e personalizzati, inclusa la mappatura di progetti e clienti.`,
                onlyAvailableOnPlan: 'La nostra integrazione con NetSuite è disponibile solo con il piano Control, a partire da',
            },
            [CONST.POLICY.CONNECTIONS.NAME.SAGE_INTACCT]: {
                title: 'Sage Intacct',
                description: `Goditi la sincronizzazione automatica e riduci le immissioni manuali con l'integrazione Expensify + Sage Intacct. Ottieni approfondimenti finanziari in tempo reale con dimensioni definite dall'utente, oltre alla codifica delle spese per dipartimento, classe, posizione, cliente e progetto (lavoro).`,
                onlyAvailableOnPlan: 'La nostra integrazione con Sage Intacct è disponibile solo nel piano Control, a partire da',
            },
            [CONST.POLICY.CONNECTIONS.NAME.QBD]: {
                title: 'QuickBooks Desktop',
                description: `Goditi la sincronizzazione automatica e riduci le immissioni manuali con l'integrazione Expensify + QuickBooks Desktop. Ottieni la massima efficienza con una connessione bidirezionale in tempo reale e la codifica delle spese per classe, articolo, cliente e progetto.`,
                onlyAvailableOnPlan: 'La nostra integrazione con QuickBooks Desktop è disponibile solo con il piano Control, a partire da',
            },
            [CONST.UPGRADE_FEATURE_INTRO_MAPPING.approvals.id]: {
                title: 'Approvazioni Avanzate',
                description: `Se desideri aggiungere più livelli di approvazione al processo – o semplicemente assicurarti che le spese più grandi ricevano un ulteriore controllo – ti abbiamo coperto. Le approvazioni avanzate ti aiutano a mettere in atto i controlli giusti a ogni livello, in modo da mantenere sotto controllo le spese del tuo team.`,
                onlyAvailableOnPlan: 'Le approvazioni avanzate sono disponibili solo nel piano Control, che parte da',
            },
            categories: {
                title: 'Categorie',
                description: 'Le categorie ti permettono di tracciare e organizzare le spese. Usa le nostre categorie predefinite o aggiungi le tue.',
                onlyAvailableOnPlan: 'Le categorie sono disponibili nel piano Collect, a partire da',
            },
            glCodes: {
                title: 'Codici GL',
                description: `Aggiungi codici GL alle tue categorie e tag per esportare facilmente le spese nei tuoi sistemi di contabilità e gestione stipendi.`,
                onlyAvailableOnPlan: 'I codici GL sono disponibili solo nel piano Control, a partire da',
            },
            glAndPayrollCodes: {
                title: 'Codici GL e Payroll',
                description: `Aggiungi codici GL e Payroll alle tue categorie per esportare facilmente le spese nei tuoi sistemi contabili e di gestione stipendi.`,
                onlyAvailableOnPlan: 'I codici GL e Payroll sono disponibili solo nel piano Control, a partire da',
            },
            taxCodes: {
                title: 'Codici fiscali',
                description: `Aggiungi i codici fiscali alle tue tasse per esportare facilmente le spese nei tuoi sistemi di contabilità e paghe.`,
                onlyAvailableOnPlan: 'I codici fiscali sono disponibili solo nel piano Control, a partire da',
            },
            companyCards: {
                title: 'Carte aziendali illimitate',
                description: `Hai bisogno di aggiungere più feed di carte? Sblocca carte aziendali illimitate per sincronizzare le transazioni da tutti i principali emittenti di carte.`,
                onlyAvailableOnPlan: 'Questo è disponibile solo nel piano Control, a partire da',
            },
            rules: {
                title: 'Regole',
                description: `Le regole funzionano in background e tengono sotto controllo le tue spese, così non devi preoccuparti delle piccole cose.\n\nRichiedi dettagli delle spese come ricevute e descrizioni, imposta limiti e predefiniti, e automatizza approvazioni e pagamenti, tutto in un unico posto.`,
                onlyAvailableOnPlan: 'Le regole sono disponibili solo nel piano Control, a partire da',
            },
            perDiem: {
                title: 'Per diem',
                description:
                    'Il "per diem" è un ottimo modo per mantenere i costi giornalieri conformi e prevedibili ogni volta che i tuoi dipendenti viaggiano. Goditi funzionalità come tariffe personalizzate, categorie predefinite e dettagli più granulari come destinazioni e sottotariffe.',
                onlyAvailableOnPlan: 'I diari sono disponibili solo nel piano Control, a partire da',
            },
            travel: {
                title: 'Viaggio',
                description:
                    'Expensify Travel è una nuova piattaforma aziendale per la prenotazione e la gestione dei viaggi che consente ai membri di prenotare alloggi, voli, trasporti e altro.',
                onlyAvailableOnPlan: 'Il viaggio è disponibile nel piano Collect, a partire da',
            },
            multiLevelTags: {
                title: 'Tag multi-livello',
                description:
                    'I tag multilivello ti aiutano a monitorare le spese con maggiore precisione. Assegna più tag a ciascuna voce, come reparto, cliente o centro di costo, per catturare il contesto completo di ogni spesa. Questo consente report più dettagliati, flussi di lavoro di approvazione ed esportazioni contabili.',
                onlyAvailableOnPlan: 'I tag multilivello sono disponibili solo nel piano Control, a partire da',
            },
            distanceRates: {
                title: 'Tariffe a distanza',
                description: 'Crea e gestisci le tue tariffe, traccia in miglia o chilometri e imposta categorie predefinite per le spese di distanza.',
                onlyAvailableOnPlan: 'Le tariffe a distanza sono disponibili con il piano Collect, a partire da',
            },
            [CONST.UPGRADE_FEATURE_INTRO_MAPPING.multiApprovalLevels.id]: {
                title: 'Livelli di approvazione multipli',
                description:
                    'I livelli di approvazione multipli sono uno strumento di flusso di lavoro per le aziende che richiedono a più di una persona di approvare un report prima che possa essere rimborsato.',
                onlyAvailableOnPlan: 'I livelli di approvazione multipli sono disponibili solo nel piano Control, a partire da ',
            },
            pricing: {
                perActiveMember: 'per membro attivo al mese.',
                perMember: 'per membro al mese.',
            },
            note: ({subscriptionLink}: WorkspaceUpgradeNoteParams) =>
                `<muted-text>Aggiorna per accedere a questa funzione oppure <a href="${subscriptionLink}">scopri di più</a> sui nostri piani e prezzi.</muted-text>`,
            upgradeToUnlock: 'Sblocca questa funzione',
            completed: {
                headline: `Hai aggiornato il tuo spazio di lavoro!`,
                successMessage: ({policyName, subscriptionLink}: UpgradeSuccessMessageParams) =>
                    `<centered-text>Hai aggiornato con successo ${policyName} al piano Control! <a href="${subscriptionLink}">Visualizza il tuo abbonamento</a> per maggiori dettagli.</centered-text>`,
                categorizeMessage: `Hai effettuato con successo l'upgrade al piano Collect. Ora puoi categorizzare le tue spese!`,
                travelMessage: `Hai effettuato con successo l'upgrade al piano Collect. Ora puoi iniziare a prenotare e gestire i viaggi!`,
                distanceRateMessage: `Hai eseguito con successo l'upgrade al piano Collect. Ora puoi modificare la tariffa chilometrica!`,
                gotIt: 'Ricevuto, grazie',
                createdWorkspace: 'Hai creato uno spazio di lavoro!',
            },
            commonFeatures: {
                title: 'Passa al piano Control',
                note: 'Sblocca le nostre funzionalità più potenti, tra cui:',
                benefits: {
                    startsAt: 'Il piano Control parte da',
                    perMember: 'per membro attivo al mese.',
                    learnMore: 'Scopri di più',
                    pricing: 'informazioni sui nostri piani e prezzi.',
                    benefit1: 'Connessioni contabili avanzate (NetSuite, Sage Intacct e altro)',
                    benefit2: 'Regole intelligenti per le spese',
                    benefit3: 'Flussi di lavoro di approvazione multilivello',
                    benefit4: 'Controlli di sicurezza avanzati',
                    toUpgrade: 'Per aggiornare, fai clic',
                    selectWorkspace: 'seleziona uno spazio di lavoro e cambia il tipo di piano in',
                },
            },
        },
        downgrade: {
            commonFeatures: {
                title: 'Effettua il downgrade al piano Collect',
                note: "Se effettui il downgrade, perderai l'accesso a queste funzionalità e altro ancora:",
                benefits: {
                    note: "Per un confronto completo dei nostri piani, dai un'occhiata al nostro",
                    pricingPage: 'pagina dei prezzi',
                    confirm: 'Sei sicuro di voler effettuare il downgrade e rimuovere le tue configurazioni?',
                    warning: 'Questo non può essere annullato.',
                    benefit1: 'Connessioni contabili (eccetto QuickBooks Online e Xero)',
                    benefit2: 'Regole intelligenti per le spese',
                    benefit3: 'Flussi di lavoro di approvazione multilivello',
                    benefit4: 'Controlli di sicurezza avanzati',
                    headsUp: 'Attenzione!',
                    multiWorkspaceNote:
                        'Dovrai eseguire il downgrade di tutti i tuoi spazi di lavoro prima del tuo primo pagamento mensile per iniziare un abbonamento al tasso Collect. Clicca',
                    selectStep: '> seleziona ogni spazio di lavoro > cambia il tipo di piano in',
                },
            },
            completed: {
                headline: 'Il tuo spazio di lavoro è stato declassato',
                description: 'Hai altri spazi di lavoro nel piano Control. Per essere fatturato al tasso Collect, devi eseguire il downgrade di tutti gli spazi di lavoro.',
                gotIt: 'Ricevuto, grazie',
            },
        },
        payAndDowngrade: {
            title: 'Paga e declassa',
            headline: 'Il tuo pagamento finale',
            description1: ({formattedAmount}: PayAndDowngradeDescriptionParams) => `La fattura finale per questo abbonamento sarà di <strong>${formattedAmount}</strong>`,
            description2: ({date}: DateParams) => `Vedi il tuo dettaglio qui sotto per ${date}:`,
            subscription:
                'Attenzione! Questa azione terminerà il tuo abbonamento a Expensify, eliminerà questo spazio di lavoro e rimuoverà tutti i membri dello spazio di lavoro. Se desideri mantenere questo spazio di lavoro e rimuovere solo te stesso, fai in modo che un altro amministratore si occupi prima della fatturazione.',
            genericFailureMessage: 'Si è verificato un errore durante il pagamento della tua fattura. Per favore riprova.',
        },
        restrictedAction: {
            restricted: 'Limitato',
            actionsAreCurrentlyRestricted: ({workspaceName}: ActionsAreCurrentlyRestricted) => `Le azioni nello spazio di lavoro ${workspaceName} sono attualmente limitate`,
            workspaceOwnerWillNeedToAddOrUpdatePaymentCard: ({workspaceOwnerName}: WorkspaceOwnerWillNeedToAddOrUpdatePaymentCardParams) =>
                `Il proprietario dello spazio di lavoro, ${workspaceOwnerName}, dovrà aggiungere o aggiornare la carta di pagamento registrata per sbloccare la nuova attività dello spazio di lavoro.`,
            youWillNeedToAddOrUpdatePaymentCard: 'Dovrai aggiungere o aggiornare la carta di pagamento registrata per sbloccare la nuova attività dello spazio di lavoro.',
            addPaymentCardToUnlock: 'Aggiungi una carta di pagamento per sbloccare!',
            addPaymentCardToContinueUsingWorkspace: 'Aggiungi una carta di pagamento per continuare a utilizzare questo spazio di lavoro',
            pleaseReachOutToYourWorkspaceAdmin: "Si prega di contattare l'amministratore del proprio spazio di lavoro per qualsiasi domanda.",
            chatWithYourAdmin: 'Chatta con il tuo amministratore',
            chatInAdmins: 'Chatta in #admins',
            addPaymentCard: 'Aggiungi carta di pagamento',
        },
        rules: {
            individualExpenseRules: {
                title: 'Spese',
                subtitle: ({categoriesPageLink, tagsPageLink}: IndividualExpenseRulesSubtitleParams) =>
                    `<muted-text>Imposta controlli di spesa e valori predefiniti per le singole spese. Puoi anche creare regole per <a href="${categoriesPageLink}">categorie</a> e <a href="${tagsPageLink}">tag</a>.</muted-text>`,
                receiptRequiredAmount: 'Importo richiesto della ricevuta',
                receiptRequiredAmountDescription: 'Richiedi ricevute quando la spesa supera questo importo, a meno che non sia derogato da una regola di categoria.',
                maxExpenseAmount: 'Importo massimo spesa',
                maxExpenseAmountDescription: 'Contrassegna la spesa che supera questo importo, a meno che non sia sostituita da una regola di categoria.',
                maxAge: 'Età massima',
                maxExpenseAge: 'Età massima della spesa',
                maxExpenseAgeDescription: 'Contrassegna le spese più vecchie di un determinato numero di giorni.',
                maxExpenseAgeDays: () => ({
                    one: '1 giorno',
                    other: (count: number) => `${count} giorni`,
                }),
                cashExpenseDefault: 'Spesa in contanti predefinita',
                cashExpenseDefaultDescription:
                    'Scegli come devono essere create le spese in contanti. Una spesa è considerata in contanti se non è una transazione su carta aziendale importata. Ciò include spese create manualmente, ricevute, diarie, chilometraggi e spese di tempo.',
                reimbursableDefault: 'Rimborsabile',
                reimbursableDefaultDescription: 'Le spese sono solitamente rimborsate ai dipendenti',
                nonReimbursableDefault: 'Non rimborsabile',
                nonReimbursableDefaultDescription: 'Le spese sono occasionalmente rimborsate ai dipendenti',
                alwaysReimbursable: 'Sempre rimborsabile',
                alwaysReimbursableDescription: 'Le spese sono sempre rimborsate ai dipendenti',
                alwaysNonReimbursable: 'Mai rimborsabile',
                alwaysNonReimbursableDescription: 'Le spese non sono mai rimborsate ai dipendenti',
                billableDefault: 'Predefinito fatturabile',
                billableDefaultDescription: ({tagsPageLink}: BillableDefaultDescriptionParams) =>
                    `<muted-text>Scegli se le spese in contanti e con carta di credito devono essere fatturabili per impostazione predefinita. Le spese fatturabili possono essere abilitate o disabilitate nei <a href="${tagsPageLink}">tag</a>.</muted-text>`,
                billable: 'Fatturabile',
                billableDescription: 'Le spese sono più spesso riaddebitate ai clienti.',
                nonBillable: 'Non-fatturabile',
                nonBillableDescription: 'Le spese sono occasionalmente riaddebitate ai clienti.',
                eReceipts: 'eReceipts',
                eReceiptsHint: `Le ricevute elettroniche vengono create automaticamente [per la maggior parte delle transazioni di credito in USD](${CONST.DEEP_DIVE_ERECEIPTS}).`,
                attendeeTracking: 'Monitoraggio dei partecipanti',
                attendeeTrackingHint: 'Tieni traccia del costo per persona per ogni spesa.',
                prohibitedDefaultDescription:
                    "Segnala tutte le ricevute in cui compaiono alcolici, giochi d'azzardo o altri articoli vietati. Le spese con ricevute in cui compaiono questi articoli richiederanno una revisione manuale.",
                prohibitedExpenses: 'Spese vietate',
                alcohol: 'Alcol',
                hotelIncidentals: 'Extra alberghieri',
                gambling: "Gioco d'azzardo",
                tobacco: 'Tabacco',
                adultEntertainment: 'Intrattenimento per adulti',
            },
            expenseReportRules: {
                title: 'Report di spesa',
                subtitle: 'Automatizza la conformità, le approvazioni e il pagamento dei report di spesa.',
                preventSelfApprovalsTitle: 'Impedisci auto-approvazioni',
                preventSelfApprovalsSubtitle: 'Impedisci ai membri del workspace di approvare i propri report di spesa.',
                autoApproveCompliantReportsTitle: 'Approva automaticamente i rapporti conformi',
                autoApproveCompliantReportsSubtitle: "Configura quali report di spesa sono idonei per l'approvazione automatica.",
                autoApproveReportsUnderTitle: 'Approvare automaticamente i rapporti sotto',
                autoApproveReportsUnderDescription: 'I rapporti spese completamente conformi sotto questo importo saranno approvati automaticamente.',
                randomReportAuditTitle: 'Verifica casuale del report',
                randomReportAuditDescription: "Richiedi che alcuni rapporti siano approvati manualmente, anche se idonei per l'approvazione automatica.",
                autoPayApprovedReportsTitle: 'Rapporti approvati con pagamento automatico',
                autoPayApprovedReportsSubtitle: 'Configura quali report di spesa sono idonei per il pagamento automatico.',
                autoPayApprovedReportsLimitError: ({currency}: AutoPayApprovedReportsLimitErrorParams = {}) => `Per favore inserisci un importo inferiore a ${currency ?? ''}20.000`,
                autoPayApprovedReportsLockedSubtitle: 'Vai su altre funzionalità e abilita i flussi di lavoro, quindi aggiungi i pagamenti per sbloccare questa funzione.',
                autoPayReportsUnderTitle: 'Rapporti di pagamento automatico sotto',
                autoPayReportsUnderDescription: 'I rapporti spese completamente conformi sotto questo importo verranno pagati automaticamente.',
                unlockFeatureEnableWorkflowsSubtitle: ({featureName, moreFeaturesLink}: FeatureNameParams) =>
                    `Vai su [più funzionalità](${moreFeaturesLink}) e attiva i flussi di lavoro, quindi aggiungi ${featureName} per sbloccare questa funzionalità.`,
                enableFeatureSubtitle: ({featureName, moreFeaturesLink}: FeatureNameParams) =>
                    `Vai su [più funzionalità](${moreFeaturesLink}) e attiva ${featureName} per sbloccare questa funzionalità.`,
            },
            categoryRules: {
                title: 'Regole di categoria',
                approver: 'Approvante',
                requireDescription: 'Richiede descrizione',
                descriptionHint: 'Suggerimento descrizione',
                descriptionHintDescription: ({categoryName}: CategoryNameParams) =>
                    `Ricorda ai dipendenti di fornire informazioni aggiuntive per la spesa di “${categoryName}”. Questo suggerimento appare nel campo descrizione delle spese.`,
                descriptionHintLabel: 'Suggerimento',
                descriptionHintSubtitle: 'Suggerimento: Più è breve, meglio è!',
                maxAmount: 'Importo massimo',
                flagAmountsOver: 'Segnala importi superiori a',
                flagAmountsOverDescription: ({categoryName}: CategoryNameParams) => `Si applica alla categoria "${categoryName}".`,
                flagAmountsOverSubtitle: "Questo sostituisce l'importo massimo per tutte le spese.",
                expenseLimitTypes: {
                    expense: 'Spesa individuale',
                    expenseSubtitle:
                        "Contrassegna gli importi delle spese per categoria. Questa regola sostituisce la regola generale dello spazio di lavoro per l'importo massimo delle spese.",
                    daily: 'Totale categoria',
                    dailySubtitle: 'Segnala la spesa totale per categoria per ogni rapporto di spesa.',
                },
                requireReceiptsOver: 'Richiedi ricevute superiori a',
                requireReceiptsOverList: {
                    default: ({defaultAmount}: DefaultAmountParams) => `${defaultAmount} ${CONST.DOT_SEPARATOR} Predefinito`,
                    never: 'Non richiedere mai ricevute',
                    always: 'Richiedi sempre le ricevute',
                },
                defaultTaxRate: 'Aliquota fiscale predefinita',
                enableWorkflows: ({moreFeaturesLink}: RulesEnableWorkflowsParams) =>
                    `Vai su [Più funzionalità](${moreFeaturesLink}) e attiva i flussi di lavoro, quindi aggiungi le approvazioni per sbloccare questa funzionalità.`,
            },
            customRules: {
                title: 'Regole personalizzate',
                cardSubtitle: 'Qui si trova la politica sulle spese del tuo team, così tutti sanno cosa è incluso.',
            },
        },
        planTypePage: {
            planTypes: {
                team: {
                    label: 'Raccogliere',
                    description: 'Per i team che cercano di automatizzare i loro processi.',
                },
                corporate: {
                    label: 'Controllo',
                    description: 'Per organizzazioni con requisiti avanzati.',
                },
            },
            description: 'Scegli un piano che fa per te. Per un elenco dettagliato delle funzionalità e dei prezzi, consulta il nostro',
            subscriptionLink: 'tipi di piano e pagina di aiuto sui prezzi',
            lockedPlanDescription: ({count, annualSubscriptionEndDate}: WorkspaceLockedPlanTypeParams) => ({
                one: `Ti sei impegnato per 1 membro attivo sul piano Control fino alla scadenza del tuo abbonamento annuale il ${annualSubscriptionEndDate}. Puoi passare all'abbonamento a consumo e effettuare il downgrade al piano Collect a partire dal ${annualSubscriptionEndDate} disabilitando il rinnovo automatico in`,
                other: `Hai impegnato ${count} membri attivi nel piano Control fino alla fine del tuo abbonamento annuale il ${annualSubscriptionEndDate}. Puoi passare all'abbonamento a consumo e fare il downgrade al piano Collect a partire dal ${annualSubscriptionEndDate} disabilitando il rinnovo automatico in`,
            }),
            subscriptions: 'Abbonamenti',
        },
    },
    getAssistancePage: {
        title: 'Ottieni assistenza',
        subtitle: 'Siamo qui per spianare la tua strada verso la grandezza!',
        description: 'Scegli tra le opzioni di supporto qui sotto:',
        chatWithConcierge: 'Chatta con Concierge',
        scheduleSetupCall: 'Pianifica una chiamata di configurazione',
        scheduleACall: 'Pianifica chiamata',
        questionMarkButtonTooltip: 'Ottieni assistenza dal nostro team',
        exploreHelpDocs: 'Esplora i documenti di aiuto',
        registerForWebinar: 'Registrati per il webinar',
        onboardingHelp: "Assistenza per l'integrazione",
    },
    emojiPicker: {
        skinTonePickerLabel: 'Cambia il tono della pelle predefinito',
        headers: {
            frequentlyUsed: 'Frequentemente usato',
            smileysAndEmotion: 'Smileys & Emozioni',
            peopleAndBody: 'Persone e Corpo',
            animalsAndNature: 'Animali e Natura',
            foodAndDrink: 'Cibo e Bevande',
            travelAndPlaces: 'Viaggi e Luoghi',
            activities: 'Attività',
            objects: 'Oggetti',
            symbols: 'Simboli',
            flags: 'Bandiere',
        },
    },
    newRoomPage: {
        newRoom: 'Nuova stanza',
        groupName: 'Nome del gruppo',
        roomName: 'Nome della stanza',
        visibility: 'Visibilità',
        restrictedDescription: 'Le persone nel tuo spazio di lavoro possono trovare questa stanza',
        privateDescription: 'Le persone invitate a questa stanza possono trovarla',
        publicDescription: 'Chiunque può trovare questa stanza',
        // eslint-disable-next-line @typescript-eslint/naming-convention
        public_announceDescription: 'Chiunque può trovare questa stanza',
        createRoom: 'Crea stanza',
        roomAlreadyExistsError: 'Una stanza con questo nome esiste già',
        roomNameReservedError: ({reservedName}: RoomNameReservedErrorParams) => `${reservedName} è una stanza predefinita in tutti gli spazi di lavoro. Si prega di scegliere un altro nome.`,
        roomNameInvalidError: 'I nomi delle stanze possono includere solo lettere minuscole, numeri e trattini',
        pleaseEnterRoomName: 'Per favore inserisci un nome per la stanza',
        pleaseSelectWorkspace: "Seleziona un'area di lavoro per favore",
        renamedRoomAction: ({oldName, newName, actorName, isExpenseReport}: RenamedRoomActionParams) => {
            const actor = actorName ? `${actorName} ` : '';
            return isExpenseReport
                ? `${actor} rinominato in "${newName}" (precedentemente "${oldName}")`
                : `${actor} ha rinominato questa stanza in "${newName}" (precedentemente "${oldName}")`;
        },
        roomRenamedTo: ({newName}: RoomRenamedToParams) => `Stanza rinominata in ${newName}`,
        social: 'sociale',
        selectAWorkspace: "Seleziona un'area di lavoro",
        growlMessageOnRenameError: 'Impossibile rinominare la stanza del workspace. Controlla la tua connessione e riprova.',
        visibilityOptions: {
            restricted: 'Spazio di lavoro', // the translation for "restricted" visibility is actually workspace. This is so we can display restricted visibility rooms as "workspace" without having to change what's stored.
            private: 'Privato',
            public: 'Pubblico',
            // eslint-disable-next-line @typescript-eslint/naming-convention
            public_announce: 'Annuncio pubblico',
        },
    },
    workspaceApprovalModes: {
        submitAndClose: 'Invia e Chiudi',
        submitAndApprove: 'Invia e Approva',
        advanced: 'AVANZATO',
        dynamicExternal: 'DYNAMIC_EXTERNAL',
        smartReport: 'SMARTREPORT',
        billcom: 'BILLCOM',
    },
    workspaceActions: {
        addApprovalRule: ({approverEmail, approverName, field, name}: AddedPolicyApprovalRuleParams) =>
            `aggiunto ${approverName} (${approverEmail}) come approvatore per il ${field} "${name}"`,
        deleteApprovalRule: ({approverEmail, approverName, field, name}: AddedPolicyApprovalRuleParams) =>
            `rimosso ${approverName} (${approverEmail}) come approvatore per il ${field} "${name}"`,
        updateApprovalRule: ({field, name, newApproverEmail, newApproverName, oldApproverEmail, oldApproverName}: UpdatedPolicyApprovalRuleParams) => {
            const formatApprover = (displayName?: string, email?: string) => (displayName ? `${displayName} (${email})` : email);
            return `ha cambiato l'approvatore per il ${field} "${name}" a ${formatApprover(newApproverName, newApproverEmail)} (precedentemente ${formatApprover(oldApproverName, oldApproverEmail)})`;
        },
        addCategory: ({categoryName}: UpdatedPolicyCategoryParams) => `ha aggiunto la categoria "${categoryName}"`,
        deleteCategory: ({categoryName}: UpdatedPolicyCategoryParams) => `rimosso la categoria "${categoryName}"`,
        updateCategory: ({oldValue, categoryName}: UpdatedPolicyCategoryParams) => `${oldValue ? 'disabilitato' : 'abilitato'} la categoria "${categoryName}"`,
        updateCategoryPayrollCode: ({oldValue, categoryName, newValue}: UpdatedPolicyCategoryGLCodeParams) => {
            if (!oldValue) {
                return `aggiunto il codice di retribuzione "${newValue}" alla categoria "${categoryName}"`;
            }
            if (!newValue && oldValue) {
                return `rimosso il codice di payroll "${oldValue}" dalla categoria "${categoryName}"`;
            }
            return `ha cambiato il codice payroll della categoria "${categoryName}" in “${newValue}” (precedentemente “${oldValue}”)`;
        },
        updateCategoryGLCode: ({oldValue, categoryName, newValue}: UpdatedPolicyCategoryGLCodeParams) => {
            if (!oldValue) {
                return `ha aggiunto il codice GL "${newValue}" alla categoria "${categoryName}"`;
            }
            if (!newValue && oldValue) {
                return `rimosso il codice GL "${oldValue}" dalla categoria "${categoryName}"`;
            }
            return `ha cambiato il codice GL della categoria “${categoryName}” in “${newValue}” (precedentemente “${oldValue}“)`;
        },
        updateAreCommentsRequired: ({oldValue, categoryName}: UpdatedPolicyCategoryParams) => {
            return `ha cambiato la descrizione della categoria "${categoryName}" in ${!oldValue ? 'richiesto' : 'non richiesto'} (precedentemente ${!oldValue ? 'non richiesto' : 'richiesto'})`;
        },
        updateCategoryMaxExpenseAmount: ({categoryName, oldAmount, newAmount}: UpdatedPolicyCategoryMaxExpenseAmountParams) => {
            if (newAmount && !oldAmount) {
                return `ha aggiunto un importo massimo di ${newAmount} alla categoria "${categoryName}"`;
            }
            if (oldAmount && !newAmount) {
                return `rimosso l'importo massimo di ${oldAmount} dalla categoria "${categoryName}"`;
            }
            return `ha modificato l'importo massimo della categoria "${categoryName}" a ${newAmount} (precedentemente ${oldAmount})`;
        },
        updateCategoryExpenseLimitType: ({categoryName, oldValue, newValue}: UpdatedPolicyCategoryExpenseLimitTypeParams) => {
            if (!oldValue) {
                return `ha aggiunto un tipo di limite di ${newValue} alla categoria "${categoryName}"`;
            }
            return `ha cambiato il tipo di limite della categoria "${categoryName}" a ${newValue} (precedentemente ${oldValue})`;
        },
        updateCategoryMaxAmountNoReceipt: ({categoryName, oldValue, newValue}: UpdatedPolicyCategoryMaxAmountNoReceiptParams) => {
            if (!oldValue) {
                return `aggiornata la categoria "${categoryName}" cambiando Ricevute in ${newValue}`;
            }
            return `ha cambiato la categoria "${categoryName}" in ${newValue} (precedentemente ${oldValue})`;
        },
        setCategoryName: ({oldName, newName}: UpdatedPolicyCategoryNameParams) => `rinominato la categoria "${oldName}" in "${newName}"`,
        updatedDescriptionHint: ({categoryName, oldValue, newValue}: UpdatedPolicyCategoryDescriptionHintTypeParams) => {
            if (!newValue) {
                return `rimosso il suggerimento di descrizione "${oldValue}" dalla categoria "${categoryName}"`;
            }
            return !oldValue
                ? `aggiunto il suggerimento della descrizione "${newValue}" alla categoria "${categoryName}"`
                : `ha cambiato il suggerimento della descrizione della categoria "${categoryName}" in "${newValue}" (precedentemente "${oldValue}")`;
        },
        updateTagListName: ({oldName, newName}: UpdatedPolicyCategoryNameParams) => `ha cambiato il nome dell'elenco di tag in "${newName}" (precedentemente "${oldName}")`,
        addTag: ({tagListName, tagName}: UpdatedPolicyTagParams) => `ha aggiunto il tag "${tagName}" alla lista "${tagListName}"`,
        updateTagName: ({tagListName, newName, oldName}: UpdatedPolicyTagNameParams) => `aggiornato l'elenco dei tag "${tagListName}" cambiando il tag "${oldName}" in "${newName}"`,
        updateTagEnabled: ({tagListName, tagName, enabled}: UpdatedPolicyTagParams) => `${enabled ? 'abilitato' : 'disabilitato'} il tag "${tagName}" nella lista "${tagListName}"`,
        deleteTag: ({tagListName, tagName}: UpdatedPolicyTagParams) => `rimosso il tag "${tagName}" dalla lista "${tagListName}"`,
        deleteMultipleTags: ({count, tagListName}: UpdatedPolicyTagParams) => `rimosso "${count}" tag dall'elenco "${tagListName}"`,
        updateTag: ({tagListName, newValue, tagName, updatedField, oldValue}: UpdatedPolicyTagFieldParams) => {
            if (oldValue) {
                return `aggiornato il tag "${tagName}" nella lista "${tagListName}" cambiando il ${updatedField} in "${newValue}" (precedentemente "${oldValue}")`;
            }
            return `aggiornato il tag "${tagName}" nella lista "${tagListName}" aggiungendo un ${updatedField} di "${newValue}"`;
        },
        updateCustomUnit: ({customUnitName, newValue, oldValue, updatedField}: UpdatePolicyCustomUnitParams) =>
            `ha cambiato il ${customUnitName} ${updatedField} in "${newValue}" (precedentemente "${oldValue}")`,
        updateCustomUnitTaxEnabled: ({newValue}: UpdatePolicyCustomUnitTaxEnabledParams) => `Tracciamento fiscale ${newValue ? 'abilitato' : 'disabilitato'} sui tassi di distanza`,
        addCustomUnitRate: ({customUnitName, rateName}: AddOrDeletePolicyCustomUnitRateParams) => `aggiunto un nuovo tasso "${customUnitName}" "${rateName}"`,
        updatedCustomUnitRate: ({customUnitName, customUnitRateName, newValue, oldValue, updatedField}: UpdatedPolicyCustomUnitRateParams) =>
            `ha modificato la tariffa del ${customUnitName} ${updatedField} "${customUnitRateName}" a "${newValue}" (precedentemente "${oldValue}")`,
        updatedCustomUnitTaxRateExternalID: ({customUnitRateName, newValue, newTaxPercentage, oldTaxPercentage, oldValue}: UpdatedPolicyCustomUnitTaxRateExternalIDParams) => {
            if (oldTaxPercentage && oldValue) {
                return `ha modificato l'aliquota fiscale sulla tariffa di distanza "${customUnitRateName}" a "${newValue} (${newTaxPercentage})" (precedentemente "${oldValue} (${oldTaxPercentage})")`;
            }
            return `ha aggiunto l'aliquota fiscale "${newValue} (${newTaxPercentage})" alla tariffa di distanza "${customUnitRateName}"`;
        },
        updatedCustomUnitTaxClaimablePercentage: ({customUnitRateName, newValue, oldValue}: UpdatedPolicyCustomUnitTaxClaimablePercentageParams) => {
            if (oldValue) {
                return `ha modificato la parte recuperabile delle tasse sulla tariffa di distanza "${customUnitRateName}" a "${newValue}" (in precedenza "${oldValue}")`;
            }
            return `ha aggiunto una parte recuperabile di tasse di "${newValue}" alla tariffa di distanza "${customUnitRateName}"`;
        },
        deleteCustomUnitRate: ({customUnitName, rateName}: AddOrDeletePolicyCustomUnitRateParams) => `rimosso il tasso "${rateName}" di "${customUnitName}"`,
        addedReportField: ({fieldType, fieldName}: AddedOrDeletedPolicyReportFieldParams) => `aggiunto campo di report ${fieldType} "${fieldName}"`,
        updateReportFieldDefaultValue: ({defaultValue, fieldName}: UpdatedPolicyReportFieldDefaultValueParams) =>
            `imposta il valore predefinito del campo del report "${fieldName}" su "${defaultValue}"`,
        addedReportFieldOption: ({fieldName, optionName}: PolicyAddedReportFieldOptionParams) => `aggiunto l'opzione "${optionName}" al campo del report "${fieldName}"`,
        removedReportFieldOption: ({fieldName, optionName}: PolicyAddedReportFieldOptionParams) => `rimosso l'opzione "${optionName}" dal campo del report "${fieldName}"`,
        updateReportFieldOptionDisabled: ({fieldName, optionName, optionEnabled}: PolicyDisabledReportFieldOptionParams) =>
            `${optionEnabled ? 'abilitato' : 'disabilitato'} l'opzione "${optionName}" per il campo del rapporto "${fieldName}"`,
        updateReportFieldAllOptionsDisabled: ({fieldName, optionName, allEnabled, toggledOptionsCount}: PolicyDisabledReportFieldAllOptionsParams) => {
            if (toggledOptionsCount && toggledOptionsCount > 1) {
                return `${allEnabled ? 'abilitato' : 'disabilitato'} tutte le opzioni per il campo del report "${fieldName}"`;
            }
            return `${allEnabled ? 'abilitato' : 'disabilitato'} l'opzione "${optionName}" per il campo del report "${fieldName}", rendendo tutte le opzioni ${allEnabled ? 'abilitato' : 'disabilitato'}`;
        },
        deleteReportField: ({fieldType, fieldName}: AddedOrDeletedPolicyReportFieldParams) => `rimosso il campo del report ${fieldType} "${fieldName}"`,
        preventSelfApproval: ({oldValue, newValue}: UpdatedPolicyPreventSelfApprovalParams) =>
            `aggiornato "Prevent self-approval" a "${newValue === 'true' ? 'Abilitato' : 'Disabilitato'}" (precedentemente "${oldValue === 'true' ? 'Abilitato' : 'Disabilitato'}")`,
        updateMaxExpenseAmountNoReceipt: ({oldValue, newValue}: UpdatedPolicyFieldWithNewAndOldValueParams) =>
            `ha modificato l'importo massimo richiesto per la spesa con ricevuta a ${newValue} (precedentemente ${oldValue})`,
        updateMaxExpenseAmount: ({oldValue, newValue}: UpdatedPolicyFieldWithNewAndOldValueParams) =>
            `ha modificato l'importo massimo della spesa per le violazioni a ${newValue} (precedentemente ${oldValue})`,
        updateMaxExpenseAge: ({oldValue, newValue}: UpdatedPolicyFieldWithNewAndOldValueParams) =>
            `aggiornato "Età massima della spesa (giorni)" a "${newValue}" (precedentemente "${oldValue === 'false' ? CONST.POLICY.DEFAULT_MAX_EXPENSE_AGE : oldValue}")`,
        updateMonthlyOffset: ({oldValue, newValue}: UpdatedPolicyFieldWithNewAndOldValueParams) => {
            if (!oldValue) {
                return `imposta la data di invio del rapporto mensile su "${newValue}"`;
            }
            return `aggiornata la data di presentazione del rapporto mensile a "${newValue}" (precedentemente "${oldValue}")`;
        },
        updateDefaultBillable: ({oldValue, newValue}: UpdatedPolicyFieldWithNewAndOldValueParams) =>
            `aggiornato "Riaddebita le spese ai clienti" a "${newValue}" (precedentemente "${oldValue}")`,
        updateDefaultReimbursable: ({oldValue, newValue}: UpdatedPolicyFieldWithNewAndOldValueParams) =>
            `aggiornato "Spesa in contanti predefinita" a "${newValue}" (precedentemente "${oldValue}")`,
        updateDefaultTitleEnforced: ({value}: UpdatedPolicyFieldWithValueParam) => `trasformato "Imponi titoli di report predefiniti" ${value ? 'su' : 'spento'}`,
        renamedWorkspaceNameAction: ({oldName, newName}: RenamedWorkspaceNameActionParams) =>
            `ha aggiornato il nome di questo spazio di lavoro in "${newName}" (precedentemente "${oldName}")`,
        updateWorkspaceDescription: ({newDescription, oldDescription}: UpdatedPolicyDescriptionParams) =>
            !oldDescription
                ? `imposta la descrizione di questo spazio di lavoro su "${newDescription}"`
                : `ha aggiornato la descrizione di questo spazio di lavoro a "${newDescription}" (precedentemente "${oldDescription}")`,
        removedFromApprovalWorkflow: ({submittersNames}: RemovedFromApprovalWorkflowParams) => {
            let joinedNames = '';
            if (submittersNames.length === 1) {
                joinedNames = submittersNames.at(0) ?? '';
            } else if (submittersNames.length === 2) {
                joinedNames = submittersNames.join('e');
            } else if (submittersNames.length > 2) {
                joinedNames = `${submittersNames.slice(0, submittersNames.length - 1).join(', ')} and ${submittersNames.at(-1)}`;
            }
            return {
                one: `ti ha rimosso dal flusso di approvazione e dalla chat delle spese di ${joinedNames}. I rapporti precedentemente inviati rimarranno disponibili per l'approvazione nella tua Posta in arrivo.`,
                other: `ti ha rimosso dai flussi di approvazione e dalle chat delle spese di ${joinedNames}. I report inviati in precedenza rimarranno disponibili per l'approvazione nella tua Posta in arrivo.`,
            };
        },
        demotedFromWorkspace: ({policyName, oldRole}: DemotedFromWorkspaceParams) =>
            `aggiornato il tuo ruolo in ${policyName} da ${oldRole} a utente. Sei stato rimosso da tutte le chat delle spese dei presentatori tranne la tua.`,
        updatedWorkspaceCurrencyAction: ({oldCurrency, newCurrency}: UpdatedPolicyCurrencyParams) => `aggiornata la valuta predefinita a ${newCurrency} (precedentemente ${oldCurrency})`,
        updatedWorkspaceFrequencyAction: ({oldFrequency, newFrequency}: UpdatedPolicyFrequencyParams) =>
            `aggiornata la frequenza di auto-reporting a "${newFrequency}" (precedentemente "${oldFrequency}")`,
        updateApprovalMode: ({newValue, oldValue}: ChangeFieldParams) => `aggiornata la modalità di approvazione a "${newValue}" (precedentemente "${oldValue}")`,
        upgradedWorkspace: 'ha aggiornato questo spazio di lavoro al piano Control',
        downgradedWorkspace: 'ha declassato questo spazio di lavoro al piano Collect',
        updatedAuditRate: ({oldAuditRate, newAuditRate}: UpdatedPolicyAuditRateParams) =>
            `ha cambiato la percentuale di rapporti instradati casualmente per l'approvazione manuale a ${Math.round(newAuditRate * 100)}% (precedentemente ${Math.round(oldAuditRate * 100)}%)`,
        updatedManualApprovalThreshold: ({oldLimit, newLimit}: UpdatedPolicyManualApprovalThresholdParams) =>
            `ha cambiato il limite di approvazione manuale per tutte le spese a ${newLimit} (precedentemente ${oldLimit})`,
    },
    roomMembersPage: {
        memberNotFound: 'Membro non trovato.',
        useInviteButton: 'Per invitare un nuovo membro alla chat, utilizza il pulsante di invito sopra.',
        notAuthorized: `Non hai accesso a questa pagina. Se stai cercando di unirti a questa stanza, chiedi a un membro della stanza di aggiungerti. Qualcos'altro? Contatta ${CONST.EMAIL.CONCIERGE}`,
        roomArchived: `Sembra che questa stanza sia stata archiviata. Se hai domande, contatta ${CONST.EMAIL.CONCIERGE}.`,
        removeMembersPrompt: ({memberName}: {memberName: string}) => ({
            one: `Sei sicuro di voler rimuovere ${memberName} dalla stanza?`,
            other: 'Sei sicuro di voler rimuovere i membri selezionati dalla stanza?',
        }),
        error: {
            genericAdd: "Si è verificato un problema nell'aggiungere questo membro alla stanza",
        },
    },
    newTaskPage: {
        assignTask: 'Assegna compito',
        assignMe: 'Assegna a me',
        confirmTask: 'Conferma attività',
        confirmError: 'Inserisci un titolo e seleziona una destinazione di condivisione',
        descriptionOptional: 'Descrizione (facoltativa)',
        pleaseEnterTaskName: 'Per favore inserisci un titolo',
        pleaseEnterTaskDestination: 'Seleziona dove desideri condividere questo compito',
    },
    task: {
        task: 'Compito',
        title: 'Titolo',
        description: 'Descrizione',
        assignee: 'Assegnatario',
        completed: 'Completato',
        action: 'Completa',
        messages: {
            created: ({title}: TaskCreatedActionParams) => `attività per ${title}`,
            completed: 'contrassegnato come completato',
            canceled: 'attività eliminata',
            reopened: 'contrassegnato come incompleto',
            error: "Non hai il permesso di eseguire l'azione richiesta.",
        },
        markAsComplete: 'Segna come completato',
        markAsIncomplete: 'Segna come incompleto',
        assigneeError: "Si è verificato un errore durante l'assegnazione di questo compito. Si prega di provare con un altro assegnatario.",
        genericCreateTaskFailureMessage: 'Si è verificato un errore durante la creazione di questa attività. Per favore riprova più tardi.',
        deleteTask: 'Elimina attività',
        deleteConfirmation: 'Sei sicuro di voler eliminare questo compito?',
    },
    statementPage: {
        title: ({year, monthName}: StatementTitleParams) => `Estratto conto di ${monthName} ${year}`,
    },
    keyboardShortcutsPage: {
        title: 'Scorciatoie da tastiera',
        subtitle: 'Risparmia tempo con queste utili scorciatoie da tastiera:',
        shortcuts: {
            openShortcutDialog: 'Apre la finestra di dialogo delle scorciatoie da tastiera',
            markAllMessagesAsRead: 'Segna tutti i messaggi come letti',
            escape: 'Fuggi dialoghi',
            search: 'Apri la finestra di dialogo di ricerca',
            newChat: 'Nuova schermata chat',
            copy: 'Copia commento',
            openDebug: 'Apri la finestra di dialogo delle preferenze di test',
        },
    },
    guides: {
        screenShare: 'Condivisione schermo',
        screenShareRequest: 'Expensify ti invita a condividere lo schermo',
    },
    search: {
        resultsAreLimited: 'I risultati della ricerca sono limitati.',
        viewResults: 'Visualizza risultati',
        resetFilters: 'Reimposta filtri',
        searchResults: {
            emptyResults: {
                title: 'Niente da mostrare',
                subtitle: `Prova a modificare i criteri di ricerca o a creare qualcosa con il pulsante verde ${CONST.CUSTOM_EMOJIS.GLOBAL_CREATE}.`,
            },
            emptyExpenseResults: {
                title: 'Non hai ancora creato nessuna spesa.',
                subtitle: 'Crea una spesa o fai un giro di prova di Expensify per saperne di più.',
                subtitleWithOnlyCreateButton: 'Usa il pulsante verde qui sotto per creare una spesa.',
            },
            emptyReportResults: {
                title: 'Non hai ancora creato alcun report',
                subtitle: 'Crea un report o fai un test drive di Expensify per saperne di più.',
                subtitleWithOnlyCreateButton: 'Usa il pulsante verde qui sotto per creare un rapporto.',
            },
            emptyInvoiceResults: {
                title: 'Non hai ancora creato nessuna fattura.',
                subtitle: 'Invia una fattura o fai un test drive di Expensify per saperne di più.',
                subtitleWithOnlyCreateButton: 'Utilizza il pulsante verde qui sotto per inviare una fattura.',
            },
            emptyTripResults: {
                title: 'Nessun viaggio da visualizzare',
                subtitle: 'Inizia prenotando il tuo primo viaggio qui sotto.',
                buttonText: 'Prenota un viaggio',
            },
            emptySubmitResults: {
                title: 'Nessuna spesa da inviare',
                subtitle: 'Tutto chiaro. Fai un giro di vittoria!',
                buttonText: 'Crea rapporto',
            },
            emptyApproveResults: {
                title: 'Nessuna spesa da approvare',
                subtitle: 'Zero spese. Massimo relax. Ben fatto!',
            },
            emptyPayResults: {
                title: 'Nessuna spesa da pagare',
                subtitle: 'Congratulazioni! Hai tagliato il traguardo.',
            },
            emptyExportResults: {
                title: 'Nessuna spesa da esportare',
                subtitle: 'È ora di rilassarsi, bel lavoro.',
            },
            emptyStatementsResults: {
                title: 'Nessuna spesa da visualizzare',
                subtitle: 'Nessun risultato. Provare a regolare i filtri.',
            },
            emptyUnapprovedResults: {
                title: 'Nessuna spesa da approvare',
                subtitle: 'Zero spese. Massimo relax. Ben fatto!',
            },
        },
        statements: 'Dichiarazioni',
        unapprovedCash: 'Contanti non approvati',
        unapprovedCard: 'Carta non approvata',
        reconciliation: 'Riconciliazione',
        saveSearch: 'Salva ricerca',
        deleteSavedSearch: 'Elimina ricerca salvata',
        deleteSavedSearchConfirm: 'Sei sicuro di voler eliminare questa ricerca?',
        searchName: 'Cerca nome',
        savedSearchesMenuItemTitle: 'Salvato',
        groupedExpenses: 'spese raggruppate',
        bulkActions: {
            approve: 'Approva',
            pay: 'Paga',
            delete: 'Elimina',
            hold: 'Attendere',
            unhold: 'Rimuovi blocco',
            noOptionsAvailable: 'Nessuna opzione disponibile per il gruppo di spese selezionato.',
        },
        filtersHeader: 'Filtri',
        filters: {
            date: {
                before: ({date}: OptionalParam<DateParams> = {}) => `Prima di ${date ?? ''}`,
                after: ({date}: OptionalParam<DateParams> = {}) => `After ${date ?? ''}`,
                on: ({date}: OptionalParam<DateParams> = {}) => `On ${date ?? ''}`,
                presets: {
                    [CONST.SEARCH.DATE_PRESETS.NEVER]: 'Mai',
                    [CONST.SEARCH.DATE_PRESETS.LAST_MONTH]: 'Ultimo mese',
                    [CONST.SEARCH.DATE_PRESETS.THIS_MONTH]: 'Questo mese',
                    [CONST.SEARCH.DATE_PRESETS.LAST_STATEMENT]: 'Ultima dichiarazione',
                },
            },
            status: 'Stato',
            keyword: 'Parola chiave',
            keywords: 'Parole chiave',
            currency: 'Valuta',
            completed: 'Completato',
            amount: {
                lessThan: ({amount}: OptionalParam<RequestAmountParams> = {}) => `Meno di ${amount ?? ''}`,
                greaterThan: ({amount}: OptionalParam<RequestAmountParams> = {}) => `Maggiore di ${amount ?? ''}`,
                between: ({greaterThan, lessThan}: FiltersAmountBetweenParams) => `Tra ${greaterThan} e ${lessThan}`,
                equalTo: ({amount}: OptionalParam<RequestAmountParams> = {}) => `Uguale a ${amount ?? ''}`,
            },
            card: {
                expensify: 'Expensify',
                individualCards: 'Carte individuali',
                closedCards: 'Carte chiuse',
                cardFeeds: 'Feed delle carte',
                cardFeedName: ({cardFeedBankName, cardFeedLabel}: {cardFeedBankName: string; cardFeedLabel?: string}) =>
                    `Tutto ${cardFeedBankName}${cardFeedLabel ? ` - ${cardFeedLabel}` : ''}`,
                cardFeedNameCSV: ({cardFeedLabel}: {cardFeedLabel?: string}) => `Tutte le carte importate CSV${cardFeedLabel ? ` - ${cardFeedLabel}` : ''}`,
            },
            current: 'Corrente',
            past: 'Passato',
            submitted: 'Invio',
            approved: 'Approvato',
            paid: 'Pagato',
            exported: 'Esportato',
            posted: 'Pubblicato',
            withdrawn: 'Ritirato',
            billable: 'Fatturabile',
            reimbursable: 'Rimborsabile',
            purchaseCurrency: 'Valuta di acquisto',
            groupBy: {
                [CONST.SEARCH.GROUP_BY.REPORTS]: 'Rapporto',
                [CONST.SEARCH.GROUP_BY.FROM]: 'Da',
                [CONST.SEARCH.GROUP_BY.CARD]: 'Carta',
                [CONST.SEARCH.GROUP_BY.WITHDRAWAL_ID]: 'ID di prelievo',
            },
            feed: 'Feed',
            withdrawalType: {
                [CONST.SEARCH.WITHDRAWAL_TYPE.EXPENSIFY_CARD]: 'Expensify Card',
                [CONST.SEARCH.WITHDRAWAL_TYPE.REIMBURSEMENT]: 'Rimborso',
            },
            is: 'È',
            action: {
                [CONST.SEARCH.ACTION_FILTERS.SUBMIT]: 'Inviare',
                [CONST.SEARCH.ACTION_FILTERS.APPROVE]: 'Approvare',
                [CONST.SEARCH.ACTION_FILTERS.PAY]: 'Pagare',
                [CONST.SEARCH.ACTION_FILTERS.EXPORT]: 'Esportare',
            },
        },
        has: 'Ha',
        groupBy: 'Gruppo per',
        moneyRequestReport: {
            emptyStateTitle: 'Questo report non ha spese.',
            emptyStateSubtitle: 'Puoi aggiungere spese a questo report\n utilizzando il pulsante in basso o l\'opzione "Aggiungi spesa" nel menu Altro sopra.',
        },
        noCategory: 'Nessuna categoria',
        noTag: 'Nessun tag',
        expenseType: 'Tipo di spesa',
        withdrawalType: 'Tipo di prelievo',
        recentSearches: 'Ricerche recenti',
        recentChats: 'Chat recenti',
        searchIn: 'Cerca in',
        searchPlaceholder: 'Cerca qualcosa',
        suggestions: 'Suggerimenti',
        exportSearchResults: {
            title: 'Crea esportazione',
            description: 'Wow, sono molti articoli! Li raggrupperemo e Concierge ti invierà un file a breve.',
        },
        exportAll: {
            selectAllMatchingItems: 'Seleziona tutti gli elementi corrispondenti',
            allMatchingItemsSelected: 'Tutti gli elementi corrispondenti selezionati',
        },
    },
    genericErrorPage: {
        title: 'Uh-oh, qualcosa è andato storto!',
        body: {
            helpTextMobile: "Chiudi e riapri l'app, oppure passa a",
            helpTextWeb: 'web.',
            helpTextConcierge: 'Se il problema persiste, contatta',
        },
        refresh: 'Aggiorna',
    },
    fileDownload: {
        success: {
            title: 'Scaricato!',
            message: 'Allegato scaricato con successo!',
            qrMessage:
                'Controlla la cartella delle foto o dei download per una copia del tuo codice QR. Suggerimento: Aggiungilo a una presentazione affinché il tuo pubblico possa scansionarlo e connettersi direttamente con te.',
        },
        generalError: {
            title: 'Errore allegato',
            message: "Impossibile scaricare l'allegato",
        },
        permissionError: {
            title: 'Accesso allo storage',
            message: 'Expensify non può salvare gli allegati senza accesso alla memoria. Tocca impostazioni per aggiornare i permessi.',
        },
    },
    desktopApplicationMenu: {
        mainMenu: 'Nuovo Expensify',
        about: 'Informazioni su New Expensify',
        update: 'Aggiorna New Expensify',
        checkForUpdates: 'Controlla aggiornamenti',
        toggleDevTools: 'Attiva/Disattiva Strumenti per Sviluppatori',
        viewShortcuts: 'Visualizza le scorciatoie da tastiera',
        services: 'Servizi',
        hide: 'Nascondi New Expensify',
        hideOthers: 'Nascondi altri',
        showAll: 'Mostra tutto',
        quit: 'Esci da New Expensify',
        fileMenu: 'File',
        closeWindow: 'Chiudi finestra',
        editMenu: 'Modifica',
        undo: 'Annulla',
        redo: 'Rifare',
        cut: 'Tagliare',
        copy: 'Copiare',
        paste: 'Incolla',
        pasteAndMatchStyle: 'Incolla e Adatta Stile',
        pasteAsPlainText: 'Incolla come testo normale',
        delete: 'Elimina',
        selectAll: 'Seleziona tutto',
        speechSubmenu: 'Discorso',
        startSpeaking: 'Inizia a parlare',
        stopSpeaking: 'Smettila di parlare',
        viewMenu: 'Visualizza',
        reload: 'Ricarica',
        forceReload: 'Forza Ricarica',
        resetZoom: 'Dimensione reale',
        zoomIn: 'Ingrandisci',
        zoomOut: 'Riduci lo zoom',
        togglefullscreen: 'Attiva/disattiva schermo intero',
        historyMenu: 'Cronologia',
        back: 'Indietro',
        forward: 'Inoltra',
        windowMenu: 'Finestra',
        minimize: 'Minimizza',
        zoom: 'Zoom',
        front: 'Porta tutto in primo piano',
        helpMenu: 'Aiuto',
        learnMore: 'Scopri di più',
        documentation: 'Documentazione',
        communityDiscussions: 'Discussioni della Comunità',
        searchIssues: 'Cerca Problemi',
    },
    historyMenu: {
        forward: 'Inoltra',
        back: 'Indietro',
    },
    checkForUpdatesModal: {
        available: {
            title: 'Aggiornamento disponibile',
            message: ({isSilentUpdating}: {isSilentUpdating: boolean}) =>
                `La nuova versione sarà disponibile a breve.${!isSilentUpdating ? "Ti avviseremo quando saremo pronti per l'aggiornamento." : ''}`,
            soundsGood: 'Sembra buono',
        },
        notAvailable: {
            title: 'Aggiornamento non disponibile',
            message: 'Non ci sono aggiornamenti disponibili al momento. Si prega di ricontrollare più tardi!',
            okay: 'Okay',
        },
        error: {
            title: 'Aggiornamento del controllo fallito',
            message: "Non siamo riusciti a verificare la presenza di un aggiornamento. Riprova tra un po'.",
        },
    },
    report: {
        newReport: {
            createReport: 'Crea rapporto',
            chooseWorkspace: "Scegli un'area di lavoro per questo report.",
        },
        genericCreateReportFailureMessage: 'Errore imprevisto durante la creazione di questa chat. Si prega di riprovare più tardi.',
        genericAddCommentFailureMessage: 'Errore imprevisto durante la pubblicazione del commento. Per favore riprova più tardi.',
        genericUpdateReportFieldFailureMessage: "Errore imprevisto durante l'aggiornamento del campo. Si prega di riprovare più tardi.",
        genericUpdateReportNameEditFailureMessage: 'Errore imprevisto durante la rinomina del rapporto. Per favore riprova più tardi.',
        noActivityYet: 'Nessuna attività ancora',
        actions: {
            type: {
                changeField: ({oldValue, newValue, fieldName}: ChangeFieldParams) => `modificato ${fieldName} da ${oldValue} a ${newValue}`,
                changeFieldEmpty: ({newValue, fieldName}: ChangeFieldParams) => `modificato ${fieldName} in ${newValue}`,
                changeReportPolicy: ({fromPolicyName, toPolicyName}: ChangeReportPolicyParams) => {
                    if (!toPolicyName) {
                        return `Spazio di lavoro modificato${fromPolicyName ? ` (precedentemente ${fromPolicyName})` : ''}`;
                    }
                    return `Spazio di lavoro modificato in ${toPolicyName}${fromPolicyName ? ` (precedentemente ${fromPolicyName})` : ''}`;
                },
                changeType: ({oldType, newType}: ChangeTypeParams) => `cambiato tipo da ${oldType} a ${newType}`,
                exportedToCSV: `esportato in CSV`,
                exportedToIntegration: {
                    automatic: ({label}: ExportedToIntegrationParams) => {
                        // The label will always be in English, so we need to translate it
                        const labelTranslations: Record<string, string> = {
                            [CONST.REPORT.EXPORT_OPTION_LABELS.EXPENSE_LEVEL_EXPORT]: translations.export.expenseLevelExport,
                            [CONST.REPORT.EXPORT_OPTION_LABELS.REPORT_LEVEL_EXPORT]: translations.export.reportLevelExport,
                        };
                        const translatedLabel = labelTranslations[label] || label;
                        return `esportato in ${translatedLabel}`;
                    },
                    automaticActionOne: ({label}: ExportedToIntegrationParams) => `esportato su ${label} tramite`,
                    automaticActionTwo: 'impostazioni contabili',
                    manual: ({label}: ExportedToIntegrationParams) => `ha contrassegnato questo report come esportato manualmente su ${label}.`,
                    automaticActionThree: 'e creato con successo un record per',
                    reimburseableLink: 'spese personali',
                    nonReimbursableLink: 'spese con carta aziendale',
                    pending: ({label}: ExportedToIntegrationParams) => `iniziato a esportare questo report su ${label}...`,
                },
                integrationsMessage: ({errorMessage, label, linkText, linkURL}: IntegrationSyncFailedParams) =>
                    `impossibile esportare questo report su ${label} ("${errorMessage}${linkText ? ` <a href="${linkURL}">${linkText}</a>` : ''}")`,
                managerAttachReceipt: `ha aggiunto una ricevuta`,
                managerDetachReceipt: `rimosso una ricevuta`,
                markedReimbursed: ({amount, currency}: MarkedReimbursedParams) => `pagato ${currency}${amount} altrove`,
                markedReimbursedFromIntegration: ({amount, currency}: MarkReimbursedFromIntegrationParams) => `pagato ${currency}${amount} tramite integrazione`,
                outdatedBankAccount: `impossibile elaborare il pagamento a causa di un problema con il conto bancario del pagatore`,
                reimbursementACHBounce: `impossibile elaborare il pagamento a causa di un problema con il conto bancario`,
                reimbursementACHCancelled: `annullato il pagamento`,
                reimbursementAccountChanged: `non è stato possibile elaborare il pagamento, poiché il pagatore ha cambiato conto bancario`,
                reimbursementDelayed: `elaborato il pagamento ma è in ritardo di 1-2 giorni lavorativi in più`,
                selectedForRandomAudit: `selezionato casualmente per la revisione`,
                selectedForRandomAuditMarkdown: `[selezionato casualmente](https://help.expensify.com/articles/expensify-classic/reports/Set-a-random-report-audit-schedule) per revisione`,
                share: ({to}: ShareParams) => `membro invitato ${to}`,
                unshare: ({to}: UnshareParams) => `membro rimosso ${to}`,
                stripePaid: ({amount, currency}: StripePaidParams) => `pagato ${currency}${amount}`,
                takeControl: `ha preso il controllo`,
                integrationSyncFailed: ({label, errorMessage, workspaceAccountingLink}: IntegrationSyncFailedParams) =>
                    `Si è verificato un problema durante la sincronizzazione con ${label}${errorMessage ? ` ("${errorMessage}")` : ''}. Risolvi il problema nelle <a href="${workspaceAccountingLink}">impostazioni dello spazio di lavoro</a>.`,
                addEmployee: ({email, role}: AddEmployeeParams) => `aggiunto ${email} come ${role === 'member' ? 'a' : 'un/una (depending on the context)'} ${role}`,
                updateRole: ({email, currentRole, newRole}: UpdateRoleParams) => `ha aggiornato il ruolo di ${email} a ${newRole} (precedentemente ${currentRole})`,
                updatedCustomField1: ({email, previousValue, newValue}: UpdatedCustomFieldParams) => {
                    if (!newValue) {
                        return `rimosso il campo personalizzato 1 di ${email} (precedentemente "${previousValue}")`;
                    }
                    return !previousValue
                        ? `aggiunto "${newValue}" al campo personalizzato 1 di ${email}`
                        : `ha cambiato il campo personalizzato 1 di ${email} in "${newValue}" (precedentemente "${previousValue}")`;
                },
                updatedCustomField2: ({email, previousValue, newValue}: UpdatedCustomFieldParams) => {
                    if (!newValue) {
                        return `rimosso il campo personalizzato 2 di ${email} (precedentemente "${previousValue}")`;
                    }
                    return !previousValue
                        ? `aggiunto "${newValue}" al campo personalizzato 2 di ${email}`
                        : `ha cambiato il campo personalizzato 2 di ${email} in "${newValue}" (precedentemente "${previousValue}")`;
                },
                leftWorkspace: ({nameOrEmail}: LeftWorkspaceParams) => `${nameOrEmail} ha lasciato lo spazio di lavoro`,
                removeMember: ({email, role}: AddEmployeeParams) => `rimosso ${role} ${email}`,
                removedConnection: ({connectionName}: ConnectionNameParams) => `rimosso il collegamento a ${CONST.POLICY.CONNECTIONS.NAME_USER_FRIENDLY[connectionName]}`,
                addedConnection: ({connectionName}: ConnectionNameParams) => `connesso a ${CONST.POLICY.CONNECTIONS.NAME_USER_FRIENDLY[connectionName]}`,
                leftTheChat: 'ha lasciato la chat',
            },
        },
    },
    chronos: {
        oooEventSummaryFullDay: ({summary, dayCount, date}: OOOEventSummaryFullDayParams) => `${summary} per ${dayCount} ${dayCount === 1 ? 'giorno' : 'giorni'} fino al ${date}`,
        oooEventSummaryPartialDay: ({summary, timePeriod, date}: OOOEventSummaryPartialDayParams) => `${summary} da ${timePeriod} il ${date}`,
    },
    footer: {
        features: 'Caratteristiche',
        expenseManagement: 'Gestione delle spese',
        spendManagement: 'Gestione delle Spese',
        expenseReports: 'Report di spesa',
        companyCreditCard: 'Carta di Credito Aziendale',
        receiptScanningApp: 'App di scansione ricevute',
        billPay: 'Bill Pay',
        invoicing: 'Fatturazione',
        CPACard: 'Carta CPA',
        payroll: 'Payroll',
        travel: 'Viaggio',
        resources: 'Risorse',
        expensifyApproved: 'ExpensifyApproved!',
        pressKit: 'Press Kit',
        support: 'Supporto',
        expensifyHelp: 'ExpensifyHelp',
        terms: 'Termini di Servizio',
        privacy: 'Privacy',
        learnMore: 'Scopri di più',
        aboutExpensify: 'Informazioni su Expensify',
        blog: 'Blog',
        jobs: 'Lavori',
        expensifyOrg: 'Expensify.org',
        investorRelations: 'Investor Relations',
        getStarted: 'Inizia',
        createAccount: 'Crea un nuovo account',
        logIn: 'Accedi',
    },
    allStates: COMMON_CONST.STATES as States,
    allCountries: CONST.ALL_COUNTRIES as AllCountries,
    accessibilityHints: {
        navigateToChatsList: "Torna all'elenco delle chat",
        chatWelcomeMessage: 'Messaggio di benvenuto in chat',
        navigatesToChat: 'Naviga a una chat',
        newMessageLineIndicator: 'Indicatore di nuova linea di messaggio',
        chatMessage: 'Messaggio di chat',
        lastChatMessagePreview: "Anteprima dell'ultimo messaggio della chat",
        workspaceName: 'Nome del workspace',
        chatUserDisplayNames: 'Nomi visualizzati dei membri della chat',
        scrollToNewestMessages: 'Scorri ai messaggi più recenti',
        preStyledText: 'Testo pre-stilizzato',
        viewAttachment: 'Visualizza allegato',
    },
    parentReportAction: {
        deletedReport: 'Rapporto eliminato',
        deletedMessage: 'Messaggio eliminato',
        deletedExpense: 'Spesa eliminata',
        reversedTransaction: 'Transazione annullata',
        deletedTask: 'Attività eliminata',
        hiddenMessage: 'Messaggio nascosto',
    },
    threads: {
        thread: 'Discussione',
        replies: 'Risposte',
        reply: 'Rispondi',
        from: 'Da',
        in: 'in',
        parentNavigationSummary: ({reportName, workspaceName}: ParentNavigationSummaryParams) => `Da ${reportName}${workspaceName ? `in ${workspaceName}` : ''}`,
    },
    qrCodes: {
        copy: 'Copia URL',
        copied: 'Copiato!',
    },
    moderation: {
        flagDescription: 'Tutti i messaggi contrassegnati saranno inviati a un moderatore per la revisione.',
        chooseAReason: 'Scegli un motivo per segnalare qui sotto:',
        spam: 'Spam',
        spamDescription: 'Promozione non richiesta fuori tema',
        inconsiderate: 'Sconsiderato',
        inconsiderateDescription: 'Frasi offensive o irrispettose, con intenzioni discutibili',
        intimidation: 'Intimidazione',
        intimidationDescription: "Perseguire aggressivamente un'agenda nonostante obiezioni valide",
        bullying: 'Bullismo',
        bullyingDescription: 'Prendere di mira un individuo per ottenere obbedienza',
        harassment: 'Molestia',
        harassmentDescription: 'Comportamento razzista, misogino o altrimenti ampiamente discriminatorio',
        assault: 'Aggressione',
        assaultDescription: "Attacco emotivo mirato specificamente con l'intenzione di nuocere",
        flaggedContent: 'Questo messaggio è stato segnalato per violazione delle nostre regole della comunità e il contenuto è stato nascosto.',
        hideMessage: 'Nascondi messaggio',
        revealMessage: 'Rivela messaggio',
        levelOneResult: 'Invia un avviso anonimo e il messaggio viene segnalato per la revisione.',
        levelTwoResult: 'Messaggio nascosto dal canale, più avviso anonimo e il messaggio è segnalato per revisione.',
        levelThreeResult: 'Messaggio rimosso dal canale più avviso anonimo e messaggio segnalato per revisione.',
    },
    actionableMentionWhisperOptions: {
        inviteToSubmitExpense: 'Invita a inviare le spese',
        inviteToChat: 'Invita solo a chattare',
        nothing: 'Non fare nulla',
    },
    actionableMentionJoinWorkspaceOptions: {
        accept: 'Accetta',
        decline: 'Rifiuta',
    },
    actionableMentionTrackExpense: {
        submit: 'Invialo a qualcuno',
        categorize: 'Categorizzalo',
        share: 'Condividilo con il mio commercialista',
        nothing: 'Niente per ora',
    },
    teachersUnitePage: {
        teachersUnite: 'Insegnanti Uniti',
        joinExpensifyOrg:
            'Unisciti a Expensify.org nell\'eliminare le ingiustizie nel mondo. L\'attuale campagna "Teachers Unite" supporta gli educatori ovunque dividendo i costi dei materiali scolastici essenziali.',
        iKnowATeacher: 'Conosco un insegnante',
        iAmATeacher: 'Sono un insegnante',
        getInTouch: 'Eccellente! Per favore condividi le loro informazioni così possiamo metterci in contatto con loro.',
        introSchoolPrincipal: 'Introduzione al tuo preside',
        schoolPrincipalVerifyExpense:
            "Expensify.org divide il costo dei materiali scolastici essenziali affinché gli studenti provenienti da famiglie a basso reddito possano avere un'esperienza di apprendimento migliore. Il tuo preside sarà invitato a verificare le tue spese.",
        principalFirstName: 'Nome principale',
        principalLastName: 'Cognome del preside',
        principalWorkEmail: 'Email di lavoro principale',
        updateYourEmail: 'Aggiorna il tuo indirizzo email',
        updateEmail: 'Aggiorna indirizzo email',
        schoolMailAsDefault: ({contactMethodsRoute}: ContactMethodsRouteParams) =>
            `Prima di procedere, assicurati di impostare la tua email scolastica come metodo di contatto predefinito. Puoi farlo in Impostazioni > Profilo > <a href="${contactMethodsRoute}">Metodi di contatto</a>.`,
        error: {
            enterPhoneEmail: "Inserisci un'email o un numero di telefono valido",
            enterEmail: "Inserisci un'email",
            enterValidEmail: "Inserisci un'email valida",
            tryDifferentEmail: "Per favore, prova un'email diversa",
        },
    },
    cardTransactions: {
        notActivated: 'Non attivato',
        outOfPocket: 'Spese personali',
        companySpend: 'Spese aziendali',
    },
    distance: {
        addStop: 'Aggiungi fermata',
        deleteWaypoint: 'Elimina waypoint',
        deleteWaypointConfirmation: 'Sei sicuro di voler eliminare questo punto di passaggio?',
        address: 'Indirizzo',
        waypointDescription: {
            start: 'Inizia',
            stop: 'Ferma',
        },
        mapPending: {
            title: 'Mappa in sospeso',
            subtitle: 'La mappa verrà generata quando torni online',
            onlineSubtitle: 'Un momento mentre configuriamo la mappa',
            errorTitle: 'Errore della mappa',
            errorSubtitle: 'Si è verificato un errore durante il caricamento della mappa. Per favore riprova.',
        },
        error: {
            selectSuggestedAddress: 'Seleziona un indirizzo suggerito o usa la posizione attuale',
        },
    },
    reportCardLostOrDamaged: {
        screenTitle: 'Pagella persa o danneggiata',
        nextButtonLabel: 'Successivo',
        reasonTitle: 'Perché hai bisogno di una nuova carta?',
        cardDamaged: 'La mia carta è stata danneggiata',
        cardLostOrStolen: 'La mia carta è stata persa o rubata',
        confirmAddressTitle: "Conferma l'indirizzo di spedizione per la tua nuova carta.",
        cardDamagedInfo: 'La tua nuova carta arriverà in 2-3 giorni lavorativi. La tua carta attuale continuerà a funzionare fino a quando non attiverai quella nuova.',
        cardLostOrStolenInfo: "La tua carta attuale verrà disattivata permanentemente non appena l'ordine sarà effettuato. La maggior parte delle carte arriva in pochi giorni lavorativi.",
        address: 'Indirizzo',
        deactivateCardButton: 'Disattiva carta',
        shipNewCardButton: 'Spedisci nuova carta',
        addressError: 'Indirizzo richiesto',
        successTitle: 'La tua nuova carta è in arrivo!',
        successDescription: 'Dovrai attivarla quando arriverà tra pochi giorni lavorativi. Nel frattempo, puoi utilizzare una carta virtuale.',
        reasonError: 'Il motivo è obbligatorio',
    },
    eReceipt: {
        guaranteed: 'eReceipt garantito',
        transactionDate: 'Data della transazione',
    },
    referralProgram: {
        [CONST.REFERRAL_PROGRAM.CONTENT_TYPES.START_CHAT]: {
            buttonText: 'Avviare una chat, <success><strong>segnalare un amico</strong></success>.',
            header: 'Inizia una chat, invita un amico',
            body: 'Vuoi che i tuoi amici usino Expensify, anche loro? Inizia una chat con loro e ci occuperemo del resto.',
        },
        [CONST.REFERRAL_PROGRAM.CONTENT_TYPES.SUBMIT_EXPENSE]: {
            buttonText: 'Presentate una spesa, <success><strong>riferite al vostro capo</strong></success>.',
            header: 'Invia una spesa, riferisci al tuo capo',
            body: 'Vuoi che anche il tuo capo usi Expensify? Basta inviare loro una spesa e ci occuperemo del resto.',
        },
        [CONST.REFERRAL_PROGRAM.CONTENT_TYPES.REFER_FRIEND]: {
            header: 'Segnala un amico',
            body: 'Vuoi che anche i tuoi amici usino Expensify? Basta chattare, pagare o dividere una spesa con loro e ci occuperemo noi del resto. Oppure condividi semplicemente il tuo link di invito!',
        },
        [CONST.REFERRAL_PROGRAM.CONTENT_TYPES.SHARE_CODE]: {
            buttonText: 'Segnala un amico',
            header: 'Segnala un amico',
            body: 'Vuoi che anche i tuoi amici usino Expensify? Basta chattare, pagare o dividere una spesa con loro e ci occuperemo noi del resto. Oppure condividi semplicemente il tuo link di invito!',
        },
        copyReferralLink: 'Copia il link di invito',
    },
    systemChatFooterMessage: {
        [CONST.INTRO_CHOICES.MANAGE_TEAM]: {
            phrase1: 'Chatta con il tuo specialista di configurazione in',
            phrase2: 'per assistenza',
        },
        default: {
            phrase1: 'Messaggio',
            phrase2: 'per assistenza con la configurazione',
        },
    },
    violations: {
        allTagLevelsRequired: 'Tutti i tag richiesti',
        autoReportedRejectedExpense: 'Questa spesa è stata rifiutata.',
        billableExpense: 'Fatturabile non più valido',
        cashExpenseWithNoReceipt: ({formattedLimit}: ViolationsCashExpenseWithNoReceiptParams = {}) => `Receipt required${formattedLimit ? `oltre ${formattedLimit}` : ''}`,
        categoryOutOfPolicy: 'Categoria non più valida',
        conversionSurcharge: ({surcharge}: ViolationsConversionSurchargeParams) => `Applicata una maggiorazione di conversione del ${surcharge}%`,
        customUnitOutOfPolicy: 'Tariffa non valida per questo spazio di lavoro',
        duplicatedTransaction: 'Duplicato',
        fieldRequired: 'I campi del report sono obbligatori',
        futureDate: 'Data futura non consentita',
        invoiceMarkup: ({invoiceMarkup}: ViolationsInvoiceMarkupParams) => `Contrassegnato con un aumento del ${invoiceMarkup}%`,
        maxAge: ({maxAge}: ViolationsMaxAgeParams) => `Data più vecchia di ${maxAge} giorni`,
        missingCategory: 'Categoria mancante',
        missingComment: 'Descrizione richiesta per la categoria selezionata',
        missingTag: ({tagName}: ViolationsMissingTagParams = {}) => `Missing ${tagName ?? 'tag'}`,
        modifiedAmount: ({type, displayPercentVariance}: ViolationsModifiedAmountParams) => {
            switch (type) {
                case 'distance':
                    return "L'importo differisce dalla distanza calcolata";
                case 'card':
                    return 'Importo superiore alla transazione con carta';
                default:
                    if (displayPercentVariance) {
                        return `Importo ${displayPercentVariance}% superiore alla ricevuta scansionata`;
                    }
                    return 'Importo superiore alla ricevuta scansionata';
            }
        },
        modifiedDate: 'La data differisce dalla ricevuta scansionata',
        nonExpensiworksExpense: 'Spesa non-Expensiworks',
        overAutoApprovalLimit: ({formattedLimit}: ViolationsOverLimitParams) => `La spesa supera il limite di approvazione automatica di ${formattedLimit}`,
        overCategoryLimit: ({formattedLimit}: ViolationsOverCategoryLimitParams) => `Importo superiore al limite di categoria di ${formattedLimit}/persona`,
        overLimit: ({formattedLimit}: ViolationsOverLimitParams) => `Importo oltre il limite di ${formattedLimit}/persona`,
        overTripLimit: ({formattedLimit}: ViolationsOverLimitParams) => `Importo superiore al limite di ${formattedLimit}/viaggio`,
        overLimitAttendee: ({formattedLimit}: ViolationsOverLimitParams) => `Importo oltre il limite di ${formattedLimit}/persona`,
        perDayLimit: ({formattedLimit}: ViolationsPerDayLimitParams) => `Importo oltre il limite giornaliero ${formattedLimit}/persona per categoria`,
        receiptNotSmartScanned: 'Ricevuta e dettagli della spesa aggiunti manualmente.',
        receiptRequired: ({formattedLimit, category}: ViolationsReceiptRequiredParams) => {
            let message = 'Ricevuta richiesta';
            if (formattedLimit ?? category) {
                message += 'oltre';
                if (formattedLimit) {
                    message += ` ${formattedLimit}`;
                }
                if (category) {
                    message += 'limite categoria';
                }
            }
            return message;
        },
        prohibitedExpense: ({prohibitedExpenseType}: ViolationsProhibitedExpenseParams) => {
            const preMessage = 'Spesa vietata:';
            switch (prohibitedExpenseType) {
                case 'alcohol':
                    return `${preMessage} alcol`;
                case 'gambling':
                    return `${preMessage} gioco d'azzardo`;
                case 'tobacco':
                    return `${preMessage} tabacco`;
                case 'adultEntertainment':
                    return `${preMessage} intrattenimento per adulti`;
                case 'hotelIncidentals':
                    return `${preMessage} spese accessorie dell'hotel`;
                default:
                    return `${preMessage}${prohibitedExpenseType}`;
            }
        },
        customRules: ({message}: ViolationsCustomRulesParams) => message,
        reviewRequired: 'Revisione richiesta',
        rter: ({brokenBankConnection, email, isAdmin, isTransactionOlderThan7Days, member, rterType}: ViolationsRterParams) => {
            if (rterType === CONST.RTER_VIOLATION_TYPES.BROKEN_CARD_CONNECTION_530) {
                return 'Impossibile associare automaticamente la ricevuta a causa di una connessione bancaria interrotta.';
            }
            if (brokenBankConnection || rterType === CONST.RTER_VIOLATION_TYPES.BROKEN_CARD_CONNECTION) {
                return isAdmin
                    ? `Impossibile abbinare automaticamente la ricevuta a causa di una connessione bancaria interrotta che ${email} deve risolvere.`
                    : 'Impossibile associare automaticamente la ricevuta a causa di una connessione bancaria interrotta.';
            }
            if (!isTransactionOlderThan7Days) {
                return isAdmin ? `Chiedi a ${member} di contrassegnarlo come contante o attendi 7 giorni e riprova` : 'In attesa di unione con la transazione della carta.';
            }
            return '';
        },
        brokenConnection530Error: 'Ricevuta in sospeso a causa di una connessione bancaria interrotta',
        adminBrokenConnectionError: 'Ricevuta in sospeso a causa di una connessione bancaria interrotta. Si prega di risolvere in',
        memberBrokenConnectionError: 'Ricevuta in sospeso a causa di una connessione bancaria interrotta. Si prega di chiedere a un amministratore dello spazio di lavoro di risolvere.',
        markAsCashToIgnore: 'Segna come contante per ignorare e richiedere il pagamento.',
        smartscanFailed: ({canEdit = true}) => `Scansione della ricevuta fallita.${canEdit ? 'Inserisci i dettagli manualmente.' : ''}`,
        receiptGeneratedWithAI: "Ricevuta potenzialmente generata dall'IA",
        someTagLevelsRequired: ({tagName}: ViolationsTagOutOfPolicyParams = {}) => `Missing ${tagName ?? 'Etichetta'}`,
        tagOutOfPolicy: ({tagName}: ViolationsTagOutOfPolicyParams = {}) => `${tagName ?? 'Etichetta'} non più valido`,
        taxAmountChanged: "L'importo fiscale è stato modificato",
        taxOutOfPolicy: ({taxName}: ViolationsTaxOutOfPolicyParams = {}) => `${taxName ?? 'Tassa'} non più valido`,
        taxRateChanged: "L'aliquota fiscale è stata modificata",
        taxRequired: 'Aliquota fiscale mancante',
        none: 'Nessuno',
        taxCodeToKeep: 'Scegli quale codice fiscale mantenere',
        tagToKeep: 'Scegli quale tag mantenere',
        isTransactionReimbursable: 'Scegli se la transazione è rimborsabile',
        merchantToKeep: 'Scegli quale commerciante mantenere',
        descriptionToKeep: 'Scegli quale descrizione mantenere',
        categoryToKeep: 'Scegli quale categoria mantenere',
        isTransactionBillable: 'Scegli se la transazione è fatturabile',
        keepThisOne: 'Mantieni questo',
        confirmDetails: `Conferma i dettagli che stai conservando`,
        confirmDuplicatesInfo: `I duplicati che non conservi verranno mantenuti per consentire al mittente di eliminarli.`,
        hold: 'Questa spesa è stata messa in sospeso',
        resolvedDuplicates: 'risolto il duplicato',
    },
    reportViolations: {
        [CONST.REPORT_VIOLATIONS.FIELD_REQUIRED]: ({fieldName}: RequiredFieldParams) => `${fieldName} è obbligatorio`,
    },
    violationDismissal: {
        rter: {
            manual: 'ha contrassegnato questa ricevuta come contante',
        },
        duplicatedTransaction: {
            manual: 'risolto il duplicato',
        },
    },
    videoPlayer: {
        play: 'Gioca',
        pause: 'Pausa',
        fullscreen: 'Schermo intero',
        playbackSpeed: 'Velocità di riproduzione',
        expand: 'Espandi',
        mute: 'Disattiva audio',
        unmute: "Riattiva l'audio",
        normal: 'Normale',
    },
    exitSurvey: {
        header: 'Prima di andare',
        reasonPage: {
            title: 'Per favore, dicci perché te ne vai',
            subtitle: 'Prima di andare, per favore dicci perché vorresti passare a Expensify Classic.',
        },
        reasons: {
            [CONST.EXIT_SURVEY.REASONS.FEATURE_NOT_AVAILABLE]: 'Ho bisogno di una funzionalità disponibile solo in Expensify Classic.',
            [CONST.EXIT_SURVEY.REASONS.DONT_UNDERSTAND]: 'Non capisco come usare New Expensify.',
            [CONST.EXIT_SURVEY.REASONS.PREFER_CLASSIC]: 'Capisco come utilizzare New Expensify, ma preferisco Expensify Classic.',
        },
        prompts: {
            [CONST.EXIT_SURVEY.REASONS.FEATURE_NOT_AVAILABLE]: 'Quale funzionalità ti serve che non è disponibile nel nuovo Expensify?',
            [CONST.EXIT_SURVEY.REASONS.DONT_UNDERSTAND]: 'Cosa stai cercando di fare?',
            [CONST.EXIT_SURVEY.REASONS.PREFER_CLASSIC]: 'Perché preferisci Expensify Classic?',
        },
        responsePlaceholder: 'La tua risposta',
        thankYou: 'Grazie per il feedback!',
        thankYouSubtitle: 'Le tue risposte ci aiuteranno a costruire un prodotto migliore per portare a termine le cose. Grazie mille!',
        goToExpensifyClassic: 'Passa a Expensify Classic',
        offlineTitle: 'Sembra che tu sia bloccato qui...',
        offline:
            'Sembra che tu sia offline. Purtroppo, Expensify Classic non funziona offline, ma il Nuovo Expensify sì. Se preferisci usare Expensify Classic, riprova quando hai una connessione internet.',
        quickTip: 'Suggerimento rapido...',
        quickTipSubTitle: 'Puoi andare direttamente a Expensify Classic visitando expensify.com. Aggiungilo ai segnalibri per un facile accesso rapido!',
        bookACall: 'Prenota una chiamata',
        noThanks: 'No grazie',
        bookACallTitle: 'Vuoi parlare con un product manager?',
        benefits: {
            [CONST.EXIT_SURVEY.BENEFIT.CHATTING_DIRECTLY]: 'Chattare direttamente su spese e report',
            [CONST.EXIT_SURVEY.BENEFIT.EVERYTHING_MOBILE]: 'Possibilità di fare tutto su mobile',
            [CONST.EXIT_SURVEY.BENEFIT.TRAVEL_EXPENSE]: 'Viaggia e gestisci le spese alla velocità della chat',
        },
        bookACallTextTop: 'Passando a Expensify Classic, ti perderai:',
        bookACallTextBottom:
            'Saremmo entusiasti di fare una chiamata con te per capire il motivo. Puoi prenotare una chiamata con uno dei nostri senior product manager per discutere le tue esigenze.',
        takeMeToExpensifyClassic: 'Portami a Expensify Classic',
    },
    listBoundary: {
        errorMessage: 'Si è verificato un errore durante il caricamento di altri messaggi',
        tryAgain: 'Riprova',
    },
    systemMessage: {
        mergedWithCashTransaction: 'abbinato una ricevuta a questa transazione',
    },
    subscription: {
        authenticatePaymentCard: 'Autentica carta di pagamento',
        mobileReducedFunctionalityMessage: "Non puoi apportare modifiche al tuo abbonamento nell'app mobile.",
        badge: {
            freeTrial: ({numOfDays}: BadgeFreeTrialParams) => `Prova gratuita: ${numOfDays} ${numOfDays === 1 ? 'giorno' : 'giorni'} rimasti`,
        },
        billingBanner: {
            policyOwnerAmountOwed: {
                title: 'Le tue informazioni di pagamento sono obsolete',
                subtitle: ({date}: BillingBannerSubtitleWithDateParams) =>
                    `Aggiorna la tua carta di pagamento entro il ${date} per continuare a utilizzare tutte le tue funzionalità preferite.`,
            },
            policyOwnerAmountOwedOverdue: {
                title: 'Il tuo pagamento non può essere elaborato.',
                subtitle: ({date, purchaseAmountOwed}: BillingBannerOwnerAmountOwedOverdueParams) =>
                    date && purchaseAmountOwed
                        ? `Il tuo addebito del ${date} di ${purchaseAmountOwed} non è stato elaborato. Si prega di aggiungere una carta di pagamento per saldare l'importo dovuto.`
                        : "Si prega di aggiungere una carta di pagamento per saldare l'importo dovuto.",
            },
            policyOwnerUnderInvoicing: {
                title: 'Le tue informazioni di pagamento sono obsolete',
                subtitle: ({date}: BillingBannerSubtitleWithDateParams) =>
                    `Il tuo pagamento è in ritardo. Ti preghiamo di pagare la tua fattura entro il ${date} per evitare l'interruzione del servizio.`,
            },
            policyOwnerUnderInvoicingOverdue: {
                title: 'Le tue informazioni di pagamento sono obsolete',
                subtitle: 'Il tuo pagamento è in ritardo. Si prega di pagare la fattura.',
            },
            billingDisputePending: {
                title: 'La tua carta non può essere addebitata',
                subtitle: ({amountOwed, cardEnding}: BillingBannerDisputePendingParams) =>
                    `Hai contestato l'addebito di ${amountOwed} sulla carta che termina con ${cardEnding}. Il tuo account sarà bloccato fino a quando la disputa non sarà risolta con la tua banca.`,
            },
            cardAuthenticationRequired: {
                title: 'La tua carta di pagamento non è stata completamente autenticata.',
                subtitle: ({cardEnding}: BillingBannerCardAuthenticationRequiredParams) => `Completa il processo di autenticazione per attivare la tua carta che termina con ${cardEnding}.`,
            },
            insufficientFunds: {
                title: 'La tua carta non può essere addebitata',
                subtitle: ({amountOwed}: BillingBannerInsufficientFundsParams) =>
                    `La tua carta di pagamento è stata rifiutata a causa di fondi insufficienti. Riprova o aggiungi una nuova carta di pagamento per saldare il tuo saldo in sospeso di ${amountOwed}.`,
            },
            cardExpired: {
                title: 'La tua carta non può essere addebitata',
                subtitle: ({amountOwed}: BillingBannerCardExpiredParams) =>
                    `La tua carta di pagamento è scaduta. Aggiungi una nuova carta di pagamento per saldare il tuo saldo in sospeso di ${amountOwed}.`,
            },
            cardExpireSoon: {
                title: 'La tua carta sta per scadere presto',
                subtitle:
                    'La tua carta di pagamento scadrà alla fine di questo mese. Clicca sul menu a tre punti qui sotto per aggiornarla e continuare a utilizzare tutte le tue funzionalità preferite.',
            },
            retryBillingSuccess: {
                title: 'Successo!',
                subtitle: 'La tua carta è stata addebitata con successo.',
            },
            retryBillingError: {
                title: 'La tua carta non può essere addebitata',
                subtitle:
                    "Prima di riprovare, chiama direttamente la tua banca per autorizzare gli addebiti di Expensify e rimuovere eventuali blocchi. Altrimenti, prova ad aggiungere un'altra carta di pagamento.",
            },
            cardOnDispute: ({amountOwed, cardEnding}: BillingBannerCardOnDisputeParams) =>
                `Hai contestato l'addebito di ${amountOwed} sulla carta che termina con ${cardEnding}. Il tuo account sarà bloccato fino a quando la disputa non sarà risolta con la tua banca.`,
            preTrial: {
                title: 'Inizia una prova gratuita',
                subtitleStart: 'Come passo successivo,',
                subtitleLink: 'completa la tua lista di controllo per la configurazione',
                subtitleEnd: 'così il tuo team può iniziare a registrare le spese.',
            },
            trialStarted: {
                title: ({numOfDays}: TrialStartedTitleParams) => `Prova: ${numOfDays} ${numOfDays === 1 ? 'giorno' : 'giorni'} rimasti!`,
                subtitle: 'Aggiungi una carta di pagamento per continuare a utilizzare tutte le tue funzionalità preferite.',
            },
            trialEnded: {
                title: 'Il tuo periodo di prova gratuito è terminato',
                subtitle: 'Aggiungi una carta di pagamento per continuare a utilizzare tutte le tue funzionalità preferite.',
            },
            earlyDiscount: {
                claimOffer: 'Richiedi offerta',
                noThanks: 'No grazie',
                subscriptionPageTitle: ({discountType}: EarlyDiscountTitleParams) =>
                    `<strong>${discountType}% di sconto sul tuo primo anno!</strong> Basta aggiungere una carta di pagamento e iniziare un abbonamento annuale.`,
                onboardingChatTitle: ({discountType}: EarlyDiscountTitleParams) => `Offerta a tempo limitato: ${discountType}% di sconto sul tuo primo anno!`,
                subtitle: ({days, hours, minutes, seconds}: EarlyDiscountSubtitleParams) => `Richiedi entro ${days > 0 ? `${days}g :` : ''}${hours}h : ${minutes}m : ${seconds}s`,
            },
        },
        cardSection: {
            title: 'Pagamento',
            subtitle: 'Aggiungi una carta per pagare il tuo abbonamento Expensify.',
            addCardButton: 'Aggiungi carta di pagamento',
            cardNextPayment: ({nextPaymentDate}: CardNextPaymentParams) => `La tua prossima data di pagamento è ${nextPaymentDate}.`,
            cardEnding: ({cardNumber}: CardEndingParams) => `Carta che termina con ${cardNumber}`,
            cardInfo: ({name, expiration, currency}: CardInfoParams) => `Nome: ${name}, Scadenza: ${expiration}, Valuta: ${currency}`,
            changeCard: 'Cambia carta di pagamento',
            changeCurrency: 'Cambia la valuta di pagamento',
            cardNotFound: 'Nessuna carta di pagamento aggiunta',
            retryPaymentButton: 'Riprova pagamento',
            authenticatePayment: 'Autentica pagamento',
            requestRefund: 'Richiedi rimborso',
            requestRefundModal: {
                full: "Ottenere un rimborso è facile, basta declassare il tuo account prima della prossima data di fatturazione e riceverai un rimborso. <br /> <br /> Attenzione: il downgrade del tuo account comporta l'eliminazione del/dei tuo/i spazio/i di lavoro. Questa azione non può essere annullata, ma puoi sempre creare un nuovo spazio di lavoro se cambi idea.",
                confirm: 'Elimina workspace e declassa',
            },
            viewPaymentHistory: 'Visualizza cronologia dei pagamenti',
        },
        yourPlan: {
            title: 'Il tuo piano',
            exploreAllPlans: 'Esplora tutti i piani',
            customPricing: 'Prezzi personalizzati',
            asLowAs: ({price}: YourPlanPriceValueParams) => `a partire da ${price} per membro attivo/mese`,
            pricePerMemberMonth: ({price}: YourPlanPriceValueParams) => `${price} per membro/mese`,
            pricePerMemberPerMonth: ({price}: YourPlanPriceValueParams) => `${price} per membro al mese`,
            perMemberMonth: 'per membro/mese',
            collect: {
                title: 'Raccogliere',
                description: 'Il piano per piccole imprese che ti offre spese, viaggi e chat.',
                priceAnnual: ({lower, upper}: YourPlanPriceParams) => `Da ${lower}/membro attivo con la Expensify Card, ${upper}/membro attivo senza la Expensify Card.`,
                pricePayPerUse: ({lower, upper}: YourPlanPriceParams) => `Da ${lower}/membro attivo con la Expensify Card, ${upper}/membro attivo senza la Expensify Card.`,
                benefit1: 'Scansione delle ricevute',
                benefit2: 'Rimborsi',
                benefit3: 'Gestione delle carte aziendali',
                benefit4: 'Approvazioni di spese e viaggi',
                benefit5: 'Prenotazione di viaggi e regole',
                benefit6: 'Integrazioni QuickBooks/Xero',
                benefit7: 'Chatta su spese, rapporti e stanze',
                benefit8: 'Supporto AI e umano',
            },
            control: {
                title: 'Controllo',
                description: 'Spese, viaggi e chat per aziende più grandi.',
                priceAnnual: ({lower, upper}: YourPlanPriceParams) => `Da ${lower}/membro attivo con la Expensify Card, ${upper}/membro attivo senza la Expensify Card.`,
                pricePayPerUse: ({lower, upper}: YourPlanPriceParams) => `Da ${lower}/membro attivo con la Expensify Card, ${upper}/membro attivo senza la Expensify Card.`,
                benefit1: 'Tutto nel piano Collect',
                benefit2: 'Flussi di lavoro di approvazione multilivello',
                benefit3: 'Regole personalizzate per le spese',
                benefit4: 'Integrazioni ERP (NetSuite, Sage Intacct, Oracle)',
                benefit5: 'Integrazioni HR (Workday, Certinia)',
                benefit6: 'SAML/SSO',
                benefit7: 'Approfondimenti e report personalizzati',
                benefit8: 'Budgeting',
            },
            thisIsYourCurrentPlan: 'Questo è il tuo piano attuale',
            downgrade: 'Effettua il downgrade a Collect',
            upgrade: 'Aggiorna a Control',
            addMembers: 'Aggiungi membri',
            saveWithExpensifyTitle: 'Risparmia con la Expensify Card',
            saveWithExpensifyDescription: 'Usa il nostro calcolatore di risparmio per vedere come il cashback dalla Expensify Card può ridurre la tua fattura Expensify.',
            saveWithExpensifyButton: 'Scopri di più',
        },
        compareModal: {
            comparePlans: 'Confronta i piani',
            subtitle: `<muted-text>Sblocca le funzionalità di cui hai bisogno con il piano più adatto a te. <a href="${CONST.PRICING}">Consulta la nostra pagina dei prezzi</a> o una panoramica completa delle funzionalità di ciascuno dei nostri piani.</muted-text>`,
        },
        details: {
            title: "Dettagli dell'abbonamento",
            annual: 'Abbonamento annuale',
            taxExempt: 'Richiedi lo stato di esenzione fiscale',
            taxExemptEnabled: 'Esente da tasse',
            taxExemptStatus: 'Stato di esenzione fiscale',
            payPerUse: 'Pagamento a consumo',
            subscriptionSize: "Dimensione dell'abbonamento",
            headsUp:
                "Attenzione: Se non imposti ora la dimensione del tuo abbonamento, la imposteremo automaticamente in base al numero di membri attivi del primo mese. Sarai quindi impegnato a pagare almeno questo numero di membri per i prossimi 12 mesi. Puoi aumentare la dimensione del tuo abbonamento in qualsiasi momento, ma non puoi diminuirla fino alla scadenza dell'abbonamento.",
            zeroCommitment: 'Zero impegno al tasso di abbonamento annuale scontato',
        },
        subscriptionSize: {
            title: "Dimensione dell'abbonamento",
            yourSize: 'La dimensione del tuo abbonamento è il numero di posti disponibili che possono essere occupati da qualsiasi membro attivo in un determinato mese.',
            eachMonth:
                'Ogni mese, il tuo abbonamento copre fino al numero di membri attivi impostato sopra. Ogni volta che aumenti la dimensione del tuo abbonamento, inizierai un nuovo abbonamento di 12 mesi a quella nuova dimensione.',
            note: 'Nota: Un membro attivo è chiunque abbia creato, modificato, inviato, approvato, rimborsato o esportato dati di spesa legati allo spazio di lavoro della tua azienda.',
            confirmDetails: 'Conferma i dettagli del tuo nuovo abbonamento annuale:',
            subscriptionSize: "Dimensione dell'abbonamento",
            activeMembers: ({size}: SubscriptionSizeParams) => `${size} membri attivi/mese`,
            subscriptionRenews: "Il rinnovo dell'abbonamento",
            youCantDowngrade: 'Non puoi effettuare il downgrade durante il tuo abbonamento annuale.',
            youAlreadyCommitted: ({size, date}: SubscriptionCommitmentParams) =>
                `Hai già sottoscritto un abbonamento annuale per ${size} membri attivi al mese fino al ${date}. Puoi passare a un abbonamento a consumo il ${date} disabilitando il rinnovo automatico.`,
            error: {
                size: 'Si prega di inserire una dimensione di abbonamento valida',
                sameSize: 'Inserisci un numero diverso dalla dimensione attuale del tuo abbonamento',
            },
        },
        paymentCard: {
            addPaymentCard: 'Aggiungi carta di pagamento',
            enterPaymentCardDetails: 'Inserisci i dettagli della tua carta di pagamento',
            security: "Expensify è conforme a PCI-DSS, utilizza la crittografia a livello bancario e impiega un'infrastruttura ridondante per proteggere i tuoi dati.",
            learnMoreAboutSecurity: 'Scopri di più sulla nostra sicurezza.',
        },
        subscriptionSettings: {
            title: 'Impostazioni di abbonamento',
            summary: ({subscriptionType, subscriptionSize, autoRenew, autoIncrease}: SubscriptionSettingsSummaryParams) =>
                `Tipo di abbonamento: ${subscriptionType}, Dimensione dell'abbonamento: ${subscriptionSize}, Rinnovo automatico: ${autoRenew}, Aumento automatico dei posti annuali: ${autoIncrease}`,
            none: 'nessuno',
            on: 'su',
            off: 'spento',
            annual: 'Annuale',
            autoRenew: 'Rinnovo automatico',
            autoIncrease: 'Aumento automatico dei posti annuali',
            saveUpTo: ({amountWithCurrency}: SubscriptionSettingsSaveUpToParams) => `Risparmia fino a ${amountWithCurrency}/mese per membro attivo`,
            automaticallyIncrease:
                'Aumenta automaticamente i tuoi posti annuali per accogliere i membri attivi che superano la dimensione del tuo abbonamento. Nota: Questo estenderà la data di fine del tuo abbonamento annuale.',
            disableAutoRenew: 'Disattiva il rinnovo automatico',
            helpUsImprove: 'Aiutaci a migliorare Expensify',
            whatsMainReason: 'Qual è il motivo principale per cui stai disabilitando il rinnovo automatico?',
            renewsOn: ({date}: SubscriptionSettingsRenewsOnParams) => `Rinnova il ${date}.`,
            pricingConfiguration: 'Il prezzo dipende dalla configurazione. Per il prezzo più basso, scegli un abbonamento annuale e ottieni la Expensify Card.',
            learnMore: {
                part1: 'Scopri di più sul nostro',
                pricingPage: 'pagina dei prezzi',
                part2: 'o chatta con il nostro team nella tua',
                adminsRoom: '#admins room.',
            },
            estimatedPrice: 'Prezzo stimato',
            changesBasedOn: "Questo cambia in base all'uso della tua Expensify Card e alle opzioni di abbonamento qui sotto.",
        },
        requestEarlyCancellation: {
            title: 'Richiedi cancellazione anticipata',
            subtitle: 'Qual è il motivo principale per cui stai richiedendo la cancellazione anticipata?',
            subscriptionCanceled: {
                title: 'Abbonamento annullato',
                subtitle: 'Il tuo abbonamento annuale è stato annullato.',
                info: 'Se vuoi continuare a utilizzare il tuo workspace su base pay-per-use, sei a posto.',
                preventFutureActivity: ({workspacesListRoute}: WorkspacesListRouteParams) =>
                    `Se desideri prevenire attività e addebiti futuri, devi <a href="${workspacesListRoute}">elimina il tuo/i tuoi spazio/i di lavoro</a>. Si noti che quando si eliminano i propri workspace, verrà addebitata qualsiasi attività in sospeso che è stata sostenuta durante il mese di calendario corrente.`,
            },
            requestSubmitted: {
                title: 'Richiesta inviata',
                subtitle:
                    "Grazie per averci comunicato il tuo interesse a cancellare l'abbonamento. Stiamo esaminando la tua richiesta e ti contatteremo presto tramite la chat con il <concierge-link>Concierge</concierge-link>.",
            },
            acknowledgement: `Richiedendo la cancellazione anticipata, riconosco e accetto che Expensify non ha alcun obbligo di concedere tale richiesta ai sensi di Expensify.<a href=${CONST.OLD_DOT_PUBLIC_URLS.TERMS_URL}>Termini di Servizio</a>o un altro accordo sui servizi applicabile tra me e Expensify e che Expensify mantiene la sola discrezione riguardo alla concessione di qualsiasi richiesta del genere.`,
        },
    },
    feedbackSurvey: {
        tooLimited: 'La funzionalità necessita di miglioramenti',
        tooExpensive: 'Troppo costoso',
        inadequateSupport: 'Supporto clienti inadeguato',
        businessClosing: "Chiusura, ridimensionamento o acquisizione dell'azienda",
        additionalInfoTitle: 'A quale software ti stai trasferendo e perché?',
        additionalInfoInputLabel: 'La tua risposta',
    },
    roomChangeLog: {
        updateRoomDescription: 'imposta la descrizione della stanza su:',
        clearRoomDescription: 'cancellato la descrizione della stanza',
    },
    delegate: {
        switchAccount: 'Cambia account:',
        copilotDelegatedAccess: 'Copilot: Accesso delegato',
        copilotDelegatedAccessDescription: 'Consenti ad altri membri di accedere al tuo account.',
        addCopilot: 'Aggiungi copilota',
        membersCanAccessYourAccount: 'Questi membri possono accedere al tuo account:',
        youCanAccessTheseAccounts: 'Puoi accedere a questi account tramite il selettore di account:',
        role: ({role}: OptionalParam<DelegateRoleParams> = {}) => {
            switch (role) {
                case CONST.DELEGATE_ROLE.ALL:
                    return 'Pieno';
                case CONST.DELEGATE_ROLE.SUBMITTER:
                    return 'Limitato';
                default:
                    return '';
            }
        },
        genericError: 'Ops, qualcosa è andato storto. Per favore riprova.',
        onBehalfOfMessage: ({delegator}: DelegatorParams) => `per conto di ${delegator}`,
        accessLevel: 'Livello di accesso',
        confirmCopilot: 'Conferma il tuo copilota qui sotto.',
        accessLevelDescription: "Scegli un livello di accesso qui sotto. Sia l'accesso Completo che Limitato consentono ai copiloti di visualizzare tutte le conversazioni e le spese.",
        roleDescription: ({role}: OptionalParam<DelegateRoleParams> = {}) => {
            switch (role) {
                case CONST.DELEGATE_ROLE.ALL:
                    return 'Consenti a un altro membro di eseguire tutte le azioni nel tuo account, per tuo conto. Include chat, invii, approvazioni, pagamenti, aggiornamenti delle impostazioni e altro.';
                case CONST.DELEGATE_ROLE.SUBMITTER:
                    return 'Consenti a un altro membro di eseguire la maggior parte delle azioni nel tuo account, per tuo conto. Esclude approvazioni, pagamenti, rifiuti e sospensioni.';
                default:
                    return '';
            }
        },
        removeCopilot: 'Rimuovi copilot',
        removeCopilotConfirmation: 'Sei sicuro di voler rimuovere questo copilota?',
        changeAccessLevel: 'Modifica il livello di accesso',
        makeSureItIsYou: 'Verifichiamo che sei tu',
        enterMagicCode: ({contactMethod}: EnterMagicCodeParams) =>
            `Inserisci il codice magico inviato a ${contactMethod} per aggiungere un copilota. Dovrebbe arrivare entro un minuto o due.`,
        enterMagicCodeUpdate: ({contactMethod}: EnterMagicCodeParams) => `Inserisci il codice magico inviato a ${contactMethod} per aggiornare il tuo copilota.`,
        notAllowed: 'Non così in fretta...',
        noAccessMessage: 'Come copilota, non hai accesso a questa pagina. Mi dispiace!',
        notAllowedMessage: ({accountOwnerEmail}: AccountOwnerParams) =>
            `Come <a href="${CONST.DELEGATE_ROLE_HELP_DOT_ARTICLE_LINK}">copilota</a> di ${accountOwnerEmail}, non hai il permesso di eseguire questa azione. Mi dispiace!`,
        copilotAccess: 'Accesso Copilot',
    },
    debug: {
        debug: 'Debug',
        details: 'Dettagli',
        JSON: 'JSON',
        reportActions: 'Azioni',
        reportActionPreview: 'Anteprima',
        nothingToPreview: 'Niente da visualizzare in anteprima',
        editJson: 'Edita JSON:',
        preview: 'Anteprima:',
        missingProperty: ({propertyName}: MissingPropertyParams) => `Manca ${propertyName}`,
        invalidProperty: ({propertyName, expectedType}: InvalidPropertyParams) => `Proprietà non valida: ${propertyName} - Atteso: ${expectedType}`,
        invalidValue: ({expectedValues}: InvalidValueParams) => `Valore non valido - Atteso: ${expectedValues}`,
        missingValue: 'Valore mancante',
        createReportAction: 'Crea Azione Rapporto',
        reportAction: 'Segnala azione',
        report: 'Rapporto',
        transaction: 'Transazione',
        violations: 'Violazioni',
        transactionViolation: 'Violazione della Transazione',
        hint: 'Le modifiche ai dati non saranno inviate al backend',
        textFields: 'Campi di testo',
        numberFields: 'Campi numerici',
        booleanFields: 'Campi booleani',
        constantFields: 'Campi costanti',
        dateTimeFields: 'Campi DateTime',
        date: 'Data',
        time: 'Tempo',
        none: 'Nessuno',
        visibleInLHN: 'Visibile nel LHN',
        GBR: 'GBR',
        RBR: 'RBR',
        true: 'vero',
        false: 'falso',
        viewReport: 'Visualizza rapporto',
        viewTransaction: 'Visualizza transazione',
        createTransactionViolation: 'Crea violazione di transazione',
        reasonVisibleInLHN: {
            hasDraftComment: 'Ha commento in bozza',
            hasGBR: 'Has GBR',
            hasRBR: 'Ha RBR',
            pinnedByUser: 'Fissato da un membro',
            hasIOUViolations: 'Ha violazioni IOU',
            hasAddWorkspaceRoomErrors: "Ha errori nell'aggiunta della stanza di lavoro",
            isUnread: 'È non letto (modalità di concentrazione)',
            isArchived: 'È archiviato (modalità più recente)',
            isSelfDM: 'È un DM a se stessi',
            isFocused: 'È temporaneamente concentrato/a',
        },
        reasonGBR: {
            hasJoinRequest: 'Richiesta di adesione (stanza amministratore)',
            isUnreadWithMention: 'È non letto con menzione',
            isWaitingForAssigneeToCompleteAction: "In attesa che l'assegnatario completi l'azione",
            hasChildReportAwaitingAction: 'Ha un rapporto figlio in attesa di azione',
            hasMissingInvoiceBankAccount: 'Manca il conto bancario della fattura',
        },
        reasonRBR: {
            hasErrors: 'Ha errori nei dati del report o delle azioni del report',
            hasViolations: 'Ha violazioni',
            hasTransactionThreadViolations: 'Ha violazioni nel thread delle transazioni',
        },
        indicatorStatus: {
            theresAReportAwaitingAction: "C'è un report in attesa di azione",
            theresAReportWithErrors: "C'è un report con errori",
            theresAWorkspaceWithCustomUnitsErrors: "C'è un'area di lavoro con errori nelle unità personalizzate",
            theresAProblemWithAWorkspaceMember: "C'è un problema con un membro dello spazio di lavoro",
            theresAProblemWithAWorkspaceQBOExport: "Si è verificato un problema con l'impostazione di esportazione della connessione dello spazio di lavoro.",
            theresAProblemWithAContactMethod: "C'è un problema con un metodo di contatto",
            aContactMethodRequiresVerification: 'Un metodo di contatto richiede la verifica',
            theresAProblemWithAPaymentMethod: "C'è un problema con un metodo di pagamento",
            theresAProblemWithAWorkspace: "C'è un problema con uno spazio di lavoro",
            theresAProblemWithYourReimbursementAccount: "C'è un problema con il tuo conto di rimborso",
            theresABillingProblemWithYourSubscription: "C'è un problema di fatturazione con il tuo abbonamento",
            yourSubscriptionHasBeenSuccessfullyRenewed: 'Il tuo abbonamento è stato rinnovato con successo',
            theresWasAProblemDuringAWorkspaceConnectionSync: 'Si è verificato un problema durante la sincronizzazione della connessione dello spazio di lavoro',
            theresAProblemWithYourWallet: "C'è un problema con il tuo portafoglio",
            theresAProblemWithYourWalletTerms: "C'è un problema con i termini del tuo portafoglio",
        },
    },
    emptySearchView: {
        takeATestDrive: 'Fai un giro di prova',
    },
    migratedUserWelcomeModal: {
        title: 'Benvenuto in New Expensify!',
        subtitle: 'Il nuovo Expensify ha la stessa fantastica automazione, ma ora con una collaborazione straordinaria:',
        confirmText: 'Andiamo!',
        features: {
            chat: '<strong>Chatta direttamente su qualsiasi spesa</strong>, report o spazio di lavoro',
            scanReceipt: '<strong>Scansiona le ricevute</strong> e ricevi il rimborso',
            crossPlatform: 'Fai <strong>tutto</strong> dal tuo telefono o browser',
        },
    },
    productTrainingTooltip: {
        // TODO: CONCIERGE_LHN_GBR tooltip will be replaced by a tooltip in the #admins room
        // https://github.com/Expensify/App/issues/57045#issuecomment-2701455668
        conciergeLHNGBR: '<tooltip>Inizia <strong>qui!</strong></tooltip>',
        saveSearchTooltip: '<tooltip><strong>Rinomina le tue ricerche salvate</strong> qui!</tooltip>',
        accountSwitcher: '<tooltip>Accedi al tuo <strong>Account Copilot</strong> qui</tooltip>',
        scanTestTooltip: {
            main: '<tooltip><strong>Vuoi vedere come funziona Scan?</strong> Prova una ricevuta di test!</tooltip>',
            manager: '<tooltip>Scegli il nostro <strong>responsabile dei test</strong> per provarlo!</tooltip>',
            confirmation: '<tooltip>Ora, <strong>invia la tua spesa</strong> e guarda la magia accadere!</tooltip>',
            tryItOut: 'Provalo',
            noThanks: 'No grazie',
        },
        outstandingFilter: '<tooltip>Filtra per spese che <strong>necessita approvazione</strong></tooltip>',
        scanTestDriveTooltip: '<tooltip>Invia questa ricevuta a <strong>completa il test drive!</strong></tooltip>',
    },
    discardChangesConfirmation: {
        title: 'Eliminare le modifiche?',
        body: 'Sei sicuro di voler annullare le modifiche apportate?',
        confirmText: 'Scarta modifiche',
    },
    scheduledCall: {
        book: {
            title: 'Pianifica chiamata',
            description: 'Trova un orario che funzioni per te.',
            slots: 'Orari disponibili per',
        },
        confirmation: {
            title: 'Conferma chiamata',
            description: 'Assicurati che i dettagli qui sotto siano corretti. Una volta confermata la chiamata, invieremo un invito con ulteriori informazioni.',
            setupSpecialist: 'Il tuo specialista di configurazione',
            meetingLength: 'Durata della riunione',
            dateTime: 'Data e ora',
            minutes: '30 minuti',
        },
        callScheduled: 'Chiamata programmata',
    },
    autoSubmitModal: {
        title: 'Tutto chiaro e inviato!',
        description: 'Tutti gli avvisi e le violazioni sono stati risolti quindi:',
        submittedExpensesTitle: 'Queste spese sono state inviate',
        submittedExpensesDescription: 'Queste spese sono state inviate al tuo approvatore ma possono ancora essere modificate fino a quando non vengono approvate.',
        pendingExpensesTitle: 'Le spese in sospeso sono state spostate',
        pendingExpensesDescription: 'Eventuali spese con carta in sospeso sono state spostate in un rapporto separato fino a quando non vengono registrate.',
    },
    testDrive: {
        quickAction: {
            takeATwoMinuteTestDrive: 'Fai un test drive di 2 minuti',
        },
        modal: {
            title: 'Mettici alla prova',
            description: 'Fai un rapido tour del prodotto per metterti al passo velocemente. Nessuna sosta necessaria!',
            confirmText: 'Inizia la prova',
            helpText: 'Salta',
            employee: {
                description:
                    "<muted-text>Ottieni per il tuo team <strong>3 mesi gratuiti di Expensify!</strong> Basta inserire l'email del tuo capo qui sotto e inviare loro una spesa di prova.</muted-text>",
                email: "Inserisci l'email del tuo capo",
                error: 'Quel membro possiede uno spazio di lavoro, inserisci un nuovo membro per testare.',
            },
        },
        banner: {
            currentlyTestDrivingExpensify: 'Stai attualmente provando Expensify',
            readyForTheRealThing: 'Pronto per la vera sfida?',
            getStarted: 'Inizia',
        },
        employeeInviteMessage: ({name}: EmployeeInviteMessageParams) =>
            `# ${name} ti ha invitato a provare Expensify\nEhi! Ho appena ottenuto *3 mesi gratis* per provare Expensify, il modo più veloce per gestire le spese.\n\nEcco una *ricevuta di prova* per mostrarti come funziona:`,
    },
    export: {
        basicExport: 'Esportazione basica',
        reportLevelExport: 'Tutti i dati - livello report',
        expenseLevelExport: 'Tutti i dati - livello spesa',
        exportInProgress: 'Esportazione in corso',
        conciergeWillSend: 'Concierge ti invierà il file a breve.',
    },
};
// IMPORTANT: This line is manually replaced in generate translation files by scripts/generateTranslations.ts,
// so if you change it here, please update it there as well.
export default translations satisfies TranslationDeepObject<typeof en>;<|MERGE_RESOLUTION|>--- conflicted
+++ resolved
@@ -2013,11 +2013,8 @@
         workflowTitle: 'Spendere',
         workflowDescription: 'Configura un flusso di lavoro dal momento in cui si verifica una spesa, inclusi approvazione e pagamento.',
         submissionFrequency: 'Frequenza di invio',
-<<<<<<< HEAD
         submissionFrequencyDescription: "Scegli un programma personalizzato per l'invio delle spese, oppure lascia disattivato per aggiornamenti in tempo reale sulle spese.",
-=======
         disableApprovalPromptDescription: 'Disabilitare le approvazioni eliminerà tutti i flussi di lavoro di approvazione esistenti.',
->>>>>>> 0537ce58
         submissionFrequencyDateOfMonth: 'Data del mese',
         addApprovalsTitle: 'Aggiungi approvazioni',
         addApprovalButton: 'Aggiungi flusso di lavoro di approvazione',
