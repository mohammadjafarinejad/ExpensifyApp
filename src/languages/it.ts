--- conflicted
+++ resolved
@@ -6063,16 +6063,10 @@
             billable: 'Fatturabile',
             reimbursable: 'Rimborsabile',
             groupBy: {
-<<<<<<< HEAD
                 [CONST.SEARCH.GROUP_BY.REPORTS]: 'Rapporto',
-                [CONST.SEARCH.GROUP_BY.MEMBERS]: 'Membro',
-                [CONST.SEARCH.GROUP_BY.CARDS]: 'Carta',
-                [CONST.SEARCH.GROUP_BY.BANK_WITHDRAWAL]: 'Prelievo bancario',
-=======
-                reports: 'Rapporto',
-                from: 'Da',
-                card: 'Carta',
->>>>>>> 7da0c451
+                [CONST.SEARCH.GROUP_BY.FROM]: 'Da',
+                [CONST.SEARCH.GROUP_BY.CARD]: 'Carta',
+                [CONST.SEARCH.GROUP_BY.WITHDRAWAL_ID]: 'ID di prelievo',
             },
             feed: 'Feed',
             withdrawalType: {
