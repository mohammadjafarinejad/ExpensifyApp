/**
 *   _____                      __         __
 *  / ___/__ ___  ___ _______ _/ /____ ___/ /
 * / (_ / -_) _ \/ -_) __/ _ \`/ __/ -_) _  /
 * \___/\__/_//_/\__/_/  \_,_/\__/\__/\_,_/
 *
 * This file was automatically generated. Please consider these alternatives before manually editing it:
 *
 * - Improve the prompts in prompts/translation, or
 * - Improve context annotations in src/languages/en.ts
 */
import {CONST as COMMON_CONST} from 'expensify-common';
import startCase from 'lodash/startCase';
import type {OnboardingTask} from '@libs/actions/Welcome/OnboardingFlow';
import CONST from '@src/CONST';
import type {Country} from '@src/CONST';
import type OriginalMessage from '@src/types/onyx/OriginalMessage';
import type en from './en';
import type {
    AccountOwnerParams,
    ActionsAreCurrentlyRestricted,
    AddedOrDeletedPolicyReportFieldParams,
    AddedPolicyApprovalRuleParams,
    AddEmployeeParams,
    AddOrDeletePolicyCustomUnitRateParams,
    AddressLineParams,
    AdminCanceledRequestParams,
    AirlineParams,
    AlreadySignedInParams,
    ApprovalWorkflowErrorParams,
    ApprovedAmountParams,
    AssignCardParams,
    AssignedCardParams,
    AssigneeParams,
    AuthenticationErrorParams,
    AutoPayApprovedReportsLimitErrorParams,
    BadgeFreeTrialParams,
    BankAccountLastFourParams,
    BeginningOfArchivedRoomParams,
    BeginningOfChatHistoryAdminRoomParams,
    BeginningOfChatHistoryAnnounceRoomParams,
    BeginningOfChatHistoryDomainRoomParams,
    BeginningOfChatHistoryInvoiceRoomParams,
    BeginningOfChatHistoryPolicyExpenseChatParams,
    BeginningOfChatHistoryUserRoomParams,
    BillableDefaultDescriptionParams,
    BillingBannerCardAuthenticationRequiredParams,
    BillingBannerCardExpiredParams,
    BillingBannerCardOnDisputeParams,
    BillingBannerDisputePendingParams,
    BillingBannerInsufficientFundsParams,
    BillingBannerOwnerAmountOwedOverdueParams,
    BillingBannerSubtitleWithDateParams,
    BusinessBankAccountParams,
    BusinessRegistrationNumberParams,
    BusinessTaxIDParams,
    CanceledRequestParams,
    CardEndingParams,
    CardInfoParams,
    CardNextPaymentParams,
    CategoryNameParams,
    ChangedApproverMessageParams,
    ChangeFieldParams,
    ChangeOwnerDuplicateSubscriptionParams,
    ChangeOwnerHasFailedSettlementsParams,
    ChangeOwnerSubscriptionParams,
    ChangeReportPolicyParams,
    ChangeTypeParams,
    CharacterLengthLimitParams,
    CharacterLimitParams,
    ChatWithAccountManagerParams,
    CompanyCardBankName,
    CompanyCardFeedNameParams,
    CompanyNameParams,
    ConfirmThatParams,
    ConnectionNameParams,
    ConnectionParams,
    ContactMethodParams,
    ContactMethodsRouteParams,
    CreateExpensesParams,
    CurrencyCodeParams,
    CurrencyInputDisabledTextParams,
    CustomersOrJobsLabelParams,
    DateParams,
    DateShouldBeAfterParams,
    DateShouldBeBeforeParams,
    DefaultAmountParams,
    DefaultVendorDescriptionParams,
    DelegateRoleParams,
    DelegatorParams,
    DeleteActionParams,
    DeleteConfirmationParams,
    DeleteTransactionParams,
    DemotedFromWorkspaceParams,
    DependentMultiLevelTagsSubtitleParams,
    DidSplitAmountMessageParams,
    DisconnectYourBankAccountParams,
    DomainPermissionInfoRestrictionParams,
    DuplicateTransactionParams,
    EarlyDiscountSubtitleParams,
    EarlyDiscountTitleParams,
    EditActionParams,
    EditDestinationSubtitleParams,
    ElectronicFundsParams,
    EmployeeInviteMessageParams,
    EmptyCategoriesSubtitleWithAccountingParams,
    EmptyTagsSubtitleWithAccountingParams,
    EnableContinuousReconciliationParams,
    EnterMagicCodeParams,
    ErrorODIntegrationParams,
    ExportAgainModalDescriptionParams,
    ExportedToIntegrationParams,
    ExportIntegrationSelectedParams,
    FeatureNameParams,
    FileLimitParams,
    FileTypeParams,
    FiltersAmountBetweenParams,
    FlightLayoverParams,
    FlightParams,
    FormattedMaxLengthParams,
    GoBackMessageParams,
    ImportedTagsMessageParams,
    ImportedTypesParams,
    ImportFieldParams,
    ImportMembersSuccessfulDescriptionParams,
    ImportPerDiemRatesSuccessfulDescriptionParams,
    ImportTagsSuccessfulDescriptionParams,
    IncorrectZipFormatParams,
    IndividualExpenseRulesSubtitleParams,
    InstantSummaryParams,
    IntacctMappingTitleParams,
    IntegrationExportParams,
    IntegrationSyncFailedParams,
    InvalidPropertyParams,
    InvalidValueParams,
    IssueVirtualCardParams,
    LastSyncAccountingParams,
    LastSyncDateParams,
    LeftWorkspaceParams,
    LocalTimeParams,
    LoggedInAsParams,
    LogSizeParams,
    ManagerApprovedAmountParams,
    ManagerApprovedParams,
    MarkedReimbursedParams,
    MarkReimbursedFromIntegrationParams,
    MergeAccountIntoParams,
    MergeFailureDescriptionGenericParams,
    MergeFailureUncreatedAccountDescriptionParams,
    MergeSuccessDescriptionParams,
    MissingPropertyParams,
    MovedActionParams,
    MovedFromPersonalSpaceParams,
    MovedFromReportParams,
    MovedTransactionParams,
    NeedCategoryForExportToIntegrationParams,
    NewWorkspaceNameParams,
    NoLongerHaveAccessParams,
    NotAllowedExtensionParams,
    NotYouParams,
    OOOEventSummaryFullDayParams,
    OOOEventSummaryPartialDayParams,
    OptionalParam,
    OurEmailProviderParams,
    OwnerOwesAmountParams,
    PaidElsewhereParams,
    PaidWithExpensifyParams,
    ParentNavigationSummaryParams,
    PayAndDowngradeDescriptionParams,
    PayerOwesAmountParams,
    PayerOwesParams,
    PayerPaidAmountParams,
    PayerPaidParams,
    PayerSettledParams,
    PaySomeoneParams,
    PhoneErrorRouteParams,
    PolicyAddedReportFieldOptionParams,
    PolicyDisabledReportFieldAllOptionsParams,
    PolicyDisabledReportFieldOptionParams,
    PolicyExpenseChatNameParams,
    QBDSetupErrorBodyParams,
    RailTicketParams,
    ReceiptPartnersUberSubtitleParams,
    ReconciliationWorksParams,
    RemovedFromApprovalWorkflowParams,
    RemovedTheRequestParams,
    RemoveMemberPromptParams,
    RemoveMembersWarningPrompt,
    RenamedRoomActionParams,
    RenamedWorkspaceNameActionParams,
    ReportArchiveReasonsClosedParams,
    ReportArchiveReasonsInvoiceReceiverPolicyDeletedParams,
    ReportArchiveReasonsMergedParams,
    ReportArchiveReasonsRemovedFromPolicyParams,
    ReportPolicyNameParams,
    RequestAmountParams,
    RequestCountParams,
    RequestedAmountMessageParams,
    RequiredFieldParams,
    ResolutionConstraintsParams,
    ReviewParams,
    RoleNamesParams,
    RoomNameReservedErrorParams,
    RoomRenamedToParams,
    RulesEnableWorkflowsParams,
    SecondaryLoginParams,
    SetTheDistanceMerchantParams,
    SetTheRequestParams,
    SettledAfterAddedBankAccountParams,
    SettleExpensifyCardParams,
    SettlementAccountInfoParams,
    SettlementDateParams,
    ShareParams,
    SignerInfoMessageParams,
    SignUpNewFaceCodeParams,
    SizeExceededParams,
    SplitAmountParams,
    SplitExpenseEditTitleParams,
    SplitExpenseSubtitleParams,
    SpreadCategoriesParams,
    SpreadFieldNameParams,
    SpreadSheetColumnParams,
    StatementTitleParams,
    StepCounterParams,
    StripePaidParams,
    SubmitsToParams,
    SubmittedToVacationDelegateParams,
    SubmittedWithMemoParams,
    SubscriptionCommitmentParams,
    SubscriptionSettingsRenewsOnParams,
    SubscriptionSettingsSaveUpToParams,
    SubscriptionSettingsSummaryParams,
    SubscriptionSizeParams,
    SyncStageNameConnectionsParams,
    TaskCreatedActionParams,
    TaxAmountParams,
    TermsParams,
    ThreadRequestReportNameParams,
    ThreadSentMoneyReportNameParams,
    TotalAmountGreaterOrLessThanOriginalParams,
    ToValidateLoginParams,
    TransferParams,
    TravelTypeParams,
    TrialStartedTitleParams,
    UnapproveWithIntegrationWarningParams,
    UnshareParams,
    UntilTimeParams,
    UpdatedCustomFieldParams,
    UpdatedPolicyApprovalRuleParams,
    UpdatedPolicyAuditRateParams,
    UpdatedPolicyCategoryDescriptionHintTypeParams,
    UpdatedPolicyCategoryExpenseLimitTypeParams,
    UpdatedPolicyCategoryGLCodeParams,
    UpdatedPolicyCategoryMaxAmountNoReceiptParams,
    UpdatedPolicyCategoryMaxExpenseAmountParams,
    UpdatedPolicyCategoryNameParams,
    UpdatedPolicyCategoryParams,
    UpdatedPolicyCurrencyParams,
    UpdatedPolicyCustomUnitRateParams,
    UpdatedPolicyCustomUnitTaxClaimablePercentageParams,
    UpdatedPolicyCustomUnitTaxRateExternalIDParams,
    UpdatedPolicyDescriptionParams,
    UpdatedPolicyFieldWithNewAndOldValueParams,
    UpdatedPolicyFieldWithValueParam,
    UpdatedPolicyFrequencyParams,
    UpdatedPolicyManualApprovalThresholdParams,
    UpdatedPolicyPreventSelfApprovalParams,
    UpdatedPolicyReportFieldDefaultValueParams,
    UpdatedPolicyTagFieldParams,
    UpdatedPolicyTagNameParams,
    UpdatedPolicyTagParams,
    UpdatedTheDistanceMerchantParams,
    UpdatedTheRequestParams,
    UpdatePolicyCustomUnitParams,
    UpdatePolicyCustomUnitTaxEnabledParams,
    UpdateRoleParams,
    UpgradeSuccessMessageParams,
    UsePlusButtonParams,
    UserIsAlreadyMemberParams,
    UserSplitParams,
    VacationDelegateParams,
    ViolationsCashExpenseWithNoReceiptParams,
    ViolationsConversionSurchargeParams,
    ViolationsCustomRulesParams,
    ViolationsInvoiceMarkupParams,
    ViolationsMaxAgeParams,
    ViolationsMissingTagParams,
    ViolationsModifiedAmountParams,
    ViolationsOverCategoryLimitParams,
    ViolationsOverLimitParams,
    ViolationsPerDayLimitParams,
    ViolationsProhibitedExpenseParams,
    ViolationsReceiptRequiredParams,
    ViolationsRterParams,
    ViolationsTagOutOfPolicyParams,
    ViolationsTaxOutOfPolicyParams,
    WaitingOnBankAccountParams,
    WalletAgreementParams,
    WalletProgramParams,
    WelcomeEnterMagicCodeParams,
    WelcomeToRoomParams,
    WeSentYouMagicSignInLinkParams,
    WorkEmailMergingBlockedParams,
    WorkEmailResendCodeParams,
    WorkflowSettingsParam,
    WorkspaceLockedPlanTypeParams,
    WorkspaceMemberList,
    WorkspaceMembersCountParams,
    WorkspaceOwnerWillNeedToAddOrUpdatePaymentCardParams,
    WorkspaceRouteParams,
    WorkspaceShareNoteParams,
    WorkspacesListRouteParams,
    WorkspaceUpgradeNoteParams,
    WorkspaceYouMayJoin,
    YourPlanPriceParams,
    YourPlanPriceValueParams,
    ZipCodeExampleFormatParams,
} from './params';
import type {TranslationDeepObject} from './types';

type StateValue = {
    stateISO: string;
    stateName: string;
};
type States = Record<keyof typeof COMMON_CONST.STATES, StateValue>;
type AllCountries = Record<Country, string>;
/* eslint-disable max-len */
const translations = {
    common: {
        count: 'Contare',
        cancel: 'Annulla',
        dismiss: 'Ignora',
        proceed: 'Procedere',
        yes: 'Sì',
        no: 'No',
        ok: 'OK',
        notNow: 'Non ora',
        learnMore: 'Scopri di più',
        buttonConfirm: 'Capito',
        name: 'Nome',
        attachment: 'Allegato',
        attachments: 'Allegati',
        center: 'Centro',
        from: 'Da',
        to: 'A',
        in: 'In',
        optional: 'Opzionale',
        new: 'Nuovo',
        search: 'Cerca',
        reports: 'Report',
        find: 'Trova',
        searchWithThreeDots: 'Cerca...',
        next: 'Successivo',
        previous: 'Precedente',
        goBack: 'Torna indietro',
        create: 'Crea',
        add: 'Aggiungi',
        resend: 'Invia di nuovo',
        save: 'Salva',
        select: 'Seleziona',
        deselect: 'Deseleziona',
        selectMultiple: 'Seleziona multipli',
        saveChanges: 'Salva le modifiche',
        submit: 'Invia',
        submitted: 'Inviato',
        rotate: 'Ruota',
        zoom: 'Zoom',
        password: 'Password',
        magicCode: 'Codice di verifica',
        twoFactorCode: 'Codice a due fattori',
        workspaces: 'Spazi di lavoro',
        inbox: 'Posta in arrivo',
        success: 'Successo',
        group: 'Gruppo',
        profile: 'Profilo',
        referral: 'Referenza',
        payments: 'Pagamenti',
        approvals: 'Approvazioni',
        wallet: 'Portafoglio',
        preferences: 'Preferenze',
        view: 'Visualizza',
        review: (reviewParams?: ReviewParams) => `Rivisore${reviewParams?.amount ? ` ${reviewParams?.amount}` : ''}`,
        not: 'Non',
        signIn: 'Accedi',
        signInWithGoogle: 'Accedi con Google',
        signInWithApple: 'Accedi con Apple',
        signInWith: 'Accedi con',
        continue: 'Continua',
        firstName: 'Nome',
        lastName: 'Cognome',
        scanning: 'Scansione',
        addCardTermsOfService: 'Termini di servizio di Expensify',
        perPerson: 'per persona',
        phone: 'Telefono',
        phoneNumber: 'Numero di telefono',
        phoneNumberPlaceholder: '(xxx) xxx-xxxx',
        email: 'Email',
        and: 'e',
        or: 'o',
        details: 'Dettagli',
        privacy: 'Privacy',
        privacyPolicy: 'Informativa sulla privacy',
        hidden: 'Nascosto',
        visible: 'Visibile',
        delete: 'Elimina',
        archived: 'archiviato',
        contacts: 'Contatti',
        recents: 'Recenti',
        close: 'Chiudi',
        comment: 'Commento',
        download: 'Scarica',
        downloading: 'Scaricamento',
        uploading: 'Caricamento in corso',
        pin: 'Fissa',
        unPin: 'Rimuovi dal pin',
        back: 'Indietro',
        saveAndContinue: 'Salva e continua',
        settings: 'Impostazioni',
        termsOfService: 'Termini di Servizio',
        members: 'Membri',
        invite: 'Invita',
        here: 'qui',
        date: 'Data',
        dob: 'Data di nascita',
        currentYear: 'Anno corrente',
        currentMonth: 'Mese corrente',
        ssnLast4: 'Ultime 4 cifre del SSN',
        ssnFull9: 'Tutti i 9 cifre del SSN',
        addressLine: ({lineNumber}: AddressLineParams) => `Indirizzo linea ${lineNumber}`,
        personalAddress: 'Indirizzo personale',
        companyAddress: "Indirizzo dell'azienda",
        noPO: 'Niente caselle postali o indirizzi di caselle postali, per favore.',
        city: 'Città',
        state: 'Stato',
        streetAddress: 'Indirizzo stradale',
        stateOrProvince: 'Stato / Provincia',
        country: 'Paese',
        zip: 'Codice postale',
        zipPostCode: 'CAP / Codice postale',
        whatThis: "Cos'è questo?",
        iAcceptThe: 'Accetto il',
        remove: 'Rimuovi',
        admin: 'Admin',
        owner: 'Proprietario',
        dateFormat: 'YYYY-MM-DD',
        send: 'Invia',
        na: 'N/A',
        noResultsFound: 'Nessun risultato trovato',
        noResultsFoundMatching: ({searchString}: {searchString: string}) => `Nessun risultato trovato corrispondente a "${searchString}"`,
        recentDestinations: 'Destinazioni recenti',
        timePrefix: 'È',
        conjunctionFor: 'per',
        todayAt: 'Oggi alle',
        tomorrowAt: 'Domani alle',
        yesterdayAt: 'Ieri alle',
        conjunctionAt: 'at',
        conjunctionTo: 'a',
        genericErrorMessage: 'Ops... qualcosa è andato storto e la tua richiesta non può essere completata. Per favore riprova più tardi.',
        percentage: 'Percentuale',
        error: {
            invalidAmount: 'Importo non valido',
            acceptTerms: 'Devi accettare i Termini di Servizio per continuare',
            phoneNumber: `Per favore, inserisci un numero di telefono valido, con il prefisso internazionale (ad es. ${CONST.EXAMPLE_PHONE_NUMBER})`,
            fieldRequired: 'Questo campo è obbligatorio',
            requestModified: 'Questa richiesta è in fase di modifica da un altro membro.',
            characterLimitExceedCounter: ({length, limit}: CharacterLengthLimitParams) => `Limite di caratteri superato (${length}/${limit})`,
            dateInvalid: 'Si prega di selezionare una data valida',
            invalidDateShouldBeFuture: 'Si prega di scegliere oggi o una data futura',
            invalidTimeShouldBeFuture: 'Si prega di scegliere un orario almeno un minuto avanti',
            invalidCharacter: 'Carattere non valido',
            enterMerchant: 'Inserisci il nome di un commerciante',
            enterAmount: 'Inserisci un importo',
            missingMerchantName: 'Nome del commerciante mancante',
            missingAmount: 'Importo mancante',
            missingDate: 'Data mancante',
            enterDate: 'Inserisci una data',
            invalidTimeRange: 'Inserisci un orario utilizzando il formato a 12 ore (es. 14:30)',
            pleaseCompleteForm: 'Si prega di completare il modulo sopra per continuare',
            pleaseSelectOne: "Si prega di selezionare un'opzione sopra",
            invalidRateError: 'Per favore, inserisci una tariffa valida',
            lowRateError: 'La tariffa deve essere maggiore di 0',
            email: 'Per favore, inserisci un indirizzo email valido',
            login: "Si è verificato un errore durante l'accesso. Per favore riprova.",
        },
        comma: 'virgola',
        semicolon: 'semicolon',
        please: 'Per favore',
        contactUs: 'contattaci',
        pleaseEnterEmailOrPhoneNumber: "Per favore inserisci un'email o un numero di telefono",
        fixTheErrors: 'correggi gli errori',
        inTheFormBeforeContinuing: 'nel modulo prima di continuare',
        confirm: 'Conferma',
        reset: 'Reimposta',
        done: 'Fatto',
        more: 'Di più',
        debitCard: 'Carta di debito',
        bankAccount: 'Conto bancario',
        personalBankAccount: 'Conto bancario personale',
        businessBankAccount: 'Conto bancario aziendale',
        join: 'Unisciti',
        leave: 'Lasciare',
        decline: 'Rifiuta',
        reject: 'Rifiuta',
        transferBalance: 'Trasferisci saldo',
        enterManually: 'Inseriscilo manualmente',
        message: 'Messaggio',
        leaveThread: 'Abbandona discussione',
        you: 'Tu',
        me: 'me',
        youAfterPreposition: 'tu/voi (depending on the context)',
        your: 'tuo/tuoi/tuoi/tuo (depending on context and gender/number)',
        conciergeHelp: 'Si prega di contattare Concierge per assistenza.',
        youAppearToBeOffline: 'Sembri essere offline.',
        thisFeatureRequiresInternet: 'Questa funzione richiede una connessione internet attiva.',
        attachmentWillBeAvailableOnceBackOnline: "L'allegato sarà disponibile una volta tornato online.",
        errorOccurredWhileTryingToPlayVideo: 'Si è verificato un errore durante il tentativo di riprodurre questo video.',
        areYouSure: 'Sei sicuro?',
        verify: 'Verifica',
        yesContinue: 'Sì, continua.',
        websiteExample: 'e.g. https://www.expensify.com',
        zipCodeExampleFormat: ({zipSampleFormat}: ZipCodeExampleFormatParams) => (zipSampleFormat ? `e.g. ${zipSampleFormat}` : ''),
        description: 'Descrizione',
        title: 'Titolo',
        assignee: 'Assegnatario',
        createdBy: 'Creato da',
        with: 'con',
        shareCode: 'Condividi codice',
        share: 'Condividi',
        per: 'per',
        mi: 'miglio',
        km: 'chilometro',
        copied: 'Copiato!',
        someone: 'Qualcuno',
        total: 'Totale',
        edit: 'Modifica',
        letsDoThis: `Facciamolo!`,
        letsStart: `Iniziamo pure!`,
        showMore: 'Mostra di più',
        merchant: 'Commerciante',
        category: 'Categoria',
        report: 'Rapporto',
        billable: 'Fatturabile',
        nonBillable: 'Non-fatturabile',
        tag: 'Etichetta',
        receipt: 'Ricevuta',
        verified: 'Verificato',
        replace: 'Sostituire',
        distance: 'Distanza',
        mile: 'miglio',
        miles: 'miglia',
        kilometer: 'chilometro',
        kilometers: 'chilometri',
        recent: 'Recente',
        all: 'Tutti',
        am: 'AM',
        pm: 'PM',
        tbd: 'TBD',
        selectCurrency: 'Seleziona una valuta',
        selectSymbolOrCurrency: 'Seleziona un simbolo o una valuta',
        card: 'Carta',
        whyDoWeAskForThis: 'Perché lo chiediamo?',
        required: 'Richiesto',
        showing: 'Mostrando',
        of: 'di',
        default: 'Predefinito',
        update: 'Aggiorna',
        member: 'Membro',
        auditor: 'Revisore dei conti',
        role: 'Ruolo',
        currency: 'Valuta',
        groupCurrency: 'Valuta di gruppo',
        rate: 'Valuta',
        emptyLHN: {
            title: 'Woohoo! Tutto aggiornato.',
            subtitleText1: 'Trova una chat utilizzando il',
            subtitleText2: 'pulsante sopra, o crea qualcosa usando il',
            subtitleText3: 'pulsante qui sotto.',
        },
        businessName: "Nome dell'azienda",
        clear: 'Chiaro',
        type: 'Tipo',
        action: 'Azione',
        expenses: 'Spese',
        totalSpend: 'Spesa totale',
        tax: 'Tassa',
        shared: 'Condiviso',
        drafts: 'Bozze',
        draft: 'Bozza',
        finished: 'Finito',
        upgrade: 'Aggiorna',
        downgradeWorkspace: 'Declassa spazio di lavoro',
        companyID: 'ID azienda',
        userID: 'User ID',
        disable: 'Disabilita',
        export: 'Esporta',
        initialValue: 'Valore iniziale',
        currentDate: 'La data odierna',
        value: 'Valore',
        downloadFailedTitle: 'Download non riuscito',
        downloadFailedDescription: 'Il tuo download non è stato completato. Per favore riprova più tardi.',
        filterLogs: 'Filtra registri',
        network: 'Rete',
        reportID: 'ID Rapporto',
        longID: 'ID lungo',
        withdrawalID: 'ID di prelievo',
        bankAccounts: 'Conti bancari',
        chooseFile: 'Scegli file',
        chooseFiles: 'Scegli file',
        dropTitle: 'Lascia andare',
        dropMessage: 'Trascina qui il tuo file',
        ignore: 'Ignora',
        enabled: 'Abilitato',
        disabled: 'Disabilitato',
        import: 'Importa',
        offlinePrompt: 'Non puoi eseguire questa azione in questo momento.',
        outstanding: 'In sospeso',
        chats: 'Chat',
        tasks: 'Attività',
        unread: 'Non letto',
        sent: 'Inviato',
        links: 'Link',
        day: 'giorno',
        days: 'giorni',
        rename: 'Rinomina',
        address: 'Indirizzo',
        hourAbbreviation: 'h',
        minuteAbbreviation: 'm',
        skip: 'Salta',
        chatWithAccountManager: ({accountManagerDisplayName}: ChatWithAccountManagerParams) =>
            `Hai bisogno di qualcosa di specifico? Chatta con il tuo account manager, ${accountManagerDisplayName}.`,
        chatNow: 'Chatta ora',
        workEmail: 'Email di lavoro',
        destination: 'Destinazione',
        subrate: 'Subrate',
        perDiem: 'Per diem',
        validate: 'Convalida',
        downloadAsPDF: 'Scarica come PDF',
        downloadAsCSV: 'Scarica come CSV',
        help: 'Aiuto',
        expenseReports: 'Report di spesa',
        rateOutOfPolicy: 'Tariffa fuori politica',
        reimbursable: 'Rimborsabile',
        editYourProfile: 'Modifica il tuo profilo',
        comments: 'Commenti',
        sharedIn: 'Condiviso in',
        unreported: 'Non segnalato',
        explore: 'Esplora',
        todo: 'Da fare',
        invoice: 'Fattura',
        expense: 'Spesa',
        chat: 'Chatta',
        task: 'Compito',
        trip: 'Viaggio',
        apply: 'Applica',
        status: 'Stato',
        on: 'Su',
        before: 'Prima',
        after: 'Dopo',
        reschedule: 'Ripianifica',
        general: 'Generale',
        workspacesTabTitle: 'Spazi di lavoro',
        headsUp: 'Attenzione!',
        submitTo: 'Invia a',
        forwardTo: 'Inoltra a',
        merge: 'Unisci',
        none: 'Nessuno',
        unstableInternetConnection: 'Connessione Internet instabile. Controlla la tua rete e riprova.',
        enableGlobalReimbursements: 'Abilita i rimborsi globali',
        purchaseAmount: 'Importo di acquisto',
        frequency: 'Frequenza',
        link: 'Link',
        pinned: 'Fissato',
        read: 'Letto',
        copyToClipboard: 'Copia negli appunti',
    },
    supportalNoAccess: {
        title: 'Non così in fretta',
        descriptionWithCommand: ({
            command,
        }: {
            command?: string;
        } = {}) =>
            `Non sei autorizzato a eseguire questa azione quando il supporto è connesso (comando: ${command ?? ''}). Se ritieni che Success debba essere in grado di eseguire questa azione, avvia una conversazione su Slack.`,
    },
    lockedAccount: {
        title: 'Account bloccato',
        description: 'Non sei autorizzato a completare questa azione poiché questo account è stato bloccato. Si prega di contattare concierge@expensify.com per i prossimi passi.',
    },
    location: {
        useCurrent: 'Usa la posizione attuale',
        notFound: 'Non siamo riusciti a trovare la tua posizione. Per favore riprova o inserisci un indirizzo manualmente.',
        permissionDenied: "Sembra che tu abbia negato l'accesso alla tua posizione.",
        please: 'Per favore',
        allowPermission: "consenti l'accesso alla posizione nelle impostazioni",
        tryAgain: 'e riprova.',
    },
    contact: {
        importContacts: 'Importa contatti',
        importContactsTitle: 'Importa i tuoi contatti',
        importContactsText: 'Importa i contatti dal tuo telefono così le tue persone preferite sono sempre a portata di tocco.',
        importContactsExplanation: 'così le tue persone preferite sono sempre a portata di tocco.',
        importContactsNativeText: 'Ancora un passo! Dacci il via libera per importare i tuoi contatti.',
    },
    anonymousReportFooter: {
        logoTagline: 'Unisciti alla discussione.',
    },
    attachmentPicker: {
        cameraPermissionRequired: 'Accesso alla fotocamera',
        expensifyDoesNotHaveAccessToCamera: 'Expensify non può scattare foto senza accesso alla tua fotocamera. Tocca le impostazioni per aggiornare i permessi.',
        attachmentError: 'Errore allegato',
        errorWhileSelectingAttachment: 'Si è verificato un errore durante la selezione di un allegato. Per favore, riprova.',
        errorWhileSelectingCorruptedAttachment: 'Si è verificato un errore durante la selezione di un allegato danneggiato. Si prega di provare un altro file.',
        takePhoto: 'Scatta foto',
        chooseFromGallery: 'Scegli dalla galleria',
        chooseDocument: 'Scegli file',
        attachmentTooLarge: "L'allegato è troppo grande",
        sizeExceeded: "La dimensione dell'allegato supera il limite di 24 MB",
        sizeExceededWithLimit: ({maxUploadSizeInMB}: SizeExceededParams) => `La dimensione dell'allegato supera il limite di ${maxUploadSizeInMB} MB`,
        attachmentTooSmall: "L'allegato è troppo piccolo",
        sizeNotMet: "La dimensione dell'allegato deve essere superiore a 240 byte.",
        wrongFileType: 'Tipo di file non valido',
        notAllowedExtension: 'Questo tipo di file non è consentito. Si prega di provare un tipo di file diverso.',
        folderNotAllowedMessage: 'Il caricamento di una cartella non è consentito. Si prega di provare con un file diverso.',
        protectedPDFNotSupported: 'PDF protetto da password non è supportato',
        attachmentImageResized: "Questa immagine è stata ridimensionata per l'anteprima. Scarica per la risoluzione completa.",
        attachmentImageTooLarge: 'Questa immagine è troppo grande per essere visualizzata in anteprima prima del caricamento.',
        tooManyFiles: ({fileLimit}: FileLimitParams) => `Puoi caricare solo fino a ${fileLimit} file alla volta.`,
        sizeExceededWithValue: ({maxUploadSizeInMB}: SizeExceededParams) => `I file superano ${maxUploadSizeInMB} MB. Per favore riprova.`,
        someFilesCantBeUploaded: 'Alcuni file non possono essere caricati',
        sizeLimitExceeded: ({maxUploadSizeInMB}: SizeExceededParams) => `I file devono essere inferiori a ${maxUploadSizeInMB} MB. I file più grandi non verranno caricati.`,
        maxFileLimitExceeded: 'Puoi caricare fino a 30 ricevute alla volta. Quelle in eccesso non verranno caricate.',
        unsupportedFileType: ({fileType}: FileTypeParams) => `I file ${fileType} non sono supportati. Verranno caricati solo i tipi di file supportati.`,
        learnMoreAboutSupportedFiles: 'Scopri di più sui formati supportati.',
        passwordProtected: 'I PDF protetti da password non sono supportati. Verranno caricati solo i file supportati.',
    },
    dropzone: {
        addAttachments: 'Aggiungi allegati',
        addReceipt: 'Aggiungi ricevuta',
        scanReceipts: 'Scansiona ricevute',
        replaceReceipt: 'Sostituisci ricevuta',
    },
    filePicker: {
        fileError: 'Errore del file',
        errorWhileSelectingFile: 'Si è verificato un errore durante la selezione di un file. Per favore riprova.',
    },
    connectionComplete: {
        title: 'Connessione completata',
        supportingText: "Puoi chiudere questa finestra e tornare all'app Expensify.",
    },
    avatarCropModal: {
        title: 'Modifica foto',
        description: 'Trascina, ingrandisci e ruota la tua immagine come preferisci.',
    },
    composer: {
        noExtensionFoundForMimeType: 'Nessuna estensione trovata per il tipo MIME',
        problemGettingImageYouPasted: "Si è verificato un problema nel recuperare l'immagine che hai incollato.",
        commentExceededMaxLength: ({formattedMaxLength}: FormattedMaxLengthParams) => `La lunghezza massima del commento è di ${formattedMaxLength} caratteri.`,
        taskTitleExceededMaxLength: ({formattedMaxLength}: FormattedMaxLengthParams) => `La lunghezza massima del titolo del compito è di ${formattedMaxLength} caratteri.`,
    },
    baseUpdateAppModal: {
        updateApp: 'Aggiorna app',
        updatePrompt: "È disponibile una nuova versione di questa app.  \nAggiorna ora o riavvia l'app più tardi per scaricare le ultime modifiche.",
    },
    deeplinkWrapper: {
        launching: 'Avvio di Expensify',
        expired: 'La tua sessione è scaduta.',
        signIn: 'Per favore accedi di nuovo.',
        redirectedToDesktopApp: "Ti abbiamo reindirizzato all'app desktop.",
        youCanAlso: 'Puoi anche',
        openLinkInBrowser: 'apri questo link nel tuo browser',
        loggedInAs: ({email}: LoggedInAsParams) => `Sei connesso come ${email}. Fai clic su "Apri link" nel prompt per accedere all'app desktop con questo account.`,
        doNotSeePrompt: 'Non riesci a vedere il prompt?',
        tryAgain: 'Riprova',
        or: ', o',
        continueInWeb: "continua all'app web",
    },
    validateCodeModal: {
        successfulSignInTitle: 'Abracadabra,\nsei connesso!',
        successfulSignInDescription: 'Torna alla tua scheda originale per continuare.',
        title: 'Ecco il tuo codice magico',
        description: 'Inserisci il codice dal dispositivo dove è stato originariamente richiesto',
        doNotShare: 'Non condividere il tuo codice con nessuno. Expensify non te lo chiederà mai!',
        or: ', o',
        signInHere: 'accedi qui',
        expiredCodeTitle: 'Codice magico scaduto',
        expiredCodeDescription: 'Torna al dispositivo originale e richiedi un nuovo codice',
        successfulNewCodeRequest: 'Codice richiesto. Si prega di controllare il dispositivo.',
        tfaRequiredTitle: 'Autenticazione a due fattori richiesta',
        tfaRequiredDescription: 'Inserisci il codice di autenticazione a due fattori dove stai cercando di accedere.',
        requestOneHere: 'richiedine uno qui.',
    },
    moneyRequestConfirmationList: {
        paidBy: 'Pagato da',
        whatsItFor: 'A cosa serve?',
    },
    selectionList: {
        nameEmailOrPhoneNumber: 'Nome, email o numero di telefono',
        findMember: 'Trova un membro',
        searchForSomeone: 'Cerca qualcuno',
    },
    emptyList: {
        [CONST.IOU.TYPE.CREATE]: {
            title: 'Invia una spesa, riferisci al tuo capo',
            subtitleText: 'Vuoi che anche il tuo capo usi Expensify? Basta inviare loro una spesa e ci occuperemo del resto.',
        },
    },
    videoChatButtonAndMenu: {
        tooltip: 'Prenota una chiamata',
    },
    hello: 'Ciao',
    phoneCountryCode: '1',
    welcomeText: {
        getStarted: 'Inizia qui sotto.',
        anotherLoginPageIsOpen: "Un'altra pagina di accesso è aperta.",
        anotherLoginPageIsOpenExplanation: 'Hai aperto la pagina di accesso in una scheda separata. Effettua il login da quella scheda.',
        welcome: 'Benvenuto!',
        welcomeWithoutExclamation: 'Benvenuto',
        phrase2: 'I soldi parlano. E ora che chat e pagamenti sono in un unico posto, è anche facile.',
        phrase3: 'I tuoi pagamenti ti arrivano velocemente quanto riesci a far capire il tuo punto di vista.',
        enterPassword: 'Per favore inserisci la tua password',
        welcomeNewFace: ({login}: SignUpNewFaceCodeParams) => `${login}, è sempre un piacere vedere una nuova faccia da queste parti!`,
        welcomeEnterMagicCode: ({login}: WelcomeEnterMagicCodeParams) => `Inserisci il codice magico inviato a ${login}. Dovrebbe arrivare entro un minuto o due.`,
    },
    login: {
        hero: {
            header: 'Viaggi e spese, alla velocità della chat',
            body: "Benvenuto nella nuova generazione di Expensify, dove i tuoi viaggi e le tue spese si muovono più velocemente con l'aiuto di una chat contestuale e in tempo reale.",
        },
    },
    thirdPartySignIn: {
        alreadySignedIn: ({email}: AlreadySignedInParams) => `Sei già connesso come ${email}.`,
        goBackMessage: ({provider}: GoBackMessageParams) => `Non vuoi accedere con ${provider}?`,
        continueWithMyCurrentSession: 'Continua con la mia sessione attuale',
        redirectToDesktopMessage: "Ti reindirizzeremo all'app desktop una volta completato l'accesso.",
    },
    samlSignIn: {
        welcomeSAMLEnabled: 'Continua ad accedere con single sign-on:',
        orContinueWithMagicCode: 'Puoi anche accedere con un codice magico',
        useSingleSignOn: 'Usa il single sign-on',
        useMagicCode: 'Usa il codice magico',
        launching: 'Avvio in corso...',
        oneMoment: 'Un momento mentre ti reindirizziamo al portale di single sign-on della tua azienda.',
    },
    reportActionCompose: {
        dropToUpload: 'Trascina per caricare',
        sendAttachment: 'Invia allegato',
        addAttachment: 'Aggiungi allegato',
        writeSomething: 'Scrivi qualcosa...',
        blockedFromConcierge: 'La comunicazione è bloccata',
        fileUploadFailed: 'Caricamento fallito. Il file non è supportato.',
        localTime: ({user, time}: LocalTimeParams) => `Sono le ${time} per ${user}`,
        edited: '(modificato)',
        emoji: 'Emoji',
        collapse: 'Comprimi',
        expand: 'Espandi',
    },
    reportActionContextMenu: {
        copyMessage: 'Copia messaggio',
        copied: 'Copiato!',
        copyLink: 'Copia link',
        copyURLToClipboard: 'Copia URL negli appunti',
        copyEmailToClipboard: 'Copia email negli appunti',
        markAsUnread: 'Segna come non letto',
        markAsRead: 'Segna come letto',
        editAction: ({action}: EditActionParams) => `Modifica ${action?.actionName === CONST.REPORT.ACTIONS.TYPE.IOU ? 'spesa' : 'commento'}`,
        deleteAction: ({action}: DeleteActionParams) => {
            let type = 'commento';
            if (action?.actionName === CONST.REPORT.ACTIONS.TYPE.IOU) {
                type = 'spesa';
            } else if (action?.actionName === CONST.REPORT.ACTIONS.TYPE.REPORT_PREVIEW) {
                type = 'rapporto';
            }
            return `Elimina ${type}`;
        },
        deleteConfirmation: ({action}: DeleteConfirmationParams) => {
            let type = 'commento';
            if (action?.actionName === CONST.REPORT.ACTIONS.TYPE.IOU) {
                type = 'spesa';
            } else if (action?.actionName === CONST.REPORT.ACTIONS.TYPE.REPORT_PREVIEW) {
                type = 'rapporto';
            }
            return `Sei sicuro di voler eliminare questo ${type}?`;
        },
        onlyVisible: 'Visibile solo a',
        replyInThread: 'Rispondi nel thread',
        joinThread: 'Unisciti al thread',
        leaveThread: 'Abbandona discussione',
        copyOnyxData: 'Copia i dati Onyx',
        flagAsOffensive: 'Segnala come offensivo',
        menu: 'Menu',
    },
    emojiReactions: {
        addReactionTooltip: 'Aggiungi reazione',
        reactedWith: 'ha reagito con',
    },
    reportActionsView: {
        beginningOfArchivedRoom: ({reportName, reportDetailsLink}: BeginningOfArchivedRoomParams) =>
            `Ti sei perso la festa in <strong><a class="no-style-link" href="${reportDetailsLink}">${reportName}</a></strong>, non c'è niente da vedere qui.`,
        beginningOfChatHistoryDomainRoom: ({domainRoom}: BeginningOfChatHistoryDomainRoomParams) =>
            `Questa chat è dedicata a tutti i membri di Expensify sul dominio <strong>${domainRoom}</strong>. Utilizzatela per chattare con i colleghi, condividere suggerimenti e porre domande.`,
        beginningOfChatHistoryAdminRoom: ({workspaceName}: BeginningOfChatHistoryAdminRoomParams) =>
            `Questa chat è dedicata agli amministratori <strong>${workspaceName}</strong>. Utilizzatela per chattare sulla configurazione dello spazio di lavoro e altro ancora.`,
        beginningOfChatHistoryAnnounceRoom: ({workspaceName}: BeginningOfChatHistoryAnnounceRoomParams) =>
            `Questa chat è dedicata a tutti i membri della <strong>${workspaceName}</strong>. Usatela per gli annunci più importanti.`,
        beginningOfChatHistoryUserRoom: ({reportName, reportDetailsLink}: BeginningOfChatHistoryUserRoomParams) =>
            `Questa chat è per tutto ciò che riguarda <strong><a class="no-style-link" href="${reportDetailsLink}">${reportName}</a></strong>.`,
        beginningOfChatHistoryInvoiceRoom: ({invoicePayer, invoiceReceiver}: BeginningOfChatHistoryInvoiceRoomParams) =>
            `Questa chat è per le fatture tra <strong>${invoicePayer}</strong> e <strong>${invoiceReceiver}</strong>. Utilizzare il pulsante <emoji>${CONST.CUSTOM_EMOJIS.GLOBAL_CREATE}</emoji> per inviare una fattura.`,
        beginningOfChatHistory: 'Questa chat è con',
        beginningOfChatHistoryPolicyExpenseChat: ({workspaceName, submitterDisplayName}: BeginningOfChatHistoryPolicyExpenseChatParams) =>
            `È qui che <strong>${submitterDisplayName}</strong> presenterà le spese a <strong>${workspaceName}</strong>. Basta usare il pulsante <emoji>${CONST.CUSTOM_EMOJIS.GLOBAL_CREATE}</emoji>.`,
        beginningOfChatHistorySelfDM: 'Questo è il tuo spazio personale. Usalo per appunti, compiti, bozze e promemoria.',
        beginningOfChatHistorySystemDM: 'Benvenuto! Iniziamo con la configurazione.',
        chatWithAccountManager: 'Chatta con il tuo account manager qui',
        sayHello: 'Ciao!',
        yourSpace: 'Il tuo spazio',
        welcomeToRoom: ({roomName}: WelcomeToRoomParams) => `Benvenuto in ${roomName}!`,
        usePlusButton: ({additionalText}: UsePlusButtonParams) => ` Usa il pulsante ${CONST.CUSTOM_EMOJIS.GLOBAL_CREATE} per ${additionalText} una spesa.`,
        askConcierge: 'Fai domande e ricevi supporto in tempo reale 24/7.',
        conciergeSupport: 'Supporto 24/7',
        create: 'creare',
        iouTypes: {
            pay: 'paga',
            split: 'split',
            submit: 'inviare',
            track: 'tracciare',
            invoice: 'fattura',
        },
    },
    adminOnlyCanPost: 'Solo gli amministratori possono inviare messaggi in questa stanza.',
    reportAction: {
        asCopilot: 'come copilota per',
    },
    mentionSuggestions: {
        hereAlternateText: 'Notifica tutti in questa conversazione',
    },
    newMessages: 'Nuovi messaggi',
    latestMessages: 'Ultimi messaggi',
    youHaveBeenBanned: 'Nota: Sei stato bannato dalla chat in questo canale.',
    reportTypingIndicator: {
        isTyping: 'sta scrivendo...',
        areTyping: 'sta digitando...',
        multipleMembers: 'Più membri',
    },
    reportArchiveReasons: {
        [CONST.REPORT.ARCHIVE_REASON.DEFAULT]: 'Questa chat è stata archiviata.',
        [CONST.REPORT.ARCHIVE_REASON.ACCOUNT_CLOSED]: ({displayName}: ReportArchiveReasonsClosedParams) => `Questa chat non è più attiva perché ${displayName} ha chiuso il loro account.`,
        [CONST.REPORT.ARCHIVE_REASON.ACCOUNT_MERGED]: ({displayName, oldDisplayName}: ReportArchiveReasonsMergedParams) =>
            `Questa chat non è più attiva perché ${oldDisplayName} ha unito il proprio account con ${displayName}.`,
        [CONST.REPORT.ARCHIVE_REASON.REMOVED_FROM_POLICY]: ({displayName, policyName, shouldUseYou = false}: ReportArchiveReasonsRemovedFromPolicyParams) =>
            shouldUseYou
                ? `Questa chat non è più attiva perché <strong>tu</strong> non sei più un membro dello spazio di lavoro ${policyName}.`
                : `Questa chat non è più attiva perché ${displayName} non è più un membro dello spazio di lavoro ${policyName}.`,
        [CONST.REPORT.ARCHIVE_REASON.POLICY_DELETED]: ({policyName}: ReportArchiveReasonsInvoiceReceiverPolicyDeletedParams) =>
            `Questa chat non è più attiva perché ${policyName} non è più uno spazio di lavoro attivo.`,
        [CONST.REPORT.ARCHIVE_REASON.INVOICE_RECEIVER_POLICY_DELETED]: ({policyName}: ReportArchiveReasonsInvoiceReceiverPolicyDeletedParams) =>
            `Questa chat non è più attiva perché ${policyName} non è più uno spazio di lavoro attivo.`,
        [CONST.REPORT.ARCHIVE_REASON.BOOKING_END_DATE_HAS_PASSED]: 'Questa prenotazione è archiviata.',
    },
    writeCapabilityPage: {
        label: 'Chi può pubblicare',
        writeCapability: {
            all: 'Tutti i membri',
            admins: 'Solo amministratori',
        },
    },
    sidebarScreen: {
        buttonFind: 'Trova qualcosa...',
        buttonMySettings: 'Le mie impostazioni',
        fabNewChat: 'Inizia chat',
        fabNewChatExplained: 'Avvia chat (Azione flottante)',
        chatPinned: 'Chat fissata',
        draftedMessage: 'Messaggio redatto',
        listOfChatMessages: 'Elenco dei messaggi di chat',
        listOfChats: 'Elenco delle chat',
        saveTheWorld: 'Salva il mondo',
        tooltip: 'Inizia qui!',
        redirectToExpensifyClassicModal: {
            title: 'In arrivo presto',
            description: 'Stiamo perfezionando alcuni dettagli di New Expensify per adattarci alla tua configurazione specifica. Nel frattempo, vai su Expensify Classic.',
        },
    },
    allSettingsScreen: {
        subscription: 'Abbonamento',
        domains: 'Domini',
    },
    tabSelector: {
        chat: 'Chatta',
        room: 'Stanza',
        distance: 'Distanza',
        manual: 'Manuale',
        scan: 'Scansiona',
        map: 'Mappa',
    },
    spreadsheet: {
        upload: 'Carica un foglio di calcolo',
        import: 'Importa foglio di calcolo',
        dragAndDrop: '<muted-link>Trascina e rilascia il tuo foglio di calcolo qui, oppure scegli un file qui sotto. Formati supportati: .csv, .txt, .xls e .xlsx.</muted-link>',
        dragAndDropMultiLevelTag: `<muted-link>Trascina e rilascia il tuo foglio di calcolo qui, oppure scegli un file qui sotto. <a href="${CONST.IMPORT_SPREADSHEET.MULTI_LEVEL_TAGS_ARTICLE_LINK}">Scopri di più</a> sui formati di file supportati.</muted-link>`,
        chooseSpreadsheet: '<muted-link>Seleziona un file di foglio di calcolo da importare. Formati supportati: .csv, .txt, .xls e .xlsx.</muted-link>',
        chooseSpreadsheetMultiLevelTag: `<muted-link>Seleziona un file di foglio di calcolo da importare. <a href="${CONST.IMPORT_SPREADSHEET.MULTI_LEVEL_TAGS_ARTICLE_LINK}">Scopri di più</a> sui formati di file supportati.</muted-link>`,
        fileContainsHeader: 'Il file contiene intestazioni di colonna',
        column: ({name}: SpreadSheetColumnParams) => `Colonna ${name}`,
        fieldNotMapped: ({fieldName}: SpreadFieldNameParams) => `Ops! Un campo obbligatorio ("${fieldName}") non è stato mappato. Si prega di controllare e riprovare.`,
        singleFieldMultipleColumns: ({fieldName}: SpreadFieldNameParams) => `Ops! Hai mappato un singolo campo ("${fieldName}") a più colonne. Per favore, controlla e riprova.`,
        emptyMappedField: ({fieldName}: SpreadFieldNameParams) => `Ops! Il campo ("${fieldName}") contiene uno o più valori vuoti. Si prega di controllare e riprovare.`,
        importSuccessfulTitle: 'Importazione riuscita',
        importCategoriesSuccessfulDescription: ({categories}: SpreadCategoriesParams) => (categories > 1 ? `Sono state aggiunte ${categories} categorie.` : '1 categoria è stata aggiunta.'),
        importMembersSuccessfulDescription: ({added, updated}: ImportMembersSuccessfulDescriptionParams) => {
            if (!added && !updated) {
                return 'Nessun membro è stato aggiunto o aggiornato.';
            }
            if (added && updated) {
                return `${added} membro${added > 1 ? 's' : ''} aggiunto, ${updated} membro${updated > 1 ? 's' : ''} aggiornato.`;
            }
            if (updated) {
                return updated > 1 ? `${updated} membri sono stati aggiornati.` : '1 membro è stato aggiornato.';
            }
            return added > 1 ? `${added} membri sono stati aggiunti.` : '1 membro è stato aggiunto.';
        },
        importTagsSuccessfulDescription: ({tags}: ImportTagsSuccessfulDescriptionParams) => (tags > 1 ? `Sono stati aggiunti ${tags} tag.` : '1 tag è stato aggiunto.'),
        importMultiLevelTagsSuccessfulDescription: 'Sono stati aggiunti tag multilivello.',
        importPerDiemRatesSuccessfulDescription: ({rates}: ImportPerDiemRatesSuccessfulDescriptionParams) =>
            rates > 1 ? `Sono state aggiunte ${rates} tariffe giornaliere.` : 'È stata aggiunta 1 tariffa di diaria.',
        importFailedTitle: 'Importazione fallita',
        importFailedDescription: 'Assicurati che tutti i campi siano compilati correttamente e riprova. Se il problema persiste, contatta Concierge.',
        importDescription: 'Scegli quali campi mappare dal tuo foglio di calcolo facendo clic sul menu a discesa accanto a ciascuna colonna importata qui sotto.',
        sizeNotMet: 'La dimensione del file deve essere maggiore di 0 byte',
        invalidFileMessage:
            'Il file che hai caricato è vuoto o contiene dati non validi. Assicurati che il file sia formattato correttamente e contenga le informazioni necessarie prima di caricarlo di nuovo.',
        importSpreadsheetLibraryError: 'Impossibile caricare il modulo di fogli di calcolo. Controlla la tua connessione internet e riprova.',
        importSpreadsheet: 'Importa foglio di calcolo',
        downloadCSV: 'Scarica CSV',
        importMemberConfirmation: () => ({
            one: `Conferma i dettagli di seguito per un nuovo membro del workspace che verrà aggiunto come parte di questo caricamento. I membri esistenti non riceveranno aggiornamenti di ruolo né messaggi di invito.`,
            other: (count: number) =>
                `Conferma i dettagli di seguito per i ${count} nuovi membri del workspace che verranno aggiunti come parte di questo caricamento. I membri esistenti non riceveranno aggiornamenti di ruolo né messaggi di invito.`,
        }),
    },
    receipt: {
        upload: 'Carica ricevuta',
        uploadMultiple: 'Carica ricevute',
        dragReceiptBeforeEmail: 'Trascina una ricevuta su questa pagina, inoltra una ricevuta a',
        dragReceiptsBeforeEmail: 'Trascina le ricevute su questa pagina, inoltra le ricevute a',
        dragReceiptAfterEmail: 'o scegli un file da caricare qui sotto.',
        dragReceiptsAfterEmail: 'o scegli i file da caricare qui sotto.',
        desktopSubtitleSingle: `oppure trascinala qui`,
        desktopSubtitleMultiple: `oppure trascinale qui`,
        chooseReceipt: 'Scegli una ricevuta da caricare o inoltra una ricevuta a',
        chooseReceipts: 'Scegli ricevute da caricare o inoltra ricevute a',
        alternativeMethodsTitle: 'Altri modi per aggiungere ricevute:',
        alternativeMethodsDownloadApp: ({downloadUrl}: {downloadUrl: string}) => `<label-text><a href="${downloadUrl}">Scarica l’app</a> per scansionare dal telefono</label-text>`,
        alternativeMethodsForwardReceipts: ({email}: {email: string}) => `<label-text>Inoltra le ricevute a <a href="mailto:${email}">${email}</a></label-text>`,
        alternativeMethodsAddPhoneNumber: ({phoneNumber, contactMethodsUrl}: {phoneNumber: string; contactMethodsUrl: string}) =>
            `<label-text><a href="${contactMethodsUrl}">Aggiungi il tuo numero</a> per inviare ricevute via SMS a ${phoneNumber}</label-text>`,
        alternativeMethodsTextReceipts: ({phoneNumber}: {phoneNumber: string}) => `<label-text>Invia ricevute via SMS a ${phoneNumber} (solo numeri USA)</label-text>`,
        takePhoto: 'Scatta una foto',
        cameraAccess: "L'accesso alla fotocamera è necessario per scattare foto delle ricevute.",
        deniedCameraAccess: "L'accesso alla fotocamera non è ancora stato concesso, si prega di seguire",
        deniedCameraAccessInstructions: 'queste istruzioni',
        cameraErrorTitle: 'Errore della fotocamera',
        cameraErrorMessage: 'Si è verificato un errore durante lo scatto della foto. Riprova.',
        locationAccessTitle: "Consenti l'accesso alla posizione",
        locationAccessMessage: "L'accesso alla posizione ci aiuta a mantenere il tuo fuso orario e la tua valuta accurati ovunque tu vada.",
        locationErrorTitle: "Consenti l'accesso alla posizione",
        locationErrorMessage: "L'accesso alla posizione ci aiuta a mantenere il tuo fuso orario e la tua valuta accurati ovunque tu vada.",
        allowLocationFromSetting: `L'accesso alla posizione ci aiuta a mantenere il tuo fuso orario e la tua valuta precisi ovunque tu vada. Consenti l'accesso alla posizione dalle impostazioni delle autorizzazioni del tuo dispositivo.`,
        dropTitle: 'Lascia andare',
        dropMessage: 'Trascina qui il tuo file',
        flash: 'flash',
        multiScan: 'multi-scan',
        shutter: 'otturatore',
        gallery: 'galleria',
        deleteReceipt: 'Elimina ricevuta',
        deleteConfirmation: 'Sei sicuro di voler eliminare questa ricevuta?',
        addReceipt: 'Aggiungi ricevuta',
        scanFailed: 'La ricevuta non può essere scansionata perché mancano il commerciante, la data o l’importo.',
    },
    quickAction: {
        scanReceipt: 'Scansiona ricevuta',
        recordDistance: 'Traccia distanza',
        requestMoney: 'Crea spesa',
        perDiem: 'Crea diaria',
        splitBill: 'Dividi spesa',
        splitScan: 'Dividi ricevuta',
        splitDistance: 'Dividi distanza',
        paySomeone: ({name}: PaySomeoneParams = {}) => `Paga ${name ?? 'qualcuno'}`,
        assignTask: 'Assegna compito',
        header: 'Azione rapida',
        noLongerHaveReportAccess: 'Non hai più accesso alla tua precedente destinazione di azione rapida. Scegline una nuova qui sotto.',
        updateDestination: 'Aggiorna destinazione',
        createReport: 'Crea rapporto',
    },
    iou: {
        amount: 'Importo',
        taxAmount: 'Importo fiscale',
        taxRate: 'Aliquota fiscale',
        approve: ({
            formattedAmount,
        }: {
            formattedAmount?: string;
        } = {}) => (formattedAmount ? `Approva ${formattedAmount}` : 'Approva'),
        approved: 'Approvato',
        cash: 'Contanti',
        card: 'Carta',
        original: 'Original',
        split: 'Dividi',
        splitExpense: 'Dividi spesa',
        splitExpenseSubtitle: ({amount, merchant}: SplitExpenseSubtitleParams) => `${amount} da ${merchant}`,
        addSplit: 'Aggiungi divisione',
        editSplits: 'Modifica suddivisioni',
        totalAmountGreaterThanOriginal: ({amount}: TotalAmountGreaterOrLessThanOriginalParams) => `L'importo totale è ${amount} maggiore della spesa originale.`,
        totalAmountLessThanOriginal: ({amount}: TotalAmountGreaterOrLessThanOriginalParams) => `L'importo totale è ${amount} inferiore alla spesa originale.`,
        splitExpenseZeroAmount: 'Per favore inserisci un importo valido prima di continuare.',
        splitExpenseEditTitle: ({amount, merchant}: SplitExpenseEditTitleParams) => `Modifica ${amount} per ${merchant}`,
        splitExpenseOneMoreSplit: 'Nessuna suddivisione aggiunta. Aggiungine almeno una per salvare.',
        removeSplit: 'Rimuovi divisione',
        splitExpenseCannotBeEditedModalTitle: 'Questa spesa non può essere modificata',
        splitExpenseCannotBeEditedModalDescription: 'Le spese approvate o pagate non possono essere modificate',
        paySomeone: ({name}: PaySomeoneParams = {}) => `Paga ${name ?? 'qualcuno'}`,
        expense: 'Spesa',
        categorize: 'Categorizza',
        share: 'Condividi',
        participants: 'Partecipanti',
        createExpense: 'Crea spesa',
        trackDistance: 'Traccia distanza',
        createExpenses: ({expensesNumber}: CreateExpensesParams) => `Crea ${expensesNumber} spese`,
        removeExpense: 'Rimuovi spesa',
        removeThisExpense: 'Rimuovi questa spesa',
        removeExpenseConfirmation: 'Sei sicuro di voler rimuovere questa ricevuta? Questa azione non può essere annullata.',
        addExpense: 'Aggiungi spesa',
        chooseRecipient: 'Scegli destinatario',
        createExpenseWithAmount: ({amount}: {amount: string}) => `Crea ${amount} spesa`,
        confirmDetails: 'Conferma i dettagli',
        pay: 'Paga',
        cancelPayment: 'Annulla pagamento',
        cancelPaymentConfirmation: 'Sei sicuro di voler annullare questo pagamento?',
        viewDetails: 'Visualizza dettagli',
        pending: 'In sospeso',
        canceled: 'Annullato',
        posted: 'Pubblicato',
        deleteReceipt: 'Elimina ricevuta',
        findExpense: 'Trova spesa',
        deletedTransaction: ({amount, merchant}: DeleteTransactionParams) => `ha eliminato una spesa (${amount} per ${merchant})`,
        movedFromReport: ({reportName}: MovedFromReportParams) => `ha spostato una spesa${reportName ? `da ${reportName}` : ''}`,
        movedTransaction: ({reportUrl, reportName}: MovedTransactionParams) => `spostato questa spesa${reportName ? `a <a href="${reportUrl}">${reportName}</a>` : ''}`,
        unreportedTransaction: ({reportUrl}: MovedTransactionParams) => `spostato questa spesa nel tuo <a href="${reportUrl}">spazio personale</a>`,
        movedAction: ({shouldHideMovedReportUrl, movedReportUrl, newParentReportUrl, toPolicyName}: MovedActionParams) => {
            if (shouldHideMovedReportUrl) {
                return `ha spostato questo rapporto nello spazio di lavoro <a href="${newParentReportUrl}">${toPolicyName}</a>`;
            }
            return `ha spostato questo <a href="${movedReportUrl}">rapporto</a> nello spazio di lavoro <a href="${newParentReportUrl}">${toPolicyName}</a>`;
        },
        pendingMatchWithCreditCard: 'Ricevuta in attesa di abbinamento con transazione della carta',
        pendingMatch: 'Partita in sospeso',
        pendingMatchWithCreditCardDescription: 'Ricevuta in attesa di abbinamento con transazione della carta. Segna come contante per annullare.',
        markAsCash: 'Segna come contante',
        routePending: 'Instradamento in corso...',
        receiptScanning: () => ({
            one: 'Scansione della ricevuta...',
            other: 'Scansione delle ricevute...',
        }),
        scanMultipleReceipts: 'Scansiona più ricevute',
        scanMultipleReceiptsDescription: 'Scatta foto di tutte le tue ricevute in una volta, poi conferma i dettagli tu stesso o lascia che SmartScan se ne occupi.',
        receiptScanInProgress: 'Scansione della ricevuta in corso',
        receiptScanInProgressDescription: 'Scansione della ricevuta in corso. Controlla più tardi o inserisci i dettagli ora.',
        removeFromReport: 'Rimuovi dal rapporto',
        moveToPersonalSpace: 'Sposta spese nello spazio personale',
        duplicateTransaction: ({isSubmitted}: DuplicateTransactionParams) =>
            !isSubmitted
                ? "Spese potenzialmente duplicate identificate. Rivedi i duplicati per consentire l'invio."
                : "Spese potenzialmente duplicate identificate. Rivedi i duplicati per abilitare l'approvazione.",
        receiptIssuesFound: () => ({
            one: 'Problema riscontrato',
            other: 'Problemi riscontrati',
        }),
        fieldPending: 'In sospeso...',
        defaultRate: 'Tariffa predefinita',
        receiptMissingDetails: 'Dettagli della ricevuta mancanti',
        missingAmount: 'Importo mancante',
        missingMerchant: 'Commerciante mancante',
        receiptStatusTitle: 'Scansione in corso…',
        receiptStatusText: 'Solo tu puoi vedere questa ricevuta mentre viene scansionata. Controlla più tardi o inserisci i dettagli ora.',
        receiptScanningFailed: 'La scansione della ricevuta non è riuscita. Inserisci i dettagli manualmente.',
        transactionPendingDescription: 'Transazione in sospeso. Potrebbe richiedere alcuni giorni per essere registrata.',
        companyInfo: "Informazioni sull'azienda",
        companyInfoDescription: 'Abbiamo bisogno di alcuni dettagli in più prima che tu possa inviare la tua prima fattura.',
        yourCompanyName: 'Il nome della tua azienda',
        yourCompanyWebsite: 'Il sito web della tua azienda',
        yourCompanyWebsiteNote: 'Se non hai un sito web, puoi fornire il profilo LinkedIn della tua azienda o un profilo sui social media.',
        invalidDomainError: 'Hai inserito un dominio non valido. Per continuare, inserisci un dominio valido.',
        publicDomainError: 'Sei entrato in un dominio pubblico. Per continuare, inserisci un dominio privato.',
        // TODO: This key should be deprecated. More details: https://github.com/Expensify/App/pull/59653#discussion_r2028653252
        expenseCountWithStatus: ({scanningReceipts = 0, pendingReceipts = 0}: RequestCountParams) => {
            const statusText: string[] = [];
            if (scanningReceipts > 0) {
                statusText.push(`${scanningReceipts} scansione`);
            }
            if (pendingReceipts > 0) {
                statusText.push(`${pendingReceipts} in sospeso`);
            }
            return {
                one: statusText.length > 0 ? `1 spesa (${statusText.join(', ')})` : `1 spesa`,
                other: (count: number) => (statusText.length > 0 ? `${count} spese (${statusText.join(', ')})` : `${count} spese`),
            };
        },
        expenseCount: () => {
            return {
                one: '1 spesa',
                other: (count: number) => `${count} spese`,
            };
        },
        deleteExpense: () => ({
            one: 'Elimina spesa',
            other: 'Elimina spese',
        }),
        deleteConfirmation: () => ({
            one: 'Sei sicuro di voler eliminare questa spesa?',
            other: 'Sei sicuro di voler eliminare queste spese?',
        }),
        deleteReport: 'Elimina rapporto',
        deleteReportConfirmation: 'Sei sicuro di voler eliminare questo report?',
        settledExpensify: 'Pagato',
        done: 'Fatto',
        settledElsewhere: 'Pagato altrove',
        individual: 'Individuale',
        business: 'Business',
        settleExpensify: ({formattedAmount}: SettleExpensifyCardParams) => (formattedAmount ? `Paga ${formattedAmount} con Expensify` : `Paga con Expensify`),
        settlePersonal: ({formattedAmount}: SettleExpensifyCardParams) => (formattedAmount ? `Paga ${formattedAmount} come individuo` : `Paga con conto personale`),
        settleWallet: ({formattedAmount}: SettleExpensifyCardParams) => (formattedAmount ? `Paga ${formattedAmount} con portafoglio` : `Paga con portafoglio`),
        settlePayment: ({formattedAmount}: SettleExpensifyCardParams) => `Paga ${formattedAmount}`,
        settleBusiness: ({formattedAmount}: SettleExpensifyCardParams) => (formattedAmount ? `Paga ${formattedAmount} come azienda` : `Paga con conto aziendale`),
        payElsewhere: ({formattedAmount}: SettleExpensifyCardParams) => (formattedAmount ? `Segna ${formattedAmount} come pagato` : `Segna come pagato`),
        settleInvoicePersonal: ({amount, last4Digits}: BusinessBankAccountParams) => (amount ? `Pagato ${amount} con conto personale ${last4Digits}` : `Pagato con conto personale`),
        settleInvoiceBusiness: ({amount, last4Digits}: BusinessBankAccountParams) => (amount ? `Pagato ${amount} con conto aziendale ${last4Digits}` : `Pagato con conto aziendale`),
        payWithPolicy: ({
            formattedAmount,
            policyName,
        }: SettleExpensifyCardParams & {
            policyName: string;
        }) => (formattedAmount ? `Paga ${formattedAmount} tramite ${policyName}` : `Paga tramite ${policyName}`),
        businessBankAccount: ({amount, last4Digits}: BusinessBankAccountParams) =>
            amount ? `pagato ${amount} con conto bancario ${last4Digits}` : `pagato con conto bancario ${last4Digits}`,
        automaticallyPaidWithBusinessBankAccount: ({amount, last4Digits}: BusinessBankAccountParams) =>
            `pagato ${amount ? `${amount} ` : ''}con il conto bancario terminante con ${last4Digits} tramite le <a href="${CONST.CONFIGURE_EXPENSE_REPORT_RULES_HELP_URL}">regole dello spazio di lavoro</a>`,
        invoicePersonalBank: ({lastFour}: BankAccountLastFourParams) => `Conto personale • ${lastFour}`,
        invoiceBusinessBank: ({lastFour}: BankAccountLastFourParams) => `Conto aziendale • ${lastFour}`,
        nextStep: 'Prossimi passi',
        finished: 'Finito',
        flip: 'Inverti',
        sendInvoice: ({amount}: RequestAmountParams) => `Invia fattura di ${amount}`,
        expenseAmount: ({formattedAmount, comment}: RequestedAmountMessageParams) => `${formattedAmount}${comment ? `per ${comment}` : ''}`,
        submitted: ({memo}: SubmittedWithMemoParams) => `inviato${memo ? `, dicendo: ${memo}` : ''}`,
        automaticallySubmitted: `inviato tramite <a href="${CONST.SELECT_WORKFLOWS_HELP_URL}">invio ritardato</a>`,
        trackedAmount: ({formattedAmount, comment}: RequestedAmountMessageParams) => `tracking ${formattedAmount}${comment ? `per ${comment}` : ''}`,
        splitAmount: ({amount}: SplitAmountParams) => `dividi ${amount}`,
        didSplitAmount: ({formattedAmount, comment}: DidSplitAmountMessageParams) => `split ${formattedAmount}${comment ? `per ${comment}` : ''}`,
        yourSplit: ({amount}: UserSplitParams) => `La tua parte ${amount}`,
        payerOwesAmount: ({payer, amount, comment}: PayerOwesAmountParams) => `${payer} deve ${amount}${comment ? `per ${comment}` : ''}`,
        payerOwes: ({payer}: PayerOwesParams) => `${payer} deve:`,
        payerPaidAmount: ({payer, amount}: PayerPaidAmountParams) => `${payer ? `${payer} ` : ''}ha pagato ${amount}`,
        payerPaid: ({payer}: PayerPaidParams) => `${payer} ha pagato:`,
        payerSpentAmount: ({payer, amount}: PayerPaidAmountParams) => `${payer} ha speso ${amount}`,
        payerSpent: ({payer}: PayerPaidParams) => `${payer} ha speso:`,
        managerApproved: ({manager}: ManagerApprovedParams) => `${manager} approvato:`,
        managerApprovedAmount: ({manager, amount}: ManagerApprovedAmountParams) => `${manager} ha approvato ${amount}`,
        payerSettled: ({amount}: PayerSettledParams) => `pagato ${amount}`,
        payerSettledWithMissingBankAccount: ({amount}: PayerSettledParams) => `pagato ${amount}. Aggiungi un conto bancario per ricevere il tuo pagamento.`,
        automaticallyApproved: `approvato tramite <a href="${CONST.CONFIGURE_EXPENSE_REPORT_RULES_HELP_URL}">regole dello spazio di lavoro</a>`,
        approvedAmount: ({amount}: ApprovedAmountParams) => `approvato ${amount}`,
        approvedMessage: `approvato`,
        unapproved: `non approvato`,
        automaticallyForwarded: `approvato tramite <a href="${CONST.CONFIGURE_EXPENSE_REPORT_RULES_HELP_URL}">regole dello spazio di lavoro</a>`,
        forwarded: `approvato`,
        rejectedThisReport: 'ha respinto questo rapporto',
        waitingOnBankAccount: ({submitterDisplayName}: WaitingOnBankAccountParams) => `ha avviato il pagamento, ma è in attesa che ${submitterDisplayName} aggiunga un conto bancario.`,
        adminCanceledRequest: ({manager}: AdminCanceledRequestParams) => `${manager ? `${manager}: ` : ''} ha annullato il pagamento`,
        canceledRequest: ({amount, submitterDisplayName}: CanceledRequestParams) =>
            `annullato il pagamento di ${amount}, perché ${submitterDisplayName} non ha attivato il loro Expensify Wallet entro 30 giorni`,
        settledAfterAddedBankAccount: ({submitterDisplayName, amount}: SettledAfterAddedBankAccountParams) =>
            `${submitterDisplayName} ha aggiunto un conto bancario. Il pagamento di ${amount} è stato effettuato.`,
        paidElsewhere: ({payer}: PaidElsewhereParams = {}) => `${payer ? `${payer} ` : ''}segnato come pagato`,
        paidWithExpensify: ({payer}: PaidWithExpensifyParams = {}) => `${payer ? `${payer} ` : ''}pagato con portafoglio`,
        automaticallyPaidWithExpensify: ({payer}: PaidWithExpensifyParams = {}) =>
            `${payer ? `${payer} ` : ''} ha pagato con Expensify tramite <a href="${CONST.CONFIGURE_EXPENSE_REPORT_RULES_HELP_URL}">regole dello spazio di lavoro</a>`,
        noReimbursableExpenses: 'Questo rapporto ha un importo non valido',
        pendingConversionMessage: 'Il totale verrà aggiornato quando sarai di nuovo online.',
        changedTheExpense: 'modificato la spesa',
        setTheRequest: ({valueName, newValueToDisplay}: SetTheRequestParams) => `il ${valueName} a ${newValueToDisplay}`,
        setTheDistanceMerchant: ({translatedChangedField, newMerchant, newAmountToDisplay}: SetTheDistanceMerchantParams) =>
            `imposta il ${translatedChangedField} su ${newMerchant}, che imposta l'importo su ${newAmountToDisplay}`,
        removedTheRequest: ({valueName, oldValueToDisplay}: RemovedTheRequestParams) => `il ${valueName} (precedentemente ${oldValueToDisplay})`,
        updatedTheRequest: ({valueName, newValueToDisplay, oldValueToDisplay}: UpdatedTheRequestParams) => `il ${valueName} a ${newValueToDisplay} (precedentemente ${oldValueToDisplay})`,
        updatedTheDistanceMerchant: ({translatedChangedField, newMerchant, oldMerchant, newAmountToDisplay, oldAmountToDisplay}: UpdatedTheDistanceMerchantParams) =>
            `ha cambiato il ${translatedChangedField} in ${newMerchant} (precedentemente ${oldMerchant}), il che ha aggiornato l'importo a ${newAmountToDisplay} (precedentemente ${oldAmountToDisplay})`,
        threadExpenseReportName: ({formattedAmount, comment}: ThreadRequestReportNameParams) => `${formattedAmount} ${comment ? `per ${comment}` : 'spesa'}`,
        invoiceReportName: ({linkedReportID}: OriginalMessage<typeof CONST.REPORT.ACTIONS.TYPE.REPORT_PREVIEW>) => `Rapporto Fattura n. ${linkedReportID}`,
        threadPaySomeoneReportName: ({formattedAmount, comment}: ThreadSentMoneyReportNameParams) => `${formattedAmount} inviato${comment ? `per ${comment}` : ''}`,
        movedFromPersonalSpace: ({workspaceName, reportName}: MovedFromPersonalSpaceParams) => `spostato la spesa dallo spazio personale a ${workspaceName ?? `chatta con ${reportName}`}`,
        movedToPersonalSpace: 'spesa spostata nello spazio personale',
        tagSelection: 'Seleziona un tag per organizzare meglio le tue spese.',
        categorySelection: 'Seleziona una categoria per organizzare meglio le tue spese.',
        error: {
            invalidCategoryLength: 'Il nome della categoria supera i 255 caratteri. Si prega di accorciarlo o scegliere una categoria diversa.',
            invalidTagLength: 'Il nome del tag supera i 255 caratteri. Per favore, accorcialo o scegli un tag diverso.',
            invalidAmount: 'Si prega di inserire un importo valido prima di continuare',
            invalidDistance: 'Si prega di inserire una distanza valida prima di continuare',
            invalidIntegerAmount: 'Inserisci un importo in dollari intero prima di continuare',
            invalidTaxAmount: ({amount}: RequestAmountParams) => `L'importo massimo delle tasse è ${amount}`,
            invalidSplit: "La somma delle suddivisioni deve essere uguale all'importo totale",
            invalidSplitParticipants: 'Inserisci un importo maggiore di zero per almeno due partecipanti',
            invalidSplitYourself: 'Inserisci un importo diverso da zero per la tua divisione',
            noParticipantSelected: 'Seleziona un partecipante per favore',
            other: 'Errore imprevisto. Per favore riprova più tardi.',
            genericCreateFailureMessage: "Errore imprevisto durante l'invio di questa spesa. Per favore riprova più tardi.",
            genericCreateInvoiceFailureMessage: "Errore imprevisto nell'invio di questa fattura. Per favore riprova più tardi.",
            genericHoldExpenseFailureMessage: 'Errore imprevisto nel trattenere questa spesa. Per favore riprova più tardi.',
            genericUnholdExpenseFailureMessage: 'Errore imprevisto nel rimuovere questa spesa dalla sospensione. Per favore riprova più tardi.',
            receiptDeleteFailureError: "Errore imprevisto durante l'eliminazione di questa ricevuta. Per favore, riprova più tardi.",
            receiptFailureMessage: 'Si è verificato un errore durante il caricamento della tua ricevuta. Per favore',
            receiptFailureMessageShort: 'Si è verificato un errore durante il caricamento della tua ricevuta.',
            tryAgainMessage: 'riprova',
            saveFileMessage: 'salva la ricevuta',
            uploadLaterMessage: 'da caricare più tardi.',
            genericDeleteFailureMessage: "Errore imprevisto nell'eliminazione di questa spesa. Per favore riprova più tardi.",
            genericEditFailureMessage: 'Errore imprevisto durante la modifica di questa spesa. Per favore riprova più tardi.',
            genericSmartscanFailureMessage: 'La transazione manca di campi',
            duplicateWaypointsErrorMessage: 'Si prega di rimuovere i punti di passaggio duplicati',
            atLeastTwoDifferentWaypoints: 'Inserisci almeno due indirizzi diversi per favore.',
            splitExpenseMultipleParticipantsErrorMessage: 'Una spesa non può essere suddivisa tra un workspace e altri membri. Si prega di aggiornare la selezione.',
            invalidMerchant: 'Per favore, inserisci un commerciante valido',
            atLeastOneAttendee: 'Deve essere selezionato almeno un partecipante',
            invalidQuantity: 'Per favore, inserisci una quantità valida',
            quantityGreaterThanZero: 'La quantità deve essere maggiore di zero',
            invalidSubrateLength: 'Deve esserci almeno una sottotariffa',
            invalidRate: 'Tariffa non valida per questo spazio di lavoro. Si prega di selezionare una tariffa disponibile dallo spazio di lavoro.',
        },
        dismissReceiptError: 'Ignora errore',
        dismissReceiptErrorConfirmation: 'Attenzione! Ignorare questo errore rimuoverà completamente la ricevuta caricata. Sei sicuro?',
        waitingOnEnabledWallet: ({submitterDisplayName}: WaitingOnBankAccountParams) =>
            `ha iniziato a regolare. Il pagamento è in sospeso fino a quando ${submitterDisplayName} non abilita il loro portafoglio.`,
        enableWallet: 'Abilita portafoglio',
        hold: 'Attendere',
        unhold: 'Rimuovi blocco',
        holdExpense: 'Trattieni spesa',
        unholdExpense: 'Sblocca spesa',
        heldExpense: 'trattenuto questa spesa',
        unheldExpense: 'sblocca questa spesa',
        moveUnreportedExpense: 'Sposta spesa non segnalata',
        addUnreportedExpense: 'Aggiungi spesa non segnalata',
        selectUnreportedExpense: 'Seleziona almeno una spesa da aggiungere al rapporto.',
        emptyStateUnreportedExpenseTitle: 'Nessuna spesa non segnalata',
        emptyStateUnreportedExpenseSubtitle: 'Sembra che non hai spese non segnalate. Prova a crearne una qui sotto.',
        addUnreportedExpenseConfirm: 'Aggiungi al report',
        newReport: 'Nuovo rapporto',
        explainHold: 'Spiega perché stai trattenendo questa spesa.',
        retracted: 'retratato',
        retract: 'Ritirare',
        reopened: 'riaperto',
        reopenReport: 'Riapri rapporto',
        reopenExportedReportConfirmation: ({connectionName}: {connectionName: string}) =>
            `Questo report è già stato esportato su ${connectionName}. Modificarlo potrebbe causare discrepanze nei dati. Sei sicuro di voler riaprire questo report?`,
        reason: 'Motivo',
        holdReasonRequired: 'È necessario fornire una motivazione quando si mette in attesa.',
        expenseWasPutOnHold: 'La spesa è stata messa in sospeso',
        expenseOnHold: 'Questa spesa è stata messa in sospeso. Si prega di controllare i commenti per i prossimi passi.',
        expensesOnHold: 'Tutte le spese sono state sospese. Si prega di rivedere i commenti per i prossimi passi.',
        expenseDuplicate: "Questa spesa ha dettagli simili a un'altra. Si prega di controllare i duplicati per continuare.",
        someDuplicatesArePaid: 'Alcuni di questi duplicati sono già stati approvati o pagati.',
        reviewDuplicates: 'Rivedi duplicati',
        keepAll: 'Tieni tutto',
        confirmApprove: "Conferma l'importo approvato",
        confirmApprovalAmount: "Approva solo le spese conformi o approva l'intero rapporto.",
        confirmApprovalAllHoldAmount: () => ({
            one: 'Questa spesa è in sospeso. Vuoi approvarla comunque?',
            other: 'Queste spese sono in sospeso. Vuoi approvarle comunque?',
        }),
        confirmPay: "Conferma l'importo del pagamento",
        confirmPayAmount: "Paga ciò che non è in sospeso o paga l'intero rapporto.",
        confirmPayAllHoldAmount: () => ({
            one: 'Questa spesa è in sospeso. Vuoi pagare comunque?',
            other: 'Queste spese sono in sospeso. Vuoi pagare comunque?',
        }),
        payOnly: 'Paga solo',
        approveOnly: 'Approva solo',
        holdEducationalTitle: 'Questa richiesta è attiva',
        holdEducationalText: 'tieni',
        whatIsHoldExplain: 'Mettere in sospeso è come premere "pausa" su una spesa per chiedere ulteriori dettagli prima dell\'approvazione o del pagamento.',
        holdIsLeftBehind: "Le spese trattenute vengono spostate in un altro report al momento dell'approvazione o del pagamento.",
        unholdWhenReady: "Gli approvatori possono sbloccare le spese quando sono pronte per l'approvazione o il pagamento.",
        changePolicyEducational: {
            title: 'Hai spostato questo report!',
            description: 'Ricontrolla questi elementi, che tendono a cambiare quando si spostano i report in un nuovo spazio di lavoro.',
            reCategorize: '<strong>Ricategorizza qualsiasi spesa</strong> per conformarti alle regole dello spazio di lavoro.',
            workflows: 'Questo rapporto potrebbe ora essere soggetto a un diverso <strong>flusso di approvazione.</strong>',
        },
        changeWorkspace: 'Cambia spazio di lavoro',
        set: 'set',
        changed: 'cambiato',
        removed: 'rimosso',
        transactionPending: 'Transazione in sospeso.',
        chooseARate: "Seleziona una tariffa di rimborso per miglio o chilometro per l'area di lavoro",
        unapprove: 'Non approvare',
        unapproveReport: 'Disapprova rapporto',
        headsUp: 'Attenzione!',
        unapproveWithIntegrationWarning: ({accountingIntegration}: UnapproveWithIntegrationWarningParams) =>
            `Questo report è già stato esportato su ${accountingIntegration}. Modificarlo potrebbe portare a discrepanze nei dati. Sei sicuro di voler disapprovare questo report?`,
        reimbursable: 'rimborsabile',
        nonReimbursable: 'non-rimborsabile',
        bookingPending: 'Questa prenotazione è in sospeso',
        bookingPendingDescription: 'Questa prenotazione è in sospeso perché non è stata ancora pagata.',
        bookingArchived: 'Questa prenotazione è archiviata',
        bookingArchivedDescription: "Questa prenotazione è archiviata perché la data del viaggio è passata. Aggiungi una spesa per l'importo finale, se necessario.",
        attendees: 'Partecipanti',
        whoIsYourAccountant: 'Chi è il tuo contabile?',
        paymentComplete: 'Pagamento completato',
        time: 'Tempo',
        startDate: 'Data di inizio',
        endDate: 'Data di fine',
        startTime: 'Ora di inizio',
        endTime: 'Ora di fine',
        deleteSubrate: 'Elimina sottotariffa',
        deleteSubrateConfirmation: 'Sei sicuro di voler eliminare questa sottotariffa?',
        quantity: 'Quantità',
        subrateSelection: 'Seleziona una sottotariffa e inserisci una quantità.',
        qty: 'Qtà.',
        firstDayText: () => ({
            one: `Primo giorno: 1 ora`,
            other: (count: number) => `Primo giorno: ${count.toFixed(2)} ore`,
        }),
        lastDayText: () => ({
            one: `Ultimo giorno: 1 ora`,
            other: (count: number) => `Ultimo giorno: ${count.toFixed(2)} ore`,
        }),
        tripLengthText: () => ({
            one: `Viaggio: 1 giorno intero`,
            other: (count: number) => `Viaggio: ${count} giorni interi`,
        }),
        dates: 'Date di calendario',
        rates: 'Tariffe',
        submitsTo: ({name}: SubmitsToParams) => `Invia a ${name}`,
        moveExpenses: () => ({one: 'Sposta spesa', other: 'Sposta spese'}),
        reject: {
            educationalTitle: 'Devi trattenere o rifiutare?',
            educationalText: 'Se non sei pronto ad approvare o pagare una spesa, puoi trattenerla o rifiutarla.',
            holdExpenseTitle: 'Trattieni una spesa per chiedere maggiori dettagli prima dell’approvazione o del pagamento.',
            heldExpenseLeftBehindTitle: 'Le spese trattenute vengono lasciate indietro quando approvi un intero report.',
            rejectExpenseTitle: 'Rifiuta una spesa che non intendi approvare o pagare.',
            reasonPageTitle: 'Rifiuta spesa',
            reasonPageDescription: 'Spiega perché rifiuti questa spesa.',
            rejectReason: 'Motivo del rifiuto',
            markAsResolved: 'Segna come risolto',
            rejectedStatus: "Questa spesa è stata rifiutata. In attesa che tu risolva i problemi e la contrassegni come risolta per abilitarne l'invio.",
            reportActions: {
                rejectedExpense: 'ha rifiutato questa spesa',
                markedAsResolved: 'ha segnato il motivo del rifiuto come risolto',
            },
        },
        changeApprover: {
            title: 'Cambia approvatore',
            subtitle: "Scegli un'opzione per cambiare l'approvatore di questo report.",
            description: ({workflowSettingLink}: WorkflowSettingsParam) =>
                `Puoi anche cambiare l'approvatore in modo permanente per tutti i report nelle tue <a href="${workflowSettingLink}">impostazioni del flusso di lavoro</a>.`,
            changedApproverMessage: ({managerID}: ChangedApproverMessageParams) => `ha cambiato l'approvatore in <mention-user accountID="${managerID}"/>`,
            actions: {
                addApprover: 'Aggiungi approvatore',
                addApproverSubtitle: 'Aggiungi un approvatore aggiuntivo al flusso di lavoro esistente.',
                bypassApprovers: 'Ignora approvatori',
                bypassApproversSubtitle: 'Assegna te stesso come approvatore finale e salta gli approvatori rimanenti.',
            },
            addApprover: {
                subtitle: 'Scegli un approvatore aggiuntivo per questo report prima di instradarlo attraverso il resto del flusso di lavoro di approvazione.',
            },
        },
    },
    transactionMerge: {
        listPage: {
            header: 'Unisci spese',
            noEligibleExpenseFound: 'Nessuna spesa idonea trovata',
            noEligibleExpenseFoundSubtitle: `<muted-text><centered-text>Non hai spese che possono essere unite a questa. <a href="${CONST.HELP_DOC_LINKS.MERGE_EXPENSES}">Scopri di più</a> sulle spese idonee.</centered-text></muted-text>`,
            selectTransactionToMerge: ({reportName}: {reportName: string}) =>
                `Seleziona una <a href="${CONST.HELP_DOC_LINKS.MERGE_EXPENSES}">spesa idonea</a> da unire <strong>${reportName}</strong>.`,
        },
        receiptPage: {
            header: 'Seleziona ricevuta',
            pageTitle: 'Seleziona la ricevuta da conservare:',
        },
        detailsPage: {
            header: 'Seleziona dettagli',
            pageTitle: 'Seleziona i dettagli da conservare:',
            noDifferences: 'Nessuna differenza trovata tra le transazioni',
            pleaseSelectError: ({field}: {field: string}) => `Seleziona un/a ${field}`,
            pleaseSelectAttendees: 'Seleziona partecipanti',
            selectAllDetailsError: 'Seleziona tutti i dettagli prima di continuare.',
        },
        confirmationPage: {
            header: 'Conferma i dettagli',
            pageTitle: 'Conferma i dettagli che vuoi conservare. Quelli non mantenuti saranno eliminati.',
            confirmButton: 'Unisci spese',
        },
    },
    share: {
        shareToExpensify: 'Condividi su Expensify',
        messageInputLabel: 'Messaggio',
    },
    notificationPreferencesPage: {
        header: 'Preferenze di notifica',
        label: 'Notificami dei nuovi messaggi',
        notificationPreferences: {
            always: 'Immediatamente',
            daily: 'Quotidiano',
            mute: 'Disattiva audio',
            hidden: 'Nascosto',
        },
    },
    loginField: {
        numberHasNotBeenValidated: 'Il numero non è stato convalidato. Clicca il pulsante per rinviare il link di convalida tramite SMS.',
        emailHasNotBeenValidated: "L'email non è stata convalidata. Clicca il pulsante per rinviare il link di convalida tramite SMS.",
    },
    avatarWithImagePicker: {
        uploadPhoto: 'Carica foto',
        removePhoto: 'Rimuovi foto',
        editImage: 'Modifica foto',
        viewPhoto: 'Visualizza foto',
        imageUploadFailed: "Caricamento dell'immagine non riuscito",
        deleteWorkspaceError: "Spiacenti, si è verificato un problema inaspettato nell'eliminazione dell'avatar del tuo spazio di lavoro.",
        sizeExceeded: ({maxUploadSizeInMB}: SizeExceededParams) => `L'immagine selezionata supera la dimensione massima di caricamento di ${maxUploadSizeInMB} MB.`,
        resolutionConstraints: ({minHeightInPx, minWidthInPx, maxHeightInPx, maxWidthInPx}: ResolutionConstraintsParams) =>
            `Carica un'immagine più grande di ${minHeightInPx}x${minWidthInPx} pixel e più piccola di ${maxHeightInPx}x${maxWidthInPx} pixel.`,
        notAllowedExtension: ({allowedExtensions}: NotAllowedExtensionParams) => `L'immagine del profilo deve essere di uno dei seguenti tipi: ${allowedExtensions.join(', ')}.`,
    },
    modal: {
        backdropLabel: 'Sfondo del Modale',
    },
    profilePage: {
        profile: 'Profilo',
        preferredPronouns: 'Pronomi preferiti',
        selectYourPronouns: 'Seleziona i tuoi pronomi',
        selfSelectYourPronoun: 'Seleziona il tuo pronome',
        emailAddress: 'Indirizzo email',
        setMyTimezoneAutomatically: 'Imposta automaticamente il mio fuso orario',
        timezone: 'Fuso orario',
        invalidFileMessage: "File non valido. Per favore prova con un'immagine diversa.",
        avatarUploadFailureMessage: "Si è verificato un errore durante il caricamento dell'avatar. Per favore riprova.",
        online: 'Online',
        offline: 'Offline',
        syncing: 'Sincronizzazione',
        profileAvatar: 'Avatar del profilo',
        publicSection: {
            title: 'Pubblico',
            subtitle: 'Questi dettagli sono visualizzati sul tuo profilo pubblico. Chiunque può vederli.',
        },
        privateSection: {
            title: 'Privato',
            subtitle: 'Questi dettagli sono utilizzati per viaggi e pagamenti. Non vengono mai mostrati nel tuo profilo pubblico.',
        },
    },
    securityPage: {
        title: 'Opzioni di sicurezza',
        subtitle: "Abilita l'autenticazione a due fattori per mantenere sicuro il tuo account.",
        goToSecurity: 'Torna alla pagina di sicurezza',
    },
    shareCodePage: {title: 'Il tuo codice', subtitle: 'Invita membri a Expensify condividendo il tuo codice QR personale o il link di riferimento.'},
    pronounsPage: {
        pronouns: 'Pronomi',
        isShownOnProfile: 'I tuoi pronomi sono mostrati nel tuo profilo.',
        placeholderText: 'Cerca per vedere le opzioni',
    },
    contacts: {
        contactMethod: 'Metodo di contatto',
        contactMethods: 'Metodi di contatto',
        featureRequiresValidate: 'Questa funzione richiede di convalidare il tuo account.',
        validateAccount: 'Convalida il tuo account',
        helpTextBeforeEmail: 'Aggiungi più modi per inviare le ricevute. Inoltrale a',
        helpTextAfterEmail: 'o inviarli al 47777 (solo numeri USA).',
        pleaseVerify: 'Si prega di verificare questo metodo di contatto',
        getInTouch: 'Ogni volta che avremo bisogno di contattarti, useremo questo metodo di contatto.',
        enterMagicCode: ({contactMethod}: EnterMagicCodeParams) => `Per favore, inserisci il codice magico inviato a ${contactMethod}. Dovrebbe arrivare entro un minuto o due.`,
        setAsDefault: 'Imposta come predefinito',
        yourDefaultContactMethod:
            'Questo è il tuo metodo di contatto predefinito attuale. Prima di poterlo eliminare, dovrai scegliere un altro metodo di contatto e fare clic su "Imposta come predefinito".',
        removeContactMethod: 'Rimuovi metodo di contatto',
        removeAreYouSure: 'Sei sicuro di voler rimuovere questo metodo di contatto? Questa azione non può essere annullata.',
        failedNewContact: 'Impossibile aggiungere questo metodo di contatto.',
        genericFailureMessages: {
            requestContactMethodValidateCode: 'Impossibile inviare un nuovo codice magico. Attendere un momento e riprovare.',
            validateSecondaryLogin: 'Codice magico errato o non valido. Per favore riprova o richiedi un nuovo codice.',
            deleteContactMethod: 'Impossibile eliminare il metodo di contatto. Si prega di contattare Concierge per assistenza.',
            setDefaultContactMethod: 'Impossibile impostare un nuovo metodo di contatto predefinito. Si prega di contattare Concierge per assistenza.',
            addContactMethod: 'Impossibile aggiungere questo metodo di contatto. Si prega di contattare Concierge per assistenza.',
            enteredMethodIsAlreadySubmitted: 'Questo metodo di contatto esiste già',
            passwordRequired: 'password richiesto.',
            contactMethodRequired: 'Il metodo di contatto è obbligatorio',
            invalidContactMethod: 'Metodo di contatto non valido',
        },
        newContactMethod: 'Nuovo metodo di contatto',
        goBackContactMethods: 'Torna ai metodi di contatto',
    },
    // cspell:disable
    pronouns: {
        coCos: 'Co / Cos',
        eEyEmEir: 'E / Ey / Em / Eir',
        faeFaer: 'Fae / Faer',
        heHimHis: 'Lui / Lui / Suo',
        heHimHisTheyThemTheirs: 'Lui / Lui / Suo / Loro / Loro / Loro',
        sheHerHers: 'Lei / Lei / Suoi',
        sheHerHersTheyThemTheirs: 'Lei / Lei / Suo / Loro / Loro / Loro',
        merMers: 'Mer / Mers',
        neNirNirs: 'Ne / Nir / Nirs',
        neeNerNers: 'Nee / Ner / Ners',
        perPers: 'Per / Pers',
        theyThemTheirs: 'Loro / Loro / Loro',
        thonThons: 'Thon / Thons',
        veVerVis: 'Vai / Vedi / Visibilità',
        viVir: 'Vi / Vir',
        xeXemXyr: 'Xe / Xem / Xyr',
        zeZieZirHir: 'Ze / Zie / Zir / Hir',
        zeHirHirs: 'Ze / Hir',
        callMeByMyName: 'Chiamami per nome',
    },
    // cspell:enable
    displayNamePage: {
        headerTitle: 'Nome visualizzato',
        isShownOnProfile: 'Il tuo nome visualizzato è mostrato sul tuo profilo.',
    },
    timezonePage: {
        timezone: 'Fuso orario',
        isShownOnProfile: 'Il tuo fuso orario è mostrato nel tuo profilo.',
        getLocationAutomatically: 'Determina automaticamente la tua posizione',
    },
    updateRequiredView: {
        updateRequired: 'Aggiornamento richiesto',
        pleaseInstall: "Si prega di aggiornare all'ultima versione di New Expensify",
        pleaseInstallExpensifyClassic: "Si prega di installare l'ultima versione di Expensify",
        toGetLatestChanges: "Per dispositivi mobili o desktop, scarica e installa l'ultima versione. Per il web, aggiorna il tuo browser.",
        newAppNotAvailable: 'La nuova app Expensify non è più disponibile.',
    },
    initialSettingsPage: {
        about: 'Informazioni su',
        aboutPage: {
            description: 'La nuova app Expensify è costruita da una comunità di sviluppatori open-source provenienti da tutto il mondo. Aiutaci a costruire il futuro di Expensify.',
            appDownloadLinks: "Link per il download dell'app",
            viewKeyboardShortcuts: 'Visualizza le scorciatoie da tastiera',
            viewTheCode: 'Visualizza il codice',
            viewOpenJobs: 'Visualizza lavori aperti',
            reportABug: 'Segnala un bug',
            troubleshoot: 'Risoluzione dei problemi',
        },
        appDownloadLinks: {
            android: {
                label: 'Android',
            },
            ios: {
                label: 'iOS',
            },
            desktop: {
                label: 'macOS',
            },
        },
        troubleshoot: {
            clearCacheAndRestart: 'Cancella cache e riavvia',
            viewConsole: 'Visualizza console di debug',
            debugConsole: 'Console di debug',
            description:
                '<muted-text>Utilizzate gli strumenti qui sotto per risolvere i problemi di Expensify. Se riscontrate problemi, <concierge-link>inviate un bug</concierge-link>.</muted-text>',
            confirmResetDescription: 'Tutti i messaggi di bozza non inviati andranno persi, ma il resto dei tuoi dati è al sicuro.',
            resetAndRefresh: 'Reimposta e aggiorna',
            clientSideLogging: 'Registrazione lato client',
            noLogsToShare: 'Nessun registro da condividere',
            useProfiling: 'Usa il profiling',
            profileTrace: 'Traccia profilo',
            results: 'Risultati',
            releaseOptions: 'Opzioni di rilascio',
            testingPreferences: 'Preferenze di test',
            useStagingServer: 'Usa il server di staging',
            forceOffline: 'Forza offline',
            simulatePoorConnection: 'Simula una connessione internet scadente.',
            simulateFailingNetworkRequests: 'Simula richieste di rete non riuscite',
            authenticationStatus: 'Stato di autenticazione',
            deviceCredentials: 'Credenziali del dispositivo',
            invalidate: 'Invalidare',
            destroy: 'Distruggere',
            maskExportOnyxStateData: "Maschera i dati sensibili dei membri durante l'esportazione dello stato di Onyx",
            exportOnyxState: 'Esporta stato Onyx',
            importOnyxState: 'Importa lo stato di Onyx',
            testCrash: 'Test crash',
            resetToOriginalState: 'Ripristina allo stato originale',
            usingImportedState: 'Stai utilizzando uno stato importato. Premi qui per cancellarlo.',
            shouldBlockTransactionThreadReportCreation: 'Blocca la creazione di report del thread di transazione',
            debugMode: 'Modalità debug',
            invalidFile: 'File non valido',
            invalidFileDescription: 'Il file che stai cercando di importare non è valido. Per favore riprova.',
            invalidateWithDelay: 'Invalidare con ritardo',
            recordTroubleshootData: 'Registrazione dei dati di risoluzione dei problemi',
            softKillTheApp: "Disattivare l'applicazione",
            kill: 'Uccidere',
        },
        debugConsole: {
            saveLog: 'Salva registro',
            shareLog: 'Condividi registro',
            enterCommand: 'Inserisci comando',
            execute: 'Esegui',
            noLogsAvailable: 'Nessun registro disponibile',
            logSizeTooLarge: ({size}: LogSizeParams) =>
                `La dimensione del registro supera il limite di ${size} MB. Si prega di utilizzare "Salva registro" per scaricare il file di registro.`,
            logs: 'Registri',
            viewConsole: 'Visualizza console',
        },
        security: 'Sicurezza',
        signOut: 'Esci',
        restoreStashed: 'Ripristina accesso nascosto',
        signOutConfirmationText: 'Perderai tutte le modifiche offline se esci.',
        versionLetter: 'v',
        readTheTermsAndPrivacy: `<muted-text-micro>Leggete i <a href="${CONST.OLD_DOT_PUBLIC_URLS.TERMS_URL}">Termini di servizioe</a> e la <a href="${CONST.OLD_DOT_PUBLIC_URLS.PRIVACY_URL}">Privacy</a>.</muted-text-micro>`,
        help: 'Aiuto',
        whatIsNew: 'Novità',
        accountSettings: 'Impostazioni account',
        account: 'Account',
        general: 'Generale',
    },
    closeAccountPage: {
        closeAccount: 'Chiudi account',
        reasonForLeavingPrompt: 'Ci dispiacerebbe vederti andare via! Potresti gentilmente dirci il motivo, così possiamo migliorare?',
        enterMessageHere: 'Inserisci il messaggio qui',
        closeAccountWarning: 'La chiusura del tuo account non può essere annullata.',
        closeAccountPermanentlyDeleteData: 'Sei sicuro di voler eliminare il tuo account? Questo eliminerà definitivamente tutte le spese in sospeso.',
        enterDefaultContactToConfirm: 'Inserisci il tuo metodo di contatto predefinito per confermare che desideri chiudere il tuo account. Il tuo metodo di contatto predefinito è:',
        enterDefaultContact: 'Inserisci il tuo metodo di contatto predefinito',
        defaultContact: 'Metodo di contatto predefinito:',
        enterYourDefaultContactMethod: 'Inserisci il tuo metodo di contatto predefinito per chiudere il tuo account.',
    },
    mergeAccountsPage: {
        mergeAccount: 'Unisci account',
        accountDetails: {
            accountToMergeInto: ({login}: MergeAccountIntoParams) => `Inserire l'account che si desidera unire in <strong>${login}</strong>.`,
            notReversibleConsent: 'Capisco che questo non è reversibile.',
        },
        accountValidate: {
            confirmMerge: 'Sei sicuro di voler unire gli account?',
            lossOfUnsubmittedData: ({login}: MergeAccountIntoParams) =>
                `La fusione dei conti è irreversibile e comporta la perdita di tutte le spese non inviate per <strong>${login}</strong>.`,
            enterMagicCode: ({login}: MergeAccountIntoParams) => `Per continuare, inserire il codice magico inviato a <strong>${login}</strong>.`,
            errors: {
                incorrectMagicCode: 'Codice magico errato o non valido. Per favore riprova o richiedi un nuovo codice.',
                fallback: 'Qualcosa è andato storto. Per favore riprova più tardi.',
            },
        },
        mergeSuccess: {
            accountsMerged: 'Account uniti!',
            description: ({from, to}: MergeSuccessDescriptionParams) =>
                `<muted-text><centered-text>Tutti i dati di <strong>${from}</strong> sono stati uniti a <strong>${to}</strong>. In futuro, è possibile utilizzare entrambi i login per questo account.</centered-text></muted-text>`,
        },
        mergePendingSAML: {
            weAreWorkingOnIt: 'Ci stiamo lavorando su.',
            limitedSupport: 'Non supportiamo ancora la fusione degli account su New Expensify. Si prega di effettuare questa operazione su Expensify Classic.',
            reachOutForHelp: '<muted-text><centered-text>Non esitate a <concierge-link>contattare il Concierge</concierge-link> per qualsiasi domanda!</centered-text></muted-text>',
            goToExpensifyClassic: 'Vai a Expensify Classic',
        },
        mergeFailureSAMLDomainControlDescription: ({email}: MergeFailureDescriptionGenericParams) =>
            `<muted-text><centered-text>Non è possibile unire <strong>${email}</strong> perché è controllato da <strong>${email.split('@').at(1) ?? ''}</strong>. Si prega di <concierge-link>contattare Concierge</concierge-link> per assistenza.</centered-text></muted-text>`,
        mergeFailureSAMLAccountDescription: ({email}: MergeFailureDescriptionGenericParams) =>
            `<muted-text><centered-text>Non è possibile unire <strong>${email}</strong> ad altri account perché l'amministratore del dominio lo ha impostato come login principale. Si prega di unire altri account al suo posto.</centered-text></muted-text>`,
        mergeFailure2FA: {
            description: ({email}: MergeFailureDescriptionGenericParams) =>
                `<muted-text><centered-text>Non è possibile unire gli account perché <strong>${email}</strong> ha attivato l'autenticazione a due fattori (2FA). Disattivare la 2FA per <strong>${email}</strong> e riprovare.</centered-text></muted-text>`,
            learnMore: 'Scopri di più sulla fusione degli account.',
        },
        mergeFailureAccountLockedDescription: ({email}: MergeFailureDescriptionGenericParams) =>
            `<muted-text><centered-text>Non è possibile unire <strong>${email}</strong> perché è bloccato. Si prega di <concierge-link>contattare Concierge</concierge-link> per assistenza.</centered-text></muted-text>`,
        mergeFailureUncreatedAccountDescription: ({email, contactMethodLink}: MergeFailureUncreatedAccountDescriptionParams) =>
            `<muted-text><centered-text>Non è possibile unire gli account perché <strong>${email}</strong> non ha un account Expensify. Si prega di <a href="${contactMethodLink}">aggiungerlo come metodo di contatto</a>.</centered-text></muted-text>`,
        mergeFailureSmartScannerAccountDescription: ({email}: MergeFailureDescriptionGenericParams) =>
            `<muted-text><centered-text>Non è possibile unire <strong>${email}</strong> ad altri conti. Si prega invece di unire altri account.</centered-text></muted-text>`,
        mergeFailureInvoicedAccountDescription: ({email}: MergeFailureDescriptionGenericParams) =>
            `<muted-text><centered-text>Non è possibile unire i conti in <strong>${email}</strong> perché questo conto possiede una relazione di fatturazione.</centered-text></muted-text>`,
        mergeFailureTooManyAttempts: {
            heading: 'Riprova più tardi',
            description: 'Ci sono stati troppi tentativi di unire gli account. Per favore riprova più tardi.',
        },
        mergeFailureUnvalidatedAccount: {
            description: "Non puoi unire ad altri account perché non è convalidato. Per favore, convalida l'account e riprova.",
        },
        mergeFailureSelfMerge: {
            description: 'Non puoi unire un account con se stesso.',
        },
        mergeFailureGenericHeading: 'Impossibile unire gli account',
    },
    lockAccountPage: {
        reportSuspiciousActivity: 'Segnala attività sospetta',
        lockAccount: 'Blocca account',
        unlockAccount: 'Sblocca account',
        compromisedDescription: 'Notato qualcosa di strano nel tuo account? Segnalandolo lo bloccherai immediatamente, fermerai le transazioni con la carta Expensify e impedirai modifiche.',
        domainAdminsDescription: 'Per gli amministratori di dominio: questo sospende anche tutta l’attività delle carte Expensify e le azioni amministrative.',
        areYouSure: 'Sei sicuro di voler bloccare il tuo account Expensify?',
        onceLocked: 'Una volta bloccato, il tuo account sarà limitato in attesa di una richiesta di sblocco e di una revisione di sicurezza.',
    },
    failedToLockAccountPage: {
        failedToLockAccount: "Impossibile bloccare l'account",
        failedToLockAccountDescription: `Non siamo riusciti a bloccare il tuo account. Per favore, chatta con Concierge per risolvere questo problema.`,
        chatWithConcierge: 'Chatta con Concierge',
    },
    unlockAccountPage: {
        accountLocked: 'Account bloccato',
        yourAccountIsLocked: 'Il tuo account è bloccato',
        chatToConciergeToUnlock: 'Chatta con Concierge per risolvere i problemi di sicurezza e sbloccare il tuo account.',
        chatWithConcierge: 'Chatta con Concierge',
    },
    passwordPage: {
        changePassword: 'Cambia password',
        changingYourPasswordPrompt: 'Cambiare la tua password aggiornerà la password sia per il tuo account Expensify.com che per il tuo account New Expensify.',
        currentPassword: 'Password attuale',
        newPassword: 'Nuova password',
        newPasswordPrompt: 'La tua nuova password deve essere diversa dalla tua vecchia password e contenere almeno 8 caratteri, 1 lettera maiuscola, 1 lettera minuscola e 1 numero.',
    },
    twoFactorAuth: {
        headerTitle: 'Autenticazione a due fattori',
        twoFactorAuthEnabled: 'Autenticazione a due fattori abilitata',
        whatIsTwoFactorAuth:
            "L'autenticazione a due fattori (2FA) aiuta a mantenere sicuro il tuo account. Quando accedi, dovrai inserire un codice generato dalla tua app di autenticazione preferita.",
        disableTwoFactorAuth: "Disabilita l'autenticazione a due fattori",
        explainProcessToRemove: "Per disabilitare l'autenticazione a due fattori (2FA), inserisci un codice valido dalla tua app di autenticazione.",
        disabled: "L'autenticazione a due fattori è ora disabilitata",
        noAuthenticatorApp: "Non avrai più bisogno di un'app di autenticazione per accedere a Expensify.",
        stepCodes: 'Codici di recupero',
        keepCodesSafe: 'Conserva questi codici di recupero al sicuro!',
        codesLoseAccess:
            "Se perdi l'accesso alla tua app di autenticazione e non hai questi codici, perderai l'accesso al tuo account.\n\nNota: Configurare l'autenticazione a due fattori ti disconnetterà da tutte le altre sessioni attive.",
        errorStepCodes: 'Si prega di copiare o scaricare i codici prima di continuare',
        stepVerify: 'Verifica',
        scanCode: 'Scansiona il codice QR utilizzando il tuo',
        authenticatorApp: 'app di autenticazione',
        addKey: 'Oppure aggiungi questa chiave segreta alla tua app di autenticazione:',
        enterCode: 'Quindi inserisci il codice a sei cifre generato dalla tua app di autenticazione.',
        stepSuccess: 'Finito',
        enabled: 'Autenticazione a due fattori abilitata',
        congrats: 'Congratulazioni! Ora hai quella sicurezza in più.',
        copy: 'Copiare',
        disable: 'Disabilita',
        enableTwoFactorAuth: "Abilita l'autenticazione a due fattori",
        pleaseEnableTwoFactorAuth: "Si prega di abilitare l'autenticazione a due fattori.",
        twoFactorAuthIsRequiredDescription: "Per motivi di sicurezza, Xero richiede l'autenticazione a due fattori per connettere l'integrazione.",
        twoFactorAuthIsRequiredForAdminsHeader: 'Autenticazione a due fattori richiesta',
        twoFactorAuthIsRequiredForAdminsTitle: "Si prega di abilitare l'autenticazione a due fattori",
        twoFactorAuthIsRequiredForAdminsDescription:
            "La tua connessione contabile Xero richiede l'uso dell'autenticazione a due fattori. Per continuare a utilizzare Expensify, ti preghiamo di abilitarla.",
        twoFactorAuthCannotDisable: "Impossibile disabilitare l'autenticazione a due fattori (2FA)",
        twoFactorAuthRequired: "L'autenticazione a due fattori (2FA) è necessaria per la tua connessione Xero e non può essere disabilitata.",
        explainProcessToRemoveWithRecovery: "Per disabilitare l'autenticazione a due fattori (2FA), inserisci un codice di recupero valido.",
    },
    recoveryCodeForm: {
        error: {
            pleaseFillRecoveryCode: 'Per favore inserisci il tuo codice di recupero',
            incorrectRecoveryCode: 'Codice di recupero errato. Per favore riprova.',
        },
        useRecoveryCode: 'Usa il codice di recupero',
        recoveryCode: 'Codice di recupero',
        use2fa: 'Usa il codice di autenticazione a due fattori',
    },
    twoFactorAuthForm: {
        error: {
            pleaseFillTwoFactorAuth: 'Inserisci il tuo codice di autenticazione a due fattori',
            incorrect2fa: 'Codice di autenticazione a due fattori errato. Per favore riprova.',
        },
    },
    passwordConfirmationScreen: {
        passwordUpdated: 'Password aggiornato!',
        allSet: 'Tutto pronto. Tieni al sicuro la tua nuova password.',
    },
    privateNotes: {
        title: 'Note private',
        personalNoteMessage: "Tieni appunti su questa chat qui. Sei l'unica persona che può aggiungere, modificare o visualizzare questi appunti.",
        sharedNoteMessage: 'Tieni appunti su questa chat qui. I dipendenti di Expensify e altri membri del dominio team.expensify.com possono visualizzare questi appunti.',
        composerLabel: 'Note',
        myNote: 'La mia nota',
        error: {
            genericFailureMessage: 'Le note private non possono essere salvate',
        },
    },
    billingCurrency: {
        error: {
            securityCode: 'Per favore, inserisci un codice di sicurezza valido',
        },
        securityCode: 'Codice di sicurezza',
        changeBillingCurrency: 'Cambia valuta di fatturazione',
        changePaymentCurrency: 'Cambia la valuta di pagamento',
        paymentCurrency: 'Valuta di pagamento',
        paymentCurrencyDescription: 'Seleziona una valuta standard a cui tutte le spese personali dovrebbero essere convertite',
        note: `Nota: la modifica della valuta di pagamento può influire sul costo di Expensify. Per maggiori dettagli, consultare la <a href="${CONST.PRICING}">pagina dei prezzi</a>.`,
    },
    addDebitCardPage: {
        addADebitCard: 'Aggiungi una carta di debito',
        nameOnCard: 'Nome sulla carta',
        debitCardNumber: 'Numero della carta di debito',
        expiration: 'Data di scadenza',
        expirationDate: 'MMYY',
        cvv: 'CVV',
        billingAddress: 'Indirizzo di fatturazione',
        growlMessageOnSave: 'La tua carta di debito è stata aggiunta con successo',
        expensifyPassword: 'Password di Expensify',
        error: {
            invalidName: 'Il nome può includere solo lettere',
            addressZipCode: 'Si prega di inserire un codice postale valido',
            debitCardNumber: 'Inserisci un numero di carta di debito valido',
            expirationDate: 'Si prega di selezionare una data di scadenza valida',
            securityCode: 'Per favore, inserisci un codice di sicurezza valido',
            addressStreet: 'Inserisci un indirizzo di fatturazione valido che non sia una casella postale',
            addressState: 'Seleziona uno stato per favore',
            addressCity: 'Per favore inserisci una città',
            genericFailureMessage: "Si è verificato un errore durante l'aggiunta della tua carta. Per favore riprova.",
            password: 'Per favore inserisci la tua password di Expensify',
        },
    },
    addPaymentCardPage: {
        addAPaymentCard: 'Aggiungi carta di pagamento',
        nameOnCard: 'Nome sulla carta',
        paymentCardNumber: 'Numero di carta',
        expiration: 'Data di scadenza',
        expirationDate: 'MM/YY',
        cvv: 'CVV',
        billingAddress: 'Indirizzo di fatturazione',
        growlMessageOnSave: 'La tua carta di pagamento è stata aggiunta con successo',
        expensifyPassword: 'Password di Expensify',
        error: {
            invalidName: 'Il nome può includere solo lettere',
            addressZipCode: 'Si prega di inserire un codice postale valido',
            paymentCardNumber: 'Per favore, inserisci un numero di carta valido',
            expirationDate: 'Si prega di selezionare una data di scadenza valida',
            securityCode: 'Per favore, inserisci un codice di sicurezza valido',
            addressStreet: 'Inserisci un indirizzo di fatturazione valido che non sia una casella postale',
            addressState: 'Seleziona uno stato per favore',
            addressCity: 'Per favore inserisci una città',
            genericFailureMessage: "Si è verificato un errore durante l'aggiunta della tua carta. Per favore riprova.",
            password: 'Per favore inserisci la tua password di Expensify',
        },
    },
    walletPage: {
        balance: 'Saldo',
        paymentMethodsTitle: 'Metodi di pagamento',
        setDefaultConfirmation: 'Imposta il metodo di pagamento predefinito',
        setDefaultSuccess: 'Metodo di pagamento predefinito impostato!',
        deleteAccount: 'Elimina account',
        deleteConfirmation: 'Sei sicuro di voler eliminare questo account?',
        error: {
            notOwnerOfBankAccount: "Si è verificato un errore durante l'impostazione di questo conto bancario come metodo di pagamento predefinito.",
            invalidBankAccount: 'Questo conto bancario è temporaneamente sospeso.',
            notOwnerOfFund: "Si è verificato un errore durante l'impostazione di questa carta come metodo di pagamento predefinito.",
            setDefaultFailure: 'Qualcosa è andato storto. Si prega di contattare Concierge per ulteriore assistenza.',
        },
        addBankAccountFailure: 'Si è verificato un errore imprevisto durante il tentativo di aggiungere il tuo conto bancario. Per favore riprova.',
        getPaidFaster: 'Ricevi pagamenti più velocemente',
        addPaymentMethod: "Aggiungi un metodo di pagamento per inviare e ricevere pagamenti direttamente nell'app.",
        getPaidBackFaster: 'Ricevi il rimborso più velocemente',
        secureAccessToYourMoney: 'Accesso sicuro ai tuoi soldi',
        receiveMoney: 'Ricevi denaro nella tua valuta locale',
        expensifyWallet: 'Expensify Wallet (Beta)',
        sendAndReceiveMoney: 'Invia e ricevi denaro con gli amici. Solo conti bancari statunitensi.',
        enableWallet: 'Abilita portafoglio',
        addBankAccountToSendAndReceive: 'Aggiungi un conto bancario per effettuare o ricevere pagamenti.',
        addDebitOrCreditCard: 'Aggiungi carta di debito o di credito',
        assignedCards: 'Carte assegnate',
        assignedCardsDescription: 'Queste sono carte assegnate da un amministratore del workspace per gestire le spese aziendali.',
        expensifyCard: 'Expensify Card',
        walletActivationPending: 'Stiamo esaminando le tue informazioni. Per favore, ricontrolla tra qualche minuto!',
        walletActivationFailed: 'Purtroppo, il tuo portafoglio non può essere attivato in questo momento. Per favore, contatta Concierge per ulteriore assistenza.',
        addYourBankAccount: 'Aggiungi il tuo conto bancario',
        addBankAccountBody: "Colleghiamo il tuo conto bancario a Expensify in modo che sia più facile che mai inviare e ricevere pagamenti direttamente nell'app.",
        chooseYourBankAccount: 'Scegli il tuo conto bancario',
        chooseAccountBody: 'Assicurati di selezionare quello giusto.',
        confirmYourBankAccount: 'Conferma il tuo conto bancario',
        personalBankAccounts: 'Conti bancari personali',
        businessBankAccounts: 'Conti bancari aziendali',
    },
    cardPage: {
        expensifyCard: 'Expensify Card',
        expensifyTravelCard: 'Carta Viaggio Expensify',
        availableSpend: 'Limite rimanente',
        smartLimit: {
            name: 'Limite intelligente',
            title: ({formattedLimit}: ViolationsOverLimitParams) =>
                `Puoi spendere fino a ${formattedLimit} su questa carta, e il limite verrà ripristinato man mano che le tue spese inviate vengono approvate.`,
        },
        fixedLimit: {
            name: 'Limite fisso',
            title: ({formattedLimit}: ViolationsOverLimitParams) => `Puoi spendere fino a ${formattedLimit} su questa carta, dopodiché si disattiverà.`,
        },
        monthlyLimit: {
            name: 'Limite mensile',
            title: ({formattedLimit}: ViolationsOverLimitParams) =>
                `Puoi spendere fino a ${formattedLimit} su questa carta al mese. Il limite verrà reimpostato il primo giorno di ogni mese di calendario.`,
        },
        virtualCardNumber: 'Numero della carta virtuale',
        travelCardCvv: 'CVV della carta di viaggio',
        physicalCardNumber: 'Numero della carta fisica',
        physicalCardPin: 'PIN',
        getPhysicalCard: 'Ottieni carta fisica',
        reportFraud: 'Segnala frode con carta virtuale',
        reportTravelFraud: 'Segnala frode con carta di viaggio',
        reviewTransaction: 'Rivedi transazione',
        suspiciousBannerTitle: 'Transazione sospetta',
        suspiciousBannerDescription: 'Abbiamo notato transazioni sospette sulla tua carta. Tocca qui sotto per rivederle.',
        cardLocked: 'La tua carta è temporaneamente bloccata mentre il nostro team esamina il conto della tua azienda.',
        cardDetails: {
            cardNumber: 'Numero della carta virtuale',
            expiration: 'Scadenza',
            cvv: 'CVV',
            address: 'Indirizzo',
            revealDetails: 'Rivela dettagli',
            revealCvv: 'Mostra CVV',
            copyCardNumber: 'Copia numero di carta',
            updateAddress: 'Aggiorna indirizzo',
        },
        cardAddedToWallet: ({platform}: {platform: 'Google' | 'Apple'}) => `Aggiunto al portafoglio ${platform}`,
        cardDetailsLoadingFailure: 'Si è verificato un errore durante il caricamento dei dettagli della carta. Controlla la tua connessione internet e riprova.',
        validateCardTitle: 'Verifichiamo che sei tu',
        enterMagicCode: ({contactMethod}: EnterMagicCodeParams) =>
            `Inserisci il codice magico inviato a ${contactMethod} per visualizzare i dettagli della tua carta. Dovrebbe arrivare entro un minuto o due.`,
    },
    workflowsPage: {
        workflowTitle: 'Spendere',
        workflowDescription: 'Configura un flusso di lavoro dal momento in cui si verifica una spesa, inclusi approvazione e pagamento.',
        delaySubmissionTitle: 'Ritarda invii',
        delaySubmissionDescription: "Scegli un programma personalizzato per l'invio delle spese, oppure lascialo disattivato per aggiornamenti in tempo reale sulle spese.",
        submissionFrequency: 'Frequenza di invio',
        submissionFrequencyDescription: 'Scegli una frequenza per inviare le spese.',
        submissionFrequencyDateOfMonth: 'Data del mese',
        addApprovalsTitle: 'Aggiungi approvazioni',
        addApprovalButton: 'Aggiungi flusso di lavoro di approvazione',
        addApprovalTip: 'Questo flusso di lavoro predefinito si applica a tutti i membri, a meno che non esista un flusso di lavoro più specifico.',
        approver: 'Approvante',
        addApprovalsDescription: "Richiedi un'approvazione aggiuntiva prima di autorizzare un pagamento.",
        makeOrTrackPaymentsTitle: 'Effettua o traccia pagamenti',
        makeOrTrackPaymentsDescription: 'Aggiungi un pagatore autorizzato per i pagamenti effettuati in Expensify o traccia i pagamenti effettuati altrove.',
        editor: {
            submissionFrequency: 'Scegli quanto tempo Expensify dovrebbe aspettare prima di condividere le spese senza errori.',
        },
        frequencyDescription: 'Scegli con quale frequenza desideri che le spese vengano inviate automaticamente, oppure impostale manualmente.',
        frequencies: {
            instant: 'Immediatamente',
            weekly: 'Settimanale',
            monthly: 'Mensile',
            twiceAMonth: 'Due volte al mese',
            byTrip: 'Per viaggio',
            manually: 'Manuale',
            daily: 'Quotidiano',
            lastDayOfMonth: 'Ultimo giorno del mese',
            lastBusinessDayOfMonth: 'Ultimo giorno lavorativo del mese',
            ordinals: {
                one: 'st',
                two: 'nd',
                few: 'rd',
                other: 'th',
                /* eslint-disable @typescript-eslint/naming-convention */
                '1': 'Primo',
                '2': 'Secondo',
                '3': 'Terzo',
                '4': 'Quarto',
                '5': 'Quinto',
                '6': 'Sesto',
                '7': 'Settimo',
                '8': 'Ottavo',
                '9': 'Nono',
                '10': 'Decimo',
                /* eslint-enable @typescript-eslint/naming-convention */
            },
        },
        approverInMultipleWorkflows: 'Questo membro appartiene già a un altro flusso di approvazione. Eventuali aggiornamenti qui si rifletteranno anche lì.',
        approverCircularReference: ({name1, name2}: ApprovalWorkflowErrorParams) =>
            `<strong>${name1}</strong> approva già i report a <strong>${name2}</strong>. Si prega di scegliere un approvatore diverso per evitare un flusso di lavoro circolare.`,
        emptyContent: {
            title: 'Nessun membro da visualizzare',
            expensesFromSubtitle: 'Tutti i membri dello spazio di lavoro appartengono già a un flusso di approvazione esistente.',
            approverSubtitle: 'Tutti gli approvatori appartengono a un flusso di lavoro esistente.',
        },
    },
    workflowsDelayedSubmissionPage: {
        autoReportingErrorMessage: 'La presentazione ritardata non può essere modificata. Riprova o contatta il supporto.',
        autoReportingFrequencyErrorMessage: "La frequenza di invio non può essere modificata. Riprova o contatta l'assistenza.",
        monthlyOffsetErrorMessage: 'La frequenza mensile non può essere modificata. Riprova o contatta il supporto.',
    },
    workflowsCreateApprovalsPage: {
        title: 'Conferma',
        header: 'Aggiungi altri approvatori e conferma.',
        additionalApprover: 'Approvazione aggiuntiva',
        submitButton: 'Aggiungi flusso di lavoro',
    },
    workflowsEditApprovalsPage: {
        title: 'Modifica il flusso di lavoro di approvazione',
        deleteTitle: 'Elimina il flusso di lavoro di approvazione',
        deletePrompt: 'Sei sicuro di voler eliminare questo flusso di lavoro di approvazione? Tutti i membri seguiranno successivamente il flusso di lavoro predefinito.',
    },
    workflowsExpensesFromPage: {
        title: 'Spese da',
        header: 'Quando i seguenti membri inviano spese:',
    },
    workflowsApproverPage: {
        genericErrorMessage: "L'approvatore non può essere modificato. Per favore riprova o contatta il supporto.",
        header: "Invia a questo membro per l'approvazione:",
    },
    workflowsPayerPage: {
        title: 'Pagatore autorizzato',
        genericErrorMessage: 'Il pagatore autorizzato non può essere modificato. Per favore riprova.',
        admins: 'Amministratori',
        payer: 'Pagatore',
        paymentAccount: 'Conto di pagamento',
    },
    reportFraudPage: {
        title: 'Segnala frode con carta virtuale',
        description:
            'Se i dettagli della tua carta virtuale sono stati rubati o compromessi, disattiveremo permanentemente la tua carta esistente e ti forniremo una nuova carta virtuale e un nuovo numero.',
        deactivateCard: 'Disattiva carta',
        reportVirtualCardFraud: 'Segnala frode con carta virtuale',
    },
    reportFraudConfirmationPage: {
        title: 'Frode con carta segnalato',
        description: 'Abbiamo disattivato permanentemente la tua carta esistente. Quando torni a visualizzare i dettagli della tua carta, avrai una nuova carta virtuale disponibile.',
        buttonText: 'Ricevuto, grazie!',
    },
    activateCardPage: {
        activateCard: 'Attiva carta',
        pleaseEnterLastFour: 'Per favore, inserisci le ultime quattro cifre della tua carta.',
        activatePhysicalCard: 'Attiva carta fisica',
        error: {
            thatDidNotMatch: 'Quello non corrispondeva alle ultime 4 cifre della tua carta. Per favore riprova.',
            throttled:
                'Hai inserito in modo errato le ultime 4 cifre della tua Expensify Card troppe volte. Se sei sicuro che i numeri siano corretti, contatta Concierge per risolvere il problema. Altrimenti, riprova più tardi.',
        },
    },
    getPhysicalCard: {
        header: 'Ottieni carta fisica',
        nameMessage: 'Inserisci il tuo nome e cognome, poiché verranno mostrati sulla tua carta.',
        legalName: 'Nome legale',
        legalFirstName: 'Nome legale',
        legalLastName: 'Cognome legale',
        phoneMessage: 'Inserisci il tuo numero di telefono.',
        phoneNumber: 'Numero di telefono',
        address: 'Indirizzo',
        addressMessage: 'Inserisci il tuo indirizzo di spedizione.',
        streetAddress: 'Indirizzo stradale',
        city: 'Città',
        state: 'Stato',
        zipPostcode: 'CAP/Codice postale',
        country: 'Paese',
        confirmMessage: 'Si prega di confermare i tuoi dati qui sotto.',
        estimatedDeliveryMessage: 'La tua carta fisica arriverà in 2-3 giorni lavorativi.',
        next: 'Successivo',
        getPhysicalCard: 'Ottieni carta fisica',
        shipCard: 'Spedisci carta',
    },
    transferAmountPage: {
        transfer: ({amount}: TransferParams) => `Transfer${amount ? ` ${amount}` : ''}`,
        instant: 'Instantaneo (Carta di debito)',
        instantSummary: ({rate, minAmount}: InstantSummaryParams) => `${rate}% di commissione (${minAmount} minimo)`,
        ach: '1-3 giorni lavorativi (Conto bancario)',
        achSummary: 'Nessuna commissione',
        whichAccount: 'Quale account?',
        fee: 'Tariffa',
        transferSuccess: 'Trasferimento riuscito!',
        transferDetailBankAccount: 'Il tuo denaro dovrebbe arrivare nei prossimi 1-3 giorni lavorativi.',
        transferDetailDebitCard: 'Il tuo denaro dovrebbe arrivare immediatamente.',
        failedTransfer: 'Il tuo saldo non è completamente regolato. Si prega di trasferire su un conto bancario.',
        notHereSubTitle: 'Si prega di trasferire il saldo dalla pagina del portafoglio',
        goToWallet: 'Vai al Portafoglio',
    },
    chooseTransferAccountPage: {
        chooseAccount: 'Scegli account',
    },
    paymentMethodList: {
        addPaymentMethod: 'Aggiungi metodo di pagamento',
        addNewDebitCard: 'Aggiungi nuova carta di debito',
        addNewBankAccount: 'Aggiungi nuovo conto bancario',
        accountLastFour: 'Terminante in',
        cardLastFour: 'Carta che termina con',
        addFirstPaymentMethod: "Aggiungi un metodo di pagamento per inviare e ricevere pagamenti direttamente nell'app.",
        defaultPaymentMethod: 'Predefinito',
        bankAccountLastFour: ({lastFour}: BankAccountLastFourParams) => `Conto bancario • ${lastFour}`,
    },
    preferencesPage: {
        appSection: {
            title: "Preferenze dell'app",
        },
        testSection: {
            title: 'Preferenze di prova',
            subtitle: "Impostazioni per aiutare a fare il debug e testare l'app in staging.",
        },
        receiveRelevantFeatureUpdatesAndExpensifyNews: 'Ricevi aggiornamenti sulle funzionalità e notizie di Expensify rilevanti',
        muteAllSounds: 'Disattiva tutti i suoni da Expensify',
    },
    priorityModePage: {
        priorityMode: 'Modalità prioritaria',
        explainerText: 'Scegli se #focus sui messaggi non letti e fissati solo, o mostra tutto con i messaggi più recenti e fissati in cima.',
        priorityModes: {
            default: {
                label: 'Più recente',
                description: 'Mostra tutte le chat ordinate per le più recenti',
            },
            gsd: {
                label: '#focus',
                description: 'Mostra solo i non letti ordinati alfabeticamente',
            },
        },
    },
    reportDetailsPage: {
        inWorkspace: ({policyName}: ReportPolicyNameParams) => `in ${policyName}`,
        generatingPDF: 'Generazione PDF',
        waitForPDF: 'Attendere mentre generiamo il PDF',
        errorPDF: 'Si è verificato un errore durante il tentativo di generare il tuo PDF.',
        generatedPDF: 'Il tuo PDF del rapporto è stato generato!',
    },
    reportDescriptionPage: {
        roomDescription: 'Descrizione della stanza',
        roomDescriptionOptional: 'Descrizione della stanza (opzionale)',
        explainerText: 'Imposta una descrizione personalizzata per la stanza.',
    },
    groupChat: {
        lastMemberTitle: 'Attenzione!',
        lastMemberWarning: "Poiché sei l'ultima persona qui, andartene renderà questa chat inaccessibile a tutti i membri. Sei sicuro di voler uscire?",
        defaultReportName: ({displayName}: ReportArchiveReasonsClosedParams) => `Chat di gruppo di ${displayName}`,
    },
    languagePage: {
        language: 'Lingua',
        aiGenerated: 'Le traduzioni per questa lingua sono generate automaticamente e potrebbero contenere errori.',
    },
    themePage: {
        theme: 'Tema',
        themes: {
            dark: {
                label: 'Scuro',
            },
            light: {
                label: 'Luce',
            },
            system: {
                label: 'Usa le impostazioni del dispositivo',
            },
        },
        chooseThemeBelowOrSync: 'Scegli un tema qui sotto o sincronizza con le impostazioni del tuo dispositivo.',
    },
    termsOfUse: {
        terms: `<muted-text-xs>Effettuando l'accesso, l'utente accetta i <a href="${CONST.OLD_DOT_PUBLIC_URLS.TERMS_URL}">Termini di servizio</a> e la <a href="${CONST.OLD_DOT_PUBLIC_URLS.PRIVACY_URL}">Privacy</a>.</muted-text-xs>`,
        license: `<muted-text-xs>La trasmissione di denaro è fornita da ${CONST.WALLET.PROGRAM_ISSUERS.EXPENSIFY_PAYMENTS} (NMLS ID:2017010) in base alle sue <a href="${CONST.OLD_DOT_PUBLIC_URLS.LICENSES_URL}">licenze</a>.</muted-text-xs>`,
    },
    validateCodeForm: {
        magicCodeNotReceived: 'Non hai ricevuto un codice magico?',
        enterAuthenticatorCode: "Per favore, inserisci il tuo codice dell'autenticatore",
        enterRecoveryCode: 'Per favore inserisci il tuo codice di recupero',
        requiredWhen2FAEnabled: "Richiesto quando l'autenticazione a due fattori è abilitata",
        requestNewCode: ({timeRemaining}: {timeRemaining: string}) => `Richiedi un nuovo codice in <a>${timeRemaining}</a>`,
        requestNewCodeAfterErrorOccurred: 'Richiedi un nuovo codice',
        error: {
            pleaseFillMagicCode: 'Per favore, inserisci il tuo codice magico',
            incorrectMagicCode: 'Codice magico errato o non valido. Per favore riprova o richiedi un nuovo codice.',
            pleaseFillTwoFactorAuth: 'Inserisci il tuo codice di autenticazione a due fattori',
        },
    },
    passwordForm: {
        pleaseFillOutAllFields: 'Si prega di compilare tutti i campi',
        pleaseFillPassword: 'Per favore inserisci la tua password',
        pleaseFillTwoFactorAuth: 'Per favore, inserisci il tuo codice a due fattori',
        enterYourTwoFactorAuthenticationCodeToContinue: 'Inserisci il tuo codice di autenticazione a due fattori per continuare',
        forgot: 'Dimenticato?',
        requiredWhen2FAEnabled: "Richiesto quando l'autenticazione a due fattori è abilitata",
        error: {
            incorrectPassword: 'Password errata. Riprova.',
            incorrectLoginOrPassword: 'Login o password errati. Riprova.',
            incorrect2fa: 'Codice di autenticazione a due fattori errato. Per favore riprova.',
            twoFactorAuthenticationEnabled: "Hai l'autenticazione a due fattori abilitata su questo account. Accedi utilizzando la tua email o il tuo numero di telefono.",
            invalidLoginOrPassword: 'Accesso o password non validi. Riprova o reimposta la tua password.',
            unableToResetPassword:
                'Non siamo riusciti a cambiare la tua password. Questo è probabilmente dovuto a un link di reimpostazione della password scaduto in una vecchia email di reimpostazione della password. Ti abbiamo inviato un nuovo link via email, così puoi riprovare. Controlla la tua Posta in arrivo e la cartella Spam; dovrebbe arrivare tra pochi minuti.',
            noAccess: "Non hai accesso a questa applicazione. Per favore aggiungi il tuo nome utente GitHub per ottenere l'accesso.",
            accountLocked: 'Il tuo account è stato bloccato dopo troppi tentativi non riusciti. Riprova tra 1 ora.',
            fallback: 'Qualcosa è andato storto. Per favore riprova più tardi.',
        },
    },
    loginForm: {
        phoneOrEmail: 'Telefono o email',
        error: {
            invalidFormatEmailLogin: "L'email inserita non è valida. Si prega di correggere il formato e riprovare.",
        },
        cannotGetAccountDetails: "Impossibile recuperare i dettagli dell'account. Per favore, prova ad accedere di nuovo.",
        loginForm: 'Modulo di accesso',
        notYou: ({user}: NotYouParams) => `Non ${user}?`,
    },
    onboarding: {
        welcome: 'Benvenuto!',
        welcomeSignOffTitleManageTeam: 'Una volta completati i compiti sopra, possiamo esplorare più funzionalità come i flussi di lavoro di approvazione e le regole!',
        welcomeSignOffTitle: 'È un piacere conoscerti!',
        explanationModal: {
            title: 'Benvenuto in Expensify',
            description: "Un'app per gestire le tue spese aziendali e personali alla velocità della chat. Provala e facci sapere cosa ne pensi. Molto altro in arrivo!",
            secondaryDescription: 'Per tornare a Expensify Classic, basta toccare la tua immagine del profilo > Vai a Expensify Classic.',
        },
        getStarted: 'Inizia',
        whatsYourName: 'Qual è il tuo nome?',
        peopleYouMayKnow: 'Persone che potresti conoscere sono già qui! Verifica la tua email per unirti a loro.',
        workspaceYouMayJoin: ({domain, email}: WorkspaceYouMayJoin) => `Qualcuno da ${domain} ha già creato uno spazio di lavoro. Inserisci il codice magico inviato a ${email}.`,
        joinAWorkspace: 'Unisciti a uno spazio di lavoro',
        listOfWorkspaces: "Ecco l'elenco degli spazi di lavoro a cui puoi unirti. Non preoccuparti, puoi sempre unirti più tardi se preferisci.",
        workspaceMemberList: ({employeeCount, policyOwner}: WorkspaceMemberList) => `${employeeCount} membro${employeeCount > 1 ? 's' : ''} • ${policyOwner}`,
        whereYouWork: 'Dove lavori?',
        errorSelection: "Seleziona un'opzione per procedere",
        purpose: {
            title: 'Cosa vuoi fare oggi?',
            errorContinue: 'Premi continua per configurare',
            errorBackButton: "Per favore, completa le domande di configurazione per iniziare a usare l'app",
            [CONST.ONBOARDING_CHOICES.EMPLOYER]: 'Essere rimborsato dal mio datore di lavoro',
            [CONST.ONBOARDING_CHOICES.MANAGE_TEAM]: 'Gestisci le spese del mio team',
            [CONST.ONBOARDING_CHOICES.PERSONAL_SPEND]: 'Traccia e gestisci le spese',
            [CONST.ONBOARDING_CHOICES.CHAT_SPLIT]: 'Chatta e dividi le spese con gli amici',
            [CONST.ONBOARDING_CHOICES.LOOKING_AROUND]: "Qualcos'altro",
        },
        employees: {
            title: 'Quanti dipendenti avete?',
            [CONST.ONBOARDING_COMPANY_SIZE.MICRO]: '1-10 dipendenti',
            [CONST.ONBOARDING_COMPANY_SIZE.SMALL]: '11-50 dipendenti',
            [CONST.ONBOARDING_COMPANY_SIZE.MEDIUM_SMALL]: '51-100 dipendenti',
            [CONST.ONBOARDING_COMPANY_SIZE.MEDIUM]: '101-1.000 dipendenti',
            [CONST.ONBOARDING_COMPANY_SIZE.LARGE]: 'Più di 1.000 dipendenti',
        },
        accounting: {
            title: 'Usi qualche software di contabilità?',
            none: 'Nessuno',
        },
        interestedFeatures: {
            title: 'Quali funzionalità ti interessano?',
            featuresAlreadyEnabled: 'Il tuo spazio di lavoro ha già abilitato quanto segue:',
            featureYouMayBeInterestedIn: 'Abilita funzionalità aggiuntive che potrebbero interessarti:',
        },
        error: {
            requiredFirstName: 'Per favore, inserisci il tuo nome per continuare',
        },
        workEmail: {
            title: 'Qual è la tua email di lavoro?',
            subtitle: 'Expensify funziona al meglio quando colleghi la tua email di lavoro.',
            explanationModal: {
                descriptionOne: 'Inoltra a receipts@expensify.com per la scansione',
                descriptionTwo: 'Unisciti ai tuoi colleghi che già utilizzano Expensify',
                descriptionThree: "Goditi un'esperienza più personalizzata",
            },
            addWorkEmail: 'Aggiungi email di lavoro',
        },
        workEmailValidation: {
            title: 'Verifica la tua email di lavoro',
            magicCodeSent: ({workEmail}: WorkEmailResendCodeParams) => `Inserisci il codice magico inviato a ${workEmail}. Dovrebbe arrivare tra un minuto o due.`,
        },
        workEmailValidationError: {
            publicEmail: "Inserisci un'email di lavoro valida da un dominio privato, ad esempio mitch@company.com",
            offline: 'Non siamo riusciti ad aggiungere la tua email di lavoro poiché sembri essere offline.',
        },
        mergeBlockScreen: {
            title: "Impossibile aggiungere l'email di lavoro",
            subtitle: ({workEmail}: WorkEmailMergingBlockedParams) =>
                `Non siamo riusciti ad aggiungere ${workEmail}. Riprova più tardi in Impostazioni o chatta con Concierge per assistenza.`,
        },
        tasks: {
            testDriveAdminTask: {
                title: ({testDriveURL}) => `Fai un [test drive](${testDriveURL})`,
                description: ({testDriveURL}) => `[Fai un breve tour del prodotto](${testDriveURL}) per scoprire perché Expensify è il modo più veloce per gestire le tue spese.`,
            },
            testDriveEmployeeTask: {
                title: ({testDriveURL}) => `Fai un [test drive](${testDriveURL})`,
                description: ({testDriveURL}) => `Prova un [test drive](${testDriveURL}) e ottieni *3 mesi gratuiti di Expensify!* per il tuo team`,
            },
            addExpenseApprovalsTask: {
                title: 'Aggiungi approvazioni spese',
                description: ({workspaceMoreFeaturesLink}) =>
                    `*Aggiungi approvazioni spese* per controllare le spese del tuo team e mantenerle sotto controllo.\n` +
                    '\n' +
                    `Ecco come fare:\n` +
                    '\n' +
                    '1. Vai a *Spazi di lavoro*.\n' +
                    '2. Seleziona il tuo spazio di lavoro.\n' +
                    '3. Clicca su *Altre funzionalità*.\n' +
                    '4. Abilita *Flussi di lavoro*.\n' +
                    '5. Vai su *Flussi di lavoro* nell’editor dello spazio di lavoro.\n' +
                    '6. Abilita *Aggiungi approvazioni*.\n' +
                    `7. Sarai impostato come approvatore delle spese. Potrai cambiarlo con un amministratore una volta invitato il tuo team.\n` +
                    '\n' +
                    `[Vai a altre funzionalità](${workspaceMoreFeaturesLink}).`,
            },
            createTestDriveAdminWorkspaceTask: {
                title: ({workspaceConfirmationLink}) => `[Crea](${workspaceConfirmationLink}) uno spazio di lavoro`,
                description: 'Crea uno spazio di lavoro e configura le impostazioni con l’aiuto del tuo specialista di configurazione!',
            },
            createWorkspaceTask: {
                title: ({workspaceSettingsLink}) => `Crea uno [spazio di lavoro](${workspaceSettingsLink})`,
                description: ({workspaceSettingsLink}) =>
                    '*Crea uno spazio di lavoro* per monitorare le spese, scansionare ricevute, chattare e altro.\n' +
                    '\n' +
                    '1. Clicca su *Spazi di lavoro* > *Nuovo spazio di lavoro*.\n' +
                    '\n' +
                    `*Il tuo nuovo spazio di lavoro è pronto!* [Dai un’occhiata](${workspaceSettingsLink}).`,
            },
            setupCategoriesTask: {
                title: ({workspaceCategoriesLink}) => `Configura le [categorie](${workspaceCategoriesLink})`,
                description: ({workspaceCategoriesLink}) =>
                    '*Configura le categorie* in modo che il tuo team possa codificare le spese per una rendicontazione semplice.\n' +
                    '\n' +
                    '1. Clicca su *Spazi di lavoro*.\n' +
                    '3. Seleziona il tuo spazio di lavoro.\n' +
                    '4. Clicca su *Categorie*.\n' +
                    '5. Disattiva le categorie che non ti servono.\n' +
                    '6. Aggiungi le tue categorie in alto a destra.\n' +
                    '\n' +
                    `[Vai alle impostazioni delle categorie dello spazio di lavoro](${workspaceCategoriesLink}).\n` +
                    '\n' +
                    `![Configura le categorie](${CONST.CLOUDFRONT_URL}/videos/walkthrough-categories-v2.mp4)`,
            },
            combinedTrackSubmitExpenseTask: {
                title: 'Invia una spesa',
                description:
                    '*Invia una spesa* inserendo un importo o scansionando una ricevuta.\n' +
                    '\n' +
                    `1. Clicca sul pulsante ${CONST.CUSTOM_EMOJIS.GLOBAL_CREATE}.\n` +
                    '2. Scegli *Crea spesa*.\n' +
                    '3. Inserisci un importo o scansiona una ricevuta.\n' +
                    `4. Aggiungi l’email o il numero di telefono del tuo responsabile.\n` +
                    '5. Clicca su *Crea*.\n' +
                    '\n' +
                    'E il gioco è fatto!',
            },
            adminSubmitExpenseTask: {
                title: 'Invia una spesa',
                description:
                    '*Invia una spesa* inserendo un importo o scansionando una ricevuta.\n' +
                    '\n' +
                    `1. Clicca sul pulsante ${CONST.CUSTOM_EMOJIS.GLOBAL_CREATE}.\n` +
                    '2. Scegli *Crea spesa*.\n' +
                    '3. Inserisci un importo o scansiona una ricevuta.\n' +
                    '4. Conferma i dettagli.\n' +
                    '5. Clicca su *Crea*.\n' +
                    '\n' +
                    'E il gioco è fatto!',
            },
            trackExpenseTask: {
                title: 'Monitora una spesa',
                description:
                    '*Monitora una spesa* in qualsiasi valuta, con o senza ricevuta.\n' +
                    '\n' +
                    `1. Clicca sul pulsante ${CONST.CUSTOM_EMOJIS.GLOBAL_CREATE}.\n` +
                    '2. Scegli *Crea spesa*.\n' +
                    '3. Inserisci un importo o scansiona una ricevuta.\n' +
                    '4. Scegli il tuo spazio *personale*.\n' +
                    '5. Clicca su *Crea*.\n' +
                    '\n' +
                    'E il gioco è fatto! Sì, è davvero così facile.',
            },
            addAccountingIntegrationTask: {
                title: ({integrationName, workspaceAccountingLink}) =>
                    `Connetti${integrationName === CONST.ONBOARDING_ACCOUNTING_MAPPING.other ? '' : ' a'} [${integrationName === CONST.ONBOARDING_ACCOUNTING_MAPPING.other ? 'il tuo' : ''} ${integrationName}](${workspaceAccountingLink})`,
                description: ({integrationName, workspaceAccountingLink}) =>
                    `Connetti${integrationName === CONST.ONBOARDING_ACCOUNTING_MAPPING.other ? ' il tuo' : ' a'} ${integrationName} per una codifica automatica delle spese e sincronizzazione che semplifica la chiusura di fine mese.\n` +
                    '\n' +
                    '1. Clicca su *Impostazioni*.\n' +
                    '2. Vai a *Spazi di lavoro*.\n' +
                    '3. Seleziona il tuo spazio di lavoro.\n' +
                    '4. Clicca su *Contabilità*.\n' +
                    `5. Trova ${integrationName}.\n` +
                    '6. Clicca su *Connetti*.\n' +
                    '\n' +
                    `${
                        integrationName && CONST.connectionsVideoPaths[integrationName]
                            ? `[Vai alla contabilità](${workspaceAccountingLink}).\n\n![Connetti a ${integrationName}](${CONST.CLOUDFRONT_URL}/${CONST.connectionsVideoPaths[integrationName]})`
                            : `[Vai alla contabilità](${workspaceAccountingLink}).`
                    }`,
            },
            connectCorporateCardTask: {
                title: ({corporateCardLink}) => `Collega [la tua carta aziendale](${corporateCardLink})`,
                description: ({corporateCardLink}) =>
                    `Collega la tua carta aziendale per importare e codificare automaticamente le spese.\n` +
                    '\n' +
                    '1. Clicca su *Spazi di lavoro*.\n' +
                    '2. Seleziona il tuo spazio di lavoro.\n' +
                    '3. Clicca su *Carte aziendali*.\n' +
                    '4. Segui le istruzioni per collegare la tua carta.\n' +
                    '\n' +
                    `[Vai per collegare le mie carte aziendali](${corporateCardLink}).`,
            },
            inviteTeamTask: {
                title: ({workspaceMembersLink}) => `Invita [il tuo team](${workspaceMembersLink})`,
                description: ({workspaceMembersLink}) =>
                    '*Invita il tuo team* su Expensify così possono iniziare a monitorare le spese oggi stesso.\n' +
                    '\n' +
                    '1. Clicca su *Spazi di lavoro*.\n' +
                    '3. Seleziona il tuo spazio di lavoro.\n' +
                    '4. Clicca su *Membri* > *Invita membro*.\n' +
                    '5. Inserisci email o numeri di telefono.\n' +
                    '6. Aggiungi un messaggio personalizzato se vuoi!\n' +
                    '\n' +
                    `[Vai ai membri dello spazio di lavoro](${workspaceMembersLink}).\n` +
                    '\n' +
                    `![Invita il tuo team](${CONST.CLOUDFRONT_URL}/videos/walkthrough-invite_members-v2.mp4)`,
            },
            setupCategoriesAndTags: {
                title: ({workspaceCategoriesLink, workspaceTagsLink}) => `Configura [categorie](${workspaceCategoriesLink}) e [tag](${workspaceTagsLink})`,
                description: ({workspaceCategoriesLink, workspaceAccountingLink}) =>
                    '*Configura categorie e tag* in modo che il tuo team possa codificare le spese per una rendicontazione semplice.\n' +
                    '\n' +
                    `Importale automaticamente [collegando il software di contabilità](${workspaceAccountingLink}), oppure configuralo manualmente nelle [impostazioni dello spazio di lavoro](${workspaceCategoriesLink}).`,
            },
            setupTagsTask: {
                title: ({workspaceTagsLink}) => `Configura i [tag](${workspaceTagsLink})`,
                description: ({workspaceMoreFeaturesLink}) =>
                    'Usa i tag per aggiungere dettagli extra alle spese come progetti, clienti, sedi e reparti. Se ti servono più livelli di tag, puoi passare al piano Control.\n' +
                    '\n' +
                    '1. Clicca su *Spazi di lavoro*.\n' +
                    '3. Seleziona il tuo spazio di lavoro.\n' +
                    '4. Clicca su *Altre funzionalità*.\n' +
                    '5. Abilita *Tag*.\n' +
                    '6. Vai a *Tag* nell’editor dello spazio di lavoro.\n' +
                    '7. Clicca su *+ Aggiungi tag* per crearne uno tuo.\n' +
                    '\n' +
                    `[Vai a altre funzionalità](${workspaceMoreFeaturesLink}).\n` +
                    '\n' +
                    `![Configura i tag](${CONST.CLOUDFRONT_URL}/videos/walkthrough-tags-v2.mp4)`,
            },
            inviteAccountantTask: {
                title: ({workspaceMembersLink}) => `Invita il tuo [commercialista](${workspaceMembersLink})`,
                description: ({workspaceMembersLink}) =>
                    '*Invita il tuo commercialista* a collaborare nel tuo spazio di lavoro e a gestire le spese aziendali.\n' +
                    '\n' +
                    '1. Clicca su *Spazi di lavoro*.\n' +
                    '2. Seleziona il tuo spazio di lavoro.\n' +
                    '3. Clicca su *Membri*.\n' +
                    '4. Clicca su *Invita un membro*.\n' +
                    "5. Inserisci l'indirizzo email del tuo commercialista.\n" +
                    '\n' +
                    `[Invita ora il tuo commercialista](${workspaceMembersLink}).`,
            },
            startChatTask: {
                title: 'Avvia una chat',
                description:
                    '*Avvia una chat* con chiunque utilizzando la loro email o numero di telefono.\n' +
                    '\n' +
                    `1. Clicca sul pulsante ${CONST.CUSTOM_EMOJIS.GLOBAL_CREATE}.\n` +
                    '2. Scegli *Avvia chat*.\n' +
                    '3. Inserisci un’email o numero di telefono.\n' +
                    '\n' +
                    'Se non stanno già usando Expensify, riceveranno automaticamente un invito.\n' +
                    '\n' +
                    'Ogni chat si trasformerà anche in un’email o messaggio a cui potranno rispondere direttamente.',
            },
            splitExpenseTask: {
                title: 'Dividi una spesa',
                description:
                    '*Dividi le spese* con una o più persone.\n' +
                    '\n' +
                    `1. Clicca sul pulsante ${CONST.CUSTOM_EMOJIS.GLOBAL_CREATE}.\n` +
                    '2. Scegli *Avvia chat*.\n' +
                    '3. Inserisci email o numeri di telefono.\n' +
                    '4. Clicca sul pulsante grigio *+* nella chat > *Dividi spesa*.\n' +
                    '5. Crea la spesa selezionando *Manuale*, *Scansione* o *Distanza*.\n' +
                    '\n' +
                    'Puoi aggiungere altri dettagli se vuoi, oppure inviarla subito. Recuperiamo i tuoi soldi!',
            },
            reviewWorkspaceSettingsTask: {
                title: ({workspaceSettingsLink}) => `Rivedi le [impostazioni dello spazio di lavoro](${workspaceSettingsLink})`,
                description: ({workspaceSettingsLink}) =>
                    'Ecco come rivedere e aggiornare le impostazioni dello spazio di lavoro:\n' +
                    '1. Clicca su Spazi di lavoro.\n' +
                    '2. Seleziona il tuo spazio di lavoro.\n' +
                    '3. Rivedi e aggiorna le tue impostazioni.\n' +
                    `[Vai al tuo spazio di lavoro.](${workspaceSettingsLink})`,
            },
            createReportTask: {
                title: 'Crea il tuo primo report',
                description:
                    'Ecco come creare un report:\n' +
                    '\n' +
                    `1. Clicca sul pulsante ${CONST.CUSTOM_EMOJIS.GLOBAL_CREATE}.\n` +
                    '2. Scegli *Crea report*.\n' +
                    '3. Clicca su *Aggiungi spesa*.\n' +
                    '4. Aggiungi la tua prima spesa.\n' +
                    '\n' +
                    'E il gioco è fatto!',
            },
        } satisfies Record<string, Pick<OnboardingTask, 'title' | 'description'>>,
        testDrive: {
            name: ({testDriveURL}: {testDriveURL?: string}) => (testDriveURL ? `Fai un [test drive](${testDriveURL})` : 'Fai un test drive'),
            embeddedDemoIframeTitle: 'Test Drive',
            employeeFakeReceipt: {
                description: 'La mia ricevuta del test drive!',
            },
        },
        messages: {
            onboardingEmployerOrSubmitMessage: 'Ricevere un rimborso è facile come inviare un messaggio. Vediamo le basi.',
            onboardingPersonalSpendMessage: 'Ecco come monitorare le tue spese in pochi clic.',
            onboardingManageTeamMessage: ({hasIntroSelected}: {hasIntroSelected: boolean}) =>
                hasIntroSelected
                    ? '# La tua prova gratuita è iniziata! Configuriamo tutto.\n👋 Ciao, sono il tuo specialista di configurazione Expensify. Ora che hai creato uno spazio di lavoro, sfrutta al massimo la tua prova gratuita di 30 giorni seguendo i passaggi qui sotto!'
                    : '# La tua prova gratuita è iniziata! Configuriamo tutto.\n👋 Ciao, sono il tuo specialista di configurazione Expensify. Ho già creato uno spazio di lavoro per aiutarti a gestire le ricevute e le spese del tuo team. Per sfruttare al massimo la tua prova gratuita di 30 giorni, segui semplicemente i restanti passaggi di configurazione qui sotto!',
            onboardingTrackWorkspaceMessage:
                '# Iniziamo\n👋 Sono qui per aiutarti! Per iniziare, ho personalizzato le impostazioni dello spazio di lavoro per ditte individuali e aziende simili. Puoi modificarle cliccando il link qui sotto!\n\nEcco come monitorare le tue spese in pochi clic:',
            onboardingChatSplitMessage: 'Dividere le spese con gli amici è facile come inviare un messaggio. Ecco come.',
            onboardingAdminMessage: 'Scopri come gestire lo spazio di lavoro del tuo team come admin e inviare le tue spese.',
            onboardingLookingAroundMessage:
                'Expensify è noto per la gestione di spese, viaggi e carte aziendali, ma facciamo molto di più. Fammi sapere cosa ti interessa e ti aiuterò a iniziare.',
            onboardingTestDriveReceiverMessage: '*Hai ottenuto 3 mesi gratuiti! Inizia da qui sotto.*',
        },
        workspace: {
            title: 'Rimani organizzato con uno spazio di lavoro',
            subtitle: 'Sblocca strumenti potenti per semplificare la gestione delle tue spese, tutto in un unico posto. Con uno spazio di lavoro, puoi:',
            explanationModal: {
                descriptionOne: 'Traccia e organizza le ricevute',
                descriptionTwo: 'Categorizza e tagga le spese',
                descriptionThree: 'Crea e condividi rapporti',
            },
            price: 'Provalo gratis per 30 giorni, poi passa al piano superiore per soli <strong>$5/mese</strong>.',
            createWorkspace: 'Crea workspace',
        },
        confirmWorkspace: {
            title: 'Conferma workspace',
            subtitle: 'Crea uno spazio di lavoro per tracciare le ricevute, rimborsare le spese, gestire i viaggi, creare report e altro ancora — tutto alla velocità della chat.',
        },
        inviteMembers: {
            title: 'Invita membri',
            subtitle: 'Gestisci e condividi le tue spese con un commercialista o avvia un gruppo di viaggio con gli amici.',
        },
    },
    featureTraining: {
        doNotShowAgain: 'Non mostrarmelo più',
    },
    personalDetails: {
        error: {
            containsReservedWord: 'Il nome non può contenere le parole Expensify o Concierge',
            hasInvalidCharacter: 'Il nome non può contenere una virgola o un punto e virgola',
            requiredFirstName: 'Il nome non può essere vuoto',
        },
    },
    privatePersonalDetails: {
        enterLegalName: 'Qual è il tuo nome legale?',
        enterDateOfBirth: 'Qual è la tua data di nascita?',
        enterAddress: 'Qual è il tuo indirizzo?',
        enterPhoneNumber: 'Qual è il tuo numero di telefono?',
        personalDetails: 'Dettagli personali',
        privateDataMessage: 'Questi dettagli sono utilizzati per viaggi e pagamenti. Non vengono mai mostrati sul tuo profilo pubblico.',
        legalName: 'Nome legale',
        legalFirstName: 'Nome legale',
        legalLastName: 'Cognome legale',
        address: 'Indirizzo',
        error: {
            dateShouldBeBefore: ({dateString}: DateShouldBeBeforeParams) => `La data dovrebbe essere precedente a ${dateString}`,
            dateShouldBeAfter: ({dateString}: DateShouldBeAfterParams) => `La data deve essere successiva a ${dateString}`,
            hasInvalidCharacter: 'Il nome può includere solo caratteri latini',
            incorrectZipFormat: ({zipFormat}: IncorrectZipFormatParams = {}) => `Formato del codice postale errato${zipFormat ? `Formato accettabile: ${zipFormat}` : ''}`,
            invalidPhoneNumber: `Si prega di assicurarsi che il numero di telefono sia valido (ad esempio ${CONST.EXAMPLE_PHONE_NUMBER})`,
        },
    },
    resendValidationForm: {
        linkHasBeenResent: 'Il link è stato reinviato',
        weSentYouMagicSignInLink: ({login, loginType}: WeSentYouMagicSignInLinkParams) => `Ho inviato un link magico per l'accesso a ${login}. Controlla il tuo ${loginType} per accedere.`,
        resendLink: 'Invia nuovamente il link',
    },
    unlinkLoginForm: {
        toValidateLogin: ({primaryLogin, secondaryLogin}: ToValidateLoginParams) =>
            `Per convalidare ${secondaryLogin}, per favore reinvia il codice magico dalle Impostazioni dell'Account di ${primaryLogin}.`,
        noLongerHaveAccess: ({primaryLogin}: NoLongerHaveAccessParams) => `Se non hai più accesso a ${primaryLogin}, scollega i tuoi account.`,
        unlink: 'Scollega',
        linkSent: 'Link inviato!',
        successfullyUnlinkedLogin: 'Accesso secondario scollegato con successo!',
    },
    emailDeliveryFailurePage: {
        ourEmailProvider: ({login}: OurEmailProviderParams) =>
            `Il nostro provider di posta elettronica ha temporaneamente sospeso le email a ${login} a causa di problemi di consegna. Per sbloccare il tuo login, segui questi passaggi:`,
        confirmThat: ({login}: ConfirmThatParams) =>
            `<strong>Conferma che ${login} sia scritto correttamente e sia un indirizzo email reale e consegnabile.</strong> Gli alias email come "expenses@domain.com" devono avere accesso alla propria casella di posta elettronica per essere un login valido di Expensify.`,
        ensureYourEmailClient: `<strong>Assicurati che il tuo client di posta elettronica consenta le email da expensify.com.</strong> Potete trovare indicazioni su come completare questo passaggio <a href="${CONST.SET_NOTIFICATION_LINK}">qui</a>, ma potreste aver bisogno dell'aiuto del vostro reparto IT per configurare le vostre impostazioni e-mail.`,
        onceTheAbove: `Una volta completati i passaggi sopra descritti, contattare <a href="mailto:${CONST.EMAIL.CONCIERGE}">${CONST.EMAIL.CONCIERGE}</a> per sbloccare l'accesso.`,
    },
    smsDeliveryFailurePage: {
        smsDeliveryFailureMessage: ({login}: OurEmailProviderParams) =>
            `Non siamo riusciti a consegnare i messaggi SMS a ${login}, quindi lo abbiamo sospeso temporaneamente. Si prega di provare a convalidare il proprio numero:`,
        validationSuccess: 'Il tuo numero è stato convalidato! Clicca qui sotto per inviare un nuovo codice magico di accesso.',
        validationFailed: ({
            timeData,
        }: {
            timeData?: {
                days?: number;
                hours?: number;
                minutes?: number;
            } | null;
        }) => {
            if (!timeData) {
                return 'Attendere un momento prima di riprovare.';
            }
            const timeParts = [];
            if (timeData.days) {
                timeParts.push(`${timeData.days} ${timeData.days === 1 ? 'giorno' : 'giorni'}`);
            }
            if (timeData.hours) {
                timeParts.push(`${timeData.hours} ${timeData.hours === 1 ? 'ora' : 'ore'}`);
            }
            if (timeData.minutes) {
                timeParts.push(`${timeData.minutes} ${timeData.minutes === 1 ? 'minuto' : 'minuti'}`);
            }
            let timeText = '';
            if (timeParts.length === 1) {
                timeText = timeParts.at(0) ?? '';
            } else if (timeParts.length === 2) {
                timeText = `${timeParts.at(0)} and ${timeParts.at(1)}`;
            } else if (timeParts.length === 3) {
                timeText = `${timeParts.at(0)}, ${timeParts.at(1)}, and ${timeParts.at(2)}`;
            }
            return `Aspetta! Devi attendere ${timeText} prima di provare a convalidare nuovamente il tuo numero.`;
        },
    },
    welcomeSignUpForm: {
        join: 'Unisciti',
    },
    detailsPage: {
        localTime: 'Ora locale',
    },
    newChatPage: {
        startGroup: 'Avvia gruppo',
        addToGroup: 'Aggiungi al gruppo',
    },
    yearPickerPage: {
        year: 'Anno',
        selectYear: 'Si prega di selezionare un anno',
    },
    focusModeUpdateModal: {
        title: 'Benvenuto in modalità #focus!',
        prompt: 'Rimani al passo vedendo solo le chat non lette o quelle che richiedono la tua attenzione. Non preoccuparti, puoi cambiare questa impostazione in qualsiasi momento in',
        settings: 'impostazioni',
    },
    notFound: {
        chatYouLookingForCannotBeFound: 'La chat che stai cercando non può essere trovata.',
        getMeOutOfHere: 'Portami via di qui',
        iouReportNotFound: 'I dettagli di pagamento che stai cercando non possono essere trovati.',
        notHere: 'Hmm... non è qui',
        pageNotFound: 'Ops, questa pagina non può essere trovata',
        noAccess: 'Questa chat o spesa potrebbe essere stata eliminata o potresti non avere accesso ad essa.\n\nPer qualsiasi domanda, contatta concierge@expensify.com',
        goBackHome: 'Torna alla pagina principale',
        commentYouLookingForCannotBeFound: 'Il commento che stai cercando non è stato trovato. Torna alla chat',
        contactConcierge: 'Per qualsiasi domanda, contatta concierge@expensify.com',
        goToChatInstead: 'Vai alla chat invece.',
    },
    errorPage: {
        title: ({isBreakLine}: {isBreakLine: boolean}) => `Oops... ${isBreakLine ? '\n' : ''}Qualcosa è andato storto`,
        subtitle: 'La tua richiesta non può essere completata. Per favore riprova più tardi.',
    },
    setPasswordPage: {
        enterPassword: 'Inserisci una password',
        setPassword: 'Imposta password',
        newPasswordPrompt: 'La tua password deve avere almeno 8 caratteri, 1 lettera maiuscola, 1 lettera minuscola e 1 numero.',
        passwordFormTitle: 'Bentornato nel nuovo Expensify! Per favore, imposta la tua password.',
        passwordNotSet: 'Non siamo riusciti a impostare la tua nuova password. Ti abbiamo inviato un nuovo link per riprovare.',
        setPasswordLinkInvalid: 'Questo link per impostare la password non è valido o è scaduto. Un nuovo link ti sta aspettando nella tua casella di posta elettronica!',
        validateAccount: 'Verifica account',
    },
    statusPage: {
        status: 'Stato',
        statusExplanation: "Aggiungi un'emoji per dare ai tuoi colleghi e amici un modo semplice per sapere cosa sta succedendo. Puoi anche aggiungere un messaggio opzionale!",
        today: 'Oggi',
        clearStatus: 'Cancella stato',
        save: 'Salva',
        message: 'Messaggio',
        timePeriods: {
            never: 'Never',
            thirtyMinutes: '30 minuti',
            oneHour: '1 ora',
            afterToday: 'Oggi',
            afterWeek: 'Una settimana',
            custom: 'Customizzato',
        },
        untilTomorrow: 'Fino a domani',
        untilTime: ({time}: UntilTimeParams) => `Fino a ${time}`,
        date: 'Data',
        time: 'Tempo',
        clearAfter: 'Cancella dopo',
        whenClearStatus: 'Quando dovremmo cancellare il tuo stato?',
        vacationDelegate: 'Delegato per le vacanze',
        setVacationDelegate: `Imposta un delegato per le vacanze per approvare i report al tuo posto mentre sei fuori ufficio.`,
        vacationDelegateError: 'Si è verificato un errore durante l’aggiornamento del delegato per le vacanze.',
        asVacationDelegate: ({nameOrEmail: managerName}: VacationDelegateParams) => `come delegato per le vacanze di ${managerName}`,
        toAsVacationDelegate: ({submittedToName, vacationDelegateName}: SubmittedToVacationDelegateParams) => `a ${submittedToName} come delegato per le vacanze di ${vacationDelegateName}`,
        vacationDelegateWarning: ({nameOrEmail}: VacationDelegateParams) =>
            `Stai assegnando ${nameOrEmail} come tuo delegato per le vacanze. Non è ancora presente in tutti i tuoi workspace. Se scegli di continuare, verrà inviata un'e-mail a tutti gli amministratori dei tuoi workspace per aggiungerlo.`,
    },
    stepCounter: ({step, total, text}: StepCounterParams) => {
        let result = `Passo ${step}`;
        if (total) {
            result = `${result} of ${total}`;
        }
        if (text) {
            result = `${result}: ${text}`;
        }
        return result;
    },
    bankAccount: {
        bankInfo: 'Informazioni bancarie',
        confirmBankInfo: 'Conferma le informazioni bancarie',
        manuallyAdd: 'Aggiungi manualmente il tuo conto bancario',
        letsDoubleCheck: 'Verifichiamo che tutto sia corretto.',
        accountEnding: 'Account con terminazione in',
        thisBankAccount: 'Questo conto bancario sarà utilizzato per i pagamenti aziendali nel tuo spazio di lavoro.',
        accountNumber: 'Numero di conto',
        routingNumber: 'Numero di instradamento',
        chooseAnAccountBelow: 'Scegli un account qui sotto',
        addBankAccount: 'Aggiungi conto bancario',
        chooseAnAccount: 'Scegli un account',
        connectOnlineWithPlaid: 'Accedi alla tua banca',
        connectManually: 'Connetti manualmente',
        desktopConnection: 'Nota: Per connettersi con Chase, Wells Fargo, Capital One o Bank of America, fare clic qui per completare questo processo in un browser.',
        yourDataIsSecure: 'I tuoi dati sono al sicuro',
        toGetStarted: 'Aggiungi un conto bancario per rimborsare le spese, emettere le carte Expensify, riscuotere i pagamenti delle fatture e pagare le bollette tutto da un unico posto.',
        plaidBodyCopy: 'Offri ai tuoi dipendenti un modo più semplice per pagare - e farsi rimborsare - le spese aziendali.',
        checkHelpLine: 'Il tuo numero di instradamento e il numero di conto possono essere trovati su un assegno per il conto.',
        hasPhoneLoginError: ({contactMethodRoute}: ContactMethodParams) =>
            `Per collegare un conto bancario, per favore <a href="${contactMethodRoute}">aggiungi un'email come login principale</a> e riprova. Puoi aggiungere il tuo numero di telefono come login secondario.`,
        hasBeenThrottledError: "Si è verificato un errore durante l'aggiunta del tuo conto bancario. Attendi qualche minuto e riprova.",
        hasCurrencyError: ({workspaceRoute}: WorkspaceRouteParams) =>
            `Ops! Sembra che la valuta del tuo spazio di lavoro sia impostata su una valuta diversa da USD. Per procedere, vai a <a href="${workspaceRoute}">le impostazioni del tuo spazio di lavoro</a> impostarlo su USD e riprovare.`,
        error: {
            youNeedToSelectAnOption: "Seleziona un'opzione per procedere",
            noBankAccountAvailable: 'Spiacente, non è disponibile alcun conto bancario.',
            noBankAccountSelected: 'Per favore, scegli un account',
            taxID: 'Inserisci un numero di partita IVA valido',
            website: 'Per favore, inserisci un sito web valido',
            zipCode: `Inserisci un codice postale valido utilizzando il formato: ${CONST.COUNTRY_ZIP_REGEX_DATA.US.samples}`,
            phoneNumber: 'Per favore, inserisci un numero di telefono valido',
            email: 'Per favore, inserisci un indirizzo email valido',
            companyName: 'Per favore inserisci un nome aziendale valido',
            addressCity: 'Per favore, inserisci una città valida',
            addressStreet: 'Per favore, inserisci un indirizzo stradale valido',
            addressState: 'Seleziona un stato valido per favore',
            incorporationDateFuture: 'La data di costituzione non può essere nel futuro',
            incorporationState: 'Seleziona un stato valido per favore',
            industryCode: 'Inserisci un codice di classificazione industriale valido composto da sei cifre',
            restrictedBusiness: "Per favore conferma che l'azienda non è nell'elenco delle attività commerciali ristrette.",
            routingNumber: 'Inserisci un numero di instradamento valido',
            accountNumber: 'Per favore, inserisci un numero di conto valido',
            routingAndAccountNumberCannotBeSame: 'I numeri di routing e di conto non possono corrispondere',
            companyType: 'Seleziona un tipo di azienda valido',
            tooManyAttempts:
                'A causa di un elevato numero di tentativi di accesso, questa opzione è stata disabilitata per 24 ore. Si prega di riprovare più tardi o di inserire i dettagli manualmente.',
            address: 'Per favore, inserisci un indirizzo valido',
            dob: 'Si prega di selezionare una data di nascita valida',
            age: 'Devi avere più di 18 anni',
            ssnLast4: 'Inserisci gli ultimi 4 cifre validi del SSN',
            firstName: 'Per favore, inserisci un nome valido',
            lastName: 'Per favore, inserisci un cognome valido',
            noDefaultDepositAccountOrDebitCardAvailable: 'Si prega di aggiungere un conto di deposito predefinito o una carta di debito',
            validationAmounts: "Gli importi di convalida inseriti non sono corretti. Si prega di ricontrollare l'estratto conto bancario e riprovare.",
            fullName: 'Per favore, inserisci un nome completo valido',
            ownershipPercentage: 'Per favore, inserisci un numero percentuale valido',
            deletePaymentBankAccount:
                'Questo conto bancario non può essere eliminato perché viene utilizzato per i pagamenti con la carta Expensify. Se desideri comunque eliminare questo conto, contatta il Concierge.',
        },
    },
    addPersonalBankAccount: {
        countrySelectionStepHeader: 'Dove si trova il tuo conto bancario?',
        accountDetailsStepHeader: 'Quali sono i dettagli del tuo account?',
        accountTypeStepHeader: 'Che tipo di account è questo?',
        bankInformationStepHeader: 'Quali sono i tuoi dettagli bancari?',
        accountHolderInformationStepHeader: 'Quali sono i dettagli del titolare del conto?',
        howDoWeProtectYourData: 'Come proteggiamo i tuoi dati?',
        currencyHeader: 'Qual è la valuta del tuo conto bancario?',
        confirmationStepHeader: 'Controlla le tue informazioni.',
        confirmationStepSubHeader: 'Ricontrolla i dettagli qui sotto e seleziona la casella dei termini per confermare.',
    },
    addPersonalBankAccountPage: {
        enterPassword: 'Inserisci la password di Expensify',
        alreadyAdded: 'Questo account è già stato aggiunto.',
        chooseAccountLabel: 'Account',
        successTitle: 'Conto bancario personale aggiunto!',
        successMessage: 'Congratulazioni, il tuo conto bancario è configurato ed è pronto a ricevere i rimborsi.',
    },
    attachmentView: {
        unknownFilename: 'Nome file sconosciuto',
        passwordRequired: 'Per favore inserisci una password',
        passwordIncorrect: 'Password errata. Riprova.',
        failedToLoadPDF: 'Impossibile caricare il file PDF',
        pdfPasswordForm: {
            title: 'PDF protetto da password',
            infoText: 'Questo PDF è protetto da password.',
            beforeLinkText: 'Per favore',
            linkText: 'inserisci la password',
            afterLinkText: 'per visualizzarlo.',
            formLabel: 'Visualizza PDF',
        },
        attachmentNotFound: 'Allegato non trovato',
        retry: 'Riprova',
    },
    messages: {
        errorMessageInvalidPhone: `Per favore, inserisci un numero di telefono valido senza parentesi o trattini. Se ti trovi al di fuori degli Stati Uniti, includi il tuo prefisso internazionale (ad es. ${CONST.EXAMPLE_PHONE_NUMBER}).`,
        errorMessageInvalidEmail: 'Email non valido',
        userIsAlreadyMember: ({login, name}: UserIsAlreadyMemberParams) => `${login} è già un membro di ${name}`,
    },
    onfidoStep: {
        acceptTerms: 'Continuando con la richiesta di attivare il tuo Expensify Wallet, confermi di aver letto, compreso e accettato',
        facialScan: 'Politica e Rilascio della Scansione Facciale di Onfido',
        tryAgain: 'Riprova',
        verifyIdentity: 'Verifica identità',
        letsVerifyIdentity: 'Verifichiamo la tua identità',
        butFirst: `Ma prima, le cose noiose. Leggi le informazioni legali nel prossimo passaggio e fai clic su "Accetta" quando sei pronto.`,
        genericError: "Si è verificato un errore durante l'elaborazione di questo passaggio. Per favore riprova.",
        cameraPermissionsNotGranted: "Abilita l'accesso alla fotocamera",
        cameraRequestMessage: 'Abbiamo bisogno di accedere alla tua fotocamera per completare la verifica del conto bancario. Abilitala tramite Impostazioni > New Expensify.',
        microphonePermissionsNotGranted: "Abilita l'accesso al microfono",
        microphoneRequestMessage: 'Abbiamo bisogno di accedere al tuo microfono per completare la verifica del conto bancario. Abilitalo tramite Impostazioni > New Expensify.',
        originalDocumentNeeded: "Per favore carica un'immagine originale del tuo documento d'identità invece di uno screenshot o un'immagine scansionata.",
        documentNeedsBetterQuality:
            "Il tuo documento d'identità sembra essere danneggiato o mancano caratteristiche di sicurezza. Carica un'immagine originale di un documento d'identità non danneggiato che sia completamente visibile.",
        imageNeedsBetterQuality:
            "C'è un problema con la qualità dell'immagine del tuo documento d'identità. Per favore, carica una nuova immagine in cui il tuo documento d'identità sia visibile chiaramente.",
        selfieIssue: "C'è un problema con il tuo selfie/video. Per favore carica un selfie/video dal vivo.",
        selfieNotMatching: "Il tuo selfie/video non corrisponde al tuo documento d'identità. Per favore carica un nuovo selfie/video in cui il tuo viso sia chiaramente visibile.",
        selfieNotLive: 'Il tuo selfie/video non sembra essere una foto/video dal vivo. Per favore, carica un selfie/video dal vivo.',
    },
    additionalDetailsStep: {
        headerTitle: 'Dettagli aggiuntivi',
        helpText: 'Dobbiamo confermare le seguenti informazioni prima che tu possa inviare e ricevere denaro dal tuo portafoglio.',
        helpTextIdologyQuestions: 'Abbiamo bisogno di farti solo alcune altre domande per completare la validazione della tua identità.',
        helpLink: 'Scopri di più sul perché ne abbiamo bisogno.',
        legalFirstNameLabel: 'Nome legale',
        legalMiddleNameLabel: 'Secondo nome legale',
        legalLastNameLabel: 'Cognome legale',
        selectAnswer: 'Seleziona una risposta per procedere',
        ssnFull9Error: 'Inserisci un SSN valido di nove cifre',
        needSSNFull9: 'Stiamo riscontrando problemi nel verificare il tuo SSN. Inserisci tutti i nove numeri del tuo SSN.',
        weCouldNotVerify: 'Non siamo riusciti a verificare',
        pleaseFixIt: 'Si prega di correggere queste informazioni prima di continuare.',
        failedKYCTextBefore: 'Non siamo riusciti a verificare la tua identità. Per favore riprova più tardi o contatta',
        failedKYCTextAfter: 'se hai domande.',
    },
    termsStep: {
        headerTitle: 'Termini e tariffe',
        headerTitleRefactor: 'Commissioni e termini',
        haveReadAndAgreePlain: 'Ho letto e acconsento a ricevere le informazioni elettroniche.',
        haveReadAndAgree: `Ho letto e acconsento a ricevere le <a href="${CONST.ELECTRONIC_DISCLOSURES_URL}">informazioni elettroniche</a>.`,
        agreeToThePlain: "Accetto l'accordo sulla privacy e il portafoglio.",
        agreeToThe: ({walletAgreementUrl}: WalletAgreementParams) =>
            `Accetto l'accordo sulla <a href="${CONST.OLD_DOT_PUBLIC_URLS.PRIVACY_URL}">Privacy</a> e il <a href="${walletAgreementUrl}">Portafoglio</a>.`,
        enablePayments: 'Abilita pagamenti',
        monthlyFee: 'Tariffa mensile',
        inactivity: 'Inattività',
        noOverdraftOrCredit: 'Nessuna funzione di scoperto/credito.',
        electronicFundsWithdrawal: 'Prelievo di fondi elettronici',
        standard: 'Standard',
        reviewTheFees: "Dai un'occhiata ad alcune tariffe.",
        checkTheBoxes: 'Si prega di selezionare le caselle qui sotto.',
        agreeToTerms: 'Accetta i termini e sarai pronto per partire!',
        shortTermsForm: {
            expensifyPaymentsAccount: ({walletProgram}: WalletProgramParams) => `Il Portafoglio Expensify è emesso da ${walletProgram}.`,
            perPurchase: 'Per acquisto',
            atmWithdrawal: 'Prelievo bancomat',
            cashReload: 'Ricarica in contanti',
            inNetwork: 'in-network',
            outOfNetwork: 'fuori rete',
            atmBalanceInquiry: 'Richiesta saldo bancomat (in-network o out-of-network)',
            customerService: 'Servizio clienti (agente automatico o in carne e ossa)',
            inactivityAfterTwelveMonths: 'Inattività (dopo 12 mesi senza transazioni)',
            weChargeOneFee: 'Addebitiamo un altro tipo di commissione. È:',
            fdicInsurance: "I tuoi fondi sono idonei per l'assicurazione FDIC.",
            generalInfo: `Per informazioni generali sui conti prepagati, visitare <a href="${CONST.CFPB_PREPAID_URL}">${CONST.TERMS.CFPB_PREPAID}</a>.`,
            conditionsDetails: `Per i dettagli e le condizioni di tutte le tariffe e i servizi, visitare il sito <a href="${CONST.FEES_URL}">${CONST.FEES_URL}</a> o chiamare il numero +1 833-400-0904.`,
            electronicFundsWithdrawalInstant: 'Prelievo di fondi elettronici (istantaneo)',
            electronicFundsInstantFeeMin: ({amount}: TermsParams) => `(min ${amount})`,
        },
        longTermsForm: {
            listOfAllFees: 'Un elenco di tutte le commissioni del Portafoglio Expensify',
            typeOfFeeHeader: 'Tutte le commissioni',
            feeAmountHeader: 'Importo',
            moreDetailsHeader: 'Dettagli',
            openingAccountTitle: 'Apertura di un account',
            openingAccountDetails: "Non c'è alcuna commissione per aprire un account.",
            monthlyFeeDetails: 'Non ci sono costi mensili.',
            customerServiceTitle: 'Servizio clienti',
            customerServiceDetails: 'Non ci sono commissioni per il servizio clienti.',
            inactivityDetails: 'Non ci sono commissioni di inattività.',
            sendingFundsTitle: 'Invio di fondi a un altro titolare di conto',
            sendingFundsDetails: "Non c'è alcuna commissione per inviare fondi a un altro titolare di conto utilizzando il tuo saldo, conto bancario o carta di debito.",
            electronicFundsStandardDetails:
                "Il trasferimento di fondi dal Portafoglio Expensify al vostro conto corrente bancario con l'opzione standard non comporta spese. Questo trasferimento viene solitamente completato entro 1-3 giorni lavorativi.",
            electronicFundsInstantDetails: ({percentage, amount}: ElectronicFundsParams) =>
                "Il trasferimento di fondi dal portafoglio Expensify alla carta di debito collegata tramite l'opzione di trasferimento istantaneo è a pagamento. Questo trasferimento viene solitamente completato in pochi minuti." +
                `La commissione è pari al ${percentage}% dell'importo del trasferimento (con una commissione minima di ${amount}).`,
            fdicInsuranceBancorp: ({amount}: TermsParams) =>
                `I vostri fondi hanno diritto all'assicurazione FDIC. I vostri fondi saranno conservati o trasferiti alla ${CONST.WALLET.PROGRAM_ISSUERS.BANCORP_BANK}, un istituto assicurato dalla FDIC.` +
                ` Una volta lì, i vostri fondi sono assicurati fino a ${amount} dalla FDIC nel caso in cui ${CONST.WALLET.PROGRAM_ISSUERS.BANCORP_BANK} fallisca, se sono soddisfatti i requisiti specifici di assicurazione dei depositi e se la vostra carta è registrata.` +
                ` Per maggiori dettagli, vedere ${CONST.TERMS.FDIC_PREPAID}.`,
            contactExpensifyPayments: `Contattare ${CONST.WALLET.PROGRAM_ISSUERS.EXPENSIFY_PAYMENTS} chiamando il numero +1 833-400-0904, inviando un'e-mail a ${CONST.EMAIL.CONCIERGE} o accedendo a ${CONST.NEW_EXPENSIFY_URL}.`,
            generalInformation: `Per informazioni generali sui conti prepagati, visitare ${CONST.TERMS.CFPB_PREPAID}. Se avete un reclamo su un conto prepagato, chiamate il Consumer Financial Protection Bureau al numero 1-855-411-2372 o visitate ${CONST.TERMS.CFPB_COMPLAINT}.`,
            printerFriendlyView: 'Visualizza la versione stampabile',
            automated: 'Automatizzato',
            liveAgent: 'Agente dal vivo',
            instant: 'Istantaneo',
            electronicFundsInstantFeeMin: ({amount}: TermsParams) => `Min ${amount}`,
        },
    },
    activateStep: {
        headerTitle: 'Abilita pagamenti',
        activatedTitle: 'Portafoglio attivato!',
        activatedMessage: 'Congratulazioni, il tuo portafoglio è configurato e pronto per effettuare pagamenti.',
        checkBackLaterTitle: 'Solo un minuto...',
        checkBackLaterMessage: 'Stiamo ancora esaminando le tue informazioni. Per favore, ricontrolla più tardi.',
        continueToPayment: 'Continua al pagamento',
        continueToTransfer: 'Continua a trasferire',
    },
    companyStep: {
        headerTitle: "Informazioni sull'azienda",
        subtitle: 'Quasi fatto! Per motivi di sicurezza, dobbiamo confermare alcune informazioni:',
        legalBusinessName: "Nome legale dell'azienda",
        companyWebsite: "Sito web dell'azienda",
        taxIDNumber: 'Numero di identificazione fiscale',
        taxIDNumberPlaceholder: '9 cifre',
        companyType: 'Tipo di azienda',
        incorporationDate: 'Data di costituzione',
        incorporationState: 'Stato di incorporazione',
        industryClassificationCode: 'Codice di classificazione industriale',
        confirmCompanyIsNot: 'Confermo che questa azienda non è nel',
        listOfRestrictedBusinesses: 'elenco delle attività commerciali soggette a restrizioni',
        incorporationDatePlaceholder: 'Data di inizio (aaaa-mm-gg)',
        incorporationTypes: {
            LLC: 'LLC',
            CORPORATION: 'Corp',
            PARTNERSHIP: 'Partnership',
            COOPERATIVE: 'Cooperativa',
            SOLE_PROPRIETORSHIP: 'Ditta individuale',
            OTHER: 'Altro',
        },
        industryClassification: "In quale settore è classificata l'azienda?",
        industryClassificationCodePlaceholder: "Cerca il codice di classificazione dell'industria",
    },
    requestorStep: {
        headerTitle: 'Informazioni personali',
        learnMore: 'Scopri di più',
        isMyDataSafe: 'I miei dati sono al sicuro?',
    },
    personalInfoStep: {
        personalInfo: 'Informazioni personali',
        enterYourLegalFirstAndLast: 'Qual è il tuo nome legale?',
        legalFirstName: 'Nome legale',
        legalLastName: 'Cognome legale',
        legalName: 'Nome legale',
        enterYourDateOfBirth: 'Qual è la tua data di nascita?',
        enterTheLast4: 'Quali sono le ultime quattro cifre del tuo numero di previdenza sociale?',
        dontWorry: 'Non preoccuparti, non facciamo alcun controllo del credito personale!',
        last4SSN: 'Ultime 4 cifre del SSN',
        enterYourAddress: 'Qual è il tuo indirizzo?',
        address: 'Indirizzo',
        letsDoubleCheck: 'Verifichiamo che tutto sia corretto.',
        byAddingThisBankAccount: 'Aggiungendo questo conto bancario, confermi di aver letto, compreso e accettato',
        whatsYourLegalName: 'Qual è il tuo nome legale?',
        whatsYourDOB: 'Qual è la tua data di nascita?',
        whatsYourAddress: 'Qual è il tuo indirizzo?',
        whatsYourSSN: 'Quali sono le ultime quattro cifre del tuo numero di previdenza sociale?',
        noPersonalChecks: 'Non preoccuparti, qui non ci sono controlli del credito personali!',
        whatsYourPhoneNumber: 'Qual è il tuo numero di telefono?',
        weNeedThisToVerify: 'Abbiamo bisogno di questo per verificare il tuo portafoglio.',
    },
    businessInfoStep: {
        businessInfo: "Informazioni sull'azienda",
        enterTheNameOfYourBusiness: 'Qual è il nome della tua azienda?',
        businessName: "Nome legale dell'azienda",
        enterYourCompanyTaxIdNumber: 'Qual è il numero di partita IVA della tua azienda?',
        taxIDNumber: 'Numero di identificazione fiscale',
        taxIDNumberPlaceholder: '9 cifre',
        enterYourCompanyWebsite: 'Qual è il sito web della tua azienda?',
        companyWebsite: "Sito web dell'azienda",
        enterYourCompanyPhoneNumber: 'Qual è il numero di telefono della tua azienda?',
        enterYourCompanyAddress: "Qual è l'indirizzo della tua azienda?",
        selectYourCompanyType: 'Che tipo di azienda è?',
        companyType: 'Tipo di azienda',
        incorporationType: {
            LLC: 'LLC',
            CORPORATION: 'Corp',
            PARTNERSHIP: 'Partnership',
            COOPERATIVE: 'Cooperativa',
            SOLE_PROPRIETORSHIP: 'Ditta individuale',
            OTHER: 'Altro',
        },
        selectYourCompanyIncorporationDate: 'Qual è la data di costituzione della tua azienda?',
        incorporationDate: 'Data di costituzione',
        incorporationDatePlaceholder: 'Data di inizio (aaaa-mm-gg)',
        incorporationState: 'Stato di incorporazione',
        pleaseSelectTheStateYourCompanyWasIncorporatedIn: 'In quale stato è stata costituita la tua azienda?',
        letsDoubleCheck: 'Verifichiamo che tutto sia corretto.',
        companyAddress: "Indirizzo dell'azienda",
        listOfRestrictedBusinesses: 'elenco delle attività commerciali soggette a restrizioni',
        confirmCompanyIsNot: 'Confermo che questa azienda non è nel',
        businessInfoTitle: 'Informazioni aziendali',
        legalBusinessName: "Nome legale dell'azienda",
        whatsTheBusinessName: "Qual è il nome dell'azienda?",
        whatsTheBusinessAddress: "Qual è l'indirizzo dell'azienda?",
        whatsTheBusinessContactInformation: 'Quali sono le informazioni di contatto aziendali?',
        whatsTheBusinessRegistrationNumber: ({country}: BusinessRegistrationNumberParams) => {
            switch (country) {
                case CONST.COUNTRY.GB:
                    return "Qual è il numero di registrazione dell'azienda (CRN)?";
                default:
                    return "Qual è il numero di registrazione dell'azienda?";
            }
        },
        whatsTheBusinessTaxIDEIN: ({country}: BusinessTaxIDParams) => {
            switch (country) {
                case CONST.COUNTRY.US:
                    return 'Qual è il numero di identificazione del datore di lavoro (EIN)?';
                case CONST.COUNTRY.CA:
                    return 'Qual è il numero aziendale (BN)?';
                case CONST.COUNTRY.GB:
                    return 'Qual è il numero di partita IVA (VRN)?';
                case CONST.COUNTRY.AU:
                    return 'Qual è il numero aziendale australiano (ABN)?';
                default:
                    return 'Qual è il numero di partita IVA UE?';
            }
        },
        whatsThisNumber: 'Qual è questo numero?',
        whereWasTheBusinessIncorporated: "Dove è stata costituita l'azienda?",
        whatTypeOfBusinessIsIt: 'Che tipo di attività è?',
        whatsTheBusinessAnnualPayment: "Qual è il volume di pagamento annuale dell'azienda?",
        whatsYourExpectedAverageReimbursements: "Qual è l'importo medio di rimborso previsto?",
        registrationNumber: 'Numero di registrazione',
        taxIDEIN: ({country}: BusinessTaxIDParams) => {
            switch (country) {
                case CONST.COUNTRY.US:
                    return 'EIN';
                case CONST.COUNTRY.CA:
                    return 'BN';
                case CONST.COUNTRY.GB:
                    return 'VRN';
                case CONST.COUNTRY.AU:
                    return 'ABN';
                default:
                    return 'IVA UE';
            }
        },
        businessAddress: 'Indirizzo aziendale',
        businessType: 'Tipo di attività',
        incorporation: 'Incorporazione',
        incorporationCountry: 'Paese di costituzione',
        incorporationTypeName: 'Tipo di incorporazione',
        businessCategory: 'Categoria aziendale',
        annualPaymentVolume: 'Volume di pagamento annuale',
        annualPaymentVolumeInCurrency: ({currencyCode}: CurrencyCodeParams) => `Volume di pagamento annuale in ${currencyCode}`,
        averageReimbursementAmount: 'Importo medio del rimborso',
        averageReimbursementAmountInCurrency: ({currencyCode}: CurrencyCodeParams) => `Importo medio del rimborso in ${currencyCode}`,
        selectIncorporationType: 'Seleziona il tipo di incorporazione',
        selectBusinessCategory: 'Seleziona categoria aziendale',
        selectAnnualPaymentVolume: 'Seleziona il volume di pagamento annuale',
        selectIncorporationCountry: 'Seleziona il paese di incorporazione',
        selectIncorporationState: 'Seleziona lo stato di incorporazione',
        selectAverageReimbursement: "Seleziona l'importo medio del rimborso",
        selectBusinessType: 'Seleziona tipo di attività',
        findIncorporationType: 'Trova il tipo di incorporazione',
        findBusinessCategory: 'Trova categoria aziendale',
        findAnnualPaymentVolume: 'Trova il volume dei pagamenti annuali',
        findIncorporationState: 'Trova lo stato di incorporazione',
        findAverageReimbursement: "Trova l'importo medio del rimborso",
        findBusinessType: 'Trova tipo di attività',
        error: {
            registrationNumber: 'Si prega di fornire un numero di registrazione valido',
            taxIDEIN: ({country}: BusinessTaxIDParams) => {
                switch (country) {
                    case CONST.COUNTRY.US:
                        return 'Si prega di fornire un numero di identificazione del datore di lavoro (EIN) valido';
                    case CONST.COUNTRY.CA:
                        return 'Si prega di fornire un numero aziendale (BN) valido';
                    case CONST.COUNTRY.GB:
                        return 'Si prega di fornire un numero di partita IVA (VRN) valido';
                    case CONST.COUNTRY.AU:
                        return 'Si prega di fornire un numero aziendale australiano (ABN) valido';
                    default:
                        return 'Si prega di fornire un numero di partita IVA UE valido';
                }
            },
        },
    },
    beneficialOwnerInfoStep: {
        doYouOwn25percent: ({companyName}: CompanyNameParams) => `Possiedi il 25% o più di ${companyName}?`,
        doAnyIndividualOwn25percent: ({companyName}: CompanyNameParams) => `Qualcuno possiede il 25% o più di ${companyName}?`,
        areThereMoreIndividualsWhoOwn25percent: ({companyName}: CompanyNameParams) => `Ci sono altre persone che possiedono il 25% o più di ${companyName}?`,
        regulationRequiresUsToVerifyTheIdentity: "La normativa ci impone di verificare l'identità di qualsiasi individuo che possieda più del 25% dell'azienda.",
        companyOwner: "Proprietario dell'azienda",
        enterLegalFirstAndLastName: 'Qual è il nome legale del proprietario?',
        legalFirstName: 'Nome legale',
        legalLastName: 'Cognome legale',
        enterTheDateOfBirthOfTheOwner: 'Qual è la data di nascita del proprietario?',
        enterTheLast4: 'Quali sono le ultime 4 cifre del numero di previdenza sociale del proprietario?',
        last4SSN: 'Ultime 4 cifre del SSN',
        dontWorry: 'Non preoccuparti, non facciamo alcun controllo del credito personale!',
        enterTheOwnersAddress: "Qual è l'indirizzo del proprietario?",
        letsDoubleCheck: 'Verifichiamo che tutto sia corretto.',
        legalName: 'Nome legale',
        address: 'Indirizzo',
        byAddingThisBankAccount: 'Aggiungendo questo conto bancario, confermi di aver letto, compreso e accettato',
        owners: 'Proprietari',
    },
    ownershipInfoStep: {
        ownerInfo: 'Informazioni sul proprietario',
        businessOwner: "Proprietario dell'azienda",
        signerInfo: 'Informazioni sul firmatario',
        doYouOwn: ({companyName}: CompanyNameParams) => `Possiedi il 25% o più di ${companyName}?`,
        doesAnyoneOwn: ({companyName}: CompanyNameParams) => `Qualcuno possiede il 25% o più di ${companyName}?`,
        regulationsRequire: "Le normative ci impongono di verificare l'identità di qualsiasi individuo che possieda più del 25% dell'azienda.",
        legalFirstName: 'Nome legale',
        legalLastName: 'Cognome legale',
        whatsTheOwnersName: 'Qual è il nome legale del proprietario?',
        whatsYourName: 'Qual è il tuo nome legale?',
        whatPercentage: "Quale percentuale dell'azienda appartiene al proprietario?",
        whatsYoursPercentage: "Quale percentuale dell'azienda possiedi?",
        ownership: 'Proprietà',
        whatsTheOwnersDOB: 'Qual è la data di nascita del proprietario?',
        whatsYourDOB: 'Qual è la tua data di nascita?',
        whatsTheOwnersAddress: "Qual è l'indirizzo del proprietario?",
        whatsYourAddress: 'Qual è il tuo indirizzo?',
        whatAreTheLast: 'Quali sono le ultime 4 cifre del numero di previdenza sociale del proprietario?',
        whatsYourLast: 'Quali sono le ultime 4 cifre del tuo numero di previdenza sociale?',
        dontWorry: 'Non preoccuparti, non facciamo alcun controllo del credito personale!',
        last4: 'Ultime 4 cifre del SSN',
        whyDoWeAsk: 'Perché lo chiediamo?',
        letsDoubleCheck: 'Verifichiamo che tutto sia corretto.',
        legalName: 'Nome legale',
        ownershipPercentage: 'Percentuale di proprietà',
        areThereOther: ({companyName}: CompanyNameParams) => `Ci sono altre persone che possiedono il 25% o più di ${companyName}?`,
        owners: 'Proprietari',
        addCertified: 'Aggiungi un organigramma certificato che mostri i proprietari beneficiari',
        regulationRequiresChart:
            "La normativa ci impone di raccogliere una copia certificata dell'organigramma di proprietà che mostra ogni individuo o entità che possiede il 25% o più dell'azienda.",
        uploadEntity: "Carica il grafico di proprietà dell'entità",
        noteEntity: "Nota: Il grafico di proprietà dell'entità deve essere firmato dal tuo commercialista, consulente legale o notarizzato.",
        certified: "Grafico di proprietà dell'entità certificata",
        selectCountry: 'Seleziona paese',
        findCountry: 'Trova paese',
        address: 'Indirizzo',
        chooseFile: 'Scegli file',
        uploadDocuments: 'Carica documentazione aggiuntiva',
        pleaseUpload:
            "Si prega di caricare ulteriore documentazione qui sotto per aiutarci a verificare la tua identità come proprietario diretto o indiretto del 25% o più dell'entità aziendale.",
        acceptedFiles: 'Formati di file accettati: PDF, PNG, JPEG. La dimensione totale del file per ciascuna sezione non può superare i 5 MB.',
        proofOfBeneficialOwner: 'Prova del titolare effettivo',
        proofOfBeneficialOwnerDescription:
            "Si prega di fornire un'attestazione firmata e un organigramma da un commercialista, notaio o avvocato che verifichi la proprietà del 25% o più dell'azienda. Deve essere datato negli ultimi tre mesi e includere il numero di licenza del firmatario.",
        copyOfID: "Copia del documento d'identità per il titolare effettivo",
        copyOfIDDescription: 'Esempi: passaporto, patente di guida, ecc.',
        proofOfAddress: 'Prova di indirizzo per il titolare effettivo',
        proofOfAddressDescription: 'Esempi: bolletta delle utenze, contratto di locazione, ecc.',
        codiceFiscale: 'Codice fiscale/Tax ID',
        codiceFiscaleDescription:
            "Si prega di caricare un video di una visita al sito o una chiamata registrata con l'ufficiale firmatario. L'ufficiale deve fornire: nome completo, data di nascita, nome dell'azienda, numero di registrazione, codice fiscale, indirizzo registrato, natura dell'attività e scopo del conto.",
    },
    completeVerificationStep: {
        completeVerification: 'Completa la verifica',
        confirmAgreements: 'Per favore, conferma gli accordi qui sotto.',
        certifyTrueAndAccurate: 'Certifico che le informazioni fornite sono veritiere e accurate.',
        certifyTrueAndAccurateError: 'Si prega di certificare che le informazioni sono veritiere e accurate',
        isAuthorizedToUseBankAccount: 'Sono autorizzato a utilizzare questo conto bancario aziendale per le spese aziendali.',
        isAuthorizedToUseBankAccountError: "Devi essere un ufficiale di controllo con l'autorizzazione per operare sul conto bancario aziendale.",
        termsAndConditions: 'termini e condizioni',
    },
    connectBankAccountStep: {
        validateYourBankAccount: 'Convalida il tuo conto bancario',
        validateButtonText: 'Convalida',
        validationInputLabel: 'Transazione',
        maxAttemptsReached: 'La convalida per questo conto bancario è stata disabilitata a causa di troppi tentativi errati.',
        description: `Entro 1-2 giorni lavorativi, invieremo tre (3) piccole transazioni al tuo conto bancario da un nome come "Expensify, Inc. Validation".`,
        descriptionCTA: "Inserisci l'importo di ciascuna transazione nei campi sottostanti. Esempio: 1.51.",
        letsChatText: 'Quasi fatto! Abbiamo bisogno del tuo aiuto per verificare alcune ultime informazioni tramite chat. Pronto?',
        enable2FATitle: "Previeni le frodi, abilita l'autenticazione a due fattori (2FA)",
        enable2FAText: "Prendiamo la tua sicurezza sul serio. Imposta ora l'autenticazione a due fattori (2FA) per aggiungere un ulteriore livello di protezione al tuo account.",
        secureYourAccount: 'Proteggi il tuo account',
    },
    countryStep: {
        confirmBusinessBank: 'Conferma la valuta e il paese del conto bancario aziendale',
        confirmCurrency: 'Conferma valuta e paese',
        yourBusiness: 'La valuta del conto bancario aziendale deve corrispondere alla valuta dello spazio di lavoro.',
        youCanChange: 'Puoi cambiare la valuta del tuo spazio di lavoro nel tuo',
        findCountry: 'Trova paese',
        selectCountry: 'Seleziona paese',
    },
    bankInfoStep: {
        whatAreYour: 'Quali sono i dettagli del tuo conto bancario aziendale?',
        letsDoubleCheck: 'Verifichiamo che tutto sia a posto.',
        thisBankAccount: 'Questo conto bancario sarà utilizzato per i pagamenti aziendali nel tuo spazio di lavoro.',
        accountNumber: 'Numero di conto',
        accountHolderNameDescription: 'Nome completo del firmatario autorizzato',
    },
    signerInfoStep: {
        signerInfo: 'Informazioni sul firmatario',
        areYouDirector: ({companyName}: CompanyNameParams) => `Sei un direttore o un dirigente senior presso ${companyName}?`,
        regulationRequiresUs: "La normativa ci impone di verificare se il firmatario ha l'autorità di intraprendere questa azione per conto dell'azienda.",
        whatsYourName: 'Qual è il tuo nome legale?',
        fullName: 'Nome completo legale',
        whatsYourJobTitle: 'Qual è il tuo titolo di lavoro?',
        jobTitle: 'Titolo di lavoro',
        whatsYourDOB: 'Qual è la tua data di nascita?',
        uploadID: "Carica documento d'identità e prova di indirizzo",
        personalAddress: 'Prova di indirizzo personale (ad esempio, bolletta)',
        letsDoubleCheck: 'Verifichiamo che tutto sia corretto.',
        legalName: 'Nome legale',
        proofOf: 'Prova di indirizzo personale',
        enterOneEmail: ({companyName}: CompanyNameParams) => `Inserisci l'email del direttore o dirigente senior presso ${companyName}`,
        regulationRequiresOneMoreDirector: 'La normativa richiede almeno un altro direttore o dirigente senior come firmatario.',
        hangTight: 'Attendi un attimo...',
        enterTwoEmails: ({companyName}: CompanyNameParams) => `Inserisci le email di due direttori o dirigenti senior presso ${companyName}`,
        sendReminder: 'Invia un promemoria',
        chooseFile: 'Scegli file',
        weAreWaiting: "Stiamo aspettando che altri verifichino la loro identità come direttori o dirigenti senior dell'azienda.",
        id: "Copia del documento d'identità",
        proofOfDirectors: 'Prova del/i direttore/i',
        proofOfDirectorsDescription: 'Esempi: Profilo aziendale Oncorp o registrazione aziendale.',
        codiceFiscale: 'Codice Fiscale',
        codiceFiscaleDescription: 'Codice Fiscale per Firmatari, Utenti Autorizzati e Beneficiari Effettivi.',
        PDSandFSG: 'Documentazione di divulgazione PDS + FSG',
        PDSandFSGDescription:
            'La nostra partnership con Corpay utilizza una connessione API per sfruttare la loro vasta rete di partner bancari internazionali per alimentare i Rimborsi Globali in Expensify. Secondo la normativa australiana, ti forniamo la Guida ai Servizi Finanziari (FSG) e la Dichiarazione di Divulgazione del Prodotto (PDS) di Corpay.\n\nSi prega di leggere attentamente i documenti FSG e PDS poiché contengono dettagli completi e informazioni importanti sui prodotti e servizi offerti da Corpay. Conserva questi documenti per riferimento futuro.',
        pleaseUpload: "Si prega di caricare ulteriore documentazione qui sotto per aiutarci a verificare la tua identità come direttore o dirigente senior dell'entità aziendale.",
        enterSignerInfo: 'Inserisci le informazioni del firmatario',
        thisStep: 'Questo passaggio è stato completato',
        isConnecting: ({bankAccountLastFour, currency}: SignerInfoMessageParams) =>
            `sta collegando un conto bancario aziendale in ${currency} terminante con ${bankAccountLastFour} a Expensify per pagare i dipendenti in ${currency}. Il prossimo passaggio richiede le informazioni di un firmatario, come un direttore o un dirigente.`,
        error: {
            emailsMustBeDifferent: 'Le email devono essere diverse',
        },
    },
    agreementsStep: {
        agreements: 'Accordi',
        pleaseConfirm: 'Si prega di confermare gli accordi di seguito',
        regulationRequiresUs: "La normativa ci impone di verificare l'identità di qualsiasi individuo che possieda più del 25% dell'azienda.",
        iAmAuthorized: 'Sono autorizzato a utilizzare il conto bancario aziendale per le spese aziendali.',
        iCertify: 'Certifico che le informazioni fornite sono veritiere e accurate.',
        iAcceptTheTermsAndConditions: `Accetto i <a href="https://cross-border.corpay.com/tc/">termini e le condizioni</a>.`,
        iAcceptTheTermsAndConditionsAccessibility: 'Accetto i termini e le condizioni.',
        accept: 'Accetta e aggiungi conto bancario',
        iConsentToThePrivacyNotice: `Acconsento <a href="https://payments.corpay.com/compliance">all'informativa sulla privacy</a>.`,
        iConsentToThePrivacyNoticeAccessibility: "Acconsento all'informativa sulla privacy.",
        error: {
            authorized: "Devi essere un ufficiale di controllo con l'autorizzazione per operare sul conto bancario aziendale.",
            certify: 'Si prega di certificare che le informazioni sono veritiere e accurate',
            consent: "Si prega di acconsentire all'informativa sulla privacy",
        },
    },
    docusignStep: {
        subheader: 'Modulo Docusign',
        pleaseComplete:
            'Completa il modulo di autorizzazione ACH tramite il link Docusign qui sotto e carica una copia firmata qui per consentirci di prelevare fondi direttamente dal tuo conto bancario.',
        pleaseCompleteTheBusinessAccount: 'Completa la richiesta di conto aziendale e l’accordo di addebito diretto.',
        pleaseCompleteTheDirect:
            'Completa l’accordo di addebito diretto tramite il link Docusign qui sotto e carica una copia firmata qui per consentirci di prelevare fondi direttamente dal tuo conto bancario.',
        takeMeTo: 'Vai a Docusign',
        uploadAdditional: 'Carica documentazione aggiuntiva',
        pleaseUpload: 'Carica il modulo DEFT e la pagina di firma Docusign.',
        pleaseUploadTheDirect: 'Carica l’accordo di addebito diretto e la pagina di firma Docusign.',
    },
    finishStep: {
        letsFinish: 'Finisciamo in chat!',
        thanksFor:
            'Grazie per questi dettagli. Un agente di supporto dedicato esaminerà ora le tue informazioni. Ti ricontatteremo se avremo bisogno di ulteriori informazioni da parte tua, ma nel frattempo, non esitare a contattarci per qualsiasi domanda.',
        iHaveA: 'Ho una domanda',
        enable2FA: "Abilita l'autenticazione a due fattori (2FA) per prevenire le frodi",
        weTake: "Prendiamo la tua sicurezza sul serio. Imposta ora l'autenticazione a due fattori (2FA) per aggiungere un ulteriore livello di protezione al tuo account.",
        secure: 'Proteggi il tuo account',
    },
    reimbursementAccountLoadingAnimation: {
        oneMoment: 'Un momento',
        explanationLine: 'Stiamo esaminando le tue informazioni. Potrai continuare con i prossimi passaggi a breve.',
    },
    session: {
        offlineMessageRetry: 'Sembra che tu sia offline. Controlla la tua connessione e riprova.',
    },
    travel: {
        header: 'Prenota viaggio',
        title: 'Viaggia con intelligenza',
        subtitle: 'Usa Expensify Travel per ottenere le migliori offerte di viaggio e gestire tutte le tue spese aziendali in un unico posto.',
        features: {
            saveMoney: 'Risparmia sui tuoi prenotazioni',
            alerts: 'Ricevi aggiornamenti e avvisi in tempo reale',
        },
        bookTravel: 'Prenota viaggio',
        bookDemo: 'Prenota una demo',
        bookADemo: 'Prenota una demo',
        toLearnMore: 'per saperne di più.',
        termsAndConditions: {
            header: 'Prima di continuare...',
            title: 'Termini e condizioni',
            label: 'Accetto i termini e le condizioni',
            subtitle: `Accettate <a href="${CONST.TRAVEL_TERMS_URL}">i termini e le condizioni</a> di Expensify Travel.`,
            error: 'Devi accettare i termini e le condizioni di Expensify Travel per continuare',
            defaultWorkspaceError:
                "Devi impostare un'area di lavoro predefinita per abilitare Expensify Travel. Vai su Impostazioni > Aree di lavoro > clicca sui tre punti verticali accanto a un'area di lavoro > Imposta come area di lavoro predefinita, quindi riprova!",
        },
        flight: 'Volo',
        flightDetails: {
            passenger: 'Passeggero',
            layover: ({layover}: FlightLayoverParams) => `<muted-text-label>Hai uno <strong>scalo di ${layover}</strong> prima di questo volo</muted-text-label>`,
            takeOff: 'Decollo',
            landing: 'Atterraggio',
            seat: 'Posto',
            class: 'Classe Cabina',
            recordLocator: 'Localizzatore di registrazione',
            cabinClasses: {
                unknown: 'Sconosciuto',
                economy: 'Economia',
                premiumEconomy: 'Premium Economy',
                business: 'Business',
                first: 'Primo',
            },
        },
        hotel: 'Hotel',
        hotelDetails: {
            guest: 'Ospite',
            checkIn: 'Check-in',
            checkOut: 'Check-out',
            roomType: 'Tipo di stanza',
            cancellation: 'Politica di cancellazione',
            cancellationUntil: 'Cancellazione gratuita fino al',
            confirmation: 'Numero di conferma',
            cancellationPolicies: {
                unknown: 'Sconosciuto',
                nonRefundable: 'Non rimborsabile',
                freeCancellationUntil: 'Cancellazione gratuita fino al',
                partiallyRefundable: 'Parzialmente rimborsabile',
            },
        },
        car: 'Auto',
        carDetails: {
            rentalCar: 'Noleggio auto',
            pickUp: 'Ritiro',
            dropOff: 'Consegna',
            driver: 'Autista',
            carType: 'Tipo di auto',
            cancellation: 'Politica di cancellazione',
            cancellationUntil: 'Cancellazione gratuita fino al',
            freeCancellation: 'Cancellazione gratuita',
            confirmation: 'Numero di conferma',
        },
        train: 'Rail',
        trainDetails: {
            passenger: 'Passeggero',
            departs: 'Parte',
            arrives: 'Arriva',
            coachNumber: 'Numero del coach',
            seat: 'Posto',
            fareDetails: 'Dettagli della tariffa',
            confirmation: 'Numero di conferma',
        },
        viewTrip: 'Visualizza viaggio',
        modifyTrip: 'Modifica viaggio',
        tripSupport: 'Supporto per i viaggi',
        tripDetails: 'Dettagli del viaggio',
        viewTripDetails: 'Visualizza i dettagli del viaggio',
        trip: 'Viaggio',
        trips: 'Viaggi',
        tripSummary: 'Riepilogo del viaggio',
        departs: 'Parte',
        errorMessage: 'Qualcosa è andato storto. Per favore riprova più tardi.',
        phoneError: ({phoneErrorMethodsRoute}: PhoneErrorRouteParams) =>
            `<rbr><a href="${phoneErrorMethodsRoute}">Aggiungete un'e-mail di lavoro come login principale</a> per prenotare i viaggi.</rbr>`,
        domainSelector: {
            title: 'Dominio',
            subtitle: 'Scegli un dominio per la configurazione di Expensify Travel.',
            recommended: 'Consigliato',
        },
        domainPermissionInfo: {
            title: 'Dominio',
            restriction: ({domain}: DomainPermissionInfoRestrictionParams) =>
                `Non hai l'autorizzazione per abilitare Expensify Travel per il dominio <strong>${domain}</strong>. Dovrai chiedere a qualcuno di quel dominio di abilitare invece Travel.`,
            accountantInvitation: `Se sei un commercialista, valuta la possibilità di aderire al <a href="${CONST.OLD_DOT_PUBLIC_URLS.EXPENSIFY_APPROVED_PROGRAM_URL}">programma ExpensifyApproved! per commercialisti</a> per abilitare i viaggi per questo dominio.`,
        },
        publicDomainError: {
            title: 'Inizia con Expensify Travel',
            message: `Dovrai utilizzare la tua email di lavoro (ad esempio, nome@azienda.com) con Expensify Travel, non la tua email personale (ad esempio, nome@gmail.com).`,
        },
        blockedFeatureModal: {
            title: 'Expensify Travel è stato disabilitato',
            message: `Il tuo amministratore ha disattivato Expensify Travel. Si prega di seguire la politica di prenotazione della tua azienda per le disposizioni di viaggio.`,
        },
        verifyCompany: {
            title: 'Inizia a viaggiare oggi stesso!',
            message: `Si prega di contattare il proprio Account Manager o salesteam@expensify.com per ottenere una demo di viaggio e attivarla per la vostra azienda.`,
        },
        updates: {
            bookingTicketed: ({airlineCode, origin, destination, startDate, confirmationID = ''}: FlightParams) =>
                `Il tuo volo ${airlineCode} (${origin} → ${destination}) del ${startDate} è stato prenotato. Codice di conferma: ${confirmationID}`,
            ticketVoided: ({airlineCode, origin, destination, startDate}: FlightParams) =>
                `Il tuo biglietto per il volo ${airlineCode} (${origin} → ${destination}) del ${startDate} è stato annullato.`,
            ticketRefunded: ({airlineCode, origin, destination, startDate}: FlightParams) =>
                `Il tuo biglietto per il volo ${airlineCode} (${origin} → ${destination}) del ${startDate} è stato rimborsato o cambiato.`,
            flightCancelled: ({airlineCode, origin, destination, startDate}: FlightParams) =>
                `Il tuo volo ${airlineCode} (${origin} → ${destination}) del ${startDate} è stato cancellato dalla compagnia aerea.`,
            flightScheduleChangePending: ({airlineCode}: AirlineParams) => `La compagnia aerea ha proposto una modifica all'orario per il volo ${airlineCode}; stiamo aspettando conferma.`,
            flightScheduleChangeClosed: ({airlineCode, startDate}: AirlineParams) => `Conferma del cambio di orario: il volo ${airlineCode} ora parte alle ${startDate}.`,
            flightUpdated: ({airlineCode, origin, destination, startDate}: FlightParams) => `Il tuo volo ${airlineCode} (${origin} → ${destination}) del ${startDate} è stato aggiornato.`,
            flightCabinChanged: ({airlineCode, cabinClass}: AirlineParams) => `La tua classe di cabina è stata aggiornata a ${cabinClass} sul volo ${airlineCode}.`,
            flightSeatConfirmed: ({airlineCode}: AirlineParams) => `Il tuo posto assegnato sul volo ${airlineCode} è stato confermato.`,
            flightSeatChanged: ({airlineCode}: AirlineParams) => `Il tuo posto assegnato sul volo ${airlineCode} è stato cambiato.`,
            flightSeatCancelled: ({airlineCode}: AirlineParams) => `La tua assegnazione del posto sul volo ${airlineCode} è stata rimossa.`,
            paymentDeclined: 'Il pagamento per la tua prenotazione aerea non è riuscito. Per favore, riprova.',
            bookingCancelledByTraveler: ({type, id = ''}: TravelTypeParams) => `Hai annullato la tua prenotazione ${type} ${id}.`,
            bookingCancelledByVendor: ({type, id = ''}: TravelTypeParams) => `Il fornitore ha cancellato la tua prenotazione ${type} ${id}.`,
            bookingRebooked: ({type, id = ''}: TravelTypeParams) => `La tua prenotazione ${type} è stata riprenotata. Nuovo numero di conferma: ${id}.`,
            bookingUpdated: ({type}: TravelTypeParams) => `La tua prenotazione ${type} è stata aggiornata. Controlla i nuovi dettagli nell'itinerario.`,
            railTicketRefund: ({origin, destination, startDate}: RailTicketParams) =>
                `Il tuo biglietto ferroviario per ${origin} → ${destination} del ${startDate} è stato rimborsato. Un credito verrà elaborato.`,
            railTicketExchange: ({origin, destination, startDate}: RailTicketParams) => `Il tuo biglietto ferroviario per ${origin} → ${destination} del ${startDate} è stato scambiato.`,
            railTicketUpdate: ({origin, destination, startDate}: RailTicketParams) => `Il tuo biglietto ferroviario per ${origin} → ${destination} del ${startDate} è stato aggiornato.`,
            defaultUpdate: ({type}: TravelTypeParams) => `La tua prenotazione ${type} è stata aggiornata.`,
        },
        flightTo: 'Volo per',
        trainTo: 'Treno per',
        carRental: ' di noleggio auto',
        nightIn: 'notte a',
        nightsIn: 'notti a',
    },
    workspace: {
        common: {
            card: 'Carte',
            expensifyCard: 'Expensify Card',
            companyCards: 'Carte aziendali',
            workflows: 'Flussi di lavoro',
            workspace: 'Spazio di lavoro',
            findWorkspace: 'Trova spazio di lavoro',
            edit: 'Modifica spazio di lavoro',
            enabled: 'Abilitato',
            disabled: 'Disabilitato',
            everyone: 'Tutti quanti',
            delete: 'Elimina spazio di lavoro',
            settings: 'Impostazioni',
            reimburse: 'Rimborsi',
            categories: 'Categorie',
            tags: 'Tag',
            customField1: 'Campo personalizzato 1',
            customField2: 'Campo personalizzato 2',
            customFieldHint: 'Aggiungi una codifica personalizzata che si applica a tutte le spese di questo membro.',
            reports: 'Rapporti',
            reportFields: 'Campi del rapporto',
            reportTitle: 'Titolo del rapporto',
            reportField: 'Campo del report',
            taxes: 'Tasse',
            bills: 'Fatture',
            invoices: 'Fatture',
            perDiem: 'Per diem',
            travel: 'Viaggio',
            members: 'Membri',
            accounting: 'Contabilità',
            receiptPartners: 'Partner ricevute',
            rules: 'Regole',
            displayedAs: 'Visualizzato come',
            plan: 'Piano',
            profile: 'Panoramica',
            bankAccount: 'Conto bancario',
            testTransactions: 'Transazioni di prova',
            issueAndManageCards: 'Emetti e gestisci carte',
            reconcileCards: 'Riconcilia carte',
            selectAll: 'Seleziona tutto',
            selected: () => ({
                one: '1 selezionato',
                other: (count: number) => `${count} selezionati`,
            }),
            settlementFrequency: 'Frequenza di liquidazione',
            setAsDefault: 'Imposta come spazio di lavoro predefinito',
            defaultNote: `Le ricevute inviate a ${CONST.EMAIL.RECEIPTS} appariranno in questo spazio di lavoro.`,
            deleteConfirmation: 'Sei sicuro di voler eliminare questo spazio di lavoro?',
            deleteWithCardsConfirmation: 'Sei sicuro di voler eliminare questo spazio di lavoro? Questo rimuoverà tutti i feed delle carte e le carte assegnate.',
            unavailable: 'Spazio di lavoro non disponibile',
            memberNotFound: 'Membro non trovato. Per invitare un nuovo membro al workspace, utilizza il pulsante di invito sopra.',
            notAuthorized: `Non hai accesso a questa pagina. Se stai cercando di unirti a questo spazio di lavoro, chiedi semplicemente al proprietario dello spazio di lavoro di aggiungerti come membro. Qualcos'altro? Contatta ${CONST.EMAIL.CONCIERGE}.`,
            goToWorkspace: 'Vai allo spazio di lavoro',
            goToWorkspaces: 'Vai agli spazi di lavoro',
            duplicateWorkspace: 'Area di lavoro duplicata',
            duplicateWorkspacePrefix: 'Duplicate',
            clearFilter: 'Cancella filtro',
            workspaceName: 'Nome del workspace',
            workspaceOwner: 'Proprietario',
            workspaceType: 'Tipo di spazio di lavoro',
            workspaceAvatar: 'Avatar del workspace',
            mustBeOnlineToViewMembers: 'Devi essere online per visualizzare i membri di questo spazio di lavoro.',
            moreFeatures: 'Più funzionalità',
            requested: 'Richiesto',
            distanceRates: 'Tariffe a distanza',
            defaultDescription: 'Un unico posto per tutte le tue ricevute e spese.',
            descriptionHint: 'Condividi informazioni su questo spazio di lavoro con tutti i membri.',
            welcomeNote: 'Per favore, usa Expensify per inviare le tue ricevute per il rimborso, grazie!',
            subscription: 'Abbonamento',
            markAsEntered: 'Segna come inserito manualmente',
            markAsExported: 'Segna come esportato',
            exportIntegrationSelected: ({connectionName}: ExportIntegrationSelectedParams) => `Esporta in ${CONST.POLICY.CONNECTIONS.NAME_USER_FRIENDLY[connectionName]}`,
            letsDoubleCheck: 'Verifichiamo che tutto sia corretto.',
            lineItemLevel: 'Livello voce di dettaglio',
            reportLevel: 'Livello del report',
            topLevel: 'Livello superiore',
            appliedOnExport: "Non importato in Expensify, applicato all'esportazione",
            shareNote: {
                header: 'Condividi il tuo spazio di lavoro con altri membri',
                content: ({adminsRoomLink}: WorkspaceShareNoteParams) =>
                    `Condividi questo codice QR o copia il link sottostante per consentire ai membri di richiedere facilmente l'accesso al tuo spazio di lavoro. Tutte le richieste di accesso allo spazio di lavoro verranno visualizzate nella stanza <a href="${adminsRoomLink}">${CONST.REPORT.WORKSPACE_CHAT_ROOMS.ADMINS}</a> per la tua revisione.`,
            },
            connectTo: ({connectionName}: ConnectionNameParams) => `Connettiti a ${CONST.POLICY.CONNECTIONS.NAME_USER_FRIENDLY[connectionName]}`,
            createNewConnection: 'Crea nuova connessione',
            reuseExistingConnection: 'Riutilizza la connessione esistente',
            existingConnections: 'Connessioni esistenti',
            existingConnectionsDescription: ({connectionName}: ConnectionNameParams) =>
                `Poiché ti sei connesso a ${CONST.POLICY.CONNECTIONS.NAME_USER_FRIENDLY[connectionName]} in precedenza, puoi scegliere di riutilizzare una connessione esistente o crearne una nuova.`,
            lastSyncDate: ({connectionName, formattedDate}: LastSyncDateParams) => `${connectionName} - Ultima sincronizzazione ${formattedDate}`,
            authenticationError: ({connectionName}: AuthenticationErrorParams) => `Impossibile connettersi a ${connectionName} a causa di un errore di autenticazione.`,
            learnMore: 'Scopri di più',
            memberAlternateText: 'I membri possono inviare e approvare i rapporti.',
            adminAlternateText: 'Gli amministratori hanno pieno accesso di modifica a tutti i report e alle impostazioni dello spazio di lavoro.',
            auditorAlternateText: 'Gli auditor possono visualizzare e commentare i rapporti.',
            roleName: ({role}: OptionalParam<RoleNamesParams> = {}) => {
                switch (role) {
                    case CONST.POLICY.ROLE.ADMIN:
                        return 'Admin';
                    case CONST.POLICY.ROLE.AUDITOR:
                        return 'Revisore dei conti';
                    case CONST.POLICY.ROLE.USER:
                        return 'Membro';
                    default:
                        return 'Membro';
                }
            },
            frequency: {
                manual: 'Manuale',
                instant: 'Istantaneo',
                immediate: 'Quotidiano',
                trip: 'Per viaggio',
                weekly: 'Settimanale',
                semimonthly: 'Due volte al mese',
                monthly: 'Mensile',
            },
            planType: 'Tipo di piano',
            submitExpense: 'Invia le tue spese qui sotto:',
            defaultCategory: 'Categoria predefinita',
            viewTransactions: 'Visualizza transazioni',
            policyExpenseChatName: ({displayName}: PolicyExpenseChatNameParams) => `Spese di ${displayName}`,
            deepDiveExpensifyCard: `<muted-text-label>Le transazioni della carta Expensify verranno esportate automaticamente in un “Conto di responsabilità della carta Expensify” creato con la <a href="${CONST.DEEP_DIVE_EXPENSIFY_CARD}">nostra integrazione</a>.</muted-text-label>`,
        },
        receiptPartners: {
            connect: 'Connettiti ora',
            uber: {
                subtitle: ({organizationName}: ReceiptPartnersUberSubtitleParams) =>
                    organizationName ? `Connesso a ${organizationName}` : 'Automatizza le spese di viaggio e consegna pasti in tutta la tua organizzazione.',
                sendInvites: 'Invita membri',
                sendInvitesDescription: 'Questi membri del workspace non hanno ancora un account Uber for Business. Deseleziona tutti i membri che non desideri invitare in questo momento.',
                confirmInvite: 'Conferma invito',
                manageInvites: 'Gestisci inviti',
                confirm: 'Conferma',
                allSet: 'Tutto pronto',
                readyToRoll: 'Sei pronto per iniziare',
                takeBusinessRideMessage: 'Fai un viaggio di lavoro e le tue ricevute Uber verranno importate in Expensify. Andiamo!',
                all: 'Tutti',
                linked: 'Collegato',
                outstanding: 'In sospeso',
                status: {
                    resend: 'Reinvia',
                    invite: 'Invita',
                    [CONST.POLICY.RECEIPT_PARTNERS.UBER_EMPLOYEE_STATUS.LINKED]: 'Collegato',
                    [CONST.POLICY.RECEIPT_PARTNERS.UBER_EMPLOYEE_STATUS.LINKED_PENDING_APPROVAL]: 'In attesa',
                    [CONST.POLICY.RECEIPT_PARTNERS.UBER_EMPLOYEE_STATUS.SUSPENDED]: 'Sospeso',
                },
                invitationFailure: 'Impossibile inviare il membro a Uber for Business',
                autoInvite: "Invita nuovi membri dell'area di lavoro su Uber for Business",
                autoRemove: "Disattiva i membri dell'area di lavoro rimossi da Uber for Business",
                bannerTitle: 'Expensify + Uber per le aziende',
                bannerDescription: 'Connetti Uber for Business per automatizzare le spese di viaggio e di consegna dei pasti nella tua organizzazione.',
                emptyContent: {
                    title: 'Nessun invito in sospeso',
                    subtitle: 'Evviva! Abbiamo cercato in alto e in basso e non abbiamo trovato inviti in sospeso.',
                },
            },
        },
        perDiem: {
            subtitle: `<muted-text>Imposta le tariffe di diaria per controllare la spesa giornaliera dei dipendenti. <a href="${CONST.DEEP_DIVE_PER_DIEM}">Scopri di più</a>.</muted-text>`,
            amount: 'Importo',
            deleteRates: () => ({
                one: 'Elimina tariffa',
                other: 'Elimina tariffe',
            }),
            deletePerDiemRate: 'Elimina la tariffa di diaria',
            findPerDiemRate: 'Trova la tariffa giornaliera',
            areYouSureDelete: () => ({
                one: 'Sei sicuro di voler eliminare questa tariffa?',
                other: 'Sei sicuro di voler eliminare queste tariffe?',
            }),
            emptyList: {
                title: 'Per diem',
                subtitle: 'Imposta le tariffe diarie per controllare la spesa giornaliera dei dipendenti. Importa le tariffe da un foglio di calcolo per iniziare.',
            },
            importPerDiemRates: 'Importa le tariffe diarie',
            editPerDiemRate: 'Modifica la tariffa di diaria',
            editPerDiemRates: 'Modifica le tariffe di diaria',
            editDestinationSubtitle: ({destination}: EditDestinationSubtitleParams) => `Aggiornare questa destinazione cambierà tutte le sottotariffe di diaria per ${destination}.`,
            editCurrencySubtitle: ({destination}: EditDestinationSubtitleParams) => `Aggiornare questa valuta la modificherà per tutte le sottotariffe di diaria di ${destination}.`,
        },
        qbd: {
            exportOutOfPocketExpensesDescription: 'Imposta come esportare le spese anticipate su QuickBooks Desktop.',
            exportOutOfPocketExpensesCheckToggle: 'Contrassegna gli assegni come "stampa più tardi"',
            exportDescription: 'Configura come i dati di Expensify vengono esportati su QuickBooks Desktop.',
            date: 'Data di esportazione',
            exportInvoices: 'Esporta fatture su',
            exportExpensifyCard: 'Esporta le transazioni della Expensify Card come',
            account: 'Account',
            accountDescription: 'Scegli dove pubblicare le registrazioni contabili.',
            accountsPayable: 'Conti da pagare',
            accountsPayableDescription: 'Scegli dove creare le fatture dei fornitori.',
            bankAccount: 'Conto bancario',
            notConfigured: 'Non configurato',
            bankAccountDescription: 'Scegli da dove inviare gli assegni.',
            creditCardAccount: 'Account di carta di credito',
            exportDate: {
                label: 'Data di esportazione',
                description: 'Usa questa data quando esporti i report su QuickBooks Desktop.',
                values: {
                    [CONST.QUICKBOOKS_EXPORT_DATE.LAST_EXPENSE]: {
                        label: "Data dell'ultima spesa",
                        description: 'Data della spesa più recente nel rapporto.',
                    },
                    [CONST.QUICKBOOKS_EXPORT_DATE.REPORT_EXPORTED]: {
                        label: 'Data di esportazione',
                        description: 'Data in cui il report è stato esportato su QuickBooks Desktop.',
                    },
                    [CONST.QUICKBOOKS_EXPORT_DATE.REPORT_SUBMITTED]: {
                        label: 'Data di invio',
                        description: "Data in cui il rapporto è stato inviato per l'approvazione.",
                    },
                },
            },
            exportCheckDescription: 'Creeremo un assegno dettagliato per ogni report di Expensify e lo invieremo dal conto bancario sottostante.',
            exportJournalEntryDescription: "Creeremo una registrazione contabile dettagliata per ogni report di Expensify e la pubblicheremo sull'account qui sotto.",
            exportVendorBillDescription:
                "Creeremo una fattura dettagliata del fornitore per ogni report di Expensify e la aggiungeremo all'account sottostante. Se questo periodo è chiuso, la registreremo al 1° del prossimo periodo aperto.",
            outOfPocketTaxEnabledDescription:
                'QuickBooks Desktop non supporta le tasse sulle esportazioni delle registrazioni contabili. Poiché hai le tasse abilitate nel tuo spazio di lavoro, questa opzione di esportazione non è disponibile.',
            outOfPocketTaxEnabledError: "Le registrazioni contabili non sono disponibili quando le tasse sono abilitate. Si prega di scegliere un'opzione di esportazione diversa.",
            accounts: {
                [CONST.QUICKBOOKS_DESKTOP_NON_REIMBURSABLE_EXPORT_ACCOUNT_TYPE.CREDIT_CARD]: 'Carta di credito',
                [CONST.QUICKBOOKS_DESKTOP_REIMBURSABLE_ACCOUNT_TYPE.VENDOR_BILL]: 'Fattura fornitore',
                [CONST.QUICKBOOKS_DESKTOP_REIMBURSABLE_ACCOUNT_TYPE.JOURNAL_ENTRY]: 'Voce di diario',
                [CONST.QUICKBOOKS_DESKTOP_REIMBURSABLE_ACCOUNT_TYPE.CHECK]: 'Controlla',
                [`${CONST.QUICKBOOKS_DESKTOP_NON_REIMBURSABLE_EXPORT_ACCOUNT_TYPE.CHECK}Description`]:
                    'Creeremo un assegno dettagliato per ogni report di Expensify e lo invieremo dal conto bancario sottostante.',
                [`${CONST.QUICKBOOKS_DESKTOP_NON_REIMBURSABLE_EXPORT_ACCOUNT_TYPE.CREDIT_CARD}Description`]:
                    "Abbineremo automaticamente il nome del commerciante sulla transazione con carta di credito a qualsiasi fornitore corrispondente in QuickBooks. Se non esistono fornitori, creeremo un fornitore 'Credit Card Misc.' per l'associazione.",
                [`${CONST.QUICKBOOKS_DESKTOP_REIMBURSABLE_ACCOUNT_TYPE.VENDOR_BILL}Description`]:
                    "Creeremo una fattura dettagliata del fornitore per ogni report di Expensify con la data dell'ultima spesa e la aggiungeremo al conto sottostante. Se questo periodo è chiuso, la registreremo al 1° del prossimo periodo aperto.",
                [`${CONST.QUICKBOOKS_DESKTOP_NON_REIMBURSABLE_EXPORT_ACCOUNT_TYPE.CREDIT_CARD}AccountDescription`]: 'Scegli dove esportare le transazioni con carta di credito.',
                [`${CONST.QUICKBOOKS_DESKTOP_REIMBURSABLE_ACCOUNT_TYPE.VENDOR_BILL}AccountDescription`]: 'Scegli un fornitore da applicare a tutte le transazioni con carta di credito.',
                [`${CONST.QUICKBOOKS_DESKTOP_REIMBURSABLE_ACCOUNT_TYPE.CHECK}AccountDescription`]: 'Scegli da dove inviare gli assegni.',
                [`${CONST.QUICKBOOKS_DESKTOP_REIMBURSABLE_ACCOUNT_TYPE.VENDOR_BILL}Error`]:
                    "Le fatture dei fornitori non sono disponibili quando le località sono abilitate. Si prega di scegliere un'opzione di esportazione diversa.",
                [`${CONST.QUICKBOOKS_DESKTOP_REIMBURSABLE_ACCOUNT_TYPE.CHECK}Error`]:
                    "Gli assegni non sono disponibili quando le località sono abilitate. Si prega di scegliere un'opzione di esportazione diversa.",
                [`${CONST.QUICKBOOKS_DESKTOP_REIMBURSABLE_ACCOUNT_TYPE.JOURNAL_ENTRY}Error`]:
                    "Le registrazioni contabili non sono disponibili quando le tasse sono abilitate. Si prega di scegliere un'opzione di esportazione diversa.",
            },
            noAccountsFound: 'Nessun account trovato',
            noAccountsFoundDescription: "Aggiungi l'account in QuickBooks Desktop e sincronizza nuovamente la connessione",
            qbdSetup: 'Configurazione di QuickBooks Desktop',
            requiredSetupDevice: {
                title: 'Impossibile connettersi da questo dispositivo',
                body1: 'Dovrai configurare questa connessione dal computer che ospita il file della tua azienda QuickBooks Desktop.',
                body2: 'Una volta connesso, sarai in grado di sincronizzare ed esportare da qualsiasi luogo.',
            },
            setupPage: {
                title: 'Apri questo link per connetterti',
                body: 'Per completare la configurazione, apri il seguente link sul computer dove è in esecuzione QuickBooks Desktop.',
                setupErrorTitle: 'Qualcosa è andato storto',
                setupErrorBody: ({conciergeLink}: QBDSetupErrorBodyParams) =>
                    `<muted-text><centered-text>La connessione a QuickBooks Desktop non funziona al momento. Riprovare più tardi o <a href="${conciergeLink}">contattare Concierge</a> se il problema persiste.</centered-text></muted-text>`,
            },
            importDescription: 'Scegli quali configurazioni di codifica importare da QuickBooks Desktop a Expensify.',
            classes: 'Classi',
            items: 'Articoli',
            customers: 'Clienti/progetti',
            exportCompanyCardsDescription: 'Imposta come le spese con carta aziendale vengono esportate su QuickBooks Desktop.',
            defaultVendorDescription: "Imposta un fornitore predefinito che verrà applicato a tutte le transazioni con carta di credito al momento dell'esportazione.",
            accountsDescription: 'Il tuo piano dei conti di QuickBooks Desktop verrà importato in Expensify come categorie.',
            accountsSwitchTitle: 'Scegli di importare nuovi conti come categorie abilitate o disabilitate.',
            accountsSwitchDescription: 'Le categorie abilitate saranno disponibili per i membri da selezionare quando creano le loro spese.',
            classesDescription: 'Scegli come gestire le classi di QuickBooks Desktop in Expensify.',
            tagsDisplayedAsDescription: 'Livello voce di spesa',
            reportFieldsDisplayedAsDescription: 'Livello del report',
            customersDescription: 'Scegli come gestire i clienti/progetti di QuickBooks Desktop in Expensify.',
            advancedConfig: {
                autoSyncDescription: 'Expensify si sincronizzerà automaticamente con QuickBooks Desktop ogni giorno.',
                createEntities: 'Crea automaticamente entità',
                createEntitiesDescription: 'Expensify creerà automaticamente i fornitori in QuickBooks Desktop se non esistono già.',
            },
            itemsDescription: 'Scegli come gestire gli elementi di QuickBooks Desktop in Expensify.',
            accountingMethods: {
                label: 'Quando Esportare',
                description: 'Scegli quando esportare le spese:',
                values: {
                    [COMMON_CONST.INTEGRATIONS.ACCOUNTING_METHOD.ACCRUAL]: 'Accrual',
                    [COMMON_CONST.INTEGRATIONS.ACCOUNTING_METHOD.CASH]: 'Contanti',
                },
                alternateText: {
                    [COMMON_CONST.INTEGRATIONS.ACCOUNTING_METHOD.ACCRUAL]: 'Le spese anticipate verranno esportate quando approvate definitivamente.',
                    [COMMON_CONST.INTEGRATIONS.ACCOUNTING_METHOD.CASH]: 'Le spese anticipate verranno esportate quando pagate',
                },
            },
        },
        qbo: {
            connectedTo: 'Connesso a',
            importDescription: 'Scegli quali configurazioni di codifica importare da QuickBooks Online a Expensify.',
            classes: 'Classi',
            locations: 'Località',
            customers: 'Clienti/progetti',
            accountsDescription: 'Il tuo piano dei conti di QuickBooks Online verrà importato in Expensify come categorie.',
            accountsSwitchTitle: 'Scegli di importare nuovi conti come categorie abilitate o disabilitate.',
            accountsSwitchDescription: 'Le categorie abilitate saranno disponibili per i membri da selezionare quando creano le loro spese.',
            classesDescription: 'Scegli come gestire le classi di QuickBooks Online in Expensify.',
            customersDescription: 'Scegli come gestire i clienti/progetti di QuickBooks Online in Expensify.',
            locationsDescription: 'Scegli come gestire le sedi di QuickBooks Online in Expensify.',
            taxesDescription: 'Scegli come gestire le tasse di QuickBooks Online in Expensify.',
            locationsLineItemsRestrictionDescription:
                'QuickBooks Online non supporta le Località a livello di riga per Assegni o Fatture Fornitori. Se desideri avere località a livello di riga, assicurati di utilizzare le Scritture Contabili e le spese con Carta di Credito/Debito.',
            taxesJournalEntrySwitchNote:
                "QuickBooks Online non supporta le tasse sulle registrazioni contabili. Si prega di cambiare l'opzione di esportazione in fattura fornitore o assegno.",
            exportDescription: 'Configura come i dati di Expensify vengono esportati su QuickBooks Online.',
            date: 'Data di esportazione',
            exportInvoices: 'Esporta fatture su',
            exportExpensifyCard: 'Esporta le transazioni della Expensify Card come',
            exportDate: {
                label: 'Data di esportazione',
                description: 'Usa questa data quando esporti i rapporti su QuickBooks Online.',
                values: {
                    [CONST.QUICKBOOKS_EXPORT_DATE.LAST_EXPENSE]: {
                        label: "Data dell'ultima spesa",
                        description: 'Data della spesa più recente nel rapporto.',
                    },
                    [CONST.QUICKBOOKS_EXPORT_DATE.REPORT_EXPORTED]: {
                        label: 'Data di esportazione',
                        description: 'Data in cui il report è stato esportato su QuickBooks Online.',
                    },
                    [CONST.QUICKBOOKS_EXPORT_DATE.REPORT_SUBMITTED]: {
                        label: 'Data di invio',
                        description: "Data in cui il rapporto è stato inviato per l'approvazione.",
                    },
                },
            },
            receivable: 'Crediti verso clienti', // This is an account name that will come directly from QBO, so I don't know why we need a translation for it. It should take whatever the name of the account is in QBO. Leaving this note for CS.
            archive: 'Archivio contabilità clienti', // This is an account name that will come directly from QBO, so I don't know why we need a translation for it. It should take whatever the name of the account is in QBO. Leaving this note for CS.
            exportInvoicesDescription: 'Usa questo account quando esporti le fatture su QuickBooks Online.',
            exportCompanyCardsDescription: 'Imposta come esportare gli acquisti con carta aziendale su QuickBooks Online.',
            vendor: 'Fornitore',
            defaultVendorDescription: "Imposta un fornitore predefinito che verrà applicato a tutte le transazioni con carta di credito al momento dell'esportazione.",
            exportOutOfPocketExpensesDescription: 'Imposta come esportare le spese anticipate su QuickBooks Online.',
            exportCheckDescription: 'Creeremo un assegno dettagliato per ogni report di Expensify e lo invieremo dal conto bancario sottostante.',
            exportJournalEntryDescription: "Creeremo una registrazione contabile dettagliata per ogni report di Expensify e la pubblicheremo sull'account qui sotto.",
            exportVendorBillDescription:
                "Creeremo una fattura dettagliata del fornitore per ogni report di Expensify e la aggiungeremo all'account sottostante. Se questo periodo è chiuso, la registreremo al 1° del prossimo periodo aperto.",
            account: 'Account',
            accountDescription: 'Scegli dove pubblicare le registrazioni contabili.',
            accountsPayable: 'Conti da pagare',
            accountsPayableDescription: 'Scegli dove creare le fatture dei fornitori.',
            bankAccount: 'Conto bancario',
            notConfigured: 'Non configurato',
            bankAccountDescription: 'Scegli da dove inviare gli assegni.',
            creditCardAccount: 'Account di carta di credito',
            companyCardsLocationEnabledDescription:
                'QuickBooks Online non supporta le località nelle esportazioni delle fatture dei fornitori. Poiché hai abilitato le località nel tuo spazio di lavoro, questa opzione di esportazione non è disponibile.',
            outOfPocketTaxEnabledDescription:
                'QuickBooks Online non supporta le tasse sulle esportazioni delle registrazioni contabili. Poiché hai abilitato le tasse nel tuo spazio di lavoro, questa opzione di esportazione non è disponibile.',
            outOfPocketTaxEnabledError: "Le registrazioni contabili non sono disponibili quando le tasse sono abilitate. Si prega di scegliere un'opzione di esportazione diversa.",
            advancedConfig: {
                autoSyncDescription: 'Expensify si sincronizzerà automaticamente con QuickBooks Online ogni giorno.',
                inviteEmployees: 'Invita dipendenti',
                inviteEmployeesDescription: 'Importa i record dei dipendenti di QuickBooks Online e invita i dipendenti a questo spazio di lavoro.',
                createEntities: 'Crea automaticamente entità',
                createEntitiesDescription:
                    "Expensify creerà automaticamente fornitori in QuickBooks Online se non esistono già e creerà automaticamente clienti durante l'esportazione delle fatture.",
                reimbursedReportsDescription:
                    "Ogni volta che un report viene pagato utilizzando Expensify ACH, il corrispondente pagamento della fattura verrà creato nell'account QuickBooks Online qui sotto.",
                qboBillPaymentAccount: 'Account di pagamento fatture QuickBooks',
                qboInvoiceCollectionAccount: 'Account di riscossione fatture QuickBooks',
                accountSelectDescription: 'Scegli da dove pagare le fatture e creeremo il pagamento in QuickBooks Online.',
                invoiceAccountSelectorDescription: 'Scegli dove ricevere i pagamenti delle fatture e creeremo il pagamento in QuickBooks Online.',
            },
            accounts: {
                [CONST.QUICKBOOKS_NON_REIMBURSABLE_EXPORT_ACCOUNT_TYPE.DEBIT_CARD]: 'Carta di debito',
                [CONST.QUICKBOOKS_NON_REIMBURSABLE_EXPORT_ACCOUNT_TYPE.CREDIT_CARD]: 'Carta di credito',
                [CONST.QUICKBOOKS_REIMBURSABLE_ACCOUNT_TYPE.VENDOR_BILL]: 'Fattura fornitore',
                [CONST.QUICKBOOKS_REIMBURSABLE_ACCOUNT_TYPE.JOURNAL_ENTRY]: 'Voce di diario',
                [CONST.QUICKBOOKS_REIMBURSABLE_ACCOUNT_TYPE.CHECK]: 'Controlla',
                [`${CONST.QUICKBOOKS_NON_REIMBURSABLE_EXPORT_ACCOUNT_TYPE.DEBIT_CARD}Description`]:
                    "Abbineremo automaticamente il nome del commerciante sulla transazione con carta di debito a qualsiasi fornitore corrispondente in QuickBooks. Se non esistono fornitori, creeremo un fornitore 'Carta di Debito Varie' per l'associazione.",
                [`${CONST.QUICKBOOKS_NON_REIMBURSABLE_EXPORT_ACCOUNT_TYPE.CREDIT_CARD}Description`]:
                    "Abbineremo automaticamente il nome del commerciante sulla transazione con carta di credito a qualsiasi fornitore corrispondente in QuickBooks. Se non esistono fornitori, creeremo un fornitore 'Credit Card Misc.' per l'associazione.",
                [`${CONST.QUICKBOOKS_REIMBURSABLE_ACCOUNT_TYPE.VENDOR_BILL}Description`]:
                    "Creeremo una fattura dettagliata del fornitore per ogni report di Expensify con la data dell'ultima spesa e la aggiungeremo al conto sottostante. Se questo periodo è chiuso, la registreremo al 1° del prossimo periodo aperto.",
                [`${CONST.QUICKBOOKS_NON_REIMBURSABLE_EXPORT_ACCOUNT_TYPE.DEBIT_CARD}AccountDescription`]: 'Scegli dove esportare le transazioni con carta di debito.',
                [`${CONST.QUICKBOOKS_NON_REIMBURSABLE_EXPORT_ACCOUNT_TYPE.CREDIT_CARD}AccountDescription`]: 'Scegli dove esportare le transazioni con carta di credito.',
                [`${CONST.QUICKBOOKS_REIMBURSABLE_ACCOUNT_TYPE.VENDOR_BILL}AccountDescription`]: 'Scegli un fornitore da applicare a tutte le transazioni con carta di credito.',
                [`${CONST.QUICKBOOKS_REIMBURSABLE_ACCOUNT_TYPE.VENDOR_BILL}Error`]:
                    "Le fatture dei fornitori non sono disponibili quando le località sono abilitate. Si prega di scegliere un'opzione di esportazione diversa.",
                [`${CONST.QUICKBOOKS_REIMBURSABLE_ACCOUNT_TYPE.CHECK}Error`]:
                    "Gli assegni non sono disponibili quando le località sono abilitate. Si prega di scegliere un'opzione di esportazione diversa.",
                [`${CONST.QUICKBOOKS_REIMBURSABLE_ACCOUNT_TYPE.JOURNAL_ENTRY}Error`]:
                    "Le registrazioni contabili non sono disponibili quando le tasse sono abilitate. Si prega di scegliere un'opzione di esportazione diversa.",
            },
            exportDestinationAccountsMisconfigurationError: {
                [CONST.QUICKBOOKS_REIMBURSABLE_ACCOUNT_TYPE.VENDOR_BILL]: "Scegli un account valido per l'esportazione delle fatture fornitore",
                [CONST.QUICKBOOKS_REIMBURSABLE_ACCOUNT_TYPE.JOURNAL_ENTRY]: "Scegli un account valido per l'esportazione della registrazione contabile",
                [CONST.QUICKBOOKS_REIMBURSABLE_ACCOUNT_TYPE.CHECK]: "Scegli un account valido per l'esportazione dell'assegno",
            },
            exportDestinationSetupAccountsInfo: {
                [CONST.QUICKBOOKS_REIMBURSABLE_ACCOUNT_TYPE.VENDOR_BILL]:
                    "Per utilizzare l'esportazione delle fatture dei fornitori, configura un conto contabile fornitori in QuickBooks Online.",
                [CONST.QUICKBOOKS_REIMBURSABLE_ACCOUNT_TYPE.JOURNAL_ENTRY]: "Per utilizzare l'esportazione delle registrazioni contabili, configura un conto contabile in QuickBooks Online.",
                [CONST.QUICKBOOKS_REIMBURSABLE_ACCOUNT_TYPE.CHECK]: "Per utilizzare l'esportazione degli assegni, configura un conto bancario in QuickBooks Online.",
            },
            noAccountsFound: 'Nessun account trovato',
            noAccountsFoundDescription: "Aggiungi l'account in QuickBooks Online e sincronizza nuovamente la connessione.",
            accountingMethods: {
                label: 'Quando Esportare',
                description: 'Scegli quando esportare le spese:',
                values: {
                    [COMMON_CONST.INTEGRATIONS.ACCOUNTING_METHOD.ACCRUAL]: 'Accrual',
                    [COMMON_CONST.INTEGRATIONS.ACCOUNTING_METHOD.CASH]: 'Contanti',
                },
                alternateText: {
                    [COMMON_CONST.INTEGRATIONS.ACCOUNTING_METHOD.ACCRUAL]: 'Le spese anticipate verranno esportate quando approvate definitivamente.',
                    [COMMON_CONST.INTEGRATIONS.ACCOUNTING_METHOD.CASH]: 'Le spese anticipate verranno esportate quando pagate',
                },
            },
        },
        workspaceList: {
            joinNow: 'Iscriviti ora',
            askToJoin: 'Chiedi di unirti',
        },
        xero: {
            organization: 'Organizzazione Xero',
            organizationDescription: "Scegli l'organizzazione Xero da cui desideri importare i dati.",
            importDescription: 'Scegli quali configurazioni di codifica importare da Xero a Expensify.',
            accountsDescription: 'Il tuo piano dei conti Xero verrà importato in Expensify come categorie.',
            accountsSwitchTitle: 'Scegli di importare nuovi conti come categorie abilitate o disabilitate.',
            accountsSwitchDescription: 'Le categorie abilitate saranno disponibili per i membri da selezionare quando creano le loro spese.',
            trackingCategories: 'Categorie di tracciamento',
            trackingCategoriesDescription: 'Scegli come gestire le categorie di tracciamento Xero in Expensify.',
            mapTrackingCategoryTo: ({categoryName}: CategoryNameParams) => `Mappa ${categoryName} di Xero a`,
            mapTrackingCategoryToDescription: ({categoryName}: CategoryNameParams) => `Scegli dove mappare ${categoryName} quando esporti su Xero.`,
            customers: 'Riaddebita clienti',
            customersDescription:
                'Scegli se rifatturare i clienti in Expensify. I contatti dei clienti Xero possono essere associati alle spese e verranno esportati in Xero come fattura di vendita.',
            taxesDescription: 'Scegli come gestire le tasse di Xero in Expensify.',
            notImported: 'Non importato',
            notConfigured: 'Non configurato',
            trackingCategoriesOptions: {
                [CONST.XERO_CONFIG.TRACKING_CATEGORY_OPTIONS.DEFAULT]: 'Contatto predefinito Xero',
                [CONST.XERO_CONFIG.TRACKING_CATEGORY_OPTIONS.TAG]: 'Tag',
                [CONST.XERO_CONFIG.TRACKING_CATEGORY_OPTIONS.REPORT_FIELD]: 'Campi del rapporto',
            },
            exportDescription: 'Configura come i dati di Expensify vengono esportati su Xero.',
            purchaseBill: 'Acquisto fattura',
            exportDeepDiveCompanyCard:
                'Le spese esportate verranno registrate come transazioni bancarie sul conto bancario Xero qui sotto, e le date delle transazioni corrisponderanno alle date sul tuo estratto conto bancario.',
            bankTransactions: 'Transazioni bancarie',
            xeroBankAccount: 'Conto bancario Xero',
            xeroBankAccountDescription: 'Scegli dove le spese verranno registrate come transazioni bancarie.',
            exportExpensesDescription: "I rapporti verranno esportati come fattura d'acquisto con la data e lo stato selezionati di seguito.",
            purchaseBillDate: 'Data di acquisto della fattura',
            exportInvoices: 'Esporta fatture come',
            salesInvoice: 'Fattura di vendita',
            exportInvoicesDescription: 'Le fatture di vendita mostrano sempre la data in cui la fattura è stata inviata.',
            advancedConfig: {
                autoSyncDescription: 'Expensify si sincronizzerà automaticamente con Xero ogni giorno.',
                purchaseBillStatusTitle: "Stato della fattura d'acquisto",
                reimbursedReportsDescription:
                    "Ogni volta che un report viene pagato utilizzando Expensify ACH, il corrispondente pagamento della fattura verrà creato nell'account Xero qui sotto.",
                xeroBillPaymentAccount: 'Account di pagamento fatture Xero',
                xeroInvoiceCollectionAccount: 'Account di incasso fatture Xero',
                xeroBillPaymentAccountDescription: 'Scegli da dove pagare le fatture e creeremo il pagamento in Xero.',
                invoiceAccountSelectorDescription: 'Scegli dove ricevere i pagamenti delle fatture e creeremo il pagamento in Xero.',
            },
            exportDate: {
                label: 'Data di acquisto della fattura',
                description: 'Usa questa data quando esporti i report su Xero.',
                values: {
                    [CONST.XERO_EXPORT_DATE.LAST_EXPENSE]: {
                        label: "Data dell'ultima spesa",
                        description: 'Data della spesa più recente nel rapporto.',
                    },
                    [CONST.XERO_EXPORT_DATE.REPORT_EXPORTED]: {
                        label: 'Data di esportazione',
                        description: 'Data in cui il report è stato esportato su Xero.',
                    },
                    [CONST.XERO_EXPORT_DATE.REPORT_SUBMITTED]: {
                        label: 'Data di invio',
                        description: "Data in cui il rapporto è stato inviato per l'approvazione.",
                    },
                },
            },
            invoiceStatus: {
                label: "Stato della fattura d'acquisto",
                description: 'Usa questo stato quando esporti le fatture di acquisto su Xero.',
                values: {
                    [CONST.XERO_CONFIG.INVOICE_STATUS.DRAFT]: 'Bozza',
                    [CONST.XERO_CONFIG.INVOICE_STATUS.AWAITING_APPROVAL]: 'In attesa di approvazione',
                    [CONST.XERO_CONFIG.INVOICE_STATUS.AWAITING_PAYMENT]: 'In attesa di pagamento',
                },
            },
            noAccountsFound: 'Nessun account trovato',
            noAccountsFoundDescription: "Per favore, aggiungi l'account in Xero e sincronizza nuovamente la connessione.",
            accountingMethods: {
                label: 'Quando Esportare',
                description: 'Scegli quando esportare le spese:',
                values: {
                    [COMMON_CONST.INTEGRATIONS.ACCOUNTING_METHOD.ACCRUAL]: 'Accrual',
                    [COMMON_CONST.INTEGRATIONS.ACCOUNTING_METHOD.CASH]: 'Contanti',
                },
                alternateText: {
                    [COMMON_CONST.INTEGRATIONS.ACCOUNTING_METHOD.ACCRUAL]: 'Le spese anticipate verranno esportate quando approvate definitivamente.',
                    [COMMON_CONST.INTEGRATIONS.ACCOUNTING_METHOD.CASH]: 'Le spese anticipate verranno esportate quando pagate',
                },
            },
        },
        sageIntacct: {
            preferredExporter: 'Esportatore preferito',
            taxSolution: 'Soluzione fiscale',
            notConfigured: 'Non configurato',
            exportDate: {
                label: 'Data di esportazione',
                description: 'Usa questa data quando esporti i report su Sage Intacct.',
                values: {
                    [CONST.SAGE_INTACCT_EXPORT_DATE.LAST_EXPENSE]: {
                        label: "Data dell'ultima spesa",
                        description: 'Data della spesa più recente nel rapporto.',
                    },
                    [CONST.SAGE_INTACCT_EXPORT_DATE.EXPORTED]: {
                        label: 'Data di esportazione',
                        description: 'Data in cui il report è stato esportato su Sage Intacct.',
                    },
                    [CONST.SAGE_INTACCT_EXPORT_DATE.SUBMITTED]: {
                        label: 'Data di invio',
                        description: "Data in cui il rapporto è stato inviato per l'approvazione.",
                    },
                },
            },
            reimbursableExpenses: {
                description: 'Imposta come esportare le spese anticipate su Sage Intacct.',
                values: {
                    [CONST.SAGE_INTACCT_REIMBURSABLE_EXPENSE_TYPE.EXPENSE_REPORT]: 'Report di spesa',
                    [CONST.SAGE_INTACCT_REIMBURSABLE_EXPENSE_TYPE.VENDOR_BILL]: 'Fatture fornitore',
                },
            },
            nonReimbursableExpenses: {
                description: 'Imposta come esportare gli acquisti con carta aziendale su Sage Intacct.',
                values: {
                    [CONST.SAGE_INTACCT_NON_REIMBURSABLE_EXPENSE_TYPE.CREDIT_CARD_CHARGE]: 'Carte di credito',
                    [CONST.SAGE_INTACCT_NON_REIMBURSABLE_EXPENSE_TYPE.VENDOR_BILL]: 'Fatture fornitore',
                },
            },
            creditCardAccount: 'Account di carta di credito',
            defaultVendor: 'Fornitore predefinito',
            defaultVendorDescription: ({isReimbursable}: DefaultVendorDescriptionParams) =>
                `Imposta un fornitore predefinito che verrà applicato alle spese rimborsabili ${isReimbursable ? '' : 'non-'} che non hanno un fornitore corrispondente in Sage Intacct.`,
            exportDescription: 'Configura come i dati di Expensify vengono esportati su Sage Intacct.',
            exportPreferredExporterNote:
                "L'esportatore preferito può essere qualsiasi amministratore dello spazio di lavoro, ma deve anche essere un amministratore di dominio se imposti conti di esportazione diversi per singole carte aziendali nelle impostazioni del dominio.",
            exportPreferredExporterSubNote: "Una volta impostato, l'esportatore preferito vedrà i report per l'esportazione nel proprio account.",
            noAccountsFound: 'Nessun account trovato',
            noAccountsFoundDescription: `Si prega di aggiungere l'account in Sage Intacct e sincronizzare nuovamente la connessione.`,
            autoSync: 'Sincronizzazione automatica',
            autoSyncDescription: 'Expensify si sincronizzerà automaticamente con Sage Intacct ogni giorno.',
            inviteEmployees: 'Invita dipendenti',
            inviteEmployeesDescription:
                "Importa i record dei dipendenti di Sage Intacct e invita i dipendenti a questo spazio di lavoro. Il tuo flusso di approvazione predefinito sarà l'approvazione del manager e può essere ulteriormente configurato nella pagina Membri.",
            syncReimbursedReports: 'Sincronizza i rapporti rimborsati',
            syncReimbursedReportsDescription:
                "Ogni volta che un report viene pagato utilizzando Expensify ACH, il pagamento della fattura corrispondente verrà creato nell'account Sage Intacct qui sotto.",
            paymentAccount: 'Account di pagamento Sage Intacct',
            accountingMethods: {
                label: 'Quando Esportare',
                description: 'Scegli quando esportare le spese:',
                values: {
                    [COMMON_CONST.INTEGRATIONS.ACCOUNTING_METHOD.ACCRUAL]: 'Accrual',
                    [COMMON_CONST.INTEGRATIONS.ACCOUNTING_METHOD.CASH]: 'Contanti',
                },
                alternateText: {
                    [COMMON_CONST.INTEGRATIONS.ACCOUNTING_METHOD.ACCRUAL]: 'Le spese anticipate verranno esportate quando approvate definitivamente.',
                    [COMMON_CONST.INTEGRATIONS.ACCOUNTING_METHOD.CASH]: 'Le spese anticipate verranno esportate quando pagate',
                },
            },
        },
        netsuite: {
            subsidiary: 'Sussidiaria',
            subsidiarySelectDescription: 'Scegli la filiale in NetSuite da cui desideri importare i dati.',
            exportDescription: 'Configura come i dati di Expensify vengono esportati su NetSuite.',
            exportInvoices: 'Esporta fatture su',
            journalEntriesTaxPostingAccount: 'Registrazioni contabili conto di registrazione delle imposte',
            journalEntriesProvTaxPostingAccount: 'Voci di diario conto di registrazione imposta provinciale',
            foreignCurrencyAmount: 'Esporta importo in valuta estera',
            exportToNextOpenPeriod: 'Esporta al prossimo periodo aperto',
            nonReimbursableJournalPostingAccount: 'Account di registrazione giornaliera non rimborsabile',
            reimbursableJournalPostingAccount: 'Account di registrazione giornaliera rimborsabile',
            journalPostingPreference: {
                label: 'Preferenza di registrazione delle scritture contabili',
                values: {
                    [CONST.NETSUITE_JOURNAL_POSTING_PREFERENCE.JOURNALS_POSTING_INDIVIDUAL_LINE]: 'Singola voce dettagliata per ciascun report',
                    [CONST.NETSUITE_JOURNAL_POSTING_PREFERENCE.JOURNALS_POSTING_TOTAL_LINE]: 'Voce singola per ogni spesa',
                },
            },
            invoiceItem: {
                label: 'Voce di fattura',
                values: {
                    [CONST.NETSUITE_INVOICE_ITEM_PREFERENCE.CREATE]: {
                        label: 'Creane uno per me',
                        description: 'Creeremo una "voce di fattura Expensify" per te al momento dell\'esportazione (se non esiste già).',
                    },
                    [CONST.NETSUITE_INVOICE_ITEM_PREFERENCE.SELECT]: {
                        label: 'Seleziona esistente',
                        description: "Assoceremo le fatture di Expensify all'elemento selezionato qui sotto.",
                    },
                },
            },
            exportDate: {
                label: 'Data di esportazione',
                description: 'Usa questa data quando esporti i rapporti su NetSuite.',
                values: {
                    [CONST.NETSUITE_EXPORT_DATE.LAST_EXPENSE]: {
                        label: "Data dell'ultima spesa",
                        description: 'Data della spesa più recente nel rapporto.',
                    },
                    [CONST.NETSUITE_EXPORT_DATE.EXPORTED]: {
                        label: 'Data di esportazione',
                        description: 'Data in cui il report è stato esportato su NetSuite.',
                    },
                    [CONST.NETSUITE_EXPORT_DATE.SUBMITTED]: {
                        label: 'Data di invio',
                        description: "Data in cui il rapporto è stato inviato per l'approvazione.",
                    },
                },
            },
            exportDestination: {
                values: {
                    [CONST.NETSUITE_EXPORT_DESTINATION.EXPENSE_REPORT]: {
                        label: 'Report di spesa',
                        reimbursableDescription: 'Le spese anticipate verranno esportate come report di spesa su NetSuite.',
                        nonReimbursableDescription: 'Le spese con carta aziendale verranno esportate come report di spesa su NetSuite.',
                    },
                    [CONST.NETSUITE_EXPORT_DESTINATION.VENDOR_BILL]: {
                        label: 'Fatture fornitore',
                        reimbursableDescription:
                            'Out-of-pocket expenses will export as bills payable to the NetSuite vendor specified below.\n' +
                            '\n' +
                            'If you’d like to set a specific vendor for each card, go to *Settings > Domains > Company Cards*.',
                        nonReimbursableDescription:
                            'Company card expenses will export as bills payable to the NetSuite vendor specified below.\n' +
                            '\n' +
                            'If you’d like to set a specific vendor for each card, go to *Settings > Domains > Company Cards*.',
                    },
                    [CONST.NETSUITE_EXPORT_DESTINATION.JOURNAL_ENTRY]: {
                        label: 'Voci di diario',
                        reimbursableDescription:
                            'Out-of-pocket expenses will export as journal entries to the NetSuite account specified below.\n' +
                            '\n' +
                            'If you’d like to set a specific vendor for each card, go to *Settings > Domains > Company Cards*.',
                        nonReimbursableDescription:
                            'Company card expenses will export as journal entries to the NetSuite account specified below.\n' +
                            '\n' +
                            'If you’d like to set a specific vendor for each card, go to *Settings > Domains > Company Cards*.',
                    },
                },
            },
            advancedConfig: {
                autoSyncDescription: 'Expensify si sincronizzerà automaticamente con NetSuite ogni giorno.',
                reimbursedReportsDescription:
                    "Ogni volta che un report viene pagato utilizzando Expensify ACH, il corrispondente pagamento della fattura verrà creato nell'account NetSuite qui sotto.",
                reimbursementsAccount: 'Account di rimborso',
                reimbursementsAccountDescription: 'Scegli il conto bancario che utilizzerai per i rimborsi e creeremo il pagamento associato in NetSuite.',
                collectionsAccount: 'Account di riscossione',
                collectionsAccountDescription: "Una volta che una fattura è contrassegnata come pagata in Expensify ed esportata su NetSuite, apparirà contro l'account qui sotto.",
                approvalAccount: 'Account di approvazione A/P',
                approvalAccountDescription:
                    "Scegli l'account contro cui verranno approvate le transazioni in NetSuite. Se stai sincronizzando i report rimborsati, questo è anche l'account contro cui verranno creati i pagamenti delle fatture.",
                defaultApprovalAccount: 'Predefinito di NetSuite',
                inviteEmployees: 'Invita i dipendenti e imposta le approvazioni',
                inviteEmployeesDescription:
                    "Importa i record dei dipendenti di NetSuite e invita i dipendenti a questo spazio di lavoro. Il tuo flusso di approvazione predefinito sarà l'approvazione del manager e può essere ulteriormente configurato nella pagina *Membri*.",
                autoCreateEntities: 'Crea automaticamente dipendenti/fornitori',
                enableCategories: 'Abilita le categorie appena importate',
                customFormID: 'ID modulo personalizzato',
                customFormIDDescription:
                    'Per impostazione predefinita, Expensify creerà voci utilizzando il modulo di transazione preferito impostato in NetSuite. In alternativa, puoi designare un modulo di transazione specifico da utilizzare.',
                customFormIDReimbursable: 'Spesa personale',
                customFormIDNonReimbursable: 'Spesa con carta aziendale',
                exportReportsTo: {
                    label: 'Livello di approvazione del rapporto spese',
                    description:
                        'Una volta che un rapporto spese è approvato in Expensify ed esportato su NetSuite, puoi impostare un ulteriore livello di approvazione in NetSuite prima della registrazione.',
                    values: {
                        [CONST.NETSUITE_REPORTS_APPROVAL_LEVEL.REPORTS_APPROVED_NONE]: 'Preferenza predefinita di NetSuite',
                        [CONST.NETSUITE_REPORTS_APPROVAL_LEVEL.REPORTS_SUPERVISOR_APPROVED]: 'Solo supervisore approvato',
                        [CONST.NETSUITE_REPORTS_APPROVAL_LEVEL.REPORTS_ACCOUNTING_APPROVED]: 'Solo contabilità approvata',
                        [CONST.NETSUITE_REPORTS_APPROVAL_LEVEL.REPORTS_APPROVED_BOTH]: 'Supervisore e contabilità approvati',
                    },
                },
                accountingMethods: {
                    label: 'Quando Esportare',
                    description: 'Scegli quando esportare le spese:',
                    values: {
                        [COMMON_CONST.INTEGRATIONS.ACCOUNTING_METHOD.ACCRUAL]: 'Accrual',
                        [COMMON_CONST.INTEGRATIONS.ACCOUNTING_METHOD.CASH]: 'Contanti',
                    },
                    alternateText: {
                        [COMMON_CONST.INTEGRATIONS.ACCOUNTING_METHOD.ACCRUAL]: 'Le spese anticipate verranno esportate quando approvate definitivamente.',
                        [COMMON_CONST.INTEGRATIONS.ACCOUNTING_METHOD.CASH]: 'Le spese anticipate verranno esportate quando pagate',
                    },
                },
                exportVendorBillsTo: {
                    label: 'Livello di approvazione della fattura del fornitore',
                    description:
                        'Una volta che una fattura del fornitore è approvata in Expensify ed esportata in NetSuite, puoi impostare un ulteriore livello di approvazione in NetSuite prima della registrazione.',
                    values: {
                        [CONST.NETSUITE_VENDOR_BILLS_APPROVAL_LEVEL.VENDOR_BILLS_APPROVED_NONE]: 'Preferenza predefinita di NetSuite',
                        [CONST.NETSUITE_VENDOR_BILLS_APPROVAL_LEVEL.VENDOR_BILLS_APPROVAL_PENDING]: 'In attesa di approvazione',
                        [CONST.NETSUITE_VENDOR_BILLS_APPROVAL_LEVEL.VENDOR_BILLS_APPROVED]: 'Approvato per la pubblicazione',
                    },
                },
                exportJournalsTo: {
                    label: 'Livello di approvazione della registrazione contabile',
                    description:
                        'Una volta che una registrazione contabile è approvata in Expensify ed esportata su NetSuite, puoi impostare un ulteriore livello di approvazione in NetSuite prima della registrazione.',
                    values: {
                        [CONST.NETSUITE_JOURNALS_APPROVAL_LEVEL.JOURNALS_APPROVED_NONE]: 'Preferenza predefinita di NetSuite',
                        [CONST.NETSUITE_JOURNALS_APPROVAL_LEVEL.JOURNALS_APPROVAL_PENDING]: 'In attesa di approvazione',
                        [CONST.NETSUITE_JOURNALS_APPROVAL_LEVEL.JOURNALS_APPROVED]: 'Approvato per la pubblicazione',
                    },
                },
                error: {
                    customFormID: 'Inserisci un ID modulo personalizzato numerico valido',
                },
            },
            noAccountsFound: 'Nessun account trovato',
            noAccountsFoundDescription: "Si prega di aggiungere l'account in NetSuite e sincronizzare nuovamente la connessione.",
            noVendorsFound: 'Nessun fornitore trovato',
            noVendorsFoundDescription: 'Si prega di aggiungere i fornitori in NetSuite e sincronizzare nuovamente la connessione.',
            noItemsFound: 'Nessun elemento della fattura trovato',
            noItemsFoundDescription: 'Per favore, aggiungi gli articoli della fattura in NetSuite e sincronizza nuovamente la connessione.',
            noSubsidiariesFound: 'Nessuna filiale trovata',
            noSubsidiariesFoundDescription: 'Per favore, aggiungi una filiale in NetSuite e sincronizza nuovamente la connessione.',
            tokenInput: {
                title: 'NetSuite setup',
                formSteps: {
                    installBundle: {
                        title: 'Installa il pacchetto Expensify',
                        description: 'In NetSuite, vai su *Customization > SuiteBundler > Search & Install Bundles* > cerca "Expensify" > installa il bundle.',
                    },
                    enableTokenAuthentication: {
                        title: "Abilita l'autenticazione basata su token",
                        description: 'In NetSuite, vai su *Setup > Company > Enable Features > SuiteCloud* > abilita *token-based authentication*.',
                    },
                    enableSoapServices: {
                        title: 'Abilita i servizi web SOAP',
                        description: 'In NetSuite, vai su *Setup > Company > Enable Features > SuiteCloud* > abilita *SOAP Web Services*.',
                    },
                    createAccessToken: {
                        title: 'Crea un token di accesso',
                        description:
                            'In NetSuite, vai su *Setup > Users/Roles > Access Tokens* > crea un token di accesso per l\'app "Expensify" e per il ruolo "Expensify Integration" o "Administrator".\n\n*Importante:* Assicurati di salvare il *Token ID* e il *Token Secret* da questo passaggio. Ne avrai bisogno per il passaggio successivo.',
                    },
                    enterCredentials: {
                        title: 'Inserisci le tue credenziali NetSuite',
                        formInputs: {
                            netSuiteAccountID: 'NetSuite Account ID',
                            netSuiteTokenID: 'Token ID',
                            netSuiteTokenSecret: 'Token Secret',
                        },
                        netSuiteAccountIDDescription: 'In NetSuite, vai su *Setup > Integration > SOAP Web Services Preferences*.',
                    },
                },
            },
            import: {
                expenseCategories: 'Categorie di spesa',
                expenseCategoriesDescription: 'Le tue categorie di spesa NetSuite verranno importate in Expensify come categorie.',
                crossSubsidiaryCustomers: 'Clienti/progetti tra sussidiarie',
                importFields: {
                    departments: {
                        title: 'Dipartimenti',
                        subtitle: 'Scegli come gestire i *dipartimenti* di NetSuite in Expensify.',
                    },
                    classes: {
                        title: 'Classi',
                        subtitle: 'Scegli come gestire le *classi* in Expensify.',
                    },
                    locations: {
                        title: 'Località',
                        subtitle: 'Scegli come gestire le *posizioni* in Expensify.',
                    },
                },
                customersOrJobs: {
                    title: 'Clienti/progetti',
                    subtitle: 'Scegli come gestire i *clienti* e i *progetti* di NetSuite in Expensify.',
                    importCustomers: 'Importa clienti',
                    importJobs: 'Importa progetti',
                    customers: 'clienti',
                    jobs: 'progetti',
                    label: ({importFields, importType}: CustomersOrJobsLabelParams) => `${importFields.join('e')}, ${importType}`,
                },
                importTaxDescription: 'Importa gruppi fiscali da NetSuite.',
                importCustomFields: {
                    chooseOptionBelow: "Scegli un'opzione qui sotto:",
                    label: ({importedTypes}: ImportedTypesParams) => `Imported as ${importedTypes.join('e')}`,
                    requiredFieldError: ({fieldName}: RequiredFieldParams) => `Per favore, inserisci il ${fieldName}`,
                    customSegments: {
                        title: 'Segmenti/record personalizzati',
                        addText: 'Aggiungi segmento/record personalizzato',
                        recordTitle: 'Segmento/record personalizzato',
                        helpLink: CONST.NETSUITE_IMPORT.HELP_LINKS.CUSTOM_SEGMENTS,
                        helpLinkText: 'Visualizza istruzioni dettagliate',
                        helpText: 'sulla configurazione di segmenti/record personalizzati.',
                        emptyTitle: 'Aggiungi un segmento personalizzato o un record personalizzato',
                        fields: {
                            segmentName: 'Nome',
                            internalID: 'ID interno',
                            scriptID: 'ID script',
                            customRecordScriptID: 'ID colonna transazione',
                            mapping: 'Visualizzato come',
                        },
                        removeTitle: 'Rimuovi segmento/record personalizzato',
                        removePrompt: 'Sei sicuro di voler rimuovere questo segmento/record personalizzato?',
                        addForm: {
                            customSegmentName: 'nome segmento personalizzato',
                            customRecordName: 'nome del record personalizzato',
                            segmentTitle: 'Segmento personalizzato',
                            customSegmentAddTitle: 'Aggiungi segmento personalizzato',
                            customRecordAddTitle: 'Aggiungi record personalizzato',
                            recordTitle: 'Record personalizzato',
                            segmentRecordType: 'Vuoi aggiungere un segmento personalizzato o un record personalizzato?',
                            customSegmentNameTitle: 'Qual è il nome del segmento personalizzato?',
                            customRecordNameTitle: 'Qual è il nome del record personalizzato?',
                            customSegmentNameFooter: `Puoi trovare i nomi dei segmenti personalizzati in NetSuite nella pagina *Customizations > Links, Records & Fields > Custom Segments*.\n\n_Per istruzioni più dettagliate, [visita il nostro sito di assistenza](${CONST.NETSUITE_IMPORT.HELP_LINKS.CUSTOM_SEGMENTS})_.`,
                            customRecordNameFooter: `Puoi trovare i nomi dei record personalizzati in NetSuite inserendo "Transaction Column Field" nella ricerca globale.\n\n_Per istruzioni più dettagliate, [visita il nostro sito di assistenza](${CONST.NETSUITE_IMPORT.HELP_LINKS.CUSTOM_SEGMENTS})_.`,
                            customSegmentInternalIDTitle: "Qual è l'ID interno?",
                            customSegmentInternalIDFooter: `Prima di tutto, assicurati di aver abilitato gli ID interni in NetSuite sotto *Home > Set Preferences > Show Internal ID.*\n\nPuoi trovare gli ID interni dei segmenti personalizzati in NetSuite sotto:\n\n1. *Customization > Lists, Records, & Fields > Custom Segments*.\n2. Clicca su un segmento personalizzato.\n3. Clicca sul collegamento ipertestuale accanto a *Custom Record Type*.\n4. Trova l'ID interno nella tabella in fondo.\n\n_Per istruzioni più dettagliate, [visita il nostro sito di aiuto](${CONST.NETSUITE_IMPORT.HELP_LINKS.CUSTOM_LISTS})_.`,
                            customRecordInternalIDFooter: `Puoi trovare gli ID interni dei record personalizzati in NetSuite seguendo questi passaggi:\n\n1. Inserisci "Transaction Line Fields" nella ricerca globale.\n2. Clicca su un record personalizzato.\n3. Trova l'ID interno sul lato sinistro.\n\n_Per istruzioni più dettagliate, [visita il nostro sito di aiuto](${CONST.NETSUITE_IMPORT.HELP_LINKS.CUSTOM_SEGMENTS})_.`,
                            customSegmentScriptIDTitle: "Qual è l'ID dello script?",
                            customSegmentScriptIDFooter: `Puoi trovare gli ID script dei segmenti personalizzati in NetSuite sotto:\n\n1. *Customization > Lists, Records, & Fields > Custom Segments*.\n2. Clicca su un segmento personalizzato.\n3. Clicca sulla scheda *Application and Sourcing* vicino al fondo, poi:\n    a. Se vuoi visualizzare il segmento personalizzato come *tag* (a livello di voce) in Expensify, clicca sulla sotto-scheda *Transaction Columns* e usa il *Field ID*.\n    b. Se vuoi visualizzare il segmento personalizzato come *campo di report* (a livello di report) in Expensify, clicca sulla sotto-scheda *Transactions* e usa il *Field ID*.\n\n_Per istruzioni più dettagliate, [visita il nostro sito di aiuto](${CONST.NETSUITE_IMPORT.HELP_LINKS.CUSTOM_LISTS})_.`,
                            customRecordScriptIDTitle: "Qual è l'ID della colonna della transazione?",
                            customRecordScriptIDFooter: `Puoi trovare gli ID script dei record personalizzati in NetSuite sotto:\n\n1. Inserisci "Transaction Line Fields" nella ricerca globale.\n2. Clicca su un record personalizzato.\n3. Trova l'ID script sul lato sinistro.\n\n_Per istruzioni più dettagliate, [visita il nostro sito di aiuto](${CONST.NETSUITE_IMPORT.HELP_LINKS.CUSTOM_SEGMENTS})_.`,
                            customSegmentMappingTitle: 'Come dovrebbe essere visualizzato questo segmento personalizzato in Expensify?',
                            customRecordMappingTitle: 'Come dovrebbe essere visualizzato questo record personalizzato in Expensify?',
                        },
                        errors: {
                            uniqueFieldError: ({fieldName}: RequiredFieldParams) => `Un segmento/record personalizzato con questo ${fieldName?.toLowerCase()} esiste già`,
                        },
                    },
                    customLists: {
                        title: 'Elenchi personalizzati',
                        addText: 'Aggiungi elenco personalizzato',
                        recordTitle: 'Elenco personalizzato',
                        helpLink: CONST.NETSUITE_IMPORT.HELP_LINKS.CUSTOM_LISTS,
                        helpLinkText: 'Visualizza istruzioni dettagliate',
                        helpText: 'su come configurare elenchi personalizzati.',
                        emptyTitle: 'Aggiungi un elenco personalizzato',
                        fields: {
                            listName: 'Nome',
                            internalID: 'ID interno',
                            transactionFieldID: 'ID campo transazione',
                            mapping: 'Visualizzato come',
                        },
                        removeTitle: 'Rimuovi elenco personalizzato',
                        removePrompt: 'Sei sicuro di voler rimuovere questa lista personalizzata?',
                        addForm: {
                            listNameTitle: 'Scegli un elenco personalizzato',
                            transactionFieldIDTitle: "Qual è l'ID del campo transazione?",
                            transactionFieldIDFooter: `Puoi trovare gli ID dei campi di transazione in NetSuite seguendo questi passaggi:\n\n1. Inserisci "Transaction Line Fields" nella ricerca globale.\n2. Clicca su una lista personalizzata.\n3. Trova l'ID del campo di transazione sul lato sinistro.\n\n_Per istruzioni più dettagliate, [visita il nostro sito di assistenza](${CONST.NETSUITE_IMPORT.HELP_LINKS.CUSTOM_LISTS})_.`,
                            mappingTitle: 'Come dovrebbe essere visualizzato questo elenco personalizzato in Expensify?',
                        },
                        errors: {
                            uniqueTransactionFieldIDError: `Esiste già un elenco personalizzato con questo ID campo transazione.`,
                        },
                    },
                },
                importTypes: {
                    [CONST.INTEGRATION_ENTITY_MAP_TYPES.NETSUITE_DEFAULT]: {
                        label: 'Impostazione predefinita dipendente NetSuite',
                        description: "Non importato in Expensify, applicato all'esportazione",
                        footerContent: ({importField}: ImportFieldParams) =>
                            `Se utilizzi ${importField} in NetSuite, applicheremo il valore predefinito impostato nel record del dipendente al momento dell'esportazione su Report Spese o Registrazione Contabile.`,
                    },
                    [CONST.INTEGRATION_ENTITY_MAP_TYPES.TAG]: {
                        label: 'Tag',
                        description: 'Livello voce di dettaglio',
                        footerContent: ({importField}: ImportFieldParams) => `${startCase(importField)} sarà selezionabile per ogni singola spesa nel report di un dipendente.`,
                    },
                    [CONST.INTEGRATION_ENTITY_MAP_TYPES.REPORT_FIELD]: {
                        label: 'Campi del rapporto',
                        description: 'Livello del report',
                        footerContent: ({importField}: ImportFieldParams) => `${startCase(importField)} selezione verrà applicata a tutte le spese nel rapporto di un dipendente.`,
                    },
                },
            },
        },
        intacct: {
            sageIntacctSetup: 'Configurazione di Sage Intacct',
            prerequisitesTitle: 'Prima di connetterti...',
            downloadExpensifyPackage: 'Scarica il pacchetto Expensify per Sage Intacct',
            followSteps: 'Segui i passaggi nelle nostre istruzioni How-to: Connect to Sage Intacct.',
            enterCredentials: 'Inserisci le tue credenziali Sage Intacct',
            entity: 'Entità',
            employeeDefault: 'Impostazione predefinita dipendente Sage Intacct',
            employeeDefaultDescription: 'Il dipartimento predefinito del dipendente verrà applicato alle sue spese in Sage Intacct, se esiste.',
            displayedAsTagDescription: 'Il dipartimento sarà selezionabile per ogni singola spesa nel rapporto di un dipendente.',
            displayedAsReportFieldDescription: 'La selezione del dipartimento verrà applicata a tutte le spese nel rapporto di un dipendente.',
            toggleImportTitleFirstPart: 'Scegli come gestire Sage Intacct',
            toggleImportTitleSecondPart: 'in Expensify.',
            expenseTypes: 'Tipi di spesa',
            expenseTypesDescription: 'I tuoi tipi di spesa Sage Intacct verranno importati in Expensify come categorie.',
            accountTypesDescription: 'Il tuo piano dei conti di Sage Intacct verrà importato in Expensify come categorie.',
            importTaxDescription: "Importa l'aliquota fiscale sugli acquisti da Sage Intacct.",
            userDefinedDimensions: "Dimensioni definite dall'utente",
            addUserDefinedDimension: "Aggiungi dimensione definita dall'utente",
            integrationName: "Nome dell'integrazione",
            dimensionExists: 'Una dimensione con questo nome esiste già.',
            removeDimension: "Rimuovi dimensione definita dall'utente",
            removeDimensionPrompt: "Sei sicuro di voler rimuovere questa dimensione definita dall'utente?",
            userDefinedDimension: "Dimensione definita dall'utente",
            addAUserDefinedDimension: "Aggiungi una dimensione definita dall'utente",
            detailedInstructionsLink: 'Visualizza istruzioni dettagliate',
            detailedInstructionsRestOfSentence: "sull'aggiunta di dimensioni definite dall'utente.",
            userDimensionsAdded: () => ({
                one: '1 UDD aggiunto',
                other: (count: number) => `${count} UDD aggiunti`,
            }),
            mappingTitle: ({mappingName}: IntacctMappingTitleParams) => {
                switch (mappingName) {
                    case CONST.SAGE_INTACCT_CONFIG.MAPPINGS.DEPARTMENTS:
                        return 'dipartimenti';
                    case CONST.SAGE_INTACCT_CONFIG.MAPPINGS.CLASSES:
                        return 'classi';
                    case CONST.SAGE_INTACCT_CONFIG.MAPPINGS.LOCATIONS:
                        return 'località';
                    case CONST.SAGE_INTACCT_CONFIG.MAPPINGS.CUSTOMERS:
                        return 'clienti';
                    case CONST.SAGE_INTACCT_CONFIG.MAPPINGS.PROJECTS:
                        return 'progetti (lavori)';
                    default:
                        return 'mappature';
                }
            },
        },
        type: {
            free: 'Gratuito',
            control: 'Controllo',
            collect: 'Raccogliere',
        },
        companyCards: {
            addCards: 'Aggiungi carte',
            selectCards: 'Seleziona carte',
            addNewCard: {
                other: 'Altro',
                cardProviders: {
                    gl1025: 'American Express Corporate Cards',
                    cdf: 'Mastercard Commercial Cards',
                    vcf: 'Visa Commercial Cards',
                    stripe: 'Carte Stripe',
                },
                yourCardProvider: `Chi è il tuo fornitore di carte?`,
                whoIsYourBankAccount: 'Qual è la tua banca?',
                whereIsYourBankLocated: 'Dove si trova la tua banca?',
                howDoYouWantToConnect: 'Come vuoi connetterti alla tua banca?',
                learnMoreAboutOptions: `<muted-text>Per saperne di più su queste <a href="${CONST.COMPANY_CARDS_CONNECT_CREDIT_CARDS_HELP_URL}">opzioni</a>.</muted-text>`,
                commercialFeedDetails: 'Richiede la configurazione con la tua banca. Questo è tipicamente utilizzato da aziende più grandi ed è spesso la migliore opzione se si è idonei.',
                commercialFeedPlaidDetails: `Richiede la configurazione con la tua banca, ma ti guideremo noi. Questo è generalmente limitato alle aziende più grandi.`,
                directFeedDetails: "L'approccio più semplice. Connettiti subito utilizzando le tue credenziali master. Questo metodo è il più comune.",
                enableFeed: {
                    title: ({provider}: GoBackMessageParams) => `Abilita il tuo feed ${provider}`,
                    heading:
                        "Abbiamo un'integrazione diretta con l'emittente della tua carta e possiamo importare i tuoi dati di transazione in Expensify in modo rapido e preciso.\n\nPer iniziare, semplicemente:",
                    visa: "Abbiamo integrazioni globali con Visa, anche se l'idoneità varia a seconda della banca e del programma della carta.\n\nPer iniziare, semplicemente:",
                    mastercard: "Abbiamo integrazioni globali con Mastercard, sebbene l'idoneità vari a seconda della banca e del programma della carta.\n\nPer iniziare, semplicemente:",
                    vcf: `1. Visita [questo articolo di aiuto](${CONST.COMPANY_CARDS_VISA_COMMERCIAL_CARD_HELP}) per istruzioni dettagliate su come configurare le tue Visa Commercial Cards.\n\n2. [Contatta la tua banca](${CONST.COMPANY_CARDS_VISA_COMMERCIAL_CARD_HELP}) per verificare che supportino un feed commerciale per il tuo programma e chiedi loro di abilitarlo.\n\n3. *Una volta che il feed è abilitato e hai i suoi dettagli, continua alla schermata successiva.*`,
                    gl1025: `1. Visita [questo articolo di aiuto](${CONST.COMPANY_CARDS_AMEX_COMMERCIAL_CARD_HELP}) per scoprire se American Express può abilitare un feed commerciale per il tuo programma.\n\n2. Una volta abilitato il feed, Amex ti invierà una lettera di produzione.\n\n3. *Una volta che hai le informazioni sul feed, continua alla schermata successiva.*`,
                    cdf: `1. Visita [questo articolo di aiuto](${CONST.COMPANY_CARDS_MASTERCARD_COMMERCIAL_CARDS}) per istruzioni dettagliate su come configurare le tue Mastercard Commercial Cards.\n\n2. [Contatta la tua banca](${CONST.COMPANY_CARDS_MASTERCARD_COMMERCIAL_CARDS}) per verificare che supportino un feed commerciale per il tuo programma e chiedi loro di abilitarlo.\n\n3. *Una volta che il feed è abilitato e hai i suoi dettagli, continua alla schermata successiva.*`,
                    stripe: `1. Visita il Dashboard di Stripe e vai su [Impostazioni](${CONST.COMPANY_CARDS_STRIPE_HELP}).\n\n2. Sotto Integrazioni di Prodotto, clicca su Abilita accanto a Expensify.\n\n3. Una volta abilitato il feed, clicca su Invia qui sotto e ci occuperemo di aggiungerlo.`,
                },
                whatBankIssuesCard: 'Quale banca emette queste carte?',
                enterNameOfBank: 'Inserisci il nome della banca',
                feedDetails: {
                    vcf: {
                        title: 'Quali sono i dettagli del feed Visa?',
                        processorLabel: 'ID processore',
                        bankLabel: "ID dell'istituzione finanziaria (banca)",
                        companyLabel: 'ID azienda',
                        helpLabel: 'Dove trovo questi ID?',
                    },
                    gl1025: {
                        title: `Qual è il nome del file di consegna Amex?`,
                        fileNameLabel: 'Nome del file di consegna',
                        helpLabel: 'Dove trovo il nome del file di consegna?',
                    },
                    cdf: {
                        title: `Qual è l'ID di distribuzione Mastercard?`,
                        distributionLabel: 'ID di distribuzione',
                        helpLabel: "Dove trovo l'ID di distribuzione?",
                    },
                },
                amexCorporate: 'Seleziona questo se sul fronte delle tue carte è scritto "Corporate"',
                amexBusiness: 'Seleziona questo se sul fronte delle tue carte c\'è scritto "Business"',
                amexPersonal: 'Seleziona questo se le tue carte sono personali',
                error: {
                    pleaseSelectProvider: 'Si prega di selezionare un fornitore di carte prima di continuare',
                    pleaseSelectBankAccount: 'Si prega di selezionare un conto bancario prima di continuare',
                    pleaseSelectBank: 'Si prega di selezionare una banca prima di continuare',
                    pleaseSelectCountry: 'Si prega di selezionare un paese prima di continuare',
                    pleaseSelectFeedType: 'Si prega di selezionare un tipo di feed prima di continuare',
                },
            },
            statementCloseDate: {
                [CONST.COMPANY_CARDS.STATEMENT_CLOSE_DATE.LAST_DAY_OF_MONTH]: 'Ultimo giorno del mese',
                [CONST.COMPANY_CARDS.STATEMENT_CLOSE_DATE.LAST_BUSINESS_DAY_OF_MONTH]: 'Ultimo giorno lavorativo del mese',
                [CONST.COMPANY_CARDS.STATEMENT_CLOSE_DATE.CUSTOM_DAY_OF_MONTH]: 'Giorno del mese personalizzato',
            },
            assignCard: 'Assegna carta',
            findCard: 'Trova carta',
            cardNumber: 'Numero di carta',
            commercialFeed: 'Feed commerciale',
            feedName: ({feedName}: CompanyCardFeedNameParams) => `Carte ${feedName}`,
            directFeed: 'Feed diretto',
            whoNeedsCardAssigned: 'Chi ha bisogno di una carta assegnata?',
            chooseCard: 'Scegli una carta',
            chooseCardFor: ({assignee, feed}: AssignCardParams) => `Scegli una carta per ${assignee} dal feed delle carte ${feed}.`,
            noActiveCards: 'Nessuna carta attiva in questo feed',
            somethingMightBeBroken:
                '<muted-text><centered-text>Oppure potrebbe esserci qualcosa di rotto. In ogni caso, se avete domande, <concierge-link>contattate il Concierge</concierge-link>.</centered-text></muted-text>',
            chooseTransactionStartDate: 'Scegli una data di inizio transazione',
            startDateDescription:
                'Importeremo tutte le transazioni da questa data in poi. Se non viene specificata alcuna data, risaliremo indietro fino a quanto consentito dalla tua banca.',
            fromTheBeginning: "Dall'inizio",
            customStartDate: 'Data di inizio personalizzata',
            customCloseDate: 'Data di chiusura personalizzata',
            letsDoubleCheck: 'Verifichiamo che tutto sia corretto.',
            confirmationDescription: 'Inizieremo immediatamente a importare le transazioni.',
            cardholder: 'Titolare della carta',
            card: 'Carta',
            cardName: 'Nome della carta',
            brokenConnectionErrorFirstPart: `La connessione del feed della carta è interrotta. Per favore`,
            brokenConnectionErrorLink: 'accedi al tuo conto bancario',
            brokenConnectionErrorSecondPart: 'così possiamo ristabilire la connessione.',
            assignedCard: ({assignee, link}: AssignedCardParams) => `assegnato ${assignee} un ${link}! Le transazioni importate appariranno in questa chat.`,
            companyCard: 'carta aziendale',
            chooseCardFeed: 'Scegli il feed della carta',
            ukRegulation:
                "Expensify, Inc. è un agente di Plaid Financial Ltd., un'istituzione di pagamento autorizzata regolata dalla Financial Conduct Authority ai sensi delle Payment Services Regulations 2017 (Numero di riferimento aziendale: 804718). Plaid ti fornisce servizi di informazione sui conti regolamentati tramite Expensify Limited come suo agente.",
        },
        expensifyCard: {
            issueAndManageCards: 'Emetti e gestisci le tue carte Expensify',
            getStartedIssuing: 'Inizia emettendo la tua prima carta virtuale o fisica.',
            verificationInProgress: 'Verifica in corso...',
            verifyingTheDetails: 'Stiamo verificando alcuni dettagli. Concierge ti farà sapere quando le Expensify Card saranno pronte per essere emesse.',
            disclaimer:
                'La Expensify Visa® Commercial Card è emessa da The Bancorp Bank, N.A., Membro FDIC, in base a una licenza di Visa U.S.A. Inc. e potrebbe non essere accettata da tutti i commercianti che accettano carte Visa. Apple® e il logo Apple® sono marchi di Apple Inc., registrati negli Stati Uniti e in altri paesi. App Store è un marchio di servizio di Apple Inc. Google Play e il logo di Google Play sono marchi di Google LLC.',
            euUkDisclaimer:
                'Le carte fornite ai residenti nello Spazio Economico Europeo sono emesse da Transact Payments Malta Limited, mentre le carte fornite ai residenti nel Regno Unito sono emesse da Transact Payments Limited in base alla licenza di Visa Europe Limited. Transact Payments Malta Limited è debitamente autorizzata e regolamentata dalla Malta Financial Services Authority come istituto finanziario ai sensi del Financial Institution Act del 1994. Numero di registrazione C 91879. Transact Payments Limited è autorizzata e regolamentata dalla Gibraltar Financial Service Commission.',
            issueCard: 'Emetti carta',
            findCard: 'Trova carta',
            newCard: 'Nuova carta',
            name: 'Nome',
            lastFour: 'Ultimi 4',
            limit: 'Limite',
            currentBalance: 'Saldo attuale',
            currentBalanceDescription: "Il saldo attuale è la somma di tutte le transazioni con la carta Expensify registrate che sono avvenute dalla data dell'ultimo saldo.",
            balanceWillBeSettledOn: ({settlementDate}: SettlementDateParams) => `Il saldo sarà regolato il ${settlementDate}`,
            settleBalance: 'Regola il saldo',
            cardLimit: 'Limite della carta',
            remainingLimit: 'Limite rimanente',
            requestLimitIncrease: 'Richiesta aumento limite',
            remainingLimitDescription:
                'Consideriamo diversi fattori quando calcoliamo il tuo limite rimanente: la tua anzianità come cliente, le informazioni aziendali fornite durante la registrazione e la liquidità disponibile nel conto bancario della tua azienda. Il tuo limite rimanente può variare su base giornaliera.',
            earnedCashback: 'Rimborso',
            earnedCashbackDescription: 'Il saldo del cashback si basa sulla spesa mensile regolata con la Expensify Card nel tuo spazio di lavoro.',
            issueNewCard: 'Emetti nuova carta',
            finishSetup: 'Completa la configurazione',
            chooseBankAccount: 'Scegli conto bancario',
            chooseExistingBank: 'Scegli un conto bancario aziendale esistente per pagare il saldo della tua Expensify Card, oppure aggiungi un nuovo conto bancario',
            accountEndingIn: 'Account con terminazione in',
            addNewBankAccount: 'Aggiungi un nuovo conto bancario',
            settlementAccount: 'Conto di regolamento',
            settlementAccountDescription: 'Scegli un account per pagare il saldo della tua Expensify Card.',
            settlementAccountInfo: ({reconciliationAccountSettingsLink, accountNumber}: SettlementAccountInfoParams) =>
                `Assicurarsi che questo conto corrisponda al <a href="${reconciliationAccountSettingsLink}">conto Riconciliazione</a> (${accountNumber}) in modo che la Riconciliazione continua funzioni correttamente.`,
            settlementFrequency: 'Frequenza di liquidazione',
            settlementFrequencyDescription: 'Scegli la frequenza con cui pagherai il saldo della tua Expensify Card.',
            settlementFrequencyInfo: 'Se desideri passare al regolamento mensile, dovrai collegare il tuo conto bancario tramite Plaid e avere uno storico del saldo positivo di 90 giorni.',
            frequency: {
                daily: 'Quotidiano',
                monthly: 'Mensile',
            },
            cardDetails: 'Dettagli della carta',
            virtual: 'Virtuale',
            physical: 'Fisico',
            deactivate: 'Disattiva carta',
            changeCardLimit: 'Cambia il limite della carta',
            changeLimit: 'Cambia limite',
            smartLimitWarning: ({limit}: CharacterLimitParams) =>
                `Se cambi il limite di questa carta a ${limit}, le nuove transazioni verranno rifiutate finché non approvi ulteriori spese sulla carta.`,
            monthlyLimitWarning: ({limit}: CharacterLimitParams) => `Se cambi il limite di questa carta a ${limit}, le nuove transazioni verranno rifiutate fino al mese prossimo.`,
            fixedLimitWarning: ({limit}: CharacterLimitParams) => `Se cambi il limite di questa carta a ${limit}, le nuove transazioni verranno rifiutate.`,
            changeCardLimitType: 'Cambia il tipo di limite della carta',
            changeLimitType: 'Cambia tipo di limite',
            changeCardSmartLimitTypeWarning: ({limit}: CharacterLimitParams) =>
                `Se cambi il tipo di limite di questa carta a Limite Intelligente, le nuove transazioni verranno rifiutate perché il limite non approvato di ${limit} è già stato raggiunto.`,
            changeCardMonthlyLimitTypeWarning: ({limit}: CharacterLimitParams) =>
                `Se cambi il tipo di limite di questa carta a Mensile, le nuove transazioni verranno rifiutate perché il limite mensile di ${limit} è già stato raggiunto.`,
            addShippingDetails: 'Aggiungi dettagli di spedizione',
            issuedCard: ({assignee}: AssigneeParams) => `ha emesso a ${assignee} una Expensify Card! La carta arriverà in 2-3 giorni lavorativi.`,
            issuedCardNoShippingDetails: ({assignee}: AssigneeParams) => `ha emesso una Expensify Card per ${assignee}! La carta verrà spedita una volta aggiunti i dettagli di spedizione.`,
            issuedCardVirtual: ({assignee, link}: IssueVirtualCardParams) => `ha emesso ${assignee} una ${link} virtuale! La carta può essere utilizzata immediatamente.`,
            addedShippingDetails: ({assignee}: AssigneeParams) => `${assignee} ha aggiunto i dettagli di spedizione. La carta Expensify arriverà in 2-3 giorni lavorativi.`,
            verifyingHeader: 'Verifica in corso',
            bankAccountVerifiedHeader: 'Conto bancario verificato',
            verifyingBankAccount: 'Verifica del conto bancario in corso...',
            verifyingBankAccountDescription: 'Attendere mentre confermiamo che questo account possa essere utilizzato per emettere le carte Expensify.',
            bankAccountVerified: 'Conto bancario verificato!',
            bankAccountVerifiedDescription: 'Ora puoi emettere le Expensify Card ai membri del tuo spazio di lavoro.',
            oneMoreStep: 'Un altro passo...',
            oneMoreStepDescription: 'Sembra che dobbiamo verificare manualmente il tuo conto bancario. Per favore, vai su Concierge dove le tue istruzioni ti stanno aspettando.',
            gotIt: 'Capito',
            goToConcierge: 'Vai a Concierge',
        },
        categories: {
            deleteCategories: 'Elimina categorie',
            deleteCategoriesPrompt: 'Sei sicuro di voler eliminare queste categorie?',
            deleteCategory: 'Elimina categoria',
            deleteCategoryPrompt: 'Sei sicuro di voler eliminare questa categoria?',
            disableCategories: 'Disabilita categorie',
            disableCategory: 'Disabilita categoria',
            enableCategories: 'Abilita categorie',
            enableCategory: 'Abilita categoria',
            defaultSpendCategories: 'Categorie di spesa predefinite',
            spendCategoriesDescription: 'Personalizza come viene categorizzata la spesa del commerciante per le transazioni con carta di credito e le ricevute scansionate.',
            deleteFailureMessage: "Si è verificato un errore durante l'eliminazione della categoria, per favore riprova.",
            categoryName: 'Nome della categoria',
            requiresCategory: 'I membri devono categorizzare tutte le spese',
            needCategoryForExportToIntegration: ({connectionName}: NeedCategoryForExportToIntegrationParams) =>
                `Tutte le spese devono essere categorizzate per poter essere esportate su ${connectionName}.`,
            subtitle: 'Ottieni una panoramica migliore di dove vengono spesi i soldi. Usa le nostre categorie predefinite o aggiungi le tue.',
            emptyCategories: {
                title: 'Non hai creato nessuna categoria',
                subtitle: 'Aggiungi una categoria per organizzare le tue spese.',
                subtitleWithAccounting: ({accountingPageURL}: EmptyCategoriesSubtitleWithAccountingParams) =>
                    `<muted-text><centered-text>Le categorie vengono attualmente importate da una connessione contabile. Passare alla <a href="${accountingPageURL}">contabilità</a> per apportare eventuali modifiche.</centered-text></muted-text>`,
            },
            updateFailureMessage: "Si è verificato un errore durante l'aggiornamento della categoria, riprova.",
            createFailureMessage: 'Si è verificato un errore durante la creazione della categoria, per favore riprova.',
            addCategory: 'Aggiungi categoria',
            editCategory: 'Modifica categoria',
            editCategories: 'Modifica categorie',
            findCategory: 'Trova categoria',
            categoryRequiredError: 'Il nome della categoria è obbligatorio',
            existingCategoryError: 'Una categoria con questo nome esiste già',
            invalidCategoryName: 'Nome categoria non valido',
            importedFromAccountingSoftware: 'Le categorie sottostanti sono importate dal tuo',
            payrollCode: 'Codice busta paga',
            updatePayrollCodeFailureMessage: "Si è verificato un errore durante l'aggiornamento del codice delle buste paga, riprova.",
            glCode: 'Codice GL',
            updateGLCodeFailureMessage: "Si è verificato un errore durante l'aggiornamento del codice GL, riprova.",
            importCategories: 'Importa categorie',
            cannotDeleteOrDisableAllCategories: {
                title: 'Non è possibile eliminare o disabilitare tutte le categorie',
                description: `Almeno una categoria deve rimanere abilitata perché il tuo spazio di lavoro richiede categorie.`,
            },
        },
        moreFeatures: {
            subtitle: 'Usa i toggle qui sotto per abilitare più funzionalità man mano che cresci. Ogni funzionalità apparirà nel menu di navigazione per ulteriori personalizzazioni.',
            spendSection: {
                title: 'Spendere',
                subtitle: 'Abilita la funzionalità che ti aiuta a far crescere il tuo team.',
            },
            manageSection: {
                title: 'Gestisci',
                subtitle: 'Aggiungi controlli che aiutano a mantenere le spese entro il budget.',
            },
            earnSection: {
                title: 'Guadagna',
                subtitle: 'Ottimizza i tuoi ricavi e ricevi pagamenti più velocemente.',
            },
            organizeSection: {
                title: 'Organizza',
                subtitle: 'Raggruppa e analizza le spese, registra ogni tassa pagata.',
            },
            integrateSection: {
                title: 'Integrare',
                subtitle: 'Connetti Expensify ai prodotti finanziari più popolari.',
            },
            distanceRates: {
                title: 'Tariffe a distanza',
                subtitle: 'Aggiungi, aggiorna e applica le tariffe.',
            },
            perDiem: {
                title: 'Per diem',
                subtitle: 'Imposta le tariffe diarie per controllare le spese giornaliere dei dipendenti.',
            },
            expensifyCard: {
                title: 'Expensify Card',
                subtitle: 'Ottieni informazioni e controllo sulle spese.',
                disableCardTitle: 'Disabilita Expensify Card',
                disableCardPrompt: 'Non puoi disabilitare la Expensify Card perché è già in uso. Contatta Concierge per i prossimi passi.',
                disableCardButton: 'Chatta con Concierge',
                feed: {
                    title: 'Ottieni la Expensify Card',
                    subTitle: 'Ottimizza le spese aziendali e risparmia fino al 50% sulla tua fattura Expensify, inoltre:',
                    features: {
                        cashBack: 'Cashback su ogni acquisto negli Stati Uniti',
                        unlimited: 'Carte virtuali illimitate',
                        spend: 'Controlli di spesa e limiti personalizzati',
                    },
                    ctaTitle: 'Emetti nuova carta',
                },
            },
            companyCards: {
                title: 'Carte aziendali',
                subtitle: 'Importa le spese dalle carte aziendali esistenti.',
                feed: {
                    title: 'Importa carte aziendali',
                    features: {
                        support: 'Supporto per tutti i principali fornitori di carte',
                        assignCards: "Assegna le carte all'intero team",
                        automaticImport: 'Importazione automatica delle transazioni',
                    },
                },
                bankConnectionError: 'Problema di connessione alla banca',
                connectWithPlaid: 'Connettiti tramite Plaid',
                connectWithExpensifyCard: 'Prova la carta Expensify.',
                bankConnectionDescription: 'Riprova ad aggiungere le tue carte. Altrimenti, puoi',
                disableCardTitle: 'Disabilita carte aziendali',
                disableCardPrompt: 'Non puoi disabilitare le carte aziendali perché questa funzione è in uso. Contatta il Concierge per i prossimi passi.',
                disableCardButton: 'Chatta con Concierge',
                cardDetails: 'Dettagli della carta',
                cardNumber: 'Numero di carta',
                cardholder: 'Titolare della carta',
                cardName: 'Nome della carta',
                integrationExport: ({integration, type}: IntegrationExportParams) =>
                    integration && type ? `${integration} ${type.toLowerCase()} esportazione` : `Esportazione ${integration}`,
                integrationExportTitleXero: ({integration}: IntegrationExportParams) => `Scegli l'account ${integration} in cui esportare le transazioni.`,
                integrationExportTitle: ({integration, exportPageLink}: IntegrationExportParams) =>
                    `Scegli l'account ${integration} in cui esportare le transazioni. Selezionare un'altra <a href="${exportPageLink}">opzione di esportazione</a> per cambiare i conti disponibili.`,
                lastUpdated: 'Ultimo aggiornamento',
                transactionStartDate: 'Data di inizio transazione',
                updateCard: 'Aggiorna carta',
                unassignCard: 'Rimuovi assegnazione carta',
                unassign: 'Rimuovi assegnazione',
                unassignCardDescription: "Rimuovere l'assegnazione di questa carta eliminerà tutte le transazioni sui rapporti in bozza dall'account del titolare della carta.",
                assignCard: 'Assegna carta',
                cardFeedName: 'Nome del feed della carta',
                cardFeedNameDescription: 'Dai al feed della carta un nome unico in modo da poterlo distinguere dagli altri.',
                cardFeedTransaction: 'Elimina transazioni',
                cardFeedTransactionDescription: 'Scegli se i titolari di carta possono eliminare le transazioni con carta. Le nuove transazioni seguiranno queste regole.',
                cardFeedRestrictDeletingTransaction: "Limita l'eliminazione delle transazioni",
                cardFeedAllowDeletingTransaction: "Consenti l'eliminazione delle transazioni",
                removeCardFeed: 'Rimuovi feed della carta',
                removeCardFeedTitle: ({feedName}: CompanyCardFeedNameParams) => `Rimuovi feed ${feedName}`,
                removeCardFeedDescription: 'Sei sicuro di voler rimuovere questo feed di carte? Questo disassegnerà tutte le carte.',
                error: {
                    feedNameRequired: 'Il nome del feed della carta è obbligatorio',
                    statementCloseDateRequired: "Selezionare una data di chiusura dell'estratto conto.",
                },
                corporate: "Limita l'eliminazione delle transazioni",
                personal: "Consenti l'eliminazione delle transazioni",
                setFeedNameDescription: 'Dai al feed della carta un nome univoco in modo da poterlo distinguere dagli altri',
                setTransactionLiabilityDescription: 'Quando abilitato, i titolari di carta possono eliminare le transazioni della carta. Le nuove transazioni seguiranno questa regola.',
                emptyAddedFeedTitle: 'Assegna carte aziendali',
                emptyAddedFeedDescription: 'Inizia assegnando la tua prima carta a un membro.',
                pendingFeedTitle: `Stiamo esaminando la tua richiesta...`,
                pendingFeedDescription: `Attualmente stiamo esaminando i dettagli del tuo feed. Una volta completato, ti contatteremo tramite`,
                pendingBankTitle: 'Controlla la finestra del tuo browser',
                pendingBankDescription: ({bankName}: CompanyCardBankName) =>
                    `Si prega di connettersi a ${bankName} tramite la finestra del browser che si è appena aperta. Se non si è aperta,`,
                pendingBankLink: 'per favore clicca qui',
                giveItNameInstruction: 'Dai alla carta un nome che la distingua dalle altre.',
                updating: 'Aggiornamento in corso...',
                noAccountsFound: 'Nessun account trovato',
                defaultCard: 'Carta predefinita',
                downgradeTitle: `Impossibile effettuare il downgrade dello spazio di lavoro`,
                downgradeSubTitleFirstPart: `Questo workspace non può essere declassato perché sono collegati più flussi di carte (escludendo le carte Expensify). Per favore`,
                downgradeSubTitleMiddlePart: `mantieni solo un feed di carte`,
                downgradeSubTitleLastPart: 'per procedere.',
                noAccountsFoundDescription: ({connection}: ConnectionParams) => `Per favore, aggiungi l'account in ${connection} e sincronizza nuovamente la connessione.`,
                expensifyCardBannerTitle: 'Ottieni la Expensify Card',
                expensifyCardBannerSubtitle:
                    'Goditi il cashback su ogni acquisto negli Stati Uniti, fino al 50% di sconto sulla tua fattura Expensify, carte virtuali illimitate e molto altro ancora.',
                expensifyCardBannerLearnMoreButton: 'Scopri di più',
                statementCloseDateTitle: "Data di chiusura dell'estratto conto",
                statementCloseDateDescription: "Comunicateci la data di chiusura dell'estratto conto della vostra carta e creeremo un estratto conto corrispondente in Expensify.",
            },
            workflows: {
                title: 'Flussi di lavoro',
                subtitle: 'Configura come viene approvata e pagata la spesa.',
                disableApprovalPrompt:
                    "Le carte Expensify di questo spazio di lavoro attualmente si basano sull'approvazione per definire i loro limiti intelligenti. Si prega di modificare i tipi di limiti di qualsiasi carta Expensify con limiti intelligenti prima di disabilitare le approvazioni.",
            },
            invoices: {
                title: 'Fatture',
                subtitle: 'Invia e ricevi fatture.',
            },
            categories: {
                title: 'Categorie',
                subtitle: 'Traccia e organizza le spese.',
            },
            tags: {
                title: 'Tag',
                subtitle: 'Classifica i costi e tieni traccia delle spese fatturabili.',
            },
            taxes: {
                title: 'Tasse',
                subtitle: 'Documenta e recupera le tasse ammissibili.',
            },
            reportFields: {
                title: 'Campi del rapporto',
                subtitle: 'Configura campi personalizzati per le spese.',
            },
            connections: {
                title: 'Contabilità',
                subtitle: 'Sincronizza il tuo piano dei conti e altro ancora.',
            },
            receiptPartners: {
                title: 'Partner ricevute',
                subtitle: 'Importa automaticamente le ricevute.',
            },
            connectionsWarningModal: {
                featureEnabledTitle: 'Non così in fretta...',
                featureEnabledText: 'Per abilitare o disabilitare questa funzione, dovrai modificare le impostazioni di importazione contabile.',
                disconnectText: 'Per disabilitare la contabilità, dovrai disconnettere la tua connessione contabile dal tuo spazio di lavoro.',
                manageSettings: 'Gestisci impostazioni',
            },
            receiptPartnersWarningModal: {
                featureEnabledTitle: 'Disconnetti Uber',
                disconnectText: "Per disabilitare questa funzionalità, disconnetti prima l'integrazione Uber for Business.",
                description: 'Sei sicuro di voler disconnettere questa integrazione?',
                confirmText: 'Capito',
            },
            workflowWarningModal: {
                featureEnabledTitle: 'Non così in fretta...',
                featureEnabledText:
                    'Le carte Expensify in questo spazio di lavoro si basano su flussi di approvazione per definire i loro Limiti Intelligenti.\n\nSi prega di modificare i tipi di limite di qualsiasi carta con Limiti Intelligenti prima di disabilitare i flussi di lavoro.',
                confirmText: 'Vai a Expensify Cards',
            },
            rules: {
                title: 'Regole',
                subtitle: 'Richiedi ricevute, segnala spese elevate e altro ancora.',
            },
        },
        reports: {
            reportsCustomTitleExamples: 'Esempi:',
            customReportNamesSubtitle: `<muted-text>Personalizza i titoli dei report utilizzando le nostre <a href="${CONST.CUSTOM_REPORT_NAME_HELP_URL}">formule complete</a>.</muted-text>`,
            customNameTitle: 'Titolo predefinito del report',
            customNameDescription: `Scegli un nome personalizzato per i rapporti sulle spese utilizzando le nostre <a href="${CONST.CUSTOM_REPORT_NAME_HELP_URL}">formule complete</a>.`,
            customNameInputLabel: 'Nome',
            customNameEmailPhoneExample: 'Email o telefono del membro: {report:submit:from}',
            customNameStartDateExample: 'Data di inizio del report: {report:startdate}',
            customNameWorkspaceNameExample: "Nome dell'area di lavoro: {report:workspacename}",
            customNameReportIDExample: 'Report ID: {report:id}',
            customNameTotalExample: 'Totale: {report:total}.',
            preventMembersFromChangingCustomNamesTitle: 'Impedisci ai membri di modificare i nomi dei report personalizzati',
        },
        reportFields: {
            addField: 'Aggiungi campo',
            delete: 'Elimina campo',
            deleteFields: 'Elimina campi',
            findReportField: 'Trova campo del report',
            deleteConfirmation: 'Sei sicuro di voler eliminare questo campo del report?',
            deleteFieldsConfirmation: 'Sei sicuro di voler eliminare questi campi del report?',
            emptyReportFields: {
                title: 'Non hai creato alcun campo di report',
                subtitle: 'Aggiungi un campo personalizzato (testo, data o menu a discesa) che appare nei report.',
            },
            subtitle: 'I campi del report si applicano a tutte le spese e possono essere utili quando si desidera richiedere informazioni aggiuntive.',
            disableReportFields: 'Disabilita i campi del report',
            disableReportFieldsConfirmation: 'Sei sicuro? I campi di testo e data verranno eliminati e le liste verranno disabilitate.',
            importedFromAccountingSoftware: 'I campi del report sottostanti sono importati dal tuo',
            textType: 'Testo',
            dateType: 'Data',
            dropdownType: 'Elenco',
            textAlternateText: "Aggiungi un campo per l'inserimento di testo libero.",
            dateAlternateText: 'Aggiungi un calendario per la selezione delle date.',
            dropdownAlternateText: 'Aggiungi un elenco di opzioni tra cui scegliere.',
            nameInputSubtitle: 'Scegli un nome per il campo del rapporto.',
            typeInputSubtitle: 'Scegli quale tipo di campo del report utilizzare.',
            initialValueInputSubtitle: 'Inserisci un valore iniziale da mostrare nel campo del report.',
            listValuesInputSubtitle: 'Questi valori appariranno nel menu a discesa del campo del tuo report. I valori abilitati possono essere selezionati dai membri.',
            listInputSubtitle: "Questi valori appariranno nell'elenco dei campi del tuo report. I valori abilitati possono essere selezionati dai membri.",
            deleteValue: 'Elimina valore',
            deleteValues: 'Elimina valori',
            disableValue: 'Disabilita valore',
            disableValues: 'Disabilita valori',
            enableValue: 'Abilita valore',
            enableValues: 'Abilita valori',
            emptyReportFieldsValues: {
                title: 'Non hai creato alcun valore di elenco',
                subtitle: 'Aggiungi valori personalizzati da visualizzare nei report.',
            },
            deleteValuePrompt: "Sei sicuro di voler eliminare questo valore dall'elenco?",
            deleteValuesPrompt: 'Sei sicuro di voler eliminare questi valori dalla lista?',
            listValueRequiredError: "Per favore inserisci un nome per il valore dell'elenco",
            existingListValueError: 'Un valore di elenco con questo nome esiste già',
            editValue: 'Modifica valore',
            listValues: 'Elenca i valori',
            addValue: 'Aggiungi valore',
            existingReportFieldNameError: 'Un campo del report con questo nome esiste già',
            reportFieldNameRequiredError: 'Inserisci un nome per il campo del report',
            reportFieldTypeRequiredError: 'Si prega di scegliere un tipo di campo del report',
            reportFieldInitialValueRequiredError: 'Si prega di scegliere un valore iniziale per il campo del report',
            genericFailureMessage: "Si è verificato un errore durante l'aggiornamento del campo del report. Per favore riprova.",
        },
        tags: {
            tagName: 'Nome tag',
            requiresTag: 'I membri devono etichettare tutte le spese',
            trackBillable: 'Traccia le spese fatturabili',
            customTagName: 'Nome tag personalizzato',
            enableTag: 'Abilita tag',
            enableTags: 'Abilita tag',
            requireTag: 'Require tag',
            requireTags: 'Tag obbligatori',
            notRequireTags: 'Non richiedere',
            disableTag: 'Disabilita tag',
            disableTags: 'Disabilita tag',
            addTag: 'Aggiungi tag',
            editTag: 'Modifica tag',
            editTags: 'Modifica tag',
            findTag: 'Trova tag',
            subtitle: 'I tag aggiungono modi più dettagliati per classificare i costi.',
            dependentMultiLevelTagsSubtitle: ({importSpreadsheetLink}: DependentMultiLevelTagsSubtitleParams) =>
                `<muted-text>Si stanno utilizzando <a href="${CONST.IMPORT_TAGS_EXPENSIFY_URL_DEPENDENT_TAGS}">tag dipendenti</a>. È possibile <a href="${importSpreadsheetLink}">reimportare un foglio di calcolo</a> per aggiornare i tag.</muted-text>`,
            emptyTags: {
                title: 'Non hai creato alcun tag',
                //  We need to remove the subtitle and use the below one when we remove the canUseMultiLevelTags beta
                subtitle: 'Aggiungi un tag per tracciare progetti, sedi, reparti e altro.',
                subtitleHTML: `<muted-text><centered-text>Importare un foglio di calcolo per aggiungere tag per tracciare progetti, sedi, reparti e altro ancora. <a href="${CONST.IMPORT_TAGS_EXPENSIFY_URL}">Ulteriori informazioni</a> sulla formattazione dei file di tag.</centered-text></muted-text>`,
                subtitleWithAccounting: ({accountingPageURL}: EmptyTagsSubtitleWithAccountingParams) =>
                    `<muted-text><centered-text>I tag vengono attualmente importati da una connessione contabile. Passare alla <a href="${accountingPageURL}">contabilità</a> per apportare eventuali modifiche.</centered-text></muted-text>`,
            },
            deleteTag: 'Elimina tag',
            deleteTags: 'Elimina tag',
            deleteTagConfirmation: 'Sei sicuro di voler eliminare questo tag?',
            deleteTagsConfirmation: 'Sei sicuro di voler eliminare questi tag?',
            deleteFailureMessage: "Si è verificato un errore durante l'eliminazione del tag, riprova.",
            tagRequiredError: 'Il nome del tag è obbligatorio',
            existingTagError: 'Un tag con questo nome esiste già',
            invalidTagNameError: 'Il nome del tag non può essere 0. Si prega di scegliere un valore diverso.',
            genericFailureMessage: "Si è verificato un errore durante l'aggiornamento del tag, riprova.",
            importedFromAccountingSoftware: 'I tag qui sotto sono importati dal tuo',
            glCode: 'Codice GL',
            updateGLCodeFailureMessage: "Si è verificato un errore durante l'aggiornamento del codice GL, riprova.",
            tagRules: 'Regole dei tag',
            approverDescription: 'Approvante',
            importTags: 'Importa tag',
            importTagsSupportingText: 'Codifica le tue spese con un tipo di etichetta o molte.',
            configureMultiLevelTags: 'Configura il tuo elenco di tag per la classificazione multi-livello.',
            importMultiLevelTagsSupportingText: `Ecco un'anteprima dei tuoi tag. Se tutto sembra a posto, clicca qui sotto per importarli.`,
            importMultiLevelTags: {
                firstRowTitle: 'La prima riga è il titolo per ogni elenco di tag',
                independentTags: 'Questi sono tag indipendenti',
                glAdjacentColumn: "C'è un codice GL nella colonna adiacente",
            },
            tagLevel: {
                singleLevel: 'Singolo livello di tag',
                multiLevel: 'Tag multi-livello',
            },
            switchSingleToMultiLevelTagWarning: {
                title: 'Cambia i livelli dei tag',
                prompt1: 'Cambiare i livelli dei tag cancellerà tutti i tag attuali.',
                prompt2: 'Ti suggeriamo prima di',
                prompt3: 'scarica un backup',
                prompt4: 'esportando i tuoi tag.',
                prompt5: 'Scopri di più',
                prompt6: 'about tag levels.',
            },
            overrideMultiTagWarning: {
                title: 'Importa tag',
                prompt1: 'Sei sicuro?',
                prompt2: ' I tag esistenti verranno sovrascritti, ma puoi',
                prompt3: ' scarica un backup',
                prompt4: ' primo.',
            },
            importedTagsMessage: ({columnCounts}: ImportedTagsMessageParams) =>
                `Abbiamo trovato *${columnCounts} colonne* nel tuo foglio di calcolo. Seleziona *Nome* accanto alla colonna che contiene i nomi dei tag. Puoi anche selezionare *Abilitato* accanto alla colonna che imposta lo stato dei tag.`,
            cannotDeleteOrDisableAllTags: {
                title: 'Impossibile eliminare o disabilitare tutti i tag',
                description: `Almeno un tag deve rimanere abilitato perché il tuo spazio di lavoro richiede tag.`,
            },
            cannotMakeAllTagsOptional: {
                title: 'Impossibile rendere tutti i tag opzionali',
                description: `Almeno un tag deve rimanere obbligatorio perché le impostazioni del tuo spazio di lavoro richiedono tag.`,
            },
            tagCount: () => ({
                one: '1 giorno',
                other: (count: number) => `${count} Tag`,
            }),
        },
        taxes: {
            subtitle: 'Aggiungi nomi delle tasse, aliquote e imposta predefiniti.',
            addRate: 'Aggiungi tariffa',
            workspaceDefault: 'Valuta predefinita del workspace',
            foreignDefault: 'Valuta estera predefinita',
            customTaxName: 'Nome tassa personalizzato',
            value: 'Valore',
            taxReclaimableOn: 'Imposta recuperabile su',
            taxRate: 'Aliquota fiscale',
            findTaxRate: "Trova l'aliquota fiscale",
            error: {
                taxRateAlreadyExists: 'Questo nome fiscale è già in uso',
                taxCodeAlreadyExists: 'Questo codice fiscale è già in uso',
                valuePercentageRange: 'Si prega di inserire una percentuale valida tra 0 e 100',
                customNameRequired: 'È richiesto un nome personalizzato per la tassa',
                deleteFailureMessage: "Si è verificato un errore durante l'eliminazione dell'aliquota fiscale. Riprova o chiedi aiuto a Concierge.",
                updateFailureMessage: "Si è verificato un errore durante l'aggiornamento dell'aliquota fiscale. Riprova o chiedi aiuto a Concierge.",
                createFailureMessage: "Si è verificato un errore durante la creazione dell'aliquota fiscale. Riprova o chiedi aiuto a Concierge.",
                updateTaxClaimableFailureMessage: "La parte recuperabile deve essere inferiore all'importo della tariffa di distanza.",
            },
            deleteTaxConfirmation: 'Sei sicuro di voler eliminare questa tassa?',
            deleteMultipleTaxConfirmation: ({taxAmount}: TaxAmountParams) => `Sei sicuro di voler eliminare le tasse di ${taxAmount}?`,
            actions: {
                delete: 'Elimina tariffa',
                deleteMultiple: 'Elimina tariffe',
                enable: 'Abilita tariffa',
                disable: 'Disabilita tariffa',
                enableTaxRates: () => ({
                    one: 'Abilita tariffa',
                    other: 'Abilita tariffe',
                }),
                disableTaxRates: () => ({
                    one: 'Disabilita tariffa',
                    other: 'Disabilita tariffe',
                }),
            },
            importedFromAccountingSoftware: 'Le tasse sottostanti sono importate dal tuo',
            taxCode: 'Codice fiscale',
            updateTaxCodeFailureMessage: "Si è verificato un errore durante l'aggiornamento del codice fiscale, riprova.",
        },
        duplicateWorkspace: {
            title: 'Assegna un nome al tuo nuovo spazio di lavoro',
            selectFeatures: 'Seleziona le funzionalità da copiare',
            whichFeatures: 'Quali funzionalità vuoi copiare nel tuo nuovo spazio di lavoro?',
            confirmDuplicate: '\n\nVuoi continuare?',
            categories: 'Categorie e regole di categorizzazione automatica',
            reimbursementAccount: 'Account di rimborso',
            delayedSubmission: 'Invio ritardato',
            welcomeNote: 'Inizia a utilizzare il mio nuovo spazio di lavoro',
            confirmTitle: ({newWorkspaceName, totalMembers}: {newWorkspaceName?: string; totalMembers?: number}) =>
                `Stai per creare e condividere ${newWorkspaceName ?? ''} con ${totalMembers ?? 0} membri dall'area di lavoro originale.`,
            error: 'Si è verificato un errore durante la duplicazione del nuovo spazio di lavoro. Riprova.',
        },
        emptyWorkspace: {
            title: 'Non hai spazi di lavoro',
            subtitle: 'Traccia ricevute, rimborsa spese, gestisci viaggi, invia fatture e altro ancora.',
            createAWorkspaceCTA: 'Inizia',
            features: {
                trackAndCollect: 'Traccia e raccogli ricevute',
                reimbursements: 'Rimborsare i dipendenti',
                companyCards: 'Gestisci carte aziendali',
            },
            notFound: 'Nessun workspace trovato',
            description: 'Le stanze sono un ottimo posto per discutere e lavorare con più persone. Per iniziare a collaborare, crea o unisciti a un workspace.',
        },
        new: {
            newWorkspace: 'Nuovo spazio di lavoro',
            getTheExpensifyCardAndMore: 'Ottieni la Expensify Card e altro ancora',
            confirmWorkspace: 'Conferma Workspace',
            myGroupWorkspace: ({workspaceNumber}: {workspaceNumber?: number}) => `Il mio spazio di lavoro di gruppo${workspaceNumber ? ` ${workspaceNumber}` : ''}`,
            workspaceName: ({userName, workspaceNumber}: NewWorkspaceNameParams) => `Spazio di lavoro di ${userName}${workspaceNumber ? ` ${workspaceNumber}` : ''}`,
        },
        people: {
            genericFailureMessage: 'Si è verificato un errore durante la rimozione di un membro dallo spazio di lavoro, per favore riprova.',
            removeMembersPrompt: ({memberName}: {memberName: string}) => ({
                one: `Sei sicuro di voler rimuovere ${memberName}?`,
                other: 'Sei sicuro di voler rimuovere questi membri?',
            }),
            removeMembersWarningPrompt: ({memberName, ownerName}: RemoveMembersWarningPrompt) =>
                `${memberName} è un approvatore in questo spazio di lavoro. Quando smetti di condividere questo spazio di lavoro con loro, li sostituiremo nel flusso di approvazione con il proprietario dello spazio di lavoro, ${ownerName}`,
            removeMembersTitle: () => ({
                one: 'Rimuovi membro',
                other: 'Rimuovi membri',
            }),
            findMember: 'Trova membro',
            removeWorkspaceMemberButtonTitle: "Rimuovi dall'area di lavoro",
            removeGroupMemberButtonTitle: 'Rimuovi dal gruppo',
            removeRoomMemberButtonTitle: 'Rimuovi dalla chat',
            removeMemberPrompt: ({memberName}: RemoveMemberPromptParams) => `Sei sicuro di voler rimuovere ${memberName}?`,
            removeMemberTitle: 'Rimuovi membro',
            transferOwner: 'Trasferisci proprietario',
            makeMember: 'Rendi membro',
            makeAdmin: 'Rendi amministratore',
            makeAuditor: 'Crea revisore contabile',
            selectAll: 'Seleziona tutto',
            error: {
                genericAdd: "Si è verificato un problema nell'aggiungere questo membro dello spazio di lavoro",
                cannotRemove: 'Non puoi rimuovere te stesso o il proprietario dello spazio di lavoro',
                genericRemove: 'Si è verificato un problema durante la rimozione di quel membro del workspace',
            },
            addedWithPrimary: 'Alcuni membri sono stati aggiunti con i loro accessi principali.',
            invitedBySecondaryLogin: ({secondaryLogin}: SecondaryLoginParams) => `Aggiunto da login secondario ${secondaryLogin}.`,
            workspaceMembersCount: ({count}: WorkspaceMembersCountParams) => `Numero totale di membri dello spazio di lavoro: ${count}`,
            importMembers: 'Importa membri',
        },
        card: {
            getStartedIssuing: 'Inizia emettendo la tua prima carta virtuale o fisica.',
            issueCard: 'Emetti carta',
            issueNewCard: {
                whoNeedsCard: 'Chi ha bisogno di una carta?',
                findMember: 'Trova membro',
                chooseCardType: 'Scegli un tipo di carta',
                physicalCard: 'Carta fisica',
                physicalCardDescription: 'Ottimo per chi spende frequentemente',
                virtualCard: 'Carta virtuale',
                virtualCardDescription: 'Istantaneo e flessibile',
                chooseLimitType: 'Scegli un tipo di limite',
                smartLimit: 'Limite Intelligente',
                smartLimitDescription: "Spendere fino a un certo importo prima di richiedere l'approvazione",
                monthly: 'Mensile',
                monthlyDescription: 'Spendere fino a un certo importo al mese',
                fixedAmount: 'Importo fisso',
                fixedAmountDescription: 'Spendere fino a un certo importo una volta sola',
                setLimit: 'Imposta un limite',
                cardLimitError: 'Inserisci un importo inferiore a $21,474,836',
                giveItName: 'Dagli un nome',
                giveItNameInstruction: "Rendila abbastanza unica da distinguerla dalle altre carte. Casi d'uso specifici sono ancora meglio!",
                cardName: 'Nome della carta',
                letsDoubleCheck: 'Verifichiamo che tutto sia corretto.',
                willBeReady: 'Questa carta sarà pronta per essere utilizzata immediatamente.',
                cardholder: 'Titolare della carta',
                cardType: 'Tipo di carta',
                limit: 'Limite',
                limitType: 'Tipo di limite',
                name: 'Nome',
                disabledApprovalForSmartLimitError: 'Abilita le approvazioni in <strong>Flussi di lavoro > Aggiungi approvazioni</strong> prima di impostare i limiti intelligenti',
            },
            deactivateCardModal: {
                deactivate: 'Disattiva',
                deactivateCard: 'Disattiva carta',
                deactivateConfirmation: 'Disattivare questa carta rifiuterà tutte le transazioni future e non potrà essere annullato.',
            },
        },
        accounting: {
            settings: 'impostazioni',
            title: 'Connessioni',
            subtitle:
                'Connettiti al tuo sistema contabile per codificare le transazioni con il tuo piano dei conti, abbinare automaticamente i pagamenti e mantenere le tue finanze sincronizzate.',
            qbo: 'QuickBooks Online',
            qbd: 'QuickBooks Desktop',
            xero: 'Xero',
            netsuite: 'NetSuite',
            intacct: 'Sage Intacct',
            sap: 'SAP',
            oracle: 'Oracle',
            microsoftDynamics: 'Microsoft Dynamics',
            talkYourOnboardingSpecialist: 'Chatta con il tuo specialista di configurazione.',
            talkYourAccountManager: 'Chatta con il tuo account manager.',
            talkToConcierge: 'Chatta con Concierge.',
            needAnotherAccounting: 'Hai bisogno di un altro software di contabilità?',
            connectionName: ({connectionName}: ConnectionNameParams) => {
                switch (connectionName) {
                    case CONST.POLICY.CONNECTIONS.NAME.QBO:
                        return 'QuickBooks Online';
                    case CONST.POLICY.CONNECTIONS.NAME.XERO:
                        return 'Xero';
                    case CONST.POLICY.CONNECTIONS.NAME.NETSUITE:
                        return 'NetSuite';
                    case CONST.POLICY.CONNECTIONS.NAME.SAGE_INTACCT:
                        return 'Sage Intacct';
                    default: {
                        return '';
                    }
                }
            },
            errorODIntegration: ({oldDotPolicyConnectionsURL}: ErrorODIntegrationParams) =>
                `C'è un errore con una connessione che è stata impostata in Expensify Classic. [Vai su Expensify Classic per risolvere questo problema.](${oldDotPolicyConnectionsURL})`,
            goToODToSettings: 'Vai su Expensify Classic per gestire le tue impostazioni.',
            setup: 'Connetti',
            lastSync: ({relativeDate}: LastSyncAccountingParams) => `Ultima sincronizzazione ${relativeDate}`,
            notSync: 'Non sincronizzato',
            import: 'Importa',
            export: 'Esporta',
            advanced: 'Avanzato',
            other: 'Altro',
            syncNow: 'Sincronizza ora',
            disconnect: 'Disconnetti',
            reinstall: 'Reinstalla connettore',
            disconnectTitle: ({connectionName}: OptionalParam<ConnectionNameParams> = {}) => {
                const integrationName =
                    connectionName && CONST.POLICY.CONNECTIONS.NAME_USER_FRIENDLY[connectionName] ? CONST.POLICY.CONNECTIONS.NAME_USER_FRIENDLY[connectionName] : 'integrazione';
                return `Disconnetti ${integrationName}`;
            },
            connectTitle: ({connectionName}: ConnectionNameParams) => `Connetti ${CONST.POLICY.CONNECTIONS.NAME_USER_FRIENDLY[connectionName] ?? 'integrazione contabile'}`,
            syncError: ({connectionName}: ConnectionNameParams) => {
                switch (connectionName) {
                    case CONST.POLICY.CONNECTIONS.NAME.QBO:
                        return 'Impossibile connettersi a QuickBooks Online';
                    case CONST.POLICY.CONNECTIONS.NAME.XERO:
                        return 'Impossibile connettersi a Xero';
                    case CONST.POLICY.CONNECTIONS.NAME.NETSUITE:
                        return 'Impossibile connettersi a NetSuite';
                    case CONST.POLICY.CONNECTIONS.NAME.QBD:
                        return 'Impossibile connettersi a QuickBooks Desktop';
                    default: {
                        return "Impossibile connettersi all'integrazione";
                    }
                }
            },
            accounts: 'Piano dei conti',
            taxes: 'Tasse',
            imported: 'Importato',
            notImported: 'Non importato',
            importAsCategory: 'Importato come categorie',
            importTypes: {
                [CONST.INTEGRATION_ENTITY_MAP_TYPES.IMPORTED]: 'Importato',
                [CONST.INTEGRATION_ENTITY_MAP_TYPES.TAG]: 'Importato come tag',
                [CONST.INTEGRATION_ENTITY_MAP_TYPES.DEFAULT]: 'Importato',
                [CONST.INTEGRATION_ENTITY_MAP_TYPES.NOT_IMPORTED]: 'Non importato',
                [CONST.INTEGRATION_ENTITY_MAP_TYPES.NONE]: 'Non importato',
                [CONST.INTEGRATION_ENTITY_MAP_TYPES.REPORT_FIELD]: 'Importato come campi del report',
                [CONST.INTEGRATION_ENTITY_MAP_TYPES.NETSUITE_DEFAULT]: 'Impostazione predefinita dipendente NetSuite',
            },
            disconnectPrompt: ({connectionName}: OptionalParam<ConnectionNameParams> = {}) => {
                const integrationName =
                    connectionName && CONST.POLICY.CONNECTIONS.NAME_USER_FRIENDLY[connectionName] ? CONST.POLICY.CONNECTIONS.NAME_USER_FRIENDLY[connectionName] : 'questa integrazione';
                return `Sei sicuro di voler disconnettere ${integrationName}?`;
            },
            connectPrompt: ({connectionName}: ConnectionNameParams) =>
                `Sei sicuro di voler connettere ${CONST.POLICY.CONNECTIONS.NAME_USER_FRIENDLY[connectionName] ?? 'questa integrazione contabile'}? Questo rimuoverà tutte le connessioni contabili esistenti.`,
            enterCredentials: 'Inserisci le tue credenziali',
            connections: {
                syncStageName: ({stage}: SyncStageNameConnectionsParams) => {
                    switch (stage) {
                        case 'quickbooksOnlineImportCustomers':
                        case 'quickbooksDesktopImportCustomers':
                            return 'Importazione dei clienti';
                        case 'quickbooksOnlineImportEmployees':
                        case 'netSuiteSyncImportEmployees':
                        case 'intacctImportEmployees':
                        case 'quickbooksDesktopImportEmployees':
                            return 'Importazione dipendenti';
                        case 'quickbooksOnlineImportAccounts':
                        case 'quickbooksDesktopImportAccounts':
                            return 'Importazione degli account';
                        case 'quickbooksOnlineImportClasses':
                        case 'quickbooksDesktopImportClasses':
                            return 'Importazione delle classi';
                        case 'quickbooksOnlineImportLocations':
                            return 'Importazione di località';
                        case 'quickbooksOnlineImportProcessing':
                            return 'Elaborazione dei dati importati';
                        case 'quickbooksOnlineSyncBillPayments':
                        case 'intacctImportSyncBillPayments':
                            return 'Sincronizzazione dei report rimborsati e dei pagamenti delle fatture';
                        case 'quickbooksOnlineSyncTaxCodes':
                            return 'Importazione dei codici fiscali';
                        case 'quickbooksOnlineCheckConnection':
                            return 'Verifica connessione QuickBooks Online';
                        case 'quickbooksOnlineImportMain':
                            return 'Importazione dei dati di QuickBooks Online';
                        case 'startingImportXero':
                            return 'Importazione dei dati Xero';
                        case 'startingImportQBO':
                            return 'Importazione dei dati di QuickBooks Online';
                        case 'startingImportQBD':
                        case 'quickbooksDesktopImportMore':
                            return 'Importazione dei dati di QuickBooks Desktop';
                        case 'quickbooksDesktopImportTitle':
                            return "Titolo dell'importazione";
                        case 'quickbooksDesktopImportApproveCertificate':
                            return 'Importazione certificato di approvazione';
                        case 'quickbooksDesktopImportDimensions':
                            return 'Importazione delle dimensioni';
                        case 'quickbooksDesktopImportSavePolicy':
                            return 'Importazione della politica di salvataggio';
                        case 'quickbooksDesktopWebConnectorReminder':
                            return 'Ancora in fase di sincronizzazione dei dati con QuickBooks... Assicurati che il Web Connector sia in esecuzione';
                        case 'quickbooksOnlineSyncTitle':
                            return 'Sincronizzazione dei dati di QuickBooks Online';
                        case 'quickbooksOnlineSyncLoadData':
                        case 'xeroSyncStep':
                        case 'intacctImportData':
                            return 'Caricamento dei dati';
                        case 'quickbooksOnlineSyncApplyCategories':
                            return 'Aggiornamento delle categorie';
                        case 'quickbooksOnlineSyncApplyCustomers':
                            return 'Aggiornamento clienti/progetti';
                        case 'quickbooksOnlineSyncApplyEmployees':
                            return "Aggiornamento dell'elenco delle persone";
                        case 'quickbooksOnlineSyncApplyClassesLocations':
                            return 'Aggiornamento dei campi del report';
                        case 'jobDone':
                            return 'In attesa che i dati importati vengano caricati';
                        case 'xeroSyncImportChartOfAccounts':
                            return 'Sincronizzazione del piano dei conti';
                        case 'xeroSyncImportCategories':
                            return 'Sincronizzazione delle categorie';
                        case 'xeroSyncImportCustomers':
                            return 'Sincronizzazione dei clienti';
                        case 'xeroSyncXeroReimbursedReports':
                            return 'Contrassegnare i report di Expensify come rimborsati';
                        case 'xeroSyncExpensifyReimbursedReports':
                            return 'Contrassegnare le fatture e le ricevute di Xero come pagate';
                        case 'xeroSyncImportTrackingCategories':
                            return 'Sincronizzazione delle categorie di tracciamento';
                        case 'xeroSyncImportBankAccounts':
                            return 'Sincronizzazione dei conti bancari';
                        case 'xeroSyncImportTaxRates':
                            return 'Sincronizzazione delle aliquote fiscali';
                        case 'xeroCheckConnection':
                            return 'Verifica connessione Xero';
                        case 'xeroSyncTitle':
                            return 'Sincronizzazione dei dati Xero';
                        case 'netSuiteSyncConnection':
                            return 'Inizializzazione della connessione a NetSuite';
                        case 'netSuiteSyncCustomers':
                            return 'Importazione dei clienti';
                        case 'netSuiteSyncInitData':
                            return 'Recupero dati da NetSuite';
                        case 'netSuiteSyncImportTaxes':
                            return 'Importazione delle tasse';
                        case 'netSuiteSyncImportItems':
                            return 'Importazione degli articoli';
                        case 'netSuiteSyncData':
                            return 'Importazione dei dati in Expensify';
                        case 'netSuiteSyncAccounts':
                            return 'Sincronizzazione degli account';
                        case 'netSuiteSyncCurrencies':
                            return 'Sincronizzazione delle valute';
                        case 'netSuiteSyncCategories':
                            return 'Sincronizzazione delle categorie';
                        case 'netSuiteSyncReportFields':
                            return 'Importazione dei dati come campi del report di Expensify';
                        case 'netSuiteSyncTags':
                            return 'Importazione dei dati come tag di Expensify';
                        case 'netSuiteSyncUpdateConnectionData':
                            return 'Aggiornamento delle informazioni di connessione';
                        case 'netSuiteSyncNetSuiteReimbursedReports':
                            return 'Contrassegnare i report di Expensify come rimborsati';
                        case 'netSuiteSyncExpensifyReimbursedReports':
                            return 'Contrassegnare le fatture e le bollette di NetSuite come pagate';
                        case 'netSuiteImportVendorsTitle':
                            return 'Importazione fornitori';
                        case 'netSuiteImportCustomListsTitle':
                            return 'Importazione di elenchi personalizzati';
                        case 'netSuiteSyncImportCustomLists':
                            return 'Importazione di elenchi personalizzati';
                        case 'netSuiteSyncImportSubsidiaries':
                            return 'Importazione di filiali';
                        case 'netSuiteSyncImportVendors':
                        case 'quickbooksDesktopImportVendors':
                            return 'Importazione fornitori';
                        case 'intacctCheckConnection':
                            return 'Verifica connessione Sage Intacct';
                        case 'intacctImportDimensions':
                            return 'Importazione delle dimensioni di Sage Intacct';
                        case 'intacctImportTitle':
                            return 'Importazione dei dati Sage Intacct';
                        default: {
                            // eslint-disable-next-line @typescript-eslint/restrict-template-expressions
                            return `Traduzione mancante per la fase: ${stage}`;
                        }
                    }
                },
            },
            preferredExporter: 'Esportatore preferito',
            exportPreferredExporterNote:
                "L'esportatore preferito può essere qualsiasi amministratore dello spazio di lavoro, ma deve anche essere un amministratore di dominio se imposti conti di esportazione diversi per singole carte aziendali nelle impostazioni del dominio.",
            exportPreferredExporterSubNote: "Una volta impostato, l'esportatore preferito vedrà i report per l'esportazione nel proprio account.",
            exportAs: 'Esporta come',
            exportOutOfPocket: 'Esporta le spese anticipate come',
            exportCompanyCard: 'Esporta le spese della carta aziendale come',
            exportDate: 'Data di esportazione',
            defaultVendor: 'Fornitore predefinito',
            autoSync: 'Sincronizzazione automatica',
            autoSyncDescription: 'Sincronizza automaticamente NetSuite ed Expensify ogni giorno. Esporta il report finalizzato in tempo reale.',
            reimbursedReports: 'Sincronizza i rapporti rimborsati',
            cardReconciliation: 'Riconciliazione della carta',
            reconciliationAccount: 'Conto di riconciliazione',
            continuousReconciliation: 'Riconciliazione Continua',
            saveHoursOnReconciliation:
                'Risparmia ore di riconciliazione ogni periodo contabile facendo riconciliare continuamente a Expensify gli estratti conto e i regolamenti della Expensify Card per tuo conto.',
            enableContinuousReconciliation: ({accountingAdvancedSettingsLink, connectionName}: EnableContinuousReconciliationParams) =>
                `<muted-text-label>Per abilitare la riconciliazione continua, abilita la <a href="${accountingAdvancedSettingsLink}">sincronizzazione automatica</a> per ${connectionName}.</muted-text-label>`,
            chooseReconciliationAccount: {
                chooseBankAccount: 'Scegli il conto bancario su cui verranno riconciliati i pagamenti della tua carta Expensify.',
                accountMatches: 'Assicurati che questo account corrisponda al tuo',
                settlementAccount: 'Conto di regolamento della carta Expensify',
                reconciliationWorks: ({lastFourPAN}: ReconciliationWorksParams) => `(termine con ${lastFourPAN}) affinché la Riconciliazione Continua funzioni correttamente.`,
            },
        },
        export: {
            notReadyHeading: "Non pronto per l'esportazione",
            notReadyDescription:
                'I rapporti di spesa in bozza o in sospeso non possono essere esportati nel sistema contabile. Si prega di approvare o pagare queste spese prima di esportarle.',
        },
        invoices: {
            sendInvoice: 'Invia fattura',
            sendFrom: 'Invia da',
            invoicingDetails: 'Dettagli di fatturazione',
            invoicingDetailsDescription: 'Queste informazioni appariranno sulle tue fatture.',
            companyName: "Nome dell'azienda",
            companyWebsite: "Sito web dell'azienda",
            paymentMethods: {
                personal: 'Personale',
                business: 'Business',
                chooseInvoiceMethod: 'Scegli un metodo di pagamento qui sotto:',
                payingAsIndividual: 'Pagare come individuo',
                payingAsBusiness: "Pagare come un'azienda",
            },
            invoiceBalance: 'Saldo fattura',
            invoiceBalanceSubtitle:
                'Questo è il tuo saldo attuale derivante dalla riscossione dei pagamenti delle fatture. Verrà trasferito automaticamente sul tuo conto bancario se ne hai aggiunto uno.',
            bankAccountsSubtitle: 'Aggiungi un conto bancario per effettuare e ricevere pagamenti delle fatture.',
        },
        invite: {
            member: 'Invita membro',
            members: 'Invita membri',
            invitePeople: 'Invita nuovi membri',
            genericFailureMessage: "Si è verificato un errore durante l'invito del membro allo spazio di lavoro. Per favore, riprova.",
            pleaseEnterValidLogin: `Assicurati che l'email o il numero di telefono siano validi (ad es. ${CONST.EXAMPLE_PHONE_NUMBER}).`,
            user: 'utente',
            users: 'utenti',
            invited: 'invitato',
            removed: 'rimosso',
            to: 'a',
            from: 'da',
        },
        inviteMessage: {
            confirmDetails: 'Conferma i dettagli',
            inviteMessagePrompt: 'Rendi il tuo invito ancora più speciale aggiungendo un messaggio qui sotto!',
            personalMessagePrompt: 'Messaggio',
            genericFailureMessage: "Si è verificato un errore durante l'invito del membro allo spazio di lavoro. Per favore, riprova.",
            inviteNoMembersError: 'Seleziona almeno un membro da invitare',
            joinRequest: ({user, workspaceName}: {user: string; workspaceName: string}) => `${user} ha richiesto di unirsi a ${workspaceName}`,
        },
        distanceRates: {
            oopsNotSoFast: 'Ops! Non così in fretta...',
            workspaceNeeds: 'Un workspace necessita di almeno una tariffa di distanza abilitata.',
            distance: 'Distanza',
            centrallyManage: 'Gestisci centralmente le tariffe, traccia in miglia o chilometri e imposta una categoria predefinita.',
            rate: 'Valuta',
            addRate: 'Aggiungi tariffa',
            findRate: 'Trova tariffa',
            trackTax: 'Traccia imposta',
            deleteRates: () => ({
                one: 'Elimina tariffa',
                other: 'Elimina tariffe',
            }),
            enableRates: () => ({
                one: 'Abilita tariffa',
                other: 'Abilita tariffe',
            }),
            disableRates: () => ({
                one: 'Disabilita tariffa',
                other: 'Disabilita tariffe',
            }),
            enableRate: 'Abilita tariffa',
            status: 'Stato',
            unit: 'Unit',
            taxFeatureNotEnabledMessage: 'Le tasse devono essere abilitate nello spazio di lavoro per utilizzare questa funzione. Vai su',
            changePromptMessage: 'per apportare quella modifica.',
            deleteDistanceRate: 'Elimina tariffa distanza',
            areYouSureDelete: () => ({
                one: 'Sei sicuro di voler eliminare questa tariffa?',
                other: 'Sei sicuro di voler eliminare queste tariffe?',
            }),
            errors: {
                rateNameRequired: 'Il nome della tariffa è obbligatorio',
                existingRateName: 'Esiste già una tariffa di distanza con questo nome',
            },
        },
        editor: {
            descriptionInputLabel: 'Descrizione',
            nameInputLabel: 'Nome',
            typeInputLabel: 'Tipo',
            initialValueInputLabel: 'Valore iniziale',
            nameInputHelpText: 'Questo è il nome che vedrai nel tuo spazio di lavoro.',
            nameIsRequiredError: 'Dovrai dare un nome al tuo spazio di lavoro',
            currencyInputLabel: 'Valuta predefinita',
            currencyInputHelpText: 'Tutte le spese in questo spazio di lavoro saranno convertite in questa valuta.',
            currencyInputDisabledText: ({currency}: CurrencyInputDisabledTextParams) =>
                `La valuta predefinita non può essere modificata perché questo spazio di lavoro è collegato a un conto bancario in ${currency}.`,
            save: 'Salva',
            genericFailureMessage: "Si è verificato un errore durante l'aggiornamento dello spazio di lavoro. Per favore riprova.",
            avatarUploadFailureMessage: "Si è verificato un errore durante il caricamento dell'avatar. Per favore riprova.",
            addressContext: 'È necessario un indirizzo Workspace per abilitare Expensify Travel. Si prega di inserire un indirizzo associato alla tua attività.',
            policy: 'Politica di spesa',
        },
        bankAccount: {
            continueWithSetup: 'Continua configurazione',
            youAreAlmostDone:
                'Hai quasi finito di configurare il tuo conto bancario, il che ti permetterà di emettere carte aziendali, rimborsare spese, riscuotere fatture e pagare bollette.',
            streamlinePayments: 'Ottimizza i pagamenti',
            connectBankAccountNote: 'Nota: I conti bancari personali non possono essere utilizzati per i pagamenti negli spazi di lavoro.',
            oneMoreThing: "Un'altra cosa!",
            allSet: 'Tutto pronto!',
            accountDescriptionWithCards: 'Questo conto bancario sarà utilizzato per emettere carte aziendali, rimborsare spese, riscuotere fatture e pagare bollette.',
            letsFinishInChat: 'Finisciamo in chat!',
            finishInChat: 'Termina in chat',
            almostDone: 'Quasi finito!',
            disconnectBankAccount: 'Disconnetti conto bancario',
            startOver: 'Ricomincia',
            updateDetails: 'Aggiorna dettagli',
            yesDisconnectMyBankAccount: 'Sì, disconnetti il mio conto bancario',
            yesStartOver: 'Sì, ricomincia',
            disconnectYourBankAccount: ({bankName}: DisconnectYourBankAccountParams) =>
                `Disconnettere il conto bancario <strong>${bankName}</strong>. Qualsiasi transazione in sospeso per questo conto verrà comunque completata.`,
            clearProgress: 'Ricominciando si cancellerà il progresso che hai fatto finora.',
            areYouSure: 'Sei sicuro?',
            workspaceCurrency: 'Valuta del workspace',
            updateCurrencyPrompt:
                'Sembra che il tuo spazio di lavoro sia attualmente impostato su una valuta diversa da USD. Clicca il pulsante qui sotto per aggiornare la tua valuta a USD ora.',
            updateToUSD: 'Aggiorna a USD',
            updateWorkspaceCurrency: 'Aggiorna la valuta dello spazio di lavoro',
            workspaceCurrencyNotSupported: "Valuta dell'area di lavoro non supportata",
            yourWorkspace: `Il tuo spazio di lavoro è impostato su una valuta non supportata. Visualizza <a href="${CONST.CONNECT_A_BUSINESS_BANK_ACCOUNT_HELP_URL}">l'elenco delle valute supportate</a>.`,
            chooseAnExisting: 'Scegli un conto bancario esistente per pagare le spese o aggiungine uno nuovo.',
        },
        changeOwner: {
            changeOwnerPageTitle: 'Trasferisci proprietario',
            addPaymentCardTitle: 'Inserisci la tua carta di pagamento per trasferire la proprietà',
            addPaymentCardButtonText: 'Accetta i termini e aggiungi una carta di pagamento',
            addPaymentCardReadAndAcceptText: `<muted-text-micro>Leggere e accettare i <a href="${CONST.OLD_DOT_PUBLIC_URLS.TERMS_URL}">termini</a> e <a href="${CONST.OLD_DOT_PUBLIC_URLS.PRIVACY_URL}">l'informativa sulla privacy</a> per aggiungere la carta.</muted-text-micro>`,
            addPaymentCardPciCompliant: 'Conforme a PCI-DSS',
            addPaymentCardBankLevelEncrypt: 'Crittografia a livello bancario',
            addPaymentCardRedundant: 'Infrastruttura ridondante',
            addPaymentCardLearnMore: `<muted-text>Scopri di più sulla nostra <a href="${CONST.PERSONAL_DATA_PROTECTION_INFO_URL}">sicurezza</a>.</muted-text>`,
            amountOwedTitle: 'Saldo in sospeso',
            amountOwedButtonText: 'OK',
            amountOwedText: 'Questo account ha un saldo in sospeso da un mese precedente.\n\nVuoi saldare il saldo e assumere la gestione della fatturazione di questo spazio di lavoro?',
            ownerOwesAmountTitle: 'Saldo in sospeso',
            ownerOwesAmountButtonText: 'Trasferisci saldo',
            ownerOwesAmountText: ({email, amount}: OwnerOwesAmountParams) =>
                `L'account che possiede questo workspace (${email}) ha un saldo in sospeso da un mese precedente.\n\nVuoi trasferire questo importo (${amount}) per assumere la fatturazione di questo workspace? La tua carta di pagamento verrà addebitata immediatamente.`,
            subscriptionTitle: "Assumere l'abbonamento annuale",
            subscriptionButtonText: 'Trasferisci abbonamento',
            subscriptionText: ({usersCount, finalCount}: ChangeOwnerSubscriptionParams) =>
                `Assumere il controllo di questo spazio di lavoro unirà il suo abbonamento annuale con il tuo abbonamento attuale. Questo aumenterà la dimensione del tuo abbonamento di ${usersCount} membri, portando la nuova dimensione dell'abbonamento a ${finalCount}. Vuoi continuare?`,
            duplicateSubscriptionTitle: 'Avviso di abbonamento duplicato',
            duplicateSubscriptionButtonText: 'Continua',
            duplicateSubscriptionText: ({email, workspaceName}: ChangeOwnerDuplicateSubscriptionParams) =>
                `Sembra che tu stia cercando di assumere la gestione della fatturazione per gli spazi di lavoro di ${email}, ma per farlo devi prima essere un amministratore di tutti i loro spazi di lavoro.\n\nClicca su "Continua" se vuoi solo assumere la gestione della fatturazione per lo spazio di lavoro ${workspaceName}.\n\nSe desideri assumere la gestione della fatturazione per l'intero abbonamento, chiedi loro di aggiungerti come amministratore a tutti i loro spazi di lavoro prima di prendere in carico la fatturazione.`,
            hasFailedSettlementsTitle: 'Impossibile trasferire la proprietà',
            hasFailedSettlementsButtonText: 'Capito',
            hasFailedSettlementsText: ({email}: ChangeOwnerHasFailedSettlementsParams) =>
                `Non puoi assumere la gestione della fatturazione perché ${email} ha un saldo scaduto della Expensify Card. Per favore chiedi loro di contattare concierge@expensify.com per risolvere il problema. Successivamente, potrai assumere la gestione della fatturazione per questo workspace.`,
            failedToClearBalanceTitle: 'Impossibile azzerare il saldo',
            failedToClearBalanceButtonText: 'OK',
            failedToClearBalanceText: 'Non siamo riusciti a saldare il saldo. Per favore riprova più tardi.',
            successTitle: 'Woohoo! Tutto pronto.',
            successDescription: 'Ora sei il proprietario di questo spazio di lavoro.',
            errorTitle: 'Ops! Non così in fretta...',
            errorDescription: `<muted-text><centered-text>Si è verificato un problema durante il trasferimento della proprietà di questo spazio di lavoro. Riprova o <concierge-link>contatta il Concierge</concierge-link> per assistenza.</centered-text></muted-text>`,
        },
        exportAgainModal: {
            title: 'Attento!',
            description: ({reportName, connectionName}: ExportAgainModalDescriptionParams) =>
                `I seguenti report sono già stati esportati su ${CONST.POLICY.CONNECTIONS.NAME_USER_FRIENDLY[connectionName]}:\n\n${reportName}\n\nSei sicuro di volerli esportare di nuovo?`,
            confirmText: 'Sì, esporta di nuovo',
            cancelText: 'Annulla',
        },
        upgrade: {
            reportFields: {
                title: 'Campi del rapporto',
                description: `I campi del report ti permettono di specificare dettagli a livello di intestazione, distinti dai tag che si riferiscono alle spese su singoli articoli. Questi dettagli possono includere nomi di progetti specifici, informazioni sui viaggi di lavoro, località e altro ancora.`,
                onlyAvailableOnPlan: 'I campi del report sono disponibili solo nel piano Control, a partire da',
            },
            [CONST.POLICY.CONNECTIONS.NAME.NETSUITE]: {
                title: 'NetSuite',
                description: `Goditi la sincronizzazione automatica e riduci le immissioni manuali con l'integrazione Expensify + NetSuite. Ottieni approfondimenti finanziari dettagliati e in tempo reale con il supporto di segmenti nativi e personalizzati, inclusa la mappatura di progetti e clienti.`,
                onlyAvailableOnPlan: 'La nostra integrazione con NetSuite è disponibile solo con il piano Control, a partire da',
            },
            [CONST.POLICY.CONNECTIONS.NAME.SAGE_INTACCT]: {
                title: 'Sage Intacct',
                description: `Goditi la sincronizzazione automatica e riduci le immissioni manuali con l'integrazione Expensify + Sage Intacct. Ottieni approfondimenti finanziari in tempo reale con dimensioni definite dall'utente, oltre alla codifica delle spese per dipartimento, classe, posizione, cliente e progetto (lavoro).`,
                onlyAvailableOnPlan: 'La nostra integrazione con Sage Intacct è disponibile solo nel piano Control, a partire da',
            },
            [CONST.POLICY.CONNECTIONS.NAME.QBD]: {
                title: 'QuickBooks Desktop',
                description: `Goditi la sincronizzazione automatica e riduci le immissioni manuali con l'integrazione Expensify + QuickBooks Desktop. Ottieni la massima efficienza con una connessione bidirezionale in tempo reale e la codifica delle spese per classe, articolo, cliente e progetto.`,
                onlyAvailableOnPlan: 'La nostra integrazione con QuickBooks Desktop è disponibile solo con il piano Control, a partire da',
            },
            [CONST.UPGRADE_FEATURE_INTRO_MAPPING.approvals.id]: {
                title: 'Approvazioni Avanzate',
                description: `Se desideri aggiungere più livelli di approvazione al processo – o semplicemente assicurarti che le spese più grandi ricevano un ulteriore controllo – ti abbiamo coperto. Le approvazioni avanzate ti aiutano a mettere in atto i controlli giusti a ogni livello, in modo da mantenere sotto controllo le spese del tuo team.`,
                onlyAvailableOnPlan: 'Le approvazioni avanzate sono disponibili solo nel piano Control, che parte da',
            },
            categories: {
                title: 'Categorie',
                description: 'Le categorie ti permettono di tracciare e organizzare le spese. Usa le nostre categorie predefinite o aggiungi le tue.',
                onlyAvailableOnPlan: 'Le categorie sono disponibili nel piano Collect, a partire da',
            },
            glCodes: {
                title: 'Codici GL',
                description: `Aggiungi codici GL alle tue categorie e tag per esportare facilmente le spese nei tuoi sistemi di contabilità e gestione stipendi.`,
                onlyAvailableOnPlan: 'I codici GL sono disponibili solo nel piano Control, a partire da',
            },
            glAndPayrollCodes: {
                title: 'Codici GL e Payroll',
                description: `Aggiungi codici GL e Payroll alle tue categorie per esportare facilmente le spese nei tuoi sistemi contabili e di gestione stipendi.`,
                onlyAvailableOnPlan: 'I codici GL e Payroll sono disponibili solo nel piano Control, a partire da',
            },
            taxCodes: {
                title: 'Codici fiscali',
                description: `Aggiungi i codici fiscali alle tue tasse per esportare facilmente le spese nei tuoi sistemi di contabilità e paghe.`,
                onlyAvailableOnPlan: 'I codici fiscali sono disponibili solo nel piano Control, a partire da',
            },
            companyCards: {
                title: 'Carte aziendali illimitate',
                description: `Hai bisogno di aggiungere più feed di carte? Sblocca carte aziendali illimitate per sincronizzare le transazioni da tutti i principali emittenti di carte.`,
                onlyAvailableOnPlan: 'Questo è disponibile solo nel piano Control, a partire da',
            },
            rules: {
                title: 'Regole',
                description: `Le regole funzionano in background e tengono sotto controllo le tue spese, così non devi preoccuparti delle piccole cose.\n\nRichiedi dettagli delle spese come ricevute e descrizioni, imposta limiti e predefiniti, e automatizza approvazioni e pagamenti, tutto in un unico posto.`,
                onlyAvailableOnPlan: 'Le regole sono disponibili solo nel piano Control, a partire da',
            },
            perDiem: {
                title: 'Per diem',
                description:
                    'Il "per diem" è un ottimo modo per mantenere i costi giornalieri conformi e prevedibili ogni volta che i tuoi dipendenti viaggiano. Goditi funzionalità come tariffe personalizzate, categorie predefinite e dettagli più granulari come destinazioni e sottotariffe.',
                onlyAvailableOnPlan: 'I diari sono disponibili solo nel piano Control, a partire da',
            },
            travel: {
                title: 'Viaggio',
                description:
                    'Expensify Travel è una nuova piattaforma aziendale per la prenotazione e la gestione dei viaggi che consente ai membri di prenotare alloggi, voli, trasporti e altro.',
                onlyAvailableOnPlan: 'Il viaggio è disponibile nel piano Collect, a partire da',
            },
            reports: {
                title: 'Report',
                description: `I report ti permettono di raggruppare le spese per un monitoraggio e un'organizzazione più semplici.`,
                onlyAvailableOnPlan: 'I report sono disponibili nel piano Collect, a partire da ',
            },
            multiLevelTags: {
                title: 'Tag multi-livello',
                description:
                    'I tag multilivello ti aiutano a monitorare le spese con maggiore precisione. Assegna più tag a ciascuna voce, come reparto, cliente o centro di costo, per catturare il contesto completo di ogni spesa. Questo consente report più dettagliati, flussi di lavoro di approvazione ed esportazioni contabili.',
                onlyAvailableOnPlan: 'I tag multilivello sono disponibili solo nel piano Control, a partire da',
            },
            distanceRates: {
                title: 'Tariffe a distanza',
                description: 'Crea e gestisci le tue tariffe, traccia in miglia o chilometri e imposta categorie predefinite per le spese di distanza.',
                onlyAvailableOnPlan: 'Le tariffe a distanza sono disponibili con il piano Collect, a partire da',
            },
            [CONST.UPGRADE_FEATURE_INTRO_MAPPING.multiApprovalLevels.id]: {
                title: 'Livelli di approvazione multipli',
                description:
                    'I livelli di approvazione multipli sono uno strumento di flusso di lavoro per le aziende che richiedono a più di una persona di approvare un report prima che possa essere rimborsato.',
                onlyAvailableOnPlan: 'I livelli di approvazione multipli sono disponibili solo nel piano Control, a partire da ',
            },
            pricing: {
                perActiveMember: 'per membro attivo al mese.',
                perMember: 'per membro al mese.',
            },
            note: ({subscriptionLink}: WorkspaceUpgradeNoteParams) =>
                `<muted-text>Aggiorna per accedere a questa funzione oppure <a href="${subscriptionLink}">scopri di più</a> sui nostri piani e prezzi.</muted-text>`,
            upgradeToUnlock: 'Sblocca questa funzione',
            completed: {
                headline: `Hai aggiornato il tuo spazio di lavoro!`,
                successMessage: ({policyName, subscriptionLink}: UpgradeSuccessMessageParams) =>
                    `<centered-text>Hai aggiornato con successo ${policyName} al piano Control! <a href="${subscriptionLink}">Visualizza il tuo abbonamento</a> per maggiori dettagli.</centered-text>`,
                categorizeMessage: `Hai effettuato con successo l'upgrade al piano Collect. Ora puoi categorizzare le tue spese!`,
                travelMessage: `Hai effettuato con successo l'upgrade al piano Collect. Ora puoi iniziare a prenotare e gestire i viaggi!`,
                distanceRateMessage: `Hai eseguito con successo l'upgrade al piano Collect. Ora puoi modificare la tariffa chilometrica!`,
                gotIt: 'Ricevuto, grazie',
                createdWorkspace: 'Hai creato uno spazio di lavoro!',
            },
            commonFeatures: {
                title: 'Passa al piano Control',
                note: 'Sblocca le nostre funzionalità più potenti, tra cui:',
                benefits: {
                    startsAt: 'Il piano Control parte da',
                    perMember: 'per membro attivo al mese.',
                    learnMore: 'Scopri di più',
                    pricing: 'informazioni sui nostri piani e prezzi.',
                    benefit1: 'Connessioni contabili avanzate (NetSuite, Sage Intacct e altro)',
                    benefit2: 'Regole intelligenti per le spese',
                    benefit3: 'Flussi di lavoro di approvazione multilivello',
                    benefit4: 'Controlli di sicurezza avanzati',
                    toUpgrade: 'Per aggiornare, fai clic',
                    selectWorkspace: 'seleziona uno spazio di lavoro e cambia il tipo di piano in',
                },
            },
        },
        downgrade: {
            commonFeatures: {
                title: 'Effettua il downgrade al piano Collect',
                note: "Se effettui il downgrade, perderai l'accesso a queste funzionalità e altro ancora:",
                benefits: {
                    note: "Per un confronto completo dei nostri piani, dai un'occhiata al nostro",
                    pricingPage: 'pagina dei prezzi',
                    confirm: 'Sei sicuro di voler effettuare il downgrade e rimuovere le tue configurazioni?',
                    warning: 'Questo non può essere annullato.',
                    benefit1: 'Connessioni contabili (eccetto QuickBooks Online e Xero)',
                    benefit2: 'Regole intelligenti per le spese',
                    benefit3: 'Flussi di lavoro di approvazione multilivello',
                    benefit4: 'Controlli di sicurezza avanzati',
                    headsUp: 'Attenzione!',
                    multiWorkspaceNote:
                        'Dovrai eseguire il downgrade di tutti i tuoi spazi di lavoro prima del tuo primo pagamento mensile per iniziare un abbonamento al tasso Collect. Clicca',
                    selectStep: '> seleziona ogni spazio di lavoro > cambia il tipo di piano in',
                },
            },
            completed: {
                headline: 'Il tuo spazio di lavoro è stato declassato',
                description: 'Hai altri spazi di lavoro nel piano Control. Per essere fatturato al tasso Collect, devi eseguire il downgrade di tutti gli spazi di lavoro.',
                gotIt: 'Ricevuto, grazie',
            },
        },
        payAndDowngrade: {
            title: 'Paga e declassa',
            headline: 'Il tuo pagamento finale',
            description1: ({formattedAmount}: PayAndDowngradeDescriptionParams) => `La fattura finale per questo abbonamento sarà di <strong>${formattedAmount}</strong>`,
            description2: ({date}: DateParams) => `Vedi il tuo dettaglio qui sotto per ${date}:`,
            subscription:
                'Attenzione! Questa azione terminerà il tuo abbonamento a Expensify, eliminerà questo spazio di lavoro e rimuoverà tutti i membri dello spazio di lavoro. Se desideri mantenere questo spazio di lavoro e rimuovere solo te stesso, fai in modo che un altro amministratore si occupi prima della fatturazione.',
            genericFailureMessage: 'Si è verificato un errore durante il pagamento della tua fattura. Per favore riprova.',
        },
        restrictedAction: {
            restricted: 'Limitato',
            actionsAreCurrentlyRestricted: ({workspaceName}: ActionsAreCurrentlyRestricted) => `Le azioni nello spazio di lavoro ${workspaceName} sono attualmente limitate`,
            workspaceOwnerWillNeedToAddOrUpdatePaymentCard: ({workspaceOwnerName}: WorkspaceOwnerWillNeedToAddOrUpdatePaymentCardParams) =>
                `Il proprietario dello spazio di lavoro, ${workspaceOwnerName}, dovrà aggiungere o aggiornare la carta di pagamento registrata per sbloccare la nuova attività dello spazio di lavoro.`,
            youWillNeedToAddOrUpdatePaymentCard: 'Dovrai aggiungere o aggiornare la carta di pagamento registrata per sbloccare la nuova attività dello spazio di lavoro.',
            addPaymentCardToUnlock: 'Aggiungi una carta di pagamento per sbloccare!',
            addPaymentCardToContinueUsingWorkspace: 'Aggiungi una carta di pagamento per continuare a utilizzare questo spazio di lavoro',
            pleaseReachOutToYourWorkspaceAdmin: "Si prega di contattare l'amministratore del proprio spazio di lavoro per qualsiasi domanda.",
            chatWithYourAdmin: 'Chatta con il tuo amministratore',
            chatInAdmins: 'Chatta in #admins',
            addPaymentCard: 'Aggiungi carta di pagamento',
        },
        rules: {
            individualExpenseRules: {
                title: 'Spese',
                subtitle: ({categoriesPageLink, tagsPageLink}: IndividualExpenseRulesSubtitleParams) =>
                    `<muted-text>Imposta controlli di spesa e valori predefiniti per le singole spese. Puoi anche creare regole per <a href="${categoriesPageLink}">categorie</a> e <a href="${tagsPageLink}">tag</a>.</muted-text>`,
                receiptRequiredAmount: 'Importo richiesto della ricevuta',
                receiptRequiredAmountDescription: 'Richiedi ricevute quando la spesa supera questo importo, a meno che non sia derogato da una regola di categoria.',
                maxExpenseAmount: 'Importo massimo spesa',
                maxExpenseAmountDescription: 'Contrassegna la spesa che supera questo importo, a meno che non sia sostituita da una regola di categoria.',
                maxAge: 'Età massima',
                maxExpenseAge: 'Età massima della spesa',
                maxExpenseAgeDescription: 'Contrassegna le spese più vecchie di un determinato numero di giorni.',
                maxExpenseAgeDays: () => ({
                    one: '1 giorno',
                    other: (count: number) => `${count} giorni`,
                }),
                cashExpenseDefault: 'Spesa in contanti predefinita',
                cashExpenseDefaultDescription:
                    'Scegli come devono essere create le spese in contanti. Una spesa è considerata in contanti se non è una transazione su carta aziendale importata. Ciò include spese create manualmente, ricevute, diarie, chilometraggi e spese di tempo.',
                reimbursableDefault: 'Rimborsabile',
                reimbursableDefaultDescription: 'Le spese sono solitamente rimborsate ai dipendenti',
                nonReimbursableDefault: 'Non rimborsabile',
                nonReimbursableDefaultDescription: 'Le spese sono occasionalmente rimborsate ai dipendenti',
                alwaysReimbursable: 'Sempre rimborsabile',
                alwaysReimbursableDescription: 'Le spese sono sempre rimborsate ai dipendenti',
                alwaysNonReimbursable: 'Mai rimborsabile',
                alwaysNonReimbursableDescription: 'Le spese non sono mai rimborsate ai dipendenti',
                billableDefault: 'Predefinito fatturabile',
                billableDefaultDescription: ({tagsPageLink}: BillableDefaultDescriptionParams) =>
                    `<muted-text>Scegli se le spese in contanti e con carta di credito devono essere fatturabili per impostazione predefinita. Le spese fatturabili possono essere abilitate o disabilitate nei <a href="${tagsPageLink}">tag</a>.</muted-text>`,
                billable: 'Fatturabile',
                billableDescription: 'Le spese sono più spesso riaddebitate ai clienti.',
                nonBillable: 'Non-fatturabile',
                nonBillableDescription: 'Le spese sono occasionalmente riaddebitate ai clienti.',
                eReceipts: 'eReceipts',
                eReceiptsHint: `Le ricevute elettroniche vengono create automaticamente [per la maggior parte delle transazioni di credito in USD](${CONST.DEEP_DIVE_ERECEIPTS}).`,
                attendeeTracking: 'Monitoraggio dei partecipanti',
                attendeeTrackingHint: 'Tieni traccia del costo per persona per ogni spesa.',
                prohibitedDefaultDescription:
                    "Segnala tutte le ricevute in cui compaiono alcolici, giochi d'azzardo o altri articoli vietati. Le spese con ricevute in cui compaiono questi articoli richiederanno una revisione manuale.",
                prohibitedExpenses: 'Spese vietate',
                alcohol: 'Alcol',
                hotelIncidentals: 'Extra alberghieri',
                gambling: "Gioco d'azzardo",
                tobacco: 'Tabacco',
                adultEntertainment: 'Intrattenimento per adulti',
            },
            expenseReportRules: {
                title: 'Report di spesa',
                subtitle: 'Automatizza la conformità, le approvazioni e il pagamento dei report di spesa.',
                preventSelfApprovalsTitle: 'Impedisci auto-approvazioni',
                preventSelfApprovalsSubtitle: 'Impedisci ai membri del workspace di approvare i propri report di spesa.',
                autoApproveCompliantReportsTitle: 'Approva automaticamente i rapporti conformi',
                autoApproveCompliantReportsSubtitle: "Configura quali report di spesa sono idonei per l'approvazione automatica.",
                autoApproveReportsUnderTitle: 'Approvare automaticamente i rapporti sotto',
                autoApproveReportsUnderDescription: 'I rapporti spese completamente conformi sotto questo importo saranno approvati automaticamente.',
                randomReportAuditTitle: 'Verifica casuale del report',
                randomReportAuditDescription: "Richiedi che alcuni rapporti siano approvati manualmente, anche se idonei per l'approvazione automatica.",
                autoPayApprovedReportsTitle: 'Rapporti approvati con pagamento automatico',
                autoPayApprovedReportsSubtitle: 'Configura quali report di spesa sono idonei per il pagamento automatico.',
                autoPayApprovedReportsLimitError: ({currency}: AutoPayApprovedReportsLimitErrorParams = {}) => `Per favore inserisci un importo inferiore a ${currency ?? ''}20.000`,
                autoPayApprovedReportsLockedSubtitle: 'Vai su altre funzionalità e abilita i flussi di lavoro, quindi aggiungi i pagamenti per sbloccare questa funzione.',
                autoPayReportsUnderTitle: 'Rapporti di pagamento automatico sotto',
                autoPayReportsUnderDescription: 'I rapporti spese completamente conformi sotto questo importo verranno pagati automaticamente.',
                unlockFeatureEnableWorkflowsSubtitle: ({featureName, moreFeaturesLink}: FeatureNameParams) =>
                    `Vai su [più funzionalità](${moreFeaturesLink}) e attiva i flussi di lavoro, quindi aggiungi ${featureName} per sbloccare questa funzionalità.`,
                enableFeatureSubtitle: ({featureName, moreFeaturesLink}: FeatureNameParams) =>
                    `Vai su [più funzionalità](${moreFeaturesLink}) e attiva ${featureName} per sbloccare questa funzionalità.`,
            },
            categoryRules: {
                title: 'Regole di categoria',
                approver: 'Approvante',
                requireDescription: 'Richiede descrizione',
                descriptionHint: 'Suggerimento descrizione',
                descriptionHintDescription: ({categoryName}: CategoryNameParams) =>
                    `Ricorda ai dipendenti di fornire informazioni aggiuntive per la spesa di “${categoryName}”. Questo suggerimento appare nel campo descrizione delle spese.`,
                descriptionHintLabel: 'Suggerimento',
                descriptionHintSubtitle: 'Suggerimento: Più è breve, meglio è!',
                maxAmount: 'Importo massimo',
                flagAmountsOver: 'Segnala importi superiori a',
                flagAmountsOverDescription: ({categoryName}: CategoryNameParams) => `Si applica alla categoria "${categoryName}".`,
                flagAmountsOverSubtitle: "Questo sostituisce l'importo massimo per tutte le spese.",
                expenseLimitTypes: {
                    expense: 'Spesa individuale',
                    expenseSubtitle:
                        "Contrassegna gli importi delle spese per categoria. Questa regola sostituisce la regola generale dello spazio di lavoro per l'importo massimo delle spese.",
                    daily: 'Totale categoria',
                    dailySubtitle: 'Segnala la spesa totale per categoria per ogni rapporto di spesa.',
                },
                requireReceiptsOver: 'Richiedi ricevute superiori a',
                requireReceiptsOverList: {
                    default: ({defaultAmount}: DefaultAmountParams) => `${defaultAmount} ${CONST.DOT_SEPARATOR} Predefinito`,
                    never: 'Non richiedere mai ricevute',
                    always: 'Richiedi sempre le ricevute',
                },
                defaultTaxRate: 'Aliquota fiscale predefinita',
                enableWorkflows: ({moreFeaturesLink}: RulesEnableWorkflowsParams) =>
                    `Vai su [Più funzionalità](${moreFeaturesLink}) e attiva i flussi di lavoro, quindi aggiungi le approvazioni per sbloccare questa funzionalità.`,
            },
            customRules: {
                title: 'Regole personalizzate',
                cardSubtitle: 'Qui si trova la politica sulle spese del tuo team, così tutti sanno cosa è incluso.',
            },
        },
        planTypePage: {
            planTypes: {
                team: {
                    label: 'Raccogliere',
                    description: 'Per i team che cercano di automatizzare i loro processi.',
                },
                corporate: {
                    label: 'Controllo',
                    description: 'Per organizzazioni con requisiti avanzati.',
                },
            },
            description: 'Scegli un piano che fa per te. Per un elenco dettagliato delle funzionalità e dei prezzi, consulta il nostro',
            subscriptionLink: 'tipi di piano e pagina di aiuto sui prezzi',
            lockedPlanDescription: ({count, annualSubscriptionEndDate}: WorkspaceLockedPlanTypeParams) => ({
                one: `Ti sei impegnato per 1 membro attivo sul piano Control fino alla scadenza del tuo abbonamento annuale il ${annualSubscriptionEndDate}. Puoi passare all'abbonamento a consumo e effettuare il downgrade al piano Collect a partire dal ${annualSubscriptionEndDate} disabilitando il rinnovo automatico in`,
                other: `Hai impegnato ${count} membri attivi nel piano Control fino alla fine del tuo abbonamento annuale il ${annualSubscriptionEndDate}. Puoi passare all'abbonamento a consumo e fare il downgrade al piano Collect a partire dal ${annualSubscriptionEndDate} disabilitando il rinnovo automatico in`,
            }),
            subscriptions: 'Abbonamenti',
        },
    },
    getAssistancePage: {
        title: 'Ottieni assistenza',
        subtitle: 'Siamo qui per spianare la tua strada verso la grandezza!',
        description: 'Scegli tra le opzioni di supporto qui sotto:',
        chatWithConcierge: 'Chatta con Concierge',
        scheduleSetupCall: 'Pianifica una chiamata di configurazione',
        scheduleACall: 'Pianifica chiamata',
        questionMarkButtonTooltip: 'Ottieni assistenza dal nostro team',
        exploreHelpDocs: 'Esplora i documenti di aiuto',
        registerForWebinar: 'Registrati per il webinar',
        onboardingHelp: "Assistenza per l'integrazione",
    },
    emojiPicker: {
        skinTonePickerLabel: 'Cambia il tono della pelle predefinito',
        headers: {
            frequentlyUsed: 'Frequentemente usato',
            smileysAndEmotion: 'Smileys & Emozioni',
            peopleAndBody: 'Persone e Corpo',
            animalsAndNature: 'Animali e Natura',
            foodAndDrink: 'Cibo e Bevande',
            travelAndPlaces: 'Viaggi e Luoghi',
            activities: 'Attività',
            objects: 'Oggetti',
            symbols: 'Simboli',
            flags: 'Bandiere',
        },
    },
    newRoomPage: {
        newRoom: 'Nuova stanza',
        groupName: 'Nome del gruppo',
        roomName: 'Nome della stanza',
        visibility: 'Visibilità',
        restrictedDescription: 'Le persone nel tuo spazio di lavoro possono trovare questa stanza',
        privateDescription: 'Le persone invitate a questa stanza possono trovarla',
        publicDescription: 'Chiunque può trovare questa stanza',
        // eslint-disable-next-line @typescript-eslint/naming-convention
        public_announceDescription: 'Chiunque può trovare questa stanza',
        createRoom: 'Crea stanza',
        roomAlreadyExistsError: 'Una stanza con questo nome esiste già',
        roomNameReservedError: ({reservedName}: RoomNameReservedErrorParams) => `${reservedName} è una stanza predefinita in tutti gli spazi di lavoro. Si prega di scegliere un altro nome.`,
        roomNameInvalidError: 'I nomi delle stanze possono includere solo lettere minuscole, numeri e trattini',
        pleaseEnterRoomName: 'Per favore inserisci un nome per la stanza',
        pleaseSelectWorkspace: "Seleziona un'area di lavoro per favore",
        renamedRoomAction: ({oldName, newName, actorName, isExpenseReport}: RenamedRoomActionParams) => {
            const actor = actorName ? `${actorName} ` : '';
            return isExpenseReport
                ? `${actor} rinominato in "${newName}" (precedentemente "${oldName}")`
                : `${actor} ha rinominato questa stanza in "${newName}" (precedentemente "${oldName}")`;
        },
        roomRenamedTo: ({newName}: RoomRenamedToParams) => `Stanza rinominata in ${newName}`,
        social: 'sociale',
        selectAWorkspace: "Seleziona un'area di lavoro",
        growlMessageOnRenameError: 'Impossibile rinominare la stanza del workspace. Controlla la tua connessione e riprova.',
        visibilityOptions: {
            restricted: 'Spazio di lavoro', // the translation for "restricted" visibility is actually workspace. This is so we can display restricted visibility rooms as "workspace" without having to change what's stored.
            private: 'Privato',
            public: 'Pubblico',
            // eslint-disable-next-line @typescript-eslint/naming-convention
            public_announce: 'Annuncio pubblico',
        },
    },
    workspaceApprovalModes: {
        submitAndClose: 'Invia e Chiudi',
        submitAndApprove: 'Invia e Approva',
        advanced: 'AVANZATO',
        dynamicExternal: 'DYNAMIC_EXTERNAL',
        smartReport: 'SMARTREPORT',
        billcom: 'BILLCOM',
    },
    workspaceActions: {
        addApprovalRule: ({approverEmail, approverName, field, name}: AddedPolicyApprovalRuleParams) =>
            `aggiunto ${approverName} (${approverEmail}) come approvatore per il ${field} "${name}"`,
        deleteApprovalRule: ({approverEmail, approverName, field, name}: AddedPolicyApprovalRuleParams) =>
            `rimosso ${approverName} (${approverEmail}) come approvatore per il ${field} "${name}"`,
        updateApprovalRule: ({field, name, newApproverEmail, newApproverName, oldApproverEmail, oldApproverName}: UpdatedPolicyApprovalRuleParams) => {
            const formatApprover = (displayName?: string, email?: string) => (displayName ? `${displayName} (${email})` : email);
            return `ha cambiato l'approvatore per il ${field} "${name}" a ${formatApprover(newApproverName, newApproverEmail)} (precedentemente ${formatApprover(oldApproverName, oldApproverEmail)})`;
        },
        addCategory: ({categoryName}: UpdatedPolicyCategoryParams) => `ha aggiunto la categoria "${categoryName}"`,
        deleteCategory: ({categoryName}: UpdatedPolicyCategoryParams) => `rimosso la categoria "${categoryName}"`,
        updateCategory: ({oldValue, categoryName}: UpdatedPolicyCategoryParams) => `${oldValue ? 'disabilitato' : 'abilitato'} la categoria "${categoryName}"`,
        updateCategoryPayrollCode: ({oldValue, categoryName, newValue}: UpdatedPolicyCategoryGLCodeParams) => {
            if (!oldValue) {
                return `aggiunto il codice di retribuzione "${newValue}" alla categoria "${categoryName}"`;
            }
            if (!newValue && oldValue) {
                return `rimosso il codice di payroll "${oldValue}" dalla categoria "${categoryName}"`;
            }
            return `ha cambiato il codice payroll della categoria "${categoryName}" in “${newValue}” (precedentemente “${oldValue}”)`;
        },
        updateCategoryGLCode: ({oldValue, categoryName, newValue}: UpdatedPolicyCategoryGLCodeParams) => {
            if (!oldValue) {
                return `ha aggiunto il codice GL "${newValue}" alla categoria "${categoryName}"`;
            }
            if (!newValue && oldValue) {
                return `rimosso il codice GL "${oldValue}" dalla categoria "${categoryName}"`;
            }
            return `ha cambiato il codice GL della categoria “${categoryName}” in “${newValue}” (precedentemente “${oldValue}“)`;
        },
        updateAreCommentsRequired: ({oldValue, categoryName}: UpdatedPolicyCategoryParams) => {
            return `ha cambiato la descrizione della categoria "${categoryName}" in ${!oldValue ? 'richiesto' : 'non richiesto'} (precedentemente ${!oldValue ? 'non richiesto' : 'richiesto'})`;
        },
        updateCategoryMaxExpenseAmount: ({categoryName, oldAmount, newAmount}: UpdatedPolicyCategoryMaxExpenseAmountParams) => {
            if (newAmount && !oldAmount) {
                return `ha aggiunto un importo massimo di ${newAmount} alla categoria "${categoryName}"`;
            }
            if (oldAmount && !newAmount) {
                return `rimosso l'importo massimo di ${oldAmount} dalla categoria "${categoryName}"`;
            }
            return `ha modificato l'importo massimo della categoria "${categoryName}" a ${newAmount} (precedentemente ${oldAmount})`;
        },
        updateCategoryExpenseLimitType: ({categoryName, oldValue, newValue}: UpdatedPolicyCategoryExpenseLimitTypeParams) => {
            if (!oldValue) {
                return `ha aggiunto un tipo di limite di ${newValue} alla categoria "${categoryName}"`;
            }
            return `ha cambiato il tipo di limite della categoria "${categoryName}" a ${newValue} (precedentemente ${oldValue})`;
        },
        updateCategoryMaxAmountNoReceipt: ({categoryName, oldValue, newValue}: UpdatedPolicyCategoryMaxAmountNoReceiptParams) => {
            if (!oldValue) {
                return `aggiornata la categoria "${categoryName}" cambiando Ricevute in ${newValue}`;
            }
            return `ha cambiato la categoria "${categoryName}" in ${newValue} (precedentemente ${oldValue})`;
        },
        setCategoryName: ({oldName, newName}: UpdatedPolicyCategoryNameParams) => `rinominato la categoria "${oldName}" in "${newName}"`,
        updatedDescriptionHint: ({categoryName, oldValue, newValue}: UpdatedPolicyCategoryDescriptionHintTypeParams) => {
            if (!newValue) {
                return `rimosso il suggerimento di descrizione "${oldValue}" dalla categoria "${categoryName}"`;
            }
            return !oldValue
                ? `aggiunto il suggerimento della descrizione "${newValue}" alla categoria "${categoryName}"`
                : `ha cambiato il suggerimento della descrizione della categoria "${categoryName}" in "${newValue}" (precedentemente "${oldValue}")`;
        },
        updateTagListName: ({oldName, newName}: UpdatedPolicyCategoryNameParams) => `ha cambiato il nome dell'elenco di tag in "${newName}" (precedentemente "${oldName}")`,
        addTag: ({tagListName, tagName}: UpdatedPolicyTagParams) => `ha aggiunto il tag "${tagName}" alla lista "${tagListName}"`,
        updateTagName: ({tagListName, newName, oldName}: UpdatedPolicyTagNameParams) => `aggiornato l'elenco dei tag "${tagListName}" cambiando il tag "${oldName}" in "${newName}"`,
        updateTagEnabled: ({tagListName, tagName, enabled}: UpdatedPolicyTagParams) => `${enabled ? 'abilitato' : 'disabilitato'} il tag "${tagName}" nella lista "${tagListName}"`,
        deleteTag: ({tagListName, tagName}: UpdatedPolicyTagParams) => `rimosso il tag "${tagName}" dalla lista "${tagListName}"`,
        deleteMultipleTags: ({count, tagListName}: UpdatedPolicyTagParams) => `rimosso "${count}" tag dall'elenco "${tagListName}"`,
        updateTag: ({tagListName, newValue, tagName, updatedField, oldValue}: UpdatedPolicyTagFieldParams) => {
            if (oldValue) {
                return `aggiornato il tag "${tagName}" nella lista "${tagListName}" cambiando il ${updatedField} in "${newValue}" (precedentemente "${oldValue}")`;
            }
            return `aggiornato il tag "${tagName}" nella lista "${tagListName}" aggiungendo un ${updatedField} di "${newValue}"`;
        },
        updateCustomUnit: ({customUnitName, newValue, oldValue, updatedField}: UpdatePolicyCustomUnitParams) =>
            `ha cambiato il ${customUnitName} ${updatedField} in "${newValue}" (precedentemente "${oldValue}")`,
        updateCustomUnitTaxEnabled: ({newValue}: UpdatePolicyCustomUnitTaxEnabledParams) => `Tracciamento fiscale ${newValue ? 'abilitato' : 'disabilitato'} sui tassi di distanza`,
        addCustomUnitRate: ({customUnitName, rateName}: AddOrDeletePolicyCustomUnitRateParams) => `aggiunto un nuovo tasso "${customUnitName}" "${rateName}"`,
        updatedCustomUnitRate: ({customUnitName, customUnitRateName, newValue, oldValue, updatedField}: UpdatedPolicyCustomUnitRateParams) =>
            `ha modificato la tariffa del ${customUnitName} ${updatedField} "${customUnitRateName}" a "${newValue}" (precedentemente "${oldValue}")`,
        updatedCustomUnitTaxRateExternalID: ({customUnitRateName, newValue, newTaxPercentage, oldTaxPercentage, oldValue}: UpdatedPolicyCustomUnitTaxRateExternalIDParams) => {
            if (oldTaxPercentage && oldValue) {
                return `ha modificato l'aliquota fiscale sulla tariffa di distanza "${customUnitRateName}" a "${newValue} (${newTaxPercentage})" (precedentemente "${oldValue} (${oldTaxPercentage})")`;
            }
            return `ha aggiunto l'aliquota fiscale "${newValue} (${newTaxPercentage})" alla tariffa di distanza "${customUnitRateName}"`;
        },
        updatedCustomUnitTaxClaimablePercentage: ({customUnitRateName, newValue, oldValue}: UpdatedPolicyCustomUnitTaxClaimablePercentageParams) => {
            if (oldValue) {
                return `ha modificato la parte recuperabile delle tasse sulla tariffa di distanza "${customUnitRateName}" a "${newValue}" (in precedenza "${oldValue}")`;
            }
            return `ha aggiunto una parte recuperabile di tasse di "${newValue}" alla tariffa di distanza "${customUnitRateName}"`;
        },
        deleteCustomUnitRate: ({customUnitName, rateName}: AddOrDeletePolicyCustomUnitRateParams) => `rimosso il tasso "${rateName}" di "${customUnitName}"`,
        addedReportField: ({fieldType, fieldName}: AddedOrDeletedPolicyReportFieldParams) => `aggiunto campo di report ${fieldType} "${fieldName}"`,
        updateReportFieldDefaultValue: ({defaultValue, fieldName}: UpdatedPolicyReportFieldDefaultValueParams) =>
            `imposta il valore predefinito del campo del report "${fieldName}" su "${defaultValue}"`,
        addedReportFieldOption: ({fieldName, optionName}: PolicyAddedReportFieldOptionParams) => `aggiunto l'opzione "${optionName}" al campo del report "${fieldName}"`,
        removedReportFieldOption: ({fieldName, optionName}: PolicyAddedReportFieldOptionParams) => `rimosso l'opzione "${optionName}" dal campo del report "${fieldName}"`,
        updateReportFieldOptionDisabled: ({fieldName, optionName, optionEnabled}: PolicyDisabledReportFieldOptionParams) =>
            `${optionEnabled ? 'abilitato' : 'disabilitato'} l'opzione "${optionName}" per il campo del rapporto "${fieldName}"`,
        updateReportFieldAllOptionsDisabled: ({fieldName, optionName, allEnabled, toggledOptionsCount}: PolicyDisabledReportFieldAllOptionsParams) => {
            if (toggledOptionsCount && toggledOptionsCount > 1) {
                return `${allEnabled ? 'abilitato' : 'disabilitato'} tutte le opzioni per il campo del report "${fieldName}"`;
            }
            return `${allEnabled ? 'abilitato' : 'disabilitato'} l'opzione "${optionName}" per il campo del report "${fieldName}", rendendo tutte le opzioni ${allEnabled ? 'abilitato' : 'disabilitato'}`;
        },
        deleteReportField: ({fieldType, fieldName}: AddedOrDeletedPolicyReportFieldParams) => `rimosso il campo del report ${fieldType} "${fieldName}"`,
        preventSelfApproval: ({oldValue, newValue}: UpdatedPolicyPreventSelfApprovalParams) =>
            `aggiornato "Prevent self-approval" a "${newValue === 'true' ? 'Abilitato' : 'Disabilitato'}" (precedentemente "${oldValue === 'true' ? 'Abilitato' : 'Disabilitato'}")`,
        updateMaxExpenseAmountNoReceipt: ({oldValue, newValue}: UpdatedPolicyFieldWithNewAndOldValueParams) =>
            `ha modificato l'importo massimo richiesto per la spesa con ricevuta a ${newValue} (precedentemente ${oldValue})`,
        updateMaxExpenseAmount: ({oldValue, newValue}: UpdatedPolicyFieldWithNewAndOldValueParams) =>
            `ha modificato l'importo massimo della spesa per le violazioni a ${newValue} (precedentemente ${oldValue})`,
        updateMaxExpenseAge: ({oldValue, newValue}: UpdatedPolicyFieldWithNewAndOldValueParams) =>
            `aggiornato "Età massima della spesa (giorni)" a "${newValue}" (precedentemente "${oldValue === 'false' ? CONST.POLICY.DEFAULT_MAX_EXPENSE_AGE : oldValue}")`,
        updateMonthlyOffset: ({oldValue, newValue}: UpdatedPolicyFieldWithNewAndOldValueParams) => {
            if (!oldValue) {
                return `imposta la data di invio del rapporto mensile su "${newValue}"`;
            }
            return `aggiornata la data di presentazione del rapporto mensile a "${newValue}" (precedentemente "${oldValue}")`;
        },
        updateDefaultBillable: ({oldValue, newValue}: UpdatedPolicyFieldWithNewAndOldValueParams) =>
            `aggiornato "Riaddebita le spese ai clienti" a "${newValue}" (precedentemente "${oldValue}")`,
        updateDefaultReimbursable: ({oldValue, newValue}: UpdatedPolicyFieldWithNewAndOldValueParams) =>
            `aggiornato "Spesa in contanti predefinita" a "${newValue}" (precedentemente "${oldValue}")`,
        updateDefaultTitleEnforced: ({value}: UpdatedPolicyFieldWithValueParam) => `trasformato "Imponi titoli di report predefiniti" ${value ? 'su' : 'spento'}`,
        renamedWorkspaceNameAction: ({oldName, newName}: RenamedWorkspaceNameActionParams) =>
            `ha aggiornato il nome di questo spazio di lavoro in "${newName}" (precedentemente "${oldName}")`,
        updateWorkspaceDescription: ({newDescription, oldDescription}: UpdatedPolicyDescriptionParams) =>
            !oldDescription
                ? `imposta la descrizione di questo spazio di lavoro su "${newDescription}"`
                : `ha aggiornato la descrizione di questo spazio di lavoro a "${newDescription}" (precedentemente "${oldDescription}")`,
        removedFromApprovalWorkflow: ({submittersNames}: RemovedFromApprovalWorkflowParams) => {
            let joinedNames = '';
            if (submittersNames.length === 1) {
                joinedNames = submittersNames.at(0) ?? '';
            } else if (submittersNames.length === 2) {
                joinedNames = submittersNames.join('e');
            } else if (submittersNames.length > 2) {
                joinedNames = `${submittersNames.slice(0, submittersNames.length - 1).join(', ')} and ${submittersNames.at(-1)}`;
            }
            return {
                one: `ti ha rimosso dal flusso di approvazione e dalla chat delle spese di ${joinedNames}. I rapporti precedentemente inviati rimarranno disponibili per l'approvazione nella tua Posta in arrivo.`,
                other: `ti ha rimosso dai flussi di approvazione e dalle chat delle spese di ${joinedNames}. I report inviati in precedenza rimarranno disponibili per l'approvazione nella tua Posta in arrivo.`,
            };
        },
        demotedFromWorkspace: ({policyName, oldRole}: DemotedFromWorkspaceParams) =>
            `aggiornato il tuo ruolo in ${policyName} da ${oldRole} a utente. Sei stato rimosso da tutte le chat delle spese dei presentatori tranne la tua.`,
        updatedWorkspaceCurrencyAction: ({oldCurrency, newCurrency}: UpdatedPolicyCurrencyParams) => `aggiornata la valuta predefinita a ${newCurrency} (precedentemente ${oldCurrency})`,
        updatedWorkspaceFrequencyAction: ({oldFrequency, newFrequency}: UpdatedPolicyFrequencyParams) =>
            `aggiornata la frequenza di auto-reporting a "${newFrequency}" (precedentemente "${oldFrequency}")`,
        updateApprovalMode: ({newValue, oldValue}: ChangeFieldParams) => `aggiornata la modalità di approvazione a "${newValue}" (precedentemente "${oldValue}")`,
        upgradedWorkspace: 'ha aggiornato questo spazio di lavoro al piano Control',
        downgradedWorkspace: 'ha declassato questo spazio di lavoro al piano Collect',
        updatedAuditRate: ({oldAuditRate, newAuditRate}: UpdatedPolicyAuditRateParams) =>
            `ha cambiato la percentuale di rapporti instradati casualmente per l'approvazione manuale a ${Math.round(newAuditRate * 100)}% (precedentemente ${Math.round(oldAuditRate * 100)}%)`,
        updatedManualApprovalThreshold: ({oldLimit, newLimit}: UpdatedPolicyManualApprovalThresholdParams) =>
            `ha cambiato il limite di approvazione manuale per tutte le spese a ${newLimit} (precedentemente ${oldLimit})`,
    },
    roomMembersPage: {
        memberNotFound: 'Membro non trovato.',
        useInviteButton: 'Per invitare un nuovo membro alla chat, utilizza il pulsante di invito sopra.',
        notAuthorized: `Non hai accesso a questa pagina. Se stai cercando di unirti a questa stanza, chiedi a un membro della stanza di aggiungerti. Qualcos'altro? Contatta ${CONST.EMAIL.CONCIERGE}`,
        roomArchived: `Sembra che questa stanza sia stata archiviata. Se hai domande, contatta ${CONST.EMAIL.CONCIERGE}.`,
        removeMembersPrompt: ({memberName}: {memberName: string}) => ({
            one: `Sei sicuro di voler rimuovere ${memberName} dalla stanza?`,
            other: 'Sei sicuro di voler rimuovere i membri selezionati dalla stanza?',
        }),
        error: {
            genericAdd: "Si è verificato un problema nell'aggiungere questo membro alla stanza",
        },
    },
    newTaskPage: {
        assignTask: 'Assegna compito',
        assignMe: 'Assegna a me',
        confirmTask: 'Conferma attività',
        confirmError: 'Inserisci un titolo e seleziona una destinazione di condivisione',
        descriptionOptional: 'Descrizione (facoltativa)',
        pleaseEnterTaskName: 'Per favore inserisci un titolo',
        pleaseEnterTaskDestination: 'Seleziona dove desideri condividere questo compito',
    },
    task: {
        task: 'Compito',
        title: 'Titolo',
        description: 'Descrizione',
        assignee: 'Assegnatario',
        completed: 'Completato',
        action: 'Completa',
        messages: {
            created: ({title}: TaskCreatedActionParams) => `attività per ${title}`,
            completed: 'contrassegnato come completato',
            canceled: 'attività eliminata',
            reopened: 'contrassegnato come incompleto',
            error: "Non hai il permesso di eseguire l'azione richiesta.",
        },
        markAsComplete: 'Segna come completato',
        markAsIncomplete: 'Segna come incompleto',
        assigneeError: "Si è verificato un errore durante l'assegnazione di questo compito. Si prega di provare con un altro assegnatario.",
        genericCreateTaskFailureMessage: 'Si è verificato un errore durante la creazione di questa attività. Per favore riprova più tardi.',
        deleteTask: 'Elimina attività',
        deleteConfirmation: 'Sei sicuro di voler eliminare questo compito?',
    },
    statementPage: {
        title: ({year, monthName}: StatementTitleParams) => `Estratto conto di ${monthName} ${year}`,
    },
    keyboardShortcutsPage: {
        title: 'Scorciatoie da tastiera',
        subtitle: 'Risparmia tempo con queste utili scorciatoie da tastiera:',
        shortcuts: {
            openShortcutDialog: 'Apre la finestra di dialogo delle scorciatoie da tastiera',
            markAllMessagesAsRead: 'Segna tutti i messaggi come letti',
            escape: 'Fuggi dialoghi',
            search: 'Apri la finestra di dialogo di ricerca',
            newChat: 'Nuova schermata chat',
            copy: 'Copia commento',
            openDebug: 'Apri la finestra di dialogo delle preferenze di test',
        },
    },
    guides: {
        screenShare: 'Condivisione schermo',
        screenShareRequest: 'Expensify ti invita a condividere lo schermo',
    },
    search: {
        resultsAreLimited: 'I risultati della ricerca sono limitati.',
        viewResults: 'Visualizza risultati',
        resetFilters: 'Reimposta filtri',
        searchResults: {
            emptyResults: {
                title: 'Niente da mostrare',
                subtitle: `Prova a modificare i criteri di ricerca o a creare qualcosa con il pulsante verde ${CONST.CUSTOM_EMOJIS.GLOBAL_CREATE}.`,
            },
            emptyExpenseResults: {
                title: 'Non hai ancora creato nessuna spesa.',
                subtitle: 'Crea una spesa o fai un giro di prova di Expensify per saperne di più.',
                subtitleWithOnlyCreateButton: 'Usa il pulsante verde qui sotto per creare una spesa.',
            },
            emptyReportResults: {
                title: 'Non hai ancora creato alcun report',
                subtitle: 'Crea un report o fai un test drive di Expensify per saperne di più.',
                subtitleWithOnlyCreateButton: 'Usa il pulsante verde qui sotto per creare un rapporto.',
            },
            emptyInvoiceResults: {
                title: 'Non hai ancora creato nessuna fattura.',
                subtitle: 'Invia una fattura o fai un test drive di Expensify per saperne di più.',
                subtitleWithOnlyCreateButton: 'Utilizza il pulsante verde qui sotto per inviare una fattura.',
            },
            emptyTripResults: {
                title: 'Nessun viaggio da visualizzare',
                subtitle: 'Inizia prenotando il tuo primo viaggio qui sotto.',
                buttonText: 'Prenota un viaggio',
            },
            emptySubmitResults: {
                title: 'Nessuna spesa da inviare',
                subtitle: 'Tutto chiaro. Fai un giro di vittoria!',
                buttonText: 'Crea rapporto',
            },
            emptyApproveResults: {
                title: 'Nessuna spesa da approvare',
                subtitle: 'Zero spese. Massimo relax. Ben fatto!',
            },
            emptyPayResults: {
                title: 'Nessuna spesa da pagare',
                subtitle: 'Congratulazioni! Hai tagliato il traguardo.',
            },
            emptyExportResults: {
                title: 'Nessuna spesa da esportare',
                subtitle: 'È ora di rilassarsi, bel lavoro.',
            },
            emptyStatementsResults: {
                title: 'Nessuna spesa da visualizzare',
                subtitle: 'Nessun risultato. Provare a regolare i filtri.',
            },
            emptyUnapprovedResults: {
                title: 'Nessuna spesa da approvare',
                subtitle: 'Zero spese. Massimo relax. Ben fatto!',
            },
        },
        statements: 'Dichiarazioni',
        unapprovedCash: 'Contanti non approvati',
        unapprovedCard: 'Carta non approvata',
        reconciliation: 'Riconciliazione',
        saveSearch: 'Salva ricerca',
        deleteSavedSearch: 'Elimina ricerca salvata',
        deleteSavedSearchConfirm: 'Sei sicuro di voler eliminare questa ricerca?',
        searchName: 'Cerca nome',
        savedSearchesMenuItemTitle: 'Salvato',
        groupedExpenses: 'spese raggruppate',
        bulkActions: {
            approve: 'Approva',
            pay: 'Paga',
            delete: 'Elimina',
            hold: 'Attendere',
            unhold: 'Rimuovi blocco',
            noOptionsAvailable: 'Nessuna opzione disponibile per il gruppo di spese selezionato.',
        },
        filtersHeader: 'Filtri',
        filters: {
            date: {
                before: ({date}: OptionalParam<DateParams> = {}) => `Prima di ${date ?? ''}`,
                after: ({date}: OptionalParam<DateParams> = {}) => `After ${date ?? ''}`,
                on: ({date}: OptionalParam<DateParams> = {}) => `On ${date ?? ''}`,
                presets: {
                    [CONST.SEARCH.DATE_PRESETS.NEVER]: 'Mai',
                    [CONST.SEARCH.DATE_PRESETS.LAST_MONTH]: 'Ultimo mese',
                    [CONST.SEARCH.DATE_PRESETS.THIS_MONTH]: 'Questo mese',
                    [CONST.SEARCH.DATE_PRESETS.LAST_STATEMENT]: 'Ultima dichiarazione',
                },
            },
            status: 'Stato',
            keyword: 'Parola chiave',
            keywords: 'Parole chiave',
            currency: 'Valuta',
            completed: 'Completato',
            amount: {
                lessThan: ({amount}: OptionalParam<RequestAmountParams> = {}) => `Meno di ${amount ?? ''}`,
                greaterThan: ({amount}: OptionalParam<RequestAmountParams> = {}) => `Maggiore di ${amount ?? ''}`,
                between: ({greaterThan, lessThan}: FiltersAmountBetweenParams) => `Tra ${greaterThan} e ${lessThan}`,
                equalTo: ({amount}: OptionalParam<RequestAmountParams> = {}) => `Uguale a ${amount ?? ''}`,
            },
            card: {
                expensify: 'Expensify',
                individualCards: 'Carte individuali',
                closedCards: 'Carte chiuse',
                cardFeeds: 'Feed delle carte',
                cardFeedName: ({cardFeedBankName, cardFeedLabel}: {cardFeedBankName: string; cardFeedLabel?: string}) =>
                    `Tutto ${cardFeedBankName}${cardFeedLabel ? ` - ${cardFeedLabel}` : ''}`,
                cardFeedNameCSV: ({cardFeedLabel}: {cardFeedLabel?: string}) => `Tutte le carte importate CSV${cardFeedLabel ? ` - ${cardFeedLabel}` : ''}`,
            },
            current: 'Corrente',
            past: 'Passato',
            submitted: 'Invio',
            approved: 'Approvato',
            paid: 'Pagato',
            exported: 'Esportato',
            posted: 'Pubblicato',
            withdrawn: 'Ritirato',
            billable: 'Fatturabile',
            reimbursable: 'Rimborsabile',
            purchaseCurrency: 'Valuta di acquisto',
            groupBy: {
                [CONST.SEARCH.GROUP_BY.REPORTS]: 'Rapporto',
                [CONST.SEARCH.GROUP_BY.FROM]: 'Da',
                [CONST.SEARCH.GROUP_BY.CARD]: 'Carta',
                [CONST.SEARCH.GROUP_BY.WITHDRAWAL_ID]: 'ID di prelievo',
            },
            feed: 'Feed',
            withdrawalType: {
                [CONST.SEARCH.WITHDRAWAL_TYPE.EXPENSIFY_CARD]: 'Expensify Card',
                [CONST.SEARCH.WITHDRAWAL_TYPE.REIMBURSEMENT]: 'Rimborso',
            },
            is: 'È',
            action: {
                [CONST.SEARCH.ACTION_FILTERS.SUBMIT]: 'Inviare',
                [CONST.SEARCH.ACTION_FILTERS.APPROVE]: 'Approvare',
                [CONST.SEARCH.ACTION_FILTERS.PAY]: 'Pagare',
                [CONST.SEARCH.ACTION_FILTERS.EXPORT]: 'Esportare',
            },
        },
        has: 'Ha',
        groupBy: 'Gruppo per',
        moneyRequestReport: {
            emptyStateTitle: 'Questo report non ha spese.',
<<<<<<< HEAD
            emptyStateSubtitle: 'Puoi aggiungere spese a questo report utilizzando il pulsante qui sotto o l\'opzione "Aggiungi spesa" nel menu Altro sopra.',
=======
            emptyStateSubtitle: 'Puoi aggiungere spese a questo rapporto utilizzando il pulsante qui sotto o l\'opzione "Aggiungi spesa" nel menu Altro sopra.',
>>>>>>> c83f25af
        },
        noCategory: 'Nessuna categoria',
        noTag: 'Nessun tag',
        expenseType: 'Tipo di spesa',
        withdrawalType: 'Tipo di prelievo',
        recentSearches: 'Ricerche recenti',
        recentChats: 'Chat recenti',
        searchIn: 'Cerca in',
        searchPlaceholder: 'Cerca qualcosa',
        suggestions: 'Suggerimenti',
        exportSearchResults: {
            title: 'Crea esportazione',
            description: 'Wow, sono molti articoli! Li raggrupperemo e Concierge ti invierà un file a breve.',
        },
        exportAll: {
            selectAllMatchingItems: 'Seleziona tutti gli elementi corrispondenti',
            allMatchingItemsSelected: 'Tutti gli elementi corrispondenti selezionati',
        },
    },
    genericErrorPage: {
        title: 'Uh-oh, qualcosa è andato storto!',
        body: {
            helpTextMobile: "Chiudi e riapri l'app, oppure passa a",
            helpTextWeb: 'web.',
            helpTextConcierge: 'Se il problema persiste, contatta',
        },
        refresh: 'Aggiorna',
    },
    fileDownload: {
        success: {
            title: 'Scaricato!',
            message: 'Allegato scaricato con successo!',
            qrMessage:
                'Controlla la cartella delle foto o dei download per una copia del tuo codice QR. Suggerimento: Aggiungilo a una presentazione affinché il tuo pubblico possa scansionarlo e connettersi direttamente con te.',
        },
        generalError: {
            title: 'Errore allegato',
            message: "Impossibile scaricare l'allegato",
        },
        permissionError: {
            title: 'Accesso allo storage',
            message: 'Expensify non può salvare gli allegati senza accesso alla memoria. Tocca impostazioni per aggiornare i permessi.',
        },
    },
    desktopApplicationMenu: {
        mainMenu: 'Nuovo Expensify',
        about: 'Informazioni su New Expensify',
        update: 'Aggiorna New Expensify',
        checkForUpdates: 'Controlla aggiornamenti',
        toggleDevTools: 'Attiva/Disattiva Strumenti per Sviluppatori',
        viewShortcuts: 'Visualizza le scorciatoie da tastiera',
        services: 'Servizi',
        hide: 'Nascondi New Expensify',
        hideOthers: 'Nascondi altri',
        showAll: 'Mostra tutto',
        quit: 'Esci da New Expensify',
        fileMenu: 'File',
        closeWindow: 'Chiudi finestra',
        editMenu: 'Modifica',
        undo: 'Annulla',
        redo: 'Rifare',
        cut: 'Tagliare',
        copy: 'Copiare',
        paste: 'Incolla',
        pasteAndMatchStyle: 'Incolla e Adatta Stile',
        pasteAsPlainText: 'Incolla come testo normale',
        delete: 'Elimina',
        selectAll: 'Seleziona tutto',
        speechSubmenu: 'Discorso',
        startSpeaking: 'Inizia a parlare',
        stopSpeaking: 'Smettila di parlare',
        viewMenu: 'Visualizza',
        reload: 'Ricarica',
        forceReload: 'Forza Ricarica',
        resetZoom: 'Dimensione reale',
        zoomIn: 'Ingrandisci',
        zoomOut: 'Riduci lo zoom',
        togglefullscreen: 'Attiva/disattiva schermo intero',
        historyMenu: 'Cronologia',
        back: 'Indietro',
        forward: 'Inoltra',
        windowMenu: 'Finestra',
        minimize: 'Minimizza',
        zoom: 'Zoom',
        front: 'Porta tutto in primo piano',
        helpMenu: 'Aiuto',
        learnMore: 'Scopri di più',
        documentation: 'Documentazione',
        communityDiscussions: 'Discussioni della Comunità',
        searchIssues: 'Cerca Problemi',
    },
    historyMenu: {
        forward: 'Inoltra',
        back: 'Indietro',
    },
    checkForUpdatesModal: {
        available: {
            title: 'Aggiornamento disponibile',
            message: ({isSilentUpdating}: {isSilentUpdating: boolean}) =>
                `La nuova versione sarà disponibile a breve.${!isSilentUpdating ? "Ti avviseremo quando saremo pronti per l'aggiornamento." : ''}`,
            soundsGood: 'Sembra buono',
        },
        notAvailable: {
            title: 'Aggiornamento non disponibile',
            message: 'Non ci sono aggiornamenti disponibili al momento. Si prega di ricontrollare più tardi!',
            okay: 'Okay',
        },
        error: {
            title: 'Aggiornamento del controllo fallito',
            message: "Non siamo riusciti a verificare la presenza di un aggiornamento. Riprova tra un po'.",
        },
    },
    report: {
        newReport: {
            createReport: 'Crea rapporto',
            chooseWorkspace: "Scegli un'area di lavoro per questo report.",
        },
        genericCreateReportFailureMessage: 'Errore imprevisto durante la creazione di questa chat. Si prega di riprovare più tardi.',
        genericAddCommentFailureMessage: 'Errore imprevisto durante la pubblicazione del commento. Per favore riprova più tardi.',
        genericUpdateReportFieldFailureMessage: "Errore imprevisto durante l'aggiornamento del campo. Si prega di riprovare più tardi.",
        genericUpdateReportNameEditFailureMessage: 'Errore imprevisto durante la rinomina del rapporto. Per favore riprova più tardi.',
        noActivityYet: 'Nessuna attività ancora',
        actions: {
            type: {
                changeField: ({oldValue, newValue, fieldName}: ChangeFieldParams) => `modificato ${fieldName} da ${oldValue} a ${newValue}`,
                changeFieldEmpty: ({newValue, fieldName}: ChangeFieldParams) => `modificato ${fieldName} in ${newValue}`,
                changeReportPolicy: ({fromPolicyName, toPolicyName}: ChangeReportPolicyParams) => {
                    if (!toPolicyName) {
                        return `Spazio di lavoro modificato${fromPolicyName ? ` (precedentemente ${fromPolicyName})` : ''}`;
                    }
                    return `Spazio di lavoro modificato in ${toPolicyName}${fromPolicyName ? ` (precedentemente ${fromPolicyName})` : ''}`;
                },
                changeType: ({oldType, newType}: ChangeTypeParams) => `cambiato tipo da ${oldType} a ${newType}`,
                exportedToCSV: `esportato in CSV`,
                exportedToIntegration: {
                    automatic: ({label}: ExportedToIntegrationParams) => {
                        // The label will always be in English, so we need to translate it
                        const labelTranslations: Record<string, string> = {
                            [CONST.REPORT.EXPORT_OPTION_LABELS.EXPENSE_LEVEL_EXPORT]: translations.export.expenseLevelExport,
                            [CONST.REPORT.EXPORT_OPTION_LABELS.REPORT_LEVEL_EXPORT]: translations.export.reportLevelExport,
                        };
                        const translatedLabel = labelTranslations[label] || label;
                        return `esportato in ${translatedLabel}`;
                    },
                    automaticActionOne: ({label}: ExportedToIntegrationParams) => `esportato su ${label} tramite`,
                    automaticActionTwo: 'impostazioni contabili',
                    manual: ({label}: ExportedToIntegrationParams) => `ha contrassegnato questo report come esportato manualmente su ${label}.`,
                    automaticActionThree: 'e creato con successo un record per',
                    reimburseableLink: 'spese personali',
                    nonReimbursableLink: 'spese con carta aziendale',
                    pending: ({label}: ExportedToIntegrationParams) => `iniziato a esportare questo report su ${label}...`,
                },
                integrationsMessage: ({errorMessage, label, linkText, linkURL}: IntegrationSyncFailedParams) =>
                    `impossibile esportare questo report su ${label} ("${errorMessage}${linkText ? ` <a href="${linkURL}">${linkText}</a>` : ''}")`,
                managerAttachReceipt: `ha aggiunto una ricevuta`,
                managerDetachReceipt: `rimosso una ricevuta`,
                markedReimbursed: ({amount, currency}: MarkedReimbursedParams) => `pagato ${currency}${amount} altrove`,
                markedReimbursedFromIntegration: ({amount, currency}: MarkReimbursedFromIntegrationParams) => `pagato ${currency}${amount} tramite integrazione`,
                outdatedBankAccount: `impossibile elaborare il pagamento a causa di un problema con il conto bancario del pagatore`,
                reimbursementACHBounce: `impossibile elaborare il pagamento a causa di un problema con il conto bancario`,
                reimbursementACHCancelled: `annullato il pagamento`,
                reimbursementAccountChanged: `non è stato possibile elaborare il pagamento, poiché il pagatore ha cambiato conto bancario`,
                reimbursementDelayed: `elaborato il pagamento ma è in ritardo di 1-2 giorni lavorativi in più`,
                selectedForRandomAudit: `selezionato casualmente per la revisione`,
                selectedForRandomAuditMarkdown: `[selezionato casualmente](https://help.expensify.com/articles/expensify-classic/reports/Set-a-random-report-audit-schedule) per revisione`,
                share: ({to}: ShareParams) => `membro invitato ${to}`,
                unshare: ({to}: UnshareParams) => `membro rimosso ${to}`,
                stripePaid: ({amount, currency}: StripePaidParams) => `pagato ${currency}${amount}`,
                takeControl: `ha preso il controllo`,
                integrationSyncFailed: ({label, errorMessage, workspaceAccountingLink}: IntegrationSyncFailedParams) =>
                    `Si è verificato un problema durante la sincronizzazione con ${label}${errorMessage ? ` ("${errorMessage}")` : ''}. Risolvi il problema nelle <a href="${workspaceAccountingLink}">impostazioni dello spazio di lavoro</a>.`,
                addEmployee: ({email, role}: AddEmployeeParams) => `aggiunto ${email} come ${role === 'member' ? 'a' : 'un/una (depending on the context)'} ${role}`,
                updateRole: ({email, currentRole, newRole}: UpdateRoleParams) => `ha aggiornato il ruolo di ${email} a ${newRole} (precedentemente ${currentRole})`,
                updatedCustomField1: ({email, previousValue, newValue}: UpdatedCustomFieldParams) => {
                    if (!newValue) {
                        return `rimosso il campo personalizzato 1 di ${email} (precedentemente "${previousValue}")`;
                    }
                    return !previousValue
                        ? `aggiunto "${newValue}" al campo personalizzato 1 di ${email}`
                        : `ha cambiato il campo personalizzato 1 di ${email} in "${newValue}" (precedentemente "${previousValue}")`;
                },
                updatedCustomField2: ({email, previousValue, newValue}: UpdatedCustomFieldParams) => {
                    if (!newValue) {
                        return `rimosso il campo personalizzato 2 di ${email} (precedentemente "${previousValue}")`;
                    }
                    return !previousValue
                        ? `aggiunto "${newValue}" al campo personalizzato 2 di ${email}`
                        : `ha cambiato il campo personalizzato 2 di ${email} in "${newValue}" (precedentemente "${previousValue}")`;
                },
                leftWorkspace: ({nameOrEmail}: LeftWorkspaceParams) => `${nameOrEmail} ha lasciato lo spazio di lavoro`,
                removeMember: ({email, role}: AddEmployeeParams) => `rimosso ${role} ${email}`,
                removedConnection: ({connectionName}: ConnectionNameParams) => `rimosso il collegamento a ${CONST.POLICY.CONNECTIONS.NAME_USER_FRIENDLY[connectionName]}`,
                addedConnection: ({connectionName}: ConnectionNameParams) => `connesso a ${CONST.POLICY.CONNECTIONS.NAME_USER_FRIENDLY[connectionName]}`,
                leftTheChat: 'ha lasciato la chat',
            },
        },
    },
    chronos: {
        oooEventSummaryFullDay: ({summary, dayCount, date}: OOOEventSummaryFullDayParams) => `${summary} per ${dayCount} ${dayCount === 1 ? 'giorno' : 'giorni'} fino al ${date}`,
        oooEventSummaryPartialDay: ({summary, timePeriod, date}: OOOEventSummaryPartialDayParams) => `${summary} da ${timePeriod} il ${date}`,
    },
    footer: {
        features: 'Caratteristiche',
        expenseManagement: 'Gestione delle spese',
        spendManagement: 'Gestione delle Spese',
        expenseReports: 'Report di spesa',
        companyCreditCard: 'Carta di Credito Aziendale',
        receiptScanningApp: 'App di scansione ricevute',
        billPay: 'Bill Pay',
        invoicing: 'Fatturazione',
        CPACard: 'Carta CPA',
        payroll: 'Payroll',
        travel: 'Viaggio',
        resources: 'Risorse',
        expensifyApproved: 'ExpensifyApproved!',
        pressKit: 'Press Kit',
        support: 'Supporto',
        expensifyHelp: 'ExpensifyHelp',
        terms: 'Termini di Servizio',
        privacy: 'Privacy',
        learnMore: 'Scopri di più',
        aboutExpensify: 'Informazioni su Expensify',
        blog: 'Blog',
        jobs: 'Lavori',
        expensifyOrg: 'Expensify.org',
        investorRelations: 'Investor Relations',
        getStarted: 'Inizia',
        createAccount: 'Crea un nuovo account',
        logIn: 'Accedi',
    },
    allStates: COMMON_CONST.STATES as States,
    allCountries: CONST.ALL_COUNTRIES as AllCountries,
    accessibilityHints: {
        navigateToChatsList: "Torna all'elenco delle chat",
        chatWelcomeMessage: 'Messaggio di benvenuto in chat',
        navigatesToChat: 'Naviga a una chat',
        newMessageLineIndicator: 'Indicatore di nuova linea di messaggio',
        chatMessage: 'Messaggio di chat',
        lastChatMessagePreview: "Anteprima dell'ultimo messaggio della chat",
        workspaceName: 'Nome del workspace',
        chatUserDisplayNames: 'Nomi visualizzati dei membri della chat',
        scrollToNewestMessages: 'Scorri ai messaggi più recenti',
        preStyledText: 'Testo pre-stilizzato',
        viewAttachment: 'Visualizza allegato',
    },
    parentReportAction: {
        deletedReport: 'Rapporto eliminato',
        deletedMessage: 'Messaggio eliminato',
        deletedExpense: 'Spesa eliminata',
        reversedTransaction: 'Transazione annullata',
        deletedTask: 'Attività eliminata',
        hiddenMessage: 'Messaggio nascosto',
    },
    threads: {
        thread: 'Discussione',
        replies: 'Risposte',
        reply: 'Rispondi',
        from: 'Da',
        in: 'in',
        parentNavigationSummary: ({reportName, workspaceName}: ParentNavigationSummaryParams) => `Da ${reportName}${workspaceName ? `in ${workspaceName}` : ''}`,
    },
    qrCodes: {
        copy: 'Copia URL',
        copied: 'Copiato!',
    },
    moderation: {
        flagDescription: 'Tutti i messaggi contrassegnati saranno inviati a un moderatore per la revisione.',
        chooseAReason: 'Scegli un motivo per segnalare qui sotto:',
        spam: 'Spam',
        spamDescription: 'Promozione non richiesta fuori tema',
        inconsiderate: 'Sconsiderato',
        inconsiderateDescription: 'Frasi offensive o irrispettose, con intenzioni discutibili',
        intimidation: 'Intimidazione',
        intimidationDescription: "Perseguire aggressivamente un'agenda nonostante obiezioni valide",
        bullying: 'Bullismo',
        bullyingDescription: 'Prendere di mira un individuo per ottenere obbedienza',
        harassment: 'Molestia',
        harassmentDescription: 'Comportamento razzista, misogino o altrimenti ampiamente discriminatorio',
        assault: 'Aggressione',
        assaultDescription: "Attacco emotivo mirato specificamente con l'intenzione di nuocere",
        flaggedContent: 'Questo messaggio è stato segnalato per violazione delle nostre regole della comunità e il contenuto è stato nascosto.',
        hideMessage: 'Nascondi messaggio',
        revealMessage: 'Rivela messaggio',
        levelOneResult: 'Invia un avviso anonimo e il messaggio viene segnalato per la revisione.',
        levelTwoResult: 'Messaggio nascosto dal canale, più avviso anonimo e il messaggio è segnalato per revisione.',
        levelThreeResult: 'Messaggio rimosso dal canale più avviso anonimo e messaggio segnalato per revisione.',
    },
    actionableMentionWhisperOptions: {
        inviteToSubmitExpense: 'Invita a inviare le spese',
        inviteToChat: 'Invita solo a chattare',
        nothing: 'Non fare nulla',
    },
    actionableMentionJoinWorkspaceOptions: {
        accept: 'Accetta',
        decline: 'Rifiuta',
    },
    actionableMentionTrackExpense: {
        submit: 'Invialo a qualcuno',
        categorize: 'Categorizzalo',
        share: 'Condividilo con il mio commercialista',
        nothing: 'Niente per ora',
    },
    teachersUnitePage: {
        teachersUnite: 'Insegnanti Uniti',
        joinExpensifyOrg:
            'Unisciti a Expensify.org nell\'eliminare le ingiustizie nel mondo. L\'attuale campagna "Teachers Unite" supporta gli educatori ovunque dividendo i costi dei materiali scolastici essenziali.',
        iKnowATeacher: 'Conosco un insegnante',
        iAmATeacher: 'Sono un insegnante',
        getInTouch: 'Eccellente! Per favore condividi le loro informazioni così possiamo metterci in contatto con loro.',
        introSchoolPrincipal: 'Introduzione al tuo preside',
        schoolPrincipalVerifyExpense:
            "Expensify.org divide il costo dei materiali scolastici essenziali affinché gli studenti provenienti da famiglie a basso reddito possano avere un'esperienza di apprendimento migliore. Il tuo preside sarà invitato a verificare le tue spese.",
        principalFirstName: 'Nome principale',
        principalLastName: 'Cognome del preside',
        principalWorkEmail: 'Email di lavoro principale',
        updateYourEmail: 'Aggiorna il tuo indirizzo email',
        updateEmail: 'Aggiorna indirizzo email',
        schoolMailAsDefault: ({contactMethodsRoute}: ContactMethodsRouteParams) =>
            `Prima di procedere, assicurati di impostare la tua email scolastica come metodo di contatto predefinito. Puoi farlo in Impostazioni > Profilo > <a href="${contactMethodsRoute}">Metodi di contatto</a>.`,
        error: {
            enterPhoneEmail: "Inserisci un'email o un numero di telefono valido",
            enterEmail: "Inserisci un'email",
            enterValidEmail: "Inserisci un'email valida",
            tryDifferentEmail: "Per favore, prova un'email diversa",
        },
    },
    cardTransactions: {
        notActivated: 'Non attivato',
        outOfPocket: 'Spese personali',
        companySpend: 'Spese aziendali',
    },
    distance: {
        addStop: 'Aggiungi fermata',
        deleteWaypoint: 'Elimina waypoint',
        deleteWaypointConfirmation: 'Sei sicuro di voler eliminare questo punto di passaggio?',
        address: 'Indirizzo',
        waypointDescription: {
            start: 'Inizia',
            stop: 'Ferma',
        },
        mapPending: {
            title: 'Mappa in sospeso',
            subtitle: 'La mappa verrà generata quando torni online',
            onlineSubtitle: 'Un momento mentre configuriamo la mappa',
            errorTitle: 'Errore della mappa',
            errorSubtitle: 'Si è verificato un errore durante il caricamento della mappa. Per favore riprova.',
        },
        error: {
            selectSuggestedAddress: 'Seleziona un indirizzo suggerito o usa la posizione attuale',
        },
    },
    reportCardLostOrDamaged: {
        screenTitle: 'Pagella persa o danneggiata',
        nextButtonLabel: 'Successivo',
        reasonTitle: 'Perché hai bisogno di una nuova carta?',
        cardDamaged: 'La mia carta è stata danneggiata',
        cardLostOrStolen: 'La mia carta è stata persa o rubata',
        confirmAddressTitle: "Conferma l'indirizzo di spedizione per la tua nuova carta.",
        cardDamagedInfo: 'La tua nuova carta arriverà in 2-3 giorni lavorativi. La tua carta attuale continuerà a funzionare fino a quando non attiverai quella nuova.',
        cardLostOrStolenInfo: "La tua carta attuale verrà disattivata permanentemente non appena l'ordine sarà effettuato. La maggior parte delle carte arriva in pochi giorni lavorativi.",
        address: 'Indirizzo',
        deactivateCardButton: 'Disattiva carta',
        shipNewCardButton: 'Spedisci nuova carta',
        addressError: 'Indirizzo richiesto',
        successTitle: 'La tua nuova carta è in arrivo!',
        successDescription: 'Dovrai attivarla quando arriverà tra pochi giorni lavorativi. Nel frattempo, puoi utilizzare una carta virtuale.',
        reasonError: 'Il motivo è obbligatorio',
    },
    eReceipt: {
        guaranteed: 'eReceipt garantito',
        transactionDate: 'Data della transazione',
    },
    referralProgram: {
        [CONST.REFERRAL_PROGRAM.CONTENT_TYPES.START_CHAT]: {
            buttonText: 'Avviare una chat, <success><strong>segnalare un amico</strong></success>.',
            header: 'Inizia una chat, invita un amico',
            body: 'Vuoi che i tuoi amici usino Expensify, anche loro? Inizia una chat con loro e ci occuperemo del resto.',
        },
        [CONST.REFERRAL_PROGRAM.CONTENT_TYPES.SUBMIT_EXPENSE]: {
            buttonText: 'Presentate una spesa, <success><strong>riferite al vostro capo</strong></success>.',
            header: 'Invia una spesa, riferisci al tuo capo',
            body: 'Vuoi che anche il tuo capo usi Expensify? Basta inviare loro una spesa e ci occuperemo del resto.',
        },
        [CONST.REFERRAL_PROGRAM.CONTENT_TYPES.REFER_FRIEND]: {
            header: 'Segnala un amico',
            body: 'Vuoi che anche i tuoi amici usino Expensify? Basta chattare, pagare o dividere una spesa con loro e ci occuperemo noi del resto. Oppure condividi semplicemente il tuo link di invito!',
        },
        [CONST.REFERRAL_PROGRAM.CONTENT_TYPES.SHARE_CODE]: {
            buttonText: 'Segnala un amico',
            header: 'Segnala un amico',
            body: 'Vuoi che anche i tuoi amici usino Expensify? Basta chattare, pagare o dividere una spesa con loro e ci occuperemo noi del resto. Oppure condividi semplicemente il tuo link di invito!',
        },
        copyReferralLink: 'Copia il link di invito',
    },
    systemChatFooterMessage: {
        [CONST.INTRO_CHOICES.MANAGE_TEAM]: {
            phrase1: 'Chatta con il tuo specialista di configurazione in',
            phrase2: 'per assistenza',
        },
        default: {
            phrase1: 'Messaggio',
            phrase2: 'per assistenza con la configurazione',
        },
    },
    violations: {
        allTagLevelsRequired: 'Tutti i tag richiesti',
        autoReportedRejectedExpense: 'Questa spesa è stata rifiutata.',
        billableExpense: 'Fatturabile non più valido',
        cashExpenseWithNoReceipt: ({formattedLimit}: ViolationsCashExpenseWithNoReceiptParams = {}) => `Receipt required${formattedLimit ? `oltre ${formattedLimit}` : ''}`,
        categoryOutOfPolicy: 'Categoria non più valida',
        conversionSurcharge: ({surcharge}: ViolationsConversionSurchargeParams) => `Applicata una maggiorazione di conversione del ${surcharge}%`,
        customUnitOutOfPolicy: 'Tariffa non valida per questo spazio di lavoro',
        duplicatedTransaction: 'Duplicato',
        fieldRequired: 'I campi del report sono obbligatori',
        futureDate: 'Data futura non consentita',
        invoiceMarkup: ({invoiceMarkup}: ViolationsInvoiceMarkupParams) => `Contrassegnato con un aumento del ${invoiceMarkup}%`,
        maxAge: ({maxAge}: ViolationsMaxAgeParams) => `Data più vecchia di ${maxAge} giorni`,
        missingCategory: 'Categoria mancante',
        missingComment: 'Descrizione richiesta per la categoria selezionata',
        missingTag: ({tagName}: ViolationsMissingTagParams = {}) => `Missing ${tagName ?? 'tag'}`,
        modifiedAmount: ({type, displayPercentVariance}: ViolationsModifiedAmountParams) => {
            switch (type) {
                case 'distance':
                    return "L'importo differisce dalla distanza calcolata";
                case 'card':
                    return 'Importo superiore alla transazione con carta';
                default:
                    if (displayPercentVariance) {
                        return `Importo ${displayPercentVariance}% superiore alla ricevuta scansionata`;
                    }
                    return 'Importo superiore alla ricevuta scansionata';
            }
        },
        modifiedDate: 'La data differisce dalla ricevuta scansionata',
        nonExpensiworksExpense: 'Spesa non-Expensiworks',
        overAutoApprovalLimit: ({formattedLimit}: ViolationsOverLimitParams) => `La spesa supera il limite di approvazione automatica di ${formattedLimit}`,
        overCategoryLimit: ({formattedLimit}: ViolationsOverCategoryLimitParams) => `Importo superiore al limite di categoria di ${formattedLimit}/persona`,
        overLimit: ({formattedLimit}: ViolationsOverLimitParams) => `Importo oltre il limite di ${formattedLimit}/persona`,
        overTripLimit: ({formattedLimit}: ViolationsOverLimitParams) => `Importo superiore al limite di ${formattedLimit}/viaggio`,
        overLimitAttendee: ({formattedLimit}: ViolationsOverLimitParams) => `Importo oltre il limite di ${formattedLimit}/persona`,
        perDayLimit: ({formattedLimit}: ViolationsPerDayLimitParams) => `Importo oltre il limite giornaliero ${formattedLimit}/persona per categoria`,
        receiptNotSmartScanned: 'Ricevuta e dettagli della spesa aggiunti manualmente.',
        receiptRequired: ({formattedLimit, category}: ViolationsReceiptRequiredParams) => {
            let message = 'Ricevuta richiesta';
            if (formattedLimit ?? category) {
                message += 'oltre';
                if (formattedLimit) {
                    message += ` ${formattedLimit}`;
                }
                if (category) {
                    message += 'limite categoria';
                }
            }
            return message;
        },
        prohibitedExpense: ({prohibitedExpenseType}: ViolationsProhibitedExpenseParams) => {
            const preMessage = 'Spesa vietata:';
            switch (prohibitedExpenseType) {
                case 'alcohol':
                    return `${preMessage} alcol`;
                case 'gambling':
                    return `${preMessage} gioco d'azzardo`;
                case 'tobacco':
                    return `${preMessage} tabacco`;
                case 'adultEntertainment':
                    return `${preMessage} intrattenimento per adulti`;
                case 'hotelIncidentals':
                    return `${preMessage} spese accessorie dell'hotel`;
                default:
                    return `${preMessage}${prohibitedExpenseType}`;
            }
        },
        customRules: ({message}: ViolationsCustomRulesParams) => message,
        reviewRequired: 'Revisione richiesta',
        rter: ({brokenBankConnection, email, isAdmin, isTransactionOlderThan7Days, member, rterType}: ViolationsRterParams) => {
            if (rterType === CONST.RTER_VIOLATION_TYPES.BROKEN_CARD_CONNECTION_530) {
                return 'Impossibile associare automaticamente la ricevuta a causa di una connessione bancaria interrotta.';
            }
            if (brokenBankConnection || rterType === CONST.RTER_VIOLATION_TYPES.BROKEN_CARD_CONNECTION) {
                return isAdmin
                    ? `Impossibile abbinare automaticamente la ricevuta a causa di una connessione bancaria interrotta che ${email} deve risolvere.`
                    : 'Impossibile associare automaticamente la ricevuta a causa di una connessione bancaria interrotta.';
            }
            if (!isTransactionOlderThan7Days) {
                return isAdmin ? `Chiedi a ${member} di contrassegnarlo come contante o attendi 7 giorni e riprova` : 'In attesa di unione con la transazione della carta.';
            }
            return '';
        },
        brokenConnection530Error: 'Ricevuta in sospeso a causa di una connessione bancaria interrotta',
        adminBrokenConnectionError: 'Ricevuta in sospeso a causa di una connessione bancaria interrotta. Si prega di risolvere in',
        memberBrokenConnectionError: 'Ricevuta in sospeso a causa di una connessione bancaria interrotta. Si prega di chiedere a un amministratore dello spazio di lavoro di risolvere.',
        markAsCashToIgnore: 'Segna come contante per ignorare e richiedere il pagamento.',
        smartscanFailed: ({canEdit = true}) => `Scansione della ricevuta fallita.${canEdit ? 'Inserisci i dettagli manualmente.' : ''}`,
        receiptGeneratedWithAI: "Ricevuta potenzialmente generata dall'IA",
        someTagLevelsRequired: ({tagName}: ViolationsTagOutOfPolicyParams = {}) => `Missing ${tagName ?? 'Etichetta'}`,
        tagOutOfPolicy: ({tagName}: ViolationsTagOutOfPolicyParams = {}) => `${tagName ?? 'Etichetta'} non più valido`,
        taxAmountChanged: "L'importo fiscale è stato modificato",
        taxOutOfPolicy: ({taxName}: ViolationsTaxOutOfPolicyParams = {}) => `${taxName ?? 'Tassa'} non più valido`,
        taxRateChanged: "L'aliquota fiscale è stata modificata",
        taxRequired: 'Aliquota fiscale mancante',
        none: 'Nessuno',
        taxCodeToKeep: 'Scegli quale codice fiscale mantenere',
        tagToKeep: 'Scegli quale tag mantenere',
        isTransactionReimbursable: 'Scegli se la transazione è rimborsabile',
        merchantToKeep: 'Scegli quale commerciante mantenere',
        descriptionToKeep: 'Scegli quale descrizione mantenere',
        categoryToKeep: 'Scegli quale categoria mantenere',
        isTransactionBillable: 'Scegli se la transazione è fatturabile',
        keepThisOne: 'Mantieni questo',
        confirmDetails: `Conferma i dettagli che stai conservando`,
        confirmDuplicatesInfo: `I duplicati che non conservi verranno mantenuti per consentire al mittente di eliminarli.`,
        hold: 'Questa spesa è stata messa in sospeso',
        resolvedDuplicates: 'risolto il duplicato',
    },
    reportViolations: {
        [CONST.REPORT_VIOLATIONS.FIELD_REQUIRED]: ({fieldName}: RequiredFieldParams) => `${fieldName} è obbligatorio`,
    },
    violationDismissal: {
        rter: {
            manual: 'ha contrassegnato questa ricevuta come contante',
        },
        duplicatedTransaction: {
            manual: 'risolto il duplicato',
        },
    },
    videoPlayer: {
        play: 'Gioca',
        pause: 'Pausa',
        fullscreen: 'Schermo intero',
        playbackSpeed: 'Velocità di riproduzione',
        expand: 'Espandi',
        mute: 'Disattiva audio',
        unmute: "Riattiva l'audio",
        normal: 'Normale',
    },
    exitSurvey: {
        header: 'Prima di andare',
        reasonPage: {
            title: 'Per favore, dicci perché te ne vai',
            subtitle: 'Prima di andare, per favore dicci perché vorresti passare a Expensify Classic.',
        },
        reasons: {
            [CONST.EXIT_SURVEY.REASONS.FEATURE_NOT_AVAILABLE]: 'Ho bisogno di una funzionalità disponibile solo in Expensify Classic.',
            [CONST.EXIT_SURVEY.REASONS.DONT_UNDERSTAND]: 'Non capisco come usare New Expensify.',
            [CONST.EXIT_SURVEY.REASONS.PREFER_CLASSIC]: 'Capisco come utilizzare New Expensify, ma preferisco Expensify Classic.',
        },
        prompts: {
            [CONST.EXIT_SURVEY.REASONS.FEATURE_NOT_AVAILABLE]: 'Quale funzionalità ti serve che non è disponibile nel nuovo Expensify?',
            [CONST.EXIT_SURVEY.REASONS.DONT_UNDERSTAND]: 'Cosa stai cercando di fare?',
            [CONST.EXIT_SURVEY.REASONS.PREFER_CLASSIC]: 'Perché preferisci Expensify Classic?',
        },
        responsePlaceholder: 'La tua risposta',
        thankYou: 'Grazie per il feedback!',
        thankYouSubtitle: 'Le tue risposte ci aiuteranno a costruire un prodotto migliore per portare a termine le cose. Grazie mille!',
        goToExpensifyClassic: 'Passa a Expensify Classic',
        offlineTitle: 'Sembra che tu sia bloccato qui...',
        offline:
            'Sembra che tu sia offline. Purtroppo, Expensify Classic non funziona offline, ma il Nuovo Expensify sì. Se preferisci usare Expensify Classic, riprova quando hai una connessione internet.',
        quickTip: 'Suggerimento rapido...',
        quickTipSubTitle: 'Puoi andare direttamente a Expensify Classic visitando expensify.com. Aggiungilo ai segnalibri per un facile accesso rapido!',
        bookACall: 'Prenota una chiamata',
        noThanks: 'No grazie',
        bookACallTitle: 'Vuoi parlare con un product manager?',
        benefits: {
            [CONST.EXIT_SURVEY.BENEFIT.CHATTING_DIRECTLY]: 'Chattare direttamente su spese e report',
            [CONST.EXIT_SURVEY.BENEFIT.EVERYTHING_MOBILE]: 'Possibilità di fare tutto su mobile',
            [CONST.EXIT_SURVEY.BENEFIT.TRAVEL_EXPENSE]: 'Viaggia e gestisci le spese alla velocità della chat',
        },
        bookACallTextTop: 'Passando a Expensify Classic, ti perderai:',
        bookACallTextBottom:
            'Saremmo entusiasti di fare una chiamata con te per capire il motivo. Puoi prenotare una chiamata con uno dei nostri senior product manager per discutere le tue esigenze.',
        takeMeToExpensifyClassic: 'Portami a Expensify Classic',
    },
    listBoundary: {
        errorMessage: 'Si è verificato un errore durante il caricamento di altri messaggi',
        tryAgain: 'Riprova',
    },
    systemMessage: {
        mergedWithCashTransaction: 'abbinato una ricevuta a questa transazione',
    },
    subscription: {
        authenticatePaymentCard: 'Autentica carta di pagamento',
        mobileReducedFunctionalityMessage: "Non puoi apportare modifiche al tuo abbonamento nell'app mobile.",
        badge: {
            freeTrial: ({numOfDays}: BadgeFreeTrialParams) => `Prova gratuita: ${numOfDays} ${numOfDays === 1 ? 'giorno' : 'giorni'} rimasti`,
        },
        billingBanner: {
            policyOwnerAmountOwed: {
                title: 'Le tue informazioni di pagamento sono obsolete',
                subtitle: ({date}: BillingBannerSubtitleWithDateParams) =>
                    `Aggiorna la tua carta di pagamento entro il ${date} per continuare a utilizzare tutte le tue funzionalità preferite.`,
            },
            policyOwnerAmountOwedOverdue: {
                title: 'Il tuo pagamento non può essere elaborato.',
                subtitle: ({date, purchaseAmountOwed}: BillingBannerOwnerAmountOwedOverdueParams) =>
                    date && purchaseAmountOwed
                        ? `Il tuo addebito del ${date} di ${purchaseAmountOwed} non è stato elaborato. Si prega di aggiungere una carta di pagamento per saldare l'importo dovuto.`
                        : "Si prega di aggiungere una carta di pagamento per saldare l'importo dovuto.",
            },
            policyOwnerUnderInvoicing: {
                title: 'Le tue informazioni di pagamento sono obsolete',
                subtitle: ({date}: BillingBannerSubtitleWithDateParams) =>
                    `Il tuo pagamento è in ritardo. Ti preghiamo di pagare la tua fattura entro il ${date} per evitare l'interruzione del servizio.`,
            },
            policyOwnerUnderInvoicingOverdue: {
                title: 'Le tue informazioni di pagamento sono obsolete',
                subtitle: 'Il tuo pagamento è in ritardo. Si prega di pagare la fattura.',
            },
            billingDisputePending: {
                title: 'La tua carta non può essere addebitata',
                subtitle: ({amountOwed, cardEnding}: BillingBannerDisputePendingParams) =>
                    `Hai contestato l'addebito di ${amountOwed} sulla carta che termina con ${cardEnding}. Il tuo account sarà bloccato fino a quando la disputa non sarà risolta con la tua banca.`,
            },
            cardAuthenticationRequired: {
                title: 'La tua carta di pagamento non è stata completamente autenticata.',
                subtitle: ({cardEnding}: BillingBannerCardAuthenticationRequiredParams) => `Completa il processo di autenticazione per attivare la tua carta che termina con ${cardEnding}.`,
            },
            insufficientFunds: {
                title: 'La tua carta non può essere addebitata',
                subtitle: ({amountOwed}: BillingBannerInsufficientFundsParams) =>
                    `La tua carta di pagamento è stata rifiutata a causa di fondi insufficienti. Riprova o aggiungi una nuova carta di pagamento per saldare il tuo saldo in sospeso di ${amountOwed}.`,
            },
            cardExpired: {
                title: 'La tua carta non può essere addebitata',
                subtitle: ({amountOwed}: BillingBannerCardExpiredParams) =>
                    `La tua carta di pagamento è scaduta. Aggiungi una nuova carta di pagamento per saldare il tuo saldo in sospeso di ${amountOwed}.`,
            },
            cardExpireSoon: {
                title: 'La tua carta sta per scadere presto',
                subtitle:
                    'La tua carta di pagamento scadrà alla fine di questo mese. Clicca sul menu a tre punti qui sotto per aggiornarla e continuare a utilizzare tutte le tue funzionalità preferite.',
            },
            retryBillingSuccess: {
                title: 'Successo!',
                subtitle: 'La tua carta è stata addebitata con successo.',
            },
            retryBillingError: {
                title: 'La tua carta non può essere addebitata',
                subtitle:
                    "Prima di riprovare, chiama direttamente la tua banca per autorizzare gli addebiti di Expensify e rimuovere eventuali blocchi. Altrimenti, prova ad aggiungere un'altra carta di pagamento.",
            },
            cardOnDispute: ({amountOwed, cardEnding}: BillingBannerCardOnDisputeParams) =>
                `Hai contestato l'addebito di ${amountOwed} sulla carta che termina con ${cardEnding}. Il tuo account sarà bloccato fino a quando la disputa non sarà risolta con la tua banca.`,
            preTrial: {
                title: 'Inizia una prova gratuita',
                subtitleStart: 'Come passo successivo,',
                subtitleLink: 'completa la tua lista di controllo per la configurazione',
                subtitleEnd: 'così il tuo team può iniziare a registrare le spese.',
            },
            trialStarted: {
                title: ({numOfDays}: TrialStartedTitleParams) => `Prova: ${numOfDays} ${numOfDays === 1 ? 'giorno' : 'giorni'} rimasti!`,
                subtitle: 'Aggiungi una carta di pagamento per continuare a utilizzare tutte le tue funzionalità preferite.',
            },
            trialEnded: {
                title: 'Il tuo periodo di prova gratuito è terminato',
                subtitle: 'Aggiungi una carta di pagamento per continuare a utilizzare tutte le tue funzionalità preferite.',
            },
            earlyDiscount: {
                claimOffer: 'Richiedi offerta',
                noThanks: 'No grazie',
                subscriptionPageTitle: ({discountType}: EarlyDiscountTitleParams) =>
                    `<strong>${discountType}% di sconto sul tuo primo anno!</strong> Basta aggiungere una carta di pagamento e iniziare un abbonamento annuale.`,
                onboardingChatTitle: ({discountType}: EarlyDiscountTitleParams) => `Offerta a tempo limitato: ${discountType}% di sconto sul tuo primo anno!`,
                subtitle: ({days, hours, minutes, seconds}: EarlyDiscountSubtitleParams) => `Richiedi entro ${days > 0 ? `${days}g :` : ''}${hours}h : ${minutes}m : ${seconds}s`,
            },
        },
        cardSection: {
            title: 'Pagamento',
            subtitle: 'Aggiungi una carta per pagare il tuo abbonamento Expensify.',
            addCardButton: 'Aggiungi carta di pagamento',
            cardNextPayment: ({nextPaymentDate}: CardNextPaymentParams) => `La tua prossima data di pagamento è ${nextPaymentDate}.`,
            cardEnding: ({cardNumber}: CardEndingParams) => `Carta che termina con ${cardNumber}`,
            cardInfo: ({name, expiration, currency}: CardInfoParams) => `Nome: ${name}, Scadenza: ${expiration}, Valuta: ${currency}`,
            changeCard: 'Cambia carta di pagamento',
            changeCurrency: 'Cambia la valuta di pagamento',
            cardNotFound: 'Nessuna carta di pagamento aggiunta',
            retryPaymentButton: 'Riprova pagamento',
            authenticatePayment: 'Autentica pagamento',
            requestRefund: 'Richiedi rimborso',
            requestRefundModal: {
                full: "Ottenere un rimborso è facile, basta declassare il tuo account prima della prossima data di fatturazione e riceverai un rimborso. <br /> <br /> Attenzione: il downgrade del tuo account comporta l'eliminazione del/dei tuo/i spazio/i di lavoro. Questa azione non può essere annullata, ma puoi sempre creare un nuovo spazio di lavoro se cambi idea.",
                confirm: 'Elimina workspace e declassa',
            },
            viewPaymentHistory: 'Visualizza cronologia dei pagamenti',
        },
        yourPlan: {
            title: 'Il tuo piano',
            exploreAllPlans: 'Esplora tutti i piani',
            customPricing: 'Prezzi personalizzati',
            asLowAs: ({price}: YourPlanPriceValueParams) => `a partire da ${price} per membro attivo/mese`,
            pricePerMemberMonth: ({price}: YourPlanPriceValueParams) => `${price} per membro/mese`,
            pricePerMemberPerMonth: ({price}: YourPlanPriceValueParams) => `${price} per membro al mese`,
            perMemberMonth: 'per membro/mese',
            collect: {
                title: 'Raccogliere',
                description: 'Il piano per piccole imprese che ti offre spese, viaggi e chat.',
                priceAnnual: ({lower, upper}: YourPlanPriceParams) => `Da ${lower}/membro attivo con la Expensify Card, ${upper}/membro attivo senza la Expensify Card.`,
                pricePayPerUse: ({lower, upper}: YourPlanPriceParams) => `Da ${lower}/membro attivo con la Expensify Card, ${upper}/membro attivo senza la Expensify Card.`,
                benefit1: 'Scansione delle ricevute',
                benefit2: 'Rimborsi',
                benefit3: 'Gestione delle carte aziendali',
                benefit4: 'Approvazioni di spese e viaggi',
                benefit5: 'Prenotazione di viaggi e regole',
                benefit6: 'Integrazioni QuickBooks/Xero',
                benefit7: 'Chatta su spese, rapporti e stanze',
                benefit8: 'Supporto AI e umano',
            },
            control: {
                title: 'Controllo',
                description: 'Spese, viaggi e chat per aziende più grandi.',
                priceAnnual: ({lower, upper}: YourPlanPriceParams) => `Da ${lower}/membro attivo con la Expensify Card, ${upper}/membro attivo senza la Expensify Card.`,
                pricePayPerUse: ({lower, upper}: YourPlanPriceParams) => `Da ${lower}/membro attivo con la Expensify Card, ${upper}/membro attivo senza la Expensify Card.`,
                benefit1: 'Tutto nel piano Collect',
                benefit2: 'Flussi di lavoro di approvazione multilivello',
                benefit3: 'Regole personalizzate per le spese',
                benefit4: 'Integrazioni ERP (NetSuite, Sage Intacct, Oracle)',
                benefit5: 'Integrazioni HR (Workday, Certinia)',
                benefit6: 'SAML/SSO',
                benefit7: 'Approfondimenti e report personalizzati',
                benefit8: 'Budgeting',
            },
            thisIsYourCurrentPlan: 'Questo è il tuo piano attuale',
            downgrade: 'Effettua il downgrade a Collect',
            upgrade: 'Aggiorna a Control',
            addMembers: 'Aggiungi membri',
            saveWithExpensifyTitle: 'Risparmia con la Expensify Card',
            saveWithExpensifyDescription: 'Usa il nostro calcolatore di risparmio per vedere come il cashback dalla Expensify Card può ridurre la tua fattura Expensify.',
            saveWithExpensifyButton: 'Scopri di più',
        },
        compareModal: {
            comparePlans: 'Confronta i piani',
            subtitle: `<muted-text>Sblocca le funzionalità di cui hai bisogno con il piano più adatto a te. <a href="${CONST.PRICING}">Consulta la nostra pagina dei prezzi</a> o una panoramica completa delle funzionalità di ciascuno dei nostri piani.</muted-text>`,
        },
        details: {
            title: "Dettagli dell'abbonamento",
            annual: 'Abbonamento annuale',
            taxExempt: 'Richiedi lo stato di esenzione fiscale',
            taxExemptEnabled: 'Esente da tasse',
            taxExemptStatus: 'Stato di esenzione fiscale',
            payPerUse: 'Pagamento a consumo',
            subscriptionSize: "Dimensione dell'abbonamento",
            headsUp:
                "Attenzione: Se non imposti ora la dimensione del tuo abbonamento, la imposteremo automaticamente in base al numero di membri attivi del primo mese. Sarai quindi impegnato a pagare almeno questo numero di membri per i prossimi 12 mesi. Puoi aumentare la dimensione del tuo abbonamento in qualsiasi momento, ma non puoi diminuirla fino alla scadenza dell'abbonamento.",
            zeroCommitment: 'Zero impegno al tasso di abbonamento annuale scontato',
        },
        subscriptionSize: {
            title: "Dimensione dell'abbonamento",
            yourSize: 'La dimensione del tuo abbonamento è il numero di posti disponibili che possono essere occupati da qualsiasi membro attivo in un determinato mese.',
            eachMonth:
                'Ogni mese, il tuo abbonamento copre fino al numero di membri attivi impostato sopra. Ogni volta che aumenti la dimensione del tuo abbonamento, inizierai un nuovo abbonamento di 12 mesi a quella nuova dimensione.',
            note: 'Nota: Un membro attivo è chiunque abbia creato, modificato, inviato, approvato, rimborsato o esportato dati di spesa legati allo spazio di lavoro della tua azienda.',
            confirmDetails: 'Conferma i dettagli del tuo nuovo abbonamento annuale:',
            subscriptionSize: "Dimensione dell'abbonamento",
            activeMembers: ({size}: SubscriptionSizeParams) => `${size} membri attivi/mese`,
            subscriptionRenews: "Il rinnovo dell'abbonamento",
            youCantDowngrade: 'Non puoi effettuare il downgrade durante il tuo abbonamento annuale.',
            youAlreadyCommitted: ({size, date}: SubscriptionCommitmentParams) =>
                `Hai già sottoscritto un abbonamento annuale per ${size} membri attivi al mese fino al ${date}. Puoi passare a un abbonamento a consumo il ${date} disabilitando il rinnovo automatico.`,
            error: {
                size: 'Si prega di inserire una dimensione di abbonamento valida',
                sameSize: 'Inserisci un numero diverso dalla dimensione attuale del tuo abbonamento',
            },
        },
        paymentCard: {
            addPaymentCard: 'Aggiungi carta di pagamento',
            enterPaymentCardDetails: 'Inserisci i dettagli della tua carta di pagamento',
            security: "Expensify è conforme a PCI-DSS, utilizza la crittografia a livello bancario e impiega un'infrastruttura ridondante per proteggere i tuoi dati.",
            learnMoreAboutSecurity: 'Scopri di più sulla nostra sicurezza.',
        },
        subscriptionSettings: {
            title: 'Impostazioni di abbonamento',
            summary: ({subscriptionType, subscriptionSize, autoRenew, autoIncrease}: SubscriptionSettingsSummaryParams) =>
                `Tipo di abbonamento: ${subscriptionType}, Dimensione dell'abbonamento: ${subscriptionSize}, Rinnovo automatico: ${autoRenew}, Aumento automatico dei posti annuali: ${autoIncrease}`,
            none: 'nessuno',
            on: 'su',
            off: 'spento',
            annual: 'Annuale',
            autoRenew: 'Rinnovo automatico',
            autoIncrease: 'Aumento automatico dei posti annuali',
            saveUpTo: ({amountWithCurrency}: SubscriptionSettingsSaveUpToParams) => `Risparmia fino a ${amountWithCurrency}/mese per membro attivo`,
            automaticallyIncrease:
                'Aumenta automaticamente i tuoi posti annuali per accogliere i membri attivi che superano la dimensione del tuo abbonamento. Nota: Questo estenderà la data di fine del tuo abbonamento annuale.',
            disableAutoRenew: 'Disattiva il rinnovo automatico',
            helpUsImprove: 'Aiutaci a migliorare Expensify',
            whatsMainReason: 'Qual è il motivo principale per cui stai disabilitando il rinnovo automatico?',
            renewsOn: ({date}: SubscriptionSettingsRenewsOnParams) => `Rinnova il ${date}.`,
            pricingConfiguration: 'Il prezzo dipende dalla configurazione. Per il prezzo più basso, scegli un abbonamento annuale e ottieni la Expensify Card.',
            learnMore: {
                part1: 'Scopri di più sul nostro',
                pricingPage: 'pagina dei prezzi',
                part2: 'o chatta con il nostro team nella tua',
                adminsRoom: '#admins room.',
            },
            estimatedPrice: 'Prezzo stimato',
            changesBasedOn: "Questo cambia in base all'uso della tua Expensify Card e alle opzioni di abbonamento qui sotto.",
        },
        requestEarlyCancellation: {
            title: 'Richiedi cancellazione anticipata',
            subtitle: 'Qual è il motivo principale per cui stai richiedendo la cancellazione anticipata?',
            subscriptionCanceled: {
                title: 'Abbonamento annullato',
                subtitle: 'Il tuo abbonamento annuale è stato annullato.',
                info: 'Se vuoi continuare a utilizzare il tuo workspace su base pay-per-use, sei a posto.',
                preventFutureActivity: ({workspacesListRoute}: WorkspacesListRouteParams) =>
                    `Se desideri prevenire attività e addebiti futuri, devi <a href="${workspacesListRoute}">elimina il tuo/i tuoi spazio/i di lavoro</a>. Si noti che quando si eliminano i propri workspace, verrà addebitata qualsiasi attività in sospeso che è stata sostenuta durante il mese di calendario corrente.`,
            },
            requestSubmitted: {
                title: 'Richiesta inviata',
                subtitle:
                    "Grazie per averci comunicato il tuo interesse a cancellare l'abbonamento. Stiamo esaminando la tua richiesta e ti contatteremo presto tramite la chat con il <concierge-link>Concierge</concierge-link>.",
            },
            acknowledgement: `Richiedendo la cancellazione anticipata, riconosco e accetto che Expensify non ha alcun obbligo di concedere tale richiesta ai sensi di Expensify.<a href=${CONST.OLD_DOT_PUBLIC_URLS.TERMS_URL}>Termini di Servizio</a>o un altro accordo sui servizi applicabile tra me e Expensify e che Expensify mantiene la sola discrezione riguardo alla concessione di qualsiasi richiesta del genere.`,
        },
    },
    feedbackSurvey: {
        tooLimited: 'La funzionalità necessita di miglioramenti',
        tooExpensive: 'Troppo costoso',
        inadequateSupport: 'Supporto clienti inadeguato',
        businessClosing: "Chiusura, ridimensionamento o acquisizione dell'azienda",
        additionalInfoTitle: 'A quale software ti stai trasferendo e perché?',
        additionalInfoInputLabel: 'La tua risposta',
    },
    roomChangeLog: {
        updateRoomDescription: 'imposta la descrizione della stanza su:',
        clearRoomDescription: 'cancellato la descrizione della stanza',
    },
    delegate: {
        switchAccount: 'Cambia account:',
        copilotDelegatedAccess: 'Copilot: Accesso delegato',
        copilotDelegatedAccessDescription: 'Consenti ad altri membri di accedere al tuo account.',
        addCopilot: 'Aggiungi copilota',
        membersCanAccessYourAccount: 'Questi membri possono accedere al tuo account:',
        youCanAccessTheseAccounts: 'Puoi accedere a questi account tramite il selettore di account:',
        role: ({role}: OptionalParam<DelegateRoleParams> = {}) => {
            switch (role) {
                case CONST.DELEGATE_ROLE.ALL:
                    return 'Pieno';
                case CONST.DELEGATE_ROLE.SUBMITTER:
                    return 'Limitato';
                default:
                    return '';
            }
        },
        genericError: 'Ops, qualcosa è andato storto. Per favore riprova.',
        onBehalfOfMessage: ({delegator}: DelegatorParams) => `per conto di ${delegator}`,
        accessLevel: 'Livello di accesso',
        confirmCopilot: 'Conferma il tuo copilota qui sotto.',
        accessLevelDescription: "Scegli un livello di accesso qui sotto. Sia l'accesso Completo che Limitato consentono ai copiloti di visualizzare tutte le conversazioni e le spese.",
        roleDescription: ({role}: OptionalParam<DelegateRoleParams> = {}) => {
            switch (role) {
                case CONST.DELEGATE_ROLE.ALL:
                    return 'Consenti a un altro membro di eseguire tutte le azioni nel tuo account, per tuo conto. Include chat, invii, approvazioni, pagamenti, aggiornamenti delle impostazioni e altro.';
                case CONST.DELEGATE_ROLE.SUBMITTER:
                    return 'Consenti a un altro membro di eseguire la maggior parte delle azioni nel tuo account, per tuo conto. Esclude approvazioni, pagamenti, rifiuti e sospensioni.';
                default:
                    return '';
            }
        },
        removeCopilot: 'Rimuovi copilot',
        removeCopilotConfirmation: 'Sei sicuro di voler rimuovere questo copilota?',
        changeAccessLevel: 'Modifica il livello di accesso',
        makeSureItIsYou: 'Verifichiamo che sei tu',
        enterMagicCode: ({contactMethod}: EnterMagicCodeParams) =>
            `Inserisci il codice magico inviato a ${contactMethod} per aggiungere un copilota. Dovrebbe arrivare entro un minuto o due.`,
        enterMagicCodeUpdate: ({contactMethod}: EnterMagicCodeParams) => `Inserisci il codice magico inviato a ${contactMethod} per aggiornare il tuo copilota.`,
        notAllowed: 'Non così in fretta...',
        noAccessMessage: 'Come copilota, non hai accesso a questa pagina. Mi dispiace!',
        notAllowedMessage: ({accountOwnerEmail}: AccountOwnerParams) =>
            `Come <a href="${CONST.DELEGATE_ROLE_HELP_DOT_ARTICLE_LINK}">copilota</a> di ${accountOwnerEmail}, non hai il permesso di eseguire questa azione. Mi dispiace!`,
        copilotAccess: 'Accesso Copilot',
    },
    debug: {
        debug: 'Debug',
        details: 'Dettagli',
        JSON: 'JSON',
        reportActions: 'Azioni',
        reportActionPreview: 'Anteprima',
        nothingToPreview: 'Niente da visualizzare in anteprima',
        editJson: 'Edita JSON:',
        preview: 'Anteprima:',
        missingProperty: ({propertyName}: MissingPropertyParams) => `Manca ${propertyName}`,
        invalidProperty: ({propertyName, expectedType}: InvalidPropertyParams) => `Proprietà non valida: ${propertyName} - Atteso: ${expectedType}`,
        invalidValue: ({expectedValues}: InvalidValueParams) => `Valore non valido - Atteso: ${expectedValues}`,
        missingValue: 'Valore mancante',
        createReportAction: 'Crea Azione Rapporto',
        reportAction: 'Segnala azione',
        report: 'Rapporto',
        transaction: 'Transazione',
        violations: 'Violazioni',
        transactionViolation: 'Violazione della Transazione',
        hint: 'Le modifiche ai dati non saranno inviate al backend',
        textFields: 'Campi di testo',
        numberFields: 'Campi numerici',
        booleanFields: 'Campi booleani',
        constantFields: 'Campi costanti',
        dateTimeFields: 'Campi DateTime',
        date: 'Data',
        time: 'Tempo',
        none: 'Nessuno',
        visibleInLHN: 'Visibile nel LHN',
        GBR: 'GBR',
        RBR: 'RBR',
        true: 'vero',
        false: 'falso',
        viewReport: 'Visualizza rapporto',
        viewTransaction: 'Visualizza transazione',
        createTransactionViolation: 'Crea violazione di transazione',
        reasonVisibleInLHN: {
            hasDraftComment: 'Ha commento in bozza',
            hasGBR: 'Has GBR',
            hasRBR: 'Ha RBR',
            pinnedByUser: 'Fissato da un membro',
            hasIOUViolations: 'Ha violazioni IOU',
            hasAddWorkspaceRoomErrors: "Ha errori nell'aggiunta della stanza di lavoro",
            isUnread: 'È non letto (modalità di concentrazione)',
            isArchived: 'È archiviato (modalità più recente)',
            isSelfDM: 'È un DM a se stessi',
            isFocused: 'È temporaneamente concentrato/a',
        },
        reasonGBR: {
            hasJoinRequest: 'Richiesta di adesione (stanza amministratore)',
            isUnreadWithMention: 'È non letto con menzione',
            isWaitingForAssigneeToCompleteAction: "In attesa che l'assegnatario completi l'azione",
            hasChildReportAwaitingAction: 'Ha un rapporto figlio in attesa di azione',
            hasMissingInvoiceBankAccount: 'Manca il conto bancario della fattura',
        },
        reasonRBR: {
            hasErrors: 'Ha errori nei dati del report o delle azioni del report',
            hasViolations: 'Ha violazioni',
            hasTransactionThreadViolations: 'Ha violazioni nel thread delle transazioni',
        },
        indicatorStatus: {
            theresAReportAwaitingAction: "C'è un report in attesa di azione",
            theresAReportWithErrors: "C'è un report con errori",
            theresAWorkspaceWithCustomUnitsErrors: "C'è un'area di lavoro con errori nelle unità personalizzate",
            theresAProblemWithAWorkspaceMember: "C'è un problema con un membro dello spazio di lavoro",
            theresAProblemWithAWorkspaceQBOExport: "Si è verificato un problema con l'impostazione di esportazione della connessione dello spazio di lavoro.",
            theresAProblemWithAContactMethod: "C'è un problema con un metodo di contatto",
            aContactMethodRequiresVerification: 'Un metodo di contatto richiede la verifica',
            theresAProblemWithAPaymentMethod: "C'è un problema con un metodo di pagamento",
            theresAProblemWithAWorkspace: "C'è un problema con uno spazio di lavoro",
            theresAProblemWithYourReimbursementAccount: "C'è un problema con il tuo conto di rimborso",
            theresABillingProblemWithYourSubscription: "C'è un problema di fatturazione con il tuo abbonamento",
            yourSubscriptionHasBeenSuccessfullyRenewed: 'Il tuo abbonamento è stato rinnovato con successo',
            theresWasAProblemDuringAWorkspaceConnectionSync: 'Si è verificato un problema durante la sincronizzazione della connessione dello spazio di lavoro',
            theresAProblemWithYourWallet: "C'è un problema con il tuo portafoglio",
            theresAProblemWithYourWalletTerms: "C'è un problema con i termini del tuo portafoglio",
        },
    },
    emptySearchView: {
        takeATestDrive: 'Fai un giro di prova',
    },
    migratedUserWelcomeModal: {
        title: 'Benvenuto in New Expensify!',
        subtitle: 'Il nuovo Expensify ha la stessa fantastica automazione, ma ora con una collaborazione straordinaria:',
        confirmText: 'Andiamo!',
        features: {
            chat: '<strong>Chatta direttamente su qualsiasi spesa</strong>, report o spazio di lavoro',
            scanReceipt: '<strong>Scansiona le ricevute</strong> e ricevi il rimborso',
            crossPlatform: 'Fai <strong>tutto</strong> dal tuo telefono o browser',
        },
    },
    productTrainingTooltip: {
        // TODO: CONCIERGE_LHN_GBR tooltip will be replaced by a tooltip in the #admins room
        // https://github.com/Expensify/App/issues/57045#issuecomment-2701455668
        conciergeLHNGBR: '<tooltip>Inizia <strong>qui!</strong></tooltip>',
        saveSearchTooltip: '<tooltip><strong>Rinomina le tue ricerche salvate</strong> qui!</tooltip>',
        accountSwitcher: '<tooltip>Accedi al tuo <strong>Account Copilot</strong> qui</tooltip>',
        scanTestTooltip: {
            main: '<tooltip><strong>Vuoi vedere come funziona Scan?</strong> Prova una ricevuta di test!</tooltip>',
            manager: '<tooltip>Scegli il nostro <strong>responsabile dei test</strong> per provarlo!</tooltip>',
            confirmation: '<tooltip>Ora, <strong>invia la tua spesa</strong> e guarda la magia accadere!</tooltip>',
            tryItOut: 'Provalo',
            noThanks: 'No grazie',
        },
        outstandingFilter: '<tooltip>Filtra per spese che <strong>necessita approvazione</strong></tooltip>',
        scanTestDriveTooltip: '<tooltip>Invia questa ricevuta a <strong>completa il test drive!</strong></tooltip>',
    },
    discardChangesConfirmation: {
        title: 'Eliminare le modifiche?',
        body: 'Sei sicuro di voler annullare le modifiche apportate?',
        confirmText: 'Scarta modifiche',
    },
    scheduledCall: {
        book: {
            title: 'Pianifica chiamata',
            description: 'Trova un orario che funzioni per te.',
            slots: 'Orari disponibili per',
        },
        confirmation: {
            title: 'Conferma chiamata',
            description: 'Assicurati che i dettagli qui sotto siano corretti. Una volta confermata la chiamata, invieremo un invito con ulteriori informazioni.',
            setupSpecialist: 'Il tuo specialista di configurazione',
            meetingLength: 'Durata della riunione',
            dateTime: 'Data e ora',
            minutes: '30 minuti',
        },
        callScheduled: 'Chiamata programmata',
    },
    autoSubmitModal: {
        title: 'Tutto chiaro e inviato!',
        description: 'Tutti gli avvisi e le violazioni sono stati risolti quindi:',
        submittedExpensesTitle: 'Queste spese sono state inviate',
        submittedExpensesDescription: 'Queste spese sono state inviate al tuo approvatore ma possono ancora essere modificate fino a quando non vengono approvate.',
        pendingExpensesTitle: 'Le spese in sospeso sono state spostate',
        pendingExpensesDescription: 'Eventuali spese con carta in sospeso sono state spostate in un rapporto separato fino a quando non vengono registrate.',
    },
    testDrive: {
        quickAction: {
            takeATwoMinuteTestDrive: 'Fai un test drive di 2 minuti',
        },
        modal: {
            title: 'Mettici alla prova',
            description: 'Fai un rapido tour del prodotto per metterti al passo velocemente. Nessuna sosta necessaria!',
            confirmText: 'Inizia la prova',
            helpText: 'Salta',
            employee: {
                description:
                    "<muted-text>Ottieni per il tuo team <strong>3 mesi gratuiti di Expensify!</strong> Basta inserire l'email del tuo capo qui sotto e inviare loro una spesa di prova.</muted-text>",
                email: "Inserisci l'email del tuo capo",
                error: 'Quel membro possiede uno spazio di lavoro, inserisci un nuovo membro per testare.',
            },
        },
        banner: {
            currentlyTestDrivingExpensify: 'Stai attualmente provando Expensify',
            readyForTheRealThing: 'Pronto per la vera sfida?',
            getStarted: 'Inizia',
        },
        employeeInviteMessage: ({name}: EmployeeInviteMessageParams) =>
            `# ${name} ti ha invitato a provare Expensify\nEhi! Ho appena ottenuto *3 mesi gratis* per provare Expensify, il modo più veloce per gestire le spese.\n\nEcco una *ricevuta di prova* per mostrarti come funziona:`,
    },
    export: {
        basicExport: 'Esportazione basica',
        reportLevelExport: 'Tutti i dati - livello report',
        expenseLevelExport: 'Tutti i dati - livello spesa',
        exportInProgress: 'Esportazione in corso',
        conciergeWillSend: 'Concierge ti invierà il file a breve.',
    },
    avatarPage: {title: 'Modifica immagine del profilo', uploadPhoto: 'Carica foto'},
};
// IMPORTANT: This line is manually replaced in generate translation files by scripts/generateTranslations.ts,
// so if you change it here, please update it there as well.
export default translations satisfies TranslationDeepObject<typeof en>;<|MERGE_RESOLUTION|>--- conflicted
+++ resolved
@@ -6271,11 +6271,7 @@
         groupBy: 'Gruppo per',
         moneyRequestReport: {
             emptyStateTitle: 'Questo report non ha spese.',
-<<<<<<< HEAD
-            emptyStateSubtitle: 'Puoi aggiungere spese a questo report utilizzando il pulsante qui sotto o l\'opzione "Aggiungi spesa" nel menu Altro sopra.',
-=======
             emptyStateSubtitle: 'Puoi aggiungere spese a questo rapporto utilizzando il pulsante qui sotto o l\'opzione "Aggiungi spesa" nel menu Altro sopra.',
->>>>>>> c83f25af
         },
         noCategory: 'Nessuna categoria',
         noTag: 'Nessun tag',
